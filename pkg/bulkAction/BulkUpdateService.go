package bulkAction

import (
	"context"
	"encoding/base64"
	"encoding/json"
	"errors"
	"fmt"
	pubsub "github.com/devtron-labs/common-lib-private/pubsub-lib"
	"github.com/devtron-labs/common-lib-private/pubsub-lib/model"
	"github.com/devtron-labs/devtron/api/bean"
	client "github.com/devtron-labs/devtron/api/helm-app"
	openapi "github.com/devtron-labs/devtron/api/helm-app/openapiClient"
	"github.com/devtron-labs/devtron/client/argocdServer/application"
	"github.com/devtron-labs/devtron/client/argocdServer/repository"
	"github.com/devtron-labs/devtron/enterprise/pkg/protect"
	"github.com/devtron-labs/devtron/enterprise/pkg/resourceFilter"
	"github.com/devtron-labs/devtron/internal/sql/models"
	repository3 "github.com/devtron-labs/devtron/internal/sql/repository"
	"github.com/devtron-labs/devtron/internal/sql/repository/app"
	"github.com/devtron-labs/devtron/internal/sql/repository/appWorkflow"
	"github.com/devtron-labs/devtron/internal/sql/repository/bulkUpdate"
	"github.com/devtron-labs/devtron/internal/sql/repository/chartConfig"
	"github.com/devtron-labs/devtron/internal/sql/repository/pipelineConfig"
	"github.com/devtron-labs/devtron/internal/util"
	appWorkflow2 "github.com/devtron-labs/devtron/pkg/appWorkflow"
	bean2 "github.com/devtron-labs/devtron/pkg/bean"
	"github.com/devtron-labs/devtron/pkg/chart"
	chartRepoRepository "github.com/devtron-labs/devtron/pkg/chartRepo/repository"
	repository2 "github.com/devtron-labs/devtron/pkg/cluster/repository"
	"github.com/devtron-labs/devtron/pkg/pipeline"
	pipeline1 "github.com/devtron-labs/devtron/pkg/pipeline"
	"github.com/devtron-labs/devtron/pkg/pipeline/history"
	repository4 "github.com/devtron-labs/devtron/pkg/pipeline/history/repository"
	"github.com/devtron-labs/devtron/pkg/variables"
	repository5 "github.com/devtron-labs/devtron/pkg/variables/repository"
	"github.com/devtron-labs/devtron/util/argo"
	"github.com/devtron-labs/devtron/util/rbac"
	jsonpatch "github.com/evanphx/json-patch"
	"github.com/go-pg/pg"
	"github.com/tidwall/gjson"
	"github.com/tidwall/sjson"
	"go.uber.org/zap"
	"k8s.io/utils/pointer"
	"net/http"
	"sort"
	"strings"
)

type BulkUpdateService interface {
	FindBulkUpdateReadme(operation string) (response *BulkUpdateSeeExampleResponse, err error)
	GetBulkAppName(bulkUpdateRequest *BulkUpdatePayload) (*ImpactedObjectsResponse, error)
	ApplyJsonPatch(patch jsonpatch.Patch, target string) (string, error)
	BulkUpdateDeploymentTemplate(bulkUpdatePayload *BulkUpdatePayload) *DeploymentTemplateBulkUpdateResponse
	BulkUpdateConfigMap(bulkUpdatePayload *BulkUpdatePayload) *CmAndSecretBulkUpdateResponse
	BulkUpdateSecret(bulkUpdatePayload *BulkUpdatePayload) *CmAndSecretBulkUpdateResponse
	BulkUpdate(bulkUpdateRequest *BulkUpdatePayload) (bulkUpdateResponse *BulkUpdateResponse)

	BulkHibernate(request *BulkApplicationForEnvironmentPayload, ctx context.Context, w http.ResponseWriter, token string, checkAuthForBulkActions func(token string, appObject string, envObject string) bool) (*BulkApplicationHibernateUnhibernateForEnvironmentResponse, error)
	BulkUnHibernate(request *BulkApplicationForEnvironmentPayload, ctx context.Context, w http.ResponseWriter, token string, checkAuthForBulkActions func(token string, appObject string, envObject string) bool) (*BulkApplicationHibernateUnhibernateForEnvironmentResponse, error)
	BulkDeploy(request *BulkApplicationForEnvironmentPayload, token string, checkAuthBatch func(token string, appObject []string, envObject []string) (map[string]bool, map[string]bool)) (*BulkApplicationForEnvironmentResponse, error)
	BulkBuildTrigger(request *BulkApplicationForEnvironmentPayload, ctx context.Context, w http.ResponseWriter, token string, checkAuthForBulkActions func(token string, appObject string, envObject string) bool) (*BulkApplicationForEnvironmentResponse, error)

	GetBulkActionImpactedPipelinesAndWfs(dto *CdBulkActionRequestDto) ([]*pipelineConfig.Pipeline, []int, []int, error)
	PerformBulkActionOnCdPipelines(dto *CdBulkActionRequestDto, impactedPipelines []*pipelineConfig.Pipeline, ctx context.Context, dryRun bool, impactedAppWfIds []int, impactedCiPipelineIds []int) (*PipelineAndWfBulkActionResponseDto, error)
}

type BulkUpdateServiceImpl struct {
	bulkUpdateRepository             bulkUpdate.BulkUpdateRepository
	chartRepository                  chartRepoRepository.ChartRepository
	logger                           *zap.SugaredLogger
	repoRepository                   chartRepoRepository.ChartRepoRepository
	chartTemplateService             util.ChartTemplateService
	mergeUtil                        util.MergeUtil
	repositoryService                repository.ServiceClient
	defaultChart                     chart.DefaultChart
	chartRefRepository               chartRepoRepository.ChartRefRepository
	envOverrideRepository            chartConfig.EnvConfigOverrideRepository
	pipelineConfigRepository         chartConfig.PipelineConfigRepository
	configMapRepository              chartConfig.ConfigMapRepository
	environmentRepository            repository2.EnvironmentRepository
	pipelineRepository               pipelineConfig.PipelineRepository
	appLevelMetricsRepository        repository3.AppLevelMetricsRepository
	envLevelAppMetricsRepository     repository3.EnvLevelAppMetricsRepository
	client                           *http.Client
	appRepository                    app.AppRepository
	deploymentTemplateHistoryService history.DeploymentTemplateHistoryService
	configMapHistoryService          history.ConfigMapHistoryService
	workflowDagExecutor              pipeline.WorkflowDagExecutor
	cdWorkflowRepository             pipelineConfig.CdWorkflowRepository
	pipelineBuilder                  pipeline.PipelineBuilder
	helmAppService                   client.HelmAppService
	enforcerUtil                     rbac.EnforcerUtil
	enforcerUtilHelm                 rbac.EnforcerUtilHelm
	ciHandler                        pipeline.CiHandler
	ciPipelineRepository             pipelineConfig.CiPipelineRepository
	appWorkflowRepository            appWorkflow.AppWorkflowRepository
	appWorkflowService               appWorkflow2.AppWorkflowService
	pubsubClient                     *pubsub.PubSubClientServiceImpl
	argoUserService                  argo.ArgoUserService
	resourceProtectionService        protect.ResourceProtectionService
	scopedVariableManager            variables.ScopedVariableManager
}

func NewBulkUpdateServiceImpl(bulkUpdateRepository bulkUpdate.BulkUpdateRepository,
	chartRepository chartRepoRepository.ChartRepository,
	logger *zap.SugaredLogger,
	chartTemplateService util.ChartTemplateService,
	repoRepository chartRepoRepository.ChartRepoRepository,
	defaultChart chart.DefaultChart,
	mergeUtil util.MergeUtil,
	repositoryService repository.ServiceClient,
	chartRefRepository chartRepoRepository.ChartRefRepository,
	envOverrideRepository chartConfig.EnvConfigOverrideRepository,
	pipelineConfigRepository chartConfig.PipelineConfigRepository,
	configMapRepository chartConfig.ConfigMapRepository,
	environmentRepository repository2.EnvironmentRepository,
	pipelineRepository pipelineConfig.PipelineRepository,
	appLevelMetricsRepository repository3.AppLevelMetricsRepository,
	envLevelAppMetricsRepository repository3.EnvLevelAppMetricsRepository,
	client *http.Client,
	appRepository app.AppRepository,
	deploymentTemplateHistoryService history.DeploymentTemplateHistoryService,
	configMapHistoryService history.ConfigMapHistoryService, workflowDagExecutor pipeline.WorkflowDagExecutor,
	cdWorkflowRepository pipelineConfig.CdWorkflowRepository, pipelineBuilder pipeline.PipelineBuilder,
	helmAppService client.HelmAppService, enforcerUtil rbac.EnforcerUtil,
	enforcerUtilHelm rbac.EnforcerUtilHelm, ciHandler pipeline.CiHandler,
	ciPipelineRepository pipelineConfig.CiPipelineRepository,
	appWorkflowRepository appWorkflow.AppWorkflowRepository,
	appWorkflowService appWorkflow2.AppWorkflowService,
	pubsubClient *pubsub.PubSubClientServiceImpl,
	argoUserService argo.ArgoUserService,
	scopedVariableManager variables.ScopedVariableManager,
	resourceProtectionService protect.ResourceProtectionService,
) (*BulkUpdateServiceImpl, error) {
	impl := &BulkUpdateServiceImpl{
		bulkUpdateRepository:             bulkUpdateRepository,
		chartRepository:                  chartRepository,
		logger:                           logger,
		chartTemplateService:             chartTemplateService,
		repoRepository:                   repoRepository,
		mergeUtil:                        mergeUtil,
		defaultChart:                     defaultChart,
		repositoryService:                repositoryService,
		chartRefRepository:               chartRefRepository,
		envOverrideRepository:            envOverrideRepository,
		pipelineConfigRepository:         pipelineConfigRepository,
		configMapRepository:              configMapRepository,
		environmentRepository:            environmentRepository,
		pipelineRepository:               pipelineRepository,
		appLevelMetricsRepository:        appLevelMetricsRepository,
		envLevelAppMetricsRepository:     envLevelAppMetricsRepository,
		client:                           client,
		appRepository:                    appRepository,
		deploymentTemplateHistoryService: deploymentTemplateHistoryService,
		configMapHistoryService:          configMapHistoryService,
		workflowDagExecutor:              workflowDagExecutor,
		cdWorkflowRepository:             cdWorkflowRepository,
		pipelineBuilder:                  pipelineBuilder,
		helmAppService:                   helmAppService,
		enforcerUtil:                     enforcerUtil,
		enforcerUtilHelm:                 enforcerUtilHelm,
		ciHandler:                        ciHandler,
		ciPipelineRepository:             ciPipelineRepository,
		appWorkflowRepository:            appWorkflowRepository,
		appWorkflowService:               appWorkflowService,
		pubsubClient:                     pubsubClient,
		argoUserService:                  argoUserService,
		resourceProtectionService:        resourceProtectionService,
		scopedVariableManager:            scopedVariableManager,
	}

	err := impl.SubscribeToCdBulkTriggerTopic()
	return impl, err
}

const SearchString = ""

const (
	AuthorizationError = "authError"
	Error              = "error"
	Skipped            = "skipped"
)

func (impl BulkUpdateServiceImpl) FindBulkUpdateReadme(operation string) (*BulkUpdateSeeExampleResponse, error) {
	bulkUpdateReadme, err := impl.bulkUpdateRepository.FindBulkUpdateReadme(operation)
	response := &BulkUpdateSeeExampleResponse{}
	if err != nil {
		impl.logger.Errorw("error in fetching batch operation example", "err", err)
		return response, err
	}
	script := &BulkUpdateScript{}
	err = json.Unmarshal([]byte(bulkUpdateReadme.Script), &script)
	if err != nil {
		impl.logger.Errorw("error in script value(in db) of batch operation example", "err", err)
		return response, err
	}
	response = &BulkUpdateSeeExampleResponse{
		Operation: bulkUpdateReadme.Resource,
		Script:    script,
		ReadMe:    bulkUpdateReadme.Readme,
	}
	return response, nil
}

func (impl BulkUpdateServiceImpl) GetBulkAppName(bulkUpdatePayload *BulkUpdatePayload) (*ImpactedObjectsResponse, error) {
	impactedObjectsResponse := &ImpactedObjectsResponse{}
	deploymentTemplateImpactedObjects := []*DeploymentTemplateImpactedObjectsResponseForOneApp{}
	configMapImpactedObjects := []*CmAndSecretImpactedObjectsResponseForOneApp{}
	secretImpactedObjects := []*CmAndSecretImpactedObjectsResponseForOneApp{}
	var appNameIncludes []string
	var appNameExcludes []string
	if bulkUpdatePayload.Includes == nil || len(bulkUpdatePayload.Includes.Names) == 0 {
		return impactedObjectsResponse, nil
	} else {
		appNameIncludes = bulkUpdatePayload.Includes.Names
	}
	if bulkUpdatePayload.Excludes != nil && len(bulkUpdatePayload.Excludes.Names) > 0 {
		appNameExcludes = bulkUpdatePayload.Excludes.Names
	}
	if bulkUpdatePayload.Global {
		//For Deployment Template
		if bulkUpdatePayload.DeploymentTemplate != nil && bulkUpdatePayload.DeploymentTemplate.Spec != nil {
			appsGlobalDT, err := impl.bulkUpdateRepository.
				FindDeploymentTemplateBulkAppNameForGlobal(appNameIncludes, appNameExcludes)
			if err != nil {
				impl.logger.Errorw("error in fetching bulk app names for global", "err", err)
				return nil, err
			}
			for _, app := range appsGlobalDT {
				deploymentTemplateImpactedObject := &DeploymentTemplateImpactedObjectsResponseForOneApp{
					AppId:   app.Id,
					AppName: app.AppName,
				}
				deploymentTemplateImpactedObjects = append(deploymentTemplateImpactedObjects, deploymentTemplateImpactedObject)
			}
		}

		//For ConfigMap
		if bulkUpdatePayload.ConfigMap != nil && bulkUpdatePayload.ConfigMap.Spec != nil && len(bulkUpdatePayload.ConfigMap.Spec.Names) != 0 {
			configMapAppModels, err := impl.bulkUpdateRepository.FindCMBulkAppModelForGlobal(appNameIncludes, appNameExcludes, bulkUpdatePayload.ConfigMap.Spec.Names)
			if err != nil {
				impl.logger.Errorw("error in fetching bulk app model for global", "err", err)
				return nil, err
			}
			configMapSpecNames := make(map[string]bool)
			if len(configMapAppModels) != 0 {
				for _, name := range bulkUpdatePayload.ConfigMap.Spec.Names {
					configMapSpecNames[name] = true
				}
			}
			for _, configMapAppModel := range configMapAppModels {
				var finalConfigMapNames []string
				configMapNames := gjson.Get(configMapAppModel.ConfigMapData, "maps.#.name")
				for _, configMapName := range configMapNames.Array() {
					_, contains := configMapSpecNames[configMapName.String()]
					if contains == true {
						finalConfigMapNames = append(finalConfigMapNames, configMapName.String())
					}
				}
				if len(finalConfigMapNames) != 0 {
					appDetailsById, _ := impl.appRepository.FindById(configMapAppModel.AppId)
					configMapImpactedObject := &CmAndSecretImpactedObjectsResponseForOneApp{
						AppId:   configMapAppModel.AppId,
						AppName: appDetailsById.AppName,
						Names:   finalConfigMapNames,
					}
					configMapImpactedObjects = append(configMapImpactedObjects, configMapImpactedObject)
				}
			}
		}
		//For Secret
		if bulkUpdatePayload.Secret != nil && bulkUpdatePayload.Secret.Spec != nil && len(bulkUpdatePayload.Secret.Spec.Names) != 0 {
			secretAppModels, err := impl.bulkUpdateRepository.FindSecretBulkAppModelForGlobal(appNameIncludes, appNameExcludes, bulkUpdatePayload.Secret.Spec.Names)
			if err != nil {
				impl.logger.Errorw("error in fetching bulk app model for global", "err", err)
				return nil, err
			}
			secretSpecNames := make(map[string]bool)
			if len(secretAppModels) != 0 {
				for _, name := range bulkUpdatePayload.Secret.Spec.Names {
					secretSpecNames[name] = true
				}
			}
			for _, secretAppModel := range secretAppModels {
				var finalSecretNames []string
				secretNames := gjson.Get(secretAppModel.SecretData, "secrets.#.name")
				for _, secretName := range secretNames.Array() {
					_, contains := secretSpecNames[secretName.String()]
					if contains == true {
						finalSecretNames = append(finalSecretNames, secretName.String())
					}
				}
				if len(finalSecretNames) != 0 {
					appDetailsById, _ := impl.appRepository.FindById(secretAppModel.AppId)
					secretImpactedObject := &CmAndSecretImpactedObjectsResponseForOneApp{
						AppId:   secretAppModel.AppId,
						AppName: appDetailsById.AppName,
						Names:   finalSecretNames,
					}
					secretImpactedObjects = append(secretImpactedObjects, secretImpactedObject)
				}
			}
		}
	}

	for _, envId := range bulkUpdatePayload.EnvIds {
		//For Deployment Template
		if bulkUpdatePayload.DeploymentTemplate != nil && bulkUpdatePayload.DeploymentTemplate.Spec != nil {
			appsNotGlobalDT, err := impl.bulkUpdateRepository.
				FindDeploymentTemplateBulkAppNameForEnv(appNameIncludes, appNameExcludes, envId)
			if err != nil {
				impl.logger.Errorw("error in fetching bulk app names for env", "err", err)
				return nil, err
			}
			for _, app := range appsNotGlobalDT {
				deploymentTemplateImpactedObject := &DeploymentTemplateImpactedObjectsResponseForOneApp{
					AppId:   app.Id,
					AppName: app.AppName,
					EnvId:   envId,
				}
				deploymentTemplateImpactedObjects = append(deploymentTemplateImpactedObjects, deploymentTemplateImpactedObject)
			}
		}
		//For ConfigMap
		if bulkUpdatePayload.ConfigMap != nil && bulkUpdatePayload.ConfigMap.Spec != nil && len(bulkUpdatePayload.ConfigMap.Spec.Names) != 0 {
			configMapEnvModels, err := impl.bulkUpdateRepository.FindCMBulkAppModelForEnv(appNameIncludes, appNameExcludes, envId, bulkUpdatePayload.ConfigMap.Spec.Names)
			if err != nil {
				impl.logger.Errorw("error in fetching bulk app model for global", "err", err)
				return nil, err
			}
			configMapSpecNames := make(map[string]bool)
			if len(configMapEnvModels) != 0 {
				for _, name := range bulkUpdatePayload.ConfigMap.Spec.Names {
					configMapSpecNames[name] = true
				}
			}
			for _, configMapEnvModel := range configMapEnvModels {
				var finalConfigMapNames []string
				configMapNames := gjson.Get(configMapEnvModel.ConfigMapData, "maps.#.name")
				for _, configMapName := range configMapNames.Array() {
					_, contains := configMapSpecNames[configMapName.String()]
					if contains == true {
						finalConfigMapNames = append(finalConfigMapNames, configMapName.String())
					}
				}

				if len(finalConfigMapNames) != 0 {
					appDetailsById, _ := impl.appRepository.FindById(configMapEnvModel.AppId)
					configMapImpactedObject := &CmAndSecretImpactedObjectsResponseForOneApp{
						AppId:   configMapEnvModel.AppId,
						AppName: appDetailsById.AppName,
						EnvId:   envId,
						Names:   finalConfigMapNames,
					}
					configMapImpactedObjects = append(configMapImpactedObjects, configMapImpactedObject)
				}
			}
		}
		//For Secret
		if bulkUpdatePayload.Secret != nil && bulkUpdatePayload.Secret.Spec != nil && len(bulkUpdatePayload.Secret.Spec.Names) != 0 {
			secretEnvModels, err := impl.bulkUpdateRepository.FindSecretBulkAppModelForEnv(appNameIncludes, appNameExcludes, envId, bulkUpdatePayload.Secret.Spec.Names)
			if err != nil {
				impl.logger.Errorw("error in fetching bulk app model for global", "err", err)
				return nil, err
			}
			secretSpecNames := make(map[string]bool)
			if len(secretEnvModels) != 0 {
				for _, name := range bulkUpdatePayload.Secret.Spec.Names {
					secretSpecNames[name] = true
				}
			}
			for _, secretEnvModel := range secretEnvModels {
				var finalSecretNames []string
				secretNames := gjson.Get(secretEnvModel.SecretData, "secrets.#.name")
				for _, secretName := range secretNames.Array() {
					_, contains := secretSpecNames[secretName.String()]
					if contains == true {
						finalSecretNames = append(finalSecretNames, secretName.String())
					}
				}

				if len(finalSecretNames) != 0 {
					appDetailsById, _ := impl.appRepository.FindById(secretEnvModel.AppId)
					secretImpactedObject := &CmAndSecretImpactedObjectsResponseForOneApp{
						AppId:   secretEnvModel.AppId,
						AppName: appDetailsById.AppName,
						EnvId:   envId,
						Names:   finalSecretNames,
					}
					secretImpactedObjects = append(secretImpactedObjects, secretImpactedObject)
				}
			}
		}
	}
	impactedObjectsResponse.DeploymentTemplate = deploymentTemplateImpactedObjects
	impactedObjectsResponse.ConfigMap = configMapImpactedObjects
	impactedObjectsResponse.Secret = secretImpactedObjects
	return impactedObjectsResponse, nil
}
func (impl BulkUpdateServiceImpl) ApplyJsonPatch(patch jsonpatch.Patch, target string) (string, error) {
	modified, err := patch.Apply([]byte(target))
	if err != nil {
		impl.logger.Errorw("error in applying JSON patch", "err", err)
		return "Patch Failed", err
	}
	return string(modified), err
}
func (impl BulkUpdateServiceImpl) BulkUpdateDeploymentTemplate(bulkUpdatePayload *BulkUpdatePayload) *DeploymentTemplateBulkUpdateResponse {
	deploymentTemplateBulkUpdateResponse := &DeploymentTemplateBulkUpdateResponse{}
	var appNameIncludes []string
	var appNameExcludes []string
	if bulkUpdatePayload.Includes == nil || len(bulkUpdatePayload.Includes.Names) == 0 {
		deploymentTemplateBulkUpdateResponse.Message = append(deploymentTemplateBulkUpdateResponse.Message, "Please don't leave includes.names array empty")
		return deploymentTemplateBulkUpdateResponse
	} else {
		appNameIncludes = bulkUpdatePayload.Includes.Names
	}
	if bulkUpdatePayload.Excludes != nil && len(bulkUpdatePayload.Excludes.Names) > 0 {
		appNameExcludes = bulkUpdatePayload.Excludes.Names
	}
	deploymentTemplatePatchJson := []byte(bulkUpdatePayload.DeploymentTemplate.Spec.PatchJson)
	deploymentTemplatePatch, err := jsonpatch.DecodePatch(deploymentTemplatePatchJson)
	if err != nil {
		impl.logger.Errorw("error in decoding JSON patch", "err", err)
		deploymentTemplateBulkUpdateResponse.Message = append(deploymentTemplateBulkUpdateResponse.Message, "The patch string you entered seems wrong, please check and try again")
	}
	var charts []*chartRepoRepository.Chart
	if bulkUpdatePayload.Global {
		charts, err = impl.bulkUpdateRepository.FindBulkChartsByAppNameSubstring(appNameIncludes, appNameExcludes)
		if err != nil {
			impl.logger.Error("error in fetching charts by app name substring")
			deploymentTemplateBulkUpdateResponse.Message = append(deploymentTemplateBulkUpdateResponse.Message, fmt.Sprintf("Unable to bulk update apps globally : %s", err.Error()))
		} else {
			if len(charts) == 0 {
				deploymentTemplateBulkUpdateResponse.Message = append(deploymentTemplateBulkUpdateResponse.Message, "No matching apps to update globally")
			} else {
				for _, chart := range charts {
					appDetailsByChart, _ := impl.bulkUpdateRepository.FindAppByChartId(chart.Id)
					appId := appDetailsByChart.Id
					configProtectionEnabled := impl.configProtectionEnabled(appId, -1)
					if configProtectionEnabled {
						impl.logger.Warn("not applying json patch, config protection enabled")
						bulkUpdateFailedResponse := &DeploymentTemplateBulkUpdateResponseForOneApp{
							AppId:   appId,
							AppName: appDetailsByChart.AppName,
							Message: "config protection enabled",
						}
						deploymentTemplateBulkUpdateResponse.Failure = append(deploymentTemplateBulkUpdateResponse.Failure, bulkUpdateFailedResponse)
						continue
					}
					modified, err := impl.ApplyJsonPatch(deploymentTemplatePatch, chart.Values)
					if err != nil {
						impl.logger.Errorw("error in applying JSON patch", "err", err)
						bulkUpdateFailedResponse := &DeploymentTemplateBulkUpdateResponseForOneApp{
							AppId:   appId,
							AppName: appDetailsByChart.AppName,
							Message: fmt.Sprintf("Error in applying JSON patch : %s", err.Error()),
						}
						deploymentTemplateBulkUpdateResponse.Failure = append(deploymentTemplateBulkUpdateResponse.Failure, bulkUpdateFailedResponse)
					} else {
						err = impl.bulkUpdateRepository.BulkUpdateChartsValuesYamlAndGlobalOverrideById(chart.Id, modified)
						if err != nil {
							impl.logger.Errorw("error in bulk updating charts", "err", err)
							bulkUpdateFailedResponse := &DeploymentTemplateBulkUpdateResponseForOneApp{
								AppId:   appId,
								AppName: appDetailsByChart.AppName,
								Message: fmt.Sprintf("Error in updating in db : %s", err.Error()),
							}
							deploymentTemplateBulkUpdateResponse.Failure = append(deploymentTemplateBulkUpdateResponse.Failure, bulkUpdateFailedResponse)
						} else {
							bulkUpdateSuccessResponse := &DeploymentTemplateBulkUpdateResponseForOneApp{
								AppId:   appId,
								AppName: appDetailsByChart.AppName,
								Message: "Updated Successfully",
							}
							deploymentTemplateBulkUpdateResponse.Successful = append(deploymentTemplateBulkUpdateResponse.Successful, bulkUpdateSuccessResponse)

							//creating history entry for deployment template
							appLevelAppMetricsEnabled := false
							appLevelMetrics, err := impl.appLevelMetricsRepository.FindByAppId(chart.AppId)
							if err != nil && err != pg.ErrNoRows {
								impl.logger.Errorw("error in getting app level metrics app level", "error", err)
							} else if err == nil {
								appLevelAppMetricsEnabled = appLevelMetrics.AppMetrics
							}
							chart.GlobalOverride = modified
							chart.Values = modified
							err = impl.deploymentTemplateHistoryService.CreateDeploymentTemplateHistoryFromGlobalTemplate(chart, nil, appLevelAppMetricsEnabled)
							if err != nil {
								impl.logger.Errorw("error in creating entry for deployment template history", "err", err, "chart", chart)
							}
							//VARIABLE_MAPPING_UPDATE
							//NOTE: this flow is doesn't have the user info, therefore updated by is being set to the last updated by
							err = impl.scopedVariableManager.ExtractAndMapVariables(chart.GlobalOverride, chart.Id, repository5.EntityTypeDeploymentTemplateAppLevel, chart.UpdatedBy, nil)
							if err != nil {
								return nil
							}
						}
					}
				}
			}
		}
	}
	var chartsEnv []*chartConfig.EnvConfigOverride
	for _, envId := range bulkUpdatePayload.EnvIds {
		chartsEnv, err = impl.bulkUpdateRepository.FindBulkChartsEnvByAppNameSubstring(appNameIncludes, appNameExcludes, envId)
		if err != nil {
			impl.logger.Errorw("error in fetching charts(for env) by app name substring", "err", err)
			deploymentTemplateBulkUpdateResponse.Message = append(deploymentTemplateBulkUpdateResponse.Message, fmt.Sprintf("Unable to bulk update apps for envId = %d , %s", envId, err.Error()))
		} else {
			if len(chartsEnv) == 0 {
				deploymentTemplateBulkUpdateResponse.Message = append(deploymentTemplateBulkUpdateResponse.Message, fmt.Sprintf("No matching apps to update for envId = %d", envId))
			} else {
				for _, chartEnv := range chartsEnv {
					appDetailsByChart, _ := impl.bulkUpdateRepository.FindAppByChartEnvId(chartEnv.Id)
					appId := appDetailsByChart.Id
					configProtectionEnabled := impl.configProtectionEnabled(appId, envId)
					if configProtectionEnabled {
						impl.logger.Warn("not applying json patch, config protection enabled")
						bulkUpdateFailedResponse := &DeploymentTemplateBulkUpdateResponseForOneApp{
							AppId:   appId,
							AppName: appDetailsByChart.AppName,
							EnvId:   envId,
							Message: "config protection enabled",
						}
						deploymentTemplateBulkUpdateResponse.Failure = append(deploymentTemplateBulkUpdateResponse.Failure, bulkUpdateFailedResponse)
						continue
					}
					modified, err := impl.ApplyJsonPatch(deploymentTemplatePatch, chartEnv.EnvOverrideValues)
					if err != nil {
						impl.logger.Errorw("error in applying JSON patch", "err", err)
						bulkUpdateFailedResponse := &DeploymentTemplateBulkUpdateResponseForOneApp{
							AppId:   appId,
							AppName: appDetailsByChart.AppName,
							EnvId:   envId,
							Message: fmt.Sprintf("Error in applying JSON patch : %s", err.Error()),
						}
						deploymentTemplateBulkUpdateResponse.Failure = append(deploymentTemplateBulkUpdateResponse.Failure, bulkUpdateFailedResponse)
					} else {
						err = impl.bulkUpdateRepository.BulkUpdateChartsEnvYamlOverrideById(chartEnv.Id, modified)
						if err != nil {
							impl.logger.Errorw("error in bulk updating charts", "err", err)
							bulkUpdateFailedResponse := &DeploymentTemplateBulkUpdateResponseForOneApp{
								AppId:   appId,
								AppName: appDetailsByChart.AppName,
								EnvId:   envId,
								Message: fmt.Sprintf("Error in updating in db : %s", err.Error()),
							}
							deploymentTemplateBulkUpdateResponse.Failure = append(deploymentTemplateBulkUpdateResponse.Failure, bulkUpdateFailedResponse)
						} else {
							bulkUpdateSuccessResponse := &DeploymentTemplateBulkUpdateResponseForOneApp{
								AppId:   appId,
								AppName: appDetailsByChart.AppName,
								EnvId:   envId,
								Message: "Updated Successfully",
							}
							deploymentTemplateBulkUpdateResponse.Successful = append(deploymentTemplateBulkUpdateResponse.Successful, bulkUpdateSuccessResponse)

							//creating history entry for deployment template
							envLevelAppMetricsEnabled := false
							envLevelAppMetrics, err := impl.envLevelAppMetricsRepository.FindByAppIdAndEnvId(chartEnv.Chart.AppId, chartEnv.TargetEnvironment)
							if err != nil && err != pg.ErrNoRows {
								impl.logger.Errorw("error in getting env level app metrics", "err", err, "appId", chartEnv.Chart.AppId, "envId", chartEnv.TargetEnvironment)
							} else if err == pg.ErrNoRows {
								appLevelAppMetrics, err := impl.appLevelMetricsRepository.FindByAppId(chartEnv.Chart.AppId)
								if err != nil && err != pg.ErrNoRows {
									impl.logger.Errorw("error in getting app level app metrics", "err", err, "appId", chartEnv.Chart.AppId)
								} else if err == nil {
									envLevelAppMetricsEnabled = appLevelAppMetrics.AppMetrics
								}
							} else {
								envLevelAppMetricsEnabled = *envLevelAppMetrics.AppMetrics
							}
							chartEnv.EnvOverrideValues = modified
							err = impl.deploymentTemplateHistoryService.CreateDeploymentTemplateHistoryFromEnvOverrideTemplate(chartEnv, nil, envLevelAppMetricsEnabled, 0)
							if err != nil {
								impl.logger.Errorw("error in creating entry for env deployment template history", "err", err, "envOverride", chartEnv)
							}
							//VARIABLE_MAPPING_UPDATE
							err = impl.scopedVariableManager.ExtractAndMapVariables(chartEnv.EnvOverrideValues, chartEnv.Id, repository5.EntityTypeDeploymentTemplateEnvLevel, chartEnv.UpdatedBy, nil)
							if err != nil {
								return nil
							}
						}
					}
				}
			}
		}
	}
	if len(deploymentTemplateBulkUpdateResponse.Failure) == 0 && len(deploymentTemplateBulkUpdateResponse.Successful) != 0 {
		deploymentTemplateBulkUpdateResponse.Message = append(deploymentTemplateBulkUpdateResponse.Message, "All matching apps are updated successfully")
	}
	return deploymentTemplateBulkUpdateResponse
}

func (impl BulkUpdateServiceImpl) BulkUpdateConfigMap(bulkUpdatePayload *BulkUpdatePayload) *CmAndSecretBulkUpdateResponse {
	configMapBulkUpdateResponse := &CmAndSecretBulkUpdateResponse{}
	var appNameIncludes []string
	var appNameExcludes []string
	if bulkUpdatePayload.Includes == nil || len(bulkUpdatePayload.Includes.Names) == 0 {
		configMapBulkUpdateResponse.Message = append(configMapBulkUpdateResponse.Message, "Please don't leave includes.names array empty")
		return configMapBulkUpdateResponse
	} else {
		appNameIncludes = bulkUpdatePayload.Includes.Names
	}
	if bulkUpdatePayload.Excludes != nil && len(bulkUpdatePayload.Excludes.Names) > 0 {
		appNameExcludes = bulkUpdatePayload.Excludes.Names
	}

	if bulkUpdatePayload.Global {
		configMapSpecNames := make(map[string]bool)
		for _, name := range bulkUpdatePayload.ConfigMap.Spec.Names {
			configMapSpecNames[name] = true
		}
		configMapAppModels, err := impl.bulkUpdateRepository.FindCMBulkAppModelForGlobal(appNameIncludes, appNameExcludes, bulkUpdatePayload.ConfigMap.Spec.Names)
		if err != nil {
			impl.logger.Errorw("error in fetching bulk app model for global", "err", err)
			configMapBulkUpdateResponse.Message = append(configMapBulkUpdateResponse.Message, fmt.Sprintf("Unable to bulk update apps globally : %s", err.Error()))
		} else {
			if len(configMapAppModels) == 0 {
				configMapBulkUpdateResponse.Message = append(configMapBulkUpdateResponse.Message, "No matching apps to update globally")
			} else {
				for _, configMapAppModel := range configMapAppModels {
					appId := configMapAppModel.AppId
					protectionEnabled := impl.configProtectionEnabled(appId, -1)
					if protectionEnabled {
						appDetailsById, _ := impl.appRepository.FindById(appId)
						bulkUpdateFailedResponse := &CmAndSecretBulkUpdateResponseForOneApp{
							AppId:   appDetailsById.Id,
							AppName: appDetailsById.AppName,
							Names:   []string{},
							Message: "config protection enabled",
						}
						configMapBulkUpdateResponse.Failure = append(configMapBulkUpdateResponse.Failure, bulkUpdateFailedResponse)
						continue
					}
					configMapNames := gjson.Get(configMapAppModel.ConfigMapData, "maps.#.name")
					messageCmNamesMap := make(map[string][]string)
					for i, configMapName := range configMapNames.Array() {
						_, contains := configMapSpecNames[configMapName.String()]
						if contains == true {
							configMapPatchJsonString := bulkUpdatePayload.ConfigMap.Spec.PatchJson
							keyNames := gjson.Get(configMapPatchJsonString, "#.path")
							for j, keyName := range keyNames.Array() {
								configMapPatchJsonString, _ = sjson.Set(configMapPatchJsonString, fmt.Sprintf("%d.path", j), fmt.Sprintf("/maps/%d/data%s", i, keyName.String()))
							}
							configMapPatchJson := []byte(configMapPatchJsonString)
							configMapPatch, err := jsonpatch.DecodePatch(configMapPatchJson)
							if err != nil {
								impl.logger.Errorw("error in decoding JSON patch", "err", err)
								if _, ok := messageCmNamesMap["The patch string you entered seems wrong, please check and try again"]; !ok {
									messageCmNamesMap["The patch string you entered seems wrong, please check and try again"] = []string{configMapName.String()}
								} else {
									messageCmNamesMap["The patch string you entered seems wrong, please check and try again"] = append(messageCmNamesMap["The patch string you entered seems wrong, please check and try again"], configMapName.String())
								}
							} else {
								modified, err := impl.ApplyJsonPatch(configMapPatch, configMapAppModel.ConfigMapData)
								if err != nil {
									impl.logger.Errorw("error in applying JSON patch", "err", err)
									if _, ok := messageCmNamesMap[fmt.Sprintf("Error in applying JSON patch : %s", err.Error())]; !ok {
										messageCmNamesMap[fmt.Sprintf("Error in applying JSON patch : %s", err.Error())] = []string{configMapName.String()}
									} else {
										messageCmNamesMap[fmt.Sprintf("Error in applying JSON patch : %s", err.Error())] = append(messageCmNamesMap[fmt.Sprintf("Error in applying JSON patch : %s", err.Error())], configMapName.String())
									}
								} else {
									configMapAppModel.ConfigMapData = modified
									if _, ok := messageCmNamesMap["Updated Successfully"]; !ok {
										messageCmNamesMap["Updated Successfully"] = []string{configMapName.String()}
									} else {
										messageCmNamesMap["Updated Successfully"] = append(messageCmNamesMap["Updated Successfully"], configMapName.String())
									}
								}
							}
						}
					}
					if _, ok := messageCmNamesMap["Updated Successfully"]; ok {
						err := impl.bulkUpdateRepository.BulkUpdateConfigMapDataForGlobalById(configMapAppModel.Id, configMapAppModel.ConfigMapData)
						if err != nil {
							impl.logger.Errorw("error in bulk updating charts", "err", err)
							messageCmNamesMap[fmt.Sprintf("Error in updating in db : %s", err.Error())] = messageCmNamesMap["Updated Successfully"]
							delete(messageCmNamesMap, "Updated Successfully")
						}
						//creating history for config map history
						err = impl.configMapHistoryService.CreateHistoryFromAppLevelConfig(configMapAppModel, repository4.CONFIGMAP_TYPE)
						if err != nil {
							impl.logger.Errorw("error in creating entry for configmap history", "err", err)
						}
					}
					if len(messageCmNamesMap) != 0 {
						appDetailsById, _ := impl.appRepository.FindById(appId)
						for key, value := range messageCmNamesMap {
							if key == "Updated Successfully" {
								bulkUpdateSuccessResponse := &CmAndSecretBulkUpdateResponseForOneApp{
									AppId:   appDetailsById.Id,
									AppName: appDetailsById.AppName,
									Names:   value,
									Message: key,
								}
								configMapBulkUpdateResponse.Successful = append(configMapBulkUpdateResponse.Successful, bulkUpdateSuccessResponse)
							} else {
								bulkUpdateFailedResponse := &CmAndSecretBulkUpdateResponseForOneApp{
									AppId:   appDetailsById.Id,
									AppName: appDetailsById.AppName,
									Names:   value,
									Message: key,
								}
								configMapBulkUpdateResponse.Failure = append(configMapBulkUpdateResponse.Failure, bulkUpdateFailedResponse)
							}
						}
					}
				}
			}
		}
	}
	for _, envId := range bulkUpdatePayload.EnvIds {
		configMapSpecNames := make(map[string]bool)
		for _, name := range bulkUpdatePayload.ConfigMap.Spec.Names {
			configMapSpecNames[name] = true
		}
		configMapEnvModels, err := impl.bulkUpdateRepository.FindCMBulkAppModelForEnv(appNameIncludes, appNameExcludes, envId, bulkUpdatePayload.ConfigMap.Spec.Names)
		if err != nil {
			impl.logger.Errorw("error in fetching bulk app model for env", "err", err)
			configMapBulkUpdateResponse.Message = append(configMapBulkUpdateResponse.Message, fmt.Sprintf("Unable to bulk update apps for env: %d , %s", envId, err.Error()))
		} else {
			if len(configMapEnvModels) == 0 {
				configMapBulkUpdateResponse.Message = append(configMapBulkUpdateResponse.Message, fmt.Sprintf("No matching apps to update for envId : %d", envId))
			} else {
				for _, configMapEnvModel := range configMapEnvModels {
					appId := configMapEnvModel.AppId
					protectionEnabled := impl.configProtectionEnabled(appId, envId)
					if protectionEnabled {
						appDetailsById, _ := impl.appRepository.FindById(appId)
						bulkUpdateFailedResponse := &CmAndSecretBulkUpdateResponseForOneApp{
							AppId:   appDetailsById.Id,
							AppName: appDetailsById.AppName,
							Names:   []string{},
							Message: "config protection enabled",
						}
						configMapBulkUpdateResponse.Failure = append(configMapBulkUpdateResponse.Failure, bulkUpdateFailedResponse)
						continue
					}
					configMapNames := gjson.Get(configMapEnvModel.ConfigMapData, "maps.#.name")
					messageCmNamesMap := make(map[string][]string)
					for i, configMapName := range configMapNames.Array() {
						_, contains := configMapSpecNames[configMapName.String()]
						if contains == true {
							configMapPatchJsonString := bulkUpdatePayload.ConfigMap.Spec.PatchJson
							keyNames := gjson.Get(configMapPatchJsonString, "#.path")
							for j, keyName := range keyNames.Array() {
								configMapPatchJsonString, _ = sjson.Set(configMapPatchJsonString, fmt.Sprintf("%d.path", j), fmt.Sprintf("/maps/%d/data%s", i, keyName.String()))
							}
							configMapPatchJson := []byte(configMapPatchJsonString)
							configMapPatch, err := jsonpatch.DecodePatch(configMapPatchJson)
							if err != nil {
								impl.logger.Errorw("error in decoding JSON patch", "err", err)
								if _, ok := messageCmNamesMap["The patch string you entered seems wrong, please check and try again"]; !ok {
									messageCmNamesMap["The patch string you entered seems wrong, please check and try again"] = []string{configMapName.String()}
								} else {
									messageCmNamesMap["The patch string you entered seems wrong, please check and try again"] = append(messageCmNamesMap["The patch string you entered seems wrong, please check and try again"], configMapName.String())
								}
							} else {
								modified, err := impl.ApplyJsonPatch(configMapPatch, configMapEnvModel.ConfigMapData)
								if err != nil {
									impl.logger.Errorw("error in applying JSON patch", "err", err)
									if _, ok := messageCmNamesMap[fmt.Sprintf("Error in applying JSON patch : %s", err.Error())]; !ok {
										messageCmNamesMap[fmt.Sprintf("Error in applying JSON patch : %s", err.Error())] = []string{configMapName.String()}
									} else {
										messageCmNamesMap[fmt.Sprintf("Error in applying JSON patch : %s", err.Error())] = append(messageCmNamesMap[fmt.Sprintf("Error in applying JSON patch : %s", err.Error())], configMapName.String())
									}
								} else {
									configMapEnvModel.ConfigMapData = modified
									if _, ok := messageCmNamesMap["Updated Successfully"]; !ok {
										messageCmNamesMap["Updated Successfully"] = []string{configMapName.String()}
									} else {
										messageCmNamesMap["Updated Successfully"] = append(messageCmNamesMap["Updated Successfully"], configMapName.String())
									}
								}
							}
						}
					}
					if _, ok := messageCmNamesMap["Updated Successfully"]; ok {
						err := impl.bulkUpdateRepository.BulkUpdateConfigMapDataForEnvById(configMapEnvModel.Id, configMapEnvModel.ConfigMapData)
						if err != nil {
							impl.logger.Errorw("error in bulk updating charts", "err", err)
							messageCmNamesMap[fmt.Sprintf("Error in updating in db : %s", err.Error())] = messageCmNamesMap["Updated Successfully"]
							delete(messageCmNamesMap, "Updated Successfully")
						}
						//creating history for config map history
						err = impl.configMapHistoryService.CreateHistoryFromEnvLevelConfig(configMapEnvModel, repository4.CONFIGMAP_TYPE)
						if err != nil {
							impl.logger.Errorw("error in creating entry for configmap history", "err", err)
						}
					}
					if len(messageCmNamesMap) != 0 {
						appDetailsById, _ := impl.appRepository.FindById(configMapEnvModel.AppId)
						for key, value := range messageCmNamesMap {
							if key == "Updated Successfully" {
								bulkUpdateSuccessResponse := &CmAndSecretBulkUpdateResponseForOneApp{
									AppId:   appDetailsById.Id,
									AppName: appDetailsById.AppName,
									Names:   value,
									Message: key,
									EnvId:   envId,
								}
								configMapBulkUpdateResponse.Successful = append(configMapBulkUpdateResponse.Successful, bulkUpdateSuccessResponse)
							} else {
								bulkUpdateFailedResponse := &CmAndSecretBulkUpdateResponseForOneApp{
									AppId:   appDetailsById.Id,
									AppName: appDetailsById.AppName,
									Names:   value,
									Message: key,
									EnvId:   envId,
								}
								configMapBulkUpdateResponse.Failure = append(configMapBulkUpdateResponse.Failure, bulkUpdateFailedResponse)
							}
						}
					}
				}
			}
		}
	}
	if len(configMapBulkUpdateResponse.Failure) == 0 && len(configMapBulkUpdateResponse.Successful) != 0 {
		configMapBulkUpdateResponse.Message = append(configMapBulkUpdateResponse.Message, "All matching apps are updated successfully")
	}
	return configMapBulkUpdateResponse
}
func (impl BulkUpdateServiceImpl) BulkUpdateSecret(bulkUpdatePayload *BulkUpdatePayload) *CmAndSecretBulkUpdateResponse {
	secretBulkUpdateResponse := &CmAndSecretBulkUpdateResponse{}
	var appNameIncludes []string
	var appNameExcludes []string
	if bulkUpdatePayload.Includes == nil || len(bulkUpdatePayload.Includes.Names) == 0 {
		secretBulkUpdateResponse.Message = append(secretBulkUpdateResponse.Message, "Please don't leave includes.names array empty")
		return secretBulkUpdateResponse
	} else {
		appNameIncludes = bulkUpdatePayload.Includes.Names
	}
	if bulkUpdatePayload.Excludes != nil && len(bulkUpdatePayload.Excludes.Names) > 0 {
		appNameExcludes = bulkUpdatePayload.Excludes.Names
	}

	if bulkUpdatePayload.Global {
		secretSpecNames := make(map[string]bool)
		for _, name := range bulkUpdatePayload.Secret.Spec.Names {
			secretSpecNames[name] = true
		}
		secretAppModels, err := impl.bulkUpdateRepository.FindSecretBulkAppModelForGlobal(appNameIncludes, appNameExcludes, bulkUpdatePayload.Secret.Spec.Names)
		if err != nil {
			impl.logger.Errorw("error in fetching bulk app model for global", "err", err)
			secretBulkUpdateResponse.Message = append(secretBulkUpdateResponse.Message, fmt.Sprintf("Unable to bulk update apps globally : %s", err.Error()))
		} else {
			if len(secretAppModels) == 0 {
				secretBulkUpdateResponse.Message = append(secretBulkUpdateResponse.Message, "No matching apps to update globally")
			} else {
				for _, secretAppModel := range secretAppModels {
					appId := secretAppModel.AppId
					protectionEnabled := impl.configProtectionEnabled(appId, -1)
					if protectionEnabled {
						appDetailsById, _ := impl.appRepository.FindById(appId)
						bulkUpdateFailedResponse := &CmAndSecretBulkUpdateResponseForOneApp{
							AppId:   appDetailsById.Id,
							AppName: appDetailsById.AppName,
							Names:   []string{},
							Message: "config protection enabled",
						}
						secretBulkUpdateResponse.Failure = append(secretBulkUpdateResponse.Failure, bulkUpdateFailedResponse)
						continue
					}
					secretNames := gjson.Get(secretAppModel.SecretData, "secrets.#.name")
					messageSecretNamesMap := make(map[string][]string)
					for i, secretName := range secretNames.Array() {
						_, contains := secretSpecNames[secretName.String()]
						if contains == true {
							secretPatchJsonString := bulkUpdatePayload.Secret.Spec.PatchJson
							keyNames := gjson.Get(secretPatchJsonString, "#.path")
							for j, keyName := range keyNames.Array() {
								secretPatchJsonString, _ = sjson.Set(secretPatchJsonString, fmt.Sprintf("%d.path", j), fmt.Sprintf("/secrets/%d/data%s", i, keyName.String()))
							}
							//updating values to their base64 equivalent, on secret save/update operation this logic is implemented on FE
							values := gjson.Get(secretPatchJsonString, "#.value")
							for j, value := range values.Array() {
								base64EncodedValue := base64.StdEncoding.EncodeToString([]byte(value.String()))
								secretPatchJsonString, _ = sjson.Set(secretPatchJsonString, fmt.Sprintf("%d.value", j), base64EncodedValue)
							}
							secretPatchJson := []byte(secretPatchJsonString)
							secretPatch, err := jsonpatch.DecodePatch(secretPatchJson)
							if err != nil {
								impl.logger.Errorw("error in decoding JSON patch", "err", err)
								if _, ok := messageSecretNamesMap["The patch string you entered seems wrong, please check and try again"]; !ok {
									messageSecretNamesMap["The patch string you entered seems wrong, please check and try again"] = []string{secretName.String()}
								} else {
									messageSecretNamesMap["The patch string you entered seems wrong, please check and try again"] = append(messageSecretNamesMap["The patch string you entered seems wrong, please check and try again"], secretName.String())
								}
							} else {
								modified, err := impl.ApplyJsonPatch(secretPatch, secretAppModel.SecretData)
								if err != nil {
									impl.logger.Errorw("error in applying JSON patch", "err", err)
									if _, ok := messageSecretNamesMap[fmt.Sprintf("Error in applying JSON patch : %s", err.Error())]; !ok {
										messageSecretNamesMap[fmt.Sprintf("Error in applying JSON patch : %s", err.Error())] = []string{secretName.String()}
									} else {
										messageSecretNamesMap[fmt.Sprintf("Error in applying JSON patch : %s", err.Error())] = append(messageSecretNamesMap[fmt.Sprintf("Error in applying JSON patch : %s", err.Error())], secretName.String())
									}
								} else {
									secretAppModel.SecretData = modified
									if _, ok := messageSecretNamesMap["Updated Successfully"]; !ok {
										messageSecretNamesMap["Updated Successfully"] = []string{secretName.String()}
									} else {
										messageSecretNamesMap["Updated Successfully"] = append(messageSecretNamesMap["Updated Successfully"], secretName.String())
									}
								}
							}
						}
					}
					if _, ok := messageSecretNamesMap["Updated Successfully"]; ok {
						err := impl.bulkUpdateRepository.BulkUpdateSecretDataForGlobalById(secretAppModel.Id, secretAppModel.SecretData)
						if err != nil {
							impl.logger.Errorw("error in bulk updating secrets", "err", err)
							messageSecretNamesMap[fmt.Sprintf("Error in updating in db : %s", err.Error())] = messageSecretNamesMap["Updated Successfully"]
							delete(messageSecretNamesMap, "Updated Successfully")
						}
						//creating history for config map history
						err = impl.configMapHistoryService.CreateHistoryFromAppLevelConfig(secretAppModel, repository4.SECRET_TYPE)
						if err != nil {
							impl.logger.Errorw("error in creating entry for secret history", "err", err)
						}
					}
					if len(messageSecretNamesMap) != 0 {
						appDetailsById, _ := impl.appRepository.FindById(appId)
						for key, value := range messageSecretNamesMap {
							if key == "Updated Successfully" {
								bulkUpdateSuccessResponse := &CmAndSecretBulkUpdateResponseForOneApp{
									AppId:   appDetailsById.Id,
									AppName: appDetailsById.AppName,
									Names:   value,
									Message: key,
								}
								secretBulkUpdateResponse.Successful = append(secretBulkUpdateResponse.Successful, bulkUpdateSuccessResponse)
							} else {
								bulkUpdateFailedResponse := &CmAndSecretBulkUpdateResponseForOneApp{
									AppId:   appDetailsById.Id,
									AppName: appDetailsById.AppName,
									Names:   value,
									Message: key,
								}
								secretBulkUpdateResponse.Failure = append(secretBulkUpdateResponse.Failure, bulkUpdateFailedResponse)
							}
						}
					}
				}
			}
		}
	}
	for _, envId := range bulkUpdatePayload.EnvIds {
		secretSpecNames := make(map[string]bool)
		for _, name := range bulkUpdatePayload.Secret.Spec.Names {
			secretSpecNames[name] = true
		}
		secretEnvModels, err := impl.bulkUpdateRepository.FindSecretBulkAppModelForEnv(appNameIncludes, appNameExcludes, envId, bulkUpdatePayload.Secret.Spec.Names)
		if err != nil {
			impl.logger.Errorw("error in fetching bulk app model for env", "err", err)
			secretBulkUpdateResponse.Message = append(secretBulkUpdateResponse.Message, fmt.Sprintf("Unable to bulk update apps for env: %d , %s", envId, err.Error()))
		} else {
			if len(secretEnvModels) == 0 {
				secretBulkUpdateResponse.Message = append(secretBulkUpdateResponse.Message, fmt.Sprintf("No matching apps to update for envId : %d", envId))
			} else {
				for _, secretEnvModel := range secretEnvModels {
					appId := secretEnvModel.AppId
					protectionEnabled := impl.configProtectionEnabled(appId, envId)
					if protectionEnabled {
						appDetailsById, _ := impl.appRepository.FindById(appId)
						bulkUpdateFailedResponse := &CmAndSecretBulkUpdateResponseForOneApp{
							AppId:   appDetailsById.Id,
							AppName: appDetailsById.AppName,
							Names:   []string{},
							Message: "config protection enabled",
						}
						secretBulkUpdateResponse.Failure = append(secretBulkUpdateResponse.Failure, bulkUpdateFailedResponse)
						continue
					}
					secretNames := gjson.Get(secretEnvModel.SecretData, "secrets.#.name")
					messageSecretNamesMap := make(map[string][]string)
					for i, secretName := range secretNames.Array() {
						_, contains := secretSpecNames[secretName.String()]
						if contains == true {
							secretPatchJsonString := bulkUpdatePayload.Secret.Spec.PatchJson
							keyNames := gjson.Get(secretPatchJsonString, "#.path")
							for j, keyName := range keyNames.Array() {
								secretPatchJsonString, _ = sjson.Set(secretPatchJsonString, fmt.Sprintf("%d.path", j), fmt.Sprintf("/secrets/%d/data%s", i, keyName.String()))
							}
							//updating values to their base64 equivalent, on secret save/update operation this logic is implemented on FE
							values := gjson.Get(secretPatchJsonString, "#.value")
							for j, value := range values.Array() {
								base64EncodedValue := base64.StdEncoding.EncodeToString([]byte(value.String()))
								secretPatchJsonString, _ = sjson.Set(secretPatchJsonString, fmt.Sprintf("%d.value", j), base64EncodedValue)
							}
							secretPatchJson := []byte(secretPatchJsonString)
							secretPatch, err := jsonpatch.DecodePatch(secretPatchJson)
							if err != nil {
								impl.logger.Errorw("error in decoding JSON patch", "err", err)
								if _, ok := messageSecretNamesMap["The patch string you entered seems wrong, please check and try again"]; !ok {
									messageSecretNamesMap["The patch string you entered seems wrong, please check and try again"] = []string{secretName.String()}
								} else {
									messageSecretNamesMap["The patch string you entered seems wrong, please check and try again"] = append(messageSecretNamesMap["The patch string you entered seems wrong, please check and try again"], secretName.String())
								}
							} else {
								modified, err := impl.ApplyJsonPatch(secretPatch, secretEnvModel.SecretData)
								if err != nil {
									impl.logger.Errorw("error in applying JSON patch", "err", err)
									if _, ok := messageSecretNamesMap[fmt.Sprintf("Error in applying JSON patch : %s", err.Error())]; !ok {
										messageSecretNamesMap[fmt.Sprintf("Error in applying JSON patch : %s", err.Error())] = []string{secretName.String()}
									} else {
										messageSecretNamesMap[fmt.Sprintf("Error in applying JSON patch : %s", err.Error())] = append(messageSecretNamesMap[fmt.Sprintf("Error in applying JSON patch : %s", err.Error())], secretName.String())
									}
								} else {
									secretEnvModel.SecretData = modified
									if _, ok := messageSecretNamesMap["Updated Successfully"]; !ok {
										messageSecretNamesMap["Updated Successfully"] = []string{secretName.String()}
									} else {
										messageSecretNamesMap["Updated Successfully"] = append(messageSecretNamesMap["Updated Successfully"], secretName.String())
									}
								}
							}
						}
					}
					if _, ok := messageSecretNamesMap["Updated Successfully"]; ok {
						err := impl.bulkUpdateRepository.BulkUpdateSecretDataForEnvById(secretEnvModel.Id, secretEnvModel.SecretData)
						if err != nil {
							impl.logger.Errorw("error in bulk updating charts", "err", err)
							messageSecretNamesMap[fmt.Sprintf("Error in updating in db : %s", err.Error())] = messageSecretNamesMap["Updated Successfully"]
							delete(messageSecretNamesMap, "Updated Successfully")
						}
						//creating history for config map history
						err = impl.configMapHistoryService.CreateHistoryFromEnvLevelConfig(secretEnvModel, repository4.SECRET_TYPE)
						if err != nil {
							impl.logger.Errorw("error in creating entry for secret history", "err", err)
						}
					}
					if len(messageSecretNamesMap) != 0 {
						appDetailsById, _ := impl.appRepository.FindById(appId)
						for key, value := range messageSecretNamesMap {
							if key == "Updated Successfully" {
								bulkUpdateSuccessResponse := &CmAndSecretBulkUpdateResponseForOneApp{
									AppId:   appDetailsById.Id,
									AppName: appDetailsById.AppName,
									Names:   value,
									Message: key,
									EnvId:   envId,
								}
								secretBulkUpdateResponse.Successful = append(secretBulkUpdateResponse.Successful, bulkUpdateSuccessResponse)
							} else {
								bulkUpdateFailedResponse := &CmAndSecretBulkUpdateResponseForOneApp{
									AppId:   appDetailsById.Id,
									AppName: appDetailsById.AppName,
									Names:   value,
									Message: key,
									EnvId:   envId,
								}
								secretBulkUpdateResponse.Failure = append(secretBulkUpdateResponse.Failure, bulkUpdateFailedResponse)
							}
						}
					}
				}
			}
		}
	}
	if len(secretBulkUpdateResponse.Failure) == 0 && len(secretBulkUpdateResponse.Successful) != 0 {
		secretBulkUpdateResponse.Message = append(secretBulkUpdateResponse.Message, "All matching apps are updated successfully")
	}
	return secretBulkUpdateResponse
}
func (impl BulkUpdateServiceImpl) BulkUpdate(bulkUpdatePayload *BulkUpdatePayload) *BulkUpdateResponse {
	bulkUpdateResponse := &BulkUpdateResponse{}
	var deploymentTemplateBulkUpdateResponse *DeploymentTemplateBulkUpdateResponse
	var configMapBulkUpdateResponse *CmAndSecretBulkUpdateResponse
	var secretBulkUpdateResponse *CmAndSecretBulkUpdateResponse
	if bulkUpdatePayload.DeploymentTemplate != nil && bulkUpdatePayload.DeploymentTemplate.Spec != nil && bulkUpdatePayload.DeploymentTemplate.Spec.PatchJson != "" {
		deploymentTemplateBulkUpdateResponse = impl.BulkUpdateDeploymentTemplate(bulkUpdatePayload)
	}
	if bulkUpdatePayload.ConfigMap != nil && bulkUpdatePayload.ConfigMap.Spec != nil && len(bulkUpdatePayload.ConfigMap.Spec.Names) != 0 && bulkUpdatePayload.ConfigMap.Spec.PatchJson != "" {
		configMapBulkUpdateResponse = impl.BulkUpdateConfigMap(bulkUpdatePayload)
	}
	if bulkUpdatePayload.Secret != nil && bulkUpdatePayload.Secret.Spec != nil && len(bulkUpdatePayload.Secret.Spec.Names) != 0 && bulkUpdatePayload.Secret.Spec.PatchJson != "" {
		secretBulkUpdateResponse = impl.BulkUpdateSecret(bulkUpdatePayload)
	}

	bulkUpdateResponse.DeploymentTemplate = deploymentTemplateBulkUpdateResponse
	bulkUpdateResponse.ConfigMap = configMapBulkUpdateResponse
	bulkUpdateResponse.Secret = secretBulkUpdateResponse
	return bulkUpdateResponse
}

func (impl BulkUpdateServiceImpl) BulkHibernate(request *BulkApplicationForEnvironmentPayload, ctx context.Context, w http.ResponseWriter, token string, checkAuthForBulkActions func(token string, appObject string, envObject string) bool) (*BulkApplicationHibernateUnhibernateForEnvironmentResponse, error) {
	var pipelines []*pipelineConfig.Pipeline
	var err error
	if len(request.AppIdIncludes) > 0 {
		pipelines, err = impl.pipelineRepository.FindActiveByInFilter(request.EnvId, request.AppIdIncludes)
	} else if len(request.AppIdExcludes) > 0 {
		pipelines, err = impl.pipelineRepository.FindActiveByNotFilter(request.EnvId, request.AppIdExcludes)
	} else {
		pipelines, err = impl.pipelineRepository.FindActiveByEnvId(request.EnvId)
	}
	if err != nil {
		impl.logger.Errorw("error in fetching pipelines", "envId", request.EnvId, "err", err)
		return nil, err
	}
	response := make(map[string]map[string]any)
	var cdPipelineIds []int

	for _, pipeline := range pipelines {
		cdPipelineIds = append(cdPipelineIds, pipeline.Id)
	}
	deploymentTypeMap, err := impl.pipelineRepository.FindDeploymentTypeByPipelineIds(cdPipelineIds)
	if err != nil {
		impl.logger.Errorw("error in fetching deploymentTypes", "pipelineIds", cdPipelineIds, "err", err)
		return nil, err
	}
	for _, pipeline := range pipelines {
		appKey := fmt.Sprintf("%d_%s", pipeline.AppId, pipeline.App.AppName)
		pipelineKey := fmt.Sprintf("%d_%s", pipeline.Id, pipeline.Name)
		if _, ok := response[appKey]; !ok {
			pResponse := make(map[string]any)
			pResponse[pipelineKey] = true //by default assuming that the operation is successful, if not so then we'll mark it as false
			response[appKey] = pResponse
		}
		appObject := impl.enforcerUtil.GetAppRBACNameByAppId(pipeline.AppId)
		envObject := impl.enforcerUtil.GetEnvRBACNameByAppId(pipeline.AppId, pipeline.EnvironmentId)
		isValidAuth := checkAuthForBulkActions(token, appObject, envObject)
		if !isValidAuth {
			//skip hibernate for the app if user does not have access on that
			pipelineResponse := response[appKey]
			pipelineResponse[pipelineKey] = false
			pipelineResponse[AuthorizationError] = true
			response[appKey] = pipelineResponse
			continue
		}
		deploymentHistory := deploymentTypeMap[pipeline.Id]
		if deploymentHistory.DeploymentType == models.DEPLOYMENTTYPE_STOP {
			impl.logger.Infow("application already hibernated", "app_id", pipeline.AppId)
			pipelineResponse := response[appKey]
			pipelineResponse[pipelineKey] = false
			if deploymentHistory.Status == application.HIBERNATING {
				pipelineResponse[Skipped] = "Application is already hibernated"
			} else {
				pipelineResponse[Skipped] = "Hibernation already in progress"
			}
			response[appKey] = pipelineResponse
			continue
		}
		var hibernateReqError error
		//if pipeline.DeploymentAppType == util.PIPELINE_DEPLOYMENT_TYPE_ACD {
		stopRequest := &pipeline1.StopAppRequest{
			AppId:         pipeline.AppId,
			EnvironmentId: pipeline.EnvironmentId,
			UserId:        request.UserId,
			RequestType:   pipeline1.STOP,
		}
		triggerContext := pipeline1.TriggerContext{
			Context: ctx,
		}
		_, hibernateReqError = impl.workflowDagExecutor.StopStartApp(triggerContext, stopRequest)
		if hibernateReqError != nil {
			impl.logger.Errorw("error in hibernating application", "err", hibernateReqError, "pipeline", pipeline)
			pipelineResponse := response[appKey]
			pipelineResponse[pipelineKey] = false
			pipelineResponse[Error] = hibernateReqError.Error()
			response[appKey] = pipelineResponse
			continue
		}
	}
	var responseArray []map[string]interface{}
	for appKey, pipelineResponse := range response {
		appMap := make(map[string]interface{})
		appKeySplit := strings.Split(appKey, "_")
		appId := appKeySplit[0]
		appName := strings.Join(appKeySplit[1:], "_")
		appMap["id"] = appId
		appMap["appName"] = appName
		for key, value := range pipelineResponse {
			if key == AuthorizationError {
				appMap[AuthorizationError] = value
			} else if key == Error {
				appMap[Error] = value
			} else if key == Skipped {
				appMap[Skipped] = value
			} else {
				appMap["success"] = value
			}
		}
		responseArray = append(responseArray, appMap)
	}
	bulkOperationResponse := &BulkApplicationHibernateUnhibernateForEnvironmentResponse{}
	bulkOperationResponse.BulkApplicationForEnvironmentPayload = *request
	bulkOperationResponse.Response = responseArray
	return bulkOperationResponse, nil
}

func (impl BulkUpdateServiceImpl) buildHibernateUnHibernateRequestForHelmPipelines(pipeline *pipelineConfig.Pipeline) (*client.AppIdentifier, *openapi.HibernateRequest, error) {
	appIdentifier := &client.AppIdentifier{
		ClusterId:   pipeline.Environment.ClusterId,
		Namespace:   pipeline.Environment.Namespace,
		ReleaseName: pipeline.DeploymentAppName,
	}

	hibernateRequest := &openapi.HibernateRequest{}
	chartInfo, err := impl.chartRefRepository.FetchInfoOfChartConfiguredInApp(pipeline.AppId)
	if err != nil {
		impl.logger.Errorw("error in getting chart info for chart configured in app", "err", err, "appId", pipeline.AppId)
		return nil, nil, err
	}
	var group, kind, version, name string
	name = fmt.Sprintf("%s-%s", pipeline.App.AppName, pipeline.Environment.Name)
	if chartInfo.Name == "" && chartInfo.UserUploaded == false {
		// rollout type chart
		group = "argoproj.io"
		kind = "Rollout"
		version = "v1alpha1"
		hibernateRequest = &openapi.HibernateRequest{
			Resources: &[]openapi.HibernateTargetObject{
				{
					Group:     &group,
					Kind:      &kind,
					Version:   &version,
					Namespace: &pipeline.Environment.Namespace,
					Name:      &name,
				},
			},
		}
	} else if chartInfo.Name == "Deployment" {
		//deployment type chart
		group = "apps"
		kind = "Deployment"
		version = "v1"
		hibernateRequest = &openapi.HibernateRequest{
			Resources: &[]openapi.HibernateTargetObject{
				{
					Group:     &group,
					Kind:      &kind,
					Version:   &version,
					Namespace: &pipeline.Environment.Namespace,
					Name:      &name,
				},
			},
		}
	} else {
		//chart not supported for hibernation, skipping
		impl.logger.Warnw("unsupported chart found for hibernate request, skipping", "pipelineId", pipeline.Id, "chartInfo", chartInfo)
		return nil, nil, nil
	}
	return appIdentifier, hibernateRequest, nil
}
func (impl BulkUpdateServiceImpl) BulkUnHibernate(request *BulkApplicationForEnvironmentPayload, ctx context.Context, w http.ResponseWriter, token string, checkAuthForBulkActions func(token string, appObject string, envObject string) bool) (*BulkApplicationHibernateUnhibernateForEnvironmentResponse, error) {
	var pipelines []*pipelineConfig.Pipeline
	var err error
	if len(request.AppIdIncludes) > 0 {
		pipelines, err = impl.pipelineRepository.FindActiveByInFilter(request.EnvId, request.AppIdIncludes)
	} else if len(request.AppIdExcludes) > 0 {
		pipelines, err = impl.pipelineRepository.FindActiveByNotFilter(request.EnvId, request.AppIdExcludes)
	} else {
		pipelines, err = impl.pipelineRepository.FindActiveByEnvId(request.EnvId)
	}
	if err != nil {
		impl.logger.Errorw("error in fetching pipelines", "envId", request.EnvId, "err", err)
		return nil, err
	}
	var cdPipelineIds []int
	for _, pipeline := range pipelines {
		cdPipelineIds = append(cdPipelineIds, pipeline.Id)
	}
	deploymentTypeMap, err := impl.pipelineRepository.FindDeploymentTypeByPipelineIds(cdPipelineIds)
	if err != nil {
		impl.logger.Errorw("error in fetching deploymentTypes", "pipelineIds", cdPipelineIds, "err", err)
		return nil, err
	}
	response := make(map[string]map[string]any)
	for _, pipeline := range pipelines {
		appKey := fmt.Sprintf("%d_%s", pipeline.AppId, pipeline.App.AppName)
		pipelineKey := fmt.Sprintf("%d_%s", pipeline.Id, pipeline.Name)
		if _, ok := response[appKey]; !ok {
			pResponse := make(map[string]any)
			pResponse[pipelineKey] = true //by default assuming that the operation is successful, if not so then we'll mark it as false
			response[appKey] = pResponse
		}
		appObject := impl.enforcerUtil.GetAppRBACNameByAppId(pipeline.AppId)
		envObject := impl.enforcerUtil.GetEnvRBACNameByAppId(pipeline.AppId, pipeline.EnvironmentId)
		isValidAuth := checkAuthForBulkActions(token, appObject, envObject)
		if !isValidAuth {
			//skip hibernate for the app if user does not have access on that
			pipelineResponse := response[appKey]
			pipelineResponse[pipelineKey] = false
			pipelineResponse[AuthorizationError] = true
			response[appKey] = pipelineResponse
			continue
		}
		deploymentHistory := deploymentTypeMap[pipeline.Id]
		if deploymentHistory.DeploymentType == models.DEPLOYMENTTYPE_START ||
			deploymentHistory.DeploymentType == models.DEPLOYMENTTYPE_DEPLOY {
			impl.logger.Infow("application already UnHibernated", "app_id", pipeline.AppId)
			pipelineResponse := response[appKey]
			pipelineResponse[pipelineKey] = false
			if deploymentHistory.Status == application.Healthy {
				pipelineResponse[Skipped] = "Application is already un-hibernated"
			} else {
				pipelineResponse[Skipped] = "Un-hibernation already in progress"
			}
			response[appKey] = pipelineResponse
			continue
		}
		var hibernateReqError error
		//if pipeline.DeploymentAppType == util.PIPELINE_DEPLOYMENT_TYPE_ACD {
		stopRequest := &pipeline1.StopAppRequest{
			AppId:         pipeline.AppId,
			EnvironmentId: pipeline.EnvironmentId,
			UserId:        request.UserId,
			RequestType:   pipeline1.START,
		}
		triggerContext := pipeline1.TriggerContext{
			Context: ctx,
		}
		_, hibernateReqError = impl.workflowDagExecutor.StopStartApp(triggerContext, stopRequest)
		if hibernateReqError != nil {
			impl.logger.Errorw("error in un-hibernating application", "err", hibernateReqError, "pipeline", pipeline)
			pipelineResponse := response[appKey]
			pipelineResponse[pipelineKey] = false
			pipelineResponse[Error] = hibernateReqError.Error()
			response[appKey] = pipelineResponse
			continue
		}
		pipelineResponse := response[appKey]
		pipelineResponse[pipelineKey] = true
		response[appKey] = pipelineResponse
	}
	var responseArray []map[string]interface{}
	for appKey, pipelineResponse := range response {
		appMap := make(map[string]interface{})
		appKeySplit := strings.Split(appKey, "_")
		appId := appKeySplit[0]
		appName := strings.Join(appKeySplit[1:], "_")
		appMap["id"] = appId
		appMap["appName"] = appName
		for key, value := range pipelineResponse {
			if key == AuthorizationError {
				appMap[AuthorizationError] = value
			} else if key == Error {
				appMap[Error] = value
			} else if key == Skipped {
				appMap[Skipped] = value
			} else {
				appMap["success"] = value
			}
		}
		responseArray = append(responseArray, appMap)
	}
	bulkOperationResponse := &BulkApplicationHibernateUnhibernateForEnvironmentResponse{}
	bulkOperationResponse.BulkApplicationForEnvironmentPayload = *request
	bulkOperationResponse.Response = responseArray
	return bulkOperationResponse, nil
}

func (impl BulkUpdateServiceImpl) BulkDeploy(request *BulkApplicationForEnvironmentPayload, token string, checkAuthBatch func(token string, appObject []string, envObject []string) (map[string]bool, map[string]bool)) (*BulkApplicationForEnvironmentResponse, error) {
	var pipelines []*pipelineConfig.Pipeline
	var err error

	if len(request.AppNamesIncludes) > 0 {
		r, err := impl.appRepository.FindIdsByNames(request.AppNamesIncludes)
		if err != nil {
			impl.logger.Errorw("error in fetching Ids", "err", err)
			return nil, err
		}
		for _, id := range r {
			request.AppIdIncludes = append(request.AppIdIncludes, id)
		}
	}
	if len(request.AppNamesExcludes) > 0 {
		r, err := impl.appRepository.FindIdsByNames(request.AppNamesExcludes)
		if err != nil {
			impl.logger.Errorw("error in fetching Ids", "err", err)
			return nil, err
		}
		for _, id := range r {
			request.AppIdExcludes = append(request.AppIdExcludes, id)
		}
	}
	if len(request.EnvName) > 0 {
		r, err := impl.environmentRepository.FindByName(request.EnvName)
		if err != nil {
			impl.logger.Errorw("error in fetching env details", "err", err)
			return nil, err
		}
		if request.EnvId != 0 && request.EnvId != r.Id {
			return nil, errors.New("environment id and environment name is different select only one environment")
		} else if request.EnvId == 0 {
			request.EnvId = r.Id
		}
	}
	if len(request.EnvName) == 0 && request.EnvId == 0 {
		return nil, errors.New("please mention environment id or environment name")
	}
	if len(request.AppIdIncludes) > 0 {
		pipelines, err = impl.pipelineRepository.FindActiveByInFilter(request.EnvId, request.AppIdIncludes)
	} else if len(request.AppIdExcludes) > 0 {
		pipelines, err = impl.pipelineRepository.FindActiveByNotFilter(request.EnvId, request.AppIdExcludes)
	} else {
		pipelines, err = impl.pipelineRepository.FindActiveByEnvId(request.EnvId)
	}
	if err != nil {
		impl.logger.Errorw("error in fetching pipelines", "envId", request.EnvId, "err", err)
		return nil, err
	}

	pipelineIds := make([]int, 0)
	for _, pipeline := range pipelines {
		pipelineIds = append(pipelineIds, pipeline.Id)
	}
	if len(pipelineIds) == 0 {
		return nil, fmt.Errorf("no pipeline found for this environment")
	}
	//authorization block starts here
	var appObjectArr []string
	var envObjectArr []string
	objects := impl.enforcerUtil.GetAppAndEnvObjectByPipelineIds(pipelineIds)
	pipelineIds = []int{}
	for _, object := range objects {
		appObjectArr = append(appObjectArr, object[0])
		envObjectArr = append(envObjectArr, object[1])
	}
	appResults, envResults := checkAuthBatch(token, appObjectArr, envObjectArr)
	//authorization block ends here

	response := make(map[string]map[string]bool)
	for _, pipeline := range pipelines {
		appKey := fmt.Sprintf("%d_%s", pipeline.AppId, pipeline.App.AppName)
		pipelineKey := fmt.Sprintf("%d_%s", pipeline.Id, pipeline.Name)
		success := true
		if _, ok := response[appKey]; !ok {
			pResponse := make(map[string]bool)
			pResponse[pipelineKey] = false
			response[appKey] = pResponse
		}
		appObject := objects[pipeline.Id][0]
		envObject := objects[pipeline.Id][1]
		if !(appResults[appObject] && envResults[envObject]) {
			//if user unauthorized, skip items
			pipelineResponse := response[appKey]
			pipelineResponse[pipelineKey] = false
			response[appKey] = pipelineResponse
			continue
		}

		//artifactResponse, err := impl.pipelineBuilder.GetArtifactsByCDPipeline(pipeline.Id, bean.CD_WORKFLOW_TYPE_DEPLOY)
		artifactResponse, err := impl.pipelineBuilder.RetrieveArtifactsByCDPipeline(pipeline, bean.CD_WORKFLOW_TYPE_DEPLOY, SearchString, 10, false)
		if err != nil {
			impl.logger.Errorw("service err, GetArtifactsByCDPipeline", "err", err, "cdPipelineId", pipeline.Id)
			//return nil, err
			pipelineResponse := response[appKey]
			pipelineResponse[appKey] = false
			response[appKey] = pipelineResponse
		}

		artifacts := artifactResponse.CiArtifacts
		if len(artifacts) == 0 {
			//there is no artifacts found for this pipeline, skip cd trigger
			pipelineResponse := response[appKey]
			pipelineResponse[pipelineKey] = false
			response[appKey] = pipelineResponse
			continue
		}
		artifact := artifacts[0] // fetch latest approved artifact in case of approval node configured
		if artifact.FilterState != resourceFilter.ALLOW {
			if artifact.FilterState == resourceFilter.ERROR {
				impl.logger.Errorw("service err, GetArtifactsByCDPipeline, error in evaluating filter expression", "cdPipelineId", pipeline.Id)
			}
			continue
		}
		overrideRequest := &bean.ValuesOverrideRequest{
			PipelineId:     pipeline.Id,
			AppId:          pipeline.AppId,
			CiArtifactId:   artifact.Id,
			UserId:         request.UserId,
			CdWorkflowType: bean.CD_WORKFLOW_TYPE_DEPLOY,
		}
		event := &bean.BulkCdDeployEvent{
			ValuesOverrideRequest: overrideRequest,
			UserId:                overrideRequest.UserId,
		}

		payload, err := json.Marshal(event)
		if err != nil {
			impl.logger.Errorw("failed to marshal cd bulk deploy event request",
				"request", event,
				"err", err)

			pipelineResponse := response[appKey]
			pipelineResponse[pipelineKey] = false
			response[appKey] = pipelineResponse
			continue
		}

		err = impl.pubsubClient.Publish(pubsub.CD_BULK_DEPLOY_TRIGGER_TOPIC, string(payload))
		if err != nil {
			impl.logger.Errorw("failed to publish trigger request event",
				"topic", pubsub.CD_BULK_DEPLOY_TRIGGER_TOPIC,
				"request", overrideRequest,
				"err", err)

			pipelineResponse := response[appKey]
			pipelineResponse[pipelineKey] = false
			response[appKey] = pipelineResponse
			continue
		}

		pipelineResponse := response[appKey]
		pipelineResponse[pipelineKey] = success
		response[appKey] = pipelineResponse
	}
	bulkOperationResponse := &BulkApplicationForEnvironmentResponse{}
	bulkOperationResponse.BulkApplicationForEnvironmentPayload = *request
	bulkOperationResponse.Response = response
	return bulkOperationResponse, nil
}

func (impl BulkUpdateServiceImpl) SubscribeToCdBulkTriggerTopic() error {

	callback := func(msg *model.PubSubMsg) {

		event := &bean.BulkCdDeployEvent{}
		err := json.Unmarshal([]byte(msg.Data), event)
		if err != nil {
			impl.logger.Errorw("Error unmarshalling received event",
				"topic", pubsub.CD_BULK_DEPLOY_TRIGGER_TOPIC,
				"msg", msg.Data,
				"err", err)
			return
		}
		event.ValuesOverrideRequest.UserId = event.UserId

		// trigger
		ctx, err := impl.buildACDContext()
		if err != nil {
			impl.logger.Errorw("error in creating acd context",
				"err", err)
			return
		}

<<<<<<< HEAD
		_, _, err = impl.workflowDagExecutor.ManualCdTrigger(event.ValuesOverrideRequest, ctx)
=======
		triggerContext := pipeline1.TriggerContext{
			ReferenceId: pointer.String(msg.MsgId),
			Context:     ctx,
		}

		_,_, err = impl.workflowDagExecutor.ManualCdTrigger(triggerContext, event.ValuesOverrideRequest)
>>>>>>> 86982869
		if err != nil {
			impl.logger.Errorw("Error triggering CD",
				"topic", pubsub.CD_BULK_DEPLOY_TRIGGER_TOPIC,
				"msg", msg.Data,
				"err", err)
		}
	}

	// add required logging here
	var loggerFunc pubsub.LoggerFunc = func(msg model.PubSubMsg) (string, []interface{}) {
		event := &bean.BulkCdDeployEvent{}
		err := json.Unmarshal([]byte(msg.Data), event)
		if err != nil {
			return "error unmarshalling received event", []interface{}{"msg", msg.Data, "err", err}
		}
		return "got message for trigger cd in bulk", []interface{}{"pipelineId", event.ValuesOverrideRequest.PipelineId, "appId", event.ValuesOverrideRequest.AppId, "cdWorkflowType", event.ValuesOverrideRequest.CdWorkflowType, "ciArtifactId", event.ValuesOverrideRequest.CiArtifactId}
	}

	validations := impl.workflowDagExecutor.GetTriggerValidateFuncs()
	err := impl.pubsubClient.Subscribe(pubsub.CD_BULK_DEPLOY_TRIGGER_TOPIC, callback, loggerFunc, validations...)
	if err != nil {
		impl.logger.Error("failed to subscribe to NATS topic",
			"topic", pubsub.CD_BULK_DEPLOY_TRIGGER_TOPIC,
			"err", err)
		return err
	}
	return nil
}

func (impl *BulkUpdateServiceImpl) buildACDContext() (acdContext context.Context, err error) {
	//this part only accessible for acd apps hibernation, if acd configured it will fetch latest acdToken, else it will return error
	acdToken, err := impl.argoUserService.GetLatestDevtronArgoCdUserToken()
	if err != nil {
		impl.logger.Errorw("error in getting acd token", "err", err)
		return nil, err
	}
	ctx := context.Background()
	ctx = context.WithValue(ctx, "token", acdToken)
	return ctx, nil
}

func (impl BulkUpdateServiceImpl) BulkBuildTrigger(request *BulkApplicationForEnvironmentPayload, ctx context.Context, w http.ResponseWriter, token string, checkAuthForBulkActions func(token string, appObject string, envObject string) bool) (*BulkApplicationForEnvironmentResponse, error) {
	var pipelines []*pipelineConfig.Pipeline
	var err error
	if len(request.AppIdIncludes) > 0 {
		pipelines, err = impl.pipelineRepository.FindActiveByInFilter(request.EnvId, request.AppIdIncludes)
	} else if len(request.AppIdExcludes) > 0 {
		pipelines, err = impl.pipelineRepository.FindActiveByNotFilter(request.EnvId, request.AppIdExcludes)
	} else {
		pipelines, err = impl.pipelineRepository.FindActiveByEnvId(request.EnvId)
	}
	if err != nil {
		impl.logger.Errorw("error in fetching pipelines", "envId", request.EnvId, "err", err)
		return nil, err
	}

	latestCommitsMap := map[int]bean2.CiTriggerRequest{}
	ciCompletedStatus := map[int]bool{}
	for _, pipeline := range pipelines {
		if _, ok := latestCommitsMap[pipeline.CiPipelineId]; !ok {
			ciPipelineId := 0
			ciPipeline, err := impl.ciPipelineRepository.FindById(pipeline.CiPipelineId)
			if err != nil {
				impl.logger.Errorw("error in fetching ci pipeline", "CiPipelineId", pipeline.CiPipelineId, "err", err)
				return nil, err
			}
			ciPipelineId = ciPipeline.Id
			if ciPipeline.IsExternal {
				if _, ok := latestCommitsMap[ciPipeline.ParentCiPipeline]; ok {
					//skip linked ci pipeline for fetching materials if its parent already fetched.
					continue
				}
				ciPipelineId = ciPipeline.ParentCiPipeline
			}

			//if include/exclude configured showAll will include excluded materials also in list, if not configured it will ignore this flag
			materialResponse, err := impl.ciHandler.FetchMaterialsByPipelineId(ciPipelineId, false)
			if err != nil {
				impl.logger.Errorw("error in fetching ci pipeline materials", "CiPipelineId", ciPipelineId, "err", err)
				return nil, err
			}
			var materialId int
			var commitHash string
			for _, material := range materialResponse {
				materialId = material.Id
				if len(material.History) > 0 {
					commitHash = material.History[0].Commit
				}
			}
			var ciMaterials []bean2.CiPipelineMaterial
			ciMaterials = append(ciMaterials, bean2.CiPipelineMaterial{
				Id:        materialId,
				GitCommit: pipelineConfig.GitCommit{Commit: commitHash},
			})
			ciTriggerRequest := bean2.CiTriggerRequest{
				PipelineId:         ciPipelineId,
				CiPipelineMaterial: ciMaterials,
				TriggeredBy:        request.UserId,
				InvalidateCache:    request.InvalidateCache,
			}
			latestCommitsMap[ciPipelineId] = ciTriggerRequest
			ciCompletedStatus[ciPipelineId] = false
		}
	}

	response := make(map[string]map[string]bool)
	for _, pipeline := range pipelines {
		ciCompleted := ciCompletedStatus[pipeline.CiPipelineId]
		if !ciCompleted {
			appKey := fmt.Sprintf("%d_%s", pipeline.AppId, pipeline.App.AppName)
			pipelineKey := fmt.Sprintf("%d", pipeline.CiPipelineId)
			success := true
			if _, ok := response[appKey]; !ok {
				pResponse := make(map[string]bool)
				pResponse[pipelineKey] = false
				response[appKey] = pResponse
			}
			appObject := impl.enforcerUtil.GetAppRBACNameByAppId(pipeline.AppId)
			envObject := impl.enforcerUtil.GetEnvRBACNameByAppId(pipeline.AppId, pipeline.EnvironmentId)
			isValidAuth := checkAuthForBulkActions(token, appObject, envObject)
			if !isValidAuth {
				//skip hibernate for the app if user does not have access on that
				pipelineResponse := response[appKey]
				pipelineResponse[pipelineKey] = false
				response[appKey] = pipelineResponse
				continue
			}

			ciTriggerRequest := latestCommitsMap[pipeline.CiPipelineId]
			_, err = impl.ciHandler.HandleCIManual(ciTriggerRequest)
			if err != nil {
				impl.logger.Errorw("service err, HandleCIManual", "err", err, "ciTriggerRequest", ciTriggerRequest)
				//return nil, err
				pipelineResponse := response[appKey]
				pipelineResponse[appKey] = false
				response[appKey] = pipelineResponse
			}

			pipelineResponse := response[appKey]
			pipelineResponse[pipelineKey] = success
			response[appKey] = pipelineResponse
			ciCompletedStatus[pipeline.CiPipelineId] = true
		}
	}
	bulkOperationResponse := &BulkApplicationForEnvironmentResponse{}
	bulkOperationResponse.BulkApplicationForEnvironmentPayload = *request
	bulkOperationResponse.Response = response
	return bulkOperationResponse, nil
}

func (impl BulkUpdateServiceImpl) GetBulkActionImpactedPipelinesAndWfs(dto *CdBulkActionRequestDto) ([]*pipelineConfig.Pipeline, []int, []int, error) {
	var err error
	if (len(dto.EnvIds) == 0 && len(dto.EnvNames) == 0) || ((len(dto.AppIds) == 0 && len(dto.AppNames) == 0) && (len(dto.ProjectIds) == 0 && len(dto.ProjectNames) == 0)) {
		//invalid payload, envIds or envNames are must and at least one of appIds, appNames, projectIds, projectNames is must
		return nil, nil, nil, &util.ApiError{Code: "400", HttpStatusCode: 400, UserMessage: "invalid payload, can not get pipelines for this filter"}
	}
	if len(dto.ProjectIds) > 0 || len(dto.ProjectNames) > 0 {
		appIdsInProjects, err := impl.appRepository.FindIdsByTeamIdsAndTeamNames(dto.ProjectIds, dto.ProjectNames)
		if err != nil && err != pg.ErrNoRows {
			impl.logger.Errorw("error in getting appIds by projectIds and projectNames", "err", err, "projectIds", dto.ProjectIds, "projectNames", dto.ProjectNames)
			return nil, nil, nil, err
		}
		dto.AppIds = append(dto.AppIds, appIdsInProjects...)
	}
	var impactedWfIds []int
	var impactedPipelineIds []int
	var impactedCiPipelineIds []int
	if (len(dto.AppIds) > 0 || len(dto.AppNames) > 0) && (len(dto.EnvIds) > 0 || len(dto.EnvNames) > 0) {
		if len(dto.AppNames) > 0 {
			appIdsByNames, err := impl.appRepository.FindIdsByNames(dto.AppNames)
			if err != nil {
				impl.logger.Errorw("error in getting appIds by names", "err", err, "names", dto.AppNames)
				return nil, nil, nil, err
			}
			dto.AppIds = append(dto.AppIds, appIdsByNames...)
		}
		if len(dto.EnvNames) > 0 {
			envIdsByNames, err := impl.environmentRepository.FindIdsByNames(dto.EnvNames)
			if err != nil {
				impl.logger.Errorw("error in getting envIds by names", "err", err, "names", dto.EnvNames)
				return nil, nil, nil, err
			}
			dto.EnvIds = append(dto.EnvIds, envIdsByNames...)
		}
		if !dto.DeleteWfAndCiPipeline {
			//getting pipeline IDs for app level deletion request
			impactedPipelineIds, err = impl.pipelineRepository.FindIdsByAppIdsAndEnvironmentIds(dto.AppIds, dto.EnvIds)
			if err != nil && err != pg.ErrNoRows {
				impl.logger.Errorw("error in getting cd pipelines by appIds and envIds", "err", err)
				return nil, nil, nil, err
			}
		} else {
			//getting all workflows in given apps which do not have pipelines of other than given environments
			appWfsHavingSpecificCdPipelines, err := impl.appWorkflowRepository.FindAllWfsHavingCdPipelinesFromSpecificEnvsOnly(dto.EnvIds, dto.AppIds)
			if err != nil && err != pg.ErrNoRows {
				impl.logger.Errorw("error in getting wfs having cd pipelines from specific env only", "err", err)
				return nil, nil, nil, err
			}
			impactedWfIdsMap := make(map[int]bool)
			for _, appWf := range appWfsHavingSpecificCdPipelines {
				if appWf.Type == appWorkflow.CDPIPELINE {
					impactedPipelineIds = append(impactedPipelineIds, appWf.ComponentId)
				}
				if _, ok := impactedWfIdsMap[appWf.AppWorkflowId]; !ok {
					impactedWfIds = append(impactedWfIds, appWf.AppWorkflowId)
					impactedWfIdsMap[appWf.AppWorkflowId] = true
				}
			}
			if len(impactedWfIds) > 0 {
				impactedCiPipelineIds, err = impl.appWorkflowRepository.FindCiPipelineIdsFromAppWfIds(impactedWfIds)
				if err != nil {
					impl.logger.Errorw("error in getting ciPipelineIds from appWfIds", "err", err, "wfIds", impactedWfIds)
					return nil, nil, nil, err
				}
			}
		}
	}
	var pipelines []*pipelineConfig.Pipeline
	if len(impactedPipelineIds) > 0 {
		pipelines, err = impl.pipelineRepository.FindByIdsIn(impactedPipelineIds)
		if err != nil {
			impl.logger.Errorw("error in getting cd pipelines by ids", "err", err, "ids", impactedPipelineIds)
			return nil, nil, nil, err
		}
	}
	return pipelines, impactedWfIds, impactedCiPipelineIds, nil
}

func (impl BulkUpdateServiceImpl) PerformBulkActionOnCdPipelines(dto *CdBulkActionRequestDto, impactedPipelines []*pipelineConfig.Pipeline,
	ctx context.Context, dryRun bool, impactedAppWfIds []int, impactedCiPipelineIds []int) (*PipelineAndWfBulkActionResponseDto, error) {
	switch dto.Action {
	case CD_BULK_DELETE:
		deleteAction := bean2.CASCADE_DELETE
		if dto.ForceDelete {
			deleteAction = bean2.FORCE_DELETE
		} else if dto.NonCascadeDelete {
			deleteAction = bean2.NON_CASCADE_DELETE
		}
		bulkDeleteResp, err := impl.PerformBulkDeleteActionOnCdPipelines(impactedPipelines, ctx, dryRun, deleteAction, dto.DeleteWfAndCiPipeline, impactedAppWfIds, impactedCiPipelineIds, dto.UserId)
		if err != nil {
			impl.logger.Errorw("error in cd pipelines bulk deletion")
		}
		return bulkDeleteResp, nil
	default:
		return nil, &util.ApiError{Code: "400", HttpStatusCode: 400, UserMessage: "this action is not supported"}
	}
}

func (impl BulkUpdateServiceImpl) PerformBulkDeleteActionOnCdPipelines(impactedPipelines []*pipelineConfig.Pipeline, ctx context.Context, dryRun bool, deleteAction int, deleteWfAndCiPipeline bool, impactedAppWfIds, impactedCiPipelineIds []int, userId int32) (*PipelineAndWfBulkActionResponseDto, error) {
	var cdPipelineRespDtos []*CdBulkActionResponseDto
	var wfRespDtos []*WfBulkActionResponseDto
	var ciPipelineRespDtos []*CiBulkActionResponseDto
	//sorting pipelines in decreasing order to tackle problem of sequential pipelines
	//here we are assuming that for now sequential pipelines can only be made through UI and pipelines can not be moved
	//(thus ids in decreasing order should not create problems when deleting)
	//also sorting does not guarantee deletion because impacted pipelines can be sequential but not necessarily linked to each other
	//TODO: implement stack type solution to order pipeline by index in appWfs if pipeline moving is introduced
	if impactedPipelines != nil {
		sort.SliceStable(impactedPipelines, func(i, j int) bool {
			return impactedPipelines[i].Id > impactedPipelines[j].Id
		})
	}
	for _, pipeline := range impactedPipelines {
		respDto := &CdBulkActionResponseDto{
			PipelineName:    pipeline.Name,
			AppName:         pipeline.App.AppName,
			EnvironmentName: pipeline.Environment.Name,
		}
		if !dryRun {
			// Delete Cd pipeline
			deleteResponse, err := impl.pipelineBuilder.DeleteCdPipeline(pipeline, ctx, deleteAction, true, userId)
			if err != nil {
				impl.logger.Errorw("error in deleting cd pipeline", "err", err, "pipelineId", pipeline.Id)
				respDto.DeletionResult = fmt.Sprintf("Not able to delete pipeline, %v", err)
			} else if !(deleteResponse.DeleteInitiated || deleteResponse.ClusterReachable) {
				respDto.DeletionResult = fmt.Sprintf("Not able to delete pipeline, %s, piplineId, %v", "cluster connection error", pipeline.Id)
			} else {
				respDto.DeletionResult = "Pipeline deleted successfully."
			}

		}
		cdPipelineRespDtos = append(cdPipelineRespDtos, respDto)
	}
	if deleteWfAndCiPipeline {
		for _, impactedCiPipelineId := range impactedCiPipelineIds {
			ciPipeline, err := impl.pipelineBuilder.GetCiPipelineById(impactedCiPipelineId)
			if err != nil {
				impl.logger.Errorw("error in getting ciPipeline by id", "err", err, "id", impactedCiPipelineId)
				return nil, err
			}
			respDto := &CiBulkActionResponseDto{
				PipelineName: ciPipeline.Name,
			}
			if !dryRun {
				deleteReq := &bean2.CiPatchRequest{
					Action:     2, //delete
					CiPipeline: ciPipeline,
					AppId:      ciPipeline.AppId,
				}
				_, err = impl.pipelineBuilder.DeleteCiPipeline(deleteReq)
				if err != nil {
					impl.logger.Errorw("error in deleting ci pipeline", "err", err, "pipelineId", impactedCiPipelineId)
					respDto.DeletionResult = fmt.Sprintf("Not able to delete pipeline, %v", err)
				} else {
					respDto.DeletionResult = "Pipeline deleted successfully."
				}
			}
			ciPipelineRespDtos = append(ciPipelineRespDtos, respDto)
		}

		for _, impactedAppWfId := range impactedAppWfIds {
			respDto := &WfBulkActionResponseDto{
				WorkflowId: impactedAppWfId,
			}
			if !dryRun {
				err := impl.appWorkflowService.DeleteAppWorkflow(impactedAppWfId, userId)
				if err != nil {
					impl.logger.Errorw("error in deleting appWf", "err", err, "appWfId", impactedAppWfId)
					respDto.DeletionResult = fmt.Sprintf("Not able to delete workflow, %v", err)
				} else {
					respDto.DeletionResult = "Workflow deleted successfully."
				}
			}
			wfRespDtos = append(wfRespDtos, respDto)
		}

	}
	respDto := &PipelineAndWfBulkActionResponseDto{
		CdPipelinesRespDtos: cdPipelineRespDtos,
		CiPipelineRespDtos:  ciPipelineRespDtos,
		AppWfRespDtos:       wfRespDtos,
	}
	return respDto, nil

}

func (impl BulkUpdateServiceImpl) configProtectionEnabled(appId int, envId int) bool {
	return impl.resourceProtectionService.ResourceProtectionEnabled(appId, envId)
}<|MERGE_RESOLUTION|>--- conflicted
+++ resolved
@@ -1541,16 +1541,12 @@
 			return
 		}
 
-<<<<<<< HEAD
-		_, _, err = impl.workflowDagExecutor.ManualCdTrigger(event.ValuesOverrideRequest, ctx)
-=======
 		triggerContext := pipeline1.TriggerContext{
 			ReferenceId: pointer.String(msg.MsgId),
 			Context:     ctx,
 		}
 
 		_,_, err = impl.workflowDagExecutor.ManualCdTrigger(triggerContext, event.ValuesOverrideRequest)
->>>>>>> 86982869
 		if err != nil {
 			impl.logger.Errorw("Error triggering CD",
 				"topic", pubsub.CD_BULK_DEPLOY_TRIGGER_TOPIC,
