--- conflicted
+++ resolved
@@ -127,11 +127,7 @@
 	argoUserService argo.ArgoUserService,
 	scopedVariableManager variables.ScopedVariableManager,
 	resourceProtectionService protect.ResourceProtectionService,
-<<<<<<< HEAD
-	) (*BulkUpdateServiceImpl, error) {
-=======
 ) (*BulkUpdateServiceImpl, error) {
->>>>>>> 3e6fa875
 	impl := &BulkUpdateServiceImpl{
 		bulkUpdateRepository:             bulkUpdateRepository,
 		chartRepository:                  chartRepository,
@@ -1366,10 +1362,6 @@
 			continue
 		}
 		artifact := artifacts[0] // fetch latest approved artifact in case of approval node configured
-<<<<<<< HEAD
-		// TODO - SHASHWAT - EXPRESSION EVALUATOR HAS BEEN ADDED ALREADY. CHECK WHETHER THE ARTIFACT IS VALID OR NOT
-=======
->>>>>>> 3e6fa875
 		if artifact.FilterState != resourceFilter.ALLOW {
 			if artifact.FilterState == resourceFilter.ERROR {
 				impl.logger.Errorw("service err, GetArtifactsByCDPipeline, error in evaluating filter expression", "cdPipelineId", pipeline.Id)
