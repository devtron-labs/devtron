--- conflicted
+++ resolved
@@ -1557,12 +1557,8 @@
 			EnvironmentName: pipeline.Environment.Name,
 		}
 		if !dryRun {
-<<<<<<< HEAD
-			err = impl.pipelineBuilder.DeleteCdPipeline(pipeline, ctx, forceDelete, true, userId, cdPipeline)
-=======
 			// Delete Cd pipeline
-			deleteResponse, err := impl.pipelineBuilder.DeleteCdPipeline(pipeline, ctx, deleteAction, true, userId)
->>>>>>> b23e86de
+			deleteResponse, err := impl.pipelineBuilder.DeleteCdPipeline(pipeline, ctx, deleteAction, true, userId, cdPipeline)
 			if err != nil {
 				impl.logger.Errorw("error in deleting cd pipeline", "err", err, "pipelineId", pipeline.Id)
 				respDto.DeletionResult = fmt.Sprintf("Not able to delete pipeline, %v", err)
