--- conflicted
+++ resolved
@@ -12,12 +12,9 @@
 	openapi "github.com/devtron-labs/devtron/api/helm-app/openapiClient"
 	"github.com/devtron-labs/devtron/client/argocdServer/application"
 	"github.com/devtron-labs/devtron/client/argocdServer/repository"
-<<<<<<< HEAD
 	"github.com/devtron-labs/devtron/enterprise/pkg/protect"
 	"github.com/devtron-labs/devtron/enterprise/pkg/resourceFilter"
-=======
 	"github.com/devtron-labs/devtron/internal/sql/models"
->>>>>>> b5babb73
 	repository3 "github.com/devtron-labs/devtron/internal/sql/repository"
 	"github.com/devtron-labs/devtron/internal/sql/repository/app"
 	"github.com/devtron-labs/devtron/internal/sql/repository/appWorkflow"
@@ -175,15 +172,13 @@
 	return impl, err
 }
 
-<<<<<<< HEAD
 const SearchString = ""
-=======
+
 const (
 	AuthorizationError = "authError"
 	Error              = "error"
 	Skipped            = "skipped"
 )
->>>>>>> b5babb73
 
 func (impl BulkUpdateServiceImpl) FindBulkUpdateReadme(operation string) (*BulkUpdateSeeExampleResponse, error) {
 	bulkUpdateReadme, err := impl.bulkUpdateRepository.FindBulkUpdateReadme(operation)
@@ -1320,10 +1315,6 @@
 			pipelineResponse[Error] = hibernateReqError.Error()
 			response[appKey] = pipelineResponse
 			continue
-<<<<<<< HEAD
-			//return nil, err
-=======
->>>>>>> b5babb73
 		}
 		pipelineResponse := response[appKey]
 		pipelineResponse[pipelineKey] = true
