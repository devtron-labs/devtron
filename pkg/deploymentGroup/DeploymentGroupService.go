--- conflicted
+++ resolved
@@ -100,13 +100,8 @@
 }
 
 type DeploymentGroupServiceImpl struct {
-<<<<<<< HEAD
-	appRepository app.AppRepository
-	logger        *zap.SugaredLogger
-=======
 	appRepository                app.AppRepository
 	logger                       *zap.SugaredLogger
->>>>>>> e7512d45
 	pipelineRepository           pipelineConfig.PipelineRepository
 	ciPipelineRepository         pipelineConfig.CiPipelineRepository
 	deploymentGroupRepository    repository.DeploymentGroupRepository
