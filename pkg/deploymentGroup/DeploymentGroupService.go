/*
 * Copyright (c) 2020 Devtron Labs
 *
 * Licensed under the Apache License, Version 2.0 (the "License");
 * you may not use this file except in compliance with the License.
 * You may obtain a copy of the License at
 *
 *    http://www.apache.org/licenses/LICENSE-2.0
 *
 * Unless required by applicable law or agreed to in writing, software
 * distributed under the License is distributed on an "AS IS" BASIS,
 * WITHOUT WARRANTIES OR CONDITIONS OF ANY KIND, either express or implied.
 * See the License for the specific language governing permissions and
 * limitations under the License.
 *
 */

package deploymentGroup

import (
	"encoding/json"
	"fmt"
	"github.com/devtron-labs/devtron/internal/sql/repository/app"
	repository2 "github.com/devtron-labs/devtron/pkg/cluster/repository"
	"github.com/devtron-labs/devtron/pkg/eventProcessor/out"
	bean2 "github.com/devtron-labs/devtron/pkg/eventProcessor/out/bean"
	"github.com/devtron-labs/devtron/pkg/policyGovernance/artifactApproval/read"
	"strings"
	"time"

	"github.com/devtron-labs/devtron/internal/sql/repository"
	"github.com/devtron-labs/devtron/internal/sql/repository/appWorkflow"
	"github.com/devtron-labs/devtron/internal/sql/repository/pipelineConfig"
	"github.com/devtron-labs/devtron/internal/util"
	"github.com/devtron-labs/devtron/pkg/bean"
	"github.com/devtron-labs/devtron/pkg/pipeline"
	"go.uber.org/zap"
)

type DeploymentGroupRequest struct {
	Id            int    `json:"id"`
	Name          string `json:"name"`
	CiPipelineId  int    `json:"ciPipelineId"`
	EnvironmentId int    `json:"environmentId"`
	AppIds        []int  `json:"appIds"`
	UserId        int32  `json:"-"`
}

type CiPipelineResponseForDG struct {
	Name         string             `json:"name"`
	CiPipelineId int                `json:"ciPipelineId"`
	Connections  int                `json:"connections"`
	Repositories []*bean.CiMaterial `json:"repositories"`
}

type EnvironmentAppListForDG struct {
	Id                    int                `json:"id"`
	Name                  string             `json:"name"`
	EnvironmentIdentifier string             `json:"environmentIdentifier"`
	Apps                  []pipeline.AppBean `json:"apps"`
}

type DeploymentGroupTriggerRequest struct {
	DeploymentGroupId int   `json:"deploymentGroupId"`
	UserId            int32 `json:"userId"`
	CiArtifactId      int   `json:"ciArtifactId"`
}

type DeploymentGroupHibernateRequest struct {
	DeploymentGroupId int   `json:"deploymentGroupId"`
	UserId            int32 `json:"userId"`
	// CiArtifactId      int   `json:"ciArtifactId"`
}

type DeploymentGroupService interface {
	CreateDeploymentGroup(deploymentGroupRequest *DeploymentGroupRequest) (*DeploymentGroupRequest, error)
	FetchParentCiForDG(deploymentGroupId int) ([]*CiPipelineResponseForDG, error)
	FetchEnvApplicationsForDG(ciPipelineId int) ([]*EnvironmentAppListForDG, error)
	FetchAllDeploymentGroups() ([]DeploymentGroupDTO, error)
	DeleteDeploymentGroup(deploymentGroupId int) (bool, error)
	FindById(id int) (*DeploymentGroupDTO, error)
	TriggerReleaseForDeploymentGroup(triggerRequest *DeploymentGroupTriggerRequest) (interface{}, error)
	UpdateDeploymentGroup(deploymentGroupRequest *DeploymentGroupRequest) (*DeploymentGroupRequest, error)
	GetArtifactsByCiPipeline(ciPipelineId int) (bean.CiArtifactResponse, error)
	GetDeploymentGroupById(deploymentGroupId int) (*DeploymentGroupRequest, error)
}

type DeploymentGroupDTO struct {
	Id                   int             `json:"id"`
	Name                 string          `json:"name"`
	AppCount             int             `json:"appCount"`
	NoOfApps             string          `json:"noOfApps"`
	EnvironmentId        int             `json:"environmentId"`
	CiPipelineId         int             `json:"ciPipelineId"`
	CiPipelineName       string          `json:"ciPipelineName"`
	CiMaterialDTOs       []CiMaterialDTO `json:"ciMaterialDTOs"`
	EnvironmentName      string          `json:"environmentName"`
	IsVirtualEnvironment bool            `json:"isVirtualEnvironment"`
}

type CiMaterialDTO struct {
	Name        string `json:"name"`
	SourceType  string `json:"type"`
	SourceValue string `json:"value"`
}

type DeploymentGroupServiceImpl struct {
	appRepository                   app.AppRepository
	logger                          *zap.SugaredLogger
	pipelineRepository              pipelineConfig.PipelineRepository
	ciPipelineRepository            pipelineConfig.CiPipelineRepository
	deploymentGroupRepository       repository.DeploymentGroupRepository
	environmentRepository           repository2.EnvironmentRepository
	deploymentGroupAppRepository    repository.DeploymentGroupAppRepository
	ciArtifactRepository            repository.CiArtifactRepository
	appWorkflowRepository           appWorkflow.AppWorkflowRepository
	workflowEventPublishService     out.WorkflowEventPublishService
	artifactApprovalDataReadService read.ArtifactApprovalDataReadService
}

func NewDeploymentGroupServiceImpl(appRepository app.AppRepository, logger *zap.SugaredLogger,
	pipelineRepository pipelineConfig.PipelineRepository, ciPipelineRepository pipelineConfig.CiPipelineRepository,
	deploymentGroupRepository repository.DeploymentGroupRepository, environmentRepository repository2.EnvironmentRepository,
	deploymentGroupAppRepository repository.DeploymentGroupAppRepository,
	ciArtifactRepository repository.CiArtifactRepository,
	appWorkflowRepository appWorkflow.AppWorkflowRepository,
	workflowEventPublishService out.WorkflowEventPublishService,
	artifactApprovalDataReadService read.ArtifactApprovalDataReadService) *DeploymentGroupServiceImpl {
	return &DeploymentGroupServiceImpl{
		appRepository:                   appRepository,
		logger:                          logger,
		pipelineRepository:              pipelineRepository,
		ciPipelineRepository:            ciPipelineRepository,
		deploymentGroupRepository:       deploymentGroupRepository,
		environmentRepository:           environmentRepository,
		deploymentGroupAppRepository:    deploymentGroupAppRepository,
		ciArtifactRepository:            ciArtifactRepository,
		appWorkflowRepository:           appWorkflowRepository,
		workflowEventPublishService:     workflowEventPublishService,
		artifactApprovalDataReadService: artifactApprovalDataReadService,
	}
}

func (impl *DeploymentGroupServiceImpl) FindById(id int) (*DeploymentGroupDTO, error) {
	impl.logger.Debug("fetching deployment group details")
	dg, err := impl.deploymentGroupRepository.GetById(id)
	if err != nil && !util.IsErrNoRows(err) {
		impl.logger.Errorw("err", err)
		return nil, err
	}

	environment, err := impl.environmentRepository.FindById(dg.EnvironmentId)
	if err != nil && !util.IsErrNoRows(err) {
		impl.logger.Errorw("err", err)
		return nil, err
	}

	dgResp := &DeploymentGroupDTO{
		Id:                   dg.Id,
		Name:                 dg.Name,
		AppCount:             dg.AppCount,
		NoOfApps:             dg.NoOfApps,
		EnvironmentId:        dg.EnvironmentId,
		EnvironmentName:      environment.Name,
		CiPipelineId:         dg.CiPipelineId,
		IsVirtualEnvironment: environment.IsVirtualEnvironment,
	}
	ciPipeline, err := impl.ciPipelineRepository.FindById(dg.CiPipelineId)
	if err != nil && !util.IsErrNoRows(err) {
		impl.logger.Errorw("err", err)
		return nil, err
	}
	dgResp.CiPipelineName = ciPipeline.Name

	var ciMaterials []CiMaterialDTO
	for _, m := range ciPipeline.CiPipelineMaterials {
		ciMaterialDTO := CiMaterialDTO{
			Name:        m.GitMaterial.Name[strings.Index(m.GitMaterial.Name, "-")+1:],
			SourceType:  string(m.Type),
			SourceValue: m.Value,
		}
		ciMaterials = append(ciMaterials, ciMaterialDTO)
	}

	dgResp.CiMaterialDTOs = ciMaterials
	return dgResp, nil
}

func (impl *DeploymentGroupServiceImpl) CreateDeploymentGroup(deploymentGroupRequest *DeploymentGroupRequest) (*DeploymentGroupRequest, error) {

	// TODO - WIRING
	model := &repository.DeploymentGroup{}
	model.Name = deploymentGroupRequest.Name
	model.EnvironmentId = deploymentGroupRequest.EnvironmentId
	model.CiPipelineId = deploymentGroupRequest.CiPipelineId
	model.Active = true
	model.CreatedBy = deploymentGroupRequest.UserId
	model.UpdatedBy = deploymentGroupRequest.UserId
	model.CreatedOn = time.Now()
	model.UpdatedOn = time.Now()
	model.AppCount = len(deploymentGroupRequest.AppIds)
	model, err := impl.deploymentGroupRepository.Create(model)
	if err != nil {
		impl.logger.Errorw("error in creating DG", "error", err)
		return nil, err
	}

	for _, item := range deploymentGroupRequest.AppIds {
		modelMap := &repository.DeploymentGroupApp{}
		modelMap.DeploymentGroupId = model.Id
		modelMap.AppId = item
		modelMap.CreatedBy = deploymentGroupRequest.UserId
		modelMap.UpdatedBy = deploymentGroupRequest.UserId
		modelMap.Active = true
		modelMap.CreatedOn = time.Now()
		modelMap.UpdatedOn = time.Now()
		modelMap, err := impl.deploymentGroupAppRepository.Create(modelMap)
		if err != nil {
			impl.logger.Errorw("error in creating DG map", "error", err)
			return nil, err
		}
	}
	deploymentGroupRequest.Id = model.Id
	return deploymentGroupRequest, nil
}

type DGParentCiResponse struct {
	ParentCis     []*CiPipelineResponseForDG
	ParentCiForDg *DeploymentGroupDTO
}

func (impl *DeploymentGroupServiceImpl) FetchParentCiForDG(deploymentGroupId int) ([]*CiPipelineResponseForDG, error) {

	var results []*CiPipelineResponseForDG
	parentCiIds, err := impl.ciPipelineRepository.FetchParentCiPipelinesForDG()
	if err != nil {
		impl.logger.Errorw("error in fetching parent ci pipelines", "error", err)
	}

	parentIdsMap := make(map[int][]int)
	for _, item := range parentCiIds {
		list := parentIdsMap[item.ParentCiPipeline]
		if len(list) == 0 {
			var ids []int
			ids = append(ids, item.Id)
			parentIdsMap[item.ParentCiPipeline] = ids
		} else {
			list = append(list, item.Id)
			parentIdsMap[item.ParentCiPipeline] = list
		}
	}

	if deploymentGroupId != 0 {
		dg, err := impl.FindById(deploymentGroupId)
		if err != nil && util.IsErrNoRows(err) {
			return nil, err
		}
		found := false
		for _, item := range parentCiIds {
			if item.Id == dg.CiPipelineId {
				found = true
				break
			}
		}
		if !found {
			ids := make([]int, 0)
			parentIdsMap[dg.CiPipelineId] = ids
		}
	}

	for key, value := range parentIdsMap {
		ciPipeline, count, err := impl.ciPipelineRepository.FetchCiPipelinesForDG(key, value)
		if err != nil {
			impl.logger.Errorw("error in creating DG", "error", err)
		}
		pipeline := &CiPipelineResponseForDG{}
		pipeline.CiPipelineId = ciPipeline.Id
		pipeline.Name = ciPipeline.Name
		pipeline.Connections = count

		var materialTemp []*bean.CiMaterial
		for _, material := range ciPipeline.CiPipelineMaterials {
			ciMaterial := bean.CiMaterial{
				Id:              material.Id,
				CheckoutPath:    material.CheckoutPath,
				Path:            material.Path,
				ScmId:           material.ScmId,
				GitMaterialId:   material.GitMaterialId,
				GitMaterialName: material.GitMaterial.Name[strings.Index(material.GitMaterial.Name, "-")+1:],
				ScmName:         material.ScmName,
				ScmVersion:      material.ScmVersion,
				Source:          &bean.SourceTypeConfig{Type: material.Type, Value: material.Value},
			}
			materialTemp = append(materialTemp, &ciMaterial)
		}

		pipeline.Repositories = materialTemp
		results = append(results, pipeline)

	}
	return results, err
}

func (impl *DeploymentGroupServiceImpl) FetchEnvApplicationsForDG(ciPipelineId int) ([]*EnvironmentAppListForDG, error) {
	var results []*EnvironmentAppListForDG
	envs, err := impl.environmentRepository.FindAllActive()
	if err != nil {
		impl.logger.Errorw("error in fetching environment", "err", err)
		return nil, err
	}
	childrenCi, err := impl.ciPipelineRepository.FindByParentCiPipelineId(ciPipelineId)
	if err != nil && !util.IsErrNoRows(err) {
		impl.logger.Errorw("err", err)
		return nil, err
	}
	var childrenCiIds []int
	for _, ci := range childrenCi {
		childrenCiIds = append(childrenCiIds, ci.Id)
	}
	childrenCiIds = append(childrenCiIds, ciPipelineId)
	childrenCds, err := impl.pipelineRepository.FindByCiPipelineIdsIn(childrenCiIds)
	if err != nil && !util.IsErrNoRows(err) {
		return nil, err
	}
	appIdMap := make(map[int]bool)
	for _, cd := range childrenCds {
		appIdMap[cd.AppId] = true
	}

	for _, e := range envs {
		environmentAppListForDG := &EnvironmentAppListForDG{}
		environmentAppListForDG.Id = e.Id
		environmentAppListForDG.Name = e.Name
		environmentAppListForDG.EnvironmentIdentifier = e.EnvironmentIdentifier

		apps, err := impl.appRepository.FindAppsByEnvironmentId(e.Id)
		if err != nil && !util.IsErrNoRows(err) {
			impl.logger.Errorw("error in fetching apps", "error", err)
			return nil, err
		}
		for _, app := range apps {
			if _, ok := appIdMap[app.Id]; ok {
				environmentAppListForDG.Apps = append(environmentAppListForDG.Apps, pipeline.AppBean{Id: app.Id, Name: app.AppName})
			}
		}
		if len(environmentAppListForDG.Apps) > 0 {
			results = append(results, environmentAppListForDG)
		}
	}

	return results, nil
}

func (impl *DeploymentGroupServiceImpl) FetchAllDeploymentGroups() ([]DeploymentGroupDTO, error) {
	impl.logger.Debug("fetching all deployment groups")
	deploymentGroups, err := impl.deploymentGroupRepository.GetAll()
	if err != nil && !util.IsErrNoRows(err) {
		impl.logger.Errorw("err", err)
		return nil, err
	}

	var deploymentGroupsResp []DeploymentGroupDTO
	deploymentGroupsResp = []DeploymentGroupDTO{}
	for _, dg := range deploymentGroups {
		if !dg.Active {
			continue
		}
		ciPipeline, err := impl.ciPipelineRepository.FindById(dg.CiPipelineId)
		if err != nil && !util.IsErrNoRows(err) {
			impl.logger.Errorw("err", err)
			return nil, err
		}

		var ciMaterials []CiMaterialDTO
		for _, m := range ciPipeline.CiPipelineMaterials {
			ciMaterialDTO := CiMaterialDTO{
				Name:        m.GitMaterial.Name[strings.Index(m.GitMaterial.Name, "-")+1:],
				SourceType:  string(m.Type),
				SourceValue: m.Value,
			}
			ciMaterials = append(ciMaterials, ciMaterialDTO)
		}

		env, err := impl.environmentRepository.FindById(dg.EnvironmentId)
		if err != nil && !util.IsErrNoRows(err) {
			impl.logger.Errorw("err", err)
			return nil, err
		}

		resp := DeploymentGroupDTO{
			Id:              dg.Id,
			Name:            dg.Name,
			AppCount:        dg.AppCount,
			NoOfApps:        dg.NoOfApps,
			EnvironmentId:   dg.EnvironmentId,
			EnvironmentName: env.Name,
			CiPipelineId:    dg.CiPipelineId,
			CiMaterialDTOs:  ciMaterials,
		}
		deploymentGroupsResp = append(deploymentGroupsResp, resp)
	}
	return deploymentGroupsResp, nil
}

func (impl *DeploymentGroupServiceImpl) DeleteDeploymentGroup(deploymentGroupId int) (bool, error) {
	model, err := impl.deploymentGroupRepository.GetById(deploymentGroupId)
	if err != nil {
		impl.logger.Errorw("error in delete DG", "error", err)
		return false, err
	}
	model.Active = false
	model, err = impl.deploymentGroupRepository.Update(model)
	if err != nil {
		impl.logger.Errorw("error in delete DG", "error", err)
		return false, err
	}

	modelApps, err := impl.deploymentGroupAppRepository.GetByDeploymentGroup(deploymentGroupId)
	if err != nil {
		impl.logger.Errorw("error in delete DG App", "error", err)
		return false, err
	}
	for _, modelApp := range modelApps {
		modelApp.Active = false
		_, err = impl.deploymentGroupAppRepository.Update(modelApp)
		if err != nil {
			impl.logger.Errorw("error in delete DG App map", "error", err)
			return false, err
		}
	}

	return true, nil
}

func (impl *DeploymentGroupServiceImpl) TriggerReleaseForDeploymentGroup(triggerRequest *DeploymentGroupTriggerRequest) (interface{}, error) {
	group, err := impl.deploymentGroupRepository.FindByIdWithApp(triggerRequest.DeploymentGroupId)
	if err != nil {
		impl.logger.Errorw("error in fetching deployment group", "err", err)
		return nil, err
	}
	var appIds []int
	for _, groupApp := range group.DeploymentGroupApps {
		appIds = append(appIds, groupApp.AppId)
	}
	if len(appIds) == 0 {
		impl.logger.Errorw("no app found", "req", triggerRequest)
		return nil, fmt.Errorf("no app found corresponding to deployment group %d", triggerRequest.DeploymentGroupId)
	}
	ciPipelines, err := impl.ciPipelineRepository.FinDByParentCiPipelineAndAppId(group.CiPipelineId, appIds)
	if err != nil {
		impl.logger.Errorw("error in fetching ci pipelines", "triggerRequest", triggerRequest, "err", err)
		return nil, err
	}
	impl.logger.Debugw("ci pipelines identified", "pipeline", ciPipelines)
	// get artifact ids
	var ciPipelineIds []int
	for _, ci := range ciPipelines {
		ciPipelineIds = append(ciPipelineIds, ci.Id)
	}
	if len(ciPipelineIds) == 0 {
		impl.logger.Errorw("no ciPipelineIds found", "req", triggerRequest)
		return nil, fmt.Errorf("no ciPipeline found corresponding to deployment group %d", triggerRequest.DeploymentGroupId)
	}
	ciArtifacts, err := impl.ciArtifactRepository.FinDByParentCiArtifactAndCiId(triggerRequest.CiArtifactId, ciPipelineIds)
	if err != nil {
		impl.logger.Errorw("error in getting ci artifacts", "err", err, "parent", triggerRequest.CiArtifactId)
		return nil, err
	}
	// get cd pipeline id
	appwfMappings, err := impl.appWorkflowRepository.FindWFCDMappingByCIPipelineIds(ciPipelineIds)
	if err != nil {
		impl.logger.Errorw("error in getting wf mappings", "err", err, "ciPipelineIds", ciPipelineIds)
		return nil, err
	}
	var cdPipelineIds []int
	for _, wf := range appwfMappings {
		cdPipelineIds = append(cdPipelineIds, wf.ComponentId)
	}
	if len(cdPipelineIds) == 0 {
		impl.logger.Errorw("no cdPipelineIds found", "req", triggerRequest)
		return nil, fmt.Errorf("no cdPipelineIds found corresponding to deployment group %d", triggerRequest.DeploymentGroupId)
	}
	cdPipelines, err := impl.pipelineRepository.FindByIdsInAndEnvironment(cdPipelineIds, group.EnvironmentId)
	if err != nil {
		impl.logger.Errorw("error in fetching cdPipelines ", "triggerRequest", triggerRequest, "err", err)
		return nil, err
	}
	if len(cdPipelines) == 0 {
		impl.logger.Errorw("no cdPipelines found", "req", triggerRequest)
		return nil, fmt.Errorf("no cdPipelines found corresponding to deployment group %d", triggerRequest.DeploymentGroupId)
	}
	var requests []*bean2.BulkTriggerRequest
	ciArtefactMapping := make(map[int]*repository.CiArtifact)
	for _, ciArtefact := range ciArtifacts {
		ciArtefactMapping[ciArtefact.PipelineId] = ciArtefact
	}
	for _, cdPipeline := range cdPipelines {
		if val, ok := ciArtefactMapping[cdPipeline.CiPipelineId]; ok {
			ciArtifactId := val.Id
			if allowed := impl.checkForApprovalNode(cdPipeline, ciArtifactId); !allowed {
				impl.logger.Warnw("artifact not allowed for deployment, so ignoring from deployment group", "ciArtifactId", ciArtifactId, "cdPipelineId", cdPipeline.Id)
				continue
			}
<<<<<<< HEAD
			// do something here
			req := &pipeline.BulkTriggerRequest{
=======
			//do something here
			req := &bean2.BulkTriggerRequest{
>>>>>>> 29511096
				CiArtifactId: ciArtifactId,
				PipelineId:   cdPipeline.Id,
			}
			requests = append(requests, req)
		} else {
			impl.logger.Warnw("no artifact found", "cdPipeline", cdPipeline)
		}
	}
	// trigger
	// apply mapping
	_, err = impl.workflowEventPublishService.TriggerBulkDeploymentAsync(requests, triggerRequest.UserId)
	if err != nil {
		return nil, err
	}
	return nil, nil
}

func (impl *DeploymentGroupServiceImpl) UpdateDeploymentGroup(deploymentGroupRequest *DeploymentGroupRequest) (*DeploymentGroupRequest, error) {

	model, err := impl.deploymentGroupRepository.GetById(deploymentGroupRequest.Id)
	if err != nil {
		impl.logger.Errorw("error in updating DG", "error", err)
		return nil, err
	}

	model.Name = deploymentGroupRequest.Name
	model.EnvironmentId = deploymentGroupRequest.EnvironmentId
	model.CiPipelineId = deploymentGroupRequest.CiPipelineId
	model.Active = true
	model.UpdatedBy = deploymentGroupRequest.UserId
	model.UpdatedOn = time.Now()
	model.AppCount = len(deploymentGroupRequest.AppIds)
	model, err = impl.deploymentGroupRepository.Update(model)
	if err != nil {
		impl.logger.Errorw("error in updating DG", "error", err)
		return nil, err
	}

	dgMapping, err := impl.deploymentGroupAppRepository.GetByDeploymentGroup(deploymentGroupRequest.Id)
	if err != nil {
		impl.logger.Errorw("error in updating DG map", "error", err)
		return nil, err
	}

	appIds := make(map[int]bool)
	for _, item := range deploymentGroupRequest.AppIds {
		appIds[item] = true
	}

	existingAppIds := make(map[int]bool)
	// var existingAppIds []int
	for _, item := range dgMapping {
		existingAppIds[item.AppId] = true
		if _, ok := appIds[item.AppId]; ok {
			// DO NOTHING
		} else {
			// DELETE ENTRY AS NOT PROVIDED IN REQUEST
			err = impl.deploymentGroupAppRepository.Delete(item)
			if err != nil {
				impl.logger.Errorw("error in delete DG map", "error", err)
				return nil, err
			}
		}
	}

	for _, item := range deploymentGroupRequest.AppIds {
		if _, ok := existingAppIds[item]; ok {
			// DO NOTHING, ALREADY PROCESSED
		} else {
			// CREATE NEW MAP
			modelMap := &repository.DeploymentGroupApp{}
			modelMap.DeploymentGroupId = model.Id
			modelMap.AppId = item
			modelMap.CreatedBy = deploymentGroupRequest.UserId
			modelMap.UpdatedBy = deploymentGroupRequest.UserId
			modelMap.Active = true
			modelMap.CreatedOn = time.Now()
			modelMap.UpdatedOn = time.Now()
			modelMap, err := impl.deploymentGroupAppRepository.Create(modelMap)
			if err != nil {
				impl.logger.Errorw("error in updating DG map", "error", err)
				return nil, err
			}
		}
	}

	return deploymentGroupRequest, nil
}

func (impl *DeploymentGroupServiceImpl) GetArtifactsByCiPipeline(ciPipelineId int) (bean.CiArtifactResponse, error) {
	var ciArtifacts []bean.CiArtifactBean
	var ciArtifactsResponse bean.CiArtifactResponse
	artifacts, err := impl.ciArtifactRepository.GetArtifactsByCiPipelineId(ciPipelineId)
	if err != nil {
		return ciArtifactsResponse, err
	}

	for _, artifact := range artifacts {
		mInfo, err := impl.parseMaterialInfo([]byte(artifact.MaterialInfo), artifact.DataSource)
		if err != nil {
			mInfo = []byte("[]")
			impl.logger.Errorw("error on parse material", "err", err)
		}

		ciArtifacts = append(ciArtifacts, bean.CiArtifactBean{
			Id:           artifact.Id,
			Image:        artifact.Image,
			MaterialInfo: mInfo,
			Latest:       artifact.Latest,
		})
	}

	if ciArtifacts == nil {
		ciArtifacts = []bean.CiArtifactBean{}
	}
	ciArtifactsResponse.CiArtifacts = ciArtifacts
	return ciArtifactsResponse, nil
}

func (impl *DeploymentGroupServiceImpl) parseMaterialInfo(materialInfo json.RawMessage, source string) (json.RawMessage, error) {
	if source != repository.GOCD && source != repository.CI_RUNNER && source != repository.WEBHOOK && source != repository.EXT {
		return nil, fmt.Errorf("datasource: %s not supported", source)
	}
	var ciMaterials []repository.CiMaterialInfo
	err := json.Unmarshal(materialInfo, &ciMaterials)
	if err != nil {
		impl.logger.Errorw("unmarshal error for material info", "material info", materialInfo, "err", err)
	}
	var scmMapList []map[string]string
	scmMap := map[string]string{}
	for _, material := range ciMaterials {
		var url string
		if material.Material.Type == "git" {
			url = material.Material.GitConfiguration.URL
		} else if material.Material.Type == "scm" {
			url = material.Material.ScmConfiguration.URL
		} else {
			return nil, fmt.Errorf("unknown material type:%s ", material.Material.Type)
		}
		if material.Modifications != nil && len(material.Modifications) > 0 {
			_modification := material.Modifications[0]

			revision := _modification.Revision
			url = strings.TrimSpace(url)

			_webhookDataStr := ""
			_webhookDataByteArr, err := json.Marshal(_modification.WebhookData)
			if err == nil {
				_webhookDataStr = string(_webhookDataByteArr)
			}

			scmMap["url"] = url
			scmMap["revision"] = revision
			scmMap["modifiedTime"] = _modification.ModifiedTime
			scmMap["author"] = _modification.Author
			scmMap["message"] = _modification.Message
			scmMap["tag"] = _modification.Tag
			scmMap["webhookData"] = _webhookDataStr
		}
		scmMapList = append(scmMapList, scmMap)
	}
	mInfo, err := json.Marshal(scmMapList)
	if err != nil {
		impl.logger.Errorw("unmarshal error for material info", "scmMapList", scmMapList, "err", err)
	}
	return mInfo, err
}

func (impl *DeploymentGroupServiceImpl) GetDeploymentGroupById(deploymentGroupId int) (*DeploymentGroupRequest, error) {

	model, err := impl.deploymentGroupRepository.GetById(deploymentGroupId)
	if err != nil {
		impl.logger.Errorw("error in updating DG", "error", err)
		return nil, err
	}

	deploymentGroupRequest := &DeploymentGroupRequest{}
	deploymentGroupRequest.Id = model.Id
	deploymentGroupRequest.Name = model.Name
	deploymentGroupRequest.EnvironmentId = model.EnvironmentId
	deploymentGroupRequest.CiPipelineId = model.CiPipelineId

	var appIds []int
	dgMapping, err := impl.deploymentGroupAppRepository.GetByDeploymentGroup(model.Id)
	if err != nil {
		impl.logger.Errorw("error in updating DG map", "error", err)
		return nil, err
	}

	for _, item := range dgMapping {
		appIds = append(appIds, item.AppId)
	}
	deploymentGroupRequest.AppIds = appIds
	return deploymentGroupRequest, err
}

func (impl *DeploymentGroupServiceImpl) checkForApprovalNode(cdPipeline *pipelineConfig.Pipeline, ciArtifactId int) bool {
	if cdPipeline.ApprovalNodeConfigured() {
		approvalConfig, err := cdPipeline.GetApprovalConfig()
		cdPipelineId := cdPipeline.Id
		if err != nil {
			impl.logger.Errorw("error occurred while fetching approval config",
				"config", cdPipeline.UserApprovalConfig, "pipelineId", cdPipelineId, "err", err)
			return false
		}
		artifacts, err := impl.artifactApprovalDataReadService.FetchApprovalDataForArtifacts([]int{ciArtifactId}, cdPipelineId, approvalConfig.RequiredCount)
		if err != nil {
			impl.logger.Errorw("error occurred while fetching approval data for artifact", "ciArtifactId", ciArtifactId, "err", err)
			return false
		}
		approvalMetadata, ok := artifacts[ciArtifactId]
		return ok && approvalMetadata.ApprovalRuntimeState == pipelineConfig.ApprovedApprovalState
	}
	return true
}<|MERGE_RESOLUTION|>--- conflicted
+++ resolved
@@ -501,13 +501,8 @@
 				impl.logger.Warnw("artifact not allowed for deployment, so ignoring from deployment group", "ciArtifactId", ciArtifactId, "cdPipelineId", cdPipeline.Id)
 				continue
 			}
-<<<<<<< HEAD
-			// do something here
-			req := &pipeline.BulkTriggerRequest{
-=======
 			//do something here
 			req := &bean2.BulkTriggerRequest{
->>>>>>> 29511096
 				CiArtifactId: ciArtifactId,
 				PipelineId:   cdPipeline.Id,
 			}
