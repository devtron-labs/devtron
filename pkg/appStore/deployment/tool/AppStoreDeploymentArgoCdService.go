package appStoreDeploymentTool

import (
	"context"
	"encoding/json"
	"errors"
	"fmt"
<<<<<<< HEAD
	"github.com/devtron-labs/devtron/api/helm-app/gRPC"
	client "github.com/devtron-labs/devtron/api/helm-app/service"
	"github.com/devtron-labs/devtron/pkg/appStore/deployment/tool/bean"
	repository5 "github.com/devtron-labs/devtron/pkg/cluster/repository"
	commonBean "github.com/devtron-labs/devtron/pkg/deployment/gitOps/common/bean"
	"github.com/devtron-labs/devtron/pkg/deployment/gitOps/config"
	"github.com/devtron-labs/devtron/pkg/deployment/gitOps/remote"
	util2 "github.com/devtron-labs/devtron/pkg/util"
=======
	commonBean "github.com/devtron-labs/devtron/pkg/deployment/gitOps/common/bean"
	"github.com/devtron-labs/devtron/pkg/deployment/gitOps/git"
>>>>>>> c905e786
	"net/http"
	"strings"
	"time"

	"github.com/argoproj/argo-cd/v2/pkg/apiclient/application"
	"github.com/argoproj/argo-cd/v2/pkg/apis/application/v1alpha1"
	openapi "github.com/devtron-labs/devtron/api/helm-app/openapiClient"
	openapi2 "github.com/devtron-labs/devtron/api/openapi/openapiClient"
	"github.com/devtron-labs/devtron/client/argocdServer"
	application2 "github.com/devtron-labs/devtron/client/argocdServer/application"
	"github.com/devtron-labs/devtron/internal/sql/repository/pipelineConfig"
	"github.com/devtron-labs/devtron/internal/util"
	"github.com/devtron-labs/devtron/pkg/app/status"
	"github.com/devtron-labs/devtron/pkg/appStatus"
	appStoreBean "github.com/devtron-labs/devtron/pkg/appStore/bean"
	repository2 "github.com/devtron-labs/devtron/pkg/appStore/chartGroup/repository"
	appStoreDeploymentCommon "github.com/devtron-labs/devtron/pkg/appStore/deployment/common"
	"github.com/devtron-labs/devtron/pkg/appStore/deployment/repository"
	appStoreDiscoverRepository "github.com/devtron-labs/devtron/pkg/appStore/discover/repository"
	"github.com/devtron-labs/devtron/pkg/auth/user"
	"github.com/devtron-labs/devtron/pkg/sql"
	"github.com/devtron-labs/devtron/util/argo"
	"github.com/go-pg/pg"
	"github.com/golang/protobuf/ptypes/timestamp"
	"go.opentelemetry.io/otel"
	"go.uber.org/zap"
	"k8s.io/utils/pointer"
)

// creating duplicates because cannot use

type AppStoreDeploymentArgoCdService interface {
<<<<<<< HEAD
	// ArgoCd Services ---------------------------------

	// InstallApp will register git repo in Argo, create and sync the Argo App and finally update deployment status
	InstallApp(installAppVersionRequest *appStoreBean.InstallAppVersionDTO, chartGitAttr *commonBean.ChartGitAttribute, ctx context.Context, tx *pg.Tx) (*appStoreBean.InstallAppVersionDTO, error)
	// DeleteInstalledApp will delete entry from appStatus.AppStatusDto table and from repository.ChartGroupDeployment table (if exists)
=======
	//InstallApp(installAppVersionRequest *appStoreBean.InstallAppVersionDTO, ctx context.Context) (*appStoreBean.InstallAppVersionDTO, error)
	InstallApp(installAppVersionRequest *appStoreBean.InstallAppVersionDTO, chartGitAttr *commonBean.ChartGitAttribute, ctx context.Context, tx *pg.Tx) (*appStoreBean.InstallAppVersionDTO, error)
>>>>>>> c905e786
	DeleteInstalledApp(ctx context.Context, appName string, environmentName string, installAppVersionRequest *appStoreBean.InstallAppVersionDTO, installedApps *repository.InstalledApps, dbTransaction *pg.Tx) error
	// RollbackRelease will rollback to a previous deployment for the given installedAppVersionHistoryId; returns - valuesYamlStr, success, error
	RollbackRelease(ctx context.Context, installedApp *appStoreBean.InstallAppVersionDTO, deploymentVersion int32, tx *pg.Tx) (*appStoreBean.InstallAppVersionDTO, bool, error)
	// GetDeploymentHistory will return gRPC.HelmAppDeploymentHistory for the given installedAppDto.InstalledAppId
	GetDeploymentHistory(ctx context.Context, installedApp *appStoreBean.InstallAppVersionDTO) (*gRPC.HelmAppDeploymentHistory, error)
	// GetDeploymentHistoryInfo will return openapi.HelmAppDeploymentManifestDetail for the given appStoreBean.InstallAppVersionDTO
	GetDeploymentHistoryInfo(ctx context.Context, installedApp *appStoreBean.InstallAppVersionDTO, version int32) (*openapi.HelmAppDeploymentManifestDetail, error)
	// GetAcdAppGitOpsRepoName will return the Git Repo used in the ACD app object
	GetAcdAppGitOpsRepoName(appName string, environmentName string) (string, error)
	// DeleteDeploymentApp will delete the app object from ACD
	DeleteDeploymentApp(ctx context.Context, appName string, environmentName string, installAppVersionRequest *appStoreBean.InstallAppVersionDTO) error
	SaveTimelineForACDHelmApps(installAppVersionRequest *appStoreBean.InstallAppVersionDTO, status string, statusDetail string, statusTime time.Time, tx *pg.Tx) error
	UpdateAndSyncACDApps(installAppVersionRequest *appStoreBean.InstallAppVersionDTO, ChartGitAttribute *commonBean.ChartGitAttribute, isMonoRepoMigrationRequired bool, ctx context.Context, tx *pg.Tx) error
<<<<<<< HEAD

	// Deployment Status Services ----------------------

	// UpdateInstalledAppAndPipelineStatusForFailedDeploymentStatus updates failed status in pipelineConfig.PipelineStatusTimeline table
	UpdateInstalledAppAndPipelineStatusForFailedDeploymentStatus(installAppVersionRequest *appStoreBean.InstallAppVersionDTO, triggeredAt time.Time, err error) error

	// Git Operation Services --------------------------

	// ParseGitRepoErrorResponse will return noTargetFound (if git API returns 404 status)
	ParseGitRepoErrorResponse(err error) (bool, error)
	// GitOpsOperations performs git operations specific to helm app deployments
	GitOpsOperations(manifestResponse *bean.AppStoreManifestResponse, installAppVersionRequest *appStoreBean.InstallAppVersionDTO) (*bean.AppStoreGitOpsResponse, error)
	// GenerateManifest returns bean.AppStoreManifestResponse required in GitOps
	GenerateManifest(installAppVersionRequest *appStoreBean.InstallAppVersionDTO) (manifestResponse *bean.AppStoreManifestResponse, err error)
	// GenerateManifestAndPerformGitOperations is a wrapper function for both GenerateManifest and GitOpsOperations
	GenerateManifestAndPerformGitOperations(installAppVersionRequest *appStoreBean.InstallAppVersionDTO) (*bean.AppStoreGitOpsResponse, error)
=======
>>>>>>> c905e786
}

type AppStoreDeploymentArgoCdServiceImpl struct {
	Logger                               *zap.SugaredLogger
	acdClient                            application2.ServiceClient
	argoK8sClient                        argocdServer.ArgoK8sClient
	aCDAuthConfig                        *util2.ACDAuthConfig
	chartGroupDeploymentRepository       repository2.ChartGroupDeploymentRepository
	installedAppRepository               repository.InstalledAppRepository
	installedAppRepositoryHistory        repository.InstalledAppVersionHistoryRepository
<<<<<<< HEAD
	argoUserService                      argo.ArgoUserService
=======
>>>>>>> c905e786
	appStoreDeploymentCommonService      appStoreDeploymentCommon.AppStoreDeploymentCommonService
	helmAppService                       client.HelmAppService
	appStatusService                     appStatus.AppStatusService
	pipelineStatusTimelineService        status.PipelineStatusTimelineService
	pipelineStatusTimelineRepository     pipelineConfig.PipelineStatusTimelineRepository
	userService                          user.UserService
	appStoreApplicationVersionRepository appStoreDiscoverRepository.AppStoreApplicationVersionRepository
	argoClientWrapperService             argocdServer.ArgoClientWrapperService
	acdConfig                            *argocdServer.ACDConfig
<<<<<<< HEAD
	gitOpsRemoteOperationService         remote.GitOpsRemoteOperationService
	gitOpsConfigReadService              config.GitOpsConfigReadService
	environmentRepository                repository5.EnvironmentRepository
}

func NewAppStoreDeploymentArgoCdServiceImpl(
	logger *zap.SugaredLogger,
	acdClient application2.ServiceClient,
	argoK8sClient argocdServer.ArgoK8sClient,
	aCDAuthConfig *util2.ACDAuthConfig,
	chartGroupDeploymentRepository repository2.ChartGroupDeploymentRepository,
	installedAppRepository repository.InstalledAppRepository,
	installedAppRepositoryHistory repository.InstalledAppVersionHistoryRepository,
	argoUserService argo.ArgoUserService,
	appStoreDeploymentCommonService appStoreDeploymentCommon.AppStoreDeploymentCommonService,
	helmAppService client.HelmAppService,
	appStatusService appStatus.AppStatusService,
	pipelineStatusTimelineService status.PipelineStatusTimelineService,
	userService user.UserService,
	pipelineStatusTimelineRepository pipelineConfig.PipelineStatusTimelineRepository,
	appStoreApplicationVersionRepository appStoreDiscoverRepository.AppStoreApplicationVersionRepository,
	argoClientWrapperService argocdServer.ArgoClientWrapperService,
	acdConfig *argocdServer.ACDConfig,
	gitOpsRemoteOperationService remote.GitOpsRemoteOperationService,
	gitOpsConfigReadService config.GitOpsConfigReadService,
	environmentRepository repository5.EnvironmentRepository) *AppStoreDeploymentArgoCdServiceImpl {
=======
	gitOperationService                  git.GitOperationService
}

func NewAppStoreDeploymentArgoCdServiceImpl(logger *zap.SugaredLogger, appStoreDeploymentFullModeService appStoreDeploymentFullMode.AppStoreDeploymentFullModeService,
	acdClient application2.ServiceClient, chartGroupDeploymentRepository repository2.ChartGroupDeploymentRepository,
	installedAppRepository repository.InstalledAppRepository, installedAppRepositoryHistory repository.InstalledAppVersionHistoryRepository,
	appStoreDeploymentCommonService appStoreDeploymentCommon.AppStoreDeploymentCommonService,
	helmAppService client.HelmAppService, appStatusService appStatus.AppStatusService,
	pipelineStatusTimelineService status.PipelineStatusTimelineService, userService user.UserService,
	pipelineStatusTimelineRepository pipelineConfig.PipelineStatusTimelineRepository,
	appStoreApplicationVersionRepository appStoreDiscoverRepository.AppStoreApplicationVersionRepository,
	argoClientWrapperService argocdServer.ArgoClientWrapperService, acdConfig *argocdServer.ACDConfig,
	gitOperationService git.GitOperationService) *AppStoreDeploymentArgoCdServiceImpl {
>>>>>>> c905e786
	return &AppStoreDeploymentArgoCdServiceImpl{
		Logger:                               logger,
		acdClient:                            acdClient,
		argoK8sClient:                        argoK8sClient,
		aCDAuthConfig:                        aCDAuthConfig,
		chartGroupDeploymentRepository:       chartGroupDeploymentRepository,
		installedAppRepository:               installedAppRepository,
		installedAppRepositoryHistory:        installedAppRepositoryHistory,
<<<<<<< HEAD
		argoUserService:                      argoUserService,
=======
>>>>>>> c905e786
		appStoreDeploymentCommonService:      appStoreDeploymentCommonService,
		helmAppService:                       helmAppService,
		appStatusService:                     appStatusService,
		pipelineStatusTimelineService:        pipelineStatusTimelineService,
		pipelineStatusTimelineRepository:     pipelineStatusTimelineRepository,
		userService:                          userService,
		appStoreApplicationVersionRepository: appStoreApplicationVersionRepository,
		argoClientWrapperService:             argoClientWrapperService,
		acdConfig:                            acdConfig,
<<<<<<< HEAD
		gitOpsRemoteOperationService:         gitOpsRemoteOperationService,
		gitOpsConfigReadService:              gitOpsConfigReadService,
		environmentRepository:                environmentRepository,
=======
		gitOperationService:                  gitOperationService,
>>>>>>> c905e786
	}
}

// UpdateAndSyncACDApps this will update chart info in acd app if required in case of mono repo migration and will refresh argo app
func (impl AppStoreDeploymentArgoCdServiceImpl) UpdateAndSyncACDApps(installAppVersionRequest *appStoreBean.InstallAppVersionDTO, ChartGitAttribute *commonBean.ChartGitAttribute, isMonoRepoMigrationRequired bool, ctx context.Context, tx *pg.Tx) error {
	if isMonoRepoMigrationRequired {
		// update repo details on ArgoCD as repo is changed
		err := impl.UpdateChartInfo(installAppVersionRequest, ChartGitAttribute, 0, ctx)
		if err != nil {
			impl.Logger.Errorw("error in acd patch request", "err", err)
			return err
		}
	}
	acdAppName := installAppVersionRequest.ACDAppName
	argoApplication, err := impl.acdClient.Get(ctx, &application.ApplicationQuery{Name: &acdAppName})
	if err != nil {
		impl.Logger.Errorw("Service err:UpdateAndSyncACDApps - error in acd app by name", "acdAppName", acdAppName, "err", err)
		return err
	}

	err = impl.argoClientWrapperService.UpdateArgoCDSyncModeIfNeeded(ctx, argoApplication)
	if err != nil {
		impl.Logger.Errorw("error in updating argocd sync mode", "err", err)
		return err
	}
	syncTime := time.Now()
	err = impl.argoClientWrapperService.SyncArgoCDApplicationIfNeededAndRefresh(ctx, acdAppName)
	if err != nil {
		impl.Logger.Errorw("error in getting argocd application with normal refresh", "err", err, "argoAppName", installAppVersionRequest.ACDAppName)
		return err
	}
	if !impl.acdConfig.ArgoCDAutoSyncEnabled {
		err = impl.SaveTimelineForACDHelmApps(installAppVersionRequest, pipelineConfig.TIMELINE_STATUS_ARGOCD_SYNC_COMPLETED, "argocd sync completed", syncTime, tx)
		if err != nil {
			impl.Logger.Errorw("error in saving timeline for acd helm apps", "err", err)
			return err
		}
	}
	return nil
}

// UpdateChartInfo this will update chart info in acd app, needed when repo for an app is changed
func (impl AppStoreDeploymentArgoCdServiceImpl) UpdateChartInfo(installAppVersionRequest *appStoreBean.InstallAppVersionDTO, ChartGitAttribute *commonBean.ChartGitAttribute, installedAppVersionHistoryId int, ctx context.Context) error {
	installAppVersionRequest, err := impl.patchAcdApp(ctx, installAppVersionRequest, ChartGitAttribute)
	if err != nil {
		return err
	}
	return nil
}

func (impl AppStoreDeploymentArgoCdServiceImpl) SaveTimelineForACDHelmApps(installAppVersionRequest *appStoreBean.InstallAppVersionDTO, status string, statusDetail string, statusTime time.Time, tx *pg.Tx) error {

	if !util.IsAcdApp(installAppVersionRequest.DeploymentAppType) && !util.IsManifestDownload(installAppVersionRequest.DeploymentAppType) {
		return nil
	}

	timeline := &pipelineConfig.PipelineStatusTimeline{
		InstalledAppVersionHistoryId: installAppVersionRequest.InstalledAppVersionHistoryId,
		Status:                       status,
		StatusDetail:                 statusDetail,
		StatusTime:                   statusTime,
		AuditLog: sql.AuditLog{
			CreatedBy: installAppVersionRequest.UserId,
			CreatedOn: time.Now(),
			UpdatedBy: installAppVersionRequest.UserId,
			UpdatedOn: time.Now(),
		},
	}
	timelineErr := impl.pipelineStatusTimelineService.SaveTimeline(timeline, tx, true)
	if timelineErr != nil {
		impl.Logger.Errorw("error in creating timeline status for git commit", "err", timelineErr, "timeline", timeline)
	}
	return timelineErr
}

func (impl AppStoreDeploymentArgoCdServiceImpl) InstallApp(installAppVersionRequest *appStoreBean.InstallAppVersionDTO, chartGitAttr *commonBean.ChartGitAttribute, ctx context.Context, tx *pg.Tx) (*appStoreBean.InstallAppVersionDTO, error) {
<<<<<<< HEAD
	ctx, cancel := context.WithTimeout(ctx, 1*time.Minute)
	defer cancel()
	//STEP 4: registerInArgo
	err := impl.argoClientWrapperService.RegisterGitOpsRepoInArgo(ctx, chartGitAttr.RepoUrl)
	if err != nil {
		impl.Logger.Errorw("error in argo registry", "err", err)
		return nil, err
	}
	//STEP 5: createInArgo
	err = impl.createInArgo(chartGitAttr, *installAppVersionRequest.Environment, installAppVersionRequest.ACDAppName)
	if err != nil {
		impl.Logger.Errorw("error in create in argo", "err", err)
		return nil, err
	}
	//STEP 6: Force Sync ACD - works like trigger deployment
	//impl.SyncACD(installAppVersionRequest.ACDAppName, ctx)
=======
>>>>>>> c905e786

	//STEP 7: normal refresh ACD - update for step 6 to avoid delay
	syncTime := time.Now()
	err = impl.argoClientWrapperService.SyncArgoCDApplicationIfNeededAndRefresh(ctx, installAppVersionRequest.ACDAppName)
	if err != nil {
		impl.Logger.Errorw("error in getting the argo application with normal refresh", "err", err)
		return nil, err
	}
	if !impl.acdConfig.ArgoCDAutoSyncEnabled {
		timeline := &pipelineConfig.PipelineStatusTimeline{
			InstalledAppVersionHistoryId: installAppVersionRequest.InstalledAppVersionHistoryId,
			Status:                       pipelineConfig.TIMELINE_STATUS_ARGOCD_SYNC_COMPLETED,
			StatusDetail:                 "argocd sync completed.",
			StatusTime:                   syncTime,
			AuditLog: sql.AuditLog{
				CreatedBy: installAppVersionRequest.UserId,
				CreatedOn: time.Now(),
				UpdatedBy: installAppVersionRequest.UserId,
				UpdatedOn: time.Now(),
			},
		}
		err = impl.pipelineStatusTimelineService.SaveTimeline(timeline, tx, true)
		if err != nil {
			impl.Logger.Errorw("error in creating timeline for argocd sync", "err", err, "timeline", timeline)
		}
	}

	return installAppVersionRequest, nil
}

func (impl AppStoreDeploymentArgoCdServiceImpl) DeleteInstalledApp(ctx context.Context, appName string, environmentName string, installAppVersionRequest *appStoreBean.InstallAppVersionDTO, installedApps *repository.InstalledApps, dbTransaction *pg.Tx) error {

	err := impl.appStatusService.DeleteWithAppIdEnvId(dbTransaction, installedApps.AppId, installedApps.EnvironmentId)
	if err != nil && err != pg.ErrNoRows {
		impl.Logger.Errorw("error in deleting app_status", "appId", installedApps.AppId, "envId", installedApps.EnvironmentId, "err", err)
		return err
	} else if err == pg.ErrNoRows {
		impl.Logger.Warnw("App status not present, skipping app status delete ")
	}

	deployment, err := impl.chartGroupDeploymentRepository.FindByInstalledAppId(installedApps.Id)
	if err != nil && err != pg.ErrNoRows {
		impl.Logger.Errorw("error in fetching chartGroupMapping", "id", installedApps.Id, "err", err)
		return err
	} else if err == pg.ErrNoRows {
		impl.Logger.Infow("not a chart group deployment skipping chartGroupMapping delete", "id", installedApps.Id)
	} else {
		deployment.Deleted = true
		deployment.UpdatedOn = time.Now()
		deployment.UpdatedBy = installAppVersionRequest.UserId
		_, err := impl.chartGroupDeploymentRepository.Update(deployment, dbTransaction)
		if err != nil {
			impl.Logger.Errorw("error in mapping delete", "err", err)
			return err
		}
	}
	return nil
}

func (impl AppStoreDeploymentArgoCdServiceImpl) RollbackRelease(ctx context.Context, installedApp *appStoreBean.InstallAppVersionDTO, installedAppVersionHistoryId int32, tx *pg.Tx) (*appStoreBean.InstallAppVersionDTO, bool, error) {
	//request version id for
	versionHistory, err := impl.installedAppRepositoryHistory.GetInstalledAppVersionHistory(int(installedAppVersionHistoryId))
	if err != nil {
		impl.Logger.Errorw("error", "err", err)
		err = &util.ApiError{Code: "404", HttpStatusCode: 404, UserMessage: fmt.Sprintf("No deployment history version found for id: %d", installedAppVersionHistoryId), InternalMessage: err.Error()}
		return installedApp, false, err
	}
	installedAppVersion, err := impl.installedAppRepository.GetInstalledAppVersionAny(versionHistory.InstalledAppVersionId)
	if err != nil {
		impl.Logger.Errorw("error", "err", err)
		err = &util.ApiError{Code: "404", HttpStatusCode: 404, UserMessage: fmt.Sprintf("No installed app version found for id: %d", versionHistory.InstalledAppVersionId), InternalMessage: err.Error()}
		return installedApp, false, err
	}
	activeInstalledAppVersion, err := impl.installedAppRepository.GetActiveInstalledAppVersionByInstalledAppId(installedApp.InstalledAppId)
	if err != nil {
		impl.Logger.Errorw("error", "err", err)
		return installedApp, false, err
	}

	//validate relations
	if installedApp.InstalledAppId != installedAppVersion.InstalledAppId {
		err = &util.ApiError{Code: "400", HttpStatusCode: 400, UserMessage: "bad request, requested version are not belongs to each other", InternalMessage: ""}
		return installedApp, false, err
	}

	installedApp.InstalledAppVersionId = installedAppVersion.Id
	installedApp.AppStoreVersion = installedAppVersion.AppStoreApplicationVersionId
	installedApp.ValuesOverrideYaml = versionHistory.ValuesYamlRaw
	installedApp.AppStoreId = installedAppVersion.AppStoreApplicationVersion.AppStoreId
	installedApp.AppStoreName = installedAppVersion.AppStoreApplicationVersion.AppStore.Name
	installedApp.GitOpsRepoName = installedAppVersion.InstalledApp.GitOpsRepoName
	installedApp.ACDAppName = fmt.Sprintf("%s-%s", installedApp.AppName, installedApp.EnvironmentName)

	//create an entry in version history table
	installedAppVersionHistory := &repository.InstalledAppVersionHistory{}
	installedAppVersionHistory.InstalledAppVersionId = installedApp.InstalledAppVersionId
	installedAppVersionHistory.ValuesYamlRaw = installedApp.ValuesOverrideYaml
	installedAppVersionHistory.CreatedBy = installedApp.UserId
	installedAppVersionHistory.CreatedOn = time.Now()
	installedAppVersionHistory.UpdatedBy = installedApp.UserId
	installedAppVersionHistory.UpdatedOn = time.Now()
	installedAppVersionHistory.StartedOn = time.Now()
	installedAppVersionHistory.Status = pipelineConfig.WorkflowInProgress
	installedAppVersionHistory, err = impl.installedAppRepositoryHistory.CreateInstalledAppVersionHistory(installedAppVersionHistory, tx)
	if err != nil {
		impl.Logger.Errorw("error while fetching from db", "error", err)
		return installedApp, false, err
	}
	installedApp.InstalledAppVersionHistoryId = installedAppVersionHistory.Id

	//creating deployment started status timeline when mono repo migration is not required
	deploymentInitiatedTimeline := impl.pipelineStatusTimelineService.
		GetTimelineDbObjectByTimelineStatusAndTimelineDescription(0, installedApp.InstalledAppVersionHistoryId, pipelineConfig.TIMELINE_STATUS_DEPLOYMENT_INITIATED, "Deployment initiated successfully.", installedApp.UserId, time.Now())

	isAppStore := true
	err = impl.pipelineStatusTimelineService.SaveTimeline(deploymentInitiatedTimeline, tx, isAppStore)
	if err != nil {
		impl.Logger.Errorw("error in creating timeline status for deployment initiation for update of installedAppVersionHistoryId", "err", err, "installedAppVersionHistoryId", installedApp.InstalledAppVersionHistoryId)
	}
	//If current version upgrade/degrade to another, update requirement dependencies
	if versionHistory.InstalledAppVersionId != activeInstalledAppVersion.Id {
		err = impl.updateRequirementYamlInGit(installedApp, &installedAppVersion.AppStoreApplicationVersion)
		if err != nil {
			if errors.Is(err, errors.New(pipelineConfig.TIMELINE_STATUS_GIT_COMMIT_FAILED)) {
				impl.Logger.Errorw("error", "err", err)
				GitCommitFailTimeline := impl.pipelineStatusTimelineService.
					GetTimelineDbObjectByTimelineStatusAndTimelineDescription(0, installedApp.InstalledAppVersionHistoryId, pipelineConfig.TIMELINE_STATUS_GIT_COMMIT_FAILED, "Git commit failed.", installedApp.UserId, time.Now())
				_ = impl.pipelineStatusTimelineService.SaveTimeline(GitCommitFailTimeline, tx, isAppStore)
			}
			return installedApp, false, nil
		}
		activeInstalledAppVersion.Active = false
		_, err = impl.installedAppRepository.UpdateInstalledAppVersion(activeInstalledAppVersion, nil)
		if err != nil {
			impl.Logger.Errorw("error", "err", err)
			return installedApp, false, nil
		}
	}
	//Update Values config
	installedApp, err = impl.updateValuesYamlInGit(installedApp)
	if err != nil {
		impl.Logger.Errorw("error", "err", err)
		if errors.Is(err, errors.New(pipelineConfig.TIMELINE_STATUS_GIT_COMMIT_FAILED)) {
			GitCommitFailTimeline := impl.pipelineStatusTimelineService.
				GetTimelineDbObjectByTimelineStatusAndTimelineDescription(0, installedApp.InstalledAppVersionHistoryId, pipelineConfig.TIMELINE_STATUS_GIT_COMMIT_FAILED, "Git commit failed.", installedApp.UserId, time.Now())
			_ = impl.pipelineStatusTimelineService.SaveTimeline(GitCommitFailTimeline, tx, isAppStore)
		}
		return installedApp, false, nil
	}
	installedAppVersionHistory.GitHash = installedApp.GitHash
	_, err = impl.installedAppRepositoryHistory.UpdateInstalledAppVersionHistory(installedAppVersionHistory, tx)
	if err != nil {
		impl.Logger.Errorw("error in updating installed app version history repository", "err", err)
		return installedApp, false, err
	}

	isManualSync := !impl.acdConfig.ArgoCDAutoSyncEnabled

	GitCommitSuccessTimeline := impl.pipelineStatusTimelineService.
		GetTimelineDbObjectByTimelineStatusAndTimelineDescription(0, installedApp.InstalledAppVersionHistoryId, pipelineConfig.TIMELINE_STATUS_GIT_COMMIT, "Git commit done successfully.", installedApp.UserId, time.Now())
	timelines := []*pipelineConfig.PipelineStatusTimeline{GitCommitSuccessTimeline}
	if isManualSync {
		// add ARGOCD_SYNC_INITIATED timeline if manual sync
		ArgocdSyncInitiatedTimeline := impl.pipelineStatusTimelineService.
			GetTimelineDbObjectByTimelineStatusAndTimelineDescription(0, installedApp.InstalledAppVersionHistoryId, pipelineConfig.TIMELINE_STATUS_ARGOCD_SYNC_INITIATED, "ArgoCD sync initiated.", installedApp.UserId, time.Now())
		timelines = append(timelines, ArgocdSyncInitiatedTimeline)
	}
	err = impl.pipelineStatusTimelineService.SaveTimelines(timelines, tx)
	if err != nil {
		impl.Logger.Errorw("error in creating timeline status for deployment initiation for update of installedAppVersionHistoryId", "err", err, "installedAppVersionHistoryId", installedApp.InstalledAppVersionHistoryId)
	}

	err = impl.argoClientWrapperService.SyncArgoCDApplicationIfNeededAndRefresh(ctx, installedApp.ACDAppName)
	if err != nil {
		impl.Logger.Errorw("error in getting the argo application with normal refresh", "err", err)
		return installedApp, true, nil
	}
	syncTime := time.Now()
	if isManualSync {
		ArgocdSyncCompletedTimeline := impl.pipelineStatusTimelineService.
			GetTimelineDbObjectByTimelineStatusAndTimelineDescription(0, installedApp.InstalledAppVersionHistoryId, pipelineConfig.TIMELINE_STATUS_ARGOCD_SYNC_COMPLETED, "ArgoCD sync completed.", installedApp.UserId, syncTime)
		err = impl.pipelineStatusTimelineService.SaveTimeline(ArgocdSyncCompletedTimeline, tx, isAppStore)
		if err != nil {
			impl.Logger.Errorw("error in creating timeline status for deployment initiation for update of installedAppVersionHistoryId", "err", err, "installedAppVersionHistoryId", installedApp.InstalledAppVersionHistoryId)
		}
	}
	//ACD sync operation
	//impl.appStoreDeploymentFullModeService.SyncACD(installedApp.ACDAppName, ctx)
	return installedApp, true, nil
}

func (impl AppStoreDeploymentArgoCdServiceImpl) GetDeploymentHistory(ctx context.Context, installedAppDto *appStoreBean.InstallAppVersionDTO) (*gRPC.HelmAppDeploymentHistory, error) {
	result := &gRPC.HelmAppDeploymentHistory{}
	var history []*gRPC.HelmAppDeploymentDetail
	//TODO - response setup

	installedAppVersions, err := impl.installedAppRepository.GetInstalledAppVersionByInstalledAppIdMeta(installedAppDto.InstalledAppId)
	if err != nil {
		if err == pg.ErrNoRows {
			return nil, &util.ApiError{HttpStatusCode: http.StatusBadRequest, Code: "400", UserMessage: "values are outdated. please fetch the latest version and try again", InternalMessage: err.Error()}
		}
		impl.Logger.Errorw("error while fetching installed version", "error", err)
		return result, err
	}
	for _, installedAppVersionModel := range installedAppVersions {

		sources, err := impl.getSourcesFromManifest(installedAppVersionModel.AppStoreApplicationVersion.ChartYaml)
		if err != nil {
			impl.Logger.Errorw("error while fetching sources", "error", err)
			//continues here, skip error in case found issue on fetching source
		}
		versionHistory, err := impl.installedAppRepositoryHistory.GetInstalledAppVersionHistoryByVersionId(installedAppVersionModel.Id)
		if err != nil && err != pg.ErrNoRows {
			impl.Logger.Errorw("error while fetching installed version history", "error", err)
			return result, err
		}
		for _, updateHistory := range versionHistory {
			emailId := "anonymous"
			user, err := impl.userService.GetByIdIncludeDeleted(updateHistory.CreatedBy)
			if err != nil && !util.IsErrNoRows(err) {
				impl.Logger.Errorw("error while fetching user Details", "error", err)
				return result, err
			}
			if user != nil {
				emailId = user.EmailId
			}
			history = append(history, &gRPC.HelmAppDeploymentDetail{
				ChartMetadata: &gRPC.ChartMetadata{
					ChartName:    installedAppVersionModel.AppStoreApplicationVersion.AppStore.Name,
					ChartVersion: installedAppVersionModel.AppStoreApplicationVersion.Version,
					Description:  installedAppVersionModel.AppStoreApplicationVersion.Description,
					Home:         installedAppVersionModel.AppStoreApplicationVersion.Home,
					Sources:      sources,
				},
				DeployedBy:   emailId,
				DockerImages: []string{installedAppVersionModel.AppStoreApplicationVersion.AppVersion},
				DeployedAt: &timestamp.Timestamp{
					Seconds: updateHistory.CreatedOn.Unix(),
					Nanos:   int32(updateHistory.CreatedOn.Nanosecond()),
				},
				Version: int32(updateHistory.Id),
				Status:  updateHistory.Status,
			})
		}
	}

	if len(history) == 0 {
		history = make([]*gRPC.HelmAppDeploymentDetail, 0)
	}
	result.DeploymentHistory = history
	return result, err
}

// TODO refactoring: use InstalledAppVersionHistoryId from appStoreBean.InstallAppVersionDTO instead of version int32
func (impl AppStoreDeploymentArgoCdServiceImpl) GetDeploymentHistoryInfo(ctx context.Context, installedApp *appStoreBean.InstallAppVersionDTO, version int32) (*openapi.HelmAppDeploymentManifestDetail, error) {
	values := &openapi.HelmAppDeploymentManifestDetail{}
	_, span := otel.Tracer("orchestrator").Start(ctx, "installedAppRepositoryHistory.GetInstalledAppVersionHistory")
	versionHistory, err := impl.installedAppRepositoryHistory.GetInstalledAppVersionHistory(int(version))
	span.End()
	if err != nil {
		impl.Logger.Errorw("error while fetching installed version history", "error", err)
		return nil, err
	}
	values.ValuesYaml = &versionHistory.ValuesYamlRaw

	envId := int32(installedApp.EnvironmentId)
	clusterId := int32(installedApp.ClusterId)
	appStoreApplicationVersionId, err := impl.installedAppRepositoryHistory.GetAppStoreApplicationVersionIdByInstalledAppVersionHistoryId(int(version))
	appStoreVersionId := pointer.Int32(int32(appStoreApplicationVersionId))

	manifestRequest := openapi2.TemplateChartRequest{
		EnvironmentId:                &envId,
		ClusterId:                    &clusterId,
		Namespace:                    &installedApp.Namespace,
		ReleaseName:                  &installedApp.AppName,
		AppStoreApplicationVersionId: appStoreVersionId,
		ValuesYaml:                   values.ValuesYaml,
	}

	_, span = otel.Tracer("orchestrator").Start(ctx, "helmAppService.TemplateChart")
	templateChart, manifestErr := impl.helmAppService.TemplateChart(ctx, &manifestRequest)
	span.End()
	manifest := templateChart.GetManifest()

	if manifestErr != nil {
		impl.Logger.Errorw("error in genetating manifest for argocd app", "err", manifestErr)
	} else {
		values.Manifest = &manifest
	}

	return values, err
}

<<<<<<< HEAD
func (impl AppStoreDeploymentArgoCdServiceImpl) GetAcdAppGitOpsRepoName(appName string, environmentName string) (string, error) {
	gitOpsRepoName := ""
	//this method should only call in case of argo-integration and gitops configured
	acdToken, err := impl.argoUserService.GetLatestDevtronArgoCdUserToken()
=======
func (impl AppStoreDeploymentArgoCdServiceImpl) GetGitOpsRepoName(appName string, environmentName string) (string, error) {
	return impl.appStoreDeploymentFullModeService.GetGitOpsRepoName(appName, environmentName)
}

func (impl AppStoreDeploymentArgoCdServiceImpl) patchAcdApp(ctx context.Context, installAppVersionRequest *appStoreBean.InstallAppVersionDTO, chartGitAttr *commonBean.ChartGitAttribute) (*appStoreBean.InstallAppVersionDTO, error) {
	ctx, cancel := context.WithTimeout(ctx, 1*time.Minute)
	defer cancel()
	//registerInArgo
	err := impl.argoClientWrapperService.RegisterGitOpsRepoInArgo(ctx, chartGitAttr.RepoUrl)
>>>>>>> c905e786
	if err != nil {
		impl.Logger.Errorw("error in getting acd token", "err", err)
		return "", err
	}
	ctx := context.Background()
	ctx = context.WithValue(ctx, "token", acdToken)
	acdAppName := fmt.Sprintf("%s-%s", appName, environmentName)
	acdApplication, err := impl.acdClient.Get(ctx, &application.ApplicationQuery{Name: &acdAppName})
	if err != nil {
		impl.Logger.Errorw("no argo app exists", "acdAppName", acdAppName, "err", err)
		return "", err
	}
	if acdApplication != nil {
		gitOpsRepoUrl := acdApplication.Spec.Source.RepoURL
		gitOpsRepoName = impl.gitOpsConfigReadService.GetGitOpsRepoNameFromUrl(gitOpsRepoUrl)
	}
<<<<<<< HEAD
	return gitOpsRepoName, nil
=======
	//impl.appStoreDeploymentFullModeService.SyncACD(installAppVersionRequest.ACDAppName, ctx)
	return installAppVersionRequest, nil
}

func (impl AppStoreDeploymentArgoCdServiceImpl) updateValuesYaml(installAppVersionRequest *appStoreBean.InstallAppVersionDTO, tx *pg.Tx) (*appStoreBean.InstallAppVersionDTO, error) {

	appStoreAppVersion, err := impl.appStoreApplicationVersionRepository.FindById(installAppVersionRequest.AppStoreVersion)
	if err != nil {
		impl.Logger.Errorw("fetching error", "err", err)
		return nil, err
	}
	valuesString, err := impl.appStoreDeploymentCommonService.GetValuesString(appStoreAppVersion.Name, installAppVersionRequest.ValuesOverrideYaml)
	if err != nil {
		impl.Logger.Errorw("error in building requirements config for helm app", "err", err)
		return nil, err
	}
	valuesGitConfig, err := impl.appStoreDeploymentCommonService.GetGitCommitConfig(installAppVersionRequest, valuesString, appStoreBean.VALUES_YAML_FILE)
	if err != nil {
		impl.Logger.Errorw("error in getting git config for helm app", "err", err)
		return nil, err
	}
	gitHash, _, err := impl.gitOperationService.CommitValues(valuesGitConfig)
	if err != nil {
		impl.Logger.Errorw("error in git commit", "err", err)
		_ = impl.SaveTimelineForACDHelmApps(installAppVersionRequest, pipelineConfig.TIMELINE_STATUS_GIT_COMMIT_FAILED, fmt.Sprintf("Git commit failed - %v", err), time.Now(), tx)
		return nil, err
	}
	_ = impl.SaveTimelineForACDHelmApps(installAppVersionRequest, pipelineConfig.TIMELINE_STATUS_GIT_COMMIT, "Git commit done successfully.", time.Now(), tx)
	//update timeline status for git commit state
	installAppVersionRequest.GitHash = gitHash
	return installAppVersionRequest, nil
>>>>>>> c905e786
}

func (impl AppStoreDeploymentArgoCdServiceImpl) DeleteDeploymentApp(ctx context.Context, appName string, environmentName string, installAppVersionRequest *appStoreBean.InstallAppVersionDTO) error {
	acdAppName := appName + "-" + environmentName
	var err error
	err = impl.deleteACD(acdAppName, ctx, installAppVersionRequest.NonCascadeDelete)
	if err != nil {
		impl.Logger.Errorw("error in deleting ACD ", "name", acdAppName, "err", err)
		if installAppVersionRequest.ForceDelete {
			impl.Logger.Warnw("error while deletion of app in acd, continue to delete in db as this operation is force delete", "error", err)
		} else {
			//statusError, _ := err.(*errors2.StatusError)
			if !installAppVersionRequest.NonCascadeDelete && strings.Contains(err.Error(), "code = NotFound") {
				err = &util.ApiError{
					UserMessage:     "Could not delete as application not found in argocd",
					InternalMessage: err.Error(),
				}
			} else {
				err = &util.ApiError{
					UserMessage:     "Could not delete application",
					InternalMessage: err.Error(),
				}
			}
			return err
		}
	}
	return nil
}

func (impl AppStoreDeploymentArgoCdServiceImpl) deleteACD(acdAppName string, ctx context.Context, isNonCascade bool) error {
	req := new(application.ApplicationDeleteRequest)
	req.Name = &acdAppName
	cascadeDelete := !isNonCascade
	req.Cascade = &cascadeDelete
	if ctx == nil {
		impl.Logger.Errorw("err in delete ACD for AppStore, ctx is NULL", "acdAppName", acdAppName)
		return fmt.Errorf("context is null")
	}
	if _, err := impl.acdClient.Delete(ctx, req); err != nil {
		impl.Logger.Errorw("err in delete ACD for AppStore", "acdAppName", acdAppName, "err", err)
		return err
	}
	return nil
}

func (impl AppStoreDeploymentArgoCdServiceImpl) getSourcesFromManifest(chartYaml string) ([]string, error) {
	var b map[string]interface{}
	var sources []string
	err := json.Unmarshal([]byte(chartYaml), &b)
	if err != nil {
		impl.Logger.Errorw("error while unmarshal chart yaml", "error", err)
		return sources, err
	}
	if b != nil && b["sources"] != nil {
		slice := b["sources"].([]interface{})
		for _, item := range slice {
			sources = append(sources, item.(string))
		}
	}
	return sources, nil
}

func (impl AppStoreDeploymentArgoCdServiceImpl) createInArgo(chartGitAttribute *commonBean.ChartGitAttribute, envModel repository5.Environment, argocdAppName string) error {
	appNamespace := envModel.Namespace
	if appNamespace == "" {
		appNamespace = "default"
	}
	appreq := &argocdServer.AppTemplate{
		ApplicationName: argocdAppName,
		Namespace:       impl.aCDAuthConfig.ACDConfigMapNamespace,
		TargetNamespace: appNamespace,
		TargetServer:    envModel.Cluster.ServerUrl,
		Project:         "default",
		ValuesFile:      fmt.Sprintf("values.yaml"),
		RepoPath:        chartGitAttribute.ChartLocation,
		RepoUrl:         chartGitAttribute.RepoUrl,
		AutoSyncEnabled: impl.acdConfig.ArgoCDAutoSyncEnabled,
	}
	_, err := impl.argoK8sClient.CreateAcdApp(appreq, envModel.Cluster, argocdServer.ARGOCD_APPLICATION_TEMPLATE)
	//create
	if err != nil {
		impl.Logger.Errorw("error in creating argo cd app ", "err", err)
		return err
	}
	return nil
}

func (impl AppStoreDeploymentArgoCdServiceImpl) patchAcdApp(ctx context.Context, installAppVersionRequest *appStoreBean.InstallAppVersionDTO, chartGitAttr *commonBean.ChartGitAttribute) (*appStoreBean.InstallAppVersionDTO, error) {
	ctx, cancel := context.WithTimeout(ctx, 1*time.Minute)
	defer cancel()
	//registerInArgo
	err := impl.argoClientWrapperService.RegisterGitOpsRepoInArgo(ctx, chartGitAttr.RepoUrl)
	if err != nil {
		impl.Logger.Errorw("error in argo registry", "err", err)
		return nil, err
	}
	// update acd app
	patchReq := v1alpha1.Application{Spec: v1alpha1.ApplicationSpec{Source: &v1alpha1.ApplicationSource{Path: chartGitAttr.ChartLocation, RepoURL: chartGitAttr.RepoUrl, TargetRevision: "master"}}}
	reqbyte, err := json.Marshal(patchReq)
	if err != nil {
		impl.Logger.Errorw("error in creating patch", "err", err)
	}
	reqString := string(reqbyte)
	patchType := "merge"
	_, err = impl.acdClient.Patch(ctx, &application.ApplicationPatchRequest{Patch: &reqString, Name: &installAppVersionRequest.ACDAppName, PatchType: &patchType})
	if err != nil {
		impl.Logger.Errorw("error in creating argo app ", "name", installAppVersionRequest.ACDAppName, "patch", string(reqbyte), "err", err)
		return nil, err
	}
	//impl.appStoreDeploymentFullModeService.SyncACD(installAppVersionRequest.ACDAppName, ctx)
	return installAppVersionRequest, nil
}<|MERGE_RESOLUTION|>--- conflicted
+++ resolved
@@ -5,19 +5,14 @@
 	"encoding/json"
 	"errors"
 	"fmt"
-<<<<<<< HEAD
 	"github.com/devtron-labs/devtron/api/helm-app/gRPC"
 	client "github.com/devtron-labs/devtron/api/helm-app/service"
 	"github.com/devtron-labs/devtron/pkg/appStore/deployment/tool/bean"
 	repository5 "github.com/devtron-labs/devtron/pkg/cluster/repository"
 	commonBean "github.com/devtron-labs/devtron/pkg/deployment/gitOps/common/bean"
 	"github.com/devtron-labs/devtron/pkg/deployment/gitOps/config"
-	"github.com/devtron-labs/devtron/pkg/deployment/gitOps/remote"
+	"github.com/devtron-labs/devtron/pkg/deployment/gitOps/git"
 	util2 "github.com/devtron-labs/devtron/pkg/util"
-=======
-	commonBean "github.com/devtron-labs/devtron/pkg/deployment/gitOps/common/bean"
-	"github.com/devtron-labs/devtron/pkg/deployment/gitOps/git"
->>>>>>> c905e786
 	"net/http"
 	"strings"
 	"time"
@@ -50,16 +45,11 @@
 // creating duplicates because cannot use
 
 type AppStoreDeploymentArgoCdService interface {
-<<<<<<< HEAD
 	// ArgoCd Services ---------------------------------
 
 	// InstallApp will register git repo in Argo, create and sync the Argo App and finally update deployment status
 	InstallApp(installAppVersionRequest *appStoreBean.InstallAppVersionDTO, chartGitAttr *commonBean.ChartGitAttribute, ctx context.Context, tx *pg.Tx) (*appStoreBean.InstallAppVersionDTO, error)
 	// DeleteInstalledApp will delete entry from appStatus.AppStatusDto table and from repository.ChartGroupDeployment table (if exists)
-=======
-	//InstallApp(installAppVersionRequest *appStoreBean.InstallAppVersionDTO, ctx context.Context) (*appStoreBean.InstallAppVersionDTO, error)
-	InstallApp(installAppVersionRequest *appStoreBean.InstallAppVersionDTO, chartGitAttr *commonBean.ChartGitAttribute, ctx context.Context, tx *pg.Tx) (*appStoreBean.InstallAppVersionDTO, error)
->>>>>>> c905e786
 	DeleteInstalledApp(ctx context.Context, appName string, environmentName string, installAppVersionRequest *appStoreBean.InstallAppVersionDTO, installedApps *repository.InstalledApps, dbTransaction *pg.Tx) error
 	// RollbackRelease will rollback to a previous deployment for the given installedAppVersionHistoryId; returns - valuesYamlStr, success, error
 	RollbackRelease(ctx context.Context, installedApp *appStoreBean.InstallAppVersionDTO, deploymentVersion int32, tx *pg.Tx) (*appStoreBean.InstallAppVersionDTO, bool, error)
@@ -73,7 +63,6 @@
 	DeleteDeploymentApp(ctx context.Context, appName string, environmentName string, installAppVersionRequest *appStoreBean.InstallAppVersionDTO) error
 	SaveTimelineForACDHelmApps(installAppVersionRequest *appStoreBean.InstallAppVersionDTO, status string, statusDetail string, statusTime time.Time, tx *pg.Tx) error
 	UpdateAndSyncACDApps(installAppVersionRequest *appStoreBean.InstallAppVersionDTO, ChartGitAttribute *commonBean.ChartGitAttribute, isMonoRepoMigrationRequired bool, ctx context.Context, tx *pg.Tx) error
-<<<<<<< HEAD
 
 	// Deployment Status Services ----------------------
 
@@ -90,8 +79,6 @@
 	GenerateManifest(installAppVersionRequest *appStoreBean.InstallAppVersionDTO) (manifestResponse *bean.AppStoreManifestResponse, err error)
 	// GenerateManifestAndPerformGitOperations is a wrapper function for both GenerateManifest and GitOpsOperations
 	GenerateManifestAndPerformGitOperations(installAppVersionRequest *appStoreBean.InstallAppVersionDTO) (*bean.AppStoreGitOpsResponse, error)
-=======
->>>>>>> c905e786
 }
 
 type AppStoreDeploymentArgoCdServiceImpl struct {
@@ -102,10 +89,7 @@
 	chartGroupDeploymentRepository       repository2.ChartGroupDeploymentRepository
 	installedAppRepository               repository.InstalledAppRepository
 	installedAppRepositoryHistory        repository.InstalledAppVersionHistoryRepository
-<<<<<<< HEAD
 	argoUserService                      argo.ArgoUserService
-=======
->>>>>>> c905e786
 	appStoreDeploymentCommonService      appStoreDeploymentCommon.AppStoreDeploymentCommonService
 	helmAppService                       client.HelmAppService
 	appStatusService                     appStatus.AppStatusService
@@ -115,8 +99,7 @@
 	appStoreApplicationVersionRepository appStoreDiscoverRepository.AppStoreApplicationVersionRepository
 	argoClientWrapperService             argocdServer.ArgoClientWrapperService
 	acdConfig                            *argocdServer.ACDConfig
-<<<<<<< HEAD
-	gitOpsRemoteOperationService         remote.GitOpsRemoteOperationService
+	gitOperationService                  git.GitOperationService
 	gitOpsConfigReadService              config.GitOpsConfigReadService
 	environmentRepository                repository5.EnvironmentRepository
 }
@@ -139,24 +122,9 @@
 	appStoreApplicationVersionRepository appStoreDiscoverRepository.AppStoreApplicationVersionRepository,
 	argoClientWrapperService argocdServer.ArgoClientWrapperService,
 	acdConfig *argocdServer.ACDConfig,
-	gitOpsRemoteOperationService remote.GitOpsRemoteOperationService,
+	gitOperationService git.GitOperationService,
 	gitOpsConfigReadService config.GitOpsConfigReadService,
 	environmentRepository repository5.EnvironmentRepository) *AppStoreDeploymentArgoCdServiceImpl {
-=======
-	gitOperationService                  git.GitOperationService
-}
-
-func NewAppStoreDeploymentArgoCdServiceImpl(logger *zap.SugaredLogger, appStoreDeploymentFullModeService appStoreDeploymentFullMode.AppStoreDeploymentFullModeService,
-	acdClient application2.ServiceClient, chartGroupDeploymentRepository repository2.ChartGroupDeploymentRepository,
-	installedAppRepository repository.InstalledAppRepository, installedAppRepositoryHistory repository.InstalledAppVersionHistoryRepository,
-	appStoreDeploymentCommonService appStoreDeploymentCommon.AppStoreDeploymentCommonService,
-	helmAppService client.HelmAppService, appStatusService appStatus.AppStatusService,
-	pipelineStatusTimelineService status.PipelineStatusTimelineService, userService user.UserService,
-	pipelineStatusTimelineRepository pipelineConfig.PipelineStatusTimelineRepository,
-	appStoreApplicationVersionRepository appStoreDiscoverRepository.AppStoreApplicationVersionRepository,
-	argoClientWrapperService argocdServer.ArgoClientWrapperService, acdConfig *argocdServer.ACDConfig,
-	gitOperationService git.GitOperationService) *AppStoreDeploymentArgoCdServiceImpl {
->>>>>>> c905e786
 	return &AppStoreDeploymentArgoCdServiceImpl{
 		Logger:                               logger,
 		acdClient:                            acdClient,
@@ -165,10 +133,7 @@
 		chartGroupDeploymentRepository:       chartGroupDeploymentRepository,
 		installedAppRepository:               installedAppRepository,
 		installedAppRepositoryHistory:        installedAppRepositoryHistory,
-<<<<<<< HEAD
 		argoUserService:                      argoUserService,
-=======
->>>>>>> c905e786
 		appStoreDeploymentCommonService:      appStoreDeploymentCommonService,
 		helmAppService:                       helmAppService,
 		appStatusService:                     appStatusService,
@@ -178,13 +143,9 @@
 		appStoreApplicationVersionRepository: appStoreApplicationVersionRepository,
 		argoClientWrapperService:             argoClientWrapperService,
 		acdConfig:                            acdConfig,
-<<<<<<< HEAD
-		gitOpsRemoteOperationService:         gitOpsRemoteOperationService,
+		gitOperationService:                  gitOperationService,
 		gitOpsConfigReadService:              gitOpsConfigReadService,
 		environmentRepository:                environmentRepository,
-=======
-		gitOperationService:                  gitOperationService,
->>>>>>> c905e786
 	}
 }
 
@@ -261,7 +222,6 @@
 }
 
 func (impl AppStoreDeploymentArgoCdServiceImpl) InstallApp(installAppVersionRequest *appStoreBean.InstallAppVersionDTO, chartGitAttr *commonBean.ChartGitAttribute, ctx context.Context, tx *pg.Tx) (*appStoreBean.InstallAppVersionDTO, error) {
-<<<<<<< HEAD
 	ctx, cancel := context.WithTimeout(ctx, 1*time.Minute)
 	defer cancel()
 	//STEP 4: registerInArgo
@@ -278,8 +238,6 @@
 	}
 	//STEP 6: Force Sync ACD - works like trigger deployment
 	//impl.SyncACD(installAppVersionRequest.ACDAppName, ctx)
-=======
->>>>>>> c905e786
 
 	//STEP 7: normal refresh ACD - update for step 6 to avoid delay
 	syncTime := time.Now()
@@ -573,22 +531,10 @@
 	return values, err
 }
 
-<<<<<<< HEAD
 func (impl AppStoreDeploymentArgoCdServiceImpl) GetAcdAppGitOpsRepoName(appName string, environmentName string) (string, error) {
 	gitOpsRepoName := ""
 	//this method should only call in case of argo-integration and gitops configured
 	acdToken, err := impl.argoUserService.GetLatestDevtronArgoCdUserToken()
-=======
-func (impl AppStoreDeploymentArgoCdServiceImpl) GetGitOpsRepoName(appName string, environmentName string) (string, error) {
-	return impl.appStoreDeploymentFullModeService.GetGitOpsRepoName(appName, environmentName)
-}
-
-func (impl AppStoreDeploymentArgoCdServiceImpl) patchAcdApp(ctx context.Context, installAppVersionRequest *appStoreBean.InstallAppVersionDTO, chartGitAttr *commonBean.ChartGitAttribute) (*appStoreBean.InstallAppVersionDTO, error) {
-	ctx, cancel := context.WithTimeout(ctx, 1*time.Minute)
-	defer cancel()
-	//registerInArgo
-	err := impl.argoClientWrapperService.RegisterGitOpsRepoInArgo(ctx, chartGitAttr.RepoUrl)
->>>>>>> c905e786
 	if err != nil {
 		impl.Logger.Errorw("error in getting acd token", "err", err)
 		return "", err
@@ -605,41 +551,7 @@
 		gitOpsRepoUrl := acdApplication.Spec.Source.RepoURL
 		gitOpsRepoName = impl.gitOpsConfigReadService.GetGitOpsRepoNameFromUrl(gitOpsRepoUrl)
 	}
-<<<<<<< HEAD
 	return gitOpsRepoName, nil
-=======
-	//impl.appStoreDeploymentFullModeService.SyncACD(installAppVersionRequest.ACDAppName, ctx)
-	return installAppVersionRequest, nil
-}
-
-func (impl AppStoreDeploymentArgoCdServiceImpl) updateValuesYaml(installAppVersionRequest *appStoreBean.InstallAppVersionDTO, tx *pg.Tx) (*appStoreBean.InstallAppVersionDTO, error) {
-
-	appStoreAppVersion, err := impl.appStoreApplicationVersionRepository.FindById(installAppVersionRequest.AppStoreVersion)
-	if err != nil {
-		impl.Logger.Errorw("fetching error", "err", err)
-		return nil, err
-	}
-	valuesString, err := impl.appStoreDeploymentCommonService.GetValuesString(appStoreAppVersion.Name, installAppVersionRequest.ValuesOverrideYaml)
-	if err != nil {
-		impl.Logger.Errorw("error in building requirements config for helm app", "err", err)
-		return nil, err
-	}
-	valuesGitConfig, err := impl.appStoreDeploymentCommonService.GetGitCommitConfig(installAppVersionRequest, valuesString, appStoreBean.VALUES_YAML_FILE)
-	if err != nil {
-		impl.Logger.Errorw("error in getting git config for helm app", "err", err)
-		return nil, err
-	}
-	gitHash, _, err := impl.gitOperationService.CommitValues(valuesGitConfig)
-	if err != nil {
-		impl.Logger.Errorw("error in git commit", "err", err)
-		_ = impl.SaveTimelineForACDHelmApps(installAppVersionRequest, pipelineConfig.TIMELINE_STATUS_GIT_COMMIT_FAILED, fmt.Sprintf("Git commit failed - %v", err), time.Now(), tx)
-		return nil, err
-	}
-	_ = impl.SaveTimelineForACDHelmApps(installAppVersionRequest, pipelineConfig.TIMELINE_STATUS_GIT_COMMIT, "Git commit done successfully.", time.Now(), tx)
-	//update timeline status for git commit state
-	installAppVersionRequest.GitHash = gitHash
-	return installAppVersionRequest, nil
->>>>>>> c905e786
 }
 
 func (impl AppStoreDeploymentArgoCdServiceImpl) DeleteDeploymentApp(ctx context.Context, appName string, environmentName string, installAppVersionRequest *appStoreBean.InstallAppVersionDTO) error {
