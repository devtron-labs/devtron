--- conflicted
+++ resolved
@@ -7,13 +7,8 @@
 	"github.com/devtron-labs/devtron/api/helm-app/gRPC"
 	client "github.com/devtron-labs/devtron/api/helm-app/service"
 	repository2 "github.com/devtron-labs/devtron/internal/sql/repository/dockerRegistry"
-<<<<<<< HEAD
-	commonBean "github.com/devtron-labs/devtron/pkg/deployment/gitOps/common/bean"
-	"github.com/devtron-labs/devtron/pkg/deployment/gitOps/git"
-=======
 	"github.com/devtron-labs/devtron/pkg/appStore/deployment/tool/bean"
 	commonBean "github.com/devtron-labs/devtron/pkg/deployment/gitOps/common/bean"
->>>>>>> 3fbf0f4f
 	"time"
 
 	openapi "github.com/devtron-labs/devtron/api/helm-app/openapiClient"
@@ -41,32 +36,17 @@
 	Logger                               *zap.SugaredLogger
 	helmAppService                       client.HelmAppService
 	appStoreApplicationVersionRepository appStoreDiscoverRepository.AppStoreApplicationVersionRepository
-<<<<<<< HEAD
-	helmAppClient                        client.HelmAppClient
-	installedAppRepository               repository.InstalledAppRepository
-	appStoreDeploymentCommonService      appStoreDeploymentCommon.AppStoreDeploymentCommonService
-	OCIRegistryConfigRepository          repository2.OCIRegistryConfigRepository
-	gitOperationService                  git.GitOperationService
-=======
 	// TODO fix me next
 	helmAppClient               gRPC.HelmAppClient // TODO refactoring: use HelmAppService instead
 	installedAppRepository      repository.InstalledAppRepository
 	OCIRegistryConfigRepository repository2.OCIRegistryConfigRepository
->>>>>>> 3fbf0f4f
 }
 
 func NewAppStoreDeploymentHelmServiceImpl(logger *zap.SugaredLogger, helmAppService client.HelmAppService,
 	appStoreApplicationVersionRepository appStoreDiscoverRepository.AppStoreApplicationVersionRepository,
-<<<<<<< HEAD
-	helmAppClient client.HelmAppClient,
-	installedAppRepository repository.InstalledAppRepository, appStoreDeploymentCommonService appStoreDeploymentCommon.AppStoreDeploymentCommonService,
-	OCIRegistryConfigRepository repository2.OCIRegistryConfigRepository,
-	gitOperationService git.GitOperationService) *AppStoreDeploymentHelmServiceImpl {
-=======
 	helmAppClient gRPC.HelmAppClient,
 	installedAppRepository repository.InstalledAppRepository,
 	OCIRegistryConfigRepository repository2.OCIRegistryConfigRepository) *AppStoreDeploymentHelmServiceImpl {
->>>>>>> 3fbf0f4f
 	return &AppStoreDeploymentHelmServiceImpl{
 		Logger:                               logger,
 		helmAppService:                       helmAppService,
@@ -74,7 +54,6 @@
 		helmAppClient:                        helmAppClient,
 		installedAppRepository:               installedAppRepository,
 		OCIRegistryConfigRepository:          OCIRegistryConfigRepository,
-		gitOperationService:                  gitOperationService,
 	}
 }
 
@@ -262,37 +241,6 @@
 	return response, nil
 }
 
-<<<<<<< HEAD
-func (impl *AppStoreDeploymentHelmServiceImpl) GetGitOpsRepoName(appName string, environmentName string) (string, error) {
-	return "", errors.New("method GetGitOpsRepoName not implemented")
-}
-
-func (impl *AppStoreDeploymentHelmServiceImpl) UpdateValuesDependencies(installAppVersionRequest *appStoreBean.InstallAppVersionDTO) error {
-	appStoreAppVersion, err := impl.appStoreApplicationVersionRepository.FindById(installAppVersionRequest.AppStoreVersion)
-	if err != nil {
-		impl.Logger.Errorw("fetching error", "err", err)
-		return err
-	}
-	valuesString, err := impl.appStoreDeploymentCommonService.GetValuesString(appStoreAppVersion.Name, installAppVersionRequest.ValuesOverrideYaml)
-	if err != nil {
-		impl.Logger.Errorw("error in building requirements config for helm app", "err", err)
-		return err
-	}
-	valuesGitConfig, err := impl.appStoreDeploymentCommonService.GetGitCommitConfig(installAppVersionRequest, valuesString, appStoreBean.VALUES_YAML_FILE)
-	if err != nil {
-		impl.Logger.Errorw("error in getting git config for helm app", "err", err)
-		return err
-	}
-	_, _, err = impl.gitOperationService.CommitValues(valuesGitConfig)
-	if err != nil {
-		impl.Logger.Errorw("error in committing config to git for helm app", "err", err)
-		return err
-	}
-	return nil
-}
-
-=======
->>>>>>> 3fbf0f4f
 func (impl *AppStoreDeploymentHelmServiceImpl) updateApplicationWithChartInfo(ctx context.Context, installedAppId int, appStoreApplicationVersionId int, valuesOverrideYaml string, installAppVersionHistoryId int) error {
 	installedApp, err := impl.installedAppRepository.GetInstalledApp(installedAppId)
 	if err != nil {
