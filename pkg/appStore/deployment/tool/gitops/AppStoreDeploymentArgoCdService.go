--- conflicted
+++ resolved
@@ -187,82 +187,7 @@
 
 func (impl AppStoreDeploymentArgoCdServiceImpl) InstallApp(installAppVersionRequest *appStoreBean.InstallAppVersionDTO, chartGitAttr *util.ChartGitAttribute, ctx context.Context, tx *pg.Tx) (*appStoreBean.InstallAppVersionDTO, error) {
 
-<<<<<<< HEAD
-	//timeline := &pipelineConfig.PipelineStatusTimeline{
-	//	InstalledAppVersionHistoryId: installAppVersionRequest.InstalledAppVersionHistoryId,
-	//	Status:                       pipelineConfig.TIMELINE_STATUS_DEPLOYMENT_INITIATED,
-	//	StatusDetail:                 "Deployment initiated successfully.",
-	//	StatusTime:                   time.Now(),
-	//	AuditLog: sql.AuditLog{
-	//		CreatedBy: installAppVersionRequest.UserId,
-	//		CreatedOn: time.Now(),
-	//		UpdatedBy: installAppVersionRequest.UserId,
-	//		UpdatedOn: time.Now(),
-	//	},
-	//}
-	//err := impl.pipelineStatusTimelineService.SaveTimelineForACDHelmApps(timeline, tx, true)
-	//if err != nil {
-	//	impl.Logger.Errorw("error in creating timeline status for deployment initiation for this app store application", "err", err, "timeline", timeline)
-	//}
-	//step 2 git operation pull push
-	//installAppVersionRequest, chartGitAttr, err := impl.appStoreDeploymentFullModeService.AppStoreDeployOperationGIT(installAppVersionRequest)
-	//if err != nil {
-	//	impl.Logger.Errorw(" error", "err", err)
-	//	return installAppVersionRequest, err
-	//}
-	//step 3 acd operation register, sync
-
-	//gitOpsResponse, err := impl.appStoreDeploymentCommonService.GenerateManifestAndPerformGitOperations(installAppVersionRequest)
-	//if err != nil {
-	//	impl.Logger.Errorw("error in doing gitops operation", "err", err)
-	//}
-
-	//if err != nil {
-	//	impl.Logger.Errorw("error in git commit", "err", err)
-	//	//update timeline status for git commit failed state
-	//	gitCommitStatus := pipelineConfig.TIMELINE_STATUS_GIT_COMMIT_FAILED
-	//	gitCommitStatusDetail := fmt.Sprintf("Git commit failed - %v", err)
-	//	timeline := &pipelineConfig.PipelineStatusTimeline{
-	//		InstalledAppVersionHistoryId: installAppVersionRequest.InstalledAppVersionHistoryId,
-	//		Status:                       gitCommitStatus,
-	//		StatusDetail:                 gitCommitStatusDetail,
-	//		StatusTime:                   time.Now(),
-	//		AuditLog: sql.AuditLog{
-	//			CreatedBy: installAppVersionRequest.UserId,
-	//			CreatedOn: time.Now(),
-	//			UpdatedBy: installAppVersionRequest.UserId,
-	//			UpdatedOn: time.Now(),
-	//		},
-	//	}
-	//	timelineErr := impl.pipelineStatusTimelineService.SaveTimelineForACDHelmApps(timeline, tx, true)
-	//	if timelineErr != nil {
-	//		impl.Logger.Errorw("error in creating timeline status for git commit", "err", timelineErr, "timeline", timeline)
-	//	}
-	//	return installAppVersionRequest, err
-	//}
-	//creating timeline for Git Commit stage
-	//timeline = &pipelineConfig.PipelineStatusTimeline{
-	//	InstalledAppVersionHistoryId: installAppVersionRequest.InstalledAppVersionHistoryId,
-	//	Status:                       pipelineConfig.TIMELINE_STATUS_GIT_COMMIT,
-	//	StatusDetail:                 "Git commit done successfully.",
-	//	StatusTime:                   time.Now(),
-	//	AuditLog: sql.AuditLog{
-	//		CreatedBy: installAppVersionRequest.UserId,
-	//		CreatedOn: time.Now(),
-	//		UpdatedBy: installAppVersionRequest.UserId,
-	//		UpdatedOn: time.Now(),
-	//	},
-	//}
-	//
-	//err = impl.pipelineStatusTimelineService.SaveTimelineForACDHelmApps(timeline, tx, true)
-	//if err != nil {
-	//	impl.Logger.Errorw("error in creating timeline status for git commit", "err", err, "timeline", timeline)
-	//}
-
-	installAppVersionRequest, err := impl.appStoreDeploymentFullModeService.AppStoreDeployOperationACD(installAppVersionRequest, chartGitAttr, ctx)
-=======
 	installAppVersionRequest, err := impl.appStoreDeploymentFullModeService.AppStoreDeployOperationACD(installAppVersionRequest, chartGitAttr, ctx, tx)
->>>>>>> 9842c2fb
 	if err != nil {
 		impl.Logger.Errorw(" error", "err", err)
 		return installAppVersionRequest, err
