package appStoreDeploymentGitopsTool

import (
	"context"
	"encoding/json"
	"errors"
	"fmt"
	"github.com/argoproj/argo-cd/v2/pkg/apiclient/application"
	"github.com/argoproj/argo-cd/v2/pkg/apis/application/v1alpha1"
	"github.com/devtron-labs/devtron/api/bean"
	client "github.com/devtron-labs/devtron/api/helm-app"
	openapi "github.com/devtron-labs/devtron/api/helm-app/openapiClient"
	application2 "github.com/devtron-labs/devtron/client/argocdServer/application"
	"github.com/devtron-labs/devtron/internal/constants"
	repository3 "github.com/devtron-labs/devtron/internal/sql/repository"
	"github.com/devtron-labs/devtron/internal/util"
	"github.com/devtron-labs/devtron/pkg/appStatus"
	appStoreBean "github.com/devtron-labs/devtron/pkg/appStore/bean"
	appStoreDeploymentCommon "github.com/devtron-labs/devtron/pkg/appStore/deployment/common"
	appStoreDeploymentFullMode "github.com/devtron-labs/devtron/pkg/appStore/deployment/fullMode"
	"github.com/devtron-labs/devtron/pkg/appStore/deployment/repository"
	appStoreDiscoverRepository "github.com/devtron-labs/devtron/pkg/appStore/discover/repository"
	clusterRepository "github.com/devtron-labs/devtron/pkg/cluster/repository"
	"github.com/devtron-labs/devtron/util/argo"
	"github.com/ghodss/yaml"
	"github.com/go-pg/pg"
	"github.com/golang/protobuf/ptypes/timestamp"
	"go.uber.org/zap"
	"net/http"
	"strings"
	"time"
)

type AppStoreDeploymentArgoCdService interface {
	InstallApp(installAppVersionRequest *appStoreBean.InstallAppVersionDTO, ctx context.Context) (*appStoreBean.InstallAppVersionDTO, error)
	GetAppStatus(installedAppAndEnvDetails repository.InstalledAppAndEnvDetails, w http.ResponseWriter, r *http.Request, token string) (string, error)
	DeleteInstalledApp(ctx context.Context, appName string, environmentName string, installAppVersionRequest *appStoreBean.InstallAppVersionDTO, installedApps *repository.InstalledApps, dbTransaction *pg.Tx) error
	RollbackRelease(ctx context.Context, installedApp *appStoreBean.InstallAppVersionDTO, deploymentVersion int32) (*appStoreBean.InstallAppVersionDTO, bool, error)
	GetDeploymentHistory(ctx context.Context, installedApp *appStoreBean.InstallAppVersionDTO) (*client.HelmAppDeploymentHistory, error)
	GetDeploymentHistoryInfo(ctx context.Context, installedApp *appStoreBean.InstallAppVersionDTO, version int32) (*openapi.HelmAppDeploymentManifestDetail, error)
	GetGitOpsRepoName(appName string, environmentName string) (string, error)
	OnUpdateRepoInInstalledApp(ctx context.Context, installAppVersionRequest *appStoreBean.InstallAppVersionDTO) (*appStoreBean.InstallAppVersionDTO, error)
	UpdateRequirementDependencies(environment *clusterRepository.Environment, installedAppVersion *repository.InstalledAppVersions, installAppVersionRequest *appStoreBean.InstallAppVersionDTO, appStoreAppVersion *appStoreDiscoverRepository.AppStoreApplicationVersion) error
	UpdateInstalledApp(ctx context.Context, installAppVersionRequest *appStoreBean.InstallAppVersionDTO, environment *clusterRepository.Environment, installedAppVersion *repository.InstalledAppVersions) (*appStoreBean.InstallAppVersionDTO, error)
}

type AppStoreDeploymentArgoCdServiceImpl struct {
	Logger                            *zap.SugaredLogger
	appStoreDeploymentFullModeService appStoreDeploymentFullMode.AppStoreDeploymentFullModeService
	acdClient                         application2.ServiceClient
	chartGroupDeploymentRepository    repository.ChartGroupDeploymentRepository
	installedAppRepository            repository.InstalledAppRepository
	installedAppRepositoryHistory     repository.InstalledAppVersionHistoryRepository
	chartTemplateService              util.ChartTemplateService
	gitFactory                        *util.GitFactory
	argoUserService                   argo.ArgoUserService
	appStoreDeploymentCommonService   appStoreDeploymentCommon.AppStoreDeploymentCommonService
<<<<<<< HEAD
	appStatusService                  appStatus.AppStatusService
=======
	gitOpsConfigRepository            repository3.GitOpsConfigRepository
>>>>>>> 820e1419
}

func NewAppStoreDeploymentArgoCdServiceImpl(logger *zap.SugaredLogger, appStoreDeploymentFullModeService appStoreDeploymentFullMode.AppStoreDeploymentFullModeService,
	acdClient application2.ServiceClient, chartGroupDeploymentRepository repository.ChartGroupDeploymentRepository,
	installedAppRepository repository.InstalledAppRepository, installedAppRepositoryHistory repository.InstalledAppVersionHistoryRepository, chartTemplateService util.ChartTemplateService,
<<<<<<< HEAD
	gitFactory *util.GitFactory, argoUserService argo.ArgoUserService, appStoreDeploymentCommonService appStoreDeploymentCommon.AppStoreDeploymentCommonService, appStatusService appStatus.AppStatusService) *AppStoreDeploymentArgoCdServiceImpl {
=======
	gitFactory *util.GitFactory, argoUserService argo.ArgoUserService, appStoreDeploymentCommonService appStoreDeploymentCommon.AppStoreDeploymentCommonService,
	gitOpsConfigRepository repository3.GitOpsConfigRepository) *AppStoreDeploymentArgoCdServiceImpl {
>>>>>>> 820e1419
	return &AppStoreDeploymentArgoCdServiceImpl{
		Logger:                            logger,
		appStoreDeploymentFullModeService: appStoreDeploymentFullModeService,
		acdClient:                         acdClient,
		chartGroupDeploymentRepository:    chartGroupDeploymentRepository,
		installedAppRepository:            installedAppRepository,
		installedAppRepositoryHistory:     installedAppRepositoryHistory,
		chartTemplateService:              chartTemplateService,
		gitFactory:                        gitFactory,
		argoUserService:                   argoUserService,
		appStoreDeploymentCommonService:   appStoreDeploymentCommonService,
<<<<<<< HEAD
		appStatusService:                  appStatusService,
=======
		gitOpsConfigRepository:            gitOpsConfigRepository,
>>>>>>> 820e1419
	}
}

func (impl AppStoreDeploymentArgoCdServiceImpl) InstallApp(installAppVersionRequest *appStoreBean.InstallAppVersionDTO, ctx context.Context) (*appStoreBean.InstallAppVersionDTO, error) {
	//step 2 git operation pull push
	installAppVersionRequest, chartGitAttr, err := impl.appStoreDeploymentFullModeService.AppStoreDeployOperationGIT(installAppVersionRequest)
	if err != nil {
		impl.Logger.Errorw(" error", "err", err)
		return installAppVersionRequest, err
	}
	//step 3 acd operation register, sync
	installAppVersionRequest, err = impl.appStoreDeploymentFullModeService.AppStoreDeployOperationACD(installAppVersionRequest, chartGitAttr, ctx)
	if err != nil {
		impl.Logger.Errorw(" error", "err", err)
		return installAppVersionRequest, err
	}
	return installAppVersionRequest, nil
}

// TODO: Test ACD to get status
func (impl AppStoreDeploymentArgoCdServiceImpl) GetAppStatus(installedAppAndEnvDetails repository.InstalledAppAndEnvDetails, w http.ResponseWriter, r *http.Request, token string) (string, error) {
	if len(installedAppAndEnvDetails.AppName) > 0 && len(installedAppAndEnvDetails.EnvironmentName) > 0 {
		acdAppName := installedAppAndEnvDetails.AppName + "-" + installedAppAndEnvDetails.EnvironmentName
		query := &application.ResourcesQuery{
			ApplicationName: &acdAppName,
		}
		ctx, cancel := context.WithCancel(r.Context())
		if cn, ok := w.(http.CloseNotifier); ok {
			go func(done <-chan struct{}, closed <-chan bool) {
				select {
				case <-done:
				case <-closed:
					cancel()
				}
			}(ctx.Done(), cn.CloseNotify())
		}
		acdToken, err := impl.argoUserService.GetLatestDevtronArgoCdUserToken()
		if err != nil {
			impl.Logger.Errorw("error in getting acd token", "err", err)
			return "", err
		}
		ctx = context.WithValue(ctx, "token", acdToken)
		defer cancel()
		impl.Logger.Debugf("Getting status for app %s in env %s", installedAppAndEnvDetails.AppName, installedAppAndEnvDetails.EnvironmentName)
		start := time.Now()
		resp, err := impl.acdClient.ResourceTree(ctx, query)
		elapsed := time.Since(start)
		impl.Logger.Debugf("Time elapsed %s in fetching application %s for environment %s", elapsed, installedAppAndEnvDetails.AppName, installedAppAndEnvDetails.EnvironmentName)
		if err != nil {
			impl.Logger.Errorw("error fetching resource tree", "error", err)
			err = &util.ApiError{
				Code:            constants.AppDetailResourceTreeNotFound,
				InternalMessage: "app detail fetched, failed to get resource tree from acd",
				UserMessage:     "app detail fetched, failed to get resource tree from acd",
			}
			return "", err

		}
		//use this resp.Status to update app_status table
		err = impl.appStatusService.UpdateStatusWithAppIdEnvId(installedAppAndEnvDetails.AppId, installedAppAndEnvDetails.EnvironmentId, resp.Status)
		if err != nil {
			impl.Logger.Errorw("error in updating app status", "err", err)
			impl.Logger.Infow("ignoring the error", "err", err)
		}
		return resp.Status, nil
	}
	return "", errors.New("invalid app name or env name")
}

func (impl AppStoreDeploymentArgoCdServiceImpl) DeleteInstalledApp(ctx context.Context, appName string, environmentName string, installAppVersionRequest *appStoreBean.InstallAppVersionDTO, installedApps *repository.InstalledApps, dbTransaction *pg.Tx) error {
	acdAppName := appName + "-" + environmentName
	err := impl.deleteACD(acdAppName, ctx)
	if err != nil {
		impl.Logger.Errorw("error in deleting ACD ", "name", acdAppName, "err", err)
		if installAppVersionRequest.ForceDelete {
			impl.Logger.Warnw("error while deletion of app in acd, continue to delete in db as this operation is force delete", "error", err)
		} else {
			//statusError, _ := err.(*errors2.StatusError)
			if strings.Contains(err.Error(), "code = NotFound") {
				err = &util.ApiError{
					UserMessage:     "Could not delete as application not found in argocd",
					InternalMessage: err.Error(),
				}
			} else {
				err = &util.ApiError{
					UserMessage:     "Could not delete application",
					InternalMessage: err.Error(),
				}
			}
			return err
		}
	}

	err = impl.appStatusService.DeleteWithAppIdEnvId(installedApps.AppId, installedApps.EnvironmentId)
	if err != nil {
		impl.Logger.Errorw("error in deleting app_status", "appId", installedApps.AppId, "envId", installedApps.EnvironmentId, "err", err)
		return err
	}

	deployment, err := impl.chartGroupDeploymentRepository.FindByInstalledAppId(installedApps.Id)
	if err != nil && err != pg.ErrNoRows {
		impl.Logger.Errorw("error in fetching chartGroupMapping", "id", installedApps.Id, "err", err)
		return err
	} else if err == pg.ErrNoRows {
		impl.Logger.Infow("not a chart group deployment skipping chartGroupMapping delete", "id", installedApps.Id)
	} else {
		deployment.Deleted = true
		deployment.UpdatedOn = time.Now()
		deployment.UpdatedBy = installAppVersionRequest.UserId
		_, err := impl.chartGroupDeploymentRepository.Update(deployment, dbTransaction)
		if err != nil {
			impl.Logger.Errorw("error in mapping delete", "err", err)
			return err
		}
	}
	return nil
}

// returns - valuesYamlStr, success, error
func (impl AppStoreDeploymentArgoCdServiceImpl) RollbackRelease(ctx context.Context, installedApp *appStoreBean.InstallAppVersionDTO, installedAppVersionHistoryId int32) (*appStoreBean.InstallAppVersionDTO, bool, error) {
	//request version id for
	versionHistory, err := impl.installedAppRepositoryHistory.GetInstalledAppVersionHistory(int(installedAppVersionHistoryId))
	if err != nil {
		impl.Logger.Errorw("error", "err", err)
		err = &util.ApiError{Code: "404", HttpStatusCode: 404, UserMessage: fmt.Sprintf("No deployment history version found for id: %d", installedAppVersionHistoryId), InternalMessage: err.Error()}
		return installedApp, false, err
	}
	installedAppVersion, err := impl.installedAppRepository.GetInstalledAppVersionAny(versionHistory.InstalledAppVersionId)
	if err != nil {
		impl.Logger.Errorw("error", "err", err)
		err = &util.ApiError{Code: "404", HttpStatusCode: 404, UserMessage: fmt.Sprintf("No installed app version found for id: %d", versionHistory.InstalledAppVersionId), InternalMessage: err.Error()}
		return installedApp, false, err
	}
	activeInstalledAppVersion, err := impl.installedAppRepository.GetActiveInstalledAppVersionByInstalledAppId(installedApp.InstalledAppId)
	if err != nil {
		impl.Logger.Errorw("error", "err", err)
		return installedApp, false, err
	}

	//validate relations
	if installedApp.InstalledAppId != installedAppVersion.InstalledAppId {
		err = &util.ApiError{Code: "400", HttpStatusCode: 400, UserMessage: "bad request, requested version are not belongs to each other", InternalMessage: ""}
		return installedApp, false, err
	}

	installedApp.InstalledAppVersionId = installedAppVersion.Id
	installedApp.AppStoreVersion = installedAppVersion.AppStoreApplicationVersionId
	installedApp.ValuesOverrideYaml = versionHistory.ValuesYamlRaw
	installedApp.AppStoreId = installedAppVersion.AppStoreApplicationVersion.AppStoreId
	installedApp.AppStoreName = installedAppVersion.AppStoreApplicationVersion.AppStore.Name
	installedApp.GitOpsRepoName = installedAppVersion.InstalledApp.GitOpsRepoName
	installedApp.ACDAppName = fmt.Sprintf("%s-%s", installedApp.AppName, installedApp.EnvironmentName)
	//If current version upgrade/degrade to another, update requirement dependencies
	if versionHistory.InstalledAppVersionId != activeInstalledAppVersion.Id {
		err = impl.appStoreDeploymentFullModeService.UpdateRequirementYaml(installedApp, &installedAppVersion.AppStoreApplicationVersion)
		if err != nil {
			impl.Logger.Errorw("error", "err", err)
			return installedApp, false, nil
		}

		activeInstalledAppVersion.Active = false
		_, err = impl.installedAppRepository.UpdateInstalledAppVersion(activeInstalledAppVersion, nil)
		if err != nil {
			impl.Logger.Errorw("error", "err", err)
			return installedApp, false, nil
		}
	}
	//Update Values config
	installedApp, err = impl.appStoreDeploymentFullModeService.UpdateValuesYaml(installedApp)
	if err != nil {
		impl.Logger.Errorw("error", "err", err)
		return installedApp, false, nil
	}
	//ACD sync operation
	//impl.appStoreDeploymentFullModeService.SyncACD(installedApp.ACDAppName, ctx)
	return installedApp, true, nil
}

func (impl AppStoreDeploymentArgoCdServiceImpl) deleteACD(acdAppName string, ctx context.Context) error {
	req := new(application.ApplicationDeleteRequest)
	req.Name = &acdAppName
	if ctx == nil {
		impl.Logger.Errorw("err in delete ACD for AppStore, ctx is NULL", "acdAppName", acdAppName)
		return fmt.Errorf("context is null")
	}
	if _, err := impl.acdClient.Delete(ctx, req); err != nil {
		impl.Logger.Errorw("err in delete ACD for AppStore", "acdAppName", acdAppName, "err", err)
		return err
	}
	return nil
}
func (impl AppStoreDeploymentArgoCdServiceImpl) getSourcesFromManifest(chartYaml string) ([]string, error) {
	var b map[string]interface{}
	var sources []string
	err := json.Unmarshal([]byte(chartYaml), &b)
	if err != nil {
		impl.Logger.Errorw("error while unmarshal chart yaml", "error", err)
		return sources, err
	}
	if b != nil && b["sources"] != nil {
		slice := b["sources"].([]interface{})
		for _, item := range slice {
			sources = append(sources, item.(string))
		}
	}
	return sources, nil
}
func (impl AppStoreDeploymentArgoCdServiceImpl) GetDeploymentHistory(ctx context.Context, installedAppDto *appStoreBean.InstallAppVersionDTO) (*client.HelmAppDeploymentHistory, error) {
	result := &client.HelmAppDeploymentHistory{}
	var history []*client.HelmAppDeploymentDetail
	//TODO - response setup

	installedAppVersions, err := impl.installedAppRepository.GetInstalledAppVersionByInstalledAppIdMeta(installedAppDto.InstalledAppId)
	if err != nil {
		impl.Logger.Errorw("error while fetching installed version", "error", err)
		return result, err
	}
	for _, installedAppVersionModel := range installedAppVersions {

		sources, err := impl.getSourcesFromManifest(installedAppVersionModel.AppStoreApplicationVersion.ChartYaml)
		if err != nil {
			impl.Logger.Errorw("error while fetching sources", "error", err)
			//continues here, skip error in case found issue on fetching source
		}
		versionHistory, err := impl.installedAppRepositoryHistory.GetInstalledAppVersionHistoryByVersionId(installedAppVersionModel.Id)
		if err != nil && err != pg.ErrNoRows {
			impl.Logger.Errorw("error while fetching installed version history", "error", err)
			return result, err
		}
		for _, updateHistory := range versionHistory {
			history = append(history, &client.HelmAppDeploymentDetail{
				ChartMetadata: &client.ChartMetadata{
					ChartName:    installedAppVersionModel.AppStoreApplicationVersion.AppStore.Name,
					ChartVersion: installedAppVersionModel.AppStoreApplicationVersion.Version,
					Description:  installedAppVersionModel.AppStoreApplicationVersion.Description,
					Home:         installedAppVersionModel.AppStoreApplicationVersion.Home,
					Sources:      sources,
				},
				DockerImages: []string{installedAppVersionModel.AppStoreApplicationVersion.AppVersion},
				DeployedAt: &timestamp.Timestamp{
					Seconds: updateHistory.UpdatedOn.Unix(),
					Nanos:   int32(updateHistory.UpdatedOn.Nanosecond()),
				},
				Version: int32(updateHistory.Id),
			})
		}
	}

	if len(history) == 0 {
		history = make([]*client.HelmAppDeploymentDetail, 0)
	}
	result.DeploymentHistory = history
	return result, err
}

func (impl AppStoreDeploymentArgoCdServiceImpl) GetDeploymentHistoryInfo(ctx context.Context, installedApp *appStoreBean.InstallAppVersionDTO, version int32) (*openapi.HelmAppDeploymentManifestDetail, error) {
	values := &openapi.HelmAppDeploymentManifestDetail{}
	versionHistory, err := impl.installedAppRepositoryHistory.GetInstalledAppVersionHistory(int(version))
	if err != nil {
		impl.Logger.Errorw("error while fetching installed version history", "error", err)
		return nil, err
	}
	values.ValuesYaml = &versionHistory.ValuesYamlRaw
	return values, err
}

func (impl AppStoreDeploymentArgoCdServiceImpl) GetGitOpsRepoName(appName string, environmentName string) (string, error) {
	return impl.appStoreDeploymentFullModeService.GetGitOpsRepoName(appName, environmentName)
}

func (impl *AppStoreDeploymentArgoCdServiceImpl) OnUpdateRepoInInstalledApp(ctx context.Context, installAppVersionRequest *appStoreBean.InstallAppVersionDTO) (*appStoreBean.InstallAppVersionDTO, error) {
	//git operation pull push
	installAppVersionRequest, chartGitAttr, err := impl.appStoreDeploymentFullModeService.AppStoreDeployOperationGIT(installAppVersionRequest)
	if err != nil {
		return installAppVersionRequest, err
	}

	//acd operation register, sync
	installAppVersionRequest, err = impl.patchAcdApp(ctx, installAppVersionRequest, chartGitAttr)
	if err != nil {
		return installAppVersionRequest, err
	}

	return installAppVersionRequest, nil
}

func (impl *AppStoreDeploymentArgoCdServiceImpl) UpdateRequirementDependencies(environment *clusterRepository.Environment, installedAppVersion *repository.InstalledAppVersions, installAppVersionRequest *appStoreBean.InstallAppVersionDTO, appStoreAppVersion *appStoreDiscoverRepository.AppStoreApplicationVersion) error {
	argocdAppName := installAppVersionRequest.AppName + "-" + environment.Name
	dependency := appStoreBean.Dependency{
		Name:       appStoreAppVersion.AppStore.Name,
		Version:    appStoreAppVersion.Version,
		Repository: appStoreAppVersion.AppStore.ChartRepo.Url,
	}
	var dependencies []appStoreBean.Dependency
	dependencies = append(dependencies, dependency)
	requirementDependencies := &appStoreBean.Dependencies{
		Dependencies: dependencies,
	}
	requirementDependenciesByte, err := json.Marshal(requirementDependencies)
	if err != nil {
		return err
	}
	requirementDependenciesByte, err = yaml.JSONToYAML(requirementDependenciesByte)
	if err != nil {
		return err
	}
	//getting user name & emailId for commit author data
	userEmailId, userName := impl.chartTemplateService.GetUserEmailIdAndNameForGitOpsCommit(installAppVersionRequest.UserId)
	gitOpsConfigBitbucket, err := impl.gitOpsConfigRepository.GetGitOpsConfigByProvider(util.BITBUCKET_PROVIDER)
	if err != nil {
		if err == pg.ErrNoRows {
			gitOpsConfigBitbucket.BitBucketWorkspaceId = ""
		} else {
			return err
		}
	}
	requirmentYamlConfig := &util.ChartConfig{
		FileName:       appStoreBean.REQUIREMENTS_YAML_FILE,
		FileContent:    string(requirementDependenciesByte),
		ChartName:      installedAppVersion.InstalledApp.App.AppName,
		ChartLocation:  argocdAppName,
		ChartRepoName:  installAppVersionRequest.GitOpsRepoName,
		ReleaseMessage: fmt.Sprintf("release-%d-env-%d ", appStoreAppVersion.Id, environment.Id),
		UserEmailId:    userEmailId,
		UserName:       userName,
	}
	gitOpsConfig := &bean.GitOpsConfigDto{BitBucketWorkspaceId: gitOpsConfigBitbucket.BitBucketWorkspaceId}
	_, _, err = impl.gitFactory.Client.CommitValues(requirmentYamlConfig, gitOpsConfig)
	if err != nil {
		impl.Logger.Errorw("error in git commit", "err", err)
		return err
	}
	return nil
}

func (impl AppStoreDeploymentArgoCdServiceImpl) UpdateInstalledApp(ctx context.Context, installAppVersionRequest *appStoreBean.InstallAppVersionDTO, environment *clusterRepository.Environment, installedAppVersion *repository.InstalledAppVersions) (*appStoreBean.InstallAppVersionDTO, error) {
	//update values yaml in chart
	installAppVersionRequest, err := impl.updateValuesYaml(environment, installedAppVersion, installAppVersionRequest)
	if err != nil {
		impl.Logger.Errorw("error while commit values to git", "error", err)
		noTargetFound, _ := impl.appStoreDeploymentCommonService.ParseGitRepoErrorResponse(err)
		if noTargetFound {
			//if by mistake no content found while updating git repo, do auto fix
			installAppVersionRequest, err = impl.OnUpdateRepoInInstalledApp(ctx, installAppVersionRequest)
			if err != nil {
				impl.Logger.Errorw("error while update repo on helm update", "error", err)
				return nil, err
			}
		} else {
			return nil, err
		}
	}
	installAppVersionRequest.Environment = environment

	//ACD sync operation
	//impl.appStoreDeploymentFullModeService.SyncACD(installAppVersionRequest.ACDAppName, ctx)

	return installAppVersionRequest, nil
}

func (impl AppStoreDeploymentArgoCdServiceImpl) patchAcdApp(ctx context.Context, installAppVersionRequest *appStoreBean.InstallAppVersionDTO, chartGitAttr *util.ChartGitAttribute) (*appStoreBean.InstallAppVersionDTO, error) {
	ctx, cancel := context.WithTimeout(ctx, 1*time.Minute)
	defer cancel()
	//registerInArgo
	err := impl.appStoreDeploymentFullModeService.RegisterInArgo(chartGitAttr, ctx)
	if err != nil {
		impl.Logger.Errorw("error in argo registry", "err", err)
		return nil, err
	}
	// update acd app
	patchReq := v1alpha1.Application{Spec: v1alpha1.ApplicationSpec{Source: v1alpha1.ApplicationSource{Path: chartGitAttr.ChartLocation, RepoURL: chartGitAttr.RepoUrl, TargetRevision: "master"}}}
	reqbyte, err := json.Marshal(patchReq)
	if err != nil {
		impl.Logger.Errorw("error in creating patch", "err", err)
	}
	reqString := string(reqbyte)
	patchType := "merge"
	_, err = impl.acdClient.Patch(ctx, &application.ApplicationPatchRequest{Patch: &reqString, Name: &installAppVersionRequest.ACDAppName, PatchType: &patchType})
	if err != nil {
		impl.Logger.Errorw("error in creating argo app ", "name", installAppVersionRequest.ACDAppName, "patch", string(reqbyte), "err", err)
		return nil, err
	}
	//impl.appStoreDeploymentFullModeService.SyncACD(installAppVersionRequest.ACDAppName, ctx)
	return installAppVersionRequest, nil
}

func (impl AppStoreDeploymentArgoCdServiceImpl) updateValuesYaml(environment *clusterRepository.Environment, installedAppVersion *repository.InstalledAppVersions,
	installAppVersionRequest *appStoreBean.InstallAppVersionDTO) (*appStoreBean.InstallAppVersionDTO, error) {

	argocdAppName := installAppVersionRequest.AppName + "-" + environment.Name
	valuesOverrideByte, err := yaml.YAMLToJSON([]byte(installAppVersionRequest.ValuesOverrideYaml))
	if err != nil {
		impl.Logger.Errorw("error in json patch", "err", err)
		return installAppVersionRequest, err
	}
	var dat map[string]interface{}
	err = json.Unmarshal(valuesOverrideByte, &dat)
	if err != nil {
		impl.Logger.Errorw("error in unmarshal", "err", err)
		return installAppVersionRequest, err
	}
	valuesMap := make(map[string]map[string]interface{})
	valuesMap[installedAppVersion.AppStoreApplicationVersion.AppStore.Name] = dat
	valuesByte, err := json.Marshal(valuesMap)
	if err != nil {
		impl.Logger.Errorw("error in marshaling", "err", err)
		return installAppVersionRequest, err
	}
	//getting user name & emailId for commit author data
	userEmailId, userName := impl.chartTemplateService.GetUserEmailIdAndNameForGitOpsCommit(installAppVersionRequest.UserId)
	gitOpsConfigBitbucket, err := impl.gitOpsConfigRepository.GetGitOpsConfigByProvider(util.BITBUCKET_PROVIDER)
	if err != nil {
		if err == pg.ErrNoRows {
			gitOpsConfigBitbucket.BitBucketWorkspaceId = ""
		} else {
			return installAppVersionRequest, err
		}
	}
	valuesConfig := &util.ChartConfig{
		FileName:       appStoreBean.VALUES_YAML_FILE,
		FileContent:    string(valuesByte),
		ChartName:      installedAppVersion.InstalledApp.App.AppName,
		ChartLocation:  argocdAppName,
		ChartRepoName:  installAppVersionRequest.GitOpsRepoName,
		ReleaseMessage: fmt.Sprintf("release-%d-env-%d ", installedAppVersion.AppStoreApplicationVersion.Id, environment.Id),
		UserEmailId:    userEmailId,
		UserName:       userName,
	}
	gitOpsConfig := &bean.GitOpsConfigDto{BitBucketWorkspaceId: gitOpsConfigBitbucket.BitBucketWorkspaceId}
	commitHash, _, err := impl.gitFactory.Client.CommitValues(valuesConfig, gitOpsConfig)
	if err != nil {
		impl.Logger.Errorw("error in git commit", "err", err)
		return installAppVersionRequest, err
	}
	installAppVersionRequest.GitHash = commitHash
	return installAppVersionRequest, nil
}<|MERGE_RESOLUTION|>--- conflicted
+++ resolved
@@ -55,22 +55,15 @@
 	gitFactory                        *util.GitFactory
 	argoUserService                   argo.ArgoUserService
 	appStoreDeploymentCommonService   appStoreDeploymentCommon.AppStoreDeploymentCommonService
-<<<<<<< HEAD
+	gitOpsConfigRepository            repository3.GitOpsConfigRepository
 	appStatusService                  appStatus.AppStatusService
-=======
-	gitOpsConfigRepository            repository3.GitOpsConfigRepository
->>>>>>> 820e1419
 }
 
 func NewAppStoreDeploymentArgoCdServiceImpl(logger *zap.SugaredLogger, appStoreDeploymentFullModeService appStoreDeploymentFullMode.AppStoreDeploymentFullModeService,
 	acdClient application2.ServiceClient, chartGroupDeploymentRepository repository.ChartGroupDeploymentRepository,
 	installedAppRepository repository.InstalledAppRepository, installedAppRepositoryHistory repository.InstalledAppVersionHistoryRepository, chartTemplateService util.ChartTemplateService,
-<<<<<<< HEAD
-	gitFactory *util.GitFactory, argoUserService argo.ArgoUserService, appStoreDeploymentCommonService appStoreDeploymentCommon.AppStoreDeploymentCommonService, appStatusService appStatus.AppStatusService) *AppStoreDeploymentArgoCdServiceImpl {
-=======
 	gitFactory *util.GitFactory, argoUserService argo.ArgoUserService, appStoreDeploymentCommonService appStoreDeploymentCommon.AppStoreDeploymentCommonService,
-	gitOpsConfigRepository repository3.GitOpsConfigRepository) *AppStoreDeploymentArgoCdServiceImpl {
->>>>>>> 820e1419
+	gitOpsConfigRepository repository3.GitOpsConfigRepository, appStatusService appStatus.AppStatusService) *AppStoreDeploymentArgoCdServiceImpl {
 	return &AppStoreDeploymentArgoCdServiceImpl{
 		Logger:                            logger,
 		appStoreDeploymentFullModeService: appStoreDeploymentFullModeService,
@@ -82,11 +75,8 @@
 		gitFactory:                        gitFactory,
 		argoUserService:                   argoUserService,
 		appStoreDeploymentCommonService:   appStoreDeploymentCommonService,
-<<<<<<< HEAD
+		gitOpsConfigRepository:            gitOpsConfigRepository,
 		appStatusService:                  appStatusService,
-=======
-		gitOpsConfigRepository:            gitOpsConfigRepository,
->>>>>>> 820e1419
 	}
 }
 
