package appStoreDeploymentGitopsTool

import (
	"context"
	"encoding/json"
	"errors"
	"fmt"
	"github.com/argoproj/argo-cd/v2/pkg/apiclient/application"
	"github.com/argoproj/argo-cd/v2/pkg/apis/application/v1alpha1"
	"github.com/devtron-labs/devtron/api/bean"
	client "github.com/devtron-labs/devtron/api/helm-app"
	openapi "github.com/devtron-labs/devtron/api/helm-app/openapiClient"
	openapi2 "github.com/devtron-labs/devtron/api/openapi/openapiClient"
	application2 "github.com/devtron-labs/devtron/client/argocdServer/application"
	"github.com/devtron-labs/devtron/internal/constants"
	repository3 "github.com/devtron-labs/devtron/internal/sql/repository"
	"github.com/devtron-labs/devtron/internal/sql/repository/pipelineConfig"
	"github.com/devtron-labs/devtron/internal/util"
	"github.com/devtron-labs/devtron/pkg/app/status"
	"github.com/devtron-labs/devtron/pkg/appStatus"
	appStoreBean "github.com/devtron-labs/devtron/pkg/appStore/bean"
	appStoreDeploymentCommon "github.com/devtron-labs/devtron/pkg/appStore/deployment/common"
	appStoreDeploymentFullMode "github.com/devtron-labs/devtron/pkg/appStore/deployment/fullMode"
	"github.com/devtron-labs/devtron/pkg/appStore/deployment/repository"
	appStoreDiscoverRepository "github.com/devtron-labs/devtron/pkg/appStore/discover/repository"
	clusterRepository "github.com/devtron-labs/devtron/pkg/cluster/repository"
<<<<<<< HEAD
	"github.com/devtron-labs/devtron/pkg/sql"
=======
	"github.com/devtron-labs/devtron/pkg/user"
>>>>>>> 4c2dcc07
	"github.com/devtron-labs/devtron/util/argo"
	"github.com/ghodss/yaml"
	"github.com/go-pg/pg"
	"github.com/golang/protobuf/ptypes/timestamp"
	"go.opentelemetry.io/otel"
	"go.uber.org/zap"
	"net/http"
	"strings"
	"time"
)

type AppStoreDeploymentArgoCdService interface {
	InstallApp(installAppVersionRequest *appStoreBean.InstallAppVersionDTO, ctx context.Context, tx *pg.Tx) (*appStoreBean.InstallAppVersionDTO, error)
	GetAppStatus(installedAppAndEnvDetails repository.InstalledAppAndEnvDetails, w http.ResponseWriter, r *http.Request, token string) (string, error)
	DeleteInstalledApp(ctx context.Context, appName string, environmentName string, installAppVersionRequest *appStoreBean.InstallAppVersionDTO, installedApps *repository.InstalledApps, dbTransaction *pg.Tx) error
	RollbackRelease(ctx context.Context, installedApp *appStoreBean.InstallAppVersionDTO, deploymentVersion int32) (*appStoreBean.InstallAppVersionDTO, bool, error)
	GetDeploymentHistory(ctx context.Context, installedApp *appStoreBean.InstallAppVersionDTO) (*client.HelmAppDeploymentHistory, error)
	GetDeploymentHistoryInfo(ctx context.Context, installedApp *appStoreBean.InstallAppVersionDTO, version int32) (*openapi.HelmAppDeploymentManifestDetail, error)
	GetGitOpsRepoName(appName string, environmentName string) (string, error)
	OnUpdateRepoInInstalledApp(ctx context.Context, installAppVersionRequest *appStoreBean.InstallAppVersionDTO, tx *pg.Tx) (*appStoreBean.InstallAppVersionDTO, error)
	UpdateRequirementDependencies(environment *clusterRepository.Environment, installedAppVersion *repository.InstalledAppVersions, installAppVersionRequest *appStoreBean.InstallAppVersionDTO, appStoreAppVersion *appStoreDiscoverRepository.AppStoreApplicationVersion) error
	UpdateInstalledApp(ctx context.Context, installAppVersionRequest *appStoreBean.InstallAppVersionDTO, environment *clusterRepository.Environment, installedAppVersion *repository.InstalledAppVersions, tx *pg.Tx) (*appStoreBean.InstallAppVersionDTO, error)
	DeleteDeploymentApp(ctx context.Context, appName string, environmentName string, installAppVersionRequest *appStoreBean.InstallAppVersionDTO) error
}

type AppStoreDeploymentArgoCdServiceImpl struct {
	Logger                            *zap.SugaredLogger
	appStoreDeploymentFullModeService appStoreDeploymentFullMode.AppStoreDeploymentFullModeService
	acdClient                         application2.ServiceClient
	chartGroupDeploymentRepository    repository.ChartGroupDeploymentRepository
	installedAppRepository            repository.InstalledAppRepository
	installedAppRepositoryHistory     repository.InstalledAppVersionHistoryRepository
	chartTemplateService              util.ChartTemplateService
	gitFactory                        *util.GitFactory
	argoUserService                   argo.ArgoUserService
	appStoreDeploymentCommonService   appStoreDeploymentCommon.AppStoreDeploymentCommonService
	helmAppService                    client.HelmAppService
	gitOpsConfigRepository            repository3.GitOpsConfigRepository
	appStatusService                  appStatus.AppStatusService
<<<<<<< HEAD
	pipelineStatusTimelineService     status.PipelineStatusTimelineService
=======
	userService                       user.UserService
>>>>>>> 4c2dcc07
}

func NewAppStoreDeploymentArgoCdServiceImpl(logger *zap.SugaredLogger, appStoreDeploymentFullModeService appStoreDeploymentFullMode.AppStoreDeploymentFullModeService,
	acdClient application2.ServiceClient, chartGroupDeploymentRepository repository.ChartGroupDeploymentRepository,
	installedAppRepository repository.InstalledAppRepository, installedAppRepositoryHistory repository.InstalledAppVersionHistoryRepository, chartTemplateService util.ChartTemplateService,
	gitFactory *util.GitFactory, argoUserService argo.ArgoUserService, appStoreDeploymentCommonService appStoreDeploymentCommon.AppStoreDeploymentCommonService,
<<<<<<< HEAD
	helmAppService client.HelmAppService, gitOpsConfigRepository repository3.GitOpsConfigRepository, appStatusService appStatus.AppStatusService,
	pipelineStatusTimelineService status.PipelineStatusTimelineService) *AppStoreDeploymentArgoCdServiceImpl {
=======
	helmAppService client.HelmAppService, gitOpsConfigRepository repository3.GitOpsConfigRepository, appStatusService appStatus.AppStatusService, userService user.UserService) *AppStoreDeploymentArgoCdServiceImpl {
>>>>>>> 4c2dcc07
	return &AppStoreDeploymentArgoCdServiceImpl{
		Logger:                            logger,
		appStoreDeploymentFullModeService: appStoreDeploymentFullModeService,
		acdClient:                         acdClient,
		chartGroupDeploymentRepository:    chartGroupDeploymentRepository,
		installedAppRepository:            installedAppRepository,
		installedAppRepositoryHistory:     installedAppRepositoryHistory,
		chartTemplateService:              chartTemplateService,
		gitFactory:                        gitFactory,
		argoUserService:                   argoUserService,
		appStoreDeploymentCommonService:   appStoreDeploymentCommonService,
		helmAppService:                    helmAppService,
		gitOpsConfigRepository:            gitOpsConfigRepository,
		appStatusService:                  appStatusService,
<<<<<<< HEAD
		pipelineStatusTimelineService:     pipelineStatusTimelineService,
=======
		userService:                       userService,
>>>>>>> 4c2dcc07
	}
}

func (impl AppStoreDeploymentArgoCdServiceImpl) InstallApp(installAppVersionRequest *appStoreBean.InstallAppVersionDTO, ctx context.Context, tx *pg.Tx) (*appStoreBean.InstallAppVersionDTO, error) {

	timeline := &pipelineConfig.PipelineStatusTimeline{
		InstalledAppVersionHistoryId: installAppVersionRequest.InstalledAppVersionHistoryId,
		Status:                       pipelineConfig.TIMELINE_STATUS_DEPLOYMENT_INITIATED,
		StatusDetail:                 "Deployment initiated successfully.",
		StatusTime:                   time.Now(),
		AuditLog: sql.AuditLog{
			CreatedBy: installAppVersionRequest.UserId,
			CreatedOn: time.Now(),
			UpdatedBy: installAppVersionRequest.UserId,
			UpdatedOn: time.Now(),
		},
	}
	err := impl.pipelineStatusTimelineService.SaveTimeline(timeline, tx, true)
	if err != nil {
		impl.Logger.Errorw("error in creating timeline status for deployment initiation for this app store application", "err", err, "timeline", timeline)
	}
	//step 2 git operation pull push
	installAppVersionRequest, chartGitAttr, err := impl.appStoreDeploymentFullModeService.AppStoreDeployOperationGIT(installAppVersionRequest, tx)
	if err != nil {
		impl.Logger.Errorw(" error", "err", err)
		return installAppVersionRequest, err
	}
	//step 3 acd operation register, sync
	installAppVersionRequest, err = impl.appStoreDeploymentFullModeService.AppStoreDeployOperationACD(installAppVersionRequest, chartGitAttr, ctx)
	if err != nil {
		impl.Logger.Errorw(" error", "err", err)
		return installAppVersionRequest, err
	}
	return installAppVersionRequest, nil
}

// TODO: Test ACD to get status
func (impl AppStoreDeploymentArgoCdServiceImpl) GetAppStatus(installedAppAndEnvDetails repository.InstalledAppAndEnvDetails, w http.ResponseWriter, r *http.Request, token string) (string, error) {
	if len(installedAppAndEnvDetails.AppName) > 0 && len(installedAppAndEnvDetails.EnvironmentName) > 0 {
		acdAppName := installedAppAndEnvDetails.AppName + "-" + installedAppAndEnvDetails.EnvironmentName
		query := &application.ResourcesQuery{
			ApplicationName: &acdAppName,
		}
		ctx, cancel := context.WithCancel(r.Context())
		if cn, ok := w.(http.CloseNotifier); ok {
			go func(done <-chan struct{}, closed <-chan bool) {
				select {
				case <-done:
				case <-closed:
					cancel()
				}
			}(ctx.Done(), cn.CloseNotify())
		}
		acdToken, err := impl.argoUserService.GetLatestDevtronArgoCdUserToken()
		if err != nil {
			impl.Logger.Errorw("error in getting acd token", "err", err)
			return "", err
		}
		ctx = context.WithValue(ctx, "token", acdToken)
		defer cancel()
		impl.Logger.Debugf("Getting status for app %s in env %s", installedAppAndEnvDetails.AppName, installedAppAndEnvDetails.EnvironmentName)
		start := time.Now()
		resp, err := impl.acdClient.ResourceTree(ctx, query)
		elapsed := time.Since(start)
		impl.Logger.Debugf("Time elapsed %s in fetching application %s for environment %s", elapsed, installedAppAndEnvDetails.AppName, installedAppAndEnvDetails.EnvironmentName)
		if err != nil {
			impl.Logger.Errorw("error fetching resource tree", "error", err)
			err = &util.ApiError{
				Code:            constants.AppDetailResourceTreeNotFound,
				InternalMessage: "app detail fetched, failed to get resource tree from acd",
				UserMessage:     "app detail fetched, failed to get resource tree from acd",
			}
			return "", err

		}
		//use this resp.Status to update app_status table
		err = impl.appStatusService.UpdateStatusWithAppIdEnvId(installedAppAndEnvDetails.AppId, installedAppAndEnvDetails.EnvironmentId, resp.Status)
		if err != nil {
			impl.Logger.Warnw("error in updating app status", "err", err, installedAppAndEnvDetails.AppId, "envId", installedAppAndEnvDetails.EnvironmentId)
		}
		return resp.Status, nil
	}
	return "", errors.New("invalid app name or env name")
}

func (impl AppStoreDeploymentArgoCdServiceImpl) DeleteInstalledApp(ctx context.Context, appName string, environmentName string, installAppVersionRequest *appStoreBean.InstallAppVersionDTO, installedApps *repository.InstalledApps, dbTransaction *pg.Tx) error {

	err := impl.appStatusService.DeleteWithAppIdEnvId(dbTransaction, installedApps.AppId, installedApps.EnvironmentId)
	if err != nil && err != pg.ErrNoRows {
		impl.Logger.Errorw("error in deleting app_status", "appId", installedApps.AppId, "envId", installedApps.EnvironmentId, "err", err)
		return err
	} else if err == pg.ErrNoRows {
		impl.Logger.Warnw("App status not present, skipping app status delete ")
	}

	deployment, err := impl.chartGroupDeploymentRepository.FindByInstalledAppId(installedApps.Id)
	if err != nil && err != pg.ErrNoRows {
		impl.Logger.Errorw("error in fetching chartGroupMapping", "id", installedApps.Id, "err", err)
		return err
	} else if err == pg.ErrNoRows {
		impl.Logger.Infow("not a chart group deployment skipping chartGroupMapping delete", "id", installedApps.Id)
	} else {
		deployment.Deleted = true
		deployment.UpdatedOn = time.Now()
		deployment.UpdatedBy = installAppVersionRequest.UserId
		_, err := impl.chartGroupDeploymentRepository.Update(deployment, dbTransaction)
		if err != nil {
			impl.Logger.Errorw("error in mapping delete", "err", err)
			return err
		}
	}
	return nil
}

// returns - valuesYamlStr, success, error
func (impl AppStoreDeploymentArgoCdServiceImpl) RollbackRelease(ctx context.Context, installedApp *appStoreBean.InstallAppVersionDTO, installedAppVersionHistoryId int32) (*appStoreBean.InstallAppVersionDTO, bool, error) {
	//request version id for
	versionHistory, err := impl.installedAppRepositoryHistory.GetInstalledAppVersionHistory(int(installedAppVersionHistoryId))
	if err != nil {
		impl.Logger.Errorw("error", "err", err)
		err = &util.ApiError{Code: "404", HttpStatusCode: 404, UserMessage: fmt.Sprintf("No deployment history version found for id: %d", installedAppVersionHistoryId), InternalMessage: err.Error()}
		return installedApp, false, err
	}
	installedAppVersion, err := impl.installedAppRepository.GetInstalledAppVersionAny(versionHistory.InstalledAppVersionId)
	if err != nil {
		impl.Logger.Errorw("error", "err", err)
		err = &util.ApiError{Code: "404", HttpStatusCode: 404, UserMessage: fmt.Sprintf("No installed app version found for id: %d", versionHistory.InstalledAppVersionId), InternalMessage: err.Error()}
		return installedApp, false, err
	}
	activeInstalledAppVersion, err := impl.installedAppRepository.GetActiveInstalledAppVersionByInstalledAppId(installedApp.InstalledAppId)
	if err != nil {
		impl.Logger.Errorw("error", "err", err)
		return installedApp, false, err
	}

	//validate relations
	if installedApp.InstalledAppId != installedAppVersion.InstalledAppId {
		err = &util.ApiError{Code: "400", HttpStatusCode: 400, UserMessage: "bad request, requested version are not belongs to each other", InternalMessage: ""}
		return installedApp, false, err
	}

	installedApp.InstalledAppVersionId = installedAppVersion.Id
	installedApp.AppStoreVersion = installedAppVersion.AppStoreApplicationVersionId
	installedApp.ValuesOverrideYaml = versionHistory.ValuesYamlRaw
	installedApp.AppStoreId = installedAppVersion.AppStoreApplicationVersion.AppStoreId
	installedApp.AppStoreName = installedAppVersion.AppStoreApplicationVersion.AppStore.Name
	installedApp.GitOpsRepoName = installedAppVersion.InstalledApp.GitOpsRepoName
	installedApp.ACDAppName = fmt.Sprintf("%s-%s", installedApp.AppName, installedApp.EnvironmentName)
	//If current version upgrade/degrade to another, update requirement dependencies
	if versionHistory.InstalledAppVersionId != activeInstalledAppVersion.Id {
		err = impl.appStoreDeploymentFullModeService.UpdateRequirementYaml(installedApp, &installedAppVersion.AppStoreApplicationVersion)
		if err != nil {
			impl.Logger.Errorw("error", "err", err)
			return installedApp, false, nil
		}

		activeInstalledAppVersion.Active = false
		_, err = impl.installedAppRepository.UpdateInstalledAppVersion(activeInstalledAppVersion, nil)
		if err != nil {
			impl.Logger.Errorw("error", "err", err)
			return installedApp, false, nil
		}
	}
	//Update Values config
	installedApp, err = impl.appStoreDeploymentFullModeService.UpdateValuesYaml(installedApp)
	if err != nil {
		impl.Logger.Errorw("error", "err", err)
		return installedApp, false, nil
	}
	//ACD sync operation
	//impl.appStoreDeploymentFullModeService.SyncACD(installedApp.ACDAppName, ctx)
	return installedApp, true, nil
}

func (impl AppStoreDeploymentArgoCdServiceImpl) deleteACD(acdAppName string, ctx context.Context) error {
	req := new(application.ApplicationDeleteRequest)
	req.Name = &acdAppName
	if ctx == nil {
		impl.Logger.Errorw("err in delete ACD for AppStore, ctx is NULL", "acdAppName", acdAppName)
		return fmt.Errorf("context is null")
	}
	if _, err := impl.acdClient.Delete(ctx, req); err != nil {
		impl.Logger.Errorw("err in delete ACD for AppStore", "acdAppName", acdAppName, "err", err)
		return err
	}
	return nil
}
func (impl AppStoreDeploymentArgoCdServiceImpl) getSourcesFromManifest(chartYaml string) ([]string, error) {
	var b map[string]interface{}
	var sources []string
	err := json.Unmarshal([]byte(chartYaml), &b)
	if err != nil {
		impl.Logger.Errorw("error while unmarshal chart yaml", "error", err)
		return sources, err
	}
	if b != nil && b["sources"] != nil {
		slice := b["sources"].([]interface{})
		for _, item := range slice {
			sources = append(sources, item.(string))
		}
	}
	return sources, nil
}
func (impl AppStoreDeploymentArgoCdServiceImpl) GetDeploymentHistory(ctx context.Context, installedAppDto *appStoreBean.InstallAppVersionDTO) (*client.HelmAppDeploymentHistory, error) {
	result := &client.HelmAppDeploymentHistory{}
	var history []*client.HelmAppDeploymentDetail
	//TODO - response setup

	installedAppVersions, err := impl.installedAppRepository.GetInstalledAppVersionByInstalledAppIdMeta(installedAppDto.InstalledAppId)
	if err != nil {
		impl.Logger.Errorw("error while fetching installed version", "error", err)
		return result, err
	}
	for _, installedAppVersionModel := range installedAppVersions {

		sources, err := impl.getSourcesFromManifest(installedAppVersionModel.AppStoreApplicationVersion.ChartYaml)
		if err != nil {
			impl.Logger.Errorw("error while fetching sources", "error", err)
			//continues here, skip error in case found issue on fetching source
		}
		versionHistory, err := impl.installedAppRepositoryHistory.GetInstalledAppVersionHistoryByVersionId(installedAppVersionModel.Id)
		if err != nil && err != pg.ErrNoRows {
			impl.Logger.Errorw("error while fetching installed version history", "error", err)
			return result, err
		}
		for _, updateHistory := range versionHistory {
			user, err := impl.userService.GetById(updateHistory.CreatedBy)
			if err != nil {
				impl.Logger.Errorw("error while fetching user Details", "error", err)
				return result, err
			}
			history = append(history, &client.HelmAppDeploymentDetail{
				ChartMetadata: &client.ChartMetadata{
					ChartName:    installedAppVersionModel.AppStoreApplicationVersion.AppStore.Name,
					ChartVersion: installedAppVersionModel.AppStoreApplicationVersion.Version,
					Description:  installedAppVersionModel.AppStoreApplicationVersion.Description,
					Home:         installedAppVersionModel.AppStoreApplicationVersion.Home,
					Sources:      sources,
				},
				DeployedBy:   user.EmailId,
				DockerImages: []string{installedAppVersionModel.AppStoreApplicationVersion.AppVersion},
				DeployedAt: &timestamp.Timestamp{
					Seconds: updateHistory.UpdatedOn.Unix(),
					Nanos:   int32(updateHistory.UpdatedOn.Nanosecond()),
				},
				Version: int32(updateHistory.Id),
			})
		}
	}

	if len(history) == 0 {
		history = make([]*client.HelmAppDeploymentDetail, 0)
	}
	result.DeploymentHistory = history
	return result, err
}

func (impl AppStoreDeploymentArgoCdServiceImpl) GetDeploymentHistoryInfo(ctx context.Context, installedApp *appStoreBean.InstallAppVersionDTO, version int32) (*openapi.HelmAppDeploymentManifestDetail, error) {
	values := &openapi.HelmAppDeploymentManifestDetail{}
	_, span := otel.Tracer("orchestrator").Start(ctx, "installedAppRepositoryHistory.GetInstalledAppVersionHistory")
	versionHistory, err := impl.installedAppRepositoryHistory.GetInstalledAppVersionHistory(int(version))
	span.End()
	if err != nil {
		impl.Logger.Errorw("error while fetching installed version history", "error", err)
		return nil, err
	}
	values.ValuesYaml = &versionHistory.ValuesYamlRaw

	envId := int32(installedApp.EnvironmentId)
	clusterId := int32(installedApp.ClusterId)
	appStoreVersionId := int32(installedApp.AppStoreApplicationVersionId)

	manifestRequest := openapi2.TemplateChartRequest{
		EnvironmentId:                &envId,
		ClusterId:                    &clusterId,
		Namespace:                    &installedApp.Namespace,
		ReleaseName:                  &installedApp.AppName,
		AppStoreApplicationVersionId: &appStoreVersionId,
		ValuesYaml:                   values.ValuesYaml,
	}

	_, span = otel.Tracer("orchestrator").Start(ctx, "helmAppService.TemplateChart")
	templateChart, manifestErr := impl.helmAppService.TemplateChart(ctx, &manifestRequest)
	span.End()
	manifest := templateChart.GetManifest()

	if manifestErr != nil {
		impl.Logger.Errorw("error in genetating manifest for argocd app", "err", manifestErr)
	} else {
		values.Manifest = &manifest
	}

	return values, err
}

func (impl AppStoreDeploymentArgoCdServiceImpl) GetGitOpsRepoName(appName string, environmentName string) (string, error) {
	return impl.appStoreDeploymentFullModeService.GetGitOpsRepoName(appName, environmentName)
}

func (impl *AppStoreDeploymentArgoCdServiceImpl) OnUpdateRepoInInstalledApp(ctx context.Context, installAppVersionRequest *appStoreBean.InstallAppVersionDTO, tx *pg.Tx) (*appStoreBean.InstallAppVersionDTO, error) {
	//creating deployment started status timeline
	timeline := &pipelineConfig.PipelineStatusTimeline{
		InstalledAppVersionHistoryId: installAppVersionRequest.InstalledAppVersionHistoryId,
		Status:                       pipelineConfig.TIMELINE_STATUS_DEPLOYMENT_INITIATED,
		StatusDetail:                 "Deployment initiated successfully.",
		StatusTime:                   time.Now(),
		AuditLog: sql.AuditLog{
			CreatedBy: installAppVersionRequest.UserId,
			CreatedOn: time.Now(),
			UpdatedBy: installAppVersionRequest.UserId,
			UpdatedOn: time.Now(),
		},
	}
	err := impl.pipelineStatusTimelineService.SaveTimeline(timeline, tx, true)
	if err != nil {
		impl.Logger.Errorw("error in creating timeline status for deployment initiation for update of installedAppVersionHistoryId", "err", err, "installedAppVersionHistoryId", installAppVersionRequest.InstalledAppVersionHistoryId)
	}
	//git operation pull push
	installAppVersionRequest, chartGitAttr, err := impl.appStoreDeploymentFullModeService.AppStoreDeployOperationGIT(installAppVersionRequest, tx)
	if err != nil {
		return installAppVersionRequest, err
	}

	//acd operation register, sync
	installAppVersionRequest, err = impl.patchAcdApp(ctx, installAppVersionRequest, chartGitAttr)
	if err != nil {
		return installAppVersionRequest, err
	}

	return installAppVersionRequest, nil
}

func (impl *AppStoreDeploymentArgoCdServiceImpl) UpdateRequirementDependencies(environment *clusterRepository.Environment, installedAppVersion *repository.InstalledAppVersions, installAppVersionRequest *appStoreBean.InstallAppVersionDTO, appStoreAppVersion *appStoreDiscoverRepository.AppStoreApplicationVersion) error {

	argocdAppName := installAppVersionRequest.AppName + "-" + environment.Name
	dependency := appStoreBean.Dependency{
		Name:       appStoreAppVersion.AppStore.Name,
		Version:    appStoreAppVersion.Version,
		Repository: appStoreAppVersion.AppStore.ChartRepo.Url,
	}
	var dependencies []appStoreBean.Dependency
	dependencies = append(dependencies, dependency)
	requirementDependencies := &appStoreBean.Dependencies{
		Dependencies: dependencies,
	}
	requirementDependenciesByte, err := json.Marshal(requirementDependencies)
	if err != nil {
		return err
	}
	requirementDependenciesByte, err = yaml.JSONToYAML(requirementDependenciesByte)
	if err != nil {
		return err
	}
	//getting user name & emailId for commit author data
	userEmailId, userName := impl.chartTemplateService.GetUserEmailIdAndNameForGitOpsCommit(installAppVersionRequest.UserId)
	gitOpsConfigBitbucket, err := impl.gitOpsConfigRepository.GetGitOpsConfigByProvider(util.BITBUCKET_PROVIDER)
	if err != nil {
		if err == pg.ErrNoRows {
			gitOpsConfigBitbucket.BitBucketWorkspaceId = ""
		} else {
			return err
		}
	}
	requirmentYamlConfig := &util.ChartConfig{
		FileName:       appStoreBean.REQUIREMENTS_YAML_FILE,
		FileContent:    string(requirementDependenciesByte),
		ChartName:      installedAppVersion.InstalledApp.App.AppName,
		ChartLocation:  argocdAppName,
		ChartRepoName:  installAppVersionRequest.GitOpsRepoName,
		ReleaseMessage: fmt.Sprintf("release-%d-env-%d ", appStoreAppVersion.Id, environment.Id),
		UserEmailId:    userEmailId,
		UserName:       userName,
	}
	gitOpsConfig := &bean.GitOpsConfigDto{BitBucketWorkspaceId: gitOpsConfigBitbucket.BitBucketWorkspaceId}
	_, _, err = impl.gitFactory.Client.CommitValues(requirmentYamlConfig, gitOpsConfig)
	if err != nil {
		impl.Logger.Errorw("error in git commit", "err", err)
		return err
	}
	return nil
}

func (impl AppStoreDeploymentArgoCdServiceImpl) UpdateInstalledApp(ctx context.Context, installAppVersionRequest *appStoreBean.InstallAppVersionDTO, environment *clusterRepository.Environment, installedAppVersion *repository.InstalledAppVersions, tx *pg.Tx) (*appStoreBean.InstallAppVersionDTO, error) {
	//creating deployment started status timeline when mono repo migration is not required
	timeline := &pipelineConfig.PipelineStatusTimeline{
		InstalledAppVersionHistoryId: installAppVersionRequest.InstalledAppVersionHistoryId,
		Status:                       pipelineConfig.TIMELINE_STATUS_DEPLOYMENT_INITIATED,
		StatusDetail:                 "Deployment initiated successfully.",
		StatusTime:                   time.Now(),
		AuditLog: sql.AuditLog{
			CreatedBy: installAppVersionRequest.UserId,
			CreatedOn: time.Now(),
			UpdatedBy: installAppVersionRequest.UserId,
			UpdatedOn: time.Now(),
		},
	}
	err := impl.pipelineStatusTimelineService.SaveTimeline(timeline, tx, true)
	if err != nil {
		impl.Logger.Errorw("error in creating timeline status for deployment initiation for update of installedAppVersionHistoryId", "err", err, "installedAppVersionHistoryId", installAppVersionRequest.InstalledAppVersionHistoryId)
	}
	//update values yaml in chart
	installAppVersionRequest, err = impl.updateValuesYaml(environment, installedAppVersion, installAppVersionRequest, tx)
	if err != nil {
		impl.Logger.Errorw("error while commit values to git", "error", err)
		noTargetFound, _ := impl.appStoreDeploymentCommonService.ParseGitRepoErrorResponse(err)
		if noTargetFound {
			//if by mistake no content found while updating git repo, do auto fix
			installAppVersionRequest, err = impl.OnUpdateRepoInInstalledApp(ctx, installAppVersionRequest, tx)
			if err != nil {
				impl.Logger.Errorw("error while update repo on helm update", "error", err)
				return nil, err
			}
		} else {
			return nil, err
		}
	}
	installAppVersionRequest.Environment = environment

	//ACD sync operation
	//impl.appStoreDeploymentFullModeService.SyncACD(installAppVersionRequest.ACDAppName, ctx)

	return installAppVersionRequest, nil
}

func (impl AppStoreDeploymentArgoCdServiceImpl) patchAcdApp(ctx context.Context, installAppVersionRequest *appStoreBean.InstallAppVersionDTO, chartGitAttr *util.ChartGitAttribute) (*appStoreBean.InstallAppVersionDTO, error) {
	ctx, cancel := context.WithTimeout(ctx, 1*time.Minute)
	defer cancel()
	//registerInArgo
	err := impl.appStoreDeploymentFullModeService.RegisterInArgo(chartGitAttr, ctx)
	if err != nil {
		impl.Logger.Errorw("error in argo registry", "err", err)
		return nil, err
	}
	// update acd app
	patchReq := v1alpha1.Application{Spec: v1alpha1.ApplicationSpec{Source: v1alpha1.ApplicationSource{Path: chartGitAttr.ChartLocation, RepoURL: chartGitAttr.RepoUrl, TargetRevision: "master"}}}
	reqbyte, err := json.Marshal(patchReq)
	if err != nil {
		impl.Logger.Errorw("error in creating patch", "err", err)
	}
	reqString := string(reqbyte)
	patchType := "merge"
	_, err = impl.acdClient.Patch(ctx, &application.ApplicationPatchRequest{Patch: &reqString, Name: &installAppVersionRequest.ACDAppName, PatchType: &patchType})
	if err != nil {
		impl.Logger.Errorw("error in creating argo app ", "name", installAppVersionRequest.ACDAppName, "patch", string(reqbyte), "err", err)
		return nil, err
	}
	//impl.appStoreDeploymentFullModeService.SyncACD(installAppVersionRequest.ACDAppName, ctx)
	return installAppVersionRequest, nil
}

func (impl AppStoreDeploymentArgoCdServiceImpl) updateValuesYaml(environment *clusterRepository.Environment, installedAppVersion *repository.InstalledAppVersions,
	installAppVersionRequest *appStoreBean.InstallAppVersionDTO, tx *pg.Tx) (*appStoreBean.InstallAppVersionDTO, error) {

	argocdAppName := installAppVersionRequest.AppName + "-" + environment.Name
	valuesOverrideByte, err := yaml.YAMLToJSON([]byte(installAppVersionRequest.ValuesOverrideYaml))
	if err != nil {
		impl.Logger.Errorw("error in json patch", "err", err)
		return installAppVersionRequest, err
	}
	var dat map[string]interface{}
	err = json.Unmarshal(valuesOverrideByte, &dat)
	if err != nil {
		impl.Logger.Errorw("error in unmarshal", "err", err)
		return installAppVersionRequest, err
	}
	valuesMap := make(map[string]map[string]interface{})
	valuesMap[installedAppVersion.AppStoreApplicationVersion.AppStore.Name] = dat
	valuesByte, err := json.Marshal(valuesMap)
	if err != nil {
		impl.Logger.Errorw("error in marshaling", "err", err)
		return installAppVersionRequest, err
	}
	//getting user name & emailId for commit author data
	userEmailId, userName := impl.chartTemplateService.GetUserEmailIdAndNameForGitOpsCommit(installAppVersionRequest.UserId)
	gitOpsConfigBitbucket, err := impl.gitOpsConfigRepository.GetGitOpsConfigByProvider(util.BITBUCKET_PROVIDER)
	if err != nil {
		if err == pg.ErrNoRows {
			gitOpsConfigBitbucket.BitBucketWorkspaceId = ""
		} else {
			return installAppVersionRequest, err
		}
	}
	valuesConfig := &util.ChartConfig{
		FileName:       appStoreBean.VALUES_YAML_FILE,
		FileContent:    string(valuesByte),
		ChartName:      installedAppVersion.InstalledApp.App.AppName,
		ChartLocation:  argocdAppName,
		ChartRepoName:  installAppVersionRequest.GitOpsRepoName,
		ReleaseMessage: fmt.Sprintf("release-%d-env-%d ", installedAppVersion.AppStoreApplicationVersion.Id, environment.Id),
		UserEmailId:    userEmailId,
		UserName:       userName,
	}
	gitOpsConfig := &bean.GitOpsConfigDto{BitBucketWorkspaceId: gitOpsConfigBitbucket.BitBucketWorkspaceId}
	commitHash, _, err := impl.gitFactory.Client.CommitValues(valuesConfig, gitOpsConfig)
	if err != nil {
		impl.Logger.Errorw("error in git commit", "err", err)
		//update timeline status for git commit failed state
		gitCommitStatus := pipelineConfig.TIMELINE_STATUS_GIT_COMMIT_FAILED
		gitCommitStatusDetail := fmt.Sprintf("Git commit failed - %v", err)
		timeline := &pipelineConfig.PipelineStatusTimeline{
			InstalledAppVersionHistoryId: installAppVersionRequest.InstalledAppVersionHistoryId,
			Status:                       gitCommitStatus,
			StatusDetail:                 gitCommitStatusDetail,
			StatusTime:                   time.Now(),
			AuditLog: sql.AuditLog{
				CreatedBy: installAppVersionRequest.UserId,
				CreatedOn: time.Now(),
				UpdatedBy: installAppVersionRequest.UserId,
				UpdatedOn: time.Now(),
			},
		}
		timelineErr := impl.pipelineStatusTimelineService.SaveTimeline(timeline, tx, true)
		if timelineErr != nil {
			impl.Logger.Errorw("error in creating timeline status for git commit", "err", timelineErr, "timeline", timeline)
		}
		return installAppVersionRequest, err
	}

	//update timeline status for git commit state
	timeline := &pipelineConfig.PipelineStatusTimeline{
		InstalledAppVersionHistoryId: installAppVersionRequest.InstalledAppVersionHistoryId,
		Status:                       pipelineConfig.TIMELINE_STATUS_GIT_COMMIT,
		StatusDetail:                 "Git commit done successfully.",
		StatusTime:                   time.Now(),
		AuditLog: sql.AuditLog{
			CreatedBy: installAppVersionRequest.UserId,
			CreatedOn: time.Now(),
			UpdatedBy: installAppVersionRequest.UserId,
			UpdatedOn: time.Now(),
		},
	}
	err = impl.pipelineStatusTimelineService.SaveTimeline(timeline, tx, true)
	if err != nil {
		impl.Logger.Errorw("error in creating timeline status for deployment initiation for update of installedAppVersionHistoryId", "err", err, "installedAppVersionHistoryId", installAppVersionRequest.InstalledAppVersionHistoryId)
	}
	installAppVersionRequest.GitHash = commitHash
	return installAppVersionRequest, nil
}

func (impl AppStoreDeploymentArgoCdServiceImpl) DeleteDeploymentApp(ctx context.Context, appName string, environmentName string, installAppVersionRequest *appStoreBean.InstallAppVersionDTO) error {
	acdAppName := appName + "-" + environmentName
	err := impl.deleteACD(acdAppName, ctx)
	if err != nil {
		impl.Logger.Errorw("error in deleting ACD ", "name", acdAppName, "err", err)
		if installAppVersionRequest.ForceDelete {
			impl.Logger.Warnw("error while deletion of app in acd, continue to delete in db as this operation is force delete", "error", err)
		} else {
			//statusError, _ := err.(*errors2.StatusError)
			if strings.Contains(err.Error(), "code = NotFound") {
				err = &util.ApiError{
					UserMessage:     "Could not delete as application not found in argocd",
					InternalMessage: err.Error(),
				}
			} else {
				err = &util.ApiError{
					UserMessage:     "Could not delete application",
					InternalMessage: err.Error(),
				}
			}
			return err
		}
	}
	return nil
}<|MERGE_RESOLUTION|>--- conflicted
+++ resolved
@@ -24,11 +24,8 @@
 	"github.com/devtron-labs/devtron/pkg/appStore/deployment/repository"
 	appStoreDiscoverRepository "github.com/devtron-labs/devtron/pkg/appStore/discover/repository"
 	clusterRepository "github.com/devtron-labs/devtron/pkg/cluster/repository"
-<<<<<<< HEAD
 	"github.com/devtron-labs/devtron/pkg/sql"
-=======
 	"github.com/devtron-labs/devtron/pkg/user"
->>>>>>> 4c2dcc07
 	"github.com/devtron-labs/devtron/util/argo"
 	"github.com/ghodss/yaml"
 	"github.com/go-pg/pg"
@@ -68,23 +65,16 @@
 	helmAppService                    client.HelmAppService
 	gitOpsConfigRepository            repository3.GitOpsConfigRepository
 	appStatusService                  appStatus.AppStatusService
-<<<<<<< HEAD
 	pipelineStatusTimelineService     status.PipelineStatusTimelineService
-=======
 	userService                       user.UserService
->>>>>>> 4c2dcc07
 }
 
 func NewAppStoreDeploymentArgoCdServiceImpl(logger *zap.SugaredLogger, appStoreDeploymentFullModeService appStoreDeploymentFullMode.AppStoreDeploymentFullModeService,
 	acdClient application2.ServiceClient, chartGroupDeploymentRepository repository.ChartGroupDeploymentRepository,
 	installedAppRepository repository.InstalledAppRepository, installedAppRepositoryHistory repository.InstalledAppVersionHistoryRepository, chartTemplateService util.ChartTemplateService,
 	gitFactory *util.GitFactory, argoUserService argo.ArgoUserService, appStoreDeploymentCommonService appStoreDeploymentCommon.AppStoreDeploymentCommonService,
-<<<<<<< HEAD
 	helmAppService client.HelmAppService, gitOpsConfigRepository repository3.GitOpsConfigRepository, appStatusService appStatus.AppStatusService,
-	pipelineStatusTimelineService status.PipelineStatusTimelineService) *AppStoreDeploymentArgoCdServiceImpl {
-=======
-	helmAppService client.HelmAppService, gitOpsConfigRepository repository3.GitOpsConfigRepository, appStatusService appStatus.AppStatusService, userService user.UserService) *AppStoreDeploymentArgoCdServiceImpl {
->>>>>>> 4c2dcc07
+	pipelineStatusTimelineService status.PipelineStatusTimelineService, userService user.UserService) *AppStoreDeploymentArgoCdServiceImpl {
 	return &AppStoreDeploymentArgoCdServiceImpl{
 		Logger:                            logger,
 		appStoreDeploymentFullModeService: appStoreDeploymentFullModeService,
@@ -99,11 +89,8 @@
 		helmAppService:                    helmAppService,
 		gitOpsConfigRepository:            gitOpsConfigRepository,
 		appStatusService:                  appStatusService,
-<<<<<<< HEAD
 		pipelineStatusTimelineService:     pipelineStatusTimelineService,
-=======
 		userService:                       userService,
->>>>>>> 4c2dcc07
 	}
 }
 
