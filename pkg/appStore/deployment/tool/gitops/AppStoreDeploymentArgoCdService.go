--- conflicted
+++ resolved
@@ -13,11 +13,7 @@
 	openapi2 "github.com/devtron-labs/devtron/api/openapi/openapiClient"
 	application2 "github.com/devtron-labs/devtron/client/argocdServer/application"
 	"github.com/devtron-labs/devtron/internal/constants"
-<<<<<<< HEAD
-	repository2 "github.com/devtron-labs/devtron/internal/sql/repository"
-=======
 	repository3 "github.com/devtron-labs/devtron/internal/sql/repository"
->>>>>>> 8dfbb0d1
 	"github.com/devtron-labs/devtron/internal/util"
 	"github.com/devtron-labs/devtron/pkg/appStatus"
 	appStoreBean "github.com/devtron-labs/devtron/pkg/appStore/bean"
@@ -61,7 +57,6 @@
 	chartTemplateService              util.ChartTemplateService
 	gitFactory                        *util.GitFactory
 	argoUserService                   argo.ArgoUserService
-	gitOpsConfigRepository            repository2.GitOpsConfigRepository
 	appStoreDeploymentCommonService   appStoreDeploymentCommon.AppStoreDeploymentCommonService
 	helmAppService                    client.HelmAppService
 	gitOpsConfigRepository            repository3.GitOpsConfigRepository
