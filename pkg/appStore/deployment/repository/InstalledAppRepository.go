--- conflicted
+++ resolved
@@ -298,11 +298,7 @@
 	query = query + " inner join app_store_application_version asav on iav.app_store_application_version_id = asav.id"
 	query = query + " inner join app_store aps on aps.id = asav.app_store_id"
 	query = query + " left join chart_repo ch on ch.id = aps.chart_repo_id"
-<<<<<<< HEAD
-	query = query + " left join  docker_artifact_store das on aps.docker_artifact_store_id = das.id"
-=======
 	query = query + " left join docker_artifact_store das on das.id = aps.docker_artifact_store_id"
->>>>>>> 2d1e3ed2
 	query = query + " left join app_status on app_status.app_id = ia.app_id and ia.environment_id = app_status.env_id"
 	query = query + " where ia.active = true and iav.active = true"
 	if filter.OnlyDeprecated {
