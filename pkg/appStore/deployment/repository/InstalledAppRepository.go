--- conflicted
+++ resolved
@@ -286,13 +286,8 @@
 func (impl InstalledAppRepositoryImpl) GetAllInstalledApps(filter *appStoreBean.AppStoreFilter) ([]InstalledAppsWithChartDetails, error) {
 	var installedAppsWithChartDetails []InstalledAppsWithChartDetails
 	var query string
-<<<<<<< HEAD
-	query = "select iav.updated_on, iav.id as installed_app_version_id, ch.name as chart_repo_name,"
+	query = "select iav.updated_on, iav.id as installed_app_version_id, ch.name as chart_repo_name, das.id as docker_artifact_store_id,"
 	query = query + " env.environment_name, env.id as environment_id, env.is_virtual_environment, a.app_name, a.app_offering_mode, asav.icon, asav.name as app_store_application_name,"
-=======
-	query = "select iav.updated_on, iav.id as installed_app_version_id, ch.name as chart_repo_name, das.id as docker_artifact_store_id,"
-	query = query + " env.environment_name, env.id as environment_id, a.app_name, a.app_offering_mode, asav.icon, asav.name as app_store_application_name,"
->>>>>>> 07c0a0c6
 	query = query + " env.namespace, cluster.cluster_name, a.team_id, cluster.id as cluster_id, "
 	query = query + " asav.id as app_store_application_version_id, ia.id , asav.deprecated , app_status.status as app_status, ia.deployment_app_delete_request"
 	query = query + " from installed_app_versions iav"
