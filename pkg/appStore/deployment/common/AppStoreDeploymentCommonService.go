/*
 * Copyright (c) 2020 Devtron Labs
 *
 * Licensed under the Apache License, Version 2.0 (the "License");
 * you may not use this file except in compliance with the License.
 * You may obtain a copy of the License at
 *
 *    http://www.apache.org/licenses/LICENSE-2.0
 *
 * Unless required by applicable law or agreed to in writing, software
 * distributed under the License is distributed on an "AS IS" BASIS,
 * WITHOUT WARRANTIES OR CONDITIONS OF ANY KIND, either express or implied.
 * See the License for the specific language governing permissions and
 * limitations under the License.
 *
 */

package appStoreDeploymentCommon

import (
	"encoding/json"
	"fmt"
	"github.com/devtron-labs/devtron/api/bean"
	"github.com/devtron-labs/devtron/internal/util"
	"github.com/devtron-labs/devtron/pkg/appStore/adapter"
	appStoreBean "github.com/devtron-labs/devtron/pkg/appStore/bean"
	"github.com/devtron-labs/devtron/pkg/appStore/deployment/repository"
	appStoreDiscoverRepository "github.com/devtron-labs/devtron/pkg/appStore/discover/repository"
	util2 "github.com/devtron-labs/devtron/pkg/appStore/util"
	repository2 "github.com/devtron-labs/devtron/pkg/cluster/repository"
	commonBean "github.com/devtron-labs/devtron/pkg/deployment/gitOps/common/bean"
	"github.com/devtron-labs/devtron/pkg/deployment/gitOps/config"
	"github.com/devtron-labs/devtron/pkg/deployment/gitOps/remote"
	"github.com/go-pg/pg"
	"go.uber.org/zap"
	"k8s.io/helm/pkg/chartutil"
	"k8s.io/helm/pkg/proto/hapi/chart"
	"os"
	"path"
	"path/filepath"
	"sigs.k8s.io/yaml"
)

type AppStoreDeploymentCommonService interface {
	//MOve to DB service
	GetInstalledAppByClusterNamespaceAndName(clusterId int, namespace string, appName string) (*appStoreBean.InstallAppVersionDTO, error)
	//move to db service
	GetInstalledAppByInstalledAppId(installedAppId int) (*appStoreBean.InstallAppVersionDTO, error)
	//move to gitops service
	ParseGitRepoErrorResponse(err error) (bool, error)
	//keep here only
	GetValuesAndRequirementGitConfig(installAppVersionRequest *appStoreBean.InstallAppVersionDTO) (*util.ChartConfig, *util.ChartConfig, error)
	// common for all gitops?
	CreateChartProxyAndGetPath(installAppVersionRequest *appStoreBean.InstallAppVersionDTO) (*util.ChartCreateResponse, error)
<<<<<<< HEAD
	//move to git service
	CreateGitOpsRepoAndPushChart(installAppVersionRequest *appStoreBean.InstallAppVersionDTO, builtChartPath string, requirementsConfig *util.ChartConfig, valuesConfig *util.ChartConfig) (*util.ChartGitAttribute, bool, string, error)
	//move to gitservice
	CommitConfigToGit(chartConfig *util.ChartConfig) (gitHash string, err error)
	//keep here only
=======
	CreateGitOpsRepoAndPushChart(installAppVersionRequest *appStoreBean.InstallAppVersionDTO, builtChartPath string, requirementsConfig *util.ChartConfig, valuesConfig *util.ChartConfig) (*commonBean.ChartGitAttribute, bool, string, error)
>>>>>>> bb29cbca
	GetGitCommitConfig(installAppVersionRequest *appStoreBean.InstallAppVersionDTO, fileString string, filename string) (*util.ChartConfig, error)
	//keep here only
	GetValuesString(chartName, valuesOverrideYaml string) (string, error)
	//keep here only
	GetRequirementsString(appStoreVersionId int) (string, error)
	//rethink
	GenerateManifest(installAppVersionRequest *appStoreBean.InstallAppVersionDTO) (manifestResponse *AppStoreManifestResponse, err error)
	//gitops service
	GitOpsOperations(manifestResponse *AppStoreManifestResponse, installAppVersionRequest *appStoreBean.InstallAppVersionDTO) (*AppStoreGitOpsResponse, error)
	GenerateManifestAndPerformGitOperations(installAppVersionRequest *appStoreBean.InstallAppVersionDTO) (*AppStoreGitOpsResponse, error)
}

type AppStoreDeploymentCommonServiceImpl struct {
	logger                               *zap.SugaredLogger
	installedAppRepository               repository.InstalledAppRepository
	appStoreApplicationVersionRepository appStoreDiscoverRepository.AppStoreApplicationVersionRepository
	environmentRepository                repository2.EnvironmentRepository
	chartTemplateService                 util.ChartTemplateService
	gitFactory                           *util.GitFactory
	gitOpsConfigReadService              config.GitOpsConfigReadService
	gitOpsRemoteOperationService         remote.GitOpsRemoteOperationService
}

func NewAppStoreDeploymentCommonServiceImpl(
	logger *zap.SugaredLogger,
	installedAppRepository repository.InstalledAppRepository,
	appStoreApplicationVersionRepository appStoreDiscoverRepository.AppStoreApplicationVersionRepository,
	environmentRepository repository2.EnvironmentRepository,
	chartTemplateService util.ChartTemplateService,
	gitFactory *util.GitFactory,
	gitOpsConfigReadService config.GitOpsConfigReadService,
	gitOpsRemoteOperationService remote.GitOpsRemoteOperationService) *AppStoreDeploymentCommonServiceImpl {
	return &AppStoreDeploymentCommonServiceImpl{
		logger:                               logger,
		installedAppRepository:               installedAppRepository,
		appStoreApplicationVersionRepository: appStoreApplicationVersionRepository,
		environmentRepository:                environmentRepository,
		chartTemplateService:                 chartTemplateService,
		gitFactory:                           gitFactory,
		gitOpsConfigReadService:              gitOpsConfigReadService,
		gitOpsRemoteOperationService:         gitOpsRemoteOperationService,
	}
}

// TODO: move this from here

func ParseChartCreateRequest(installAppRequestDTO *appStoreBean.InstallAppVersionDTO, chartPath string) *util.ChartCreateRequest {
	return &util.ChartCreateRequest{ChartMetaData: &chart.Metadata{
		Name:    installAppRequestDTO.AppName,
		Version: "1.0.1",
	}, ChartPath: chartPath}
}

func ParseChartGitPushRequest(installAppRequestDTO *appStoreBean.InstallAppVersionDTO, repoURl string, tempRefChart string) *appStoreBean.PushChartToGitRequestDTO {
	return &appStoreBean.PushChartToGitRequestDTO{
		AppName:           installAppRequestDTO.AppName,
		EnvName:           installAppRequestDTO.Environment.Name,
		ChartAppStoreName: installAppRequestDTO.AppStoreName,
		RepoURL:           repoURl,
		TempChartRefDir:   tempRefChart,
		UserId:            installAppRequestDTO.UserId,
	}
}

type AppStoreManifestResponse struct {
	ChartResponse      *util.ChartCreateResponse
	ValuesConfig       *util.ChartConfig
	RequirementsConfig *util.ChartConfig
}

type AppStoreGitOpsResponse struct {
	ChartGitAttribute *commonBean.ChartGitAttribute
	GitHash           string
}

func (impl AppStoreDeploymentCommonServiceImpl) GetInstalledAppByClusterNamespaceAndName(clusterId int, namespace string, appName string) (*appStoreBean.InstallAppVersionDTO, error) {
	installedApp, err := impl.installedAppRepository.GetInstalledApplicationByClusterIdAndNamespaceAndAppName(clusterId, namespace, appName)
	if err != nil {
		if err == pg.ErrNoRows {
			impl.logger.Warnw("no installed apps found", "clusterId", clusterId)
			return nil, nil
		} else {
			impl.logger.Errorw("error while fetching installed apps", "clusterId", clusterId, "error", err)
			return nil, err
		}
	}

	if installedApp.Id > 0 {
		installedAppVersion, err := impl.installedAppRepository.GetInstalledAppVersionByInstalledAppIdAndEnvId(installedApp.Id, installedApp.EnvironmentId)
		if err != nil {
			return nil, err
		}
		return adapter.GenerateInstallAppVersionDTO(installedApp, installedAppVersion), nil
	}

	return nil, nil
}

func (impl AppStoreDeploymentCommonServiceImpl) GetInstalledAppByInstalledAppId(installedAppId int) (*appStoreBean.InstallAppVersionDTO, error) {
	installedAppVersion, err := impl.installedAppRepository.GetActiveInstalledAppVersionByInstalledAppId(installedAppId)
	if err != nil {
		return nil, err
	}
	installedApp := &installedAppVersion.InstalledApp
	return adapter.GenerateInstallAppVersionDTO(installedApp, installedAppVersion), nil
}

func (impl AppStoreDeploymentCommonServiceImpl) GetValuesString(chartName, valuesOverrideYaml string) (string, error) {

	ValuesOverrideByte, err := yaml.YAMLToJSON([]byte(valuesOverrideYaml))
	if err != nil {
		impl.logger.Errorw("")
	}

	var dat map[string]interface{}
	err = json.Unmarshal(ValuesOverrideByte, &dat)
	if err != nil {
		impl.logger.Errorw("error in unmarshalling values override byte", "err", err)
		return "", err
	}

	valuesMap := make(map[string]map[string]interface{})
	valuesMap[chartName] = dat
	valuesByte, err := json.Marshal(valuesMap)
	if err != nil {
		impl.logger.Errorw("error in marshaling", "err", err)
		return "", err
	}
	return string(valuesByte), nil
}

func (impl AppStoreDeploymentCommonServiceImpl) GetRequirementsString(appStoreVersionId int) (string, error) {
	appStoreAppVersion, err := impl.appStoreApplicationVersionRepository.FindById(appStoreVersionId)
	if err != nil {
		impl.logger.Errorw("fetching error", "err", err)
		return "", err
	}
	dependency := appStoreBean.Dependency{
		Name:    appStoreAppVersion.AppStore.Name,
		Version: appStoreAppVersion.Version,
	}
	if appStoreAppVersion.AppStore.ChartRepo != nil {
		dependency.Repository = appStoreAppVersion.AppStore.ChartRepo.Url
	}
	var dependencies []appStoreBean.Dependency
	dependencies = append(dependencies, dependency)
	requirementDependencies := &appStoreBean.Dependencies{
		Dependencies: dependencies,
	}
	requirementDependenciesByte, err := json.Marshal(requirementDependencies)
	if err != nil {
		return "", err
	}
	requirementDependenciesByte, err = yaml.JSONToYAML(requirementDependenciesByte)
	if err != nil {
		return "", err
	}
	return string(requirementDependenciesByte), nil
}

func (impl AppStoreDeploymentCommonServiceImpl) GetGitCommitConfig(installAppVersionRequest *appStoreBean.InstallAppVersionDTO, fileString string, filename string) (*util.ChartConfig, error) {
	appStoreAppVersion, err := impl.appStoreApplicationVersionRepository.FindById(installAppVersionRequest.AppStoreVersion)
	if err != nil {
		impl.logger.Errorw("fetching error", "err", err)
		return nil, err
	}
	environment, err := impl.environmentRepository.FindById(installAppVersionRequest.EnvironmentId)
	if err != nil {
		impl.logger.Errorw("fetching error", "err", err)
		return nil, err
	}

	argocdAppName := installAppVersionRequest.AppName + "-" + environment.Name
	gitOpsRepoName := impl.gitOpsConfigReadService.GetGitOpsRepoName(installAppVersionRequest.AppName)
	userEmailId, userName := impl.gitOpsConfigReadService.GetUserEmailIdAndNameForGitOpsCommit(installAppVersionRequest.UserId)
	YamlConfig := &util.ChartConfig{
		FileName:       filename,
		FileContent:    fileString,
		ChartName:      installAppVersionRequest.AppName,
		ChartLocation:  argocdAppName,
		ChartRepoName:  gitOpsRepoName,
		ReleaseMessage: fmt.Sprintf("release-%d-env-%d ", appStoreAppVersion.Id, environment.Id),
		UserEmailId:    userEmailId,
		UserName:       userName,
	}
	return YamlConfig, nil
}

func (impl AppStoreDeploymentCommonServiceImpl) GetValuesAndRequirementGitConfig(installAppVersionRequest *appStoreBean.InstallAppVersionDTO) (*util.ChartConfig, *util.ChartConfig, error) {

	appStoreAppVersion, err := impl.appStoreApplicationVersionRepository.FindById(installAppVersionRequest.AppStoreVersion)
	if err != nil {
		impl.logger.Errorw("fetching error", "err", err)
		return nil, nil, err
	}
	values, err := impl.GetValuesString(appStoreAppVersion.AppStore.Name, installAppVersionRequest.ValuesOverrideYaml)
	if err != nil {
		impl.logger.Errorw("error in getting values fot installedAppVersionRequest", "err", err)
		return nil, nil, err
	}
	dependency, err := impl.GetRequirementsString(installAppVersionRequest.AppStoreVersion)
	if err != nil {
		impl.logger.Errorw("error in getting dependency array fot installedAppVersionRequest", "err", err)
		return nil, nil, err
	}
	valuesConfig, err := impl.GetGitCommitConfig(installAppVersionRequest, values, appStoreBean.VALUES_YAML_FILE)
	if err != nil {
		impl.logger.Errorw("error in creating values config for git", "err", err)
		return nil, nil, err
	}
	RequirementConfig, err := impl.GetGitCommitConfig(installAppVersionRequest, dependency, appStoreBean.REQUIREMENTS_YAML_FILE)
	if err != nil {
		impl.logger.Errorw("error in creating dependency config for git", "err", err)
		return nil, nil, err
	}
	return valuesConfig, RequirementConfig, nil
}

<<<<<<< HEAD
=======
// CreateChartProxyAndGetPath parse chart in local directory and returns path of local dir and values.yaml
func (impl AppStoreDeploymentCommonServiceImpl) CreateChartProxyAndGetPath(installAppVersionRequest *appStoreBean.InstallAppVersionDTO) (*util.ChartCreateResponse, error) {

	ChartCreateResponse := &util.ChartCreateResponse{}
	template := appStoreBean.CHART_PROXY_TEMPLATE
	chartPath := path.Join(appStoreBean.RefChartProxyDirPath, template)
	valid, err := chartutil.IsChartDir(chartPath)
	if err != nil || !valid {
		impl.logger.Errorw("invalid base chart", "dir", chartPath, "err", err)
		return ChartCreateResponse, err
	}
	chartCreateRequest := ParseChartCreateRequest(installAppVersionRequest, chartPath)
	chartCreateResponse, err := impl.chartTemplateService.BuildChartProxyForHelmApps(chartCreateRequest)
	if err != nil {
		impl.logger.Errorw("Error in building chart proxy", "err", err)
		return chartCreateResponse, err
	}
	return chartCreateResponse, nil

}

>>>>>>> bb29cbca
func (impl AppStoreDeploymentCommonServiceImpl) GenerateManifest(installAppVersionRequest *appStoreBean.InstallAppVersionDTO) (manifestResponse *AppStoreManifestResponse, err error) {

	manifestResponse = &AppStoreManifestResponse{}

	ChartCreateResponse, err := impl.CreateChartProxyAndGetPath(installAppVersionRequest)
	if err != nil {
		impl.logger.Errorw("Error in building chart while generating manifest", "err", err)
		return manifestResponse, err
	}
	valuesConfig, dependencyConfig, err := impl.GetValuesAndRequirementGitConfig(installAppVersionRequest)
	if err != nil {
		impl.logger.Errorw("error in fetching values and requirements.yaml config while generating manifest", "err", err)
		return manifestResponse, err
	}

	manifestResponse.ChartResponse = ChartCreateResponse
	manifestResponse.ValuesConfig = valuesConfig
	manifestResponse.RequirementsConfig = dependencyConfig

	return manifestResponse, nil
}

// CreateGitOpsRepo creates a gitOps repo with readme
func (impl AppStoreDeploymentCommonServiceImpl) CreateGitOpsRepo(installAppVersionRequest *appStoreBean.InstallAppVersionDTO) (string, bool, error) {
	if len(installAppVersionRequest.GitOpsRepoName) == 0 {
		//here gitops repo will be the app name, to breaking the mono repo structure
		gitOpsRepoName := impl.gitOpsConfigReadService.GetGitOpsRepoName(installAppVersionRequest.AppName)
		installAppVersionRequest.GitOpsRepoName = gitOpsRepoName
	}
	bitbucketMetadata, err := impl.gitOpsConfigReadService.GetBitbucketMetadata()
	if err != nil {
		impl.logger.Errorw("error in getting bitbucket metadata", "err", err)
		return "", false, err
	}
	//getting user name & emailId for commit author data
	gitRepoRequest := &bean.GitOpsConfigDto{
		GitRepoName:          installAppVersionRequest.GitOpsRepoName,
		Description:          "helm chart for " + installAppVersionRequest.GitOpsRepoName,
		BitBucketWorkspaceId: bitbucketMetadata.BitBucketWorkspaceId,
		BitBucketProjectKey:  bitbucketMetadata.BitBucketProjectKey,
	}
	repoUrl, isNew, err := impl.gitOpsRemoteOperationService.CreateRepository(gitRepoRequest, installAppVersionRequest.UserId)
	if err != nil {
		impl.logger.Errorw("error in creating git project", "name", installAppVersionRequest.GitOpsRepoName, "err", err)
		return "", false, err
	}
	return repoUrl, isNew, err
}

<<<<<<< HEAD
=======
// PushChartToGitopsRepo pushes built chart to gitOps repo
func (impl AppStoreDeploymentCommonServiceImpl) PushChartToGitopsRepo(PushChartToGitRequest *appStoreBean.PushChartToGitRequestDTO, requirementsConfig *util.ChartConfig, valuesConfig *util.ChartConfig) (*commonBean.ChartGitAttribute, string, error) {
	space := regexp.MustCompile(`\s+`)
	appStoreName := space.ReplaceAllString(PushChartToGitRequest.ChartAppStoreName, "-")
	chartDir := fmt.Sprintf("%s-%s", PushChartToGitRequest.AppName, impl.chartTemplateService.GetDir())
	clonedDir := impl.gitFactory.GitService.GetCloneDirectory(chartDir)
	if _, err := os.Stat(clonedDir); os.IsNotExist(err) {
		clonedDir, err = impl.gitFactory.GitService.Clone(PushChartToGitRequest.RepoURL, chartDir)
		if err != nil {
			impl.logger.Errorw("error in cloning repo", "url", PushChartToGitRequest.RepoURL, "err", err)
			return nil, "", err
		}
	} else {
		err = impl.gitOpsRemoteOperationService.GitPull(clonedDir, PushChartToGitRequest.RepoURL, appStoreName)
		if err != nil {
			return nil, "", err
		}
	}
	acdAppName := fmt.Sprintf("%s-%s", PushChartToGitRequest.AppName, PushChartToGitRequest.EnvName)
	dir := filepath.Join(clonedDir, acdAppName)
	err := os.MkdirAll(dir, os.ModePerm)
	if err != nil {
		impl.logger.Errorw("error in making dir", "err", err)
		return nil, "", err
	}
	err = dirCopy.Copy(PushChartToGitRequest.TempChartRefDir, dir)
	if err != nil {
		impl.logger.Errorw("error copying dir", "err", err)
		return nil, "", err
	}
	err = impl.AddConfigFileToChart(requirementsConfig, dir, clonedDir)
	if err != nil {
		impl.logger.Errorw("error in adding requirements.yaml to chart", "err", err, "appName", PushChartToGitRequest.AppName)
		return nil, "", err
	}
	err = impl.AddConfigFileToChart(valuesConfig, dir, clonedDir)
	if err != nil {
		impl.logger.Errorw("error in adding values.yaml to chart", "err", err, "appName", PushChartToGitRequest.AppName)
		return nil, "", err
	}
	userEmailId, userName := impl.gitOpsConfigReadService.GetUserEmailIdAndNameForGitOpsCommit(PushChartToGitRequest.UserId)
	commit, err := impl.gitFactory.GitService.CommitAndPushAllChanges(clonedDir, "first commit", userName, userEmailId)
	if err != nil {
		impl.logger.Errorw("error in pushing git", "err", err)
		impl.logger.Warn("re-trying, taking pull and then push again")
		err = impl.gitOpsRemoteOperationService.GitPull(clonedDir, PushChartToGitRequest.RepoURL, acdAppName)
		if err != nil {
			impl.logger.Errorw("error in git pull", "err", err, "appName", acdAppName)
			return nil, "", err
		}
		err = dirCopy.Copy(PushChartToGitRequest.TempChartRefDir, dir)
		if err != nil {
			impl.logger.Errorw("error copying dir", "err", err)
			return nil, "", err
		}
		commit, err = impl.gitFactory.GitService.CommitAndPushAllChanges(clonedDir, "first commit", userName, userEmailId)
		if err != nil {
			impl.logger.Errorw("error in pushing git", "err", err)
			return nil, "", err
		}
	}
	impl.logger.Debugw("template committed", "url", PushChartToGitRequest.RepoURL, "commit", commit)
	defer impl.chartTemplateService.CleanDir(clonedDir)
	return &commonBean.ChartGitAttribute{RepoUrl: PushChartToGitRequest.RepoURL, ChartLocation: acdAppName}, commit, err
}

>>>>>>> bb29cbca
// AddConfigFileToChart will override requirements.yaml file in chart
func (impl AppStoreDeploymentCommonServiceImpl) AddConfigFileToChart(config *util.ChartConfig, dir string, clonedDir string) error {
	filePath := filepath.Join(clonedDir, config.FileName)
	file, err := os.Create(filePath)
	if err != nil {
		impl.logger.Errorw("error in creating file", "err", err, "fileName", config.FileName)
		return err
	}
	defer file.Close()
	_, err = file.Write([]byte(config.FileContent))
	if err != nil {
		impl.logger.Errorw("error in writing file content", "err", err, "fileName", config.FileName)
		return err
	}
	destinationFilePath := filepath.Join(dir, config.FileName)
	err = util2.MoveFileToDestination(filePath, destinationFilePath)
	if err != nil {
		impl.logger.Errorw("error in moving file from source to destination", "err", err)
		return err
	}
	return nil
}

<<<<<<< HEAD
// CreateChartProxyAndGetPath parse chart in local directory and returns path of local dir and values.yaml
func (impl AppStoreDeploymentCommonServiceImpl) CreateChartProxyAndGetPath(installAppVersionRequest *appStoreBean.InstallAppVersionDTO) (*util.ChartCreateResponse, error) {

	ChartCreateResponse := &util.ChartCreateResponse{}
	template := appStoreBean.CHART_PROXY_TEMPLATE
	chartPath := path.Join(string(impl.refChartDir), template)
	valid, err := chartutil.IsChartDir(chartPath)
	if err != nil || !valid {
		impl.logger.Errorw("invalid base chart", "dir", chartPath, "err", err)
		return ChartCreateResponse, err
	}
	chartCreateRequest := ParseChartCreateRequest(installAppVersionRequest, chartPath)
	chartCreateResponse, err := impl.chartTemplateService.BuildChartProxyForHelmApps(chartCreateRequest)
	if err != nil {
		impl.logger.Errorw("Error in building chart proxy", "err", err)
		return chartCreateResponse, err
=======
// CreateGitOpsRepoAndPushChart is a wrapper for creating gitops repo and pushing chart to created repo
func (impl AppStoreDeploymentCommonServiceImpl) CreateGitOpsRepoAndPushChart(installAppVersionRequest *appStoreBean.InstallAppVersionDTO, builtChartPath string, requirementsConfig *util.ChartConfig, valuesConfig *util.ChartConfig) (*commonBean.ChartGitAttribute, bool, string, error) {
	repoURL, isNew, err := impl.CreateGitOpsRepo(installAppVersionRequest)
	if err != nil {
		impl.logger.Errorw("Error in creating gitops repo for ", "appName", installAppVersionRequest.AppName, "err", err)
		return nil, false, "", err
	}
	pushChartToGitRequest := ParseChartGitPushRequest(installAppVersionRequest, repoURL, builtChartPath)
	chartGitAttribute, commitHash, err := impl.PushChartToGitopsRepo(pushChartToGitRequest, requirementsConfig, valuesConfig)
	if err != nil {
		impl.logger.Errorw("error in pushing chart to git", "err", err)
		return nil, false, "", err
	}
	return chartGitAttribute, isNew, commitHash, err
}

func (impl AppStoreDeploymentCommonServiceImpl) GitOpsOperations(manifestResponse *AppStoreManifestResponse, installAppVersionRequest *appStoreBean.InstallAppVersionDTO) (*AppStoreGitOpsResponse, error) {
	appStoreGitOpsResponse := &AppStoreGitOpsResponse{}
	chartGitAttribute, isNew, githash, err := impl.CreateGitOpsRepoAndPushChart(installAppVersionRequest, manifestResponse.ChartResponse.BuiltChartPath, manifestResponse.RequirementsConfig, manifestResponse.ValuesConfig)
	if err != nil {
		impl.logger.Errorw("Error in pushing chart to git", "err", err)
		return appStoreGitOpsResponse, err
	}
	space := regexp.MustCompile(`\s+`)
	appStoreName := space.ReplaceAllString(installAppVersionRequest.AppName, "-")
	clonedDir := impl.gitFactory.GitWorkingDir + "" + appStoreName

	// Checking this is the first time chart has been pushed , if yes requirements.yaml has been already pushed with chart as there was sync-delay with github api.
	// step-2 commit dependencies and values in git
	if !isNew {
		_, _, err = impl.gitOpsRemoteOperationService.CommitValues(manifestResponse.RequirementsConfig)
		if err != nil {
			impl.logger.Errorw("error in committing dependency config to git", "err", err)
			return appStoreGitOpsResponse, err
		}
		err = impl.gitOpsRemoteOperationService.GitPull(clonedDir, chartGitAttribute.RepoUrl, appStoreName)
		if err != nil {
			impl.logger.Errorw("error in git pull", "err", err)
			return appStoreGitOpsResponse, err
		}

		githash, _, err = impl.gitOpsRemoteOperationService.CommitValues(manifestResponse.ValuesConfig)
		if err != nil {
			impl.logger.Errorw("error in committing values config to git", "err", err)
			return appStoreGitOpsResponse, err
		}
		err = impl.gitOpsRemoteOperationService.GitPull(clonedDir, chartGitAttribute.RepoUrl, appStoreName)
		if err != nil {
			impl.logger.Errorw("error in git pull", "err", err)
			return appStoreGitOpsResponse, err
		}
>>>>>>> bb29cbca
	}
	return chartCreateResponse, nil

}<|MERGE_RESOLUTION|>--- conflicted
+++ resolved
@@ -42,33 +42,25 @@
 )
 
 type AppStoreDeploymentCommonService interface {
-	//MOve to DB service
+	// move to DB service
 	GetInstalledAppByClusterNamespaceAndName(clusterId int, namespace string, appName string) (*appStoreBean.InstallAppVersionDTO, error)
-	//move to db service
 	GetInstalledAppByInstalledAppId(installedAppId int) (*appStoreBean.InstallAppVersionDTO, error)
-	//move to gitops service
-	ParseGitRepoErrorResponse(err error) (bool, error)
-	//keep here only
-	GetValuesAndRequirementGitConfig(installAppVersionRequest *appStoreBean.InstallAppVersionDTO) (*util.ChartConfig, *util.ChartConfig, error)
+
 	// common for all gitops?
 	CreateChartProxyAndGetPath(installAppVersionRequest *appStoreBean.InstallAppVersionDTO) (*util.ChartCreateResponse, error)
-<<<<<<< HEAD
-	//move to git service
-	CreateGitOpsRepoAndPushChart(installAppVersionRequest *appStoreBean.InstallAppVersionDTO, builtChartPath string, requirementsConfig *util.ChartConfig, valuesConfig *util.ChartConfig) (*util.ChartGitAttribute, bool, string, error)
-	//move to gitservice
-	CommitConfigToGit(chartConfig *util.ChartConfig) (gitHash string, err error)
-	//keep here only
-=======
+
+	// keep here only
+	GetValuesAndRequirementGitConfig(installAppVersionRequest *appStoreBean.InstallAppVersionDTO) (*util.ChartConfig, *util.ChartConfig, error)
+	GetGitCommitConfig(installAppVersionRequest *appStoreBean.InstallAppVersionDTO, fileString string, filename string) (*util.ChartConfig, error)
+	GetValuesString(chartName, valuesOverrideYaml string) (string, error)
+	GetRequirementsString(appStoreVersionId int) (string, error)
+
+	// rethink
+	GenerateManifest(installAppVersionRequest *appStoreBean.InstallAppVersionDTO) (manifestResponse *AppStoreManifestResponse, err error)
+
+	// gitops service
+	ParseGitRepoErrorResponse(err error) (bool, error)
 	CreateGitOpsRepoAndPushChart(installAppVersionRequest *appStoreBean.InstallAppVersionDTO, builtChartPath string, requirementsConfig *util.ChartConfig, valuesConfig *util.ChartConfig) (*commonBean.ChartGitAttribute, bool, string, error)
->>>>>>> bb29cbca
-	GetGitCommitConfig(installAppVersionRequest *appStoreBean.InstallAppVersionDTO, fileString string, filename string) (*util.ChartConfig, error)
-	//keep here only
-	GetValuesString(chartName, valuesOverrideYaml string) (string, error)
-	//keep here only
-	GetRequirementsString(appStoreVersionId int) (string, error)
-	//rethink
-	GenerateManifest(installAppVersionRequest *appStoreBean.InstallAppVersionDTO) (manifestResponse *AppStoreManifestResponse, err error)
-	//gitops service
 	GitOpsOperations(manifestResponse *AppStoreManifestResponse, installAppVersionRequest *appStoreBean.InstallAppVersionDTO) (*AppStoreGitOpsResponse, error)
 	GenerateManifestAndPerformGitOperations(installAppVersionRequest *appStoreBean.InstallAppVersionDTO) (*AppStoreGitOpsResponse, error)
 }
@@ -279,8 +271,78 @@
 	return valuesConfig, RequirementConfig, nil
 }
 
-<<<<<<< HEAD
-=======
+func (impl AppStoreDeploymentCommonServiceImpl) GenerateManifest(installAppVersionRequest *appStoreBean.InstallAppVersionDTO) (manifestResponse *AppStoreManifestResponse, err error) {
+
+	manifestResponse = &AppStoreManifestResponse{}
+
+	ChartCreateResponse, err := impl.CreateChartProxyAndGetPath(installAppVersionRequest)
+	if err != nil {
+		impl.logger.Errorw("Error in building chart while generating manifest", "err", err)
+		return manifestResponse, err
+	}
+	valuesConfig, dependencyConfig, err := impl.GetValuesAndRequirementGitConfig(installAppVersionRequest)
+	if err != nil {
+		impl.logger.Errorw("error in fetching values and requirements.yaml config while generating manifest", "err", err)
+		return manifestResponse, err
+	}
+
+	manifestResponse.ChartResponse = ChartCreateResponse
+	manifestResponse.ValuesConfig = valuesConfig
+	manifestResponse.RequirementsConfig = dependencyConfig
+
+	return manifestResponse, nil
+}
+
+// CreateGitOpsRepo creates a gitOps repo with readme
+func (impl AppStoreDeploymentCommonServiceImpl) CreateGitOpsRepo(installAppVersionRequest *appStoreBean.InstallAppVersionDTO) (string, bool, error) {
+	if len(installAppVersionRequest.GitOpsRepoName) == 0 {
+		//here gitops repo will be the app name, to breaking the mono repo structure
+		gitOpsRepoName := impl.gitOpsConfigReadService.GetGitOpsRepoName(installAppVersionRequest.AppName)
+		installAppVersionRequest.GitOpsRepoName = gitOpsRepoName
+	}
+	bitbucketMetadata, err := impl.gitOpsConfigReadService.GetBitbucketMetadata()
+	if err != nil {
+		impl.logger.Errorw("error in getting bitbucket metadata", "err", err)
+		return "", false, err
+	}
+	//getting user name & emailId for commit author data
+	gitRepoRequest := &bean.GitOpsConfigDto{
+		GitRepoName:          installAppVersionRequest.GitOpsRepoName,
+		Description:          "helm chart for " + installAppVersionRequest.GitOpsRepoName,
+		BitBucketWorkspaceId: bitbucketMetadata.BitBucketWorkspaceId,
+		BitBucketProjectKey:  bitbucketMetadata.BitBucketProjectKey,
+	}
+	repoUrl, isNew, err := impl.gitOpsRemoteOperationService.CreateRepository(gitRepoRequest, installAppVersionRequest.UserId)
+	if err != nil {
+		impl.logger.Errorw("error in creating git project", "name", installAppVersionRequest.GitOpsRepoName, "err", err)
+		return "", false, err
+	}
+	return repoUrl, isNew, err
+}
+
+// AddConfigFileToChart will override requirements.yaml file in chart
+func (impl AppStoreDeploymentCommonServiceImpl) AddConfigFileToChart(config *util.ChartConfig, dir string, clonedDir string) error {
+	filePath := filepath.Join(clonedDir, config.FileName)
+	file, err := os.Create(filePath)
+	if err != nil {
+		impl.logger.Errorw("error in creating file", "err", err, "fileName", config.FileName)
+		return err
+	}
+	defer file.Close()
+	_, err = file.Write([]byte(config.FileContent))
+	if err != nil {
+		impl.logger.Errorw("error in writing file content", "err", err, "fileName", config.FileName)
+		return err
+	}
+	destinationFilePath := filepath.Join(dir, config.FileName)
+	err = util2.MoveFileToDestination(filePath, destinationFilePath)
+	if err != nil {
+		impl.logger.Errorw("error in moving file from source to destination", "err", err)
+		return err
+	}
+	return nil
+}
+
 // CreateChartProxyAndGetPath parse chart in local directory and returns path of local dir and values.yaml
 func (impl AppStoreDeploymentCommonServiceImpl) CreateChartProxyAndGetPath(installAppVersionRequest *appStoreBean.InstallAppVersionDTO) (*util.ChartCreateResponse, error) {
 
@@ -300,221 +362,4 @@
 	}
 	return chartCreateResponse, nil
 
-}
-
->>>>>>> bb29cbca
-func (impl AppStoreDeploymentCommonServiceImpl) GenerateManifest(installAppVersionRequest *appStoreBean.InstallAppVersionDTO) (manifestResponse *AppStoreManifestResponse, err error) {
-
-	manifestResponse = &AppStoreManifestResponse{}
-
-	ChartCreateResponse, err := impl.CreateChartProxyAndGetPath(installAppVersionRequest)
-	if err != nil {
-		impl.logger.Errorw("Error in building chart while generating manifest", "err", err)
-		return manifestResponse, err
-	}
-	valuesConfig, dependencyConfig, err := impl.GetValuesAndRequirementGitConfig(installAppVersionRequest)
-	if err != nil {
-		impl.logger.Errorw("error in fetching values and requirements.yaml config while generating manifest", "err", err)
-		return manifestResponse, err
-	}
-
-	manifestResponse.ChartResponse = ChartCreateResponse
-	manifestResponse.ValuesConfig = valuesConfig
-	manifestResponse.RequirementsConfig = dependencyConfig
-
-	return manifestResponse, nil
-}
-
-// CreateGitOpsRepo creates a gitOps repo with readme
-func (impl AppStoreDeploymentCommonServiceImpl) CreateGitOpsRepo(installAppVersionRequest *appStoreBean.InstallAppVersionDTO) (string, bool, error) {
-	if len(installAppVersionRequest.GitOpsRepoName) == 0 {
-		//here gitops repo will be the app name, to breaking the mono repo structure
-		gitOpsRepoName := impl.gitOpsConfigReadService.GetGitOpsRepoName(installAppVersionRequest.AppName)
-		installAppVersionRequest.GitOpsRepoName = gitOpsRepoName
-	}
-	bitbucketMetadata, err := impl.gitOpsConfigReadService.GetBitbucketMetadata()
-	if err != nil {
-		impl.logger.Errorw("error in getting bitbucket metadata", "err", err)
-		return "", false, err
-	}
-	//getting user name & emailId for commit author data
-	gitRepoRequest := &bean.GitOpsConfigDto{
-		GitRepoName:          installAppVersionRequest.GitOpsRepoName,
-		Description:          "helm chart for " + installAppVersionRequest.GitOpsRepoName,
-		BitBucketWorkspaceId: bitbucketMetadata.BitBucketWorkspaceId,
-		BitBucketProjectKey:  bitbucketMetadata.BitBucketProjectKey,
-	}
-	repoUrl, isNew, err := impl.gitOpsRemoteOperationService.CreateRepository(gitRepoRequest, installAppVersionRequest.UserId)
-	if err != nil {
-		impl.logger.Errorw("error in creating git project", "name", installAppVersionRequest.GitOpsRepoName, "err", err)
-		return "", false, err
-	}
-	return repoUrl, isNew, err
-}
-
-<<<<<<< HEAD
-=======
-// PushChartToGitopsRepo pushes built chart to gitOps repo
-func (impl AppStoreDeploymentCommonServiceImpl) PushChartToGitopsRepo(PushChartToGitRequest *appStoreBean.PushChartToGitRequestDTO, requirementsConfig *util.ChartConfig, valuesConfig *util.ChartConfig) (*commonBean.ChartGitAttribute, string, error) {
-	space := regexp.MustCompile(`\s+`)
-	appStoreName := space.ReplaceAllString(PushChartToGitRequest.ChartAppStoreName, "-")
-	chartDir := fmt.Sprintf("%s-%s", PushChartToGitRequest.AppName, impl.chartTemplateService.GetDir())
-	clonedDir := impl.gitFactory.GitService.GetCloneDirectory(chartDir)
-	if _, err := os.Stat(clonedDir); os.IsNotExist(err) {
-		clonedDir, err = impl.gitFactory.GitService.Clone(PushChartToGitRequest.RepoURL, chartDir)
-		if err != nil {
-			impl.logger.Errorw("error in cloning repo", "url", PushChartToGitRequest.RepoURL, "err", err)
-			return nil, "", err
-		}
-	} else {
-		err = impl.gitOpsRemoteOperationService.GitPull(clonedDir, PushChartToGitRequest.RepoURL, appStoreName)
-		if err != nil {
-			return nil, "", err
-		}
-	}
-	acdAppName := fmt.Sprintf("%s-%s", PushChartToGitRequest.AppName, PushChartToGitRequest.EnvName)
-	dir := filepath.Join(clonedDir, acdAppName)
-	err := os.MkdirAll(dir, os.ModePerm)
-	if err != nil {
-		impl.logger.Errorw("error in making dir", "err", err)
-		return nil, "", err
-	}
-	err = dirCopy.Copy(PushChartToGitRequest.TempChartRefDir, dir)
-	if err != nil {
-		impl.logger.Errorw("error copying dir", "err", err)
-		return nil, "", err
-	}
-	err = impl.AddConfigFileToChart(requirementsConfig, dir, clonedDir)
-	if err != nil {
-		impl.logger.Errorw("error in adding requirements.yaml to chart", "err", err, "appName", PushChartToGitRequest.AppName)
-		return nil, "", err
-	}
-	err = impl.AddConfigFileToChart(valuesConfig, dir, clonedDir)
-	if err != nil {
-		impl.logger.Errorw("error in adding values.yaml to chart", "err", err, "appName", PushChartToGitRequest.AppName)
-		return nil, "", err
-	}
-	userEmailId, userName := impl.gitOpsConfigReadService.GetUserEmailIdAndNameForGitOpsCommit(PushChartToGitRequest.UserId)
-	commit, err := impl.gitFactory.GitService.CommitAndPushAllChanges(clonedDir, "first commit", userName, userEmailId)
-	if err != nil {
-		impl.logger.Errorw("error in pushing git", "err", err)
-		impl.logger.Warn("re-trying, taking pull and then push again")
-		err = impl.gitOpsRemoteOperationService.GitPull(clonedDir, PushChartToGitRequest.RepoURL, acdAppName)
-		if err != nil {
-			impl.logger.Errorw("error in git pull", "err", err, "appName", acdAppName)
-			return nil, "", err
-		}
-		err = dirCopy.Copy(PushChartToGitRequest.TempChartRefDir, dir)
-		if err != nil {
-			impl.logger.Errorw("error copying dir", "err", err)
-			return nil, "", err
-		}
-		commit, err = impl.gitFactory.GitService.CommitAndPushAllChanges(clonedDir, "first commit", userName, userEmailId)
-		if err != nil {
-			impl.logger.Errorw("error in pushing git", "err", err)
-			return nil, "", err
-		}
-	}
-	impl.logger.Debugw("template committed", "url", PushChartToGitRequest.RepoURL, "commit", commit)
-	defer impl.chartTemplateService.CleanDir(clonedDir)
-	return &commonBean.ChartGitAttribute{RepoUrl: PushChartToGitRequest.RepoURL, ChartLocation: acdAppName}, commit, err
-}
-
->>>>>>> bb29cbca
-// AddConfigFileToChart will override requirements.yaml file in chart
-func (impl AppStoreDeploymentCommonServiceImpl) AddConfigFileToChart(config *util.ChartConfig, dir string, clonedDir string) error {
-	filePath := filepath.Join(clonedDir, config.FileName)
-	file, err := os.Create(filePath)
-	if err != nil {
-		impl.logger.Errorw("error in creating file", "err", err, "fileName", config.FileName)
-		return err
-	}
-	defer file.Close()
-	_, err = file.Write([]byte(config.FileContent))
-	if err != nil {
-		impl.logger.Errorw("error in writing file content", "err", err, "fileName", config.FileName)
-		return err
-	}
-	destinationFilePath := filepath.Join(dir, config.FileName)
-	err = util2.MoveFileToDestination(filePath, destinationFilePath)
-	if err != nil {
-		impl.logger.Errorw("error in moving file from source to destination", "err", err)
-		return err
-	}
-	return nil
-}
-
-<<<<<<< HEAD
-// CreateChartProxyAndGetPath parse chart in local directory and returns path of local dir and values.yaml
-func (impl AppStoreDeploymentCommonServiceImpl) CreateChartProxyAndGetPath(installAppVersionRequest *appStoreBean.InstallAppVersionDTO) (*util.ChartCreateResponse, error) {
-
-	ChartCreateResponse := &util.ChartCreateResponse{}
-	template := appStoreBean.CHART_PROXY_TEMPLATE
-	chartPath := path.Join(string(impl.refChartDir), template)
-	valid, err := chartutil.IsChartDir(chartPath)
-	if err != nil || !valid {
-		impl.logger.Errorw("invalid base chart", "dir", chartPath, "err", err)
-		return ChartCreateResponse, err
-	}
-	chartCreateRequest := ParseChartCreateRequest(installAppVersionRequest, chartPath)
-	chartCreateResponse, err := impl.chartTemplateService.BuildChartProxyForHelmApps(chartCreateRequest)
-	if err != nil {
-		impl.logger.Errorw("Error in building chart proxy", "err", err)
-		return chartCreateResponse, err
-=======
-// CreateGitOpsRepoAndPushChart is a wrapper for creating gitops repo and pushing chart to created repo
-func (impl AppStoreDeploymentCommonServiceImpl) CreateGitOpsRepoAndPushChart(installAppVersionRequest *appStoreBean.InstallAppVersionDTO, builtChartPath string, requirementsConfig *util.ChartConfig, valuesConfig *util.ChartConfig) (*commonBean.ChartGitAttribute, bool, string, error) {
-	repoURL, isNew, err := impl.CreateGitOpsRepo(installAppVersionRequest)
-	if err != nil {
-		impl.logger.Errorw("Error in creating gitops repo for ", "appName", installAppVersionRequest.AppName, "err", err)
-		return nil, false, "", err
-	}
-	pushChartToGitRequest := ParseChartGitPushRequest(installAppVersionRequest, repoURL, builtChartPath)
-	chartGitAttribute, commitHash, err := impl.PushChartToGitopsRepo(pushChartToGitRequest, requirementsConfig, valuesConfig)
-	if err != nil {
-		impl.logger.Errorw("error in pushing chart to git", "err", err)
-		return nil, false, "", err
-	}
-	return chartGitAttribute, isNew, commitHash, err
-}
-
-func (impl AppStoreDeploymentCommonServiceImpl) GitOpsOperations(manifestResponse *AppStoreManifestResponse, installAppVersionRequest *appStoreBean.InstallAppVersionDTO) (*AppStoreGitOpsResponse, error) {
-	appStoreGitOpsResponse := &AppStoreGitOpsResponse{}
-	chartGitAttribute, isNew, githash, err := impl.CreateGitOpsRepoAndPushChart(installAppVersionRequest, manifestResponse.ChartResponse.BuiltChartPath, manifestResponse.RequirementsConfig, manifestResponse.ValuesConfig)
-	if err != nil {
-		impl.logger.Errorw("Error in pushing chart to git", "err", err)
-		return appStoreGitOpsResponse, err
-	}
-	space := regexp.MustCompile(`\s+`)
-	appStoreName := space.ReplaceAllString(installAppVersionRequest.AppName, "-")
-	clonedDir := impl.gitFactory.GitWorkingDir + "" + appStoreName
-
-	// Checking this is the first time chart has been pushed , if yes requirements.yaml has been already pushed with chart as there was sync-delay with github api.
-	// step-2 commit dependencies and values in git
-	if !isNew {
-		_, _, err = impl.gitOpsRemoteOperationService.CommitValues(manifestResponse.RequirementsConfig)
-		if err != nil {
-			impl.logger.Errorw("error in committing dependency config to git", "err", err)
-			return appStoreGitOpsResponse, err
-		}
-		err = impl.gitOpsRemoteOperationService.GitPull(clonedDir, chartGitAttribute.RepoUrl, appStoreName)
-		if err != nil {
-			impl.logger.Errorw("error in git pull", "err", err)
-			return appStoreGitOpsResponse, err
-		}
-
-		githash, _, err = impl.gitOpsRemoteOperationService.CommitValues(manifestResponse.ValuesConfig)
-		if err != nil {
-			impl.logger.Errorw("error in committing values config to git", "err", err)
-			return appStoreGitOpsResponse, err
-		}
-		err = impl.gitOpsRemoteOperationService.GitPull(clonedDir, chartGitAttribute.RepoUrl, appStoreName)
-		if err != nil {
-			impl.logger.Errorw("error in git pull", "err", err)
-			return appStoreGitOpsResponse, err
-		}
->>>>>>> bb29cbca
-	}
-	return chartCreateResponse, nil
-
 }