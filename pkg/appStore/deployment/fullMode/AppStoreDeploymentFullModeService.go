--- conflicted
+++ resolved
@@ -33,16 +33,9 @@
 	"regexp"
 	"time"
 
-<<<<<<< HEAD
 	"github.com/argoproj/argo-cd/v2/pkg/apiclient/application"
 	repository2 "github.com/argoproj/argo-cd/v2/pkg/apiclient/repository"
 	"github.com/argoproj/argo-cd/v2/pkg/apis/application/v1alpha1"
-=======
-	"github.com/argoproj/argo-cd/pkg/apiclient/application"
-	repository2 "github.com/argoproj/argo-cd/pkg/apiclient/repository"
-	"github.com/argoproj/argo-cd/pkg/apis/application/v1alpha1"
-	"github.com/argoproj/argo-cd/util/session"
->>>>>>> 76714714
 	application2 "github.com/devtron-labs/devtron/client/argocdServer/application"
 	"github.com/devtron-labs/devtron/client/argocdServer/repository"
 	repository3 "github.com/devtron-labs/devtron/internal/sql/repository"
@@ -84,7 +77,6 @@
 	globalEnvVariables                   *util3.GlobalEnvVariables
 	installedAppRepository               repository4.InstalledAppRepository
 	tokenCache                           *util2.TokenCache
-	sessionManager                       *session.SessionManager
 }
 
 func NewAppStoreDeploymentFullModeServiceImpl(logger *zap.SugaredLogger,
@@ -96,7 +88,7 @@
 	argoK8sClient argocdServer.ArgoK8sClient,
 	gitFactory *util.GitFactory, aCDAuthConfig *util2.ACDAuthConfig,
 	gitOpsRepository repository3.GitOpsConfigRepository, globalEnvVariables *util3.GlobalEnvVariables,
-	installedAppRepository repository4.InstalledAppRepository, tokenCache *util2.TokenCache, sessionManager *session.SessionManager) *AppStoreDeploymentFullModeServiceImpl {
+	installedAppRepository repository4.InstalledAppRepository, tokenCache *util2.TokenCache) *AppStoreDeploymentFullModeServiceImpl {
 	return &AppStoreDeploymentFullModeServiceImpl{
 		logger:                               logger,
 		chartTemplateService:                 chartTemplateService,
@@ -112,9 +104,6 @@
 		globalEnvVariables:                   globalEnvVariables,
 		installedAppRepository:               installedAppRepository,
 		tokenCache:                           tokenCache,
-		// injecting sessionManager here - in full mode, some place is needed to inject sessionManager
-		// otherwise wire gives error. FIXME
-		sessionManager:                       sessionManager,
 	}
 }
 
