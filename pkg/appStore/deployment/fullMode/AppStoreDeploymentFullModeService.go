--- conflicted
+++ resolved
@@ -513,9 +513,6 @@
 		}
 	}
 
-<<<<<<< HEAD
-	err := impl.pubSubClient.Subscribe(pubsub.HELM_CHART_INSTALL_STATUS_TOPIC, callback)
-=======
 	// add required logging here
 	var loggerFunc pubsub.LoggerFunc = func(msg model.PubSubMsg) (string, []interface{}) {
 		helmInstallNatsMessage := &appStoreBean.HelmReleaseStatusConfig{}
@@ -527,7 +524,6 @@
 	}
 
 	err := impl.pubSubClient.Subscribe(pubsub.HELM_CHART_INSTALL_STATUS_TOPIC, callback, loggerFunc)
->>>>>>> 86982869
 	if err != nil {
 		impl.logger.Error(err)
 		return err
