--- conflicted
+++ resolved
@@ -173,19 +173,7 @@
 		UserEmailId:    userEmailId,
 		UserName:       userName,
 	}
-<<<<<<< HEAD
 	_, _, err = impl.gitFactory.Client.CommitValues(requirmentYamlConfig)
-=======
-	gitOpsConfigBitbucket, err := impl.gitOpsRepository.GetGitOpsConfigByProvider(util.BITBUCKET_PROVIDER)
-	if err != nil {
-		if err == pg.ErrNoRows {
-			gitOpsConfigBitbucket.BitBucketWorkspaceId = ""
-		} else {
-			return installAppVersionRequest, nil, err
-		}
-	}
-	_, err = impl.gitFactory.Client.CommitValues(requirmentYamlConfig, gitOpsConfigBitbucket.BitBucketWorkspaceId)
->>>>>>> a7bf94d4
 	if err != nil {
 		impl.logger.Errorw("error in git commit", "err", err)
 		return installAppVersionRequest, nil, err
