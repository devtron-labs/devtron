/*
 * Copyright (c) 2020 Devtron Labs
 *
 * Licensed under the Apache License, Version 2.0 (the "License");
 * you may not use this file except in compliance with the License.
 * You may obtain a copy of the License at
 *
 *    http://www.apache.org/licenses/LICENSE-2.0
 *
 * Unless required by applicable law or agreed to in writing, software
 * distributed under the License is distributed on an "AS IS" BASIS,
 * WITHOUT WARRANTIES OR CONDITIONS OF ANY KIND, either express or implied.
 * See the License for the specific language governing permissions and
 * limitations under the License.
 *
 */

package appStoreDeploymentFullMode

import (
	"context"
	"github.com/devtron-labs/devtron/api/bean"
	"github.com/devtron-labs/devtron/client/argocdServer"
<<<<<<< HEAD
	repository2 "github.com/devtron-labs/devtron/internal/sql/repository"
=======
	repository3 "github.com/devtron-labs/devtron/internal/sql/repository"
>>>>>>> 8dfbb0d1
	appStoreBean "github.com/devtron-labs/devtron/pkg/appStore/bean"
	repository4 "github.com/devtron-labs/devtron/pkg/appStore/deployment/repository"
	appStoreDiscoverRepository "github.com/devtron-labs/devtron/pkg/appStore/discover/repository"
	repository5 "github.com/devtron-labs/devtron/pkg/cluster/repository"
	util2 "github.com/devtron-labs/devtron/pkg/util"
	util3 "github.com/devtron-labs/devtron/util"
	"github.com/devtron-labs/devtron/util/argo"
	"github.com/go-pg/pg"

	"encoding/json"
	"fmt"
	"path"
	"regexp"
	"time"

	"github.com/argoproj/argo-cd/v2/pkg/apiclient/application"
	application2 "github.com/devtron-labs/devtron/client/argocdServer/application"
	"github.com/devtron-labs/devtron/client/argocdServer/repository"
	"github.com/devtron-labs/devtron/internal/util"
	"github.com/ghodss/yaml"
	"go.uber.org/zap"
	"k8s.io/helm/pkg/chartutil"
	"k8s.io/helm/pkg/proto/hapi/chart"
)

const (
	DEFAULT_ENVIRONMENT_OR_NAMESPACE_OR_PROJECT = "devtron"
	CLUSTER_COMPONENT_DIR_PATH                  = "/cluster/component"
)

type AppStoreDeploymentFullModeService interface {
	AppStoreDeployOperationGIT(installAppVersionRequest *appStoreBean.InstallAppVersionDTO) (*appStoreBean.InstallAppVersionDTO, *util.ChartGitAttribute, error)
	AppStoreDeployOperationACD(installAppVersionRequest *appStoreBean.InstallAppVersionDTO, chartGitAttr *util.ChartGitAttribute, ctx context.Context) (*appStoreBean.InstallAppVersionDTO, error)
	SyncACD(acdAppName string, ctx context.Context)
	UpdateValuesYaml(installAppVersionRequest *appStoreBean.InstallAppVersionDTO) (*appStoreBean.InstallAppVersionDTO, error)
	UpdateRequirementYaml(installAppVersionRequest *appStoreBean.InstallAppVersionDTO, appStoreAppVersion *appStoreDiscoverRepository.AppStoreApplicationVersion) error
	GetGitOpsRepoName(appName string, environmentName string) (string, error)
}

type AppStoreDeploymentFullModeServiceImpl struct {
	logger                               *zap.SugaredLogger
	chartTemplateService                 util.ChartTemplateService
	refChartDir                          appStoreBean.RefChartProxyDir
	repositoryService                    repository.ServiceClient
	appStoreApplicationVersionRepository appStoreDiscoverRepository.AppStoreApplicationVersionRepository
	environmentRepository                repository5.EnvironmentRepository
	acdClient                            application2.ServiceClient
	ArgoK8sClient                        argocdServer.ArgoK8sClient
	gitFactory                           *util.GitFactory
	aCDAuthConfig                        *util2.ACDAuthConfig
	globalEnvVariables                   *util3.GlobalEnvVariables
	installedAppRepository               repository4.InstalledAppRepository
	tokenCache                           *util2.TokenCache
	argoUserService                      argo.ArgoUserService
<<<<<<< HEAD
	gitOpsConfigRepository               repository2.GitOpsConfigRepository
=======
	gitOpsConfigRepository               repository3.GitOpsConfigRepository
>>>>>>> 8dfbb0d1
}

func NewAppStoreDeploymentFullModeServiceImpl(logger *zap.SugaredLogger,
	chartTemplateService util.ChartTemplateService, refChartDir appStoreBean.RefChartProxyDir,
	repositoryService repository.ServiceClient,
	appStoreApplicationVersionRepository appStoreDiscoverRepository.AppStoreApplicationVersionRepository,
	environmentRepository repository5.EnvironmentRepository,
	acdClient application2.ServiceClient,
	argoK8sClient argocdServer.ArgoK8sClient,
	gitFactory *util.GitFactory, aCDAuthConfig *util2.ACDAuthConfig,
	globalEnvVariables *util3.GlobalEnvVariables,
	installedAppRepository repository4.InstalledAppRepository, tokenCache *util2.TokenCache,
	argoUserService argo.ArgoUserService, gitOpsConfigRepository repository3.GitOpsConfigRepository) *AppStoreDeploymentFullModeServiceImpl {
	return &AppStoreDeploymentFullModeServiceImpl{
		logger:                               logger,
		chartTemplateService:                 chartTemplateService,
		refChartDir:                          refChartDir,
		repositoryService:                    repositoryService,
		appStoreApplicationVersionRepository: appStoreApplicationVersionRepository,
		environmentRepository:                environmentRepository,
		acdClient:                            acdClient,
		ArgoK8sClient:                        argoK8sClient,
		gitFactory:                           gitFactory,
		aCDAuthConfig:                        aCDAuthConfig,
		globalEnvVariables:                   globalEnvVariables,
		installedAppRepository:               installedAppRepository,
		tokenCache:                           tokenCache,
		argoUserService:                      argoUserService,
		gitOpsConfigRepository:               gitOpsConfigRepository,
	}
}

func (impl AppStoreDeploymentFullModeServiceImpl) AppStoreDeployOperationGIT(installAppVersionRequest *appStoreBean.InstallAppVersionDTO) (*appStoreBean.InstallAppVersionDTO, *util.ChartGitAttribute, error) {
	appStoreAppVersion, err := impl.appStoreApplicationVersionRepository.FindById(installAppVersionRequest.AppStoreVersion)
	if err != nil {
		impl.logger.Errorw("fetching error", "err", err)
		return installAppVersionRequest, nil, err
	}

	environment, err := impl.environmentRepository.FindById(installAppVersionRequest.EnvironmentId)
	if err != nil {
		impl.logger.Errorw("fetching error", "err", err)
		return installAppVersionRequest, nil, err
	}

	//STEP 1: Commit and PUSH on Gitlab
	template := appStoreBean.CHART_PROXY_TEMPLATE
	chartPath := path.Join(string(impl.refChartDir), template)
	valid, err := chartutil.IsChartDir(chartPath)
	if err != nil || !valid {
		impl.logger.Errorw("invalid base chart", "dir", chartPath, "err", err)
		return installAppVersionRequest, nil, err
	}
	chartMeta := &chart.Metadata{
		Name:    installAppVersionRequest.AppName,
		Version: "1.0.1",
	}
	_, chartGitAttr, err := impl.chartTemplateService.CreateChartProxy(chartMeta, chartPath, template, appStoreAppVersion.Version, environment.Name, installAppVersionRequest)
	if err != nil {
		return installAppVersionRequest, nil, err
	}

	//STEP 3 - update requirements and values

	//update requirements yaml in chart
	argocdAppName := installAppVersionRequest.AppName + "-" + environment.Name
	dependency := appStoreBean.Dependency{
		Name:       appStoreAppVersion.AppStore.Name,
		Version:    appStoreAppVersion.Version,
		Repository: appStoreAppVersion.AppStore.ChartRepo.Url,
	}
	var dependencies []appStoreBean.Dependency
	dependencies = append(dependencies, dependency)
	requirementDependencies := &appStoreBean.Dependencies{
		Dependencies: dependencies,
	}
	requirementDependenciesByte, err := json.Marshal(requirementDependencies)
	if err != nil {
		return installAppVersionRequest, nil, err
	}
	requirementDependenciesByte, err = yaml.JSONToYAML(requirementDependenciesByte)
	if err != nil {
		return installAppVersionRequest, nil, err
	}

	gitOpsRepoName := impl.chartTemplateService.GetGitOpsRepoName(installAppVersionRequest.AppName)
	//getting user name & emailId for commit author data
	userEmailId, userName := impl.chartTemplateService.GetUserEmailIdAndNameForGitOpsCommit(installAppVersionRequest.UserId)
	gitOpsConfigBitbucket, err := impl.gitOpsConfigRepository.GetGitOpsConfigByProvider(util.BITBUCKET_PROVIDER)
	if err != nil {
		if err == pg.ErrNoRows {
			gitOpsConfigBitbucket.BitBucketWorkspaceId = ""
		} else {
			return installAppVersionRequest, nil, err
		}
	}
	requirmentYamlConfig := &util.ChartConfig{
		FileName:       appStoreBean.REQUIREMENTS_YAML_FILE,
		FileContent:    string(requirementDependenciesByte),
		ChartName:      chartMeta.Name,
		ChartLocation:  argocdAppName,
		ChartRepoName:  gitOpsRepoName,
		ReleaseMessage: fmt.Sprintf("release-%d-env-%d ", appStoreAppVersion.Id, environment.Id),
		UserEmailId:    userEmailId,
		UserName:       userName,
	}
	gitOpsConfig := &bean.GitOpsConfigDto{BitBucketWorkspaceId: gitOpsConfigBitbucket.BitBucketWorkspaceId}
	_, _, err = impl.gitFactory.Client.CommitValues(requirmentYamlConfig, gitOpsConfig)
	if err != nil {
		impl.logger.Errorw("error in git commit", "err", err)
		return installAppVersionRequest, nil, err
	}

	//GIT PULL
	space := regexp.MustCompile(`\s+`)
	appStoreName := space.ReplaceAllString(chartMeta.Name, "-")
	clonedDir := impl.gitFactory.GitWorkingDir + "" + appStoreName
	err = impl.chartTemplateService.GitPull(clonedDir, chartGitAttr.RepoUrl, appStoreName)
	if err != nil {
		impl.logger.Errorw("error in git pull", "err", err)
		return installAppVersionRequest, nil, err
	}

	//update values yaml in chart
	ValuesOverrideByte, err := yaml.YAMLToJSON([]byte(installAppVersionRequest.ValuesOverrideYaml))
	if err != nil {
		impl.logger.Errorw("error in json patch", "err", err)
		return installAppVersionRequest, nil, err
	}

	var dat map[string]interface{}
	err = json.Unmarshal(ValuesOverrideByte, &dat)

	valuesMap := make(map[string]map[string]interface{})
	valuesMap[appStoreAppVersion.AppStore.Name] = dat
	valuesByte, err := json.Marshal(valuesMap)
	if err != nil {
		impl.logger.Errorw("error in marshaling", "err", err)
		return installAppVersionRequest, nil, err
	}

	valuesYamlConfig := &util.ChartConfig{
		FileName:       appStoreBean.VALUES_YAML_FILE,
		FileContent:    string(valuesByte),
		ChartName:      chartMeta.Name,
		ChartLocation:  argocdAppName,
		ChartRepoName:  gitOpsRepoName,
		ReleaseMessage: fmt.Sprintf("release-%d-env-%d ", appStoreAppVersion.Id, environment.Id),
		UserEmailId:    userEmailId,
		UserName:       userName,
	}
	commitHash, _, err := impl.gitFactory.Client.CommitValues(valuesYamlConfig, gitOpsConfig)
	if err != nil {
		impl.logger.Errorw("error in git commit", "err", err)
		return installAppVersionRequest, nil, err
	}
	//sync local dir with remote
	err = impl.chartTemplateService.GitPull(clonedDir, chartGitAttr.RepoUrl, appStoreName)
	if err != nil {
		impl.logger.Errorw("error in git pull", "err", err)
		return installAppVersionRequest, nil, err
	}
	installAppVersionRequest.GitHash = commitHash
	installAppVersionRequest.ACDAppName = argocdAppName
	installAppVersionRequest.Environment = environment
	return installAppVersionRequest, chartGitAttr, nil
}

func (impl AppStoreDeploymentFullModeServiceImpl) AppStoreDeployOperationACD(installAppVersionRequest *appStoreBean.InstallAppVersionDTO, chartGitAttr *util.ChartGitAttribute, ctx context.Context) (*appStoreBean.InstallAppVersionDTO, error) {
	ctx, cancel := context.WithTimeout(ctx, 1*time.Minute)
	defer cancel()
	gitOpsConfig, err := impl.gitOpsConfigRepository.GetGitOpsConfigActive()
	if err != nil {
		impl.logger.Errorw("error in getting active gitOps config", "err", err)
		return nil, err
	}
	//STEP 4: registerInArgo
	err = impl.chartTemplateService.RegisterInArgo(chartGitAttr, ctx, gitOpsConfig.AllowInsecureTLS)
	if err != nil {
		impl.logger.Errorw("error in argo registry", "err", err)
		return nil, err
	}
	//STEP 5: createInArgo
	err = impl.createInArgo(chartGitAttr, ctx, *installAppVersionRequest.Environment, installAppVersionRequest.ACDAppName)
	if err != nil {
		impl.logger.Errorw("error in create in argo", "err", err)
		return nil, err
	}
	//STEP 6: Force Sync ACD - works like trigger deployment
	//impl.SyncACD(installAppVersionRequest.ACDAppName, ctx)

	return installAppVersionRequest, nil
}

func (impl AppStoreDeploymentFullModeServiceImpl) SyncACD(acdAppName string, ctx context.Context) {
	req := new(application.ApplicationSyncRequest)
	req.Name = &acdAppName
	if ctx == nil {
		impl.logger.Errorw("err in syncing ACD for AppStore, ctx is NULL", "acdAppName", acdAppName)
		return
	}
	if _, err := impl.acdClient.Sync(ctx, req); err != nil {
		impl.logger.Errorw("err in syncing ACD for AppStore", "acdAppName", acdAppName, "err", err)
	}
}

func (impl AppStoreDeploymentFullModeServiceImpl) createInArgo(chartGitAttribute *util.ChartGitAttribute, ctx context.Context, envModel repository5.Environment, argocdAppName string) error {
	appNamespace := envModel.Namespace
	if appNamespace == "" {
		appNamespace = "default"
	}

	appreq := &argocdServer.AppTemplate{
		ApplicationName: argocdAppName,
		Namespace:       impl.aCDAuthConfig.ACDConfigMapNamespace,
		TargetNamespace: appNamespace,
		TargetServer:    envModel.Cluster.ServerUrl,
		Project:         "default",
		ValuesFile:      fmt.Sprintf("values.yaml"),
		RepoPath:        chartGitAttribute.ChartLocation,
		RepoUrl:         chartGitAttribute.RepoUrl,
	}
	_, err := impl.ArgoK8sClient.CreateAcdApp(appreq, envModel.Cluster)
	//create
	if err != nil {
		impl.logger.Errorw("error in creating argo cd app ", "err", err)
		return err
	}

	return nil
}

func (impl AppStoreDeploymentFullModeServiceImpl) GetGitOpsRepoName(appName string, environmentName string) (string, error) {
	gitOpsRepoName := ""
	//this method should only call in case of argo-integration and gitops configured
	acdToken, err := impl.argoUserService.GetLatestDevtronArgoCdUserToken()
	if err != nil {
		impl.logger.Errorw("error in getting acd token", "err", err)
		return "", err
	}
	ctx := context.Background()
	ctx = context.WithValue(ctx, "token", acdToken)
	acdAppName := fmt.Sprintf("%s-%s", appName, environmentName)
	application, err := impl.acdClient.Get(ctx, &application.ApplicationQuery{Name: &acdAppName})
	if err != nil {
		impl.logger.Errorw("no argo app exists", "acdAppName", acdAppName, "err", err)
		return "", err
	}
	if application != nil {
		gitOpsRepoUrl := application.Spec.Source.RepoURL
		gitOpsRepoName = impl.chartTemplateService.GetGitOpsRepoNameFromUrl(gitOpsRepoUrl)
	}
	return gitOpsRepoName, nil
}

func (impl AppStoreDeploymentFullModeServiceImpl) UpdateValuesYaml(installAppVersionRequest *appStoreBean.InstallAppVersionDTO) (*appStoreBean.InstallAppVersionDTO, error) {
	acdAppName := fmt.Sprintf("%s-%s", installAppVersionRequest.AppName, installAppVersionRequest.EnvironmentName)
	if len(installAppVersionRequest.GitOpsRepoName) == 0 {
		gitOpsRepoName, err := impl.GetGitOpsRepoName(installAppVersionRequest.AppName, installAppVersionRequest.EnvironmentName)
		if err != nil {
			return installAppVersionRequest, err
		}
		installAppVersionRequest.GitOpsRepoName = gitOpsRepoName
	}
	valuesOverrideByte, err := yaml.YAMLToJSON([]byte(installAppVersionRequest.ValuesOverrideYaml))
	if err != nil {
		impl.logger.Errorw("error in json patch", "err", err)
		return installAppVersionRequest, err
	}
	var dat map[string]interface{}
	err = json.Unmarshal(valuesOverrideByte, &dat)
	if err != nil {
		impl.logger.Errorw("error in unmarshal", "err", err)
		return installAppVersionRequest, err
	}
	valuesMap := make(map[string]map[string]interface{})
	valuesMap[installAppVersionRequest.AppStoreName] = dat
	valuesByte, err := json.Marshal(valuesMap)
	if err != nil {
		impl.logger.Errorw("error in marshaling", "err", err)
		return installAppVersionRequest, err
	}
	//getting user name & emailId for commit author data
	userEmailId, userName := impl.chartTemplateService.GetUserEmailIdAndNameForGitOpsCommit(installAppVersionRequest.UserId)
	gitOpsConfigBitbucket, err := impl.gitOpsConfigRepository.GetGitOpsConfigByProvider(util.BITBUCKET_PROVIDER)
	if err != nil {
		if err == pg.ErrNoRows {
			gitOpsConfigBitbucket.BitBucketWorkspaceId = ""
		} else {
			return installAppVersionRequest, err
		}
	}
	valuesConfig := &util.ChartConfig{
		FileName:       appStoreBean.VALUES_YAML_FILE,
		FileContent:    string(valuesByte),
		ChartName:      installAppVersionRequest.AppStoreName,
		ChartLocation:  acdAppName,
		ChartRepoName:  installAppVersionRequest.GitOpsRepoName,
		ReleaseMessage: fmt.Sprintf("release-%d-env-%d ", installAppVersionRequest.AppStoreVersion, installAppVersionRequest.EnvironmentId),
		UserEmailId:    userEmailId,
		UserName:       userName,
	}
	gitOpsConfig := &bean.GitOpsConfigDto{BitBucketWorkspaceId: gitOpsConfigBitbucket.BitBucketWorkspaceId}
	commitHash, _, err := impl.gitFactory.Client.CommitValues(valuesConfig, gitOpsConfig)
	if err != nil {
		impl.logger.Errorw("error in git commit", "err", err)
		return installAppVersionRequest, err
	}
	installAppVersionRequest.GitHash = commitHash
	return installAppVersionRequest, nil
}

func (impl AppStoreDeploymentFullModeServiceImpl) UpdateRequirementYaml(installAppVersionRequest *appStoreBean.InstallAppVersionDTO, appStoreAppVersion *appStoreDiscoverRepository.AppStoreApplicationVersion) error {
	acdAppName := fmt.Sprintf("%s-%s", installAppVersionRequest.AppName, installAppVersionRequest.EnvironmentName)
	dependency := appStoreBean.Dependency{
		Name:       appStoreAppVersion.AppStore.Name,
		Version:    appStoreAppVersion.Version,
		Repository: appStoreAppVersion.AppStore.ChartRepo.Url,
	}
	var dependencies []appStoreBean.Dependency
	dependencies = append(dependencies, dependency)
	requirementDependencies := &appStoreBean.Dependencies{
		Dependencies: dependencies,
	}
	requirementDependenciesByte, err := json.Marshal(requirementDependencies)
	if err != nil {
		return err
	}
	requirementDependenciesByte, err = yaml.JSONToYAML(requirementDependenciesByte)
	if err != nil {
		return err
	}
	//getting user name & emailId for commit author data
	userEmailId, userName := impl.chartTemplateService.GetUserEmailIdAndNameForGitOpsCommit(installAppVersionRequest.UserId)
	gitOpsConfigBitbucket, err := impl.gitOpsConfigRepository.GetGitOpsConfigByProvider(util.BITBUCKET_PROVIDER)
	if err != nil {
		if err == pg.ErrNoRows {
			gitOpsConfigBitbucket.BitBucketWorkspaceId = ""
		} else {
			return err
		}
	}
	requirmentYamlConfig := &util.ChartConfig{
		FileName:       appStoreBean.REQUIREMENTS_YAML_FILE,
		FileContent:    string(requirementDependenciesByte),
		ChartName:      appStoreAppVersion.AppStore.Name,
		ChartLocation:  acdAppName,
		ChartRepoName:  installAppVersionRequest.GitOpsRepoName,
		ReleaseMessage: fmt.Sprintf("release-%d-env-%d ", appStoreAppVersion.Id, installAppVersionRequest.EnvironmentId),
		UserEmailId:    userEmailId,
		UserName:       userName,
	}
	gitOpsConfig := &bean.GitOpsConfigDto{BitBucketWorkspaceId: gitOpsConfigBitbucket.BitBucketWorkspaceId}
	_, _, err = impl.gitFactory.Client.CommitValues(requirmentYamlConfig, gitOpsConfig)
	if err != nil {
		impl.logger.Errorw("error in git commit", "err", err)
		return err
	}
	return nil
}<|MERGE_RESOLUTION|>--- conflicted
+++ resolved
@@ -21,11 +21,7 @@
 	"context"
 	"github.com/devtron-labs/devtron/api/bean"
 	"github.com/devtron-labs/devtron/client/argocdServer"
-<<<<<<< HEAD
-	repository2 "github.com/devtron-labs/devtron/internal/sql/repository"
-=======
 	repository3 "github.com/devtron-labs/devtron/internal/sql/repository"
->>>>>>> 8dfbb0d1
 	appStoreBean "github.com/devtron-labs/devtron/pkg/appStore/bean"
 	repository4 "github.com/devtron-labs/devtron/pkg/appStore/deployment/repository"
 	appStoreDiscoverRepository "github.com/devtron-labs/devtron/pkg/appStore/discover/repository"
@@ -80,11 +76,7 @@
 	installedAppRepository               repository4.InstalledAppRepository
 	tokenCache                           *util2.TokenCache
 	argoUserService                      argo.ArgoUserService
-<<<<<<< HEAD
-	gitOpsConfigRepository               repository2.GitOpsConfigRepository
-=======
 	gitOpsConfigRepository               repository3.GitOpsConfigRepository
->>>>>>> 8dfbb0d1
 }
 
 func NewAppStoreDeploymentFullModeServiceImpl(logger *zap.SugaredLogger,
