/*
 * Copyright (c) 2020 Devtron Labs
 *
 * Licensed under the Apache License, Version 2.0 (the "License");
 * you may not use this file except in compliance with the License.
 * You may obtain a copy of the License at
 *
 *    http://www.apache.org/licenses/LICENSE-2.0
 *
 * Unless required by applicable law or agreed to in writing, software
 * distributed under the License is distributed on an "AS IS" BASIS,
 * WITHOUT WARRANTIES OR CONDITIONS OF ANY KIND, either express or implied.
 * See the License for the specific language governing permissions and
 * limitations under the License.
 *
 */

package appStoreDeploymentFullMode

import (
	"context"
	"encoding/json"
	"errors"
	"fmt"
	pubsub "github.com/devtron-labs/common-lib-private/pubsub-lib"
	"github.com/devtron-labs/common-lib-private/pubsub-lib/model"
	"path"
	"regexp"
	"time"

	"github.com/devtron-labs/devtron/api/bean"
	"github.com/devtron-labs/devtron/client/argocdServer"
	repository3 "github.com/devtron-labs/devtron/internal/sql/repository"
	"github.com/devtron-labs/devtron/internal/sql/repository/pipelineConfig"
	"github.com/devtron-labs/devtron/pkg/app/status"
	appStoreBean "github.com/devtron-labs/devtron/pkg/appStore/bean"
	appStoreDeploymentCommon "github.com/devtron-labs/devtron/pkg/appStore/deployment/common"
	repository4 "github.com/devtron-labs/devtron/pkg/appStore/deployment/repository"
	appStoreDiscoverRepository "github.com/devtron-labs/devtron/pkg/appStore/discover/repository"
	repository5 "github.com/devtron-labs/devtron/pkg/cluster/repository"
	"github.com/devtron-labs/devtron/pkg/sql"
	util2 "github.com/devtron-labs/devtron/pkg/util"
	util3 "github.com/devtron-labs/devtron/util"
	"github.com/devtron-labs/devtron/util/argo"
	"github.com/go-pg/pg"

	"github.com/argoproj/argo-cd/v2/pkg/apiclient/application"
	repository2 "github.com/argoproj/argo-cd/v2/pkg/apiclient/repository"
	"github.com/argoproj/argo-cd/v2/pkg/apis/application/v1alpha1"
	application2 "github.com/devtron-labs/devtron/client/argocdServer/application"
	"github.com/devtron-labs/devtron/client/argocdServer/repository"
	"github.com/devtron-labs/devtron/internal/util"
	"go.uber.org/zap"
	"k8s.io/helm/pkg/chartutil"
	"k8s.io/helm/pkg/proto/hapi/chart"
	"sigs.k8s.io/yaml"
)

const (
	DEFAULT_ENVIRONMENT_OR_NAMESPACE_OR_PROJECT = "devtron"
	CLUSTER_COMPONENT_DIR_PATH                  = "/cluster/component"
)

type AppStoreDeploymentFullModeService interface {
	AppStoreDeployOperationGIT(installAppVersionRequest *appStoreBean.InstallAppVersionDTO, tx *pg.Tx) (*appStoreBean.InstallAppVersionDTO, *util.ChartGitAttribute, error)
	AppStoreDeployOperationACD(installAppVersionRequest *appStoreBean.InstallAppVersionDTO, chartGitAttr *util.ChartGitAttribute, ctx context.Context, tx *pg.Tx) (*appStoreBean.InstallAppVersionDTO, error)
	RegisterInArgo(chartGitAttribute *util.ChartGitAttribute, ctx context.Context) error
	SyncACD(acdAppName string, ctx context.Context)
	UpdateValuesYaml(installAppVersionRequest *appStoreBean.InstallAppVersionDTO, tx *pg.Tx) (*appStoreBean.InstallAppVersionDTO, error)
	UpdateRequirementYaml(installAppVersionRequest *appStoreBean.InstallAppVersionDTO, appStoreAppVersion *appStoreDiscoverRepository.AppStoreApplicationVersion) error
	GetGitOpsRepoName(appName string, environmentName string) (string, error)
	SubscribeHelmInstallStatus() error
}

type AppStoreDeploymentFullModeServiceImpl struct {
	logger                               *zap.SugaredLogger
	chartTemplateService                 util.ChartTemplateService
	refChartDir                          appStoreBean.RefChartProxyDir
	repositoryService                    repository.ServiceClient
	appStoreApplicationVersionRepository appStoreDiscoverRepository.AppStoreApplicationVersionRepository
	environmentRepository                repository5.EnvironmentRepository
	acdClient                            application2.ServiceClient
	ArgoK8sClient                        argocdServer.ArgoK8sClient
	gitFactory                           *util.GitFactory
	aCDAuthConfig                        *util2.ACDAuthConfig
	globalEnvVariables                   *util3.GlobalEnvVariables
	installedAppRepository               repository4.InstalledAppRepository
	tokenCache                           *util2.TokenCache
	argoUserService                      argo.ArgoUserService
	gitOpsConfigRepository               repository3.GitOpsConfigRepository
	pipelineStatusTimelineService        status.PipelineStatusTimelineService
	appStoreDeploymentCommonService      appStoreDeploymentCommon.AppStoreDeploymentCommonService
	argoClientWrapperService             argocdServer.ArgoClientWrapperService
	pubSubClient                         *pubsub.PubSubClientServiceImpl
	installedAppRepositoryHistory        repository4.InstalledAppVersionHistoryRepository
	ACDConfig                            *argocdServer.ACDConfig
}

func NewAppStoreDeploymentFullModeServiceImpl(logger *zap.SugaredLogger,
	chartTemplateService util.ChartTemplateService, refChartDir appStoreBean.RefChartProxyDir,
	repositoryService repository.ServiceClient,
	appStoreApplicationVersionRepository appStoreDiscoverRepository.AppStoreApplicationVersionRepository,
	environmentRepository repository5.EnvironmentRepository,
	acdClient application2.ServiceClient,
	argoK8sClient argocdServer.ArgoK8sClient,
	gitFactory *util.GitFactory, aCDAuthConfig *util2.ACDAuthConfig,
	globalEnvVariables *util3.GlobalEnvVariables,
	installedAppRepository repository4.InstalledAppRepository, tokenCache *util2.TokenCache,
	argoUserService argo.ArgoUserService, gitOpsConfigRepository repository3.GitOpsConfigRepository,
	pipelineStatusTimelineService status.PipelineStatusTimelineService,
	appStoreDeploymentCommonService appStoreDeploymentCommon.AppStoreDeploymentCommonService,
	argoClientWrapperService argocdServer.ArgoClientWrapperService,
	pubSubClient *pubsub.PubSubClientServiceImpl,
	installedAppRepositoryHistory repository4.InstalledAppVersionHistoryRepository,
	ACDConfig *argocdServer.ACDConfig,
) *AppStoreDeploymentFullModeServiceImpl {
	appStoreDeploymentFullModeServiceImpl := &AppStoreDeploymentFullModeServiceImpl{
		logger:                               logger,
		chartTemplateService:                 chartTemplateService,
		refChartDir:                          refChartDir,
		repositoryService:                    repositoryService,
		appStoreApplicationVersionRepository: appStoreApplicationVersionRepository,
		environmentRepository:                environmentRepository,
		acdClient:                            acdClient,
		ArgoK8sClient:                        argoK8sClient,
		gitFactory:                           gitFactory,
		aCDAuthConfig:                        aCDAuthConfig,
		globalEnvVariables:                   globalEnvVariables,
		installedAppRepository:               installedAppRepository,
		tokenCache:                           tokenCache,
		argoUserService:                      argoUserService,
		gitOpsConfigRepository:               gitOpsConfigRepository,
		pipelineStatusTimelineService:        pipelineStatusTimelineService,
		appStoreDeploymentCommonService:      appStoreDeploymentCommonService,
		argoClientWrapperService:             argoClientWrapperService,
		pubSubClient:                         pubSubClient,
		installedAppRepositoryHistory:        installedAppRepositoryHistory,
		ACDConfig:                            ACDConfig,
	}
	err := appStoreDeploymentFullModeServiceImpl.SubscribeHelmInstallStatus()
	if err != nil {
		return nil
	}
	return appStoreDeploymentFullModeServiceImpl
}

func (impl AppStoreDeploymentFullModeServiceImpl) AppStoreDeployOperationGIT(installAppVersionRequest *appStoreBean.InstallAppVersionDTO, tx *pg.Tx) (*appStoreBean.InstallAppVersionDTO, *util.ChartGitAttribute, error) {
	appStoreAppVersion, err := impl.appStoreApplicationVersionRepository.FindById(installAppVersionRequest.AppStoreVersion)
	if err != nil {
		impl.logger.Errorw("fetching error", "err", err)
		return installAppVersionRequest, nil, err
	}

	environment, err := impl.environmentRepository.FindById(installAppVersionRequest.EnvironmentId)
	if err != nil {
		impl.logger.Errorw("fetching error", "err", err)
		return installAppVersionRequest, nil, err
	}

	//STEP 1: Commit and PUSH on Gitlab
	template := appStoreBean.CHART_PROXY_TEMPLATE
	chartPath := path.Join(string(impl.refChartDir), template)
	valid, err := chartutil.IsChartDir(chartPath)
	if err != nil || !valid {
		impl.logger.Errorw("invalid base chart", "dir", chartPath, "err", err)
		return installAppVersionRequest, nil, err
	}
	chartMeta := &chart.Metadata{
		Name:    installAppVersionRequest.AppName,
		Version: "1.0.1",
	}
	_, chartGitAttr, err := impl.chartTemplateService.CreateChartProxy(chartMeta, chartPath, environment.Name, installAppVersionRequest)
	if err != nil {
		return installAppVersionRequest, nil, err
	}

	//STEP 3 - update requirements and values
	argocdAppName := installAppVersionRequest.AppName + "-" + environment.Name
	dependency := appStoreBean.Dependency{
		Name:    appStoreAppVersion.AppStore.Name,
		Version: appStoreAppVersion.Version,
	}
	if appStoreAppVersion.AppStore.ChartRepo != nil {
		dependency.Repository = appStoreAppVersion.AppStore.ChartRepo.Url
	}
	var dependencies []appStoreBean.Dependency
	dependencies = append(dependencies, dependency)
	requirementDependencies := &appStoreBean.Dependencies{
		Dependencies: dependencies,
	}
	requirementDependenciesByte, err := json.Marshal(requirementDependencies)
	if err != nil {
		return installAppVersionRequest, nil, err
	}
	requirementDependenciesByte, err = yaml.JSONToYAML(requirementDependenciesByte)
	if err != nil {
		return installAppVersionRequest, nil, err
	}

	gitOpsRepoName := impl.chartTemplateService.GetGitOpsRepoName(installAppVersionRequest.AppName)
	//getting username & emailId for commit author data
	userEmailId, userName := impl.chartTemplateService.GetUserEmailIdAndNameForGitOpsCommit(installAppVersionRequest.UserId)
	gitOpsConfigBitbucket, err := impl.gitOpsConfigRepository.GetGitOpsConfigByProvider(util.BITBUCKET_PROVIDER)
	if err != nil {
		if err == pg.ErrNoRows {
			gitOpsConfigBitbucket.BitBucketWorkspaceId = ""
		} else {
			return installAppVersionRequest, nil, err
		}
	}
	requirmentYamlConfig := &util.ChartConfig{
		FileName:       appStoreBean.REQUIREMENTS_YAML_FILE,
		FileContent:    string(requirementDependenciesByte),
		ChartName:      chartMeta.Name,
		ChartLocation:  argocdAppName,
		ChartRepoName:  gitOpsRepoName,
		ReleaseMessage: fmt.Sprintf("release-%d-env-%d ", appStoreAppVersion.Id, environment.Id),
		UserEmailId:    userEmailId,
		UserName:       userName,
	}
	gitOpsConfig := &bean.GitOpsConfigDto{BitBucketWorkspaceId: gitOpsConfigBitbucket.BitBucketWorkspaceId}
	_, _, err = impl.gitFactory.Client.CommitValues(requirmentYamlConfig, gitOpsConfig)
	if err != nil {
		impl.logger.Errorw("error in git commit", "err", err)
		return installAppVersionRequest, nil, err
	}

	//GIT PULL
	space := regexp.MustCompile(`\s+`)
	appStoreName := space.ReplaceAllString(chartMeta.Name, "-")
	clonedDir := impl.gitFactory.GitWorkingDir + "" + appStoreName
	err = impl.chartTemplateService.GitPull(clonedDir, chartGitAttr.RepoUrl, appStoreName)
	if err != nil {
		impl.logger.Errorw("error in git pull", "err", err)
		return installAppVersionRequest, nil, err
	}

	//update values yaml in chart
	ValuesOverrideByte, err := yaml.YAMLToJSON([]byte(installAppVersionRequest.ValuesOverrideYaml))
	if err != nil {
		impl.logger.Errorw("error in json patch", "err", err)
		return installAppVersionRequest, nil, err
	}

	var dat map[string]interface{}
	err = json.Unmarshal(ValuesOverrideByte, &dat)

	valuesMap := make(map[string]map[string]interface{})
	valuesMap[appStoreAppVersion.AppStore.Name] = dat
	valuesByte, err := json.Marshal(valuesMap)
	if err != nil {
		impl.logger.Errorw("error in marshaling", "err", err)
		return installAppVersionRequest, nil, err
	}

	valuesYamlConfig := &util.ChartConfig{
		FileName:       appStoreBean.VALUES_YAML_FILE,
		FileContent:    string(valuesByte),
		ChartName:      chartMeta.Name,
		ChartLocation:  argocdAppName,
		ChartRepoName:  gitOpsRepoName,
		ReleaseMessage: fmt.Sprintf("release-%d-env-%d ", appStoreAppVersion.Id, environment.Id),
		UserEmailId:    userEmailId,
		UserName:       userName,
	}

	commitHash, _, err := impl.gitFactory.Client.CommitValues(valuesYamlConfig, gitOpsConfig)
	if err != nil {
		impl.logger.Errorw("error in git commit", "err", err)
		//update timeline status for git commit failed state
		gitCommitStatus := pipelineConfig.TIMELINE_STATUS_GIT_COMMIT_FAILED
		gitCommitStatusDetail := fmt.Sprintf("Git commit failed - %v", err)
		timeline := &pipelineConfig.PipelineStatusTimeline{
			InstalledAppVersionHistoryId: installAppVersionRequest.InstalledAppVersionHistoryId,
			Status:                       gitCommitStatus,
			StatusDetail:                 gitCommitStatusDetail,
			StatusTime:                   time.Now(),
			AuditLog: sql.AuditLog{
				CreatedBy: installAppVersionRequest.UserId,
				CreatedOn: time.Now(),
				UpdatedBy: installAppVersionRequest.UserId,
				UpdatedOn: time.Now(),
			},
		}
		timelineErr := impl.pipelineStatusTimelineService.SaveTimeline(timeline, tx, true)
		if timelineErr != nil {
			impl.logger.Errorw("error in creating timeline status for git commit", "err", timelineErr, "timeline", timeline)
		}
		return installAppVersionRequest, nil, err
	}
	//creating timeline for Git Commit stage
	timeline := &pipelineConfig.PipelineStatusTimeline{
		InstalledAppVersionHistoryId: installAppVersionRequest.InstalledAppVersionHistoryId,
		Status:                       pipelineConfig.TIMELINE_STATUS_GIT_COMMIT,
		StatusDetail:                 "Git commit done successfully.",
		StatusTime:                   time.Now(),
		AuditLog: sql.AuditLog{
			CreatedBy: installAppVersionRequest.UserId,
			CreatedOn: time.Now(),
			UpdatedBy: installAppVersionRequest.UserId,
			UpdatedOn: time.Now(),
		},
	}
	err = impl.pipelineStatusTimelineService.SaveTimeline(timeline, tx, true)
	if err != nil {
		impl.logger.Errorw("error in creating timeline status for git commit", "err", err, "timeline", timeline)
	}

	//sync local dir with remote
	err = impl.chartTemplateService.GitPull(clonedDir, chartGitAttr.RepoUrl, appStoreName)
	if err != nil {
		impl.logger.Errorw("error in git pull", "err", err)
		return installAppVersionRequest, nil, err
	}
	installAppVersionRequest.GitHash = commitHash
	installAppVersionRequest.ACDAppName = argocdAppName
	installAppVersionRequest.Environment = environment

	return installAppVersionRequest, chartGitAttr, nil
}

func (impl AppStoreDeploymentFullModeServiceImpl) AppStoreDeployOperationACD(installAppVersionRequest *appStoreBean.InstallAppVersionDTO, chartGitAttr *util.ChartGitAttribute, ctx context.Context, tx *pg.Tx) (*appStoreBean.InstallAppVersionDTO, error) {
	ctx, cancel := context.WithTimeout(ctx, 1*time.Minute)
	defer cancel()
	//STEP 4: registerInArgo
	err := impl.RegisterInArgo(chartGitAttr, ctx)
	if err != nil {
		impl.logger.Errorw("error in argo registry", "err", err)
		return nil, err
	}
	//STEP 5: createInArgo
	err = impl.createInArgo(chartGitAttr, ctx, *installAppVersionRequest.Environment, installAppVersionRequest.ACDAppName)
	if err != nil {
		impl.logger.Errorw("error in create in argo", "err", err)
		return nil, err
	}
	//STEP 6: Force Sync ACD - works like trigger deployment
	//impl.SyncACD(installAppVersionRequest.ACDAppName, ctx)

	//STEP 7: normal refresh ACD - update for step 6 to avoid delay
	syncTime := time.Now()
	err = impl.argoClientWrapperService.SyncArgoCDApplicationIfNeededAndRefresh(ctx, installAppVersionRequest.ACDAppName)
	if err != nil {
		impl.logger.Errorw("error in getting the argo application with normal refresh", "err", err)
		return nil, err
	}
	if !impl.ACDConfig.ArgoCDAutoSyncEnabled {
		timeline := &pipelineConfig.PipelineStatusTimeline{
			InstalledAppVersionHistoryId: installAppVersionRequest.InstalledAppVersionHistoryId,
			Status:                       pipelineConfig.TIMELINE_STATUS_ARGOCD_SYNC_COMPLETED,
			StatusDetail:                 "argocd sync completed.",
			StatusTime:                   syncTime,
			AuditLog: sql.AuditLog{
				CreatedBy: installAppVersionRequest.UserId,
				CreatedOn: time.Now(),
				UpdatedBy: installAppVersionRequest.UserId,
				UpdatedOn: time.Now(),
			},
		}
		err = impl.pipelineStatusTimelineService.SaveTimeline(timeline, tx, true)
		if err != nil {
			impl.logger.Errorw("error in creating timeline for argocd sync", "err", err, "timeline", timeline)
		}
	}

	return installAppVersionRequest, nil
}

func (impl AppStoreDeploymentFullModeServiceImpl) RegisterInArgo(chartGitAttribute *util.ChartGitAttribute, ctx context.Context) error {
	repo := &v1alpha1.Repository{
		Repo: chartGitAttribute.RepoUrl,
	}
	repo, err := impl.repositoryService.Create(ctx, &repository2.RepoCreateRequest{Repo: repo, Upsert: true})
	if err != nil {
		impl.logger.Errorw("error in creating argo Repository ", "err", err)
	}
	impl.logger.Debugw("repo registered in argo", "name", chartGitAttribute.RepoUrl)
	return err
}

func (impl AppStoreDeploymentFullModeServiceImpl) SyncACD(acdAppName string, ctx context.Context) {
	req := new(application.ApplicationSyncRequest)
	req.Name = &acdAppName
	if ctx == nil {
		impl.logger.Errorw("err in syncing ACD for AppStore, ctx is NULL", "acdAppName", acdAppName)
		return
	}
	if _, err := impl.acdClient.Sync(ctx, req); err != nil {
		impl.logger.Errorw("err in syncing ACD for AppStore", "acdAppName", acdAppName, "err", err)
	}
}

func (impl AppStoreDeploymentFullModeServiceImpl) createInArgo(chartGitAttribute *util.ChartGitAttribute, ctx context.Context, envModel repository5.Environment, argocdAppName string) error {
	appNamespace := envModel.Namespace
	if appNamespace == "" {
		appNamespace = "default"
	}
	appreq := &argocdServer.AppTemplate{
		ApplicationName: argocdAppName,
		Namespace:       impl.aCDAuthConfig.ACDConfigMapNamespace,
		TargetNamespace: appNamespace,
		TargetServer:    envModel.Cluster.ServerUrl,
		Project:         "default",
		ValuesFile:      fmt.Sprintf("values.yaml"),
		RepoPath:        chartGitAttribute.ChartLocation,
		RepoUrl:         chartGitAttribute.RepoUrl,
		AutoSyncEnabled: impl.ACDConfig.ArgoCDAutoSyncEnabled,
	}
	_, err := impl.ArgoK8sClient.CreateAcdApp(appreq, envModel.Cluster, argocdServer.ARGOCD_APPLICATION_TEMPLATE)
	//create
	if err != nil {
		impl.logger.Errorw("error in creating argo cd app ", "err", err)
		return err
	}
	return nil
}

func (impl AppStoreDeploymentFullModeServiceImpl) GetGitOpsRepoName(appName string, environmentName string) (string, error) {
	gitOpsRepoName := ""
	//this method should only call in case of argo-integration and gitops configured
	acdToken, err := impl.argoUserService.GetLatestDevtronArgoCdUserToken()
	if err != nil {
		impl.logger.Errorw("error in getting acd token", "err", err)
		return "", err
	}
	ctx := context.Background()
	ctx = context.WithValue(ctx, "token", acdToken)
	acdAppName := fmt.Sprintf("%s-%s", appName, environmentName)
	application, err := impl.acdClient.Get(ctx, &application.ApplicationQuery{Name: &acdAppName})
	if err != nil {
		impl.logger.Errorw("no argo app exists", "acdAppName", acdAppName, "err", err)
		return "", err
	}
	if application != nil {
		gitOpsRepoUrl := application.Spec.Source.RepoURL
		gitOpsRepoName = impl.chartTemplateService.GetGitOpsRepoNameFromUrl(gitOpsRepoUrl)
	}
	return gitOpsRepoName, nil
}

func (impl AppStoreDeploymentFullModeServiceImpl) UpdateValuesYaml(installAppVersionRequest *appStoreBean.InstallAppVersionDTO, tx *pg.Tx) (*appStoreBean.InstallAppVersionDTO, error) {

	valuesString, err := impl.appStoreDeploymentCommonService.GetValuesString(installAppVersionRequest.AppStoreName, installAppVersionRequest.ValuesOverrideYaml)
	if err != nil {
		impl.logger.Errorw("error in getting values string", "err", err)
		return nil, err
	}

	valuesGitConfig, err := impl.appStoreDeploymentCommonService.GetGitCommitConfig(installAppVersionRequest, valuesString, appStoreBean.VALUES_YAML_FILE)
	if err != nil {
		impl.logger.Errorw("error in getting git commit config", "err", err)
	}

	commitHash, err := impl.appStoreDeploymentCommonService.CommitConfigToGit(valuesGitConfig)
	if err != nil {
		impl.logger.Errorw("error in git commit", "err", err)
		return installAppVersionRequest, errors.New(pipelineConfig.TIMELINE_STATUS_GIT_COMMIT_FAILED)
	}
	//update timeline status for git commit state
	installAppVersionRequest.GitHash = commitHash
	return installAppVersionRequest, nil
}

func (impl AppStoreDeploymentFullModeServiceImpl) UpdateRequirementYaml(installAppVersionRequest *appStoreBean.InstallAppVersionDTO, appStoreAppVersion *appStoreDiscoverRepository.AppStoreApplicationVersion) error {

	requirementsString, err := impl.appStoreDeploymentCommonService.GetRequirementsString(appStoreAppVersion.Id)
	if err != nil {
		impl.logger.Errorw("error in getting requirements string", "err", err)
		return err
	}

	requirementsGitConfig, err := impl.appStoreDeploymentCommonService.GetGitCommitConfig(installAppVersionRequest, requirementsString, appStoreBean.REQUIREMENTS_YAML_FILE)
	if err != nil {
		impl.logger.Errorw("error in getting git commit config", "err", err)
		return err
	}

	_, err = impl.appStoreDeploymentCommonService.CommitConfigToGit(requirementsGitConfig)
	if err != nil {
		impl.logger.Errorw("error in values commit", "err", err)
		return errors.New(pipelineConfig.TIMELINE_STATUS_GIT_COMMIT_FAILED)
	}

	return nil
}

func (impl AppStoreDeploymentFullModeServiceImpl) SubscribeHelmInstallStatus() error {

	callback := func(msg *model.PubSubMsg) {

		helmInstallNatsMessage := &appStoreBean.HelmReleaseStatusConfig{}
		err := json.Unmarshal([]byte(msg.Data), helmInstallNatsMessage)
		if err != nil {
			impl.logger.Errorw("error in unmarshalling helm install status nats message", "err", err)
			return
		}

		installedAppVersionHistory, err := impl.installedAppRepositoryHistory.GetInstalledAppVersionHistory(helmInstallNatsMessage.InstallAppVersionHistoryId)
		if err != nil {
			impl.logger.Errorw("error in fetching installed app by installed app id in subscribe helm status callback", "err", err)
			return
		}
		if helmInstallNatsMessage.ErrorInInstallation {
			installedAppVersionHistory.Status = pipelineConfig.WorkflowFailed
		} else {
			installedAppVersionHistory.Status = pipelineConfig.WorkflowSucceeded
		}
		installedAppVersionHistory.HelmReleaseStatusConfig = msg.Data
		_, err = impl.installedAppRepositoryHistory.UpdateInstalledAppVersionHistory(installedAppVersionHistory, nil)
		if err != nil {
			impl.logger.Errorw("error in updating helm release status data in installedAppVersionHistoryRepository", "err", err)
			return
		}
	}

<<<<<<< HEAD
	err := impl.pubSubClient.Subscribe(pubsub.HELM_CHART_INSTALL_STATUS_TOPIC, callback)
=======
	// add required logging here
	var loggerFunc pubsub_lib.LoggerFunc = func(msg model.PubSubMsg) (string, []interface{}) {
		helmInstallNatsMessage := &appStoreBean.HelmReleaseStatusConfig{}
		err := json.Unmarshal([]byte(msg.Data), helmInstallNatsMessage)
		if err != nil {
			return "error in unmarshalling helm install status nats message", []interface{}{"err", err}
		}
		return "got nats msg for helm chart install status", []interface{}{"InstallAppVersionHistoryId", helmInstallNatsMessage.InstallAppVersionHistoryId, "ErrorInInstallation", helmInstallNatsMessage.ErrorInInstallation, "IsReleaseInstalled", helmInstallNatsMessage.IsReleaseInstalled}
	}

	err := impl.pubSubClient.Subscribe(pubsub_lib.HELM_CHART_INSTALL_STATUS_TOPIC, callback, loggerFunc)
>>>>>>> e060bdd0
	if err != nil {
		impl.logger.Error(err)
		return err
	}
	return nil
}<|MERGE_RESOLUTION|>--- conflicted
+++ resolved
@@ -513,11 +513,8 @@
 		}
 	}
 
-<<<<<<< HEAD
-	err := impl.pubSubClient.Subscribe(pubsub.HELM_CHART_INSTALL_STATUS_TOPIC, callback)
-=======
 	// add required logging here
-	var loggerFunc pubsub_lib.LoggerFunc = func(msg model.PubSubMsg) (string, []interface{}) {
+	var loggerFunc pubsub.LoggerFunc = func(msg model.PubSubMsg) (string, []interface{}) {
 		helmInstallNatsMessage := &appStoreBean.HelmReleaseStatusConfig{}
 		err := json.Unmarshal([]byte(msg.Data), helmInstallNatsMessage)
 		if err != nil {
@@ -526,8 +523,7 @@
 		return "got nats msg for helm chart install status", []interface{}{"InstallAppVersionHistoryId", helmInstallNatsMessage.InstallAppVersionHistoryId, "ErrorInInstallation", helmInstallNatsMessage.ErrorInInstallation, "IsReleaseInstalled", helmInstallNatsMessage.IsReleaseInstalled}
 	}
 
-	err := impl.pubSubClient.Subscribe(pubsub_lib.HELM_CHART_INSTALL_STATUS_TOPIC, callback, loggerFunc)
->>>>>>> e060bdd0
+	err := impl.pubSubClient.Subscribe(pubsub.HELM_CHART_INSTALL_STATUS_TOPIC, callback, loggerFunc)
 	if err != nil {
 		impl.logger.Error(err)
 		return err
