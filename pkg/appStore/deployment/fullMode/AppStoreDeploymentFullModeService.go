--- conflicted
+++ resolved
@@ -24,12 +24,8 @@
 	"fmt"
 	"github.com/devtron-labs/common-lib/pubsub-lib"
 	"github.com/devtron-labs/common-lib/pubsub-lib/model"
-<<<<<<< HEAD
 	"github.com/devtron-labs/devtron/pkg/gitops"
-	"path"
-	"regexp"
-=======
->>>>>>> 2feec2a7
+	"github.com/devtron-labs/devtron/util/gitUtil"
 	"time"
 
 	"github.com/devtron-labs/devtron/client/argocdServer"
@@ -60,43 +56,12 @@
 // ACD operation and git operation
 type AppStoreDeploymentFullModeService interface {
 	AppStoreDeployOperationACD(installAppVersionRequest *appStoreBean.InstallAppVersionDTO, chartGitAttr *util.ChartGitAttribute, ctx context.Context, tx *pg.Tx) (*appStoreBean.InstallAppVersionDTO, error)
-<<<<<<< HEAD
-	SyncACD(acdAppName string, ctx context.Context)
-=======
-	//TRACE usages and delete if unused
-	RegisterInArgo(chartGitAttribute *util.ChartGitAttribute, ctx context.Context) error
->>>>>>> 2feec2a7
 	UpdateValuesYaml(installAppVersionRequest *appStoreBean.InstallAppVersionDTO, tx *pg.Tx) (*appStoreBean.InstallAppVersionDTO, error)
 	UpdateRequirementYaml(installAppVersionRequest *appStoreBean.InstallAppVersionDTO, appStoreAppVersion *appStoreDiscoverRepository.AppStoreApplicationVersion) error
 	GetGitOpsRepoName(appName string, environmentName string) (string, error)
 }
 
 type AppStoreDeploymentFullModeServiceImpl struct {
-<<<<<<< HEAD
-	logger                               *zap.SugaredLogger
-	chartTemplateService                 util.ChartTemplateService
-	refChartDir                          appStoreBean.RefChartProxyDir
-	repositoryService                    repository.ServiceClient
-	appStoreApplicationVersionRepository appStoreDiscoverRepository.AppStoreApplicationVersionRepository
-	environmentRepository                repository5.EnvironmentRepository
-	acdClient                            application2.ServiceClient
-	ArgoK8sClient                        argocdServer.ArgoK8sClient
-	gitFactory                           *util.GitFactory
-	aCDAuthConfig                        *util2.ACDAuthConfig
-	globalEnvVariables                   *util3.GlobalEnvVariables
-	installedAppRepository               repository4.InstalledAppRepository
-	tokenCache                           *util2.TokenCache
-	argoUserService                      argo.ArgoUserService
-	gitOpsConfigRepository               repository3.GitOpsConfigRepository
-	pipelineStatusTimelineService        status.PipelineStatusTimelineService
-	appStoreDeploymentCommonService      appStoreDeploymentCommon.AppStoreDeploymentCommonService
-	argoClientWrapperService             argocdServer.ArgoClientWrapperService
-	pubSubClient                         *pubsub_lib.PubSubClientServiceImpl
-	installedAppRepositoryHistory        repository4.InstalledAppVersionHistoryRepository
-	ACDConfig                            *argocdServer.ACDConfig
-	chartDeploymentService               util.ChartDeploymentService
-	gitOpsService                        gitops.GitOpsConfigService
-=======
 	logger                          *zap.SugaredLogger
 	chartTemplateService            util.ChartTemplateService
 	repositoryService               repository.ServiceClient
@@ -110,7 +75,8 @@
 	pubSubClient                    *pubsub_lib.PubSubClientServiceImpl
 	installedAppRepositoryHistory   repository4.InstalledAppVersionHistoryRepository
 	ACDConfig                       *argocdServer.ACDConfig
->>>>>>> 2feec2a7
+	chartDeploymentService          util.ChartDeploymentService
+	gitOpsService                   gitops.GitOpsConfigService
 }
 
 func NewAppStoreDeploymentFullModeServiceImpl(logger *zap.SugaredLogger,
@@ -130,33 +96,6 @@
 	gitOpsService gitops.GitOpsConfigService,
 ) *AppStoreDeploymentFullModeServiceImpl {
 	appStoreDeploymentFullModeServiceImpl := &AppStoreDeploymentFullModeServiceImpl{
-<<<<<<< HEAD
-		logger:                               logger,
-		chartTemplateService:                 chartTemplateService,
-		refChartDir:                          refChartDir,
-		repositoryService:                    repositoryService,
-		appStoreApplicationVersionRepository: appStoreApplicationVersionRepository,
-		environmentRepository:                environmentRepository,
-		acdClient:                            acdClient,
-		ArgoK8sClient:                        argoK8sClient,
-		gitFactory:                           gitFactory,
-		aCDAuthConfig:                        aCDAuthConfig,
-		globalEnvVariables:                   globalEnvVariables,
-		installedAppRepository:               installedAppRepository,
-		tokenCache:                           tokenCache,
-		argoUserService:                      argoUserService,
-		gitOpsConfigRepository:               gitOpsConfigRepository,
-		pipelineStatusTimelineService:        pipelineStatusTimelineService,
-		appStoreDeploymentCommonService:      appStoreDeploymentCommonService,
-		argoClientWrapperService:             argoClientWrapperService,
-		pubSubClient:                         pubSubClient,
-		installedAppRepositoryHistory:        installedAppRepositoryHistory,
-		ACDConfig:                            ACDConfig,
-		chartDeploymentService:               chartDeploymentService,
-		gitOpsService:                        gitOpsService,
-	}
-	err := appStoreDeploymentFullModeServiceImpl.SubscribeHelmInstallStatus()
-=======
 		logger:                          logger,
 		chartTemplateService:            chartTemplateService,
 		repositoryService:               repositoryService,
@@ -170,205 +109,16 @@
 		pubSubClient:                    pubSubClient,
 		installedAppRepositoryHistory:   installedAppRepositoryHistory,
 		ACDConfig:                       ACDConfig,
+		chartDeploymentService:          chartDeploymentService,
+		gitOpsService:                   gitOpsService,
 	}
 	err := appStoreDeploymentFullModeServiceImpl.subscribeHelmInstallStatus()
->>>>>>> 2feec2a7
 	if err != nil {
 		return nil
 	}
 	return appStoreDeploymentFullModeServiceImpl
 }
 
-<<<<<<< HEAD
-func (impl AppStoreDeploymentFullModeServiceImpl) AppStoreDeployOperationGIT(installAppVersionRequest *appStoreBean.InstallAppVersionDTO, tx *pg.Tx) (*appStoreBean.InstallAppVersionDTO, *util.ChartGitAttribute, error) {
-	installedAppModel, err := impl.installedAppRepository.GetInstalledApp(installAppVersionRequest.InstalledAppId)
-	if err != nil {
-		impl.logger.Errorw("fetching error, installedApp", "err", err)
-		return installAppVersionRequest, nil, err
-	}
-	installAppVersionRequest.GitOpsRepoURL = installedAppModel.GitOpsRepoUrl
-	appStoreAppVersion, err := impl.appStoreApplicationVersionRepository.FindById(installAppVersionRequest.AppStoreVersion)
-	if err != nil {
-		impl.logger.Errorw("fetching error", "err", err)
-		return installAppVersionRequest, nil, err
-	}
-
-	environment, err := impl.environmentRepository.FindById(installAppVersionRequest.EnvironmentId)
-	if err != nil {
-		impl.logger.Errorw("fetching error", "err", err)
-		return installAppVersionRequest, nil, err
-	}
-
-	//STEP 1: Commit and PUSH on Gitlab
-	template := appStoreBean.CHART_PROXY_TEMPLATE
-	chartPath := path.Join(string(impl.refChartDir), template)
-	valid, err := chartutil.IsChartDir(chartPath)
-	if err != nil || !valid {
-		impl.logger.Errorw("invalid base chart", "dir", chartPath, "err", err)
-		return installAppVersionRequest, nil, err
-	}
-	chartMeta := &chart.Metadata{
-		Name:    installAppVersionRequest.AppName,
-		Version: "1.0.1",
-	}
-	_, chartGitAttr, err := impl.chartTemplateService.CreateChartProxy(chartMeta, chartPath, environment.Name, installAppVersionRequest)
-	if err != nil {
-		return installAppVersionRequest, nil, err
-	}
-
-	//STEP 3 - update requirements and values
-	argocdAppName := installAppVersionRequest.AppName + "-" + environment.Name
-	dependency := appStoreBean.Dependency{
-		Name:    appStoreAppVersion.AppStore.Name,
-		Version: appStoreAppVersion.Version,
-	}
-	if appStoreAppVersion.AppStore.ChartRepo != nil {
-		dependency.Repository = appStoreAppVersion.AppStore.ChartRepo.Url
-	}
-	var (
-		gitOpsRepoName string
-		dependencies   []appStoreBean.Dependency
-	)
-	dependencies = append(dependencies, dependency)
-	requirementDependencies := &appStoreBean.Dependencies{
-		Dependencies: dependencies,
-	}
-	requirementDependenciesByte, err := json.Marshal(requirementDependencies)
-	if err != nil {
-		return installAppVersionRequest, nil, err
-	}
-	requirementDependenciesByte, err = yaml.JSONToYAML(requirementDependenciesByte)
-	if err != nil {
-		return installAppVersionRequest, nil, err
-	}
-	if installedAppModel.IsCustomRepository && len(installedAppModel.GitOpsRepoUrl) != 0 {
-		gitOpsRepoName = util.GetGitRepoNameFromGitRepoUrl(installedAppModel.GitOpsRepoUrl)
-	} else {
-		gitOpsRepoName = impl.chartTemplateService.GetGitOpsRepoName(installAppVersionRequest.AppName)
-	}
-	//getting username & emailId for commit author data
-	userEmailId, userName := impl.chartTemplateService.GetUserEmailIdAndNameForGitOpsCommit(installAppVersionRequest.UserId)
-	gitOpsConfigBitbucket, err := impl.gitOpsConfigRepository.GetGitOpsConfigByProvider(util.BITBUCKET_PROVIDER)
-	if err != nil {
-		if err == pg.ErrNoRows {
-			gitOpsConfigBitbucket.BitBucketWorkspaceId = ""
-		} else {
-			return installAppVersionRequest, nil, err
-		}
-	}
-	requirmentYamlConfig := &util.ChartConfig{
-		FileName:       appStoreBean.REQUIREMENTS_YAML_FILE,
-		FileContent:    string(requirementDependenciesByte),
-		ChartName:      chartMeta.Name,
-		ChartLocation:  argocdAppName,
-		ChartRepoName:  gitOpsRepoName,
-		ReleaseMessage: fmt.Sprintf("release-%d-env-%d ", appStoreAppVersion.Id, environment.Id),
-		UserEmailId:    userEmailId,
-		UserName:       userName,
-	}
-	gitOpsConfig := &bean.GitOpsConfigDto{BitBucketWorkspaceId: gitOpsConfigBitbucket.BitBucketWorkspaceId}
-	_, _, err = impl.gitFactory.Client.CommitValues(requirmentYamlConfig, gitOpsConfig)
-	if err != nil {
-		impl.logger.Errorw("error in git commit", "err", err)
-		return installAppVersionRequest, nil, err
-	}
-
-	//GIT PULL
-	space := regexp.MustCompile(`\s+`)
-	appStoreName := space.ReplaceAllString(chartMeta.Name, "-")
-	clonedDir := impl.gitFactory.GitWorkingDir + "" + appStoreName
-	err = impl.chartTemplateService.GitPull(clonedDir, chartGitAttr.RepoUrl, appStoreName)
-	if err != nil {
-		impl.logger.Errorw("error in git pull", "err", err)
-		return installAppVersionRequest, nil, err
-	}
-
-	//update values yaml in chart
-	ValuesOverrideByte, err := yaml.YAMLToJSON([]byte(installAppVersionRequest.ValuesOverrideYaml))
-	if err != nil {
-		impl.logger.Errorw("error in json patch", "err", err)
-		return installAppVersionRequest, nil, err
-	}
-
-	var dat map[string]interface{}
-	err = json.Unmarshal(ValuesOverrideByte, &dat)
-
-	valuesMap := make(map[string]map[string]interface{})
-	valuesMap[appStoreAppVersion.AppStore.Name] = dat
-	valuesByte, err := json.Marshal(valuesMap)
-	if err != nil {
-		impl.logger.Errorw("error in marshaling", "err", err)
-		return installAppVersionRequest, nil, err
-	}
-
-	valuesYamlConfig := &util.ChartConfig{
-		FileName:       appStoreBean.VALUES_YAML_FILE,
-		FileContent:    string(valuesByte),
-		ChartName:      chartMeta.Name,
-		ChartLocation:  argocdAppName,
-		ChartRepoName:  gitOpsRepoName,
-		ReleaseMessage: fmt.Sprintf("release-%d-env-%d ", appStoreAppVersion.Id, environment.Id),
-		UserEmailId:    userEmailId,
-		UserName:       userName,
-	}
-
-	commitHash, _, err := impl.gitFactory.Client.CommitValues(valuesYamlConfig, gitOpsConfig)
-	if err != nil {
-		impl.logger.Errorw("error in git commit", "err", err)
-		//update timeline status for git commit failed state
-		gitCommitStatus := pipelineConfig.TIMELINE_STATUS_GIT_COMMIT_FAILED
-		gitCommitStatusDetail := fmt.Sprintf("Git commit failed - %v", err)
-		timeline := &pipelineConfig.PipelineStatusTimeline{
-			InstalledAppVersionHistoryId: installAppVersionRequest.InstalledAppVersionHistoryId,
-			Status:                       gitCommitStatus,
-			StatusDetail:                 gitCommitStatusDetail,
-			StatusTime:                   time.Now(),
-			AuditLog: sql.AuditLog{
-				CreatedBy: installAppVersionRequest.UserId,
-				CreatedOn: time.Now(),
-				UpdatedBy: installAppVersionRequest.UserId,
-				UpdatedOn: time.Now(),
-			},
-		}
-		timelineErr := impl.pipelineStatusTimelineService.SaveTimeline(timeline, tx, true)
-		if timelineErr != nil {
-			impl.logger.Errorw("error in creating timeline status for git commit", "err", timelineErr, "timeline", timeline)
-		}
-		return installAppVersionRequest, nil, err
-	}
-	//creating timeline for Git Commit stage
-	timeline := &pipelineConfig.PipelineStatusTimeline{
-		InstalledAppVersionHistoryId: installAppVersionRequest.InstalledAppVersionHistoryId,
-		Status:                       pipelineConfig.TIMELINE_STATUS_GIT_COMMIT,
-		StatusDetail:                 "Git commit done successfully.",
-		StatusTime:                   time.Now(),
-		AuditLog: sql.AuditLog{
-			CreatedBy: installAppVersionRequest.UserId,
-			CreatedOn: time.Now(),
-			UpdatedBy: installAppVersionRequest.UserId,
-			UpdatedOn: time.Now(),
-		},
-	}
-	err = impl.pipelineStatusTimelineService.SaveTimeline(timeline, tx, true)
-	if err != nil {
-		impl.logger.Errorw("error in creating timeline status for git commit", "err", err, "timeline", timeline)
-	}
-
-	//sync local dir with remote
-	err = impl.chartTemplateService.GitPull(clonedDir, chartGitAttr.RepoUrl, appStoreName)
-	if err != nil {
-		impl.logger.Errorw("error in git pull", "err", err)
-		return installAppVersionRequest, nil, err
-	}
-	installAppVersionRequest.GitHash = commitHash
-	installAppVersionRequest.ACDAppName = argocdAppName
-	installAppVersionRequest.Environment = environment
-
-	return installAppVersionRequest, chartGitAttr, nil
-}
-
-=======
->>>>>>> 2feec2a7
 func (impl AppStoreDeploymentFullModeServiceImpl) AppStoreDeployOperationACD(installAppVersionRequest *appStoreBean.InstallAppVersionDTO, chartGitAttr *util.ChartGitAttribute, ctx context.Context, tx *pg.Tx) (*appStoreBean.InstallAppVersionDTO, error) {
 	ctx, cancel := context.WithTimeout(ctx, 1*time.Minute)
 	defer cancel()
@@ -416,31 +166,6 @@
 	return installAppVersionRequest, nil
 }
 
-<<<<<<< HEAD
-func (impl AppStoreDeploymentFullModeServiceImpl) SyncACD(acdAppName string, ctx context.Context) {
-	req := new(application.ApplicationSyncRequest)
-	req.Name = &acdAppName
-	if ctx == nil {
-		impl.logger.Errorw("err in syncing ACD for AppStore, ctx is NULL", "acdAppName", acdAppName)
-		return
-	}
-	if _, err := impl.acdClient.Sync(ctx, req); err != nil {
-		impl.logger.Errorw("err in syncing ACD for AppStore", "acdAppName", acdAppName, "err", err)
-	}
-=======
-func (impl AppStoreDeploymentFullModeServiceImpl) RegisterInArgo(chartGitAttribute *util.ChartGitAttribute, ctx context.Context) error {
-	repo := &v1alpha1.Repository{
-		Repo: chartGitAttribute.RepoUrl,
-	}
-	repo, err := impl.repositoryService.Create(ctx, &repository2.RepoCreateRequest{Repo: repo, Upsert: true})
-	if err != nil {
-		impl.logger.Errorw("error in creating argo Repository ", "err", err)
-	}
-	impl.logger.Debugw("repo registered in argo", "name", chartGitAttribute.RepoUrl)
-	return err
->>>>>>> 2feec2a7
-}
-
 func (impl AppStoreDeploymentFullModeServiceImpl) createInArgo(chartGitAttribute *util.ChartGitAttribute, ctx context.Context, envModel repository5.Environment, argocdAppName string) error {
 	appNamespace := envModel.Namespace
 	if appNamespace == "" {
@@ -484,7 +209,7 @@
 	}
 	if application != nil {
 		gitOpsRepoUrl := application.Spec.Source.RepoURL
-		gitOpsRepoName = util.GetGitRepoNameFromGitRepoUrl(gitOpsRepoUrl)
+		gitOpsRepoName = gitUtil.GetGitRepoNameFromGitRepoUrl(gitOpsRepoUrl)
 	}
 	return gitOpsRepoName, nil
 }
