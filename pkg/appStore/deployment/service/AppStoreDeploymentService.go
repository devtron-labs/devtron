--- conflicted
+++ resolved
@@ -242,13 +242,8 @@
 	//	}
 	//}
 
-<<<<<<< HEAD
-	if !isInternalUse {
-		if isGitOpsConfigured && appInstallationMode == util2.SERVER_MODE_FULL {
-=======
 	if !isInternalUse && !environment.IsVirtualEnvironment {
 		if isGitOpsConfigured && appInstallationMode == util2.SERVER_MODE_FULL && !isOCIRepo {
->>>>>>> d3a53509
 			installAppVersionRequest.DeploymentAppType = util.PIPELINE_DEPLOYMENT_TYPE_ACD
 		} else {
 			installAppVersionRequest.DeploymentAppType = util.PIPELINE_DEPLOYMENT_TYPE_HELM
@@ -257,11 +252,7 @@
 	if installAppVersionRequest.DeploymentAppType == "" {
 		if environment.IsVirtualEnvironment {
 			installAppVersionRequest.DeploymentAppType = util.PIPELINE_DEPLOYMENT_TYPE_MANIFEST_DOWNLOAD
-<<<<<<< HEAD
-		} else if isGitOpsConfigured && appInstallationMode == util2.SERVER_MODE_FULL {
-=======
 		} else if isGitOpsConfigured && appInstallationMode == util2.SERVER_MODE_FULL && !isOCIRepo {
->>>>>>> d3a53509
 			installAppVersionRequest.DeploymentAppType = util.PIPELINE_DEPLOYMENT_TYPE_ACD
 		} else {
 			installAppVersionRequest.DeploymentAppType = util.PIPELINE_DEPLOYMENT_TYPE_HELM
