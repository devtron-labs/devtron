/*
 * Copyright (c) 2020 Devtron Labs
 *
 * Licensed under the Apache License, Version 2.0 (the "License");
 * you may not use this file except in compliance with the License.
 * You may obtain a copy of the License at
 *
 *    http://www.apache.org/licenses/LICENSE-2.0
 *
 * Unless required by applicable law or agreed to in writing, software
 * distributed under the License is distributed on an "AS IS" BASIS,
 * WITHOUT WARRANTIES OR CONDITIONS OF ANY KIND, either express or implied.
 * See the License for the specific language governing permissions and
 * limitations under the License.
 *
 */

package service

import (
	"context"
	"errors"
	"fmt"
	"github.com/caarlos0/env/v6"
	client "github.com/devtron-labs/devtron/api/helm-app"
	openapi "github.com/devtron-labs/devtron/api/helm-app/openapiClient"
	openapi2 "github.com/devtron-labs/devtron/api/openapi/openapiClient"
	"github.com/devtron-labs/devtron/internal/constants"
	repository2 "github.com/devtron-labs/devtron/internal/sql/repository"
	"github.com/devtron-labs/devtron/internal/sql/repository/app"
	"github.com/devtron-labs/devtron/internal/sql/repository/helper"
	"github.com/devtron-labs/devtron/internal/sql/repository/pipelineConfig"
	"github.com/devtron-labs/devtron/internal/util"
	appStoreBean "github.com/devtron-labs/devtron/pkg/appStore/bean"
	appStoreDeploymentCommon "github.com/devtron-labs/devtron/pkg/appStore/deployment/common"
	"github.com/devtron-labs/devtron/pkg/appStore/deployment/repository"
	appStoreDeploymentTool "github.com/devtron-labs/devtron/pkg/appStore/deployment/tool"
	appStoreDeploymentGitopsTool "github.com/devtron-labs/devtron/pkg/appStore/deployment/tool/gitops"
	appStoreDiscoverRepository "github.com/devtron-labs/devtron/pkg/appStore/discover/repository"
	"github.com/devtron-labs/devtron/pkg/attributes"
	"github.com/devtron-labs/devtron/pkg/bean"
	"github.com/devtron-labs/devtron/pkg/cluster"
	cluster2 "github.com/devtron-labs/devtron/pkg/cluster"
	clusterRepository "github.com/devtron-labs/devtron/pkg/cluster/repository"
	"github.com/devtron-labs/devtron/pkg/sql"
	util2 "github.com/devtron-labs/devtron/util"
	"github.com/go-pg/pg"
	"go.opentelemetry.io/otel"
	"go.uber.org/zap"
	"net/http"
	"strings"
	"time"
)

type AppStoreDeploymentService interface {
	AppStoreDeployOperationDB(installAppVersionRequest *appStoreBean.InstallAppVersionDTO, tx *pg.Tx, skipAppCreation bool) (*appStoreBean.InstallAppVersionDTO, error)
	AppStoreDeployOperationStatusUpdate(installAppId int, status appStoreBean.AppstoreDeploymentStatus) (bool, error)
	IsChartRepoActive(appStoreVersionId int) (bool, error)
	InstallApp(installAppVersionRequest *appStoreBean.InstallAppVersionDTO, ctx context.Context) (*appStoreBean.InstallAppVersionDTO, error)
	GetInstalledApp(id int) (*appStoreBean.InstallAppVersionDTO, error)
	GetAllInstalledAppsByAppStoreId(w http.ResponseWriter, r *http.Request, token string, appStoreId int) ([]appStoreBean.InstalledAppsResponse, error)
	DeleteInstalledApp(ctx context.Context, installAppVersionRequest *appStoreBean.InstallAppVersionDTO) (*appStoreBean.InstallAppVersionDTO, error)
	LinkHelmApplicationToChartStore(ctx context.Context, request *openapi.UpdateReleaseWithChartLinkingRequest, appIdentifier *client.AppIdentifier, userId int32) (*openapi.UpdateReleaseResponse, bool, error)
	RollbackApplication(ctx context.Context, request *openapi2.RollbackReleaseRequest, installedApp *appStoreBean.InstallAppVersionDTO, userId int32) (bool, error)
	UpdateInstallAppVersionHistory(installAppVersionRequest *appStoreBean.InstallAppVersionDTO) error
	GetDeploymentHistory(ctx context.Context, installedApp *appStoreBean.InstallAppVersionDTO) (*client.DeploymentHistoryAndInstalledAppInfo, error)
	GetDeploymentHistoryInfo(ctx context.Context, installedApp *appStoreBean.InstallAppVersionDTO, installedAppVersionHistoryId int) (*openapi.HelmAppDeploymentManifestDetail, error)
<<<<<<< HEAD
	UpdateInstalledAppV2(ctx context.Context, installAppVersionRequest *appStoreBean.InstallAppVersionDTO) (*appStoreBean.InstallAppVersionDTO, error)
=======
	UpdateInstalledApp(ctx context.Context, installAppVersionRequest *appStoreBean.InstallAppVersionDTO) (*appStoreBean.InstallAppVersionDTO, error)
>>>>>>> 81d5b921
	UpdateInstalledAppVersionHistoryWithGitHash(installAppVersionRequest *appStoreBean.InstallAppVersionDTO) error
	GetInstalledAppVersion(id int, userId int32) (*appStoreBean.InstallAppVersionDTO, error)
	InstallAppByHelm(installAppVersionRequest *appStoreBean.InstallAppVersionDTO, ctx context.Context) (*appStoreBean.InstallAppVersionDTO, error)
	UpdateProjectHelmApp(updateAppRequest *appStoreBean.UpdateProjectHelmAppDTO) error
	UpdateNotesForInstalledApp(installAppId int, notes string) (bool, error)
	UpdatePreviousDeploymentStatusForAppStore(installAppVersionRequest *appStoreBean.InstallAppVersionDTO, triggeredAt time.Time, err error) error
}

type DeploymentServiceTypeConfig struct {
	IsInternalUse bool `env:"IS_INTERNAL_USE" envDefault:"false"`
}

func GetDeploymentServiceTypeConfig() (*DeploymentServiceTypeConfig, error) {
	cfg := &DeploymentServiceTypeConfig{}
	err := env.Parse(cfg)
	return cfg, err
}

type AppStoreDeploymentServiceImpl struct {
	logger                               *zap.SugaredLogger
	installedAppRepository               repository.InstalledAppRepository
	appStoreApplicationVersionRepository appStoreDiscoverRepository.AppStoreApplicationVersionRepository
	environmentRepository                clusterRepository.EnvironmentRepository
	clusterInstalledAppsRepository       repository.ClusterInstalledAppsRepository
	appRepository                        app.AppRepository
	appStoreDeploymentHelmService        appStoreDeploymentTool.AppStoreDeploymentHelmService
	appStoreDeploymentArgoCdService      appStoreDeploymentGitopsTool.AppStoreDeploymentArgoCdService
	environmentService                   cluster.EnvironmentService
	clusterService                       cluster.ClusterService
	helmAppService                       client.HelmAppService
	appStoreDeploymentCommonService      appStoreDeploymentCommon.AppStoreDeploymentCommonService
	globalEnvVariables                   *util2.GlobalEnvVariables
	installedAppRepositoryHistory        repository.InstalledAppVersionHistoryRepository
	gitOpsRepository                     repository2.GitOpsConfigRepository
	deploymentTypeConfig                 *DeploymentServiceTypeConfig
	ChartTemplateService                 util.ChartTemplateService
}

func NewAppStoreDeploymentServiceImpl(logger *zap.SugaredLogger, installedAppRepository repository.InstalledAppRepository,
	appStoreApplicationVersionRepository appStoreDiscoverRepository.AppStoreApplicationVersionRepository, environmentRepository clusterRepository.EnvironmentRepository,
	clusterInstalledAppsRepository repository.ClusterInstalledAppsRepository, appRepository app.AppRepository,
	appStoreDeploymentHelmService appStoreDeploymentTool.AppStoreDeploymentHelmService,
	appStoreDeploymentArgoCdService appStoreDeploymentGitopsTool.AppStoreDeploymentArgoCdService, environmentService cluster.EnvironmentService,
	clusterService cluster.ClusterService, helmAppService client.HelmAppService, appStoreDeploymentCommonService appStoreDeploymentCommon.AppStoreDeploymentCommonService,
	globalEnvVariables *util2.GlobalEnvVariables,
	installedAppRepositoryHistory repository.InstalledAppVersionHistoryRepository, gitOpsRepository repository2.GitOpsConfigRepository, attributesService attributes.AttributesService,
<<<<<<< HEAD
	deploymentTypeConfig *DeploymentServiceTypeConfig, ChartTemplateService util.ChartTemplateService) *AppStoreDeploymentServiceImpl {
=======
	deploymentTypeConfig *DeploymentServiceTypeConfig,
) *AppStoreDeploymentServiceImpl {
>>>>>>> 81d5b921
	return &AppStoreDeploymentServiceImpl{
		logger:                               logger,
		installedAppRepository:               installedAppRepository,
		appStoreApplicationVersionRepository: appStoreApplicationVersionRepository,
		environmentRepository:                environmentRepository,
		clusterInstalledAppsRepository:       clusterInstalledAppsRepository,
		appRepository:                        appRepository,
		appStoreDeploymentHelmService:        appStoreDeploymentHelmService,
		appStoreDeploymentArgoCdService:      appStoreDeploymentArgoCdService,
		environmentService:                   environmentService,
		clusterService:                       clusterService,
		helmAppService:                       helmAppService,
		appStoreDeploymentCommonService:      appStoreDeploymentCommonService,
		globalEnvVariables:                   globalEnvVariables,
		installedAppRepositoryHistory:        installedAppRepositoryHistory,
		gitOpsRepository:                     gitOpsRepository,
		deploymentTypeConfig:                 deploymentTypeConfig,
		ChartTemplateService:                 ChartTemplateService,
	}
}

func (impl AppStoreDeploymentServiceImpl) AppStoreDeployOperationDB(installAppVersionRequest *appStoreBean.InstallAppVersionDTO, tx *pg.Tx, skipAppCreation bool) (*appStoreBean.InstallAppVersionDTO, error) {

	var isInternalUse = impl.deploymentTypeConfig.IsInternalUse

	isGitOpsConfigured := false
	gitOpsConfig, err := impl.gitOpsRepository.GetGitOpsConfigActive()
	if err != nil && err != pg.ErrNoRows {
		impl.logger.Errorw("GetGitOpsConfigActive, error while getting", "err", err)
		return nil, err
	}
	if gitOpsConfig != nil && gitOpsConfig.Id > 0 {
		isGitOpsConfigured = true
	}

	if isInternalUse && !isGitOpsConfigured && installAppVersionRequest.DeploymentAppType == util.PIPELINE_DEPLOYMENT_TYPE_ACD {
		impl.logger.Errorw("gitops not configured but selected for CD")
		err := &util.ApiError{
			HttpStatusCode:  http.StatusBadRequest,
			InternalMessage: "Gitops integration is not installed/configured. Please install/configure gitops or use helm option.",
			UserMessage:     "Gitops integration is not installed/configured. Please install/configure gitops or use helm option.",
		}
		return nil, err
	}

	appStoreAppVersion, err := impl.appStoreApplicationVersionRepository.FindById(installAppVersionRequest.AppStoreVersion)
	if err != nil {
		impl.logger.Errorw("fetching error", "err", err)
		return nil, err
	}

	var appInstallationMode string
	if util2.IsBaseStack() || util2.IsHelmApp(installAppVersionRequest.AppOfferingMode) {
		appInstallationMode = util2.SERVER_MODE_HYPERION
	} else {
		appInstallationMode = util2.SERVER_MODE_FULL
	}

	// create env if env not exists for clusterId and namespace for hyperion mode
	if util2.IsHelmApp(appInstallationMode) {
		envId, err := impl.createEnvironmentIfNotExists(installAppVersionRequest)
		if err != nil {
			return nil, err
		}
		installAppVersionRequest.EnvironmentId = envId
	}

	environment, err := impl.environmentRepository.FindById(installAppVersionRequest.EnvironmentId)
	if err != nil {
		impl.logger.Errorw("fetching error", "err", err)
		return nil, err
	}
	installAppVersionRequest.Environment = environment
	installAppVersionRequest.ACDAppName = fmt.Sprintf("%s-%s", installAppVersionRequest.AppName, installAppVersionRequest.Environment.Name)
	installAppVersionRequest.ClusterId = environment.ClusterId
	appCreateRequest := &bean.CreateAppDTO{
		Id:      installAppVersionRequest.AppId,
		AppName: installAppVersionRequest.AppName,
		TeamId:  installAppVersionRequest.TeamId,
		UserId:  installAppVersionRequest.UserId,
	}

	appCreateRequest, err = impl.createAppForAppStore(appCreateRequest, tx, appInstallationMode, skipAppCreation)
	if err != nil {
		impl.logger.Errorw("error while creating app", "error", err)
		return nil, err
	}
	installAppVersionRequest.AppId = appCreateRequest.Id

	installedAppModel := &repository.InstalledApps{
		AppId:         appCreateRequest.Id,
		EnvironmentId: environment.Id,
		Status:        appStoreBean.DEPLOY_INIT,
	}

	//if isGitOpsConfigured && appInstallationMode == util2.SERVER_MODE_FULL && (installAppVersionRequest.DeploymentAppType == util.PIPELINE_DEPLOYMENT_TYPE_ACD || !isInternalUse) {
	//	installedAppModel.DeploymentAppType = util.PIPELINE_DEPLOYMENT_TYPE_ACD
	//} else {
	//	installedAppModel.DeploymentAppType = util.PIPELINE_DEPLOYMENT_TYPE_HELM
	//}
	//
	//if isInternalUse && installedAppModel.DeploymentAppType == "" {
	//	if isGitOpsConfigured {
	//		installedAppModel.DeploymentAppType = util.PIPELINE_DEPLOYMENT_TYPE_ACD
	//	} else {
	//		installedAppModel.DeploymentAppType = util.PIPELINE_DEPLOYMENT_TYPE_HELM
	//	}
	//}
	if installAppVersionRequest.DeploymentAppType == "" {
		if isGitOpsConfigured {
			installAppVersionRequest.DeploymentAppType = util.PIPELINE_DEPLOYMENT_TYPE_ACD
		} else {
			installAppVersionRequest.DeploymentAppType = util.PIPELINE_DEPLOYMENT_TYPE_HELM
		}
	}

	installAppVersionRequest.DeploymentAppType = installedAppModel.DeploymentAppType
	installedAppModel.CreatedBy = installAppVersionRequest.UserId
	installedAppModel.UpdatedBy = installAppVersionRequest.UserId
	installedAppModel.CreatedOn = time.Now()
	installedAppModel.UpdatedOn = time.Now()
	installedAppModel.Active = true
	if util2.IsFullStack() {
		installedAppModel.GitOpsRepoName = impl.ChartTemplateService.GetGitOpsRepoName(installAppVersionRequest.AppName)
		installAppVersionRequest.GitOpsRepoName = installedAppModel.GitOpsRepoName
	}
	installedApp, err := impl.installedAppRepository.CreateInstalledApp(installedAppModel, tx)
	if err != nil {
		impl.logger.Errorw("error while creating install app", "error", err)
		return nil, err
	}
	installAppVersionRequest.InstalledAppId = installedApp.Id

	installedAppVersions := &repository.InstalledAppVersions{
		InstalledAppId:               installAppVersionRequest.InstalledAppId,
		AppStoreApplicationVersionId: appStoreAppVersion.Id,
		ValuesYaml:                   installAppVersionRequest.ValuesOverrideYaml,
		//Values:                       "{}",
	}
	installedAppVersions.CreatedBy = installAppVersionRequest.UserId
	installedAppVersions.UpdatedBy = installAppVersionRequest.UserId
	installedAppVersions.CreatedOn = time.Now()
	installedAppVersions.UpdatedOn = time.Now()
	installedAppVersions.Active = true
	installedAppVersions.ReferenceValueId = installAppVersionRequest.ReferenceValueId
	installedAppVersions.ReferenceValueKind = installAppVersionRequest.ReferenceValueKind
	_, err = impl.installedAppRepository.CreateInstalledAppVersion(installedAppVersions, tx)
	if err != nil {
		impl.logger.Errorw("error while fetching from db", "error", err)
		return nil, err
	}
	installAppVersionRequest.InstalledAppVersionId = installedAppVersions.Id
	installAppVersionRequest.Id = installedAppVersions.Id

<<<<<<< HEAD
	if installAppVersionRequest.DeploymentAppType == util.PIPELINE_DEPLOYMENT_TYPE_ACD || installAppVersionRequest.DeploymentAppType == util.PIPELINE_DEPLOYMENT_TYPE_MANIFEST_DOWNLOAD {
=======
	if installAppVersionRequest.DeploymentAppType == util.PIPELINE_DEPLOYMENT_TYPE_ACD {
>>>>>>> 81d5b921
		installedAppVersionHistory := &repository.InstalledAppVersionHistory{}
		installedAppVersionHistory.InstalledAppVersionId = installedAppVersions.Id
		installedAppVersionHistory.ValuesYamlRaw = installAppVersionRequest.ValuesOverrideYaml
		installedAppVersionHistory.CreatedBy = installAppVersionRequest.UserId
		installedAppVersionHistory.CreatedOn = time.Now()
		installedAppVersionHistory.UpdatedBy = installAppVersionRequest.UserId
		installedAppVersionHistory.UpdatedOn = time.Now()
		installedAppVersionHistory.StartedOn = time.Now()
		installedAppVersionHistory.Status = pipelineConfig.WorkflowInProgress
		_, err = impl.installedAppRepositoryHistory.CreateInstalledAppVersionHistory(installedAppVersionHistory, tx)
		if err != nil {
			impl.logger.Errorw("error while fetching from db", "error", err)
			return nil, err
		}
		installAppVersionRequest.InstalledAppVersionHistoryId = installedAppVersionHistory.Id
	}

	if installAppVersionRequest.DefaultClusterComponent {
		clusterInstalledAppsModel := &repository.ClusterInstalledApps{
			ClusterId:      environment.ClusterId,
			InstalledAppId: installAppVersionRequest.InstalledAppId,
		}
		clusterInstalledAppsModel.CreatedBy = installAppVersionRequest.UserId
		clusterInstalledAppsModel.UpdatedBy = installAppVersionRequest.UserId
		clusterInstalledAppsModel.CreatedOn = time.Now()
		clusterInstalledAppsModel.UpdatedOn = time.Now()
		err = impl.clusterInstalledAppsRepository.Save(clusterInstalledAppsModel, tx)
		if err != nil {
			impl.logger.Errorw("error while creating cluster install app", "error", err)
			return nil, err
		}
	}
	return installAppVersionRequest, nil
}

func (impl AppStoreDeploymentServiceImpl) UpdateNotesForInstalledApp(installAppId int, notes string) (bool, error) {
	dbConnection := impl.installedAppRepository.GetConnection()
	tx, err := dbConnection.Begin()
	if err != nil {
		return false, err
	}
	// Rollback tx on error.
	defer tx.Rollback()
	installedApp, err := impl.installedAppRepository.GetInstalledApp(installAppId)
	if err != nil {
		impl.logger.Errorw("error while fetching from db", "error", err)
		return false, err
	}
	installedApp.Notes = notes
	_, err = impl.installedAppRepository.UpdateInstalledApp(installedApp, tx)
	if err != nil {
		impl.logger.Errorw("error while fetching from db", "error", err)
		return false, err
	}
	err = tx.Commit()
	if err != nil {
		impl.logger.Errorw("error while commit db transaction to db", "error", err)
		return false, err
	}
	return true, nil
}

func (impl AppStoreDeploymentServiceImpl) AppStoreDeployOperationStatusUpdate(installAppId int, status appStoreBean.AppstoreDeploymentStatus) (bool, error) {
	dbConnection := impl.installedAppRepository.GetConnection()
	tx, err := dbConnection.Begin()
	if err != nil {
		return false, err
	}
	// Rollback tx on error.
	defer tx.Rollback()
	installedApp, err := impl.installedAppRepository.GetInstalledApp(installAppId)
	if err != nil {
		impl.logger.Errorw("error while fetching from db", "error", err)
		return false, err
	}
	installedApp.Status = status
	_, err = impl.installedAppRepository.UpdateInstalledApp(installedApp, tx)
	if err != nil {
		impl.logger.Errorw("error while fetching from db", "error", err)
		return false, err
	}
	err = tx.Commit()
	if err != nil {
		impl.logger.Errorw("error while commit db transaction to db", "error", err)
		return false, err
	}
	return true, nil
}

func (impl *AppStoreDeploymentServiceImpl) IsChartRepoActive(appStoreVersionId int) (bool, error) {
	appStoreAppVersion, err := impl.appStoreApplicationVersionRepository.FindById(appStoreVersionId)
	if err != nil {
		impl.logger.Errorw("fetching error", "err", err)
		return false, err
	}
	return appStoreAppVersion.AppStore.ChartRepo.Active, nil
}

func (impl AppStoreDeploymentServiceImpl) InstallApp(installAppVersionRequest *appStoreBean.InstallAppVersionDTO, ctx context.Context) (*appStoreBean.InstallAppVersionDTO, error) {

	dbConnection := impl.installedAppRepository.GetConnection()
	tx, err := dbConnection.Begin()
	if err != nil {
		return nil, err
	}
	// Rollback tx on error.
	defer tx.Rollback()
	//step 1 db operation initiated
	installAppVersionRequest, err = impl.AppStoreDeployOperationDB(installAppVersionRequest, tx, false)
	if err != nil {
		impl.logger.Errorw(" error", "err", err)
		return nil, err
	}
	impl.updateDeploymentParametersInRequest(installAppVersionRequest, installAppVersionRequest.DeploymentAppType)

<<<<<<< HEAD
	if util.IsAcdApp(installAppVersionRequest.DeploymentAppType) {
		_ = impl.appStoreDeploymentArgoCdService.SaveTimelineForACDHelmApps(installAppVersionRequest, pipelineConfig.TIMELINE_STATUS_DEPLOYMENT_INITIATED, "Deployment initiated successfully.", tx)
=======
	if util2.IsBaseStack() || util2.IsHelmApp(installAppVersionRequest.AppOfferingMode) || util.IsHelmApp(installAppVersionRequest.DeploymentAppType) {
		installAppVersionRequest, err = impl.appStoreDeploymentHelmService.InstallApp(installAppVersionRequest, ctx, tx)
	} else {
		installAppVersionRequest, err = impl.appStoreDeploymentArgoCdService.InstallApp(installAppVersionRequest, ctx, tx)
>>>>>>> 81d5b921
	}

	manifest, err := impl.appStoreDeploymentCommonService.GenerateManifest(installAppVersionRequest)
	if err != nil {
		impl.logger.Errorw("error in performing manifest and git operations", "err", err)
		return nil, err
	}

	if installAppVersionRequest.DeploymentAppType == util.PIPELINE_DEPLOYMENT_TYPE_MANIFEST_DOWNLOAD {
		_ = impl.appStoreDeploymentArgoCdService.SaveTimelineForACDHelmApps(installAppVersionRequest, pipelineConfig.TIMELINE_DESCRIPTION_MANIFEST_GENERATED, "Manifest generated successfully.", tx)
	}

	var gitOpsResponse *appStoreDeploymentCommon.AppStoreGitOpsResponse
	if util.IsAcdApp(installAppVersionRequest.DeploymentAppType) {
		gitOpsResponse, err = impl.appStoreDeploymentCommonService.GitOpsOperations(manifest, installAppVersionRequest)
		if err != nil {
			impl.logger.Errorw("error in doing gitops operation", "err", err)
			_ = impl.appStoreDeploymentArgoCdService.SaveTimelineForACDHelmApps(installAppVersionRequest, pipelineConfig.TIMELINE_STATUS_GIT_COMMIT_FAILED, fmt.Sprintf("Git commit failed - %v", err), tx)
		}
		_ = impl.appStoreDeploymentArgoCdService.SaveTimelineForACDHelmApps(installAppVersionRequest, pipelineConfig.TIMELINE_STATUS_APP_HEALTHY, "Git commit done successfully.", tx)
	}

	if util2.IsBaseStack() || util2.IsHelmApp(installAppVersionRequest.AppOfferingMode) || util.IsHelmApp(installAppVersionRequest.DeploymentAppType) {
		installAppVersionRequest, err = impl.appStoreDeploymentHelmService.InstallApp(installAppVersionRequest, nil, ctx, tx)
	} else {
		installAppVersionRequest, err = impl.appStoreDeploymentArgoCdService.InstallApp(installAppVersionRequest, gitOpsResponse.ChartGitAttribute, ctx, tx)
	}
	err = tx.Commit()
	if err != nil {
		return nil, err
	}

	err = impl.installAppPostDbOperation(installAppVersionRequest)
	if err != nil {
		return nil, err
	}

	return nil, nil

}

//func (impl AppStoreDeploymentServiceImpl) InstallApp(installAppVersionRequest *appStoreBean.InstallAppVersionDTO, ctx context.Context) (*appStoreBean.InstallAppVersionDTO, error) {
//
//	dbConnection := impl.installedAppRepository.GetConnection()
//	tx, err := dbConnection.Begin()
//	if err != nil {
//		return nil, err
//	}
//	// Rollback tx on error.
//	defer tx.Rollback()
//
//	//step 1 db operation initiated
//	installAppVersionRequest, err = impl.AppStoreDeployOperationDB(installAppVersionRequest, tx, false)
//	if err != nil {
//		impl.logger.Errorw(" error", "err", err)
//		return nil, err
//	}
//
//	if util2.IsBaseStack() || util2.IsHelmApp(installAppVersionRequest.AppOfferingMode) || util.IsHelmApp(installAppVersionRequest.DeploymentAppType) {
//		installAppVersionRequest, err = impl.appStoreDeploymentHelmService.InstallApp(installAppVersionRequest, ctx)
//	} else {
//		installAppVersionRequest, err = impl.appStoreDeploymentArgoCdService.InstallApp(installAppVersionRequest, ctx)
//	}
//
//	if err != nil {
//		return nil, err
//	}
//
//	// tx commit here because next operation will be process after this commit.
//	err = tx.Commit()
//	if err != nil {
//		return nil, err
//	}
//
//	err = impl.installAppPostDbOperation(installAppVersionRequest)
//	if err != nil {
//		return nil, err
//	}
//
//	return installAppVersionRequest, nil
//}

func (impl AppStoreDeploymentServiceImpl) UpdateInstallAppVersionHistory(installAppVersionRequest *appStoreBean.InstallAppVersionDTO) error {
	dbConnection := impl.installedAppRepository.GetConnection()
	tx, err := dbConnection.Begin()
	if err != nil {
		return err
	}
	// Rollback tx on error.
	defer tx.Rollback()
	installedAppVersionHistory := &repository.InstalledAppVersionHistory{
		InstalledAppVersionId: installAppVersionRequest.Id,
	}
	installedAppVersionHistory.ValuesYamlRaw = installAppVersionRequest.ValuesOverrideYaml
	installedAppVersionHistory.CreatedBy = installAppVersionRequest.UserId
	installedAppVersionHistory.CreatedOn = time.Now()
	installedAppVersionHistory.UpdatedBy = installAppVersionRequest.UserId
	installedAppVersionHistory.UpdatedOn = time.Now()
	installedAppVersionHistory.GitHash = installAppVersionRequest.GitHash
	installedAppVersionHistory.Status = "Unknown"
	_, err = impl.installedAppRepositoryHistory.CreateInstalledAppVersionHistory(installedAppVersionHistory, tx)
	if err != nil {
		impl.logger.Errorw("error while fetching from db", "error", err)
		return err
	}
	err = tx.Commit()
	if err != nil {
		impl.logger.Errorw("error while committing transaction to db", "error", err)
		return err
	}
	return nil
}
func (impl AppStoreDeploymentServiceImpl) UpdateInstalledAppVersionHistoryWithGitHash(installAppVersionRequest *appStoreBean.InstallAppVersionDTO) error {
	dbConnection := impl.installedAppRepository.GetConnection()
	tx, err := dbConnection.Begin()
	if err != nil {
		return err
	}
	// Rollback tx on error.
	defer tx.Rollback()
	savedInstalledAppVersionHistory, err := impl.installedAppRepositoryHistory.GetInstalledAppVersionHistory(installAppVersionRequest.InstalledAppVersionHistoryId)
	savedInstalledAppVersionHistory.GitHash = installAppVersionRequest.GitHash
	savedInstalledAppVersionHistory.UpdatedOn = time.Now()
	savedInstalledAppVersionHistory.UpdatedBy = installAppVersionRequest.UserId

	_, err = impl.installedAppRepositoryHistory.UpdateInstalledAppVersionHistory(savedInstalledAppVersionHistory, tx)
	if err != nil {
		impl.logger.Errorw("error while fetching from db", "error", err)
		return err
	}
	err = tx.Commit()
	if err != nil {
		impl.logger.Errorw("error while committing transaction to db", "error", err)
		return err
	}
	return nil
}

func (impl AppStoreDeploymentServiceImpl) createAppForAppStore(createRequest *bean.CreateAppDTO, tx *pg.Tx, appInstallationMode string, skipAppCreation bool) (*bean.CreateAppDTO, error) {
	app1, err := impl.appRepository.FindActiveByName(createRequest.AppName)
	if err != nil && err != pg.ErrNoRows {
		return nil, err
	}
	if app1 != nil && app1.Id > 0 {
		impl.logger.Infow(" app already exists", "name", createRequest.AppName)
		err = &util.ApiError{
			Code:            constants.AppAlreadyExists.Code,
			InternalMessage: "app already exists",
			UserMessage:     fmt.Sprintf("app already exists with name %s", createRequest.AppName),
		}

		if !skipAppCreation {
			return nil, err
		} else {
			createRequest.Id = app1.Id
			return createRequest, nil
		}
	}
	pg := &app.App{
		Active:          true,
		AppName:         createRequest.AppName,
		TeamId:          createRequest.TeamId,
		AppType:         helper.ChartStoreApp,
		AppOfferingMode: appInstallationMode,
		AuditLog:        sql.AuditLog{UpdatedBy: createRequest.UserId, CreatedBy: createRequest.UserId, UpdatedOn: time.Now(), CreatedOn: time.Now()},
	}
	err = impl.appRepository.SaveWithTxn(pg, tx)
	if err != nil {
		impl.logger.Errorw("error in saving entity ", "entity", pg)
		return nil, err
	}

	// if found more than 1 application, soft delete all except first item
	apps, err := impl.appRepository.FindActiveListByName(createRequest.AppName)
	if err != nil {
		return nil, err
	}
	appLen := len(apps)
	if appLen > 1 {
		firstElement := apps[0]
		if firstElement.Id != pg.Id {
			pg.Active = false
			err = impl.appRepository.UpdateWithTxn(pg, tx)
			if err != nil {
				impl.logger.Errorw("error in saving entity ", "entity", pg)
				return nil, err
			}
			err = &util.ApiError{
				Code:            constants.AppAlreadyExists.Code,
				InternalMessage: "app already exists",
				UserMessage:     fmt.Sprintf("app already exists with name %s", createRequest.AppName),
			}

			if !skipAppCreation {
				return nil, err
			}
		}
	}

	createRequest.Id = pg.Id
	return createRequest, nil
}

func (impl AppStoreDeploymentServiceImpl) GetInstalledApp(id int) (*appStoreBean.InstallAppVersionDTO, error) {
	app, err := impl.installedAppRepository.GetInstalledApp(id)
	if err != nil {
		impl.logger.Errorw("error while fetching from db", "error", err)
		return nil, err
	}
	chartTemplate := impl.chartAdaptor2(app)
	return chartTemplate, nil
}

// converts db object to bean
func (impl AppStoreDeploymentServiceImpl) chartAdaptor2(chart *repository.InstalledApps) *appStoreBean.InstallAppVersionDTO {
	return &appStoreBean.InstallAppVersionDTO{
		EnvironmentId:   chart.EnvironmentId,
		InstalledAppId:  chart.Id,
		AppId:           chart.AppId,
		AppOfferingMode: chart.App.AppOfferingMode,
		ClusterId:       chart.Environment.ClusterId,
		Namespace:       chart.Environment.Namespace,
		AppName:         chart.App.AppName,
		EnvironmentName: chart.Environment.Name,
	}
}

func (impl AppStoreDeploymentServiceImpl) GetAllInstalledAppsByAppStoreId(w http.ResponseWriter, r *http.Request, token string, appStoreId int) ([]appStoreBean.InstalledAppsResponse, error) {
	installedApps, err := impl.installedAppRepository.GetAllIntalledAppsByAppStoreId(appStoreId)
	if err != nil && !util.IsErrNoRows(err) {
		impl.logger.Error(err)
		return nil, err
	}
	var installedAppsEnvResponse []appStoreBean.InstalledAppsResponse
	for _, a := range installedApps {
		var status string
		if util2.IsBaseStack() || util2.IsHelmApp(a.AppOfferingMode) || util.IsHelmApp(a.DeploymentAppType) {
			status, err = impl.appStoreDeploymentHelmService.GetAppStatus(a, w, r, token)
		} else {
			status, err = impl.appStoreDeploymentArgoCdService.GetAppStatus(a, w, r, token)
		}
		if apiErr, ok := err.(*util.ApiError); ok {
			if apiErr.Code == constants.AppDetailResourceTreeNotFound {
				status = "Not Found"
			}
		} else if err != nil {
			impl.logger.Error(err)
			return nil, err
		}
		installedAppRes := appStoreBean.InstalledAppsResponse{
			EnvironmentName:              a.EnvironmentName,
			AppName:                      a.AppName,
			DeployedAt:                   a.UpdatedOn,
			DeployedBy:                   a.EmailId,
			Status:                       status,
			AppStoreApplicationVersionId: a.AppStoreApplicationVersionId,
			InstalledAppVersionId:        a.InstalledAppVersionId,
			InstalledAppsId:              a.InstalledAppId,
			EnvironmentId:                a.EnvironmentId,
			AppOfferingMode:              a.AppOfferingMode,
		}

		// if hyperion mode app, then fill clusterId and namespace
		if util2.IsHelmApp(a.AppOfferingMode) {
			environment, err := impl.environmentRepository.FindById(a.EnvironmentId)
			if err != nil {
				impl.logger.Errorw("fetching environment error", "err", err)
				return nil, err
			}
			installedAppRes.ClusterId = environment.ClusterId
			installedAppRes.Namespace = environment.Namespace
		}

		installedAppsEnvResponse = append(installedAppsEnvResponse, installedAppRes)
	}
	return installedAppsEnvResponse, nil
}

func (impl AppStoreDeploymentServiceImpl) DeleteInstalledApp(ctx context.Context, installAppVersionRequest *appStoreBean.InstallAppVersionDTO) (*appStoreBean.InstallAppVersionDTO, error) {
	dbConnection := impl.installedAppRepository.GetConnection()
	tx, err := dbConnection.Begin()
	if err != nil {
		return nil, err
	}
	// Rollback tx on error.
	defer tx.Rollback()

	environment, err := impl.environmentRepository.FindById(installAppVersionRequest.EnvironmentId)
	if err != nil {
		impl.logger.Errorw("fetching error", "err", err)
		return nil, err
	}
	app, err := impl.appRepository.FindById(installAppVersionRequest.AppId)
	if err != nil {
		return nil, err
	}
	model, err := impl.installedAppRepository.GetInstalledApp(installAppVersionRequest.InstalledAppId)
	if err != nil {
		impl.logger.Errorw("error in fetching installed app", "id", installAppVersionRequest.InstalledAppId, "err", err)
		return nil, err
	}

	if installAppVersionRequest.AcdPartialDelete == true {
		if util2.IsBaseStack() || util2.IsHelmApp(app.AppOfferingMode) || util.IsHelmApp(model.DeploymentAppType) {
			err = impl.appStoreDeploymentHelmService.DeleteDeploymentApp(ctx, app.AppName, environment.Name, installAppVersionRequest)
		} else {
			err = impl.appStoreDeploymentArgoCdService.DeleteDeploymentApp(ctx, app.AppName, environment.Name, installAppVersionRequest)
		}
		if err != nil {
			impl.logger.Errorw("error on delete installed app", "err", err)
			return nil, err
		}
		model.DeploymentAppDeleteRequest = true
		model.UpdatedBy = installAppVersionRequest.UserId
		model.UpdatedOn = time.Now()
		_, err = impl.installedAppRepository.UpdateInstalledApp(model, tx)
		if err != nil {
			impl.logger.Errorw("error while creating install app", "error", err)
			return nil, err
		}

	} else {
		//soft delete app
		app.Active = false
		app.UpdatedBy = installAppVersionRequest.UserId
		app.UpdatedOn = time.Now()
		err = impl.appRepository.UpdateWithTxn(app, tx)
		if err != nil {
			impl.logger.Errorw("error in update entity ", "entity", app)
			return nil, err
		}

		// soft delete install app
		model.Active = false
		model.UpdatedBy = installAppVersionRequest.UserId
		model.UpdatedOn = time.Now()
		_, err = impl.installedAppRepository.UpdateInstalledApp(model, tx)
		if err != nil {
			impl.logger.Errorw("error while creating install app", "error", err)
			return nil, err
		}
		models, err := impl.installedAppRepository.GetInstalledAppVersionByInstalledAppId(installAppVersionRequest.InstalledAppId)
		if err != nil {
			impl.logger.Errorw("error while fetching install app versions", "error", err)
			return nil, err
		}

		// soft delete install app versions
		for _, item := range models {
			item.Active = false
			item.UpdatedBy = installAppVersionRequest.UserId
			item.UpdatedOn = time.Now()
			_, err = impl.installedAppRepository.UpdateInstalledAppVersion(item, tx)
			if err != nil {
				impl.logger.Errorw("error while fetching from db", "error", err)
				return nil, err
			}
		}

		if util2.IsBaseStack() || util2.IsHelmApp(app.AppOfferingMode) || util.IsHelmApp(model.DeploymentAppType) {
			// there might be a case if helm release gets uninstalled from helm cli.
			//in this case on deleting the app from API, it should not give error as it should get deleted from db, otherwise due to delete error, db does not get clean
			// so in helm, we need to check first if the release exists or not, if exists then only delete
			err = impl.appStoreDeploymentHelmService.DeleteInstalledApp(ctx, app.AppName, environment.Name, installAppVersionRequest, model, tx)
		} else {
			err = impl.appStoreDeploymentArgoCdService.DeleteInstalledApp(ctx, app.AppName, environment.Name, installAppVersionRequest, model, tx)
		}
		if err != nil {
			impl.logger.Errorw("error on delete installed app", "err", err)
			return nil, err
		}
	}
	err = tx.Commit()
	if err != nil {
		impl.logger.Errorw("error in commit db transaction on delete", "err", err)
		return nil, err
	}

	return installAppVersionRequest, nil
}

func (impl AppStoreDeploymentServiceImpl) LinkHelmApplicationToChartStore(ctx context.Context, request *openapi.UpdateReleaseWithChartLinkingRequest,
	appIdentifier *client.AppIdentifier, userId int32) (*openapi.UpdateReleaseResponse, bool, error) {

	impl.logger.Infow("Linking helm application to chart store", "appId", request.GetAppId())

	// check if chart repo is active starts
	isChartRepoActive, err := impl.IsChartRepoActive(int(request.GetAppStoreApplicationVersionId()))
	if err != nil {
		impl.logger.Errorw("Error in checking if chart repo is active or not", "err", err)
		return nil, isChartRepoActive, err
	}
	if !isChartRepoActive {
		return nil, isChartRepoActive, nil
	}
	// check if chart repo is active ends

	// STEP-1 check if the app is installed or not
	isInstalled, err := impl.helmAppService.IsReleaseInstalled(ctx, appIdentifier)
	if err != nil {
		impl.logger.Errorw("error while checking if the release is installed", "error", err)
		return nil, isChartRepoActive, err
	}
	if !isInstalled {
		return nil, isChartRepoActive, errors.New("release is not installed. so can not be updated")
	}
	// STEP-1 ends

	// Initialise bean
	installAppVersionRequestDto := &appStoreBean.InstallAppVersionDTO{
		AppName:            appIdentifier.ReleaseName,
		UserId:             userId,
		AppOfferingMode:    util2.SERVER_MODE_HYPERION,
		ClusterId:          appIdentifier.ClusterId,
		Namespace:          appIdentifier.Namespace,
		AppStoreVersion:    int(request.GetAppStoreApplicationVersionId()),
		ValuesOverrideYaml: request.GetValuesYaml(),
		ReferenceValueId:   int(request.GetReferenceValueId()),
		ReferenceValueKind: request.GetReferenceValueKind(),
		DeploymentAppType:  util.PIPELINE_DEPLOYMENT_TYPE_HELM,
	}

	// STEP-2 InstallApp with only DB operations
	// STEP-3 update APP with chart info
	res, err := impl.linkHelmApplicationToChartStore(installAppVersionRequestDto, ctx)
	if err != nil {
		impl.logger.Errorw("error while linking helm app with chart store", "error", err)
		return nil, isChartRepoActive, err
	}
	// STEP-2 and STEP-3 ends

	return res, isChartRepoActive, nil
}

func (impl AppStoreDeploymentServiceImpl) createEnvironmentIfNotExists(installAppVersionRequest *appStoreBean.InstallAppVersionDTO) (int, error) {
	clusterId := installAppVersionRequest.ClusterId
	namespace := installAppVersionRequest.Namespace
	env, err := impl.environmentRepository.FindOneByNamespaceAndClusterId(namespace, clusterId)

	if err == nil {
		return env.Id, nil
	}

	if err != pg.ErrNoRows {
		return 0, err
	}

	// create env
	cluster, err := impl.clusterService.FindById(clusterId)
	if err != nil {
		return 0, err
	}

	environmentBean := &cluster2.EnvironmentBean{
		Environment: cluster2.BuildEnvironmentIdentifer(cluster.ClusterName, namespace),
		ClusterId:   clusterId,
		Namespace:   namespace,
		Default:     false,
		Active:      true,
	}
	envCreateRes, err := impl.environmentService.Create(environmentBean, installAppVersionRequest.UserId)
	if err != nil {
		return 0, err
	}

	return envCreateRes.Id, nil
}

func (impl AppStoreDeploymentServiceImpl) RollbackApplication(ctx context.Context, request *openapi2.RollbackReleaseRequest,
	installedApp *appStoreBean.InstallAppVersionDTO, userId int32) (bool, error) {
	triggeredAt := time.Now()
	dbConnection := impl.installedAppRepository.GetConnection()
	tx, err := dbConnection.Begin()
	if err != nil {
		return false, err
	}
	// Rollback tx on error.
	defer tx.Rollback()

	// Rollback starts
	var success bool
	if util2.IsHelmApp(installedApp.AppOfferingMode) {
		installedApp, success, err = impl.appStoreDeploymentHelmService.RollbackRelease(ctx, installedApp, request.GetVersion(), tx)
		if err != nil {
			impl.logger.Errorw("error while rollback helm release", "error", err)
			return false, err
		}
	} else {
		installedApp, success, err = impl.appStoreDeploymentArgoCdService.RollbackRelease(ctx, installedApp, request.GetVersion(), tx)
		if err != nil {
			impl.logger.Errorw("error while rollback helm release", "error", err)
			return false, err
		}
	}
	if !success {
		return false, fmt.Errorf("rollback request failed")
	}
	//DB operation
	if installedApp.InstalledAppId > 0 && installedApp.InstalledAppVersionId > 0 {
		installedAppVersion, err := impl.installedAppRepository.GetInstalledAppVersionAny(installedApp.InstalledAppVersionId)
		if err != nil {
			impl.logger.Errorw("error while fetching chart installed version", "error", err)
			return false, err
		}
		installedApp.Id = installedAppVersion.Id
		installedAppVersion.Active = true
		installedAppVersion.ValuesYaml = installedApp.ValuesOverrideYaml
		installedAppVersion.UpdatedOn = time.Now()
		installedAppVersion.UpdatedBy = userId
		_, err = impl.installedAppRepository.UpdateInstalledAppVersion(installedAppVersion, tx)
		if err != nil {
			impl.logger.Errorw("error while updating db", "error", err)
			return false, err
		}
	}
	//STEP 8: finish with return response
	err = tx.Commit()
	if err != nil {
		impl.logger.Errorw("error while committing transaction to db", "error", err)
		return false, err
	}

	if installedApp.AppOfferingMode == util2.SERVER_MODE_FULL {
		// create build history for version upgrade, chart upgrade or simple update
		err = impl.UpdateInstalledAppVersionHistoryWithGitHash(installedApp)
		if err != nil {
			impl.logger.Errorw("error on creating history for chart deployment", "error", err)
			return false, err
		}
	}
	err1 := impl.UpdatePreviousDeploymentStatusForAppStore(installedApp, triggeredAt, err)
	if err1 != nil {
		impl.logger.Errorw("error while update previous installed app version history", "err", err, "installAppVersionRequest", installedApp)
		//if installed app is updated and error is in updating previous deployment status, then don't block user, just show error.
	}

	return success, nil
}

func (impl AppStoreDeploymentServiceImpl) linkHelmApplicationToChartStore(installAppVersionRequest *appStoreBean.InstallAppVersionDTO, ctx context.Context) (*openapi.UpdateReleaseResponse, error) {
	dbConnection := impl.installedAppRepository.GetConnection()
	tx, err := dbConnection.Begin()
	if err != nil {
		return nil, err
	}
	// Rollback tx on error.
	defer tx.Rollback()

	// skipAppCreation flag is set for CLI apps because for CLI Helm apps if project is created first before linking to chart store then app is created during project update time.
	// skipAppCreation - This flag will skip app creation if app already exists.

	//step 1 db operation initiated
	installAppVersionRequest, err = impl.AppStoreDeployOperationDB(installAppVersionRequest, tx, true)
	if err != nil {
		impl.logger.Errorw(" error", "err", err)
		return nil, err
	}

	// fetch app store application version from DB
	appStoreApplicationVersionId := installAppVersionRequest.AppStoreVersion
	appStoreAppVersion, err := impl.appStoreApplicationVersionRepository.FindById(appStoreApplicationVersionId)
	if err != nil {
		impl.logger.Errorw("Error in fetching app store application version", "err", err, "appStoreApplicationVersionId", appStoreApplicationVersionId)
		return nil, err
	}

	// STEP-2 update APP with chart info
	chartRepoInfo := appStoreAppVersion.AppStore.ChartRepo
	updateReleaseRequest := &client.UpdateApplicationWithChartInfoRequestDto{
		InstallReleaseRequest: &client.InstallReleaseRequest{
			ValuesYaml:   installAppVersionRequest.ValuesOverrideYaml,
			ChartName:    appStoreAppVersion.Name,
			ChartVersion: appStoreAppVersion.Version,
			ReleaseIdentifier: &client.ReleaseIdentifier{
				ReleaseNamespace: installAppVersionRequest.Namespace,
				ReleaseName:      installAppVersionRequest.AppName,
			},
			ChartRepository: &client.ChartRepository{
				Name:     chartRepoInfo.Name,
				Url:      chartRepoInfo.Url,
				Username: chartRepoInfo.UserName,
				Password: chartRepoInfo.Password,
			},
		},
		SourceAppType: client.SOURCE_HELM_APP,
	}
	res, err := impl.helmAppService.UpdateApplicationWithChartInfo(ctx, installAppVersionRequest.ClusterId, updateReleaseRequest, client.API_CALLER_HELM_APP)
	if err != nil {
		return nil, err
	}
	// STEP-2 ends

	// tx commit here because next operation will be process after this commit.
	err = tx.Commit()
	if err != nil {
		return nil, err
	}

	// STEP-3 install app DB post operations
	installAppVersionRequest.DeploymentAppType = util.PIPELINE_DEPLOYMENT_TYPE_HELM
	err = impl.installAppPostDbOperation(installAppVersionRequest)
	if err != nil {
		return nil, err
	}
	// STEP-3 ends

	return res, nil
}

func (impl AppStoreDeploymentServiceImpl) installAppPostDbOperation(installAppVersionRequest *appStoreBean.InstallAppVersionDTO) error {
	//step 4 db operation status update to deploy success
	_, err := impl.AppStoreDeployOperationStatusUpdate(installAppVersionRequest.InstalledAppId, appStoreBean.DEPLOY_SUCCESS)
	if err != nil {
		impl.logger.Errorw(" error", "err", err)
		return err
	}

	//step 5 create build history first entry for install app version for argocd or helm type deployments
	if len(installAppVersionRequest.GitHash) > 0 {
		err = impl.UpdateInstalledAppVersionHistoryWithGitHash(installAppVersionRequest)
		if err != nil {
			impl.logger.Errorw("error in installAppPostDbOperation", "err", err)
			return err
		}
	}

	if installAppVersionRequest.DeploymentAppType == util.PIPELINE_DEPLOYMENT_TYPE_HELM {
		err = impl.UpdateInstallAppVersionHistory(installAppVersionRequest)
		if err != nil {
			impl.logger.Errorw("error on creating history for chart deployment", "error", err)
			return err
		}
	}

	return nil
}

func (impl AppStoreDeploymentServiceImpl) GetDeploymentHistory(ctx context.Context, installedApp *appStoreBean.InstallAppVersionDTO) (*client.DeploymentHistoryAndInstalledAppInfo, error) {
	result := &client.DeploymentHistoryAndInstalledAppInfo{}
	var err error
	if util2.IsHelmApp(installedApp.AppOfferingMode) {
		deploymentHistory, err := impl.appStoreDeploymentHelmService.GetDeploymentHistory(ctx, installedApp)
		if err != nil {
			impl.logger.Errorw("error while getting deployment history", "error", err)
			return nil, err
		}
		result.DeploymentHistory = deploymentHistory.GetDeploymentHistory()
	} else {
		deploymentHistory, err := impl.appStoreDeploymentArgoCdService.GetDeploymentHistory(ctx, installedApp)
		if err != nil {
			impl.logger.Errorw("error while getting deployment history", "error", err)
			return nil, err
		}
		result.DeploymentHistory = deploymentHistory.GetDeploymentHistory()
	}

	if installedApp.InstalledAppId > 0 {
		result.InstalledAppInfo = &client.InstalledAppInfo{
			AppId:                 installedApp.AppId,
			EnvironmentName:       installedApp.EnvironmentName,
			AppOfferingMode:       installedApp.AppOfferingMode,
			InstalledAppId:        installedApp.InstalledAppId,
			InstalledAppVersionId: installedApp.InstalledAppVersionId,
			AppStoreChartId:       installedApp.InstallAppVersionChartDTO.AppStoreChartId,
			ClusterId:             installedApp.ClusterId,
			EnvironmentId:         installedApp.EnvironmentId,
			DeploymentType:        installedApp.DeploymentAppType,
		}
	}

	return result, err
}

func (impl AppStoreDeploymentServiceImpl) GetDeploymentHistoryInfo(ctx context.Context, installedApp *appStoreBean.InstallAppVersionDTO, version int) (*openapi.HelmAppDeploymentManifestDetail, error) {
	//var result interface{}
	result := &openapi.HelmAppDeploymentManifestDetail{}
	var err error
	if util2.IsHelmApp(installedApp.AppOfferingMode) || installedApp.DeploymentAppType == util.PIPELINE_DEPLOYMENT_TYPE_HELM {
		_, span := otel.Tracer("orchestrator").Start(ctx, "appStoreDeploymentHelmService.GetDeploymentHistoryInfo")
		result, err = impl.appStoreDeploymentHelmService.GetDeploymentHistoryInfo(ctx, installedApp, int32(version))
		span.End()
		if err != nil {
			impl.logger.Errorw("error while getting deployment history info", "error", err)
			return nil, err
		}
	} else {
		_, span := otel.Tracer("orchestrator").Start(ctx, "appStoreDeploymentArgoCdService.GetDeploymentHistoryInfo")
		result, err = impl.appStoreDeploymentArgoCdService.GetDeploymentHistoryInfo(ctx, installedApp, int32(version))
		span.End()
		if err != nil {
			impl.logger.Errorw("error while getting deployment history info", "error", err)
			return nil, err
		}
	}
	return result, err
}
func (impl AppStoreDeploymentServiceImpl) updateInstalledAppVersion(installedAppVersion *repository.InstalledAppVersions, installAppVersionRequest *appStoreBean.InstallAppVersionDTO, tx *pg.Tx, installedApp *repository.InstalledApps) (*repository.InstalledAppVersions, *appStoreBean.InstallAppVersionDTO, error) {
	var err error
	if installAppVersionRequest.Id == 0 {
		installedAppVersions, err := impl.installedAppRepository.GetInstalledAppVersionByInstalledAppId(installAppVersionRequest.InstalledAppId)
		if err != nil {
			impl.logger.Errorw("error while fetching installed version", "error", err)
			return installedAppVersion, installAppVersionRequest, err
		}
		for _, installedAppVersionModel := range installedAppVersions {
			installedAppVersionModel.Active = false
			installedAppVersionModel.UpdatedOn = time.Now()
			installedAppVersionModel.UpdatedBy = installAppVersionRequest.UserId
			_, err = impl.installedAppRepository.UpdateInstalledAppVersion(installedAppVersionModel, tx)
			if err != nil {
				impl.logger.Errorw("error while update installed chart", "error", err)
				return installedAppVersion, installAppVersionRequest, err
			}
		}

<<<<<<< HEAD
func (impl AppStoreDeploymentServiceImpl) updateInstalledAppVersion(installedAppVersion *repository.InstalledAppVersions, installAppVersionRequest *appStoreBean.InstallAppVersionDTO, tx *pg.Tx, installedApp *repository.InstalledApps) (*repository.InstalledAppVersions, *appStoreBean.InstallAppVersionDTO, error) {
	var err error
	if installAppVersionRequest.Id == 0 {
		installedAppVersions, err := impl.installedAppRepository.GetInstalledAppVersionByInstalledAppId(installAppVersionRequest.InstalledAppId)
		if err != nil {
			impl.logger.Errorw("error while fetching installed version", "error", err)
			return installedAppVersion, installAppVersionRequest, err
		}
		for _, installedAppVersionModel := range installedAppVersions {
			installedAppVersionModel.Active = false
			installedAppVersionModel.UpdatedOn = time.Now()
			installedAppVersionModel.UpdatedBy = installAppVersionRequest.UserId
			_, err = impl.installedAppRepository.UpdateInstalledAppVersion(installedAppVersionModel, tx)
			if err != nil {
				impl.logger.Errorw("error while update installed chart", "error", err)
				return installedAppVersion, installAppVersionRequest, err
			}
		}

=======
>>>>>>> 81d5b921
		appStoreAppVersion, err := impl.appStoreApplicationVersionRepository.FindById(installAppVersionRequest.AppStoreVersion)
		if err != nil {
			impl.logger.Errorw("fetching error", "err", err)
			return installedAppVersion, installAppVersionRequest, err
		}
		installedAppVersion = &repository.InstalledAppVersions{
			InstalledAppId:               installAppVersionRequest.InstalledAppId,
			AppStoreApplicationVersionId: installAppVersionRequest.AppStoreVersion,
			ValuesYaml:                   installAppVersionRequest.ValuesOverrideYaml,
		}
		installedAppVersion.CreatedBy = installAppVersionRequest.UserId
		installedAppVersion.UpdatedBy = installAppVersionRequest.UserId
		installedAppVersion.CreatedOn = time.Now()
		installedAppVersion.UpdatedOn = time.Now()
		installedAppVersion.Active = true
		installedAppVersion.ReferenceValueId = installAppVersionRequest.ReferenceValueId
		installedAppVersion.ReferenceValueKind = installAppVersionRequest.ReferenceValueKind
		_, err = impl.installedAppRepository.CreateInstalledAppVersion(installedAppVersion, tx)
		if err != nil {
			impl.logger.Errorw("error while fetching from db", "error", err)
			return installedAppVersion, installAppVersionRequest, err
		}
		installedAppVersion.AppStoreApplicationVersion = *appStoreAppVersion
		installedAppVersion.InstalledApp = *installedApp
		installAppVersionRequest.InstalledAppVersionId = installedAppVersion.Id
		installAppVersionRequest.Id = installedAppVersion.Id
	} else {
		installedAppVersionModel, err := impl.installedAppRepository.GetInstalledAppVersion(installAppVersionRequest.Id)
		if err != nil {
			impl.logger.Errorw("error while fetching chart installed version", "error", err)
			return installedAppVersion, installAppVersionRequest, err
		}
		if installedAppVersionModel.AppStoreApplicationVersionId != installAppVersionRequest.AppStoreVersion {
			// upgrade to new version of same chart
			installedAppVersionModel.Active = false
			installedAppVersionModel.UpdatedOn = time.Now()
			installedAppVersionModel.UpdatedBy = installAppVersionRequest.UserId
			_, err = impl.installedAppRepository.UpdateInstalledAppVersion(installedAppVersionModel, tx)
			if err != nil {
				impl.logger.Errorw("error while fetching from db", "error", err)
				return installedAppVersion, installAppVersionRequest, err
			}
			appStoreAppVersion, err := impl.appStoreApplicationVersionRepository.FindById(installAppVersionRequest.AppStoreVersion)
			if err != nil {
				impl.logger.Errorw("fetching error", "err", err)
				return installedAppVersion, installAppVersionRequest, err
			}
			installedAppVersion = &repository.InstalledAppVersions{
				InstalledAppId:               installAppVersionRequest.InstalledAppId,
				AppStoreApplicationVersionId: installAppVersionRequest.AppStoreVersion,
				ValuesYaml:                   installAppVersionRequest.ValuesOverrideYaml,
			}
			installedAppVersion.CreatedBy = installAppVersionRequest.UserId
			installedAppVersion.UpdatedBy = installAppVersionRequest.UserId
			installedAppVersion.CreatedOn = time.Now()
			installedAppVersion.UpdatedOn = time.Now()
			installedAppVersion.Active = true
			installedAppVersion.ReferenceValueId = installAppVersionRequest.ReferenceValueId
			installedAppVersion.ReferenceValueKind = installAppVersionRequest.ReferenceValueKind
			_, err = impl.installedAppRepository.CreateInstalledAppVersion(installedAppVersion, tx)
			if err != nil {
				impl.logger.Errorw("error while fetching from db", "error", err)
				return installedAppVersion, installAppVersionRequest, err
			}
			installedAppVersion.AppStoreApplicationVersion = *appStoreAppVersion
		} else {
			installedAppVersion = installedAppVersionModel
		}

	}
	return installedAppVersion, installAppVersionRequest, err
}
<<<<<<< HEAD

func (impl *AppStoreDeploymentServiceImpl) MarkInstalledAppVersionsInactiveByInstalledAppId(installedAppId int, UserId int32, tx *pg.Tx) error {
	installedAppVersions, err := impl.installedAppRepository.GetInstalledAppVersionByInstalledAppId(installedAppId)
	if err != nil {
		impl.logger.Errorw("error while fetching installed version", "error", err)
		return err
	}
	for _, installedAppVersionModel := range installedAppVersions {
		installedAppVersionModel.Active = false
		installedAppVersionModel.UpdatedOn = time.Now()
		installedAppVersionModel.UpdatedBy = UserId
		_, err = impl.installedAppRepository.UpdateInstalledAppVersion(installedAppVersionModel, tx)
		if err != nil {
			impl.logger.Errorw("error while update installed chart", "error", err)
			return err
		}
	}
	return nil
}

func (impl *AppStoreDeploymentServiceImpl) MarkInstalledAppVersionModelInActive(installedAppVersionModel *repository.InstalledAppVersions, UserId int32, tx *pg.Tx) error {
	installedAppVersionModel.Active = false
	installedAppVersionModel.UpdatedOn = time.Now()
	installedAppVersionModel.UpdatedBy = UserId
	_, err := impl.installedAppRepository.UpdateInstalledAppVersion(installedAppVersionModel, tx)
	if err != nil {
		impl.logger.Errorw("error while fetching from db", "error", err)
		return err
	}
	return nil
}

func (impl *AppStoreDeploymentServiceImpl) CreateInstalledAppVersion(installAppVersionRequest *appStoreBean.InstallAppVersionDTO, tx *pg.Tx) (*repository.InstalledAppVersions, error) {
	installedAppVersion := &repository.InstalledAppVersions{
		InstalledAppId:               installAppVersionRequest.InstalledAppId,
		AppStoreApplicationVersionId: installAppVersionRequest.AppStoreVersion,
		ValuesYaml:                   installAppVersionRequest.ValuesOverrideYaml,
	}
	installedAppVersion.CreatedBy = installAppVersionRequest.UserId
	installedAppVersion.UpdatedBy = installAppVersionRequest.UserId
	installedAppVersion.CreatedOn = time.Now()
	installedAppVersion.UpdatedOn = time.Now()
	installedAppVersion.Active = true
	installedAppVersion.ReferenceValueId = installAppVersionRequest.ReferenceValueId
	installedAppVersion.ReferenceValueKind = installAppVersionRequest.ReferenceValueKind
	_, err := impl.installedAppRepository.CreateInstalledAppVersion(installedAppVersion, tx)
	if err != nil {
		impl.logger.Errorw("error while fetching from db", "error", err)
		return nil, err
	}
	return installedAppVersion, nil
}

// CheckIfMonoRepoMigrationRequired checks if gitOps repo name is changed
func (impl *AppStoreDeploymentServiceImpl) CheckIfMonoRepoMigrationRequired(installAppVersionRequest *appStoreBean.InstallAppVersionDTO, installedApp *repository.InstalledApps) bool {

	monoRepoMigrationRequired := false
	var err error
	gitOpsRepoName := installedApp.GitOpsRepoName
	if len(gitOpsRepoName) == 0 {
		if util.IsAcdApp(installAppVersionRequest.DeploymentAppType) {
			gitOpsRepoName, err = impl.appStoreDeploymentArgoCdService.GetGitOpsRepoName(installAppVersionRequest.AppName, installAppVersionRequest.EnvironmentName)
			if err != nil {
				return false
			}
		} else {
			gitOpsRepoName = impl.ChartTemplateService.GetGitOpsRepoName(installAppVersionRequest.AppName)
		}
	}
	//here will set new git repo name if required to migrate
	newGitOpsRepoName := impl.ChartTemplateService.GetGitOpsRepoName(installedApp.App.AppName)
	//checking weather git repo migration needed or not, if existing git repo and new independent git repo is not same than go ahead with migration
	if newGitOpsRepoName != gitOpsRepoName {
		monoRepoMigrationRequired = true
	}
	return monoRepoMigrationRequired
}

func (impl *AppStoreDeploymentServiceImpl) updateDeploymentParametersInRequest(installAppVersionRequest *appStoreBean.InstallAppVersionDTO, deploymentAppType string) {

	installAppVersionRequest.DeploymentAppType = deploymentAppType

	switch installAppVersionRequest.DeploymentAppType {
	case util.PIPELINE_DEPLOYMENT_TYPE_ACD:
		installAppVersionRequest.PerformGitOps = true
		installAppVersionRequest.PerformACDDeployment = true
		installAppVersionRequest.PerformHelmDeployment = false
	case util.PIPELINE_DEPLOYMENT_TYPE_HELM:
		installAppVersionRequest.PerformGitOps = false
		installAppVersionRequest.PerformACDDeployment = false
		installAppVersionRequest.PerformHelmDeployment = true
	case util.PIPELINE_DEPLOYMENT_TYPE_MANIFEST_DOWNLOAD:
		installAppVersionRequest.PerformGitOps = false
		installAppVersionRequest.PerformHelmDeployment = false
		installAppVersionRequest.PerformACDDeployment = false
	}

}

func (impl *AppStoreDeploymentServiceImpl) UpdateInstalledAppV2(ctx context.Context, installAppVersionRequest *appStoreBean.InstallAppVersionDTO) (*appStoreBean.InstallAppVersionDTO, error) {

	// db operations
=======
func (impl AppStoreDeploymentServiceImpl) UpdateInstalledApp(ctx context.Context, installAppVersionRequest *appStoreBean.InstallAppVersionDTO) (*appStoreBean.InstallAppVersionDTO, error) {
>>>>>>> 81d5b921
	dbConnection := impl.installedAppRepository.GetConnection()
	tx, err := dbConnection.Begin()
	if err != nil {
		return nil, err
	}
	// Rollback tx on error.
	defer tx.Rollback()

	installedApp, err := impl.installedAppRepository.GetInstalledApp(installAppVersionRequest.InstalledAppId)
	if err != nil {
		return nil, err
	}

	impl.updateDeploymentParametersInRequest(installAppVersionRequest, installedApp.DeploymentAppType)

	var installedAppVersion *repository.InstalledAppVersions

	// mark previous versions of chart as inactive if chart or version is updated

	isChartChanged := false   // flag for keeping track if chart is updated by user or not
	isVersionChanged := false // flag for keeping track if version of chart is upgraded

	//if chart is changed, then installedAppVersion id is sent as 0 from front-end
	if installAppVersionRequest.Id == 0 {
		isChartChanged = true
		err = impl.MarkInstalledAppVersionsInactiveByInstalledAppId(installAppVersionRequest.InstalledAppId, installAppVersionRequest.UserId, tx)
		if err != nil {
			return nil, err
		}
	} else {
		installedAppVersion, err = impl.installedAppRepository.GetInstalledAppVersion(installAppVersionRequest.Id)
		if err != nil {
			impl.logger.Errorw("error in fetching installedAppVersion by installAppVersionRequest id ", "err", err)
			return nil, err
		}
		// version is upgraded if appStoreApplication version from request payload is not equal to installed app version saved in DB
		if installedAppVersion.AppStoreApplicationVersionId != installAppVersionRequest.AppStoreVersion {
			isVersionChanged = true
			err = impl.MarkInstalledAppVersionModelInActive(installedAppVersion, installAppVersionRequest.UserId, tx)
		}
	}

	appStoreAppVersion, err := impl.appStoreApplicationVersionRepository.FindById(installAppVersionRequest.AppStoreVersion)
	if err != nil {
		impl.logger.Errorw("fetching error", "err", err)
		return nil, err
	}
	// create new entry for installed app version if chart or version is changed
	if isChartChanged || isVersionChanged {
		installedAppVersion, err = impl.CreateInstalledAppVersion(installAppVersionRequest, tx)
		if err != nil {
			return nil, err
		}
	} else {
		installedAppVersion.ValuesYaml = installAppVersionRequest.ValuesOverrideYaml
		installedAppVersion.UpdatedOn = time.Now()
		installedAppVersion.UpdatedBy = installAppVersionRequest.UserId
		installedAppVersion.ReferenceValueId = installAppVersionRequest.ReferenceValueId
		installedAppVersion.ReferenceValueKind = installAppVersionRequest.ReferenceValueKind
		_, err = impl.installedAppRepository.UpdateInstalledAppVersion(installedAppVersion, tx)
		if err != nil {
			impl.logger.Errorw("error while fetching from db", "error", err)
			return nil, err
		}
	}

	installedAppVersion.AppStoreApplicationVersion = *appStoreAppVersion
	installedAppVersion.InstalledApp = *installedApp

	installAppVersionRequest.InstalledAppVersionId = installedAppVersion.Id
	installAppVersionRequest.Id = installedAppVersion.Id
	installAppVersionRequest.EnvironmentId = installedApp.EnvironmentId
	installAppVersionRequest.AppName = installedApp.App.AppName
	installAppVersionRequest.EnvironmentName = installedApp.Environment.Name
	installAppVersionRequest.Environment = &installedApp.Environment

	installAppVersionHistoryStatus := "Unknown"
	if util.IsAcdApp(installedApp.DeploymentAppType) {
		installAppVersionHistoryStatus = pipelineConfig.WorkflowInProgress
		installedAppVersionHistory := &repository.InstalledAppVersionHistory{
			InstalledAppVersionId: installedAppVersion.Id,
			ValuesYamlRaw:         installAppVersionRequest.ValuesOverrideYaml,
			StartedOn:             time.Now(),
			Status:                installAppVersionHistoryStatus,
			AuditLog: sql.AuditLog{
				CreatedOn: time.Now(),
				CreatedBy: installAppVersionRequest.UserId,
				UpdatedOn: time.Now(),
				UpdatedBy: installAppVersionRequest.UserId,
			},
		}
		_, err = impl.installedAppRepositoryHistory.CreateInstalledAppVersionHistory(installedAppVersionHistory, tx)
		if err != nil {
			impl.logger.Errorw("error while creating installed app version history for updating installed app", "error", err)
			return nil, err
		}
		installAppVersionRequest.InstalledAppVersionHistoryId = installedAppVersionHistory.Id
	}

	manifest, err := impl.appStoreDeploymentCommonService.GenerateManifest(installAppVersionRequest)
	if err != nil {
		impl.logger.Errorw("error in generating manifest for helm apps", "err", err)
		return nil, err
	}
	if installAppVersionRequest.DeploymentAppType == util.PIPELINE_DEPLOYMENT_TYPE_MANIFEST_DOWNLOAD {
		_ = impl.appStoreDeploymentArgoCdService.SaveTimelineForACDHelmApps(installAppVersionRequest, pipelineConfig.TIMELINE_DESCRIPTION_MANIFEST_GENERATED, "Manifest generated successfully.", tx)
	}
	// gitOps operation
	monoRepoMigrationRequired := false
	gitOpsResponse := &appStoreDeploymentCommon.AppStoreGitOpsResponse{}

	if installAppVersionRequest.PerformGitOps {

		// required if gitOps repo name is changed, gitOps repo name will change if env variable which we use as suffix changes
		gitOpsRepoName := installedApp.GitOpsRepoName
		if len(gitOpsRepoName) == 0 {
			if util.IsAcdApp(installAppVersionRequest.DeploymentAppType) {
				gitOpsRepoName, err = impl.appStoreDeploymentArgoCdService.GetGitOpsRepoName(installAppVersionRequest.AppName, installAppVersionRequest.EnvironmentName)
				if err != nil {
					return nil, err
				}
			} else {
				gitOpsRepoName = impl.ChartTemplateService.GetGitOpsRepoName(installAppVersionRequest.AppName)
			}
		}
		//here will set new git repo name if required to migrate
		newGitOpsRepoName := impl.ChartTemplateService.GetGitOpsRepoName(installedApp.App.AppName)
		//checking weather git repo migration needed or not, if existing git repo and new independent git repo is not same than go ahead with migration
		if newGitOpsRepoName != gitOpsRepoName {
			monoRepoMigrationRequired = true
			installAppVersionRequest.GitOpsRepoName = newGitOpsRepoName
		} else {
			installAppVersionRequest.GitOpsRepoName = gitOpsRepoName
		}
		installedApp.GitOpsRepoName = installAppVersionRequest.GitOpsRepoName
		argocdAppName := installedApp.App.AppName + "-" + installedApp.Environment.Name
		installAppVersionRequest.ACDAppName = argocdAppName

		var createRepoErr, requirementsCommitErr, valuesCommitErr error
		var gitHash string

		if monoRepoMigrationRequired {
			// create new git repo if repo name changed
			gitOpsResponse, createRepoErr = impl.appStoreDeploymentCommonService.GitOpsOperations(manifest, installAppVersionRequest)
			gitHash = gitOpsResponse.GitHash

		} else if isChartChanged || isVersionChanged {
			// update dependency if chart or chart version is changed
			_, requirementsCommitErr = impl.appStoreDeploymentCommonService.CommitConfigToGit(manifest.RequirementsConfig)
			gitHash, valuesCommitErr = impl.appStoreDeploymentCommonService.CommitConfigToGit(manifest.ValuesConfig)

		} else {
			// only values are changed in update, so commit values config
			gitHash, valuesCommitErr = impl.appStoreDeploymentCommonService.CommitConfigToGit(manifest.ValuesConfig)
		}

		if valuesCommitErr != nil || requirementsCommitErr != nil {

			noTargetFoundForValues, _ := impl.appStoreDeploymentCommonService.ParseGitRepoErrorResponse(valuesCommitErr)
			noTargetFoundForRequirements, _ := impl.appStoreDeploymentCommonService.ParseGitRepoErrorResponse(requirementsCommitErr)

			if noTargetFoundForRequirements || noTargetFoundForValues {
				//create repo again and try again  -  auto fix
				monoRepoMigrationRequired = true // since repo is created again, will use this flag to check if ACD patch operation required
				gitOpsResponse, createRepoErr = impl.appStoreDeploymentCommonService.GitOpsOperations(manifest, installAppVersionRequest)
				gitHash = gitOpsResponse.GitHash
			}

		}

		if createRepoErr != nil || requirementsCommitErr != nil || valuesCommitErr != nil {
			impl.logger.Errorw("error in doing gitops operation", "err", err)
			_ = impl.appStoreDeploymentArgoCdService.SaveTimelineForACDHelmApps(installAppVersionRequest, pipelineConfig.TIMELINE_STATUS_GIT_COMMIT_FAILED, fmt.Sprintf("Git commit failed - %v", err), tx)
			return nil, err
		}

		installAppVersionRequest.GitHash = gitHash
		_ = impl.appStoreDeploymentArgoCdService.SaveTimelineForACDHelmApps(installAppVersionRequest, pipelineConfig.TIMELINE_STATUS_GIT_COMMIT, "Git commit done successfully.", tx)

	}

	if installAppVersionRequest.PerformACDDeployment {
		if monoRepoMigrationRequired {
			// update repo details on ArgoCD as repo is changed
			err = impl.appStoreDeploymentArgoCdService.UpdateChartInfo(installAppVersionRequest, gitOpsResponse.ChartGitAttribute, ctx)
			if err != nil {
				impl.logger.Errorw("error in acd patch request", "err", err)
				return nil, err
			}
		}
	} else if installAppVersionRequest.PerformHelmDeployment {
		err = impl.appStoreDeploymentHelmService.UpdateChartInfo(installAppVersionRequest, gitOpsResponse.ChartGitAttribute, ctx)
		if err != nil {
			if err != nil {
				impl.logger.Errorw("error in helm update request", "err", err)
				return nil, err
			}
		}
	}
	installedApp.Status = appStoreBean.DEPLOY_SUCCESS
	installedApp.UpdatedOn = time.Now()
	installedAppVersion.UpdatedBy = installAppVersionRequest.UserId
	installedApp, err = impl.installedAppRepository.UpdateInstalledApp(installedApp, tx)
	if err != nil {
		impl.logger.Errorw("error in updating installed app", "err", err)
		return nil, err
	}
	//STEP 8: finish with return response
	err = tx.Commit()
	if err != nil {
		impl.logger.Errorw("error while committing transaction to db", "error", err)
		return nil, err
	}

	if installAppVersionRequest.PerformGitOps {
		err = impl.UpdateInstalledAppVersionHistoryWithGitHash(installAppVersionRequest)
		if err != nil {
			impl.logger.Errorw("error on updating history for chart deployment", "error", err, "installedAppVersion", installedAppVersion)
			return nil, err
		}
	} else {
		// create build history for chart on default component deployed via helm
		err = impl.UpdateInstallAppVersionHistory(installAppVersionRequest)
		if err != nil {
			impl.logger.Errorw("error on creating history for chart deployment", "error", err, "installedAppVersion", installedAppVersion)
			return nil, err
		}
	}

	return installAppVersionRequest, nil
}

func (impl *AppStoreDeploymentServiceImpl) UpdateInstalledApp(ctx context.Context, installAppVersionRequest *appStoreBean.InstallAppVersionDTO) (*appStoreBean.InstallAppVersionDTO, error) {
	dbConnection := impl.installedAppRepository.GetConnection()
	tx, err := dbConnection.Begin()
	if err != nil {
		return nil, err
	}
	// Rollback tx on error.
	defer tx.Rollback()

	installedApp, err := impl.installedAppRepository.GetInstalledApp(installAppVersionRequest.InstalledAppId)
	if err != nil {
		return nil, err
	}
	installAppVersionRequest.EnvironmentId = installedApp.EnvironmentId
	installAppVersionRequest.AppName = installedApp.App.AppName
	installAppVersionRequest.EnvironmentName = installedApp.Environment.Name
	if err != nil {
		impl.logger.Errorw("fetching error", "err", err)
		return nil, err
	}
	var installedAppVersion *repository.InstalledAppVersions
	installedAppVersion, installAppVersionRequest, err = impl.updateInstalledAppVersion(installedAppVersion, installAppVersionRequest, tx, installedApp)
	if err != nil {
		impl.logger.Errorw("error in updating installedAppVersion", "err", err, "installedAppVersion", installedAppVersion, "installAppVersionRequest", installAppVersionRequest)
		return nil, err
	}
<<<<<<< HEAD
	//TODO: save history here only for helm apps also?
=======
>>>>>>> 81d5b921
	if util.IsAcdApp(installedApp.DeploymentAppType) {
		installedAppVersionHistory := &repository.InstalledAppVersionHistory{
			InstalledAppVersionId: installedAppVersion.Id,
			ValuesYamlRaw:         installAppVersionRequest.ValuesOverrideYaml,
			StartedOn:             time.Now(),
			Status:                pipelineConfig.WorkflowInProgress,
			AuditLog: sql.AuditLog{
				CreatedOn: time.Now(),
				CreatedBy: installAppVersionRequest.UserId,
				UpdatedOn: time.Now(),
				UpdatedBy: installAppVersionRequest.UserId,
			},
		}

		_, err = impl.installedAppRepositoryHistory.CreateInstalledAppVersionHistory(installedAppVersionHistory, tx)
		if err != nil {
			impl.logger.Errorw("error while creating installed app version history for updating installed app", "error", err)
			return nil, err
		}
		installAppVersionRequest.InstalledAppVersionHistoryId = installedAppVersionHistory.Id
	}

	isHelmApp := util2.IsHelmApp(installedApp.App.AppOfferingMode) || util.IsHelmApp(installedApp.DeploymentAppType)
	monoRepoMigrationRequired := false
	// handle gitOps repo name and argoCdAppName for full mode app

	//TODO: gitops operation for helm
	if installAppVersionRequest.PerformGitOpsForHelmApp || util.IsAcdApp(installedApp.DeploymentAppType) {
		gitOpsRepoName := installedApp.GitOpsRepoName
		if len(gitOpsRepoName) == 0 {
			if util.IsAcdApp(installAppVersionRequest.DeploymentAppType) {
				gitOpsRepoName, err = impl.appStoreDeploymentArgoCdService.GetGitOpsRepoName(installAppVersionRequest.AppName, installAppVersionRequest.EnvironmentName)
				if err != nil {
					return nil, err
				}
			} else {
				gitOpsRepoName = impl.ChartTemplateService.GetGitOpsRepoName(installAppVersionRequest.AppName)
			}
		}
		//here will set new git repo name if required to migrate
		newGitOpsRepoName := impl.ChartTemplateService.GetGitOpsRepoName(installedApp.App.AppName)
		//checking weather git repo migration needed or not, if existing git repo and new independent git repo is not same than go ahead with migration
		if newGitOpsRepoName != gitOpsRepoName {
			monoRepoMigrationRequired = true
			installAppVersionRequest.GitOpsRepoName = newGitOpsRepoName
		} else {
			installAppVersionRequest.GitOpsRepoName = gitOpsRepoName
		}
		installedApp.GitOpsRepoName = installAppVersionRequest.GitOpsRepoName
		argocdAppName := installedApp.App.AppName + "-" + installedApp.Environment.Name
		installAppVersionRequest.ACDAppName = argocdAppName
	}

	//if charts in mono repo structure - do migrate it into independent git repo. here will create new repo and update acd application
	if monoRepoMigrationRequired {
<<<<<<< HEAD
		if installAppVersionRequest.PerformGitOpsForHelmApp {
			installAppVersionRequest, err = impl.appStoreDeploymentHelmService.OnUpdateRepoInInstalledApp(ctx, installAppVersionRequest, tx)
			if err != nil {
				impl.logger.Errorw("error while migrating the mono repo to individual", "error", err)
				return nil, err
			}
		} else if util.IsAcdApp(installAppVersionRequest.DeploymentAppType) {
			installAppVersionRequest, err = impl.appStoreDeploymentArgoCdService.OnUpdateRepoInInstalledApp(ctx, installAppVersionRequest, tx)
			if err != nil {
				impl.logger.Errorw("error while migrating the mono repo to individual", "error", err)
				return nil, err
			}
=======
		installAppVersionRequest, err = impl.appStoreDeploymentArgoCdService.OnUpdateRepoInInstalledApp(ctx, installAppVersionRequest, tx)
		if err != nil {
			impl.logger.Errorw("error while migrating the mono repo to individual", "error", err)
			return nil, err
>>>>>>> 81d5b921
		}
	}

	if installAppVersionRequest.Id == 0 {
		// upgrade chart to other repo
<<<<<<< HEAD
		_, installedAppVersion, err = impl.upgradeInstalledApp(installAppVersionRequest.Environment, ctx, installAppVersionRequest, installedApp, tx, monoRepoMigrationRequired, installedAppVersion)
=======
		_, installedAppVersion, err = impl.upgradeInstalledApp(environment, ctx, installAppVersionRequest, installedApp, tx, monoRepoMigrationRequired, installedAppVersion)
>>>>>>> 81d5b921
		if err != nil {
			impl.logger.Errorw("error while upgrade the chart", "error", err)
			return nil, err
		}
	} else {
		// update same chart or upgrade its version only
		installedAppVersionModel, err := impl.installedAppRepository.GetInstalledAppVersion(installAppVersionRequest.Id)
		if err != nil {
			impl.logger.Errorw("error while fetching chart installed version", "error", err)
			return nil, err
		}
		if installedAppVersionModel.AppStoreApplicationVersionId != installAppVersionRequest.AppStoreVersion {
			appStoreAppVersion, err := impl.appStoreApplicationVersionRepository.FindById(installAppVersionRequest.AppStoreVersion)
			if err != nil {
				impl.logger.Errorw("fetching error", "err", err)
				return nil, err
			}
<<<<<<< HEAD
			//update requirements yaml in chart for full mode app, if migration happened that means its already done
			if (util.IsAcdApp(installAppVersionRequest.ACDAppName) || installAppVersionRequest.PerformGitOpsForHelmApp) && !monoRepoMigrationRequired {

				if isHelmApp && installAppVersionRequest.PerformGitOpsForHelmApp {
					err = impl.appStoreDeploymentHelmService.UpdateRequirementDependencies(installAppVersionRequest, appStoreAppVersion)
				} else {
					err = impl.appStoreDeploymentArgoCdService.UpdateRequirementDependencies(installAppVersionRequest, appStoreAppVersion)
				}
=======
			//update requirements yaml in chart for full mode app, if migration happened that means it's already done
			if !isHelmApp && !monoRepoMigrationRequired {
				err = impl.appStoreDeploymentArgoCdService.UpdateRequirementDependencies(environment, installedAppVersion, installAppVersionRequest, appStoreAppVersion)
>>>>>>> 81d5b921
				if err != nil {
					impl.logger.Errorw("error while commit required dependencies to git", "error", err)
					noTargetFound, _ := impl.appStoreDeploymentCommonService.ParseGitRepoErrorResponse(err)
					if noTargetFound {
						//if by mistake no content found while updating git repo, do auto fix
<<<<<<< HEAD
						if util.IsAcdApp(installAppVersionRequest.DeploymentAppType) {
							installAppVersionRequest, err = impl.appStoreDeploymentArgoCdService.OnUpdateRepoInInstalledApp(ctx, installAppVersionRequest, tx)
						} else {
							installAppVersionRequest, err = impl.appStoreDeploymentArgoCdService.OnUpdateRepoInInstalledApp(ctx, installAppVersionRequest, tx)
						}
=======
						installAppVersionRequest, err = impl.appStoreDeploymentArgoCdService.OnUpdateRepoInInstalledApp(ctx, installAppVersionRequest, tx)
>>>>>>> 81d5b921
						if err != nil {
							impl.logger.Errorw("error while update repo on helm update", "error", err)
							return nil, err
						}
					} else {
						return nil, err
					}
				}
			}
			installAppVersionRequest.Id = installedAppVersion.Id
		}

<<<<<<< HEAD
		if !monoRepoMigrationRequired {
			// if migration of repo has not happened then update values.yaml and install
			if isHelmApp {
				installAppVersionRequest, err = impl.appStoreDeploymentHelmService.UpdateInstalledApp(ctx, installAppVersionRequest, installAppVersionRequest.Environment, installedAppVersion, tx)
			} else {
				installAppVersionRequest, err = impl.appStoreDeploymentArgoCdService.UpdateInstalledApp(ctx, installAppVersionRequest, installAppVersionRequest.Environment, installedAppVersion, tx)
=======
		if isHelmApp {
			installAppVersionRequest, err = impl.appStoreDeploymentHelmService.UpdateInstalledApp(ctx, installAppVersionRequest, environment, installedAppVersion, tx)
		} else {
			// here if migration happened that means its (values update) already done
			if !monoRepoMigrationRequired {
				installAppVersionRequest, err = impl.appStoreDeploymentArgoCdService.UpdateInstalledApp(ctx, installAppVersionRequest, environment, installedAppVersion, tx)
>>>>>>> 81d5b921
			}
		}
		if err != nil {
			impl.logger.Errorw("error while updating application", "error", err)
			return nil, err
		}

		//DB operation
		if monoRepoMigrationRequired {
			// git repo and acd operation has been done above, now have to update new git repo name in db
			_, err = impl.installedAppRepository.UpdateInstalledApp(installedApp, tx)
			if err != nil {
				impl.logger.Errorw("error while fetching from db", "error", err)
				return nil, err
			}
		}
		installedAppVersion.ValuesYaml = installAppVersionRequest.ValuesOverrideYaml
		installedAppVersion.UpdatedOn = time.Now()
		installedAppVersion.UpdatedBy = installAppVersionRequest.UserId
		installedAppVersion.ReferenceValueId = installAppVersionRequest.ReferenceValueId
		installedAppVersion.ReferenceValueKind = installAppVersionRequest.ReferenceValueKind
		_, err = impl.installedAppRepository.UpdateInstalledAppVersion(installedAppVersion, tx)
		if err != nil {
			impl.logger.Errorw("error while fetching from db", "error", err)
			return nil, err
		}
	}
	installedApp.UpdatedOn = time.Now()
	installedAppVersion.UpdatedBy = installAppVersionRequest.UserId
	installedApp, err = impl.installedAppRepository.UpdateInstalledApp(installedApp, tx)
	if err != nil {
		impl.logger.Errorw("error in updating installed app", "err", err)
		return nil, err
	}
	//STEP 8: finish with return response
	err = tx.Commit()
	if err != nil {
		impl.logger.Errorw("error while committing transaction to db", "error", err)
		return nil, err
	}

	if util.IsHelmApp(installedApp.DeploymentAppType) {
		// create build history for chart on default component deployed via helm
		err = impl.UpdateInstallAppVersionHistory(installAppVersionRequest)
		if err != nil {
			impl.logger.Errorw("error on creating history for chart deployment", "error", err, "installedAppVersion", installedAppVersion)
			return nil, err
		}
	} else {
		// update build history for chart for argo_cd apps
		err = impl.UpdateInstalledAppVersionHistoryWithGitHash(installAppVersionRequest)
		if err != nil {
			impl.logger.Errorw("error on updating history for chart deployment", "error", err, "installedAppVersion", installedAppVersion)
			return nil, err
		}
	}

	return installAppVersionRequest, nil
}

func (impl AppStoreDeploymentServiceImpl) GetInstalledAppVersion(id int, userId int32) (*appStoreBean.InstallAppVersionDTO, error) {
	app, err := impl.installedAppRepository.GetInstalledAppVersion(id)
	if err != nil {
		impl.logger.Errorw("error while fetching from db", "error", err)
		return nil, err
	}
	installAppVersion := &appStoreBean.InstallAppVersionDTO{
		InstalledAppId:     app.InstalledAppId,
		AppName:            app.InstalledApp.App.AppName,
		AppId:              app.InstalledApp.App.Id,
		Id:                 app.Id,
		TeamId:             app.InstalledApp.App.TeamId,
		EnvironmentId:      app.InstalledApp.EnvironmentId,
		ValuesOverrideYaml: app.ValuesYaml,
		Readme:             app.AppStoreApplicationVersion.Readme,
		ReferenceValueKind: app.ReferenceValueKind,
		ReferenceValueId:   app.ReferenceValueId,
		AppStoreVersion:    app.AppStoreApplicationVersionId, //check viki
		Status:             app.InstalledApp.Status,
		AppStoreId:         app.AppStoreApplicationVersion.AppStoreId,
		AppStoreName:       app.AppStoreApplicationVersion.AppStore.Name,
		Deprecated:         app.AppStoreApplicationVersion.Deprecated,
		GitOpsRepoName:     app.InstalledApp.GitOpsRepoName,
		UserId:             userId,
		AppOfferingMode:    app.InstalledApp.App.AppOfferingMode,
		ClusterId:          app.InstalledApp.Environment.ClusterId,
		Namespace:          app.InstalledApp.Environment.Namespace,
		DeploymentAppType:  app.InstalledApp.DeploymentAppType,
		Environment:        &app.InstalledApp.Environment,
	}
	return installAppVersion, err
}

func (impl AppStoreDeploymentServiceImpl) upgradeInstalledApp(environment *clusterRepository.Environment, ctx context.Context, installAppVersionRequest *appStoreBean.InstallAppVersionDTO, installedApp *repository.InstalledApps, tx *pg.Tx, monoRepoMigrationRequired bool, installedAppVersion *repository.InstalledAppVersions) (*appStoreBean.InstallAppVersionDTO, *repository.InstalledAppVersions, error) {
<<<<<<< HEAD

=======
>>>>>>> 81d5b921
	appStoreAppVersion, err := impl.appStoreApplicationVersionRepository.FindById(installAppVersionRequest.AppStoreVersion)
	if err != nil {
		impl.logger.Errorw("fetching error", "err", err)
		return installAppVersionRequest, installedAppVersion, err
	}

	if util2.IsHelmApp(installedApp.App.AppOfferingMode) || util.IsHelmApp(installedApp.DeploymentAppType) {
		// update in helm
<<<<<<< HEAD
		if !monoRepoMigrationRequired {
			if installAppVersionRequest.PerformGitOpsForHelmApp {
				err = impl.appStoreDeploymentHelmService.UpdateRequirementDependencies(installAppVersionRequest, appStoreAppVersion)
			}
			installAppVersionRequest, err = impl.appStoreDeploymentHelmService.UpdateInstalledApp(ctx, installAppVersionRequest, environment, installedAppVersion, tx)
			if err != nil {
				impl.logger.Errorw("error while commit values to git", "error", err)
				return installAppVersionRequest, installedAppVersion, err
			}
		}
=======
		installAppVersionRequest, err = impl.appStoreDeploymentHelmService.OnUpdateRepoInInstalledApp(ctx, installAppVersionRequest, tx)
>>>>>>> 81d5b921
	} else {
		//step 2 git operation pull push
		//step 3 acd operation register, sync
		//installAppVersionRequest, err = impl.appStoreDeploymentArgoCdService.OnUpdateRepoInInstalledApp(ctx, installAppVersionRequest)

		//here if migration happen that means git and acd operations already done.
		if !monoRepoMigrationRequired {
			err = impl.appStoreDeploymentArgoCdService.UpdateRequirementDependencies(installAppVersionRequest, appStoreAppVersion)
			if err != nil {
				impl.logger.Errorw("error while commit required dependencies to git", "error", err)
				return installAppVersionRequest, installedAppVersion, err
			}
			//update values yaml in chart
			installAppVersionRequest, err := impl.appStoreDeploymentArgoCdService.UpdateInstalledApp(ctx, installAppVersionRequest, environment, installedAppVersion, tx)
			if err != nil {
				impl.logger.Errorw("error while commit values to git", "error", err)
				return installAppVersionRequest, installedAppVersion, err
			}
		}
	}
	if err != nil {
		impl.logger.Errorw(" error", "err", err)
		return installAppVersionRequest, installedAppVersion, err
	}

	//step 4 db operation status triggered
	installedApp.Status = appStoreBean.DEPLOY_SUCCESS
	_, err = impl.installedAppRepository.UpdateInstalledApp(installedApp, tx)
	if err != nil {
		impl.logger.Errorw("error while fetching from db", "error", err)
		return installAppVersionRequest, installedAppVersion, err
	}

	return installAppVersionRequest, installedAppVersion, err
}
func (impl AppStoreDeploymentServiceImpl) InstallAppByHelm(installAppVersionRequest *appStoreBean.InstallAppVersionDTO, ctx context.Context) (*appStoreBean.InstallAppVersionDTO, error) {
<<<<<<< HEAD
	if installAppVersionRequest.PerformGitOps {
		_, err := impl.appStoreDeploymentCommonService.GenerateManifestAndPerformGitOperations(installAppVersionRequest)
		if err != nil {
			impl.logger.Errorw("error in performing git operations for helm install")
		}
	}
	installAppVersionRequest, err := impl.appStoreDeploymentHelmService.InstallApp(installAppVersionRequest, nil, ctx, nil)
=======
	installAppVersionRequest, err := impl.appStoreDeploymentHelmService.InstallApp(installAppVersionRequest, ctx, nil)
>>>>>>> 81d5b921
	if err != nil {
		impl.logger.Errorw("error while installing app via helm", "error", err)
		return installAppVersionRequest, err
	}
	return installAppVersionRequest, nil
}

func (impl AppStoreDeploymentServiceImpl) UpdateProjectHelmApp(updateAppRequest *appStoreBean.UpdateProjectHelmAppDTO) error {

	appIdSplitted := strings.Split(updateAppRequest.AppId, "|")

	appName := updateAppRequest.AppName

	if len(appIdSplitted) > 1 {
		// app id is zero for CLI apps
		appIdentifier, _ := impl.helmAppService.DecodeAppId(updateAppRequest.AppId)
		appName = appIdentifier.ReleaseName
	}

	app, err := impl.appRepository.FindActiveByName(appName)

	if err != nil && err != pg.ErrNoRows {
		impl.logger.Errorw("error in fetching app", "err", err)
		return err
	}

	var appInstallationMode string

	dbConnection := impl.appRepository.GetConnection()
	tx, err := dbConnection.Begin()
	if err != nil {
		return err
	}

	defer tx.Rollback()

	impl.logger.Infow("update helm project request", updateAppRequest)
	if app.Id == 0 {
		// for cli Helm app, if app is not yet created
		if util2.IsBaseStack() {
			appInstallationMode = util2.SERVER_MODE_HYPERION
		} else {
			appInstallationMode = util2.SERVER_MODE_FULL
		}
		createAppRequest := bean.CreateAppDTO{
			AppName: appName,
			UserId:  updateAppRequest.UserId,
			TeamId:  updateAppRequest.TeamId,
		}
		_, err := impl.createAppForAppStore(&createAppRequest, tx, appInstallationMode, false)
		if err != nil {
			impl.logger.Errorw("error while creating app", "error", err)
			return err
		}
	} else {
		// update team id if app exist
		app.TeamId = updateAppRequest.TeamId
		app.UpdatedOn = time.Now()
		app.UpdatedBy = updateAppRequest.UserId
		err = impl.appRepository.UpdateWithTxn(app, tx)

		if err != nil {
			impl.logger.Errorw("error in updating project", "err", err)
			return err
		}
	}
	tx.Commit()
	return nil

}

func (impl AppStoreDeploymentServiceImpl) UpdatePreviousDeploymentStatusForAppStore(installAppVersionRequest *appStoreBean.InstallAppVersionDTO, triggeredAt time.Time, err error) error {
	//creating pipeline status timeline for deployment failed
	err1 := impl.appStoreDeploymentArgoCdService.UpdateInstalledAppAndPipelineStatusForFailedDeploymentStatus(installAppVersionRequest, triggeredAt, err)
	if err1 != nil {
		impl.logger.Errorw("error in updating previous deployment status for appStore", "err", err1, "installAppVersionRequest", installAppVersionRequest)
		return err1
	}
	return nil
}<|MERGE_RESOLUTION|>--- conflicted
+++ resolved
@@ -65,11 +65,7 @@
 	UpdateInstallAppVersionHistory(installAppVersionRequest *appStoreBean.InstallAppVersionDTO) error
 	GetDeploymentHistory(ctx context.Context, installedApp *appStoreBean.InstallAppVersionDTO) (*client.DeploymentHistoryAndInstalledAppInfo, error)
 	GetDeploymentHistoryInfo(ctx context.Context, installedApp *appStoreBean.InstallAppVersionDTO, installedAppVersionHistoryId int) (*openapi.HelmAppDeploymentManifestDetail, error)
-<<<<<<< HEAD
 	UpdateInstalledAppV2(ctx context.Context, installAppVersionRequest *appStoreBean.InstallAppVersionDTO) (*appStoreBean.InstallAppVersionDTO, error)
-=======
-	UpdateInstalledApp(ctx context.Context, installAppVersionRequest *appStoreBean.InstallAppVersionDTO) (*appStoreBean.InstallAppVersionDTO, error)
->>>>>>> 81d5b921
 	UpdateInstalledAppVersionHistoryWithGitHash(installAppVersionRequest *appStoreBean.InstallAppVersionDTO) error
 	GetInstalledAppVersion(id int, userId int32) (*appStoreBean.InstallAppVersionDTO, error)
 	InstallAppByHelm(installAppVersionRequest *appStoreBean.InstallAppVersionDTO, ctx context.Context) (*appStoreBean.InstallAppVersionDTO, error)
@@ -116,12 +112,7 @@
 	clusterService cluster.ClusterService, helmAppService client.HelmAppService, appStoreDeploymentCommonService appStoreDeploymentCommon.AppStoreDeploymentCommonService,
 	globalEnvVariables *util2.GlobalEnvVariables,
 	installedAppRepositoryHistory repository.InstalledAppVersionHistoryRepository, gitOpsRepository repository2.GitOpsConfigRepository, attributesService attributes.AttributesService,
-<<<<<<< HEAD
 	deploymentTypeConfig *DeploymentServiceTypeConfig, ChartTemplateService util.ChartTemplateService) *AppStoreDeploymentServiceImpl {
-=======
-	deploymentTypeConfig *DeploymentServiceTypeConfig,
-) *AppStoreDeploymentServiceImpl {
->>>>>>> 81d5b921
 	return &AppStoreDeploymentServiceImpl{
 		logger:                               logger,
 		installedAppRepository:               installedAppRepository,
@@ -276,11 +267,7 @@
 	installAppVersionRequest.InstalledAppVersionId = installedAppVersions.Id
 	installAppVersionRequest.Id = installedAppVersions.Id
 
-<<<<<<< HEAD
 	if installAppVersionRequest.DeploymentAppType == util.PIPELINE_DEPLOYMENT_TYPE_ACD || installAppVersionRequest.DeploymentAppType == util.PIPELINE_DEPLOYMENT_TYPE_MANIFEST_DOWNLOAD {
-=======
-	if installAppVersionRequest.DeploymentAppType == util.PIPELINE_DEPLOYMENT_TYPE_ACD {
->>>>>>> 81d5b921
 		installedAppVersionHistory := &repository.InstalledAppVersionHistory{}
 		installedAppVersionHistory.InstalledAppVersionId = installedAppVersions.Id
 		installedAppVersionHistory.ValuesYamlRaw = installAppVersionRequest.ValuesOverrideYaml
@@ -396,15 +383,8 @@
 	}
 	impl.updateDeploymentParametersInRequest(installAppVersionRequest, installAppVersionRequest.DeploymentAppType)
 
-<<<<<<< HEAD
 	if util.IsAcdApp(installAppVersionRequest.DeploymentAppType) {
 		_ = impl.appStoreDeploymentArgoCdService.SaveTimelineForACDHelmApps(installAppVersionRequest, pipelineConfig.TIMELINE_STATUS_DEPLOYMENT_INITIATED, "Deployment initiated successfully.", tx)
-=======
-	if util2.IsBaseStack() || util2.IsHelmApp(installAppVersionRequest.AppOfferingMode) || util.IsHelmApp(installAppVersionRequest.DeploymentAppType) {
-		installAppVersionRequest, err = impl.appStoreDeploymentHelmService.InstallApp(installAppVersionRequest, ctx, tx)
-	} else {
-		installAppVersionRequest, err = impl.appStoreDeploymentArgoCdService.InstallApp(installAppVersionRequest, ctx, tx)
->>>>>>> 81d5b921
 	}
 
 	manifest, err := impl.appStoreDeploymentCommonService.GenerateManifest(installAppVersionRequest)
@@ -991,7 +971,7 @@
 		},
 		SourceAppType: client.SOURCE_HELM_APP,
 	}
-	res, err := impl.helmAppService.UpdateApplicationWithChartInfo(ctx, installAppVersionRequest.ClusterId, updateReleaseRequest, client.API_CALLER_HELM_APP)
+	res, err := impl.helmAppService.UpdateApplicationWithChartInfo(ctx, installAppVersionRequest.ClusterId, updateReleaseRequest)
 	if err != nil {
 		return nil, err
 	}
@@ -1101,6 +1081,7 @@
 	}
 	return result, err
 }
+
 func (impl AppStoreDeploymentServiceImpl) updateInstalledAppVersion(installedAppVersion *repository.InstalledAppVersions, installAppVersionRequest *appStoreBean.InstallAppVersionDTO, tx *pg.Tx, installedApp *repository.InstalledApps) (*repository.InstalledAppVersions, *appStoreBean.InstallAppVersionDTO, error) {
 	var err error
 	if installAppVersionRequest.Id == 0 {
@@ -1120,28 +1101,6 @@
 			}
 		}
 
-<<<<<<< HEAD
-func (impl AppStoreDeploymentServiceImpl) updateInstalledAppVersion(installedAppVersion *repository.InstalledAppVersions, installAppVersionRequest *appStoreBean.InstallAppVersionDTO, tx *pg.Tx, installedApp *repository.InstalledApps) (*repository.InstalledAppVersions, *appStoreBean.InstallAppVersionDTO, error) {
-	var err error
-	if installAppVersionRequest.Id == 0 {
-		installedAppVersions, err := impl.installedAppRepository.GetInstalledAppVersionByInstalledAppId(installAppVersionRequest.InstalledAppId)
-		if err != nil {
-			impl.logger.Errorw("error while fetching installed version", "error", err)
-			return installedAppVersion, installAppVersionRequest, err
-		}
-		for _, installedAppVersionModel := range installedAppVersions {
-			installedAppVersionModel.Active = false
-			installedAppVersionModel.UpdatedOn = time.Now()
-			installedAppVersionModel.UpdatedBy = installAppVersionRequest.UserId
-			_, err = impl.installedAppRepository.UpdateInstalledAppVersion(installedAppVersionModel, tx)
-			if err != nil {
-				impl.logger.Errorw("error while update installed chart", "error", err)
-				return installedAppVersion, installAppVersionRequest, err
-			}
-		}
-
-=======
->>>>>>> 81d5b921
 		appStoreAppVersion, err := impl.appStoreApplicationVersionRepository.FindById(installAppVersionRequest.AppStoreVersion)
 		if err != nil {
 			impl.logger.Errorw("fetching error", "err", err)
@@ -1214,7 +1173,6 @@
 	}
 	return installedAppVersion, installAppVersionRequest, err
 }
-<<<<<<< HEAD
 
 func (impl *AppStoreDeploymentServiceImpl) MarkInstalledAppVersionsInactiveByInstalledAppId(installedAppId int, UserId int32, tx *pg.Tx) error {
 	installedAppVersions, err := impl.installedAppRepository.GetInstalledAppVersionByInstalledAppId(installedAppId)
@@ -1317,9 +1275,6 @@
 func (impl *AppStoreDeploymentServiceImpl) UpdateInstalledAppV2(ctx context.Context, installAppVersionRequest *appStoreBean.InstallAppVersionDTO) (*appStoreBean.InstallAppVersionDTO, error) {
 
 	// db operations
-=======
-func (impl AppStoreDeploymentServiceImpl) UpdateInstalledApp(ctx context.Context, installAppVersionRequest *appStoreBean.InstallAppVersionDTO) (*appStoreBean.InstallAppVersionDTO, error) {
->>>>>>> 81d5b921
 	dbConnection := impl.installedAppRepository.GetConnection()
 	tx, err := dbConnection.Begin()
 	if err != nil {
@@ -1552,251 +1507,221 @@
 	return installAppVersionRequest, nil
 }
 
-func (impl *AppStoreDeploymentServiceImpl) UpdateInstalledApp(ctx context.Context, installAppVersionRequest *appStoreBean.InstallAppVersionDTO) (*appStoreBean.InstallAppVersionDTO, error) {
-	dbConnection := impl.installedAppRepository.GetConnection()
-	tx, err := dbConnection.Begin()
-	if err != nil {
-		return nil, err
-	}
-	// Rollback tx on error.
-	defer tx.Rollback()
-
-	installedApp, err := impl.installedAppRepository.GetInstalledApp(installAppVersionRequest.InstalledAppId)
-	if err != nil {
-		return nil, err
-	}
-	installAppVersionRequest.EnvironmentId = installedApp.EnvironmentId
-	installAppVersionRequest.AppName = installedApp.App.AppName
-	installAppVersionRequest.EnvironmentName = installedApp.Environment.Name
-	if err != nil {
-		impl.logger.Errorw("fetching error", "err", err)
-		return nil, err
-	}
-	var installedAppVersion *repository.InstalledAppVersions
-	installedAppVersion, installAppVersionRequest, err = impl.updateInstalledAppVersion(installedAppVersion, installAppVersionRequest, tx, installedApp)
-	if err != nil {
-		impl.logger.Errorw("error in updating installedAppVersion", "err", err, "installedAppVersion", installedAppVersion, "installAppVersionRequest", installAppVersionRequest)
-		return nil, err
-	}
-<<<<<<< HEAD
-	//TODO: save history here only for helm apps also?
-=======
->>>>>>> 81d5b921
-	if util.IsAcdApp(installedApp.DeploymentAppType) {
-		installedAppVersionHistory := &repository.InstalledAppVersionHistory{
-			InstalledAppVersionId: installedAppVersion.Id,
-			ValuesYamlRaw:         installAppVersionRequest.ValuesOverrideYaml,
-			StartedOn:             time.Now(),
-			Status:                pipelineConfig.WorkflowInProgress,
-			AuditLog: sql.AuditLog{
-				CreatedOn: time.Now(),
-				CreatedBy: installAppVersionRequest.UserId,
-				UpdatedOn: time.Now(),
-				UpdatedBy: installAppVersionRequest.UserId,
-			},
-		}
-
-		_, err = impl.installedAppRepositoryHistory.CreateInstalledAppVersionHistory(installedAppVersionHistory, tx)
-		if err != nil {
-			impl.logger.Errorw("error while creating installed app version history for updating installed app", "error", err)
-			return nil, err
-		}
-		installAppVersionRequest.InstalledAppVersionHistoryId = installedAppVersionHistory.Id
-	}
-
-	isHelmApp := util2.IsHelmApp(installedApp.App.AppOfferingMode) || util.IsHelmApp(installedApp.DeploymentAppType)
-	monoRepoMigrationRequired := false
-	// handle gitOps repo name and argoCdAppName for full mode app
-
-	//TODO: gitops operation for helm
-	if installAppVersionRequest.PerformGitOpsForHelmApp || util.IsAcdApp(installedApp.DeploymentAppType) {
-		gitOpsRepoName := installedApp.GitOpsRepoName
-		if len(gitOpsRepoName) == 0 {
-			if util.IsAcdApp(installAppVersionRequest.DeploymentAppType) {
-				gitOpsRepoName, err = impl.appStoreDeploymentArgoCdService.GetGitOpsRepoName(installAppVersionRequest.AppName, installAppVersionRequest.EnvironmentName)
-				if err != nil {
-					return nil, err
-				}
-			} else {
-				gitOpsRepoName = impl.ChartTemplateService.GetGitOpsRepoName(installAppVersionRequest.AppName)
-			}
-		}
-		//here will set new git repo name if required to migrate
-		newGitOpsRepoName := impl.ChartTemplateService.GetGitOpsRepoName(installedApp.App.AppName)
-		//checking weather git repo migration needed or not, if existing git repo and new independent git repo is not same than go ahead with migration
-		if newGitOpsRepoName != gitOpsRepoName {
-			monoRepoMigrationRequired = true
-			installAppVersionRequest.GitOpsRepoName = newGitOpsRepoName
-		} else {
-			installAppVersionRequest.GitOpsRepoName = gitOpsRepoName
-		}
-		installedApp.GitOpsRepoName = installAppVersionRequest.GitOpsRepoName
-		argocdAppName := installedApp.App.AppName + "-" + installedApp.Environment.Name
-		installAppVersionRequest.ACDAppName = argocdAppName
-	}
-
-	//if charts in mono repo structure - do migrate it into independent git repo. here will create new repo and update acd application
-	if monoRepoMigrationRequired {
-<<<<<<< HEAD
-		if installAppVersionRequest.PerformGitOpsForHelmApp {
-			installAppVersionRequest, err = impl.appStoreDeploymentHelmService.OnUpdateRepoInInstalledApp(ctx, installAppVersionRequest, tx)
-			if err != nil {
-				impl.logger.Errorw("error while migrating the mono repo to individual", "error", err)
-				return nil, err
-			}
-		} else if util.IsAcdApp(installAppVersionRequest.DeploymentAppType) {
-			installAppVersionRequest, err = impl.appStoreDeploymentArgoCdService.OnUpdateRepoInInstalledApp(ctx, installAppVersionRequest, tx)
-			if err != nil {
-				impl.logger.Errorw("error while migrating the mono repo to individual", "error", err)
-				return nil, err
-			}
-=======
-		installAppVersionRequest, err = impl.appStoreDeploymentArgoCdService.OnUpdateRepoInInstalledApp(ctx, installAppVersionRequest, tx)
-		if err != nil {
-			impl.logger.Errorw("error while migrating the mono repo to individual", "error", err)
-			return nil, err
->>>>>>> 81d5b921
-		}
-	}
-
-	if installAppVersionRequest.Id == 0 {
-		// upgrade chart to other repo
-<<<<<<< HEAD
-		_, installedAppVersion, err = impl.upgradeInstalledApp(installAppVersionRequest.Environment, ctx, installAppVersionRequest, installedApp, tx, monoRepoMigrationRequired, installedAppVersion)
-=======
-		_, installedAppVersion, err = impl.upgradeInstalledApp(environment, ctx, installAppVersionRequest, installedApp, tx, monoRepoMigrationRequired, installedAppVersion)
->>>>>>> 81d5b921
-		if err != nil {
-			impl.logger.Errorw("error while upgrade the chart", "error", err)
-			return nil, err
-		}
-	} else {
-		// update same chart or upgrade its version only
-		installedAppVersionModel, err := impl.installedAppRepository.GetInstalledAppVersion(installAppVersionRequest.Id)
-		if err != nil {
-			impl.logger.Errorw("error while fetching chart installed version", "error", err)
-			return nil, err
-		}
-		if installedAppVersionModel.AppStoreApplicationVersionId != installAppVersionRequest.AppStoreVersion {
-			appStoreAppVersion, err := impl.appStoreApplicationVersionRepository.FindById(installAppVersionRequest.AppStoreVersion)
-			if err != nil {
-				impl.logger.Errorw("fetching error", "err", err)
-				return nil, err
-			}
-<<<<<<< HEAD
-			//update requirements yaml in chart for full mode app, if migration happened that means its already done
-			if (util.IsAcdApp(installAppVersionRequest.ACDAppName) || installAppVersionRequest.PerformGitOpsForHelmApp) && !monoRepoMigrationRequired {
-
-				if isHelmApp && installAppVersionRequest.PerformGitOpsForHelmApp {
-					err = impl.appStoreDeploymentHelmService.UpdateRequirementDependencies(installAppVersionRequest, appStoreAppVersion)
-				} else {
-					err = impl.appStoreDeploymentArgoCdService.UpdateRequirementDependencies(installAppVersionRequest, appStoreAppVersion)
-				}
-=======
-			//update requirements yaml in chart for full mode app, if migration happened that means it's already done
-			if !isHelmApp && !monoRepoMigrationRequired {
-				err = impl.appStoreDeploymentArgoCdService.UpdateRequirementDependencies(environment, installedAppVersion, installAppVersionRequest, appStoreAppVersion)
->>>>>>> 81d5b921
-				if err != nil {
-					impl.logger.Errorw("error while commit required dependencies to git", "error", err)
-					noTargetFound, _ := impl.appStoreDeploymentCommonService.ParseGitRepoErrorResponse(err)
-					if noTargetFound {
-						//if by mistake no content found while updating git repo, do auto fix
-<<<<<<< HEAD
-						if util.IsAcdApp(installAppVersionRequest.DeploymentAppType) {
-							installAppVersionRequest, err = impl.appStoreDeploymentArgoCdService.OnUpdateRepoInInstalledApp(ctx, installAppVersionRequest, tx)
-						} else {
-							installAppVersionRequest, err = impl.appStoreDeploymentArgoCdService.OnUpdateRepoInInstalledApp(ctx, installAppVersionRequest, tx)
-						}
-=======
-						installAppVersionRequest, err = impl.appStoreDeploymentArgoCdService.OnUpdateRepoInInstalledApp(ctx, installAppVersionRequest, tx)
->>>>>>> 81d5b921
-						if err != nil {
-							impl.logger.Errorw("error while update repo on helm update", "error", err)
-							return nil, err
-						}
-					} else {
-						return nil, err
-					}
-				}
-			}
-			installAppVersionRequest.Id = installedAppVersion.Id
-		}
-
-<<<<<<< HEAD
-		if !monoRepoMigrationRequired {
-			// if migration of repo has not happened then update values.yaml and install
-			if isHelmApp {
-				installAppVersionRequest, err = impl.appStoreDeploymentHelmService.UpdateInstalledApp(ctx, installAppVersionRequest, installAppVersionRequest.Environment, installedAppVersion, tx)
-			} else {
-				installAppVersionRequest, err = impl.appStoreDeploymentArgoCdService.UpdateInstalledApp(ctx, installAppVersionRequest, installAppVersionRequest.Environment, installedAppVersion, tx)
-=======
-		if isHelmApp {
-			installAppVersionRequest, err = impl.appStoreDeploymentHelmService.UpdateInstalledApp(ctx, installAppVersionRequest, environment, installedAppVersion, tx)
-		} else {
-			// here if migration happened that means its (values update) already done
-			if !monoRepoMigrationRequired {
-				installAppVersionRequest, err = impl.appStoreDeploymentArgoCdService.UpdateInstalledApp(ctx, installAppVersionRequest, environment, installedAppVersion, tx)
->>>>>>> 81d5b921
-			}
-		}
-		if err != nil {
-			impl.logger.Errorw("error while updating application", "error", err)
-			return nil, err
-		}
-
-		//DB operation
-		if monoRepoMigrationRequired {
-			// git repo and acd operation has been done above, now have to update new git repo name in db
-			_, err = impl.installedAppRepository.UpdateInstalledApp(installedApp, tx)
-			if err != nil {
-				impl.logger.Errorw("error while fetching from db", "error", err)
-				return nil, err
-			}
-		}
-		installedAppVersion.ValuesYaml = installAppVersionRequest.ValuesOverrideYaml
-		installedAppVersion.UpdatedOn = time.Now()
-		installedAppVersion.UpdatedBy = installAppVersionRequest.UserId
-		installedAppVersion.ReferenceValueId = installAppVersionRequest.ReferenceValueId
-		installedAppVersion.ReferenceValueKind = installAppVersionRequest.ReferenceValueKind
-		_, err = impl.installedAppRepository.UpdateInstalledAppVersion(installedAppVersion, tx)
-		if err != nil {
-			impl.logger.Errorw("error while fetching from db", "error", err)
-			return nil, err
-		}
-	}
-	installedApp.UpdatedOn = time.Now()
-	installedAppVersion.UpdatedBy = installAppVersionRequest.UserId
-	installedApp, err = impl.installedAppRepository.UpdateInstalledApp(installedApp, tx)
-	if err != nil {
-		impl.logger.Errorw("error in updating installed app", "err", err)
-		return nil, err
-	}
-	//STEP 8: finish with return response
-	err = tx.Commit()
-	if err != nil {
-		impl.logger.Errorw("error while committing transaction to db", "error", err)
-		return nil, err
-	}
-
-	if util.IsHelmApp(installedApp.DeploymentAppType) {
-		// create build history for chart on default component deployed via helm
-		err = impl.UpdateInstallAppVersionHistory(installAppVersionRequest)
-		if err != nil {
-			impl.logger.Errorw("error on creating history for chart deployment", "error", err, "installedAppVersion", installedAppVersion)
-			return nil, err
-		}
-	} else {
-		// update build history for chart for argo_cd apps
-		err = impl.UpdateInstalledAppVersionHistoryWithGitHash(installAppVersionRequest)
-		if err != nil {
-			impl.logger.Errorw("error on updating history for chart deployment", "error", err, "installedAppVersion", installedAppVersion)
-			return nil, err
-		}
-	}
-
-	return installAppVersionRequest, nil
-}
+//func (impl *AppStoreDeploymentServiceImpl) UpdateInstalledApp(ctx context.Context, installAppVersionRequest *appStoreBean.InstallAppVersionDTO) (*appStoreBean.InstallAppVersionDTO, error) {
+//	dbConnection := impl.installedAppRepository.GetConnection()
+//	tx, err := dbConnection.Begin()
+//	if err != nil {
+//		return nil, err
+//	}
+//	// Rollback tx on error.
+//	defer tx.Rollback()
+//
+//	installedApp, err := impl.installedAppRepository.GetInstalledApp(installAppVersionRequest.InstalledAppId)
+//	if err != nil {
+//		return nil, err
+//	}
+//	installAppVersionRequest.EnvironmentId = installedApp.EnvironmentId
+//	installAppVersionRequest.AppName = installedApp.App.AppName
+//	installAppVersionRequest.EnvironmentName = installedApp.Environment.Name
+//	if err != nil {
+//		impl.logger.Errorw("fetching error", "err", err)
+//		return nil, err
+//	}
+//	var installedAppVersion *repository.InstalledAppVersions
+//	installedAppVersion, installAppVersionRequest, err = impl.updateInstalledAppVersion(installedAppVersion, installAppVersionRequest, tx, installedApp)
+//	if err != nil {
+//		impl.logger.Errorw("error in updating installedAppVersion", "err", err, "installedAppVersion", installedAppVersion, "installAppVersionRequest", installAppVersionRequest)
+//		return nil, err
+//	}
+//	//TODO: save history here only for helm apps also?
+//	if util.IsAcdApp(installedApp.DeploymentAppType) {
+//		installedAppVersionHistory := &repository.InstalledAppVersionHistory{
+//			InstalledAppVersionId: installedAppVersion.Id,
+//			ValuesYamlRaw:         installAppVersionRequest.ValuesOverrideYaml,
+//			StartedOn:             time.Now(),
+//			Status:                pipelineConfig.WorkflowInProgress,
+//			AuditLog: sql.AuditLog{
+//				CreatedOn: time.Now(),
+//				CreatedBy: installAppVersionRequest.UserId,
+//				UpdatedOn: time.Now(),
+//				UpdatedBy: installAppVersionRequest.UserId,
+//			},
+//		}
+//
+//		_, err = impl.installedAppRepositoryHistory.CreateInstalledAppVersionHistory(installedAppVersionHistory, tx)
+//		if err != nil {
+//			impl.logger.Errorw("error while creating installed app version history for updating installed app", "error", err)
+//			return nil, err
+//		}
+//		installAppVersionRequest.InstalledAppVersionHistoryId = installedAppVersionHistory.Id
+//	}
+//
+//	isHelmApp := util2.IsHelmApp(installedApp.App.AppOfferingMode) || util.IsHelmApp(installedApp.DeploymentAppType)
+//	monoRepoMigrationRequired := false
+//	// handle gitOps repo name and argoCdAppName for full mode app
+//
+//	//TODO: gitops operation for helm
+//	if installAppVersionRequest.PerformGitOpsForHelmApp || util.IsAcdApp(installedApp.DeploymentAppType) {
+//		gitOpsRepoName := installedApp.GitOpsRepoName
+//		if len(gitOpsRepoName) == 0 {
+//			if util.IsAcdApp(installAppVersionRequest.DeploymentAppType) {
+//				gitOpsRepoName, err = impl.appStoreDeploymentArgoCdService.GetGitOpsRepoName(installAppVersionRequest.AppName, installAppVersionRequest.EnvironmentName)
+//				if err != nil {
+//					return nil, err
+//				}
+//			} else {
+//				gitOpsRepoName = impl.ChartTemplateService.GetGitOpsRepoName(installAppVersionRequest.AppName)
+//			}
+//		}
+//		//here will set new git repo name if required to migrate
+//		newGitOpsRepoName := impl.ChartTemplateService.GetGitOpsRepoName(installedApp.App.AppName)
+//		//checking weather git repo migration needed or not, if existing git repo and new independent git repo is not same than go ahead with migration
+//		if newGitOpsRepoName != gitOpsRepoName {
+//			monoRepoMigrationRequired = true
+//			installAppVersionRequest.GitOpsRepoName = newGitOpsRepoName
+//		} else {
+//			installAppVersionRequest.GitOpsRepoName = gitOpsRepoName
+//		}
+//		installedApp.GitOpsRepoName = installAppVersionRequest.GitOpsRepoName
+//		argocdAppName := installedApp.App.AppName + "-" + installedApp.Environment.Name
+//		installAppVersionRequest.ACDAppName = argocdAppName
+//	}
+//
+//	//if charts in mono repo structure - do migrate it into independent git repo. here will create new repo and update acd application
+//	if monoRepoMigrationRequired {
+//		if installAppVersionRequest.PerformGitOpsForHelmApp {
+//			installAppVersionRequest, err = impl.appStoreDeploymentHelmService.OnUpdateRepoInInstalledApp(ctx, installAppVersionRequest, tx)
+//			if err != nil {
+//				impl.logger.Errorw("error while migrating the mono repo to individual", "error", err)
+//				return nil, err
+//			}
+//		} else if util.IsAcdApp(installAppVersionRequest.DeploymentAppType) {
+//			installAppVersionRequest, err = impl.appStoreDeploymentArgoCdService.OnUpdateRepoInInstalledApp(ctx, installAppVersionRequest, tx)
+//			if err != nil {
+//				impl.logger.Errorw("error while migrating the mono repo to individual", "error", err)
+//				return nil, err
+//			}
+//		}
+//	}
+//	var installedAppVersion *repository.InstalledAppVersions
+//	if installAppVersionRequest.Id == 0 {
+//		// upgrade chart to other repo
+//		_, installedAppVersion, err = impl.upgradeInstalledApp(installAppVersionRequest.Environment, ctx, installAppVersionRequest, installedApp, tx, monoRepoMigrationRequired, installedAppVersion)
+//		if err != nil {
+//			impl.logger.Errorw("error while upgrade the chart", "error", err)
+//			return nil, err
+//		}
+//		installAppVersionRequest.Id = installedAppVersion.Id
+//	} else {
+//		// update same chart or upgrade its version only
+//		installedAppVersionModel, err := impl.installedAppRepository.GetInstalledAppVersion(installAppVersionRequest.Id)
+//		if err != nil {
+//			impl.logger.Errorw("error while fetching chart installed version", "error", err)
+//			return nil, err
+//		}
+//		if installedAppVersionModel.AppStoreApplicationVersionId != installAppVersionRequest.AppStoreVersion {
+//			appStoreAppVersion, err := impl.appStoreApplicationVersionRepository.FindById(installAppVersionRequest.AppStoreVersion)
+//			if err != nil {
+//				impl.logger.Errorw("fetching error", "err", err)
+//				return nil, err
+//			}
+//			//update requirements yaml in chart for full mode app, if migration happened that means its already done
+//			if (util.IsAcdApp(installAppVersionRequest.ACDAppName) || installAppVersionRequest.PerformGitOpsForHelmApp) && !monoRepoMigrationRequired {
+//
+//				if isHelmApp && installAppVersionRequest.PerformGitOpsForHelmApp {
+//					err = impl.appStoreDeploymentHelmService.UpdateRequirementDependencies(installAppVersionRequest, appStoreAppVersion)
+//				} else {
+//					err = impl.appStoreDeploymentArgoCdService.UpdateRequirementDependencies(installAppVersionRequest, appStoreAppVersion)
+//				}
+//				if err != nil {
+//					impl.logger.Errorw("error while commit required dependencies to git", "error", err)
+//					noTargetFound, _ := impl.appStoreDeploymentCommonService.ParseGitRepoErrorResponse(err)
+//					if noTargetFound {
+//						//if by mistake no content found while updating git repo, do auto fix
+//						if util.IsAcdApp(installAppVersionRequest.DeploymentAppType) {
+//							installAppVersionRequest, err = impl.appStoreDeploymentArgoCdService.OnUpdateRepoInInstalledApp(ctx, installAppVersionRequest, tx)
+//						} else {
+//							installAppVersionRequest, err = impl.appStoreDeploymentArgoCdService.OnUpdateRepoInInstalledApp(ctx, installAppVersionRequest, tx)
+//						}
+//						if err != nil {
+//							impl.logger.Errorw("error while update repo on helm update", "error", err)
+//							return nil, err
+//						}
+//					} else {
+//						return nil, err
+//					}
+//				}
+//			}
+//			installAppVersionRequest.Id = installedAppVersion.Id
+//		} else {
+//			installedAppVersion = installedAppVersionModel
+//		}
+//
+//		if !monoRepoMigrationRequired {
+//			// if migration of repo has not happened then update values.yaml and install
+//			if isHelmApp {
+//				installAppVersionRequest, err = impl.appStoreDeploymentHelmService.UpdateInstalledApp(ctx, installAppVersionRequest, installAppVersionRequest.Environment, installedAppVersion, tx)
+//			} else {
+//				installAppVersionRequest, err = impl.appStoreDeploymentArgoCdService.UpdateInstalledApp(ctx, installAppVersionRequest, installAppVersionRequest.Environment, installedAppVersion, tx)
+//			}
+//		}
+//		if err != nil {
+//			impl.logger.Errorw("error while updating application", "error", err)
+//			return nil, err
+//		}
+//
+//		//DB operation
+//		if monoRepoMigrationRequired {
+//			// git repo and acd operation has been done above, now have to update new git repo name in db
+//			_, err = impl.installedAppRepository.UpdateInstalledApp(installedApp, tx)
+//			if err != nil {
+//				impl.logger.Errorw("error while fetching from db", "error", err)
+//				return nil, err
+//			}
+//		}
+//		installedAppVersion.ValuesYaml = installAppVersionRequest.ValuesOverrideYaml
+//		installedAppVersion.UpdatedOn = time.Now()
+//		installedAppVersion.UpdatedBy = installAppVersionRequest.UserId
+//		installedAppVersion.ReferenceValueId = installAppVersionRequest.ReferenceValueId
+//		installedAppVersion.ReferenceValueKind = installAppVersionRequest.ReferenceValueKind
+//		_, err = impl.installedAppRepository.UpdateInstalledAppVersion(installedAppVersion, tx)
+//		if err != nil {
+//			impl.logger.Errorw("error while fetching from db", "error", err)
+//			return nil, err
+//		}
+//	}
+//	installedApp.UpdatedOn = time.Now()
+//	installedAppVersion.UpdatedBy = installAppVersionRequest.UserId
+//	installedApp, err = impl.installedAppRepository.UpdateInstalledApp(installedApp, tx)
+//	if err != nil {
+//		impl.logger.Errorw("error in updating installed app", "err", err)
+//		return nil, err
+//	}
+//	//STEP 8: finish with return response
+//	err = tx.Commit()
+//	if err != nil {
+//		impl.logger.Errorw("error while committing transaction to db", "error", err)
+//		return nil, err
+//	}
+//
+//	if util.IsHelmApp(installedApp.DeploymentAppType) {
+//		// create build history for chart on default component deployed via helm
+//		err = impl.UpdateInstallAppVersionHistory(installAppVersionRequest)
+//		if err != nil {
+//			impl.logger.Errorw("error on creating history for chart deployment", "error", err, "installedAppVersion", installedAppVersion)
+//			return nil, err
+//		}
+//	} else {
+//		// update build history for chart for argo_cd apps
+//		err = impl.UpdateInstalledAppVersionHistoryWithGitHash(installAppVersionRequest)
+//		if err != nil {
+//			impl.logger.Errorw("error on updating history for chart deployment", "error", err, "installedAppVersion", installedAppVersion)
+//			return nil, err
+//		}
+//	}
+//
+//	return installAppVersionRequest, nil
+//}
 
 func (impl AppStoreDeploymentServiceImpl) GetInstalledAppVersion(id int, userId int32) (*appStoreBean.InstallAppVersionDTO, error) {
 	app, err := impl.installedAppRepository.GetInstalledAppVersion(id)
@@ -1832,10 +1757,7 @@
 }
 
 func (impl AppStoreDeploymentServiceImpl) upgradeInstalledApp(environment *clusterRepository.Environment, ctx context.Context, installAppVersionRequest *appStoreBean.InstallAppVersionDTO, installedApp *repository.InstalledApps, tx *pg.Tx, monoRepoMigrationRequired bool, installedAppVersion *repository.InstalledAppVersions) (*appStoreBean.InstallAppVersionDTO, *repository.InstalledAppVersions, error) {
-<<<<<<< HEAD
-
-=======
->>>>>>> 81d5b921
+
 	appStoreAppVersion, err := impl.appStoreApplicationVersionRepository.FindById(installAppVersionRequest.AppStoreVersion)
 	if err != nil {
 		impl.logger.Errorw("fetching error", "err", err)
@@ -1844,7 +1766,6 @@
 
 	if util2.IsHelmApp(installedApp.App.AppOfferingMode) || util.IsHelmApp(installedApp.DeploymentAppType) {
 		// update in helm
-<<<<<<< HEAD
 		if !monoRepoMigrationRequired {
 			if installAppVersionRequest.PerformGitOpsForHelmApp {
 				err = impl.appStoreDeploymentHelmService.UpdateRequirementDependencies(installAppVersionRequest, appStoreAppVersion)
@@ -1855,9 +1776,6 @@
 				return installAppVersionRequest, installedAppVersion, err
 			}
 		}
-=======
-		installAppVersionRequest, err = impl.appStoreDeploymentHelmService.OnUpdateRepoInInstalledApp(ctx, installAppVersionRequest, tx)
->>>>>>> 81d5b921
 	} else {
 		//step 2 git operation pull push
 		//step 3 acd operation register, sync
@@ -1894,7 +1812,6 @@
 	return installAppVersionRequest, installedAppVersion, err
 }
 func (impl AppStoreDeploymentServiceImpl) InstallAppByHelm(installAppVersionRequest *appStoreBean.InstallAppVersionDTO, ctx context.Context) (*appStoreBean.InstallAppVersionDTO, error) {
-<<<<<<< HEAD
 	if installAppVersionRequest.PerformGitOps {
 		_, err := impl.appStoreDeploymentCommonService.GenerateManifestAndPerformGitOperations(installAppVersionRequest)
 		if err != nil {
@@ -1902,9 +1819,6 @@
 		}
 	}
 	installAppVersionRequest, err := impl.appStoreDeploymentHelmService.InstallApp(installAppVersionRequest, nil, ctx, nil)
-=======
-	installAppVersionRequest, err := impl.appStoreDeploymentHelmService.InstallApp(installAppVersionRequest, ctx, nil)
->>>>>>> 81d5b921
 	if err != nil {
 		impl.logger.Errorw("error while installing app via helm", "error", err)
 		return installAppVersionRequest, err
