/*
 * Copyright (c) 2020 Devtron Labs
 *
 * Licensed under the Apache License, Version 2.0 (the "License");
 * you may not use this file except in compliance with the License.
 * You may obtain a copy of the License at
 *
 *    http://www.apache.org/licenses/LICENSE-2.0
 *
 * Unless required by applicable law or agreed to in writing, software
 * distributed under the License is distributed on an "AS IS" BASIS,
 * WITHOUT WARRANTIES OR CONDITIONS OF ANY KIND, either express or implied.
 * See the License for the specific language governing permissions and
 * limitations under the License.
 *
 */

package service

import (
	"context"
	"encoding/json"
	"errors"
	"fmt"
	"github.com/caarlos0/env/v6"
	pubsub "github.com/devtron-labs/common-lib/pubsub-lib"
	client "github.com/devtron-labs/devtron/api/helm-app"
	openapi "github.com/devtron-labs/devtron/api/helm-app/openapiClient"
	openapi2 "github.com/devtron-labs/devtron/api/openapi/openapiClient"
	"github.com/devtron-labs/devtron/internal/constants"
	repository2 "github.com/devtron-labs/devtron/internal/sql/repository"
	"github.com/devtron-labs/devtron/internal/sql/repository/app"
	"github.com/devtron-labs/devtron/internal/sql/repository/helper"
	"github.com/devtron-labs/devtron/internal/sql/repository/pipelineConfig"
	"github.com/devtron-labs/devtron/internal/util"
	appStoreBean "github.com/devtron-labs/devtron/pkg/appStore/bean"
	appStoreDeploymentCommon "github.com/devtron-labs/devtron/pkg/appStore/deployment/common"
	"github.com/devtron-labs/devtron/pkg/appStore/deployment/repository"
	appStoreDeploymentTool "github.com/devtron-labs/devtron/pkg/appStore/deployment/tool"
	appStoreDeploymentGitopsTool "github.com/devtron-labs/devtron/pkg/appStore/deployment/tool/gitops"
	appStoreDiscoverRepository "github.com/devtron-labs/devtron/pkg/appStore/discover/repository"
	"github.com/devtron-labs/devtron/pkg/attributes"
	"github.com/devtron-labs/devtron/pkg/bean"
	"github.com/devtron-labs/devtron/pkg/cluster"
	cluster2 "github.com/devtron-labs/devtron/pkg/cluster"
	clusterRepository "github.com/devtron-labs/devtron/pkg/cluster/repository"
	"github.com/devtron-labs/devtron/pkg/sql"
	util2 "github.com/devtron-labs/devtron/util"
	"github.com/go-pg/pg"
	"go.opentelemetry.io/otel"
	"go.uber.org/zap"
	"net/http"
	"strings"
	"time"
)

type AppStoreDeploymentService interface {
	AppStoreDeployOperationDB(installAppVersionRequest *appStoreBean.InstallAppVersionDTO, tx *pg.Tx, skipAppCreation bool) (*appStoreBean.InstallAppVersionDTO, error)
	AppStoreDeployOperationStatusUpdate(installAppId int, status appStoreBean.AppstoreDeploymentStatus) (bool, error)
	IsChartRepoActive(appStoreVersionId int) (bool, error)
	InstallApp(installAppVersionRequest *appStoreBean.InstallAppVersionDTO, ctx context.Context) (*appStoreBean.InstallAppVersionDTO, error)
	GetInstalledApp(id int) (*appStoreBean.InstallAppVersionDTO, error)
	GetAllInstalledAppsByAppStoreId(w http.ResponseWriter, r *http.Request, token string, appStoreId int) ([]appStoreBean.InstalledAppsResponse, error)
	DeleteInstalledApp(ctx context.Context, installAppVersionRequest *appStoreBean.InstallAppVersionDTO) (*appStoreBean.InstallAppVersionDTO, error)
	LinkHelmApplicationToChartStore(ctx context.Context, request *openapi.UpdateReleaseWithChartLinkingRequest, appIdentifier *client.AppIdentifier, userId int32) (*openapi.UpdateReleaseResponse, bool, error)
	RollbackApplication(ctx context.Context, request *openapi2.RollbackReleaseRequest, installedApp *appStoreBean.InstallAppVersionDTO, userId int32) (bool, error)
	UpdateInstallAppVersionHistory(installAppVersionRequest *appStoreBean.InstallAppVersionDTO) (*repository.InstalledAppVersionHistory, error)
	GetDeploymentHistory(ctx context.Context, installedApp *appStoreBean.InstallAppVersionDTO) (*client.DeploymentHistoryAndInstalledAppInfo, error)
	GetDeploymentHistoryInfo(ctx context.Context, installedApp *appStoreBean.InstallAppVersionDTO, installedAppVersionHistoryId int) (*openapi.HelmAppDeploymentManifestDetail, error)
	UpdateInstalledApp(ctx context.Context, installAppVersionRequest *appStoreBean.InstallAppVersionDTO) (*appStoreBean.InstallAppVersionDTO, error)
	UpdateInstalledAppVersionHistoryWithGitHash(installAppVersionRequest *appStoreBean.InstallAppVersionDTO) error
	GetInstalledAppVersion(id int, userId int32) (*appStoreBean.InstallAppVersionDTO, error)
	InstallAppByHelm(installAppVersionRequest *appStoreBean.InstallAppVersionDTO, ctx context.Context) (*appStoreBean.InstallAppVersionDTO, error)
	UpdateProjectHelmApp(updateAppRequest *appStoreBean.UpdateProjectHelmAppDTO) error
	UpdateNotesForInstalledApp(installAppId int, notes string) (bool, error)
	UpdatePreviousDeploymentStatusForAppStore(installAppVersionRequest *appStoreBean.InstallAppVersionDTO, triggeredAt time.Time, err error) error
	SubscribeHelmInstallStatus() error
	UpdateInstallAppVersionHistoryStatus(installedAppVersionHistoryId int, status string) error
}

type DeploymentServiceTypeConfig struct {
	IsInternalUse bool `env:"IS_INTERNAL_USE" envDefault:"false"`
}

func GetDeploymentServiceTypeConfig() (*DeploymentServiceTypeConfig, error) {
	cfg := &DeploymentServiceTypeConfig{}
	err := env.Parse(cfg)
	return cfg, err
}

type AppStoreDeploymentServiceImpl struct {
	logger                               *zap.SugaredLogger
	installedAppRepository               repository.InstalledAppRepository
	appStoreApplicationVersionRepository appStoreDiscoverRepository.AppStoreApplicationVersionRepository
	environmentRepository                clusterRepository.EnvironmentRepository
	clusterInstalledAppsRepository       repository.ClusterInstalledAppsRepository
	appRepository                        app.AppRepository
	appStoreDeploymentHelmService        appStoreDeploymentTool.AppStoreDeploymentHelmService
	appStoreDeploymentArgoCdService      appStoreDeploymentGitopsTool.AppStoreDeploymentArgoCdService
	environmentService                   cluster.EnvironmentService
	clusterService                       cluster.ClusterService
	helmAppService                       client.HelmAppService
	appStoreDeploymentCommonService      appStoreDeploymentCommon.AppStoreDeploymentCommonService
	globalEnvVariables                   *util2.GlobalEnvVariables
	installedAppRepositoryHistory        repository.InstalledAppVersionHistoryRepository
	gitOpsRepository                     repository2.GitOpsConfigRepository
	deploymentTypeConfig                 *DeploymentServiceTypeConfig
	ChartTemplateService                 util.ChartTemplateService
	pubSubClient                         *pubsub.PubSubClientServiceImpl
}

func NewAppStoreDeploymentServiceImpl(logger *zap.SugaredLogger, installedAppRepository repository.InstalledAppRepository,
	appStoreApplicationVersionRepository appStoreDiscoverRepository.AppStoreApplicationVersionRepository, environmentRepository clusterRepository.EnvironmentRepository,
	clusterInstalledAppsRepository repository.ClusterInstalledAppsRepository, appRepository app.AppRepository,
	appStoreDeploymentHelmService appStoreDeploymentTool.AppStoreDeploymentHelmService,
	appStoreDeploymentArgoCdService appStoreDeploymentGitopsTool.AppStoreDeploymentArgoCdService, environmentService cluster.EnvironmentService,
	clusterService cluster.ClusterService, helmAppService client.HelmAppService, appStoreDeploymentCommonService appStoreDeploymentCommon.AppStoreDeploymentCommonService,
	globalEnvVariables *util2.GlobalEnvVariables,
	installedAppRepositoryHistory repository.InstalledAppVersionHistoryRepository, gitOpsRepository repository2.GitOpsConfigRepository, attributesService attributes.AttributesService,
	deploymentTypeConfig *DeploymentServiceTypeConfig, ChartTemplateService util.ChartTemplateService, pubSubClient *pubsub.PubSubClientServiceImpl) *AppStoreDeploymentServiceImpl {

	appStoreDeploymentServiceImpl := &AppStoreDeploymentServiceImpl{
		logger:                               logger,
		installedAppRepository:               installedAppRepository,
		appStoreApplicationVersionRepository: appStoreApplicationVersionRepository,
		environmentRepository:                environmentRepository,
		clusterInstalledAppsRepository:       clusterInstalledAppsRepository,
		appRepository:                        appRepository,
		appStoreDeploymentHelmService:        appStoreDeploymentHelmService,
		appStoreDeploymentArgoCdService:      appStoreDeploymentArgoCdService,
		environmentService:                   environmentService,
		clusterService:                       clusterService,
		helmAppService:                       helmAppService,
		appStoreDeploymentCommonService:      appStoreDeploymentCommonService,
		globalEnvVariables:                   globalEnvVariables,
		installedAppRepositoryHistory:        installedAppRepositoryHistory,
		gitOpsRepository:                     gitOpsRepository,
		deploymentTypeConfig:                 deploymentTypeConfig,
		ChartTemplateService:                 ChartTemplateService,
		pubSubClient:                         pubSubClient,
	}
	err := appStoreDeploymentServiceImpl.SubscribeHelmInstallStatus()
	if err != nil {
		return nil
	}
	return appStoreDeploymentServiceImpl
}

func (impl AppStoreDeploymentServiceImpl) AppStoreDeployOperationDB(installAppVersionRequest *appStoreBean.InstallAppVersionDTO, tx *pg.Tx, skipAppCreation bool) (*appStoreBean.InstallAppVersionDTO, error) {

	var isInternalUse = impl.deploymentTypeConfig.IsInternalUse

	isGitOpsConfigured := false
	gitOpsConfig, err := impl.gitOpsRepository.GetGitOpsConfigActive()
	if err != nil && err != pg.ErrNoRows {
		impl.logger.Errorw("GetGitOpsConfigActive, error while getting", "err", err)
		return nil, err
	}
	if gitOpsConfig != nil && gitOpsConfig.Id > 0 {
		isGitOpsConfigured = true
	}

	if isInternalUse && !isGitOpsConfigured && installAppVersionRequest.DeploymentAppType == util.PIPELINE_DEPLOYMENT_TYPE_ACD {
		impl.logger.Errorw("gitops not configured but selected for CD")
		err := &util.ApiError{
			HttpStatusCode:  http.StatusBadRequest,
			InternalMessage: "Gitops integration is not installed/configured. Please install/configure gitops or use helm option.",
			UserMessage:     "Gitops integration is not installed/configured. Please install/configure gitops or use helm option.",
		}
		return nil, err
	}

	appStoreAppVersion, err := impl.appStoreApplicationVersionRepository.FindById(installAppVersionRequest.AppStoreVersion)
	if err != nil {
		impl.logger.Errorw("fetching error", "err", err)
		return nil, err
	}

	var isOCIRepo bool
	if appStoreAppVersion.AppStore.DockerArtifactStore != nil {
		isOCIRepo = true
	} else {
		isOCIRepo = false
	}

	var appInstallationMode string
	if util2.IsBaseStack() || util2.IsHelmApp(installAppVersionRequest.AppOfferingMode) {
		appInstallationMode = util2.SERVER_MODE_HYPERION
	} else {
		appInstallationMode = util2.SERVER_MODE_FULL
	}

	// create env if env not exists for clusterId and namespace for hyperion mode
	if util2.IsHelmApp(appInstallationMode) {
		envId, err := impl.createEnvironmentIfNotExists(installAppVersionRequest)
		if err != nil {
			return nil, err
		}
		installAppVersionRequest.EnvironmentId = envId
	}

	environment, err := impl.environmentRepository.FindById(installAppVersionRequest.EnvironmentId)
	if err != nil {
		impl.logger.Errorw("fetching error", "err", err)
		return nil, err
	}

	if environment.IsVirtualEnvironment {
		if util.IsAcdApp(installAppVersionRequest.DeploymentAppType) || util.IsHelmApp(installAppVersionRequest.DeploymentAppType) {
			impl.logger.Errorw("deployment type type helm/argocd not supported on virtual cluster")
			err := &util.ApiError{
				HttpStatusCode:  http.StatusBadRequest,
				InternalMessage: "deployment type type helm/argocd not supported on virtual cluster",
				UserMessage:     "deployment type type helm/argocd not supported on virtual cluster",
			}
			return nil, err
		}
	}

	installAppVersionRequest.Environment = environment
	installAppVersionRequest.ACDAppName = fmt.Sprintf("%s-%s", installAppVersionRequest.AppName, installAppVersionRequest.Environment.Name)
	installAppVersionRequest.ClusterId = environment.ClusterId
	appCreateRequest := &bean.CreateAppDTO{
		Id:      installAppVersionRequest.AppId,
		AppName: installAppVersionRequest.AppName,
		TeamId:  installAppVersionRequest.TeamId,
		UserId:  installAppVersionRequest.UserId,
	}

	appCreateRequest, err = impl.createAppForAppStore(appCreateRequest, tx, appInstallationMode, skipAppCreation)
	if err != nil {
		impl.logger.Errorw("error while creating app", "error", err)
		return nil, err
	}
	installAppVersionRequest.AppId = appCreateRequest.Id

	installedAppModel := &repository.InstalledApps{
		AppId:         appCreateRequest.Id,
		EnvironmentId: environment.Id,
		Status:        appStoreBean.DEPLOY_INIT,
	}

	//if isGitOpsConfigured && appInstallationMode == util2.SERVER_MODE_FULL && (installAppVersionRequest.DeploymentAppType == util.PIPELINE_DEPLOYMENT_TYPE_ACD || !isInternalUse) {
	//	installedAppModel.DeploymentAppType = util.PIPELINE_DEPLOYMENT_TYPE_ACD
	//} else {
	//	installedAppModel.DeploymentAppType = util.PIPELINE_DEPLOYMENT_TYPE_HELM
	//}
	//
	//if isInternalUse && installedAppModel.DeploymentAppType == "" {
	//	if isGitOpsConfigured {
	//		installedAppModel.DeploymentAppType = util.PIPELINE_DEPLOYMENT_TYPE_ACD
	//	} else {
	//		installedAppModel.DeploymentAppType = util.PIPELINE_DEPLOYMENT_TYPE_HELM
	//	}
	//}

	if !isInternalUse && !environment.IsVirtualEnvironment {
		if isGitOpsConfigured && appInstallationMode == util2.SERVER_MODE_FULL && !isOCIRepo {
			installAppVersionRequest.DeploymentAppType = util.PIPELINE_DEPLOYMENT_TYPE_ACD
		} else {
			installAppVersionRequest.DeploymentAppType = util.PIPELINE_DEPLOYMENT_TYPE_HELM
		}
	}
	if installAppVersionRequest.DeploymentAppType == "" {
		if environment.IsVirtualEnvironment {
			installAppVersionRequest.DeploymentAppType = util.PIPELINE_DEPLOYMENT_TYPE_MANIFEST_DOWNLOAD
		} else if isGitOpsConfigured && appInstallationMode == util2.SERVER_MODE_FULL && !isOCIRepo {
			installAppVersionRequest.DeploymentAppType = util.PIPELINE_DEPLOYMENT_TYPE_ACD
		} else {
			installAppVersionRequest.DeploymentAppType = util.PIPELINE_DEPLOYMENT_TYPE_HELM
		}
	}

	installedAppModel.DeploymentAppType = installAppVersionRequest.DeploymentAppType
	installedAppModel.CreatedBy = installAppVersionRequest.UserId
	installedAppModel.UpdatedBy = installAppVersionRequest.UserId
	installedAppModel.CreatedOn = time.Now()
	installedAppModel.UpdatedOn = time.Now()
	installedAppModel.Active = true
	if util2.IsFullStack() {
		installedAppModel.GitOpsRepoName = impl.ChartTemplateService.GetGitOpsRepoName(installAppVersionRequest.AppName)
		installAppVersionRequest.GitOpsRepoName = installedAppModel.GitOpsRepoName
	}
	installedApp, err := impl.installedAppRepository.CreateInstalledApp(installedAppModel, tx)
	if err != nil {
		impl.logger.Errorw("error while creating install app", "error", err)
		return nil, err
	}
	installAppVersionRequest.InstalledAppId = installedApp.Id

	installedAppVersions := &repository.InstalledAppVersions{
		InstalledAppId:               installAppVersionRequest.InstalledAppId,
		AppStoreApplicationVersionId: appStoreAppVersion.Id,
		ValuesYaml:                   installAppVersionRequest.ValuesOverrideYaml,
		//Values:                       "{}",
	}
	installedAppVersions.CreatedBy = installAppVersionRequest.UserId
	installedAppVersions.UpdatedBy = installAppVersionRequest.UserId
	installedAppVersions.CreatedOn = time.Now()
	installedAppVersions.UpdatedOn = time.Now()
	installedAppVersions.Active = true
	installedAppVersions.ReferenceValueId = installAppVersionRequest.ReferenceValueId
	installedAppVersions.ReferenceValueKind = installAppVersionRequest.ReferenceValueKind
	_, err = impl.installedAppRepository.CreateInstalledAppVersion(installedAppVersions, tx)
	if err != nil {
		impl.logger.Errorw("error while fetching from db", "error", err)
		return nil, err
	}
	installAppVersionRequest.InstalledAppVersionId = installedAppVersions.Id
	installAppVersionRequest.Id = installedAppVersions.Id

<<<<<<< HEAD
	updateTime := installedApp.UpdatedOn
	timeStampTag := updateTime.Format(bean.LayoutDDMMYY_HHMM12hr)
	installAppVersionRequest.HelmPackageName = fmt.Sprintf("%s-%s-%s (GMT)", installAppVersionRequest.AppName, installAppVersionRequest.Environment.Name, timeStampTag)

	if installAppVersionRequest.DeploymentAppType == util.PIPELINE_DEPLOYMENT_TYPE_ACD || installAppVersionRequest.DeploymentAppType == util.PIPELINE_DEPLOYMENT_TYPE_MANIFEST_DOWNLOAD {
		installedAppVersionHistory := &repository.InstalledAppVersionHistory{}
		installedAppVersionHistory.InstalledAppVersionId = installedAppVersions.Id
		installedAppVersionHistory.ValuesYamlRaw = installAppVersionRequest.ValuesOverrideYaml
		installedAppVersionHistory.CreatedBy = installAppVersionRequest.UserId
		installedAppVersionHistory.CreatedOn = time.Now()
		installedAppVersionHistory.UpdatedBy = installAppVersionRequest.UserId
		installedAppVersionHistory.UpdatedOn = time.Now()
		installedAppVersionHistory.StartedOn = time.Now()
		installedAppVersionHistory.Status = pipelineConfig.WorkflowInProgress
		_, err = impl.installedAppRepositoryHistory.CreateInstalledAppVersionHistory(installedAppVersionHistory, tx)
		if err != nil {
			impl.logger.Errorw("error while fetching from db", "error", err)
			return nil, err
		}
		installAppVersionRequest.InstalledAppVersionHistoryId = installedAppVersionHistory.Id
=======
	installedAppVersionHistory := &repository.InstalledAppVersionHistory{}
	installedAppVersionHistory.InstalledAppVersionId = installedAppVersions.Id
	installedAppVersionHistory.ValuesYamlRaw = installAppVersionRequest.ValuesOverrideYaml
	installedAppVersionHistory.CreatedBy = installAppVersionRequest.UserId
	installedAppVersionHistory.CreatedOn = time.Now()
	installedAppVersionHistory.UpdatedBy = installAppVersionRequest.UserId
	installedAppVersionHistory.UpdatedOn = time.Now()
	installedAppVersionHistory.StartedOn = time.Now()
	installedAppVersionHistory.Status = pipelineConfig.WorkflowInProgress
	_, err = impl.installedAppRepositoryHistory.CreateInstalledAppVersionHistory(installedAppVersionHistory, tx)
	if err != nil {
		impl.logger.Errorw("error while fetching from db", "error", err)
		return nil, err
>>>>>>> 39bfa39b
	}
	installAppVersionRequest.InstalledAppVersionHistoryId = installedAppVersionHistory.Id

	if installAppVersionRequest.DefaultClusterComponent {
		clusterInstalledAppsModel := &repository.ClusterInstalledApps{
			ClusterId:      environment.ClusterId,
			InstalledAppId: installAppVersionRequest.InstalledAppId,
		}
		clusterInstalledAppsModel.CreatedBy = installAppVersionRequest.UserId
		clusterInstalledAppsModel.UpdatedBy = installAppVersionRequest.UserId
		clusterInstalledAppsModel.CreatedOn = time.Now()
		clusterInstalledAppsModel.UpdatedOn = time.Now()
		err = impl.clusterInstalledAppsRepository.Save(clusterInstalledAppsModel, tx)
		if err != nil {
			impl.logger.Errorw("error while creating cluster install app", "error", err)
			return nil, err
		}
	}
	return installAppVersionRequest, nil
}

func (impl AppStoreDeploymentServiceImpl) UpdateNotesForInstalledApp(installAppId int, notes string) (bool, error) {
	dbConnection := impl.installedAppRepository.GetConnection()
	tx, err := dbConnection.Begin()
	if err != nil {
		return false, err
	}
	// Rollback tx on error.
	defer tx.Rollback()
	installedApp, err := impl.installedAppRepository.GetInstalledApp(installAppId)
	if err != nil {
		impl.logger.Errorw("error while fetching from db", "error", err)
		return false, err
	}
	installedApp.Notes = notes
	_, err = impl.installedAppRepository.UpdateInstalledApp(installedApp, tx)
	if err != nil {
		impl.logger.Errorw("error while fetching from db", "error", err)
		return false, err
	}
	err = tx.Commit()
	if err != nil {
		impl.logger.Errorw("error while commit db transaction to db", "error", err)
		return false, err
	}
	return true, nil
}

func (impl AppStoreDeploymentServiceImpl) AppStoreDeployOperationStatusUpdate(installAppId int, status appStoreBean.AppstoreDeploymentStatus) (bool, error) {
	dbConnection := impl.installedAppRepository.GetConnection()
	tx, err := dbConnection.Begin()
	if err != nil {
		return false, err
	}
	// Rollback tx on error.
	defer tx.Rollback()
	installedApp, err := impl.installedAppRepository.GetInstalledApp(installAppId)
	if err != nil {
		impl.logger.Errorw("error while fetching from db", "error", err)
		return false, err
	}
	installedApp.Status = status
	_, err = impl.installedAppRepository.UpdateInstalledApp(installedApp, tx)
	if err != nil {
		impl.logger.Errorw("error while fetching from db", "error", err)
		return false, err
	}
	err = tx.Commit()
	if err != nil {
		impl.logger.Errorw("error while commit db transaction to db", "error", err)
		return false, err
	}
	return true, nil
}

func (impl *AppStoreDeploymentServiceImpl) IsChartRepoActive(appStoreVersionId int) (bool, error) {
	appStoreAppVersion, err := impl.appStoreApplicationVersionRepository.FindById(appStoreVersionId)
	if err != nil {
		impl.logger.Errorw("fetching error", "err", err)
		return false, err
	}
	if appStoreAppVersion.AppStore.ChartRepo != nil {
		return appStoreAppVersion.AppStore.ChartRepo.Active, nil
	} else if appStoreAppVersion.AppStore.DockerArtifactStore.OCIRegistryConfig != nil {
		return appStoreAppVersion.AppStore.DockerArtifactStore.OCIRegistryConfig[0].IsChartPullActive, err
	}
	return false, nil
}

func (impl AppStoreDeploymentServiceImpl) InstallApp(installAppVersionRequest *appStoreBean.InstallAppVersionDTO, ctx context.Context) (*appStoreBean.InstallAppVersionDTO, error) {

	dbConnection := impl.installedAppRepository.GetConnection()
	tx, err := dbConnection.Begin()
	if err != nil {
		return nil, err
	}
	// Rollback tx on error.
	defer tx.Rollback()
	//step 1 db operation initiated
	installAppVersionRequest, err = impl.AppStoreDeployOperationDB(installAppVersionRequest, tx, false)
	if err != nil {
		impl.logger.Errorw(" error", "err", err)
		return nil, err
	}
	impl.updateDeploymentParametersInRequest(installAppVersionRequest, installAppVersionRequest.DeploymentAppType)

	if util.IsAcdApp(installAppVersionRequest.DeploymentAppType) || util.IsManifestDownload(installAppVersionRequest.DeploymentAppType) {
		_ = impl.appStoreDeploymentArgoCdService.SaveTimelineForACDHelmApps(installAppVersionRequest, pipelineConfig.TIMELINE_STATUS_DEPLOYMENT_INITIATED, "Deployment initiated successfully.", tx)
	}

	manifest, err := impl.appStoreDeploymentCommonService.GenerateManifest(installAppVersionRequest)
	if err != nil {
		impl.logger.Errorw("error in performing manifest and git operations", "err", err)
		return nil, err
	}

	if installAppVersionRequest.DeploymentAppType == util.PIPELINE_DEPLOYMENT_TYPE_MANIFEST_DOWNLOAD {
		_ = impl.appStoreDeploymentArgoCdService.SaveTimelineForACDHelmApps(installAppVersionRequest, pipelineConfig.TIMELINE_DESCRIPTION_MANIFEST_GENERATED, "Manifest generated successfully.", tx)
	}

	var gitOpsResponse *appStoreDeploymentCommon.AppStoreGitOpsResponse
	if installAppVersionRequest.PerformGitOps {
		gitOpsResponse, err = impl.appStoreDeploymentCommonService.GitOpsOperations(manifest, installAppVersionRequest)
		if err != nil {
			impl.logger.Errorw("error in doing gitops operation", "err", err)
			if util.IsAcdApp(installAppVersionRequest.DeploymentAppType) {
				_ = impl.appStoreDeploymentArgoCdService.SaveTimelineForACDHelmApps(installAppVersionRequest, pipelineConfig.TIMELINE_STATUS_GIT_COMMIT_FAILED, fmt.Sprintf("Git commit failed - %v", err), tx)
			}
			return nil, err
		}
		if util.IsAcdApp(installAppVersionRequest.DeploymentAppType) {
			_ = impl.appStoreDeploymentArgoCdService.SaveTimelineForACDHelmApps(installAppVersionRequest, pipelineConfig.TIMELINE_STATUS_GIT_COMMIT, "Git commit done successfully.", tx)
		}
		installAppVersionRequest.GitHash = gitOpsResponse.GitHash
	}

	if util2.IsBaseStack() || util2.IsHelmApp(installAppVersionRequest.AppOfferingMode) || util.IsHelmApp(installAppVersionRequest.DeploymentAppType) {
		installAppVersionRequest, err = impl.appStoreDeploymentHelmService.InstallApp(installAppVersionRequest, nil, ctx, tx)
	} else if util.IsAcdApp(installAppVersionRequest.DeploymentAppType) {
		if gitOpsResponse == nil && gitOpsResponse.ChartGitAttribute != nil {
			return nil, errors.New("service err, Error in git operations")
		}
		installAppVersionRequest, err = impl.appStoreDeploymentArgoCdService.InstallApp(installAppVersionRequest, gitOpsResponse.ChartGitAttribute, ctx, tx)
	}
	if err != nil {
		return nil, err
	}
	err = tx.Commit()

	err = impl.installAppPostDbOperation(installAppVersionRequest)
	if err != nil {
		return nil, err
	}

	return installAppVersionRequest, nil
}

func (impl AppStoreDeploymentServiceImpl) UpdateInstalledAppVersionHistoryStatus(installAppVersionRequest *appStoreBean.InstallAppVersionDTO, status string) error {
	dbConnection := impl.installedAppRepository.GetConnection()
	tx, err := dbConnection.Begin()
	if err != nil {
		return err
	}
	// Rollback tx on error.
	defer tx.Rollback()
	savedInstalledAppVersionHistory, err := impl.installedAppRepositoryHistory.GetInstalledAppVersionHistory(installAppVersionRequest.InstalledAppVersionHistoryId)
	savedInstalledAppVersionHistory.Status = status

	_, err = impl.installedAppRepositoryHistory.UpdateInstalledAppVersionHistory(savedInstalledAppVersionHistory, tx)
	if err != nil {
		impl.logger.Errorw("error while fetching from db", "error", err)
		return err
	}
	err = tx.Commit()
	if err != nil {
		impl.logger.Errorw("error while committing transaction to db", "error", err)
		return err
	}
	return nil
}

func (impl AppStoreDeploymentServiceImpl) UpdateInstallAppVersionHistory(installAppVersionRequest *appStoreBean.InstallAppVersionDTO) (*repository.InstalledAppVersionHistory, error) {
	dbConnection := impl.installedAppRepository.GetConnection()
	tx, err := dbConnection.Begin()
	if err != nil {
		return nil, err
	}
	// Rollback tx on error.
	defer tx.Rollback()
	installedAppVersionHistory := &repository.InstalledAppVersionHistory{
		InstalledAppVersionId: installAppVersionRequest.Id,
	}
	installedAppVersionHistory.ValuesYamlRaw = installAppVersionRequest.ValuesOverrideYaml
	installedAppVersionHistory.CreatedBy = installAppVersionRequest.UserId
	installedAppVersionHistory.CreatedOn = time.Now()
	installedAppVersionHistory.UpdatedBy = installAppVersionRequest.UserId
	installedAppVersionHistory.UpdatedOn = time.Now()
	installedAppVersionHistory.GitHash = installAppVersionRequest.GitHash
	installedAppVersionHistory.Status = "Unknown"
	installedAppVersionHistory, err = impl.installedAppRepositoryHistory.CreateInstalledAppVersionHistory(installedAppVersionHistory, tx)
	if err != nil {
		impl.logger.Errorw("error while creating installed app version history", "error", err)
		return nil, err
	}
	err = tx.Commit()
	if err != nil {
		impl.logger.Errorw("error while committing transaction to db", "error", err)
		return nil, err
	}
	return installedAppVersionHistory, nil
}
func (impl AppStoreDeploymentServiceImpl) UpdateInstalledAppVersionHistoryWithGitHash(installAppVersionRequest *appStoreBean.InstallAppVersionDTO) error {
	dbConnection := impl.installedAppRepository.GetConnection()
	tx, err := dbConnection.Begin()
	if err != nil {
		return err
	}
	// Rollback tx on error.
	defer tx.Rollback()
	savedInstalledAppVersionHistory, err := impl.installedAppRepositoryHistory.GetInstalledAppVersionHistory(installAppVersionRequest.InstalledAppVersionHistoryId)
	savedInstalledAppVersionHistory.GitHash = installAppVersionRequest.GitHash
	savedInstalledAppVersionHistory.UpdatedOn = time.Now()
	savedInstalledAppVersionHistory.UpdatedBy = installAppVersionRequest.UserId

	_, err = impl.installedAppRepositoryHistory.UpdateInstalledAppVersionHistory(savedInstalledAppVersionHistory, tx)
	if err != nil {
		impl.logger.Errorw("error while fetching from db", "error", err)
		return err
	}
	err = tx.Commit()
	if err != nil {
		impl.logger.Errorw("error while committing transaction to db", "error", err)
		return err
	}
	return nil
}

func (impl AppStoreDeploymentServiceImpl) createAppForAppStore(createRequest *bean.CreateAppDTO, tx *pg.Tx, appInstallationMode string, skipAppCreation bool) (*bean.CreateAppDTO, error) {
	app1, err := impl.appRepository.FindActiveByName(createRequest.AppName)
	if err != nil && err != pg.ErrNoRows {
		return nil, err
	}
	if app1 != nil && app1.Id > 0 {
		impl.logger.Infow(" app already exists", "name", createRequest.AppName)
		err = &util.ApiError{
			Code:            constants.AppAlreadyExists.Code,
			InternalMessage: "app already exists",
			UserMessage:     fmt.Sprintf("app already exists with name %s", createRequest.AppName),
		}

		if !skipAppCreation {
			return nil, err
		} else {
			createRequest.Id = app1.Id
			return createRequest, nil
		}
	}
	pg := &app.App{
		Active:          true,
		AppName:         createRequest.AppName,
		TeamId:          createRequest.TeamId,
		AppType:         helper.ChartStoreApp,
		AppOfferingMode: appInstallationMode,
		AuditLog:        sql.AuditLog{UpdatedBy: createRequest.UserId, CreatedBy: createRequest.UserId, UpdatedOn: time.Now(), CreatedOn: time.Now()},
	}
	err = impl.appRepository.SaveWithTxn(pg, tx)
	if err != nil {
		impl.logger.Errorw("error in saving entity ", "entity", pg)
		return nil, err
	}

	// if found more than 1 application, soft delete all except first item
	apps, err := impl.appRepository.FindActiveListByName(createRequest.AppName)
	if err != nil {
		return nil, err
	}
	appLen := len(apps)
	if appLen > 1 {
		firstElement := apps[0]
		if firstElement.Id != pg.Id {
			pg.Active = false
			err = impl.appRepository.UpdateWithTxn(pg, tx)
			if err != nil {
				impl.logger.Errorw("error in saving entity ", "entity", pg)
				return nil, err
			}
			err = &util.ApiError{
				Code:            constants.AppAlreadyExists.Code,
				InternalMessage: "app already exists",
				UserMessage:     fmt.Sprintf("app already exists with name %s", createRequest.AppName),
			}

			if !skipAppCreation {
				return nil, err
			}
		}
	}

	createRequest.Id = pg.Id
	return createRequest, nil
}

func (impl AppStoreDeploymentServiceImpl) GetInstalledApp(id int) (*appStoreBean.InstallAppVersionDTO, error) {
	app, err := impl.installedAppRepository.GetInstalledApp(id)
	if err != nil {
		impl.logger.Errorw("error while fetching from db", "error", err)
		return nil, err
	}
	chartTemplate := impl.chartAdaptor2(app)
	return chartTemplate, nil
}

// converts db object to bean
func (impl AppStoreDeploymentServiceImpl) chartAdaptor2(chart *repository.InstalledApps) *appStoreBean.InstallAppVersionDTO {
	return &appStoreBean.InstallAppVersionDTO{
		EnvironmentId:        chart.EnvironmentId,
		InstalledAppId:       chart.Id,
		AppId:                chart.AppId,
		AppOfferingMode:      chart.App.AppOfferingMode,
		ClusterId:            chart.Environment.ClusterId,
		Namespace:            chart.Environment.Namespace,
		AppName:              chart.App.AppName,
		EnvironmentName:      chart.Environment.Name,
		IsVirtualEnvironment: chart.Environment.IsVirtualEnvironment,
	}
}

func (impl AppStoreDeploymentServiceImpl) GetAllInstalledAppsByAppStoreId(w http.ResponseWriter, r *http.Request, token string, appStoreId int) ([]appStoreBean.InstalledAppsResponse, error) {
	installedApps, err := impl.installedAppRepository.GetAllIntalledAppsByAppStoreId(appStoreId)
	if err != nil && !util.IsErrNoRows(err) {
		impl.logger.Error(err)
		return nil, err
	}
	var installedAppsEnvResponse []appStoreBean.InstalledAppsResponse
	for _, a := range installedApps {
		installedAppRes := appStoreBean.InstalledAppsResponse{
			EnvironmentName:              a.EnvironmentName,
			AppName:                      a.AppName,
			DeployedAt:                   a.UpdatedOn,
			DeployedBy:                   a.EmailId,
			Status:                       a.AppStatus,
			AppStoreApplicationVersionId: a.AppStoreApplicationVersionId,
			InstalledAppVersionId:        a.InstalledAppVersionId,
			InstalledAppsId:              a.InstalledAppId,
			EnvironmentId:                a.EnvironmentId,
			AppOfferingMode:              a.AppOfferingMode,
			DeploymentAppType:            a.DeploymentAppType,
		}

		// if hyperion mode app, then fill clusterId and namespace
		if util2.IsHelmApp(a.AppOfferingMode) {
			environment, err := impl.environmentRepository.FindById(a.EnvironmentId)
			if err != nil {
				impl.logger.Errorw("fetching environment error", "err", err)
				return nil, err
			}
			installedAppRes.ClusterId = environment.ClusterId
			installedAppRes.Namespace = environment.Namespace
		}

		installedAppsEnvResponse = append(installedAppsEnvResponse, installedAppRes)
	}
	return installedAppsEnvResponse, nil
}

func (impl AppStoreDeploymentServiceImpl) DeleteInstalledApp(ctx context.Context, installAppVersionRequest *appStoreBean.InstallAppVersionDTO) (*appStoreBean.InstallAppVersionDTO, error) {
	installAppVersionRequest.InstalledAppDeleteResponse = &appStoreBean.InstalledAppDeleteResponseDTO{
		DeleteInitiated:  false,
		ClusterReachable: true,
	}
	dbConnection := impl.installedAppRepository.GetConnection()
	tx, err := dbConnection.Begin()
	if err != nil {
		return nil, err
	}
	// Rollback tx on error.
	defer tx.Rollback()

	environment, err := impl.environmentRepository.FindById(installAppVersionRequest.EnvironmentId)
	if err != nil {
		impl.logger.Errorw("fetching error", "err", err)
		return nil, err
	}
	if len(environment.Cluster.ErrorInConnecting) > 0 {
		installAppVersionRequest.InstalledAppDeleteResponse.ClusterReachable = false
		installAppVersionRequest.InstalledAppDeleteResponse.ClusterName = environment.Cluster.ClusterName
	}

	app, err := impl.appRepository.FindById(installAppVersionRequest.AppId)
	if err != nil {
		return nil, err
	}
	model, err := impl.installedAppRepository.GetInstalledApp(installAppVersionRequest.InstalledAppId)
	if err != nil {
		impl.logger.Errorw("error in fetching installed app", "id", installAppVersionRequest.InstalledAppId, "err", err)
		return nil, err
	}

	if installAppVersionRequest.AcdPartialDelete == true {
		if util2.IsBaseStack() || util2.IsHelmApp(app.AppOfferingMode) || util.IsHelmApp(model.DeploymentAppType) {
			err = impl.appStoreDeploymentHelmService.DeleteDeploymentApp(ctx, app.AppName, environment.Name, installAppVersionRequest)
		} else {
			if !installAppVersionRequest.InstalledAppDeleteResponse.ClusterReachable {
				impl.logger.Errorw("cluster connection error", "err", environment.Cluster.ErrorInConnecting)
				if !installAppVersionRequest.NonCascadeDelete {
					return installAppVersionRequest, nil
				}
			}
			err = impl.appStoreDeploymentArgoCdService.DeleteDeploymentApp(ctx, app.AppName, environment.Name, installAppVersionRequest)
		}
		if err != nil {
			impl.logger.Errorw("error on delete installed app", "err", err)
			return nil, err
		}
		model.DeploymentAppDeleteRequest = true
		model.UpdatedBy = installAppVersionRequest.UserId
		model.UpdatedOn = time.Now()
		_, err = impl.installedAppRepository.UpdateInstalledApp(model, tx)
		if err != nil {
			impl.logger.Errorw("error while creating install app", "error", err)
			return nil, err
		}
	} else {
		//soft delete app
		app.Active = false
		app.UpdatedBy = installAppVersionRequest.UserId
		app.UpdatedOn = time.Now()
		err = impl.appRepository.UpdateWithTxn(app, tx)
		if err != nil {
			impl.logger.Errorw("error in update entity ", "entity", app)
			return nil, err
		}

		// soft delete install app
		model.Active = false
		model.UpdatedBy = installAppVersionRequest.UserId
		model.UpdatedOn = time.Now()
		_, err = impl.installedAppRepository.UpdateInstalledApp(model, tx)
		if err != nil {
			impl.logger.Errorw("error while creating install app", "error", err)
			return nil, err
		}
		models, err := impl.installedAppRepository.GetInstalledAppVersionByInstalledAppId(installAppVersionRequest.InstalledAppId)
		if err != nil {
			impl.logger.Errorw("error while fetching install app versions", "error", err)
			return nil, err
		}

		// soft delete install app versions
		for _, item := range models {
			item.Active = false
			item.UpdatedBy = installAppVersionRequest.UserId
			item.UpdatedOn = time.Now()
			_, err = impl.installedAppRepository.UpdateInstalledAppVersion(item, tx)
			if err != nil {
				impl.logger.Errorw("error while fetching from db", "error", err)
				return nil, err
			}
		}

		if util2.IsBaseStack() || util2.IsHelmApp(app.AppOfferingMode) || util.IsHelmApp(model.DeploymentAppType) {
			// there might be a case if helm release gets uninstalled from helm cli.
			//in this case on deleting the app from API, it should not give error as it should get deleted from db, otherwise due to delete error, db does not get clean
			// so in helm, we need to check first if the release exists or not, if exists then only delete
			err = impl.appStoreDeploymentHelmService.DeleteInstalledApp(ctx, app.AppName, environment.Name, installAppVersionRequest, model, tx)
		} else {
			err = impl.appStoreDeploymentArgoCdService.DeleteInstalledApp(ctx, app.AppName, environment.Name, installAppVersionRequest, model, tx)
		}
		if err != nil {
			impl.logger.Errorw("error on delete installed app", "err", err)
			return nil, err
		}
	}
	err = tx.Commit()
	if err != nil {
		impl.logger.Errorw("error in commit db transaction on delete", "err", err)
		return nil, err
	}
	installAppVersionRequest.InstalledAppDeleteResponse.DeleteInitiated = true
	return installAppVersionRequest, nil
}

func (impl AppStoreDeploymentServiceImpl) LinkHelmApplicationToChartStore(ctx context.Context, request *openapi.UpdateReleaseWithChartLinkingRequest,
	appIdentifier *client.AppIdentifier, userId int32) (*openapi.UpdateReleaseResponse, bool, error) {

	impl.logger.Infow("Linking helm application to chart store", "appId", request.GetAppId())

	// check if chart repo is active starts
	isChartRepoActive, err := impl.IsChartRepoActive(int(request.GetAppStoreApplicationVersionId()))
	if err != nil {
		impl.logger.Errorw("Error in checking if chart repo is active or not", "err", err)
		return nil, isChartRepoActive, err
	}
	if !isChartRepoActive {
		return nil, isChartRepoActive, nil
	}
	// check if chart repo is active ends

	// STEP-1 check if the app is installed or not
	isInstalled, err := impl.helmAppService.IsReleaseInstalled(ctx, appIdentifier)
	if err != nil {
		impl.logger.Errorw("error while checking if the release is installed", "error", err)
		return nil, isChartRepoActive, err
	}
	if !isInstalled {
		return nil, isChartRepoActive, errors.New("release is not installed. so can not be updated")
	}
	// STEP-1 ends

	// Initialise bean
	installAppVersionRequestDto := &appStoreBean.InstallAppVersionDTO{
		AppName:            appIdentifier.ReleaseName,
		UserId:             userId,
		AppOfferingMode:    util2.SERVER_MODE_HYPERION,
		ClusterId:          appIdentifier.ClusterId,
		Namespace:          appIdentifier.Namespace,
		AppStoreVersion:    int(request.GetAppStoreApplicationVersionId()),
		ValuesOverrideYaml: request.GetValuesYaml(),
		ReferenceValueId:   int(request.GetReferenceValueId()),
		ReferenceValueKind: request.GetReferenceValueKind(),
		DeploymentAppType:  util.PIPELINE_DEPLOYMENT_TYPE_HELM,
	}

	// STEP-2 InstallApp with only DB operations
	// STEP-3 update APP with chart info
	res, err := impl.linkHelmApplicationToChartStore(installAppVersionRequestDto, ctx)
	if err != nil {
		impl.logger.Errorw("error while linking helm app with chart store", "error", err)
		return nil, isChartRepoActive, err
	}
	// STEP-2 and STEP-3 ends

	return res, isChartRepoActive, nil
}

func (impl AppStoreDeploymentServiceImpl) createEnvironmentIfNotExists(installAppVersionRequest *appStoreBean.InstallAppVersionDTO) (int, error) {
	clusterId := installAppVersionRequest.ClusterId
	namespace := installAppVersionRequest.Namespace
	env, err := impl.environmentRepository.FindOneByNamespaceAndClusterId(namespace, clusterId)

	if err == nil {
		return env.Id, nil
	}

	if err != pg.ErrNoRows {
		return 0, err
	}

	// create env
	cluster, err := impl.clusterService.FindById(clusterId)
	if err != nil {
		return 0, err
	}

	environmentBean := &cluster2.EnvironmentBean{
		Environment: cluster2.BuildEnvironmentIdentifer(cluster.ClusterName, namespace),
		ClusterId:   clusterId,
		Namespace:   namespace,
		Default:     false,
		Active:      true,
	}
	envCreateRes, err := impl.environmentService.Create(environmentBean, installAppVersionRequest.UserId)
	if err != nil {
		return 0, err
	}

	return envCreateRes.Id, nil
}

func (impl AppStoreDeploymentServiceImpl) RollbackApplication(ctx context.Context, request *openapi2.RollbackReleaseRequest,
	installedApp *appStoreBean.InstallAppVersionDTO, userId int32) (bool, error) {
	triggeredAt := time.Now()
	dbConnection := impl.installedAppRepository.GetConnection()
	tx, err := dbConnection.Begin()
	if err != nil {
		return false, err
	}
	// Rollback tx on error.
	defer tx.Rollback()

	// Rollback starts
	var success bool
	if util2.IsHelmApp(installedApp.AppOfferingMode) {
		installedApp, success, err = impl.appStoreDeploymentHelmService.RollbackRelease(ctx, installedApp, request.GetVersion(), tx)
		if err != nil {
			impl.logger.Errorw("error while rollback helm release", "error", err)
			return false, err
		}
	} else {
		installedApp, success, err = impl.appStoreDeploymentArgoCdService.RollbackRelease(ctx, installedApp, request.GetVersion(), tx)
		if err != nil {
			impl.logger.Errorw("error while rollback helm release", "error", err)
			return false, err
		}
	}
	if !success {
		return false, fmt.Errorf("rollback request failed")
	}
	//DB operation
	if installedApp.InstalledAppId > 0 && installedApp.InstalledAppVersionId > 0 {
		installedAppVersion, err := impl.installedAppRepository.GetInstalledAppVersionAny(installedApp.InstalledAppVersionId)
		if err != nil {
			impl.logger.Errorw("error while fetching chart installed version", "error", err)
			return false, err
		}
		installedApp.Id = installedAppVersion.Id
		installedAppVersion.Active = true
		installedAppVersion.ValuesYaml = installedApp.ValuesOverrideYaml
		installedAppVersion.UpdatedOn = time.Now()
		installedAppVersion.UpdatedBy = userId
		_, err = impl.installedAppRepository.UpdateInstalledAppVersion(installedAppVersion, tx)
		if err != nil {
			impl.logger.Errorw("error while updating db", "error", err)
			return false, err
		}
	}
	//STEP 8: finish with return response
	err = tx.Commit()
	if err != nil {
		impl.logger.Errorw("error while committing transaction to db", "error", err)
		return false, err
	}

	if installedApp.AppOfferingMode == util2.SERVER_MODE_FULL {
		// create build history for version upgrade, chart upgrade or simple update
		err = impl.UpdateInstalledAppVersionHistoryWithGitHash(installedApp)
		if err != nil {
			impl.logger.Errorw("error on creating history for chart deployment", "error", err)
			return false, err
		}
	}
	err1 := impl.UpdatePreviousDeploymentStatusForAppStore(installedApp, triggeredAt, err)
	if err1 != nil {
		impl.logger.Errorw("error while update previous installed app version history", "err", err, "installAppVersionRequest", installedApp)
		//if installed app is updated and error is in updating previous deployment status, then don't block user, just show error.
	}

	return success, nil
}

func (impl AppStoreDeploymentServiceImpl) linkHelmApplicationToChartStore(installAppVersionRequest *appStoreBean.InstallAppVersionDTO, ctx context.Context) (*openapi.UpdateReleaseResponse, error) {
	dbConnection := impl.installedAppRepository.GetConnection()
	tx, err := dbConnection.Begin()
	if err != nil {
		return nil, err
	}
	// Rollback tx on error.
	defer tx.Rollback()

	// skipAppCreation flag is set for CLI apps because for CLI Helm apps if project is created first before linking to chart store then app is created during project update time.
	// skipAppCreation - This flag will skip app creation if app already exists.

	//step 1 db operation initiated
	installAppVersionRequest, err = impl.AppStoreDeployOperationDB(installAppVersionRequest, tx, true)
	if err != nil {
		impl.logger.Errorw(" error", "err", err)
		return nil, err
	}

	// fetch app store application version from DB
	appStoreApplicationVersionId := installAppVersionRequest.AppStoreVersion
	appStoreAppVersion, err := impl.appStoreApplicationVersionRepository.FindById(appStoreApplicationVersionId)
	if err != nil {
		impl.logger.Errorw("Error in fetching app store application version", "err", err, "appStoreApplicationVersionId", appStoreApplicationVersionId)
		return nil, err
	}

	// STEP-2 update APP with chart info
	chartRepoInfo := appStoreAppVersion.AppStore.ChartRepo
	updateReleaseRequest := &client.UpdateApplicationWithChartInfoRequestDto{
		InstallReleaseRequest: &client.InstallReleaseRequest{
			ValuesYaml:   installAppVersionRequest.ValuesOverrideYaml,
			ChartName:    appStoreAppVersion.Name,
			ChartVersion: appStoreAppVersion.Version,
			ReleaseIdentifier: &client.ReleaseIdentifier{
				ReleaseNamespace: installAppVersionRequest.Namespace,
				ReleaseName:      installAppVersionRequest.AppName,
			},
		},
		SourceAppType: client.SOURCE_HELM_APP,
	}
	if chartRepoInfo != nil {
		updateReleaseRequest.ChartRepository = &client.ChartRepository{
			Name:     chartRepoInfo.Name,
			Url:      chartRepoInfo.Url,
			Username: chartRepoInfo.UserName,
			Password: chartRepoInfo.Password,
		}
	}
	res, err := impl.helmAppService.UpdateApplicationWithChartInfo(ctx, installAppVersionRequest.ClusterId, updateReleaseRequest)
	if err != nil {
		return nil, err
	}
	// STEP-2 ends

	// tx commit here because next operation will be process after this commit.
	err = tx.Commit()
	if err != nil {
		return nil, err
	}

	// STEP-3 install app DB post operations
	installAppVersionRequest.DeploymentAppType = util.PIPELINE_DEPLOYMENT_TYPE_HELM
	err = impl.installAppPostDbOperation(installAppVersionRequest)
	if err != nil {
		return nil, err
	}
	// STEP-3 ends

	return res, nil
}

func (impl AppStoreDeploymentServiceImpl) installAppPostDbOperation(installAppVersionRequest *appStoreBean.InstallAppVersionDTO) error {
	//step 4 db operation status update to deploy success
	_, err := impl.AppStoreDeployOperationStatusUpdate(installAppVersionRequest.InstalledAppId, appStoreBean.DEPLOY_SUCCESS)
	if err != nil {
		impl.logger.Errorw(" error", "err", err)
		return err
	}

	//step 5 create build history first entry for install app version for argocd or helm type deployments
	if len(installAppVersionRequest.GitHash) > 0 {
		err = impl.UpdateInstalledAppVersionHistoryWithGitHash(installAppVersionRequest)
		if err != nil {
			impl.logger.Errorw("error in installAppPostDbOperation", "err", err)
			return err
		}
	}
	return nil
}

func (impl AppStoreDeploymentServiceImpl) GetDeploymentHistory(ctx context.Context, installedApp *appStoreBean.InstallAppVersionDTO) (*client.DeploymentHistoryAndInstalledAppInfo, error) {
	result := &client.DeploymentHistoryAndInstalledAppInfo{}
	var err error
	if util2.IsHelmApp(installedApp.AppOfferingMode) {
		deploymentHistory, err := impl.appStoreDeploymentHelmService.GetDeploymentHistory(ctx, installedApp)
		if err != nil {
			impl.logger.Errorw("error while getting deployment history", "error", err)
			return nil, err
		}
		result.DeploymentHistory = deploymentHistory.GetDeploymentHistory()
	} else {
		deploymentHistory, err := impl.appStoreDeploymentArgoCdService.GetDeploymentHistory(ctx, installedApp)
		if err != nil {
			impl.logger.Errorw("error while getting deployment history", "error", err)
			return nil, err
		}
		result.DeploymentHistory = deploymentHistory.GetDeploymentHistory()
	}
	updateTime := installedApp.UpdatedOn
	timeStampTag := updateTime.Format(bean.LayoutDDMMYY_HHMM12hr)

	if installedApp.InstalledAppId > 0 {
		result.InstalledAppInfo = &client.InstalledAppInfo{
			AppId:                 installedApp.AppId,
			EnvironmentName:       installedApp.EnvironmentName,
			AppOfferingMode:       installedApp.AppOfferingMode,
			InstalledAppId:        installedApp.InstalledAppId,
			InstalledAppVersionId: installedApp.InstalledAppVersionId,
			AppStoreChartId:       installedApp.InstallAppVersionChartDTO.AppStoreChartId,
			ClusterId:             installedApp.ClusterId,
			EnvironmentId:         installedApp.EnvironmentId,
			DeploymentType:        installedApp.DeploymentAppType,
			HelmPackageName:       fmt.Sprintf("%s-%s-%s (GMT)", installedApp.AppName, installedApp.EnvironmentName, timeStampTag),
		}
	}

	return result, err
}

func (impl AppStoreDeploymentServiceImpl) GetDeploymentHistoryInfo(ctx context.Context, installedApp *appStoreBean.InstallAppVersionDTO, version int) (*openapi.HelmAppDeploymentManifestDetail, error) {
	//var result interface{}
	result := &openapi.HelmAppDeploymentManifestDetail{}
	var err error
	if util2.IsHelmApp(installedApp.AppOfferingMode) {
		_, span := otel.Tracer("orchestrator").Start(ctx, "appStoreDeploymentHelmService.GetDeploymentHistoryInfo")
		result, err = impl.appStoreDeploymentHelmService.GetDeploymentHistoryInfo(ctx, installedApp, int32(version))
		span.End()
		if err != nil {
			impl.logger.Errorw("error while getting deployment history info", "error", err)
			return nil, err
		}
	} else {
		_, span := otel.Tracer("orchestrator").Start(ctx, "appStoreDeploymentArgoCdService.GetDeploymentHistoryInfo")
		result, err = impl.appStoreDeploymentArgoCdService.GetDeploymentHistoryInfo(ctx, installedApp, int32(version))
		span.End()
		if err != nil {
			impl.logger.Errorw("error while getting deployment history info", "error", err)
			return nil, err
		}
	}
	return result, err
}

func (impl AppStoreDeploymentServiceImpl) updateInstalledAppVersion(installedAppVersion *repository.InstalledAppVersions, installAppVersionRequest *appStoreBean.InstallAppVersionDTO, tx *pg.Tx, installedApp *repository.InstalledApps) (*repository.InstalledAppVersions, *appStoreBean.InstallAppVersionDTO, error) {
	var err error
	if installAppVersionRequest.Id == 0 {
		installedAppVersions, err := impl.installedAppRepository.GetInstalledAppVersionByInstalledAppId(installAppVersionRequest.InstalledAppId)
		if err != nil {
			impl.logger.Errorw("error while fetching installed version", "error", err)
			return installedAppVersion, installAppVersionRequest, err
		}
		for _, installedAppVersionModel := range installedAppVersions {
			installedAppVersionModel.Active = false
			installedAppVersionModel.UpdatedOn = time.Now()
			installedAppVersionModel.UpdatedBy = installAppVersionRequest.UserId
			_, err = impl.installedAppRepository.UpdateInstalledAppVersion(installedAppVersionModel, tx)
			if err != nil {
				impl.logger.Errorw("error while update installed chart", "error", err)
				return installedAppVersion, installAppVersionRequest, err
			}
		}

		appStoreAppVersion, err := impl.appStoreApplicationVersionRepository.FindById(installAppVersionRequest.AppStoreVersion)
		if err != nil {
			impl.logger.Errorw("fetching error", "err", err)
			return installedAppVersion, installAppVersionRequest, err
		}
		installedAppVersion = &repository.InstalledAppVersions{
			InstalledAppId:               installAppVersionRequest.InstalledAppId,
			AppStoreApplicationVersionId: installAppVersionRequest.AppStoreVersion,
			ValuesYaml:                   installAppVersionRequest.ValuesOverrideYaml,
		}
		installedAppVersion.CreatedBy = installAppVersionRequest.UserId
		installedAppVersion.UpdatedBy = installAppVersionRequest.UserId
		installedAppVersion.CreatedOn = time.Now()
		installedAppVersion.UpdatedOn = time.Now()
		installedAppVersion.Active = true
		installedAppVersion.ReferenceValueId = installAppVersionRequest.ReferenceValueId
		installedAppVersion.ReferenceValueKind = installAppVersionRequest.ReferenceValueKind
		_, err = impl.installedAppRepository.CreateInstalledAppVersion(installedAppVersion, tx)
		if err != nil {
			impl.logger.Errorw("error while fetching from db", "error", err)
			return installedAppVersion, installAppVersionRequest, err
		}
		installedAppVersion.AppStoreApplicationVersion = *appStoreAppVersion
		installedAppVersion.InstalledApp = *installedApp
		installAppVersionRequest.InstalledAppVersionId = installedAppVersion.Id
	} else {
		installedAppVersionModel, err := impl.installedAppRepository.GetInstalledAppVersion(installAppVersionRequest.Id)
		if err != nil {
			impl.logger.Errorw("error while fetching chart installed version", "error", err)
			return installedAppVersion, installAppVersionRequest, err
		}
		if installedAppVersionModel.AppStoreApplicationVersionId != installAppVersionRequest.AppStoreVersion {
			// upgrade to new version of same chart
			installedAppVersionModel.Active = false
			installedAppVersionModel.UpdatedOn = time.Now()
			installedAppVersionModel.UpdatedBy = installAppVersionRequest.UserId
			_, err = impl.installedAppRepository.UpdateInstalledAppVersion(installedAppVersionModel, tx)
			if err != nil {
				impl.logger.Errorw("error while fetching from db", "error", err)
				return installedAppVersion, installAppVersionRequest, err
			}
			appStoreAppVersion, err := impl.appStoreApplicationVersionRepository.FindById(installAppVersionRequest.AppStoreVersion)
			if err != nil {
				impl.logger.Errorw("fetching error", "err", err)
				return installedAppVersion, installAppVersionRequest, err
			}
			installedAppVersion = &repository.InstalledAppVersions{
				InstalledAppId:               installAppVersionRequest.InstalledAppId,
				AppStoreApplicationVersionId: installAppVersionRequest.AppStoreVersion,
				ValuesYaml:                   installAppVersionRequest.ValuesOverrideYaml,
			}
			installedAppVersion.CreatedBy = installAppVersionRequest.UserId
			installedAppVersion.UpdatedBy = installAppVersionRequest.UserId
			installedAppVersion.CreatedOn = time.Now()
			installedAppVersion.UpdatedOn = time.Now()
			installedAppVersion.Active = true
			installedAppVersion.ReferenceValueId = installAppVersionRequest.ReferenceValueId
			installedAppVersion.ReferenceValueKind = installAppVersionRequest.ReferenceValueKind
			_, err = impl.installedAppRepository.CreateInstalledAppVersion(installedAppVersion, tx)
			if err != nil {
				impl.logger.Errorw("error while fetching from db", "error", err)
				return installedAppVersion, installAppVersionRequest, err
			}
			installedAppVersion.AppStoreApplicationVersion = *appStoreAppVersion
		} else {
			installedAppVersion = installedAppVersionModel
		}

	}
	return installedAppVersion, installAppVersionRequest, err
}

func (impl *AppStoreDeploymentServiceImpl) MarkInstalledAppVersionsInactiveByInstalledAppId(installedAppId int, UserId int32, tx *pg.Tx) error {
	installedAppVersions, err := impl.installedAppRepository.GetInstalledAppVersionByInstalledAppId(installedAppId)
	if err != nil {
		impl.logger.Errorw("error while fetching installed version", "error", err)
		return err
	}
	for _, installedAppVersionModel := range installedAppVersions {
		installedAppVersionModel.Active = false
		installedAppVersionModel.UpdatedOn = time.Now()
		installedAppVersionModel.UpdatedBy = UserId
		_, err = impl.installedAppRepository.UpdateInstalledAppVersion(installedAppVersionModel, tx)
		if err != nil {
			impl.logger.Errorw("error while update installed chart", "error", err)
			return err
		}
	}
	return nil
}

func (impl *AppStoreDeploymentServiceImpl) MarkInstalledAppVersionModelInActive(installedAppVersionModel *repository.InstalledAppVersions, UserId int32, tx *pg.Tx) error {
	installedAppVersionModel.Active = false
	installedAppVersionModel.UpdatedOn = time.Now()
	installedAppVersionModel.UpdatedBy = UserId
	_, err := impl.installedAppRepository.UpdateInstalledAppVersion(installedAppVersionModel, tx)
	if err != nil {
		impl.logger.Errorw("error while fetching from db", "error", err)
		return err
	}
	return nil
}

func (impl *AppStoreDeploymentServiceImpl) CreateInstalledAppVersion(installAppVersionRequest *appStoreBean.InstallAppVersionDTO, tx *pg.Tx) (*repository.InstalledAppVersions, error) {
	installedAppVersion := &repository.InstalledAppVersions{
		InstalledAppId:               installAppVersionRequest.InstalledAppId,
		AppStoreApplicationVersionId: installAppVersionRequest.AppStoreVersion,
		ValuesYaml:                   installAppVersionRequest.ValuesOverrideYaml,
	}
	installedAppVersion.CreatedBy = installAppVersionRequest.UserId
	installedAppVersion.UpdatedBy = installAppVersionRequest.UserId
	installedAppVersion.CreatedOn = time.Now()
	installedAppVersion.UpdatedOn = time.Now()
	installedAppVersion.Active = true
	installedAppVersion.ReferenceValueId = installAppVersionRequest.ReferenceValueId
	installedAppVersion.ReferenceValueKind = installAppVersionRequest.ReferenceValueKind
	_, err := impl.installedAppRepository.CreateInstalledAppVersion(installedAppVersion, tx)
	if err != nil {
		impl.logger.Errorw("error while fetching from db", "error", err)
		return nil, err
	}
	return installedAppVersion, nil
}

// CheckIfMonoRepoMigrationRequired checks if gitOps repo name is changed
func (impl *AppStoreDeploymentServiceImpl) CheckIfMonoRepoMigrationRequired(installAppVersionRequest *appStoreBean.InstallAppVersionDTO, installedApp *repository.InstalledApps) bool {

	monoRepoMigrationRequired := false
	var err error
	gitOpsRepoName := installedApp.GitOpsRepoName
	if len(gitOpsRepoName) == 0 {
		if util.IsAcdApp(installAppVersionRequest.DeploymentAppType) {
			gitOpsRepoName, err = impl.appStoreDeploymentArgoCdService.GetGitOpsRepoName(installAppVersionRequest.AppName, installAppVersionRequest.EnvironmentName)
			if err != nil {
				return false
			}
		} else {
			gitOpsRepoName = impl.ChartTemplateService.GetGitOpsRepoName(installAppVersionRequest.AppName)
		}
	}
	//here will set new git repo name if required to migrate
	newGitOpsRepoName := impl.ChartTemplateService.GetGitOpsRepoName(installedApp.App.AppName)
	//checking weather git repo migration needed or not, if existing git repo and new independent git repo is not same than go ahead with migration
	if newGitOpsRepoName != gitOpsRepoName {
		monoRepoMigrationRequired = true
	}
	return monoRepoMigrationRequired
}

func (impl *AppStoreDeploymentServiceImpl) updateDeploymentParametersInRequest(installAppVersionRequest *appStoreBean.InstallAppVersionDTO, deploymentAppType string) {

	installAppVersionRequest.DeploymentAppType = deploymentAppType

	switch installAppVersionRequest.DeploymentAppType {
	case util.PIPELINE_DEPLOYMENT_TYPE_ACD:
		installAppVersionRequest.PerformGitOps = true
		installAppVersionRequest.PerformACDDeployment = true
		installAppVersionRequest.PerformHelmDeployment = false
	case util.PIPELINE_DEPLOYMENT_TYPE_HELM:
		installAppVersionRequest.PerformGitOps = false
		installAppVersionRequest.PerformACDDeployment = false
		installAppVersionRequest.PerformHelmDeployment = true
	case util.PIPELINE_DEPLOYMENT_TYPE_MANIFEST_DOWNLOAD:
		installAppVersionRequest.PerformGitOps = false
		installAppVersionRequest.PerformHelmDeployment = false
		installAppVersionRequest.PerformACDDeployment = false
	}

}

func (impl *AppStoreDeploymentServiceImpl) UpdateInstalledApp(ctx context.Context, installAppVersionRequest *appStoreBean.InstallAppVersionDTO) (*appStoreBean.InstallAppVersionDTO, error) {

	// db operations
	dbConnection := impl.installedAppRepository.GetConnection()
	tx, err := dbConnection.Begin()
	if err != nil {
		return nil, err
	}
	// Rollback tx on error.
	defer tx.Rollback()

	installedApp, err := impl.installedAppRepository.GetInstalledApp(installAppVersionRequest.InstalledAppId)
	if err != nil {
		return nil, err
	}

	impl.updateDeploymentParametersInRequest(installAppVersionRequest, installedApp.DeploymentAppType)

	if util.IsManifestDownload(installedApp.DeploymentAppType) {
		updateTime := installedApp.UpdatedOn
		timeStampTag := updateTime.Format(bean.LayoutDDMMYY_HHMM12hr)
		installAppVersionRequest.HelmPackageName = fmt.Sprintf("%s-%s-%s (GMT)", installedApp.App.AppName, installedApp.Environment.Name, timeStampTag)
	}

	var installedAppVersion *repository.InstalledAppVersions

	// mark previous versions of chart as inactive if chart or version is updated

	isChartChanged := false   // flag for keeping track if chart is updated by user or not
	isVersionChanged := false // flag for keeping track if version of chart is upgraded

	//if chart is changed, then installedAppVersion id is sent as 0 from front-end
	if installAppVersionRequest.Id == 0 {
		isChartChanged = true
		err = impl.MarkInstalledAppVersionsInactiveByInstalledAppId(installAppVersionRequest.InstalledAppId, installAppVersionRequest.UserId, tx)
		if err != nil {
			return nil, err
		}
	} else {
		installedAppVersion, err = impl.installedAppRepository.GetInstalledAppVersion(installAppVersionRequest.Id)
		if err != nil {
			impl.logger.Errorw("error in fetching installedAppVersion by installAppVersionRequest id ", "err", err)
			return nil, err
		}
		// version is upgraded if appStoreApplication version from request payload is not equal to installed app version saved in DB
		if installedAppVersion.AppStoreApplicationVersionId != installAppVersionRequest.AppStoreVersion {
			isVersionChanged = true
			err = impl.MarkInstalledAppVersionModelInActive(installedAppVersion, installAppVersionRequest.UserId, tx)
		}
	}

	appStoreAppVersion, err := impl.appStoreApplicationVersionRepository.FindById(installAppVersionRequest.AppStoreVersion)
	if err != nil {
		impl.logger.Errorw("fetching error", "err", err)
		return nil, err
	}
	// create new entry for installed app version if chart or version is changed
	if isChartChanged || isVersionChanged {
		installedAppVersion, err = impl.CreateInstalledAppVersion(installAppVersionRequest, tx)
		if err != nil {
			return nil, err
		}
		installAppVersionRequest.Id = installedAppVersion.Id
	} else {
		installedAppVersion.ValuesYaml = installAppVersionRequest.ValuesOverrideYaml
		installedAppVersion.UpdatedOn = time.Now()
		installedAppVersion.UpdatedBy = installAppVersionRequest.UserId
		installedAppVersion.ReferenceValueId = installAppVersionRequest.ReferenceValueId
		installedAppVersion.ReferenceValueKind = installAppVersionRequest.ReferenceValueKind
		_, err = impl.installedAppRepository.UpdateInstalledAppVersion(installedAppVersion, tx)
		if err != nil {
			impl.logger.Errorw("error while fetching from db", "error", err)
			return nil, err
		}
	}

	installedAppVersion.AppStoreApplicationVersion = *appStoreAppVersion
	installedAppVersion.InstalledApp = *installedApp

	installAppVersionRequest.InstalledAppVersionId = installedAppVersion.Id
	installAppVersionRequest.Id = installedAppVersion.Id
	installAppVersionRequest.EnvironmentId = installedApp.EnvironmentId
	installAppVersionRequest.AppName = installedApp.App.AppName
	installAppVersionRequest.EnvironmentName = installedApp.Environment.Name
	installAppVersionRequest.Environment = &installedApp.Environment

	installAppVersionHistoryStatus := "Unknown"
	installAppVersionHistoryStatus = pipelineConfig.WorkflowInProgress
	installedAppVersionHistory := &repository.InstalledAppVersionHistory{
		InstalledAppVersionId: installedAppVersion.Id,
		ValuesYamlRaw:         installAppVersionRequest.ValuesOverrideYaml,
		StartedOn:             time.Now(),
		Status:                installAppVersionHistoryStatus,
		AuditLog: sql.AuditLog{
			CreatedOn: time.Now(),
			CreatedBy: installAppVersionRequest.UserId,
			UpdatedOn: time.Now(),
			UpdatedBy: installAppVersionRequest.UserId,
		},
	}
	_, err = impl.installedAppRepositoryHistory.CreateInstalledAppVersionHistory(installedAppVersionHistory, tx)
	if err != nil {
		impl.logger.Errorw("error while creating installed app version history for updating installed app", "error", err)
		return nil, err
	}
	installAppVersionRequest.InstalledAppVersionHistoryId = installedAppVersionHistory.Id
	_ = impl.appStoreDeploymentArgoCdService.SaveTimelineForACDHelmApps(installAppVersionRequest, pipelineConfig.TIMELINE_STATUS_DEPLOYMENT_INITIATED, "Deployment initiated successfully.", tx)

	manifest, err := impl.appStoreDeploymentCommonService.GenerateManifest(installAppVersionRequest)
	if err != nil {
		impl.logger.Errorw("error in generating manifest for helm apps", "err", err)
		_ = impl.UpdateInstalledAppVersionHistoryStatus(installAppVersionRequest, pipelineConfig.WorkflowFailed)
		return nil, err
	}
	if installAppVersionRequest.DeploymentAppType == util.PIPELINE_DEPLOYMENT_TYPE_MANIFEST_DOWNLOAD {
		_ = impl.appStoreDeploymentArgoCdService.SaveTimelineForACDHelmApps(installAppVersionRequest, pipelineConfig.TIMELINE_DESCRIPTION_MANIFEST_GENERATED, "Manifest generated successfully.", tx)
	}
	// gitOps operation
	monoRepoMigrationRequired := false
	gitOpsResponse := &appStoreDeploymentCommon.AppStoreGitOpsResponse{}

	if installAppVersionRequest.PerformGitOps {

		// required if gitOps repo name is changed, gitOps repo name will change if env variable which we use as suffix changes
		gitOpsRepoName := installedApp.GitOpsRepoName
		if len(gitOpsRepoName) == 0 {
			if util.IsAcdApp(installAppVersionRequest.DeploymentAppType) {
				gitOpsRepoName, err = impl.appStoreDeploymentArgoCdService.GetGitOpsRepoName(installAppVersionRequest.AppName, installAppVersionRequest.EnvironmentName)
				if err != nil {
					return nil, err
				}
			} else {
				gitOpsRepoName = impl.ChartTemplateService.GetGitOpsRepoName(installAppVersionRequest.AppName)
			}
		}
		//here will set new git repo name if required to migrate
		newGitOpsRepoName := impl.ChartTemplateService.GetGitOpsRepoName(installedApp.App.AppName)
		//checking weather git repo migration needed or not, if existing git repo and new independent git repo is not same than go ahead with migration
		if newGitOpsRepoName != gitOpsRepoName {
			monoRepoMigrationRequired = true
			installAppVersionRequest.GitOpsRepoName = newGitOpsRepoName
		} else {
			installAppVersionRequest.GitOpsRepoName = gitOpsRepoName
		}
		installedApp.GitOpsRepoName = installAppVersionRequest.GitOpsRepoName
		argocdAppName := installedApp.App.AppName + "-" + installedApp.Environment.Name
		installAppVersionRequest.ACDAppName = argocdAppName

		var createRepoErr, requirementsCommitErr, valuesCommitErr error
		var gitHash string

		if monoRepoMigrationRequired {
			// create new git repo if repo name changed
			gitOpsResponse, createRepoErr = impl.appStoreDeploymentCommonService.GitOpsOperations(manifest, installAppVersionRequest)
			gitHash = gitOpsResponse.GitHash

		} else if isChartChanged || isVersionChanged {
			// update dependency if chart or chart version is changed
			_, requirementsCommitErr = impl.appStoreDeploymentCommonService.CommitConfigToGit(manifest.RequirementsConfig)
			gitHash, valuesCommitErr = impl.appStoreDeploymentCommonService.CommitConfigToGit(manifest.ValuesConfig)

		} else {
			// only values are changed in update, so commit values config
			gitHash, valuesCommitErr = impl.appStoreDeploymentCommonService.CommitConfigToGit(manifest.ValuesConfig)
		}

		if valuesCommitErr != nil || requirementsCommitErr != nil {

			noTargetFoundForValues, _ := impl.appStoreDeploymentCommonService.ParseGitRepoErrorResponse(valuesCommitErr)
			noTargetFoundForRequirements, _ := impl.appStoreDeploymentCommonService.ParseGitRepoErrorResponse(requirementsCommitErr)

			if noTargetFoundForRequirements || noTargetFoundForValues {
				//create repo again and try again  -  auto fix
				monoRepoMigrationRequired = true // since repo is created again, will use this flag to check if ACD patch operation required
				gitOpsResponse, createRepoErr = impl.appStoreDeploymentCommonService.GitOpsOperations(manifest, installAppVersionRequest)
				gitHash = gitOpsResponse.GitHash
			}

		}

		if createRepoErr != nil || requirementsCommitErr != nil || valuesCommitErr != nil {
			impl.logger.Errorw("error in doing gitops operation", "err", err)
			_ = impl.appStoreDeploymentArgoCdService.SaveTimelineForACDHelmApps(installAppVersionRequest, pipelineConfig.TIMELINE_STATUS_GIT_COMMIT_FAILED, fmt.Sprintf("Git commit failed - %v", err), tx)
			return nil, err
		}

		installAppVersionRequest.GitHash = gitHash
		_ = impl.appStoreDeploymentArgoCdService.SaveTimelineForACDHelmApps(installAppVersionRequest, pipelineConfig.TIMELINE_STATUS_GIT_COMMIT, "Git commit done successfully.", tx)

	}

	if installAppVersionRequest.PerformACDDeployment {
		if monoRepoMigrationRequired {
			// update repo details on ArgoCD as repo is changed
			err = impl.appStoreDeploymentArgoCdService.UpdateChartInfo(installAppVersionRequest, gitOpsResponse.ChartGitAttribute, 0, ctx)
			if err != nil {
				impl.logger.Errorw("error in acd patch request", "err", err)
				return nil, err
			}
		}
	} else if installAppVersionRequest.PerformHelmDeployment {
		err = impl.appStoreDeploymentHelmService.UpdateChartInfo(installAppVersionRequest, gitOpsResponse.ChartGitAttribute, installAppVersionRequest.InstalledAppVersionHistoryId, ctx)
		if err != nil {
			if err != nil {
				impl.logger.Errorw("error in helm update request", "err", err)
				return nil, err
			}
		}
	}
	installedApp.Status = appStoreBean.DEPLOY_SUCCESS
	installedApp.UpdatedOn = time.Now()
	installedAppVersion.UpdatedBy = installAppVersionRequest.UserId
	installedApp, err = impl.installedAppRepository.UpdateInstalledApp(installedApp, tx)
	if err != nil {
		impl.logger.Errorw("error in updating installed app", "err", err)
		return nil, err
	}
	//STEP 8: finish with return response
	err = tx.Commit()
	if err != nil {
		impl.logger.Errorw("error while committing transaction to db", "error", err)
		return nil, err
	}

	if util.IsAcdApp(installAppVersionRequest.DeploymentAppType) {
		err = impl.UpdateInstalledAppVersionHistoryWithGitHash(installAppVersionRequest)
		if err != nil {
			impl.logger.Errorw("error on updating history for chart deployment", "error", err, "installedAppVersion", installedAppVersion)
			return nil, err
		}
	} else if util.IsManifestDownload(installAppVersionRequest.DeploymentAppType) {
		err = impl.UpdateInstalledAppVersionHistoryStatus(installAppVersionRequest, pipelineConfig.WorkflowSucceeded)
		if err != nil {
			impl.logger.Errorw("error on creating history for chart deployment", "error", err)
			return nil, err
		}
	}

	return installAppVersionRequest, nil
}

//func (impl *AppStoreDeploymentServiceImpl) UpdateInstalledApp(ctx context.Context, installAppVersionRequest *appStoreBean.InstallAppVersionDTO) (*appStoreBean.InstallAppVersionDTO, error) {
//	dbConnection := impl.installedAppRepository.GetConnection()
//	tx, err := dbConnection.Begin()
//	if err != nil {
//		return nil, err
//	}
//	// Rollback tx on error.
//	defer tx.Rollback()
//
//	installedApp, err := impl.installedAppRepository.GetInstalledApp(installAppVersionRequest.InstalledAppId)
//	if err != nil {
//		return nil, err
//	}
//	installAppVersionRequest.EnvironmentId = installedApp.EnvironmentId
//	installAppVersionRequest.AppName = installedApp.App.AppName
//	installAppVersionRequest.EnvironmentName = installedApp.Environment.Name
//	if err != nil {
//		impl.logger.Errorw("fetching error", "err", err)
//		return nil, err
//	}
//	var installedAppVersion *repository.InstalledAppVersions
//	installedAppVersion, installAppVersionRequest, err = impl.updateInstalledAppVersion(installedAppVersion, installAppVersionRequest, tx, installedApp)
//	if err != nil {
//		impl.logger.Errorw("error in updating installedAppVersion", "err", err, "installedAppVersion", installedAppVersion, "installAppVersionRequest", installAppVersionRequest)
//		return nil, err
//	}
//	//TODO: save history here only for helm apps also?
//	if util.IsAcdApp(installedApp.DeploymentAppType) {
//		installedAppVersionHistory := &repository.InstalledAppVersionHistory{
//			InstalledAppVersionId: installedAppVersion.Id,
//			ValuesYamlRaw:         installAppVersionRequest.ValuesOverrideYaml,
//			StartedOn:             time.Now(),
//			Status:                pipelineConfig.WorkflowInProgress,
//			AuditLog: sql.AuditLog{
//				CreatedOn: time.Now(),
//				CreatedBy: installAppVersionRequest.UserId,
//				UpdatedOn: time.Now(),
//				UpdatedBy: installAppVersionRequest.UserId,
//			},
//		}
//
//		_, err = impl.installedAppRepositoryHistory.CreateInstalledAppVersionHistory(installedAppVersionHistory, tx)
//		if err != nil {
//			impl.logger.Errorw("error while creating installed app version history for updating installed app", "error", err)
//			return nil, err
//		}
//		installAppVersionRequest.InstalledAppVersionHistoryId = installedAppVersionHistory.Id
//	}
//
//	isHelmApp := util2.IsHelmApp(installedApp.App.AppOfferingMode) || util.IsHelmApp(installedApp.DeploymentAppType)
//	monoRepoMigrationRequired := false
//	// handle gitOps repo name and argoCdAppName for full mode app
//
//	//TODO: gitops operation for helm
//	if installAppVersionRequest.PerformGitOpsForHelmApp || util.IsAcdApp(installedApp.DeploymentAppType) {
//		gitOpsRepoName := installedApp.GitOpsRepoName
//		if len(gitOpsRepoName) == 0 {
//			if util.IsAcdApp(installAppVersionRequest.DeploymentAppType) {
//				gitOpsRepoName, err = impl.appStoreDeploymentArgoCdService.GetGitOpsRepoName(installAppVersionRequest.AppName, installAppVersionRequest.EnvironmentName)
//				if err != nil {
//					return nil, err
//				}
//			} else {
//				gitOpsRepoName = impl.ChartTemplateService.GetGitOpsRepoName(installAppVersionRequest.AppName)
//			}
//		}
//		//here will set new git repo name if required to migrate
//		newGitOpsRepoName := impl.ChartTemplateService.GetGitOpsRepoName(installedApp.App.AppName)
//		//checking weather git repo migration needed or not, if existing git repo and new independent git repo is not same than go ahead with migration
//		if newGitOpsRepoName != gitOpsRepoName {
//			monoRepoMigrationRequired = true
//			installAppVersionRequest.GitOpsRepoName = newGitOpsRepoName
//		} else {
//			installAppVersionRequest.GitOpsRepoName = gitOpsRepoName
//		}
//		installedApp.GitOpsRepoName = installAppVersionRequest.GitOpsRepoName
//		argocdAppName := installedApp.App.AppName + "-" + installedApp.Environment.Name
//		installAppVersionRequest.ACDAppName = argocdAppName
//	}
//
//	//if charts in mono repo structure - do migrate it into independent git repo. here will create new repo and update acd application
//	if monoRepoMigrationRequired {
//		if installAppVersionRequest.PerformGitOpsForHelmApp {
//			installAppVersionRequest, err = impl.appStoreDeploymentHelmService.OnUpdateRepoInInstalledApp(ctx, installAppVersionRequest, tx)
//			if err != nil {
//				impl.logger.Errorw("error while migrating the mono repo to individual", "error", err)
//				return nil, err
//			}
//		} else if util.IsAcdApp(installAppVersionRequest.DeploymentAppType) {
//			installAppVersionRequest, err = impl.appStoreDeploymentArgoCdService.OnUpdateRepoInInstalledApp(ctx, installAppVersionRequest, tx)
//			if err != nil {
//				impl.logger.Errorw("error while migrating the mono repo to individual", "error", err)
//				return nil, err
//			}
//		}
//	}
//	var installedAppVersion *repository.InstalledAppVersions
//	if installAppVersionRequest.Id == 0 {
//		// upgrade chart to other repo
//		_, installedAppVersion, err = impl.upgradeInstalledApp(installAppVersionRequest.Environment, ctx, installAppVersionRequest, installedApp, tx, monoRepoMigrationRequired, installedAppVersion)
//		if err != nil {
//			impl.logger.Errorw("error while upgrade the chart", "error", err)
//			return nil, err
//		}
//		installAppVersionRequest.Id = installedAppVersion.Id
//	} else {
//		// update same chart or upgrade its version only
//		installedAppVersionModel, err := impl.installedAppRepository.GetInstalledAppVersion(installAppVersionRequest.Id)
//		if err != nil {
//			impl.logger.Errorw("error while fetching chart installed version", "error", err)
//			return nil, err
//		}
//		if installedAppVersionModel.AppStoreApplicationVersionId != installAppVersionRequest.AppStoreVersion {
//			appStoreAppVersion, err := impl.appStoreApplicationVersionRepository.FindById(installAppVersionRequest.AppStoreVersion)
//			if err != nil {
//				impl.logger.Errorw("fetching error", "err", err)
//				return nil, err
//			}
//			//update requirements yaml in chart for full mode app, if migration happened that means its already done
//			if (util.IsAcdApp(installAppVersionRequest.ACDAppName) || installAppVersionRequest.PerformGitOpsForHelmApp) && !monoRepoMigrationRequired {
//
//				if isHelmApp && installAppVersionRequest.PerformGitOpsForHelmApp {
//					err = impl.appStoreDeploymentHelmService.UpdateRequirementDependencies(installAppVersionRequest, appStoreAppVersion)
//				} else {
//					err = impl.appStoreDeploymentArgoCdService.UpdateRequirementDependencies(installAppVersionRequest, appStoreAppVersion)
//				}
//				if err != nil {
//					impl.logger.Errorw("error while commit required dependencies to git", "error", err)
//					noTargetFound, _ := impl.appStoreDeploymentCommonService.ParseGitRepoErrorResponse(err)
//					if noTargetFound {
//						//if by mistake no content found while updating git repo, do auto fix
//						if util.IsAcdApp(installAppVersionRequest.DeploymentAppType) {
//							installAppVersionRequest, err = impl.appStoreDeploymentArgoCdService.OnUpdateRepoInInstalledApp(ctx, installAppVersionRequest, tx)
//						} else {
//							installAppVersionRequest, err = impl.appStoreDeploymentArgoCdService.OnUpdateRepoInInstalledApp(ctx, installAppVersionRequest, tx)
//						}
//						if err != nil {
//							impl.logger.Errorw("error while update repo on helm update", "error", err)
//							return nil, err
//						}
//					} else {
//						return nil, err
//					}
//				}
//			}
//			installAppVersionRequest.Id = installedAppVersion.Id
//		} else {
//			installedAppVersion = installedAppVersionModel
//		}
//
//		if !monoRepoMigrationRequired {
//			// if migration of repo has not happened then update values.yaml and install
//			if isHelmApp {
//				installAppVersionRequest, err = impl.appStoreDeploymentHelmService.UpdateInstalledApp(ctx, installAppVersionRequest, installAppVersionRequest.Environment, installedAppVersion, tx)
//			} else {
//				installAppVersionRequest, err = impl.appStoreDeploymentArgoCdService.UpdateInstalledApp(ctx, installAppVersionRequest, installAppVersionRequest.Environment, installedAppVersion, tx)
//			}
//		}
//		if err != nil {
//			impl.logger.Errorw("error while updating application", "error", err)
//			return nil, err
//		}
//
//		//DB operation
//		if monoRepoMigrationRequired {
//			// git repo and acd operation has been done above, now have to update new git repo name in db
//			_, err = impl.installedAppRepository.UpdateInstalledApp(installedApp, tx)
//			if err != nil {
//				impl.logger.Errorw("error while fetching from db", "error", err)
//				return nil, err
//			}
//		}
//		installedAppVersion.ValuesYaml = installAppVersionRequest.ValuesOverrideYaml
//		installedAppVersion.UpdatedOn = time.Now()
//		installedAppVersion.UpdatedBy = installAppVersionRequest.UserId
//		installedAppVersion.ReferenceValueId = installAppVersionRequest.ReferenceValueId
//		installedAppVersion.ReferenceValueKind = installAppVersionRequest.ReferenceValueKind
//		_, err = impl.installedAppRepository.UpdateInstalledAppVersion(installedAppVersion, tx)
//		if err != nil {
//			impl.logger.Errorw("error while fetching from db", "error", err)
//			return nil, err
//		}
//	}
//	installedApp.UpdatedOn = time.Now()
//	installedAppVersion.UpdatedBy = installAppVersionRequest.UserId
//	installedApp, err = impl.installedAppRepository.UpdateInstalledApp(installedApp, tx)
//	if err != nil {
//		impl.logger.Errorw("error in updating installed app", "err", err)
//		return nil, err
//	}
//	//STEP 8: finish with return response
//	err = tx.Commit()
//	if err != nil {
//		impl.logger.Errorw("error while committing transaction to db", "error", err)
//		return nil, err
//	}
//
//	if util.IsHelmApp(installedApp.DeploymentAppType) {
//		// create build history for chart on default component deployed via helm
//		err = impl.UpdateInstallAppVersionHistory(installAppVersionRequest)
//		if err != nil {
//			impl.logger.Errorw("error on creating history for chart deployment", "error", err, "installedAppVersion", installedAppVersion)
//			return nil, err
//		}
//	} else {
//		// update build history for chart for argo_cd apps
//		err = impl.UpdateInstalledAppVersionHistoryWithGitHash(installAppVersionRequest)
//		if err != nil {
//			impl.logger.Errorw("error on updating history for chart deployment", "error", err, "installedAppVersion", installedAppVersion)
//			return nil, err
//		}
//	}
//
//	return installAppVersionRequest, nil
//}

func (impl AppStoreDeploymentServiceImpl) GetInstalledAppVersion(id int, userId int32) (*appStoreBean.InstallAppVersionDTO, error) {
	app, err := impl.installedAppRepository.GetInstalledAppVersion(id)
	if err != nil {
		impl.logger.Errorw("error while fetching from db", "error", err)
		return nil, err
	}
	updateTime := app.InstalledApp.UpdatedOn
	timeStampTag := updateTime.Format(bean.LayoutDDMMYY_HHMM12hr)
	helmPackageName := fmt.Sprintf("%s-%s-%s (GMT)", app.InstalledApp.App.AppName, app.InstalledApp.Environment.Name, timeStampTag)
	installAppVersion := &appStoreBean.InstallAppVersionDTO{
		InstalledAppId:     app.InstalledAppId,
		AppName:            app.InstalledApp.App.AppName,
		AppId:              app.InstalledApp.App.Id,
		Id:                 app.Id,
		TeamId:             app.InstalledApp.App.TeamId,
		EnvironmentId:      app.InstalledApp.EnvironmentId,
		ValuesOverrideYaml: app.ValuesYaml,
		Readme:             app.AppStoreApplicationVersion.Readme,
		ReferenceValueKind: app.ReferenceValueKind,
		ReferenceValueId:   app.ReferenceValueId,
		AppStoreVersion:    app.AppStoreApplicationVersionId, //check viki
		Status:             app.InstalledApp.Status,
		AppStoreId:         app.AppStoreApplicationVersion.AppStoreId,
		AppStoreName:       app.AppStoreApplicationVersion.AppStore.Name,
		Deprecated:         app.AppStoreApplicationVersion.Deprecated,
		GitOpsRepoName:     app.InstalledApp.GitOpsRepoName,
		UserId:             userId,
		AppOfferingMode:    app.InstalledApp.App.AppOfferingMode,
		ClusterId:          app.InstalledApp.Environment.ClusterId,
		Namespace:          app.InstalledApp.Environment.Namespace,
		DeploymentAppType:  app.InstalledApp.DeploymentAppType,
		Environment:        &app.InstalledApp.Environment,
		HelmPackageName:    helmPackageName,
		ACDAppName:         fmt.Sprintf("%s-%s", app.InstalledApp.App.AppName, app.InstalledApp.Environment.Name),
	}
	return installAppVersion, err
}

func (impl AppStoreDeploymentServiceImpl) upgradeInstalledApp(environment *clusterRepository.Environment, ctx context.Context, installAppVersionRequest *appStoreBean.InstallAppVersionDTO, installedApp *repository.InstalledApps, tx *pg.Tx, monoRepoMigrationRequired bool, installedAppVersion *repository.InstalledAppVersions) (*appStoreBean.InstallAppVersionDTO, *repository.InstalledAppVersions, error) {

	appStoreAppVersion, err := impl.appStoreApplicationVersionRepository.FindById(installAppVersionRequest.AppStoreVersion)
	if err != nil {
		impl.logger.Errorw("fetching error", "err", err)
		return installAppVersionRequest, installedAppVersion, err
	}

	if util2.IsHelmApp(installedApp.App.AppOfferingMode) || util.IsHelmApp(installedApp.DeploymentAppType) {
		// update in helm
		if !monoRepoMigrationRequired {
			if installAppVersionRequest.PerformGitOpsForHelmApp {
				err = impl.appStoreDeploymentHelmService.UpdateRequirementDependencies(installAppVersionRequest, appStoreAppVersion)
			}
			installAppVersionRequest, err = impl.appStoreDeploymentHelmService.UpdateInstalledApp(ctx, installAppVersionRequest, environment, installedAppVersion, tx)
			if err != nil {
				impl.logger.Errorw("error while commit values to git", "error", err)
				return installAppVersionRequest, installedAppVersion, err
			}
		}
	} else {
		//step 2 git operation pull push
		//step 3 acd operation register, sync
		//installAppVersionRequest, err = impl.appStoreDeploymentArgoCdService.OnUpdateRepoInInstalledApp(ctx, installAppVersionRequest)

		//here if migration happen that means git and acd operations already done.
		if !monoRepoMigrationRequired {
			err = impl.appStoreDeploymentArgoCdService.UpdateRequirementDependencies(installAppVersionRequest, appStoreAppVersion)
			if err != nil {
				impl.logger.Errorw("error while commit required dependencies to git", "error", err)
				return installAppVersionRequest, installedAppVersion, err
			}
			//update values yaml in chart
			installAppVersionRequest, err := impl.appStoreDeploymentArgoCdService.UpdateInstalledApp(ctx, installAppVersionRequest, environment, installedAppVersion, tx)
			if err != nil {
				impl.logger.Errorw("error while commit values to git", "error", err)
				return installAppVersionRequest, installedAppVersion, err
			}
		}
	}
	if err != nil {
		impl.logger.Errorw(" error", "err", err)
		return installAppVersionRequest, installedAppVersion, err
	}

	//step 4 db operation status triggered
	installedApp.Status = appStoreBean.DEPLOY_SUCCESS
	_, err = impl.installedAppRepository.UpdateInstalledApp(installedApp, tx)
	if err != nil {
		impl.logger.Errorw("error while fetching from db", "error", err)
		return installAppVersionRequest, installedAppVersion, err
	}

	return installAppVersionRequest, installedAppVersion, err
}
func (impl AppStoreDeploymentServiceImpl) InstallAppByHelm(installAppVersionRequest *appStoreBean.InstallAppVersionDTO, ctx context.Context) (*appStoreBean.InstallAppVersionDTO, error) {
	if installAppVersionRequest.PerformGitOps {
		_, err := impl.appStoreDeploymentCommonService.GenerateManifestAndPerformGitOperations(installAppVersionRequest)
		if err != nil {
			impl.logger.Errorw("error in performing git operations for helm install")
		}
	}
	installAppVersionRequest, err := impl.appStoreDeploymentHelmService.InstallApp(installAppVersionRequest, nil, ctx, nil)
	if err != nil {
		impl.logger.Errorw("error while installing app via helm", "error", err)
		return installAppVersionRequest, err
	}
	return installAppVersionRequest, nil
}

func (impl AppStoreDeploymentServiceImpl) UpdateProjectHelmApp(updateAppRequest *appStoreBean.UpdateProjectHelmAppDTO) error {

	appIdSplitted := strings.Split(updateAppRequest.AppId, "|")

	appName := updateAppRequest.AppName

	if len(appIdSplitted) > 1 {
		// app id is zero for CLI apps
		appIdentifier, _ := impl.helmAppService.DecodeAppId(updateAppRequest.AppId)
		appName = appIdentifier.ReleaseName
	}

	app, err := impl.appRepository.FindActiveByName(appName)

	if err != nil && err != pg.ErrNoRows {
		impl.logger.Errorw("error in fetching app", "err", err)
		return err
	}

	var appInstallationMode string

	dbConnection := impl.appRepository.GetConnection()
	tx, err := dbConnection.Begin()
	if err != nil {
		return err
	}

	defer tx.Rollback()

	impl.logger.Infow("update helm project request", updateAppRequest)
	if app.Id == 0 {
		// for cli Helm app, if app is not yet created
		if util2.IsBaseStack() {
			appInstallationMode = util2.SERVER_MODE_HYPERION
		} else {
			appInstallationMode = util2.SERVER_MODE_FULL
		}
		createAppRequest := bean.CreateAppDTO{
			AppName: appName,
			UserId:  updateAppRequest.UserId,
			TeamId:  updateAppRequest.TeamId,
		}
		_, err := impl.createAppForAppStore(&createAppRequest, tx, appInstallationMode, false)
		if err != nil {
			impl.logger.Errorw("error while creating app", "error", err)
			return err
		}
	} else {
		// update team id if app exist
		app.TeamId = updateAppRequest.TeamId
		app.UpdatedOn = time.Now()
		app.UpdatedBy = updateAppRequest.UserId
		err = impl.appRepository.UpdateWithTxn(app, tx)

		if err != nil {
			impl.logger.Errorw("error in updating project", "err", err)
			return err
		}
	}
	tx.Commit()
	return nil

}

func (impl AppStoreDeploymentServiceImpl) UpdatePreviousDeploymentStatusForAppStore(installAppVersionRequest *appStoreBean.InstallAppVersionDTO, triggeredAt time.Time, err error) error {
	//creating pipeline status timeline for deployment failed
	if !util.IsAcdApp(installAppVersionRequest.DeploymentAppType) {
		return nil
	}
	err1 := impl.appStoreDeploymentArgoCdService.UpdateInstalledAppAndPipelineStatusForFailedDeploymentStatus(installAppVersionRequest, triggeredAt, err)
	if err1 != nil {
		impl.logger.Errorw("error in updating previous deployment status for appStore", "err", err1, "installAppVersionRequest", installAppVersionRequest)
		return err1
	}
	return nil
}

func (impl AppStoreDeploymentServiceImpl) SubscribeHelmInstallStatus() error {

	callback := func(msg *pubsub.PubSubMsg) {

		impl.logger.Debug("received helm install status event - HELM_INSTALL_STATUS", "data", msg.Data)
		helmInstallNatsMessage := &appStoreBean.HelmInstallNatsMessage{}
		err := json.Unmarshal([]byte(msg.Data), helmInstallNatsMessage)
		if err != nil {
			impl.logger.Errorw("error in unmarshalling helm install status nats message", "err", err)
			return
		}

		installedAppVersionHistory, err := impl.installedAppRepositoryHistory.GetInstalledAppVersionHistory(helmInstallNatsMessage.InstallAppVersionHistoryId)
		if err != nil {
			impl.logger.Errorw("error in fetching installed app by installed app id in subscribe helm status callback", "err", err)
			return
		}

		if helmInstallNatsMessage.ErrorInInstallation {
			installedAppVersionHistory.Status = "Failed"
		} else if !helmInstallNatsMessage.ErrorInInstallation {
			installedAppVersionHistory.Status = "Succeeded"
		}
		installedAppVersionHistory.HelmReleaseStatusConfig = msg.Data
		_, err = impl.installedAppRepositoryHistory.UpdateInstalledAppVersionHistory(installedAppVersionHistory, nil)
		if err != nil {
			impl.logger.Errorw("error in updating helm release status data in installedAppVersionHistoryRepository", "err", err)
			return
		}
	}

	err := impl.pubSubClient.Subscribe(pubsub.HELM_CHART_INSTALL_STATUS_TOPIC, callback)
	if err != nil {
		impl.logger.Error(err)
		return err
	}
	return nil
}

func (impl AppStoreDeploymentServiceImpl) UpdateInstallAppVersionHistoryStatus(installedAppVersionHistoryId int, status string) error {
	dbConnection := impl.installedAppRepository.GetConnection()
	tx, err := dbConnection.Begin()
	if err != nil {
		return err
	}
	// Rollback tx on error.
	defer tx.Rollback()
	savedInstalledAppVersionHistory, err := impl.installedAppRepositoryHistory.GetInstalledAppVersionHistory(installedAppVersionHistoryId)
	savedInstalledAppVersionHistory.Status = status
	_, err = impl.installedAppRepositoryHistory.UpdateInstalledAppVersionHistory(savedInstalledAppVersionHistory, tx)
	if err != nil {
		impl.logger.Errorw("error while fetching from db", "error", err)
		return err
	}
	err = tx.Commit()
	if err != nil {
		impl.logger.Errorw("error while committing transaction to db", "error", err)
		return err
	}
	return nil
}<|MERGE_RESOLUTION|>--- conflicted
+++ resolved
@@ -309,28 +309,10 @@
 	installAppVersionRequest.InstalledAppVersionId = installedAppVersions.Id
 	installAppVersionRequest.Id = installedAppVersions.Id
 
-<<<<<<< HEAD
 	updateTime := installedApp.UpdatedOn
 	timeStampTag := updateTime.Format(bean.LayoutDDMMYY_HHMM12hr)
 	installAppVersionRequest.HelmPackageName = fmt.Sprintf("%s-%s-%s (GMT)", installAppVersionRequest.AppName, installAppVersionRequest.Environment.Name, timeStampTag)
 
-	if installAppVersionRequest.DeploymentAppType == util.PIPELINE_DEPLOYMENT_TYPE_ACD || installAppVersionRequest.DeploymentAppType == util.PIPELINE_DEPLOYMENT_TYPE_MANIFEST_DOWNLOAD {
-		installedAppVersionHistory := &repository.InstalledAppVersionHistory{}
-		installedAppVersionHistory.InstalledAppVersionId = installedAppVersions.Id
-		installedAppVersionHistory.ValuesYamlRaw = installAppVersionRequest.ValuesOverrideYaml
-		installedAppVersionHistory.CreatedBy = installAppVersionRequest.UserId
-		installedAppVersionHistory.CreatedOn = time.Now()
-		installedAppVersionHistory.UpdatedBy = installAppVersionRequest.UserId
-		installedAppVersionHistory.UpdatedOn = time.Now()
-		installedAppVersionHistory.StartedOn = time.Now()
-		installedAppVersionHistory.Status = pipelineConfig.WorkflowInProgress
-		_, err = impl.installedAppRepositoryHistory.CreateInstalledAppVersionHistory(installedAppVersionHistory, tx)
-		if err != nil {
-			impl.logger.Errorw("error while fetching from db", "error", err)
-			return nil, err
-		}
-		installAppVersionRequest.InstalledAppVersionHistoryId = installedAppVersionHistory.Id
-=======
 	installedAppVersionHistory := &repository.InstalledAppVersionHistory{}
 	installedAppVersionHistory.InstalledAppVersionId = installedAppVersions.Id
 	installedAppVersionHistory.ValuesYamlRaw = installAppVersionRequest.ValuesOverrideYaml
@@ -344,9 +326,9 @@
 	if err != nil {
 		impl.logger.Errorw("error while fetching from db", "error", err)
 		return nil, err
->>>>>>> 39bfa39b
 	}
 	installAppVersionRequest.InstalledAppVersionHistoryId = installedAppVersionHistory.Id
+
 
 	if installAppVersionRequest.DefaultClusterComponent {
 		clusterInstalledAppsModel := &repository.ClusterInstalledApps{
@@ -1568,222 +1550,6 @@
 
 	return installAppVersionRequest, nil
 }
-
-//func (impl *AppStoreDeploymentServiceImpl) UpdateInstalledApp(ctx context.Context, installAppVersionRequest *appStoreBean.InstallAppVersionDTO) (*appStoreBean.InstallAppVersionDTO, error) {
-//	dbConnection := impl.installedAppRepository.GetConnection()
-//	tx, err := dbConnection.Begin()
-//	if err != nil {
-//		return nil, err
-//	}
-//	// Rollback tx on error.
-//	defer tx.Rollback()
-//
-//	installedApp, err := impl.installedAppRepository.GetInstalledApp(installAppVersionRequest.InstalledAppId)
-//	if err != nil {
-//		return nil, err
-//	}
-//	installAppVersionRequest.EnvironmentId = installedApp.EnvironmentId
-//	installAppVersionRequest.AppName = installedApp.App.AppName
-//	installAppVersionRequest.EnvironmentName = installedApp.Environment.Name
-//	if err != nil {
-//		impl.logger.Errorw("fetching error", "err", err)
-//		return nil, err
-//	}
-//	var installedAppVersion *repository.InstalledAppVersions
-//	installedAppVersion, installAppVersionRequest, err = impl.updateInstalledAppVersion(installedAppVersion, installAppVersionRequest, tx, installedApp)
-//	if err != nil {
-//		impl.logger.Errorw("error in updating installedAppVersion", "err", err, "installedAppVersion", installedAppVersion, "installAppVersionRequest", installAppVersionRequest)
-//		return nil, err
-//	}
-//	//TODO: save history here only for helm apps also?
-//	if util.IsAcdApp(installedApp.DeploymentAppType) {
-//		installedAppVersionHistory := &repository.InstalledAppVersionHistory{
-//			InstalledAppVersionId: installedAppVersion.Id,
-//			ValuesYamlRaw:         installAppVersionRequest.ValuesOverrideYaml,
-//			StartedOn:             time.Now(),
-//			Status:                pipelineConfig.WorkflowInProgress,
-//			AuditLog: sql.AuditLog{
-//				CreatedOn: time.Now(),
-//				CreatedBy: installAppVersionRequest.UserId,
-//				UpdatedOn: time.Now(),
-//				UpdatedBy: installAppVersionRequest.UserId,
-//			},
-//		}
-//
-//		_, err = impl.installedAppRepositoryHistory.CreateInstalledAppVersionHistory(installedAppVersionHistory, tx)
-//		if err != nil {
-//			impl.logger.Errorw("error while creating installed app version history for updating installed app", "error", err)
-//			return nil, err
-//		}
-//		installAppVersionRequest.InstalledAppVersionHistoryId = installedAppVersionHistory.Id
-//	}
-//
-//	isHelmApp := util2.IsHelmApp(installedApp.App.AppOfferingMode) || util.IsHelmApp(installedApp.DeploymentAppType)
-//	monoRepoMigrationRequired := false
-//	// handle gitOps repo name and argoCdAppName for full mode app
-//
-//	//TODO: gitops operation for helm
-//	if installAppVersionRequest.PerformGitOpsForHelmApp || util.IsAcdApp(installedApp.DeploymentAppType) {
-//		gitOpsRepoName := installedApp.GitOpsRepoName
-//		if len(gitOpsRepoName) == 0 {
-//			if util.IsAcdApp(installAppVersionRequest.DeploymentAppType) {
-//				gitOpsRepoName, err = impl.appStoreDeploymentArgoCdService.GetGitOpsRepoName(installAppVersionRequest.AppName, installAppVersionRequest.EnvironmentName)
-//				if err != nil {
-//					return nil, err
-//				}
-//			} else {
-//				gitOpsRepoName = impl.ChartTemplateService.GetGitOpsRepoName(installAppVersionRequest.AppName)
-//			}
-//		}
-//		//here will set new git repo name if required to migrate
-//		newGitOpsRepoName := impl.ChartTemplateService.GetGitOpsRepoName(installedApp.App.AppName)
-//		//checking weather git repo migration needed or not, if existing git repo and new independent git repo is not same than go ahead with migration
-//		if newGitOpsRepoName != gitOpsRepoName {
-//			monoRepoMigrationRequired = true
-//			installAppVersionRequest.GitOpsRepoName = newGitOpsRepoName
-//		} else {
-//			installAppVersionRequest.GitOpsRepoName = gitOpsRepoName
-//		}
-//		installedApp.GitOpsRepoName = installAppVersionRequest.GitOpsRepoName
-//		argocdAppName := installedApp.App.AppName + "-" + installedApp.Environment.Name
-//		installAppVersionRequest.ACDAppName = argocdAppName
-//	}
-//
-//	//if charts in mono repo structure - do migrate it into independent git repo. here will create new repo and update acd application
-//	if monoRepoMigrationRequired {
-//		if installAppVersionRequest.PerformGitOpsForHelmApp {
-//			installAppVersionRequest, err = impl.appStoreDeploymentHelmService.OnUpdateRepoInInstalledApp(ctx, installAppVersionRequest, tx)
-//			if err != nil {
-//				impl.logger.Errorw("error while migrating the mono repo to individual", "error", err)
-//				return nil, err
-//			}
-//		} else if util.IsAcdApp(installAppVersionRequest.DeploymentAppType) {
-//			installAppVersionRequest, err = impl.appStoreDeploymentArgoCdService.OnUpdateRepoInInstalledApp(ctx, installAppVersionRequest, tx)
-//			if err != nil {
-//				impl.logger.Errorw("error while migrating the mono repo to individual", "error", err)
-//				return nil, err
-//			}
-//		}
-//	}
-//	var installedAppVersion *repository.InstalledAppVersions
-//	if installAppVersionRequest.Id == 0 {
-//		// upgrade chart to other repo
-//		_, installedAppVersion, err = impl.upgradeInstalledApp(installAppVersionRequest.Environment, ctx, installAppVersionRequest, installedApp, tx, monoRepoMigrationRequired, installedAppVersion)
-//		if err != nil {
-//			impl.logger.Errorw("error while upgrade the chart", "error", err)
-//			return nil, err
-//		}
-//		installAppVersionRequest.Id = installedAppVersion.Id
-//	} else {
-//		// update same chart or upgrade its version only
-//		installedAppVersionModel, err := impl.installedAppRepository.GetInstalledAppVersion(installAppVersionRequest.Id)
-//		if err != nil {
-//			impl.logger.Errorw("error while fetching chart installed version", "error", err)
-//			return nil, err
-//		}
-//		if installedAppVersionModel.AppStoreApplicationVersionId != installAppVersionRequest.AppStoreVersion {
-//			appStoreAppVersion, err := impl.appStoreApplicationVersionRepository.FindById(installAppVersionRequest.AppStoreVersion)
-//			if err != nil {
-//				impl.logger.Errorw("fetching error", "err", err)
-//				return nil, err
-//			}
-//			//update requirements yaml in chart for full mode app, if migration happened that means its already done
-//			if (util.IsAcdApp(installAppVersionRequest.ACDAppName) || installAppVersionRequest.PerformGitOpsForHelmApp) && !monoRepoMigrationRequired {
-//
-//				if isHelmApp && installAppVersionRequest.PerformGitOpsForHelmApp {
-//					err = impl.appStoreDeploymentHelmService.UpdateRequirementDependencies(installAppVersionRequest, appStoreAppVersion)
-//				} else {
-//					err = impl.appStoreDeploymentArgoCdService.UpdateRequirementDependencies(installAppVersionRequest, appStoreAppVersion)
-//				}
-//				if err != nil {
-//					impl.logger.Errorw("error while commit required dependencies to git", "error", err)
-//					noTargetFound, _ := impl.appStoreDeploymentCommonService.ParseGitRepoErrorResponse(err)
-//					if noTargetFound {
-//						//if by mistake no content found while updating git repo, do auto fix
-//						if util.IsAcdApp(installAppVersionRequest.DeploymentAppType) {
-//							installAppVersionRequest, err = impl.appStoreDeploymentArgoCdService.OnUpdateRepoInInstalledApp(ctx, installAppVersionRequest, tx)
-//						} else {
-//							installAppVersionRequest, err = impl.appStoreDeploymentArgoCdService.OnUpdateRepoInInstalledApp(ctx, installAppVersionRequest, tx)
-//						}
-//						if err != nil {
-//							impl.logger.Errorw("error while update repo on helm update", "error", err)
-//							return nil, err
-//						}
-//					} else {
-//						return nil, err
-//					}
-//				}
-//			}
-//			installAppVersionRequest.Id = installedAppVersion.Id
-//		} else {
-//			installedAppVersion = installedAppVersionModel
-//		}
-//
-//		if !monoRepoMigrationRequired {
-//			// if migration of repo has not happened then update values.yaml and install
-//			if isHelmApp {
-//				installAppVersionRequest, err = impl.appStoreDeploymentHelmService.UpdateInstalledApp(ctx, installAppVersionRequest, installAppVersionRequest.Environment, installedAppVersion, tx)
-//			} else {
-//				installAppVersionRequest, err = impl.appStoreDeploymentArgoCdService.UpdateInstalledApp(ctx, installAppVersionRequest, installAppVersionRequest.Environment, installedAppVersion, tx)
-//			}
-//		}
-//		if err != nil {
-//			impl.logger.Errorw("error while updating application", "error", err)
-//			return nil, err
-//		}
-//
-//		//DB operation
-//		if monoRepoMigrationRequired {
-//			// git repo and acd operation has been done above, now have to update new git repo name in db
-//			_, err = impl.installedAppRepository.UpdateInstalledApp(installedApp, tx)
-//			if err != nil {
-//				impl.logger.Errorw("error while fetching from db", "error", err)
-//				return nil, err
-//			}
-//		}
-//		installedAppVersion.ValuesYaml = installAppVersionRequest.ValuesOverrideYaml
-//		installedAppVersion.UpdatedOn = time.Now()
-//		installedAppVersion.UpdatedBy = installAppVersionRequest.UserId
-//		installedAppVersion.ReferenceValueId = installAppVersionRequest.ReferenceValueId
-//		installedAppVersion.ReferenceValueKind = installAppVersionRequest.ReferenceValueKind
-//		_, err = impl.installedAppRepository.UpdateInstalledAppVersion(installedAppVersion, tx)
-//		if err != nil {
-//			impl.logger.Errorw("error while fetching from db", "error", err)
-//			return nil, err
-//		}
-//	}
-//	installedApp.UpdatedOn = time.Now()
-//	installedAppVersion.UpdatedBy = installAppVersionRequest.UserId
-//	installedApp, err = impl.installedAppRepository.UpdateInstalledApp(installedApp, tx)
-//	if err != nil {
-//		impl.logger.Errorw("error in updating installed app", "err", err)
-//		return nil, err
-//	}
-//	//STEP 8: finish with return response
-//	err = tx.Commit()
-//	if err != nil {
-//		impl.logger.Errorw("error while committing transaction to db", "error", err)
-//		return nil, err
-//	}
-//
-//	if util.IsHelmApp(installedApp.DeploymentAppType) {
-//		// create build history for chart on default component deployed via helm
-//		err = impl.UpdateInstallAppVersionHistory(installAppVersionRequest)
-//		if err != nil {
-//			impl.logger.Errorw("error on creating history for chart deployment", "error", err, "installedAppVersion", installedAppVersion)
-//			return nil, err
-//		}
-//	} else {
-//		// update build history for chart for argo_cd apps
-//		err = impl.UpdateInstalledAppVersionHistoryWithGitHash(installAppVersionRequest)
-//		if err != nil {
-//			impl.logger.Errorw("error on updating history for chart deployment", "error", err, "installedAppVersion", installedAppVersion)
-//			return nil, err
-//		}
-//	}
-//
-//	return installAppVersionRequest, nil
-//}
 
 func (impl AppStoreDeploymentServiceImpl) GetInstalledAppVersion(id int, userId int32) (*appStoreBean.InstallAppVersionDTO, error) {
 	app, err := impl.installedAppRepository.GetInstalledAppVersion(id)
