--- conflicted
+++ resolved
@@ -1458,7 +1458,6 @@
 		var createRepoErr, requirementsCommitErr, valuesCommitErr error
 		var gitHash string
 
-<<<<<<< HEAD
 		if monoRepoMigrationRequired {
 			// create new git repo if repo name changed
 			gitOpsResponse, createRepoErr = impl.appStoreDeploymentCommonService.GitOpsOperations(manifest, installAppVersionRequest)
@@ -1468,49 +1467,6 @@
 			// update dependency if chart or chart version is changed
 			_, requirementsCommitErr = impl.appStoreDeploymentCommonService.CommitConfigToGit(manifest.RequirementsConfig)
 			gitHash, valuesCommitErr = impl.appStoreDeploymentCommonService.CommitConfigToGit(manifest.ValuesConfig)
-=======
-	if installAppVersionRequest.Id == 0 {
-		// upgrade chart to other repo
-		_, installedAppVersion, err = impl.upgradeInstalledApp(environment, ctx, installAppVersionRequest, installedApp, tx, monoRepoMigrationRequired, installedAppVersion)
-		if err != nil {
-			impl.logger.Errorw("error while upgrade the chart", "error", err)
-			return nil, err
-		}
-		installAppVersionRequest.Id = installedAppVersion.Id
-	} else {
-		// update same chart or upgrade its version only
-		installedAppVersionModel, err := impl.installedAppRepository.GetInstalledAppVersion(installAppVersionRequest.Id)
-		if err != nil {
-			impl.logger.Errorw("error while fetching chart installed version", "error", err)
-			return nil, err
-		}
-		if installedAppVersionModel.AppStoreApplicationVersionId != installAppVersionRequest.AppStoreVersion {
-			appStoreAppVersion, err := impl.appStoreApplicationVersionRepository.FindById(installAppVersionRequest.AppStoreVersion)
-			if err != nil {
-				impl.logger.Errorw("fetching error", "err", err)
-				return nil, err
-			}
-			//update requirements yaml in chart for full mode app, if migration happened that means it's already done
-			if !isHelmApp && !monoRepoMigrationRequired {
-				err = impl.appStoreDeploymentArgoCdService.UpdateRequirementDependencies(environment, installedAppVersion, installAppVersionRequest, appStoreAppVersion)
-				if err != nil {
-					impl.logger.Errorw("error while commit required dependencies to git", "error", err)
-					noTargetFound, _ := impl.appStoreDeploymentCommonService.ParseGitRepoErrorResponse(err)
-					if noTargetFound {
-						//if by mistake no content found while updating git repo, do auto fix
-						installAppVersionRequest, err = impl.appStoreDeploymentArgoCdService.OnUpdateRepoInInstalledApp(ctx, installAppVersionRequest, tx)
-						if err != nil {
-							impl.logger.Errorw("error while update repo on helm update", "error", err)
-							return nil, err
-						}
-					} else {
-						return nil, err
-					}
-				}
-			}
-			installAppVersionRequest.Id = installedAppVersion.Id
-		}
->>>>>>> fa18fd09
 
 		} else {
 			// only values are changed in update, so commit values config
