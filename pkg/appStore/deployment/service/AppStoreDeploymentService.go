/*
 * Copyright (c) 2020 Devtron Labs
 *
 * Licensed under the Apache License, Version 2.0 (the "License");
 * you may not use this file except in compliance with the License.
 * You may obtain a copy of the License at
 *
 *    http://www.apache.org/licenses/LICENSE-2.0
 *
 * Unless required by applicable law or agreed to in writing, software
 * distributed under the License is distributed on an "AS IS" BASIS,
 * WITHOUT WARRANTIES OR CONDITIONS OF ANY KIND, either express or implied.
 * See the License for the specific language governing permissions and
 * limitations under the License.
 *
 */

package service

import (
	"context"
	"encoding/json"
	"errors"
	"fmt"
	"github.com/caarlos0/env/v6"
	pubsub "github.com/devtron-labs/common-lib/pubsub-lib"
	client "github.com/devtron-labs/devtron/api/helm-app"
	openapi "github.com/devtron-labs/devtron/api/helm-app/openapiClient"
	openapi2 "github.com/devtron-labs/devtron/api/openapi/openapiClient"
	"github.com/devtron-labs/devtron/internal/constants"
	repository2 "github.com/devtron-labs/devtron/internal/sql/repository"
	"github.com/devtron-labs/devtron/internal/sql/repository/app"
	"github.com/devtron-labs/devtron/internal/sql/repository/helper"
	"github.com/devtron-labs/devtron/internal/sql/repository/pipelineConfig"
	"github.com/devtron-labs/devtron/internal/util"
	appStoreBean "github.com/devtron-labs/devtron/pkg/appStore/bean"
	appStoreDeploymentCommon "github.com/devtron-labs/devtron/pkg/appStore/deployment/common"
	"github.com/devtron-labs/devtron/pkg/appStore/deployment/repository"
	appStoreDeploymentTool "github.com/devtron-labs/devtron/pkg/appStore/deployment/tool"
	appStoreDeploymentGitopsTool "github.com/devtron-labs/devtron/pkg/appStore/deployment/tool/gitops"
	appStoreDiscoverRepository "github.com/devtron-labs/devtron/pkg/appStore/discover/repository"
	"github.com/devtron-labs/devtron/pkg/attributes"
	"github.com/devtron-labs/devtron/pkg/bean"
	"github.com/devtron-labs/devtron/pkg/cluster"
	cluster2 "github.com/devtron-labs/devtron/pkg/cluster"
	clusterRepository "github.com/devtron-labs/devtron/pkg/cluster/repository"
	"github.com/devtron-labs/devtron/pkg/sql"
	util2 "github.com/devtron-labs/devtron/util"
	"github.com/go-pg/pg"
	"go.opentelemetry.io/otel"
	"go.uber.org/zap"
	"net/http"
	"strings"
	"time"
)

type AppStoreDeploymentService interface {
	AppStoreDeployOperationDB(installAppVersionRequest *appStoreBean.InstallAppVersionDTO, tx *pg.Tx, skipAppCreation bool) (*appStoreBean.InstallAppVersionDTO, error)
	AppStoreDeployOperationStatusUpdate(installAppId int, status appStoreBean.AppstoreDeploymentStatus) (bool, error)
	IsChartRepoActive(appStoreVersionId int) (bool, error)
	InstallApp(installAppVersionRequest *appStoreBean.InstallAppVersionDTO, ctx context.Context) (*appStoreBean.InstallAppVersionDTO, error)
	GetInstalledApp(id int) (*appStoreBean.InstallAppVersionDTO, error)
	GetAllInstalledAppsByAppStoreId(w http.ResponseWriter, r *http.Request, token string, appStoreId int) ([]appStoreBean.InstalledAppsResponse, error)
	DeleteInstalledApp(ctx context.Context, installAppVersionRequest *appStoreBean.InstallAppVersionDTO) (*appStoreBean.InstallAppVersionDTO, error)
	LinkHelmApplicationToChartStore(ctx context.Context, request *openapi.UpdateReleaseWithChartLinkingRequest, appIdentifier *client.AppIdentifier, userId int32) (*openapi.UpdateReleaseResponse, bool, error)
	RollbackApplication(ctx context.Context, request *openapi2.RollbackReleaseRequest, installedApp *appStoreBean.InstallAppVersionDTO, userId int32) (bool, error)
	UpdateInstallAppVersionHistory(installAppVersionRequest *appStoreBean.InstallAppVersionDTO) (*repository.InstalledAppVersionHistory, error)
	GetDeploymentHistory(ctx context.Context, installedApp *appStoreBean.InstallAppVersionDTO) (*client.DeploymentHistoryAndInstalledAppInfo, error)
	GetDeploymentHistoryInfo(ctx context.Context, installedApp *appStoreBean.InstallAppVersionDTO, installedAppVersionHistoryId int) (*openapi.HelmAppDeploymentManifestDetail, error)
	UpdateInstalledApp(ctx context.Context, installAppVersionRequest *appStoreBean.InstallAppVersionDTO) (*appStoreBean.InstallAppVersionDTO, error)
	UpdateInstalledAppVersionHistoryWithGitHash(installAppVersionRequest *appStoreBean.InstallAppVersionDTO) error
	GetInstalledAppVersion(id int, userId int32) (*appStoreBean.InstallAppVersionDTO, error)
	InstallAppByHelm(installAppVersionRequest *appStoreBean.InstallAppVersionDTO, ctx context.Context) (*appStoreBean.InstallAppVersionDTO, error)
	UpdateProjectHelmApp(updateAppRequest *appStoreBean.UpdateProjectHelmAppDTO) error
	UpdateNotesForInstalledApp(installAppId int, notes string) (bool, error)
	UpdatePreviousDeploymentStatusForAppStore(installAppVersionRequest *appStoreBean.InstallAppVersionDTO, triggeredAt time.Time, err error) error
	SubscribeHelmInstallStatus() error
	UpdateInstallAppVersionHistoryStatus(installedAppVersionHistoryId int, status string) error
}

type DeploymentServiceTypeConfig struct {
	IsInternalUse bool `env:"IS_INTERNAL_USE" envDefault:"false"`
}

func GetDeploymentServiceTypeConfig() (*DeploymentServiceTypeConfig, error) {
	cfg := &DeploymentServiceTypeConfig{}
	err := env.Parse(cfg)
	return cfg, err
}

type AppStoreDeploymentServiceImpl struct {
	logger                               *zap.SugaredLogger
	installedAppRepository               repository.InstalledAppRepository
	appStoreApplicationVersionRepository appStoreDiscoverRepository.AppStoreApplicationVersionRepository
	environmentRepository                clusterRepository.EnvironmentRepository
	clusterInstalledAppsRepository       repository.ClusterInstalledAppsRepository
	appRepository                        app.AppRepository
	appStoreDeploymentHelmService        appStoreDeploymentTool.AppStoreDeploymentHelmService
	appStoreDeploymentArgoCdService      appStoreDeploymentGitopsTool.AppStoreDeploymentArgoCdService
	environmentService                   cluster.EnvironmentService
	clusterService                       cluster.ClusterService
	helmAppService                       client.HelmAppService
	appStoreDeploymentCommonService      appStoreDeploymentCommon.AppStoreDeploymentCommonService
	globalEnvVariables                   *util2.GlobalEnvVariables
	installedAppRepositoryHistory        repository.InstalledAppVersionHistoryRepository
	gitOpsRepository                     repository2.GitOpsConfigRepository
	deploymentTypeConfig                 *DeploymentServiceTypeConfig
	ChartTemplateService                 util.ChartTemplateService
	pubSubClient                         *pubsub.PubSubClientServiceImpl
}

func NewAppStoreDeploymentServiceImpl(logger *zap.SugaredLogger, installedAppRepository repository.InstalledAppRepository,
	appStoreApplicationVersionRepository appStoreDiscoverRepository.AppStoreApplicationVersionRepository, environmentRepository clusterRepository.EnvironmentRepository,
	clusterInstalledAppsRepository repository.ClusterInstalledAppsRepository, appRepository app.AppRepository,
	appStoreDeploymentHelmService appStoreDeploymentTool.AppStoreDeploymentHelmService,
	appStoreDeploymentArgoCdService appStoreDeploymentGitopsTool.AppStoreDeploymentArgoCdService, environmentService cluster.EnvironmentService,
	clusterService cluster.ClusterService, helmAppService client.HelmAppService, appStoreDeploymentCommonService appStoreDeploymentCommon.AppStoreDeploymentCommonService,
	globalEnvVariables *util2.GlobalEnvVariables,
	installedAppRepositoryHistory repository.InstalledAppVersionHistoryRepository, gitOpsRepository repository2.GitOpsConfigRepository, attributesService attributes.AttributesService,
	deploymentTypeConfig *DeploymentServiceTypeConfig, ChartTemplateService util.ChartTemplateService, pubSubClient *pubsub.PubSubClientServiceImpl) *AppStoreDeploymentServiceImpl {

	appStoreDeploymentServiceImpl := &AppStoreDeploymentServiceImpl{
		logger:                               logger,
		installedAppRepository:               installedAppRepository,
		appStoreApplicationVersionRepository: appStoreApplicationVersionRepository,
		environmentRepository:                environmentRepository,
		clusterInstalledAppsRepository:       clusterInstalledAppsRepository,
		appRepository:                        appRepository,
		appStoreDeploymentHelmService:        appStoreDeploymentHelmService,
		appStoreDeploymentArgoCdService:      appStoreDeploymentArgoCdService,
		environmentService:                   environmentService,
		clusterService:                       clusterService,
		helmAppService:                       helmAppService,
		appStoreDeploymentCommonService:      appStoreDeploymentCommonService,
		globalEnvVariables:                   globalEnvVariables,
		installedAppRepositoryHistory:        installedAppRepositoryHistory,
		gitOpsRepository:                     gitOpsRepository,
		deploymentTypeConfig:                 deploymentTypeConfig,
		ChartTemplateService:                 ChartTemplateService,
		pubSubClient:                         pubSubClient,
	}
	err := appStoreDeploymentServiceImpl.SubscribeHelmInstallStatus()
	if err != nil {
		return nil
	}
	return appStoreDeploymentServiceImpl
}

func (impl AppStoreDeploymentServiceImpl) AppStoreDeployOperationDB(installAppVersionRequest *appStoreBean.InstallAppVersionDTO, tx *pg.Tx, skipAppCreation bool) (*appStoreBean.InstallAppVersionDTO, error) {

	var isInternalUse = impl.deploymentTypeConfig.IsInternalUse

	isGitOpsConfigured := false
	gitOpsConfig, err := impl.gitOpsRepository.GetGitOpsConfigActive()
	if err != nil && err != pg.ErrNoRows {
		impl.logger.Errorw("GetGitOpsConfigActive, error while getting", "err", err)
		return nil, err
	}
	if gitOpsConfig != nil && gitOpsConfig.Id > 0 {
		isGitOpsConfigured = true
	}

	if isInternalUse && !isGitOpsConfigured && installAppVersionRequest.DeploymentAppType == util.PIPELINE_DEPLOYMENT_TYPE_ACD {
		impl.logger.Errorw("gitops not configured but selected for CD")
		err := &util.ApiError{
			HttpStatusCode:  http.StatusBadRequest,
			InternalMessage: "Gitops integration is not installed/configured. Please install/configure gitops or use helm option.",
			UserMessage:     "Gitops integration is not installed/configured. Please install/configure gitops or use helm option.",
		}
		return nil, err
	}

	appStoreAppVersion, err := impl.appStoreApplicationVersionRepository.FindById(installAppVersionRequest.AppStoreVersion)
	if err != nil {
		impl.logger.Errorw("fetching error", "err", err)
		return nil, err
	}

	var isOCIRepo bool
	if appStoreAppVersion.AppStore.DockerArtifactStore != nil {
		isOCIRepo = true
	} else {
		isOCIRepo = false
	}

	var appInstallationMode string
	if util2.IsBaseStack() || util2.IsHelmApp(installAppVersionRequest.AppOfferingMode) {
		appInstallationMode = util2.SERVER_MODE_HYPERION
	} else {
		appInstallationMode = util2.SERVER_MODE_FULL
	}

	// create env if env not exists for clusterId and namespace for hyperion mode
	if util2.IsHelmApp(appInstallationMode) {
		envId, err := impl.createEnvironmentIfNotExists(installAppVersionRequest)
		if err != nil {
			return nil, err
		}
		installAppVersionRequest.EnvironmentId = envId
	}

	environment, err := impl.environmentRepository.FindById(installAppVersionRequest.EnvironmentId)
	if err != nil {
		impl.logger.Errorw("fetching error", "err", err)
		return nil, err
	}

	if environment.IsVirtualEnvironment {
		if util.IsAcdApp(installAppVersionRequest.DeploymentAppType) || util.IsHelmApp(installAppVersionRequest.DeploymentAppType) {
			impl.logger.Errorw("deployment type type helm/argocd not supported on virtual cluster")
			err := &util.ApiError{
				HttpStatusCode:  http.StatusBadRequest,
				InternalMessage: "deployment type type helm/argocd not supported on virtual cluster",
				UserMessage:     "deployment type type helm/argocd not supported on virtual cluster",
			}
			return nil, err
		}
	}

	installAppVersionRequest.Environment = environment
	installAppVersionRequest.ACDAppName = fmt.Sprintf("%s-%s", installAppVersionRequest.AppName, installAppVersionRequest.Environment.Name)
	installAppVersionRequest.ClusterId = environment.ClusterId
	appCreateRequest := &bean.CreateAppDTO{
		Id:      installAppVersionRequest.AppId,
		AppName: installAppVersionRequest.AppName,
		TeamId:  installAppVersionRequest.TeamId,
		UserId:  installAppVersionRequest.UserId,
	}

	appCreateRequest, err = impl.createAppForAppStore(appCreateRequest, tx, appInstallationMode, skipAppCreation)
	if err != nil {
		impl.logger.Errorw("error while creating app", "error", err)
		return nil, err
	}
	installAppVersionRequest.AppId = appCreateRequest.Id

	installedAppModel := &repository.InstalledApps{
		AppId:         appCreateRequest.Id,
		EnvironmentId: environment.Id,
		Status:        appStoreBean.DEPLOY_INIT,
	}

<<<<<<< HEAD
	//if isGitOpsConfigured && appInstallationMode == util2.SERVER_MODE_FULL && (installAppVersionRequest.DeploymentAppType == util.PIPELINE_DEPLOYMENT_TYPE_ACD || !isInternalUse) {
	//	installedAppModel.DeploymentAppType = util.PIPELINE_DEPLOYMENT_TYPE_ACD
	//} else {
	//	installedAppModel.DeploymentAppType = util.PIPELINE_DEPLOYMENT_TYPE_HELM
	//}
	//
	//if isInternalUse && installedAppModel.DeploymentAppType == "" {
	//	if isGitOpsConfigured {
	//		installedAppModel.DeploymentAppType = util.PIPELINE_DEPLOYMENT_TYPE_ACD
	//	} else {
	//		installedAppModel.DeploymentAppType = util.PIPELINE_DEPLOYMENT_TYPE_HELM
	//	}
	//}

	if !isInternalUse && !environment.IsVirtualEnvironment {
=======
	if !isInternalUse {
>>>>>>> 6e6cd856
		if isGitOpsConfigured && appInstallationMode == util2.SERVER_MODE_FULL && !isOCIRepo {
			installAppVersionRequest.DeploymentAppType = util.PIPELINE_DEPLOYMENT_TYPE_ACD
		} else {
			installAppVersionRequest.DeploymentAppType = util.PIPELINE_DEPLOYMENT_TYPE_HELM
		}
	}
	if installAppVersionRequest.DeploymentAppType == "" {
		if environment.IsVirtualEnvironment {
			installAppVersionRequest.DeploymentAppType = util.PIPELINE_DEPLOYMENT_TYPE_MANIFEST_DOWNLOAD
		} else if isGitOpsConfigured && appInstallationMode == util2.SERVER_MODE_FULL && !isOCIRepo {
			installAppVersionRequest.DeploymentAppType = util.PIPELINE_DEPLOYMENT_TYPE_ACD
		} else {
			installAppVersionRequest.DeploymentAppType = util.PIPELINE_DEPLOYMENT_TYPE_HELM
		}
	}

	installedAppModel.DeploymentAppType = installAppVersionRequest.DeploymentAppType
	installedAppModel.CreatedBy = installAppVersionRequest.UserId
	installedAppModel.UpdatedBy = installAppVersionRequest.UserId
	installedAppModel.CreatedOn = time.Now()
	installedAppModel.UpdatedOn = time.Now()
	installedAppModel.Active = true
	if util2.IsFullStack() {
		installedAppModel.GitOpsRepoName = impl.ChartTemplateService.GetGitOpsRepoName(installAppVersionRequest.AppName)
		installAppVersionRequest.GitOpsRepoName = installedAppModel.GitOpsRepoName
	}
	installedApp, err := impl.installedAppRepository.CreateInstalledApp(installedAppModel, tx)
	if err != nil {
		impl.logger.Errorw("error while creating install app", "error", err)
		return nil, err
	}
	installAppVersionRequest.InstalledAppId = installedApp.Id

	installedAppVersions := &repository.InstalledAppVersions{
		InstalledAppId:               installAppVersionRequest.InstalledAppId,
		AppStoreApplicationVersionId: appStoreAppVersion.Id,
		ValuesYaml:                   installAppVersionRequest.ValuesOverrideYaml,
		//Values:                       "{}",
	}
	installedAppVersions.CreatedBy = installAppVersionRequest.UserId
	installedAppVersions.UpdatedBy = installAppVersionRequest.UserId
	installedAppVersions.CreatedOn = time.Now()
	installedAppVersions.UpdatedOn = time.Now()
	installedAppVersions.Active = true
	installedAppVersions.ReferenceValueId = installAppVersionRequest.ReferenceValueId
	installedAppVersions.ReferenceValueKind = installAppVersionRequest.ReferenceValueKind
	_, err = impl.installedAppRepository.CreateInstalledAppVersion(installedAppVersions, tx)
	if err != nil {
		impl.logger.Errorw("error while fetching from db", "error", err)
		return nil, err
	}
	installAppVersionRequest.InstalledAppVersionId = installedAppVersions.Id
	installAppVersionRequest.Id = installedAppVersions.Id

	updateTime := installedApp.UpdatedOn
	timeStampTag := updateTime.Format(bean.LayoutDDMMYY_HHMM12hr)
	installAppVersionRequest.HelmPackageName = fmt.Sprintf("%s-%s-%s (GMT)", installAppVersionRequest.AppName, installAppVersionRequest.Environment.Name, timeStampTag)

	installedAppVersionHistory := &repository.InstalledAppVersionHistory{}
	installedAppVersionHistory.InstalledAppVersionId = installedAppVersions.Id
	installedAppVersionHistory.ValuesYamlRaw = installAppVersionRequest.ValuesOverrideYaml
	installedAppVersionHistory.CreatedBy = installAppVersionRequest.UserId
	installedAppVersionHistory.CreatedOn = time.Now()
	installedAppVersionHistory.UpdatedBy = installAppVersionRequest.UserId
	installedAppVersionHistory.UpdatedOn = time.Now()
	installedAppVersionHistory.StartedOn = time.Now()
	installedAppVersionHistory.Status = pipelineConfig.WorkflowInProgress
	_, err = impl.installedAppRepositoryHistory.CreateInstalledAppVersionHistory(installedAppVersionHistory, tx)
	if err != nil {
		impl.logger.Errorw("error while fetching from db", "error", err)
		return nil, err
	}
	installAppVersionRequest.InstalledAppVersionHistoryId = installedAppVersionHistory.Id


	if installAppVersionRequest.DefaultClusterComponent {
		clusterInstalledAppsModel := &repository.ClusterInstalledApps{
			ClusterId:      environment.ClusterId,
			InstalledAppId: installAppVersionRequest.InstalledAppId,
		}
		clusterInstalledAppsModel.CreatedBy = installAppVersionRequest.UserId
		clusterInstalledAppsModel.UpdatedBy = installAppVersionRequest.UserId
		clusterInstalledAppsModel.CreatedOn = time.Now()
		clusterInstalledAppsModel.UpdatedOn = time.Now()
		err = impl.clusterInstalledAppsRepository.Save(clusterInstalledAppsModel, tx)
		if err != nil {
			impl.logger.Errorw("error while creating cluster install app", "error", err)
			return nil, err
		}
	}
	return installAppVersionRequest, nil
}

func (impl AppStoreDeploymentServiceImpl) UpdateNotesForInstalledApp(installAppId int, notes string) (bool, error) {
	dbConnection := impl.installedAppRepository.GetConnection()
	tx, err := dbConnection.Begin()
	if err != nil {
		return false, err
	}
	// Rollback tx on error.
	defer tx.Rollback()
	installedApp, err := impl.installedAppRepository.GetInstalledApp(installAppId)
	if err != nil {
		impl.logger.Errorw("error while fetching from db", "error", err)
		return false, err
	}
	installedApp.Notes = notes
	_, err = impl.installedAppRepository.UpdateInstalledApp(installedApp, tx)
	if err != nil {
		impl.logger.Errorw("error while fetching from db", "error", err)
		return false, err
	}
	err = tx.Commit()
	if err != nil {
		impl.logger.Errorw("error while commit db transaction to db", "error", err)
		return false, err
	}
	return true, nil
}

func (impl AppStoreDeploymentServiceImpl) AppStoreDeployOperationStatusUpdate(installAppId int, status appStoreBean.AppstoreDeploymentStatus) (bool, error) {
	dbConnection := impl.installedAppRepository.GetConnection()
	tx, err := dbConnection.Begin()
	if err != nil {
		return false, err
	}
	// Rollback tx on error.
	defer tx.Rollback()
	installedApp, err := impl.installedAppRepository.GetInstalledApp(installAppId)
	if err != nil {
		impl.logger.Errorw("error while fetching from db", "error", err)
		return false, err
	}
	installedApp.Status = status
	_, err = impl.installedAppRepository.UpdateInstalledApp(installedApp, tx)
	if err != nil {
		impl.logger.Errorw("error while fetching from db", "error", err)
		return false, err
	}
	err = tx.Commit()
	if err != nil {
		impl.logger.Errorw("error while commit db transaction to db", "error", err)
		return false, err
	}
	return true, nil
}

func (impl *AppStoreDeploymentServiceImpl) IsChartRepoActive(appStoreVersionId int) (bool, error) {
	appStoreAppVersion, err := impl.appStoreApplicationVersionRepository.FindById(appStoreVersionId)
	if err != nil {
		impl.logger.Errorw("fetching error", "err", err)
		return false, err
	}
	if appStoreAppVersion.AppStore.ChartRepo != nil {
		return appStoreAppVersion.AppStore.ChartRepo.Active, nil
	} else if appStoreAppVersion.AppStore.DockerArtifactStore.OCIRegistryConfig != nil {
		return appStoreAppVersion.AppStore.DockerArtifactStore.OCIRegistryConfig[0].IsChartPullActive, err
	}
	return false, nil
}

func (impl AppStoreDeploymentServiceImpl) InstallApp(installAppVersionRequest *appStoreBean.InstallAppVersionDTO, ctx context.Context) (*appStoreBean.InstallAppVersionDTO, error) {

	dbConnection := impl.installedAppRepository.GetConnection()
	tx, err := dbConnection.Begin()
	if err != nil {
		return nil, err
	}
	// Rollback tx on error.
	defer tx.Rollback()
	//step 1 db operation initiated
	installAppVersionRequest, err = impl.AppStoreDeployOperationDB(installAppVersionRequest, tx, false)
	if err != nil {
		impl.logger.Errorw(" error", "err", err)
		return nil, err
	}
	impl.updateDeploymentParametersInRequest(installAppVersionRequest, installAppVersionRequest.DeploymentAppType)

	if util.IsAcdApp(installAppVersionRequest.DeploymentAppType) || util.IsManifestDownload(installAppVersionRequest.DeploymentAppType) {
		_ = impl.appStoreDeploymentArgoCdService.SaveTimelineForACDHelmApps(installAppVersionRequest, pipelineConfig.TIMELINE_STATUS_DEPLOYMENT_INITIATED, "Deployment initiated successfully.", tx)
	}

	manifest, err := impl.appStoreDeploymentCommonService.GenerateManifest(installAppVersionRequest)
	if err != nil {
		impl.logger.Errorw("error in performing manifest and git operations", "err", err)
		return nil, err
	}

	if installAppVersionRequest.DeploymentAppType == util.PIPELINE_DEPLOYMENT_TYPE_MANIFEST_DOWNLOAD {
		_ = impl.appStoreDeploymentArgoCdService.SaveTimelineForACDHelmApps(installAppVersionRequest, pipelineConfig.TIMELINE_DESCRIPTION_MANIFEST_GENERATED, "Manifest generated successfully.", tx)
	}

	var gitOpsResponse *appStoreDeploymentCommon.AppStoreGitOpsResponse
	if installAppVersionRequest.PerformGitOps {
		gitOpsResponse, err = impl.appStoreDeploymentCommonService.GitOpsOperations(manifest, installAppVersionRequest)
		if err != nil {
			impl.logger.Errorw("error in doing gitops operation", "err", err)
			if util.IsAcdApp(installAppVersionRequest.DeploymentAppType) {
				_ = impl.appStoreDeploymentArgoCdService.SaveTimelineForACDHelmApps(installAppVersionRequest, pipelineConfig.TIMELINE_STATUS_GIT_COMMIT_FAILED, fmt.Sprintf("Git commit failed - %v", err), tx)
			}
			return nil, err
		}
		if util.IsAcdApp(installAppVersionRequest.DeploymentAppType) {
			_ = impl.appStoreDeploymentArgoCdService.SaveTimelineForACDHelmApps(installAppVersionRequest, pipelineConfig.TIMELINE_STATUS_GIT_COMMIT, "Git commit done successfully.", tx)
		}
		installAppVersionRequest.GitHash = gitOpsResponse.GitHash
	}

	if util2.IsBaseStack() || util2.IsHelmApp(installAppVersionRequest.AppOfferingMode) || util.IsHelmApp(installAppVersionRequest.DeploymentAppType) {
		installAppVersionRequest, err = impl.appStoreDeploymentHelmService.InstallApp(installAppVersionRequest, nil, ctx, tx)
	} else if util.IsAcdApp(installAppVersionRequest.DeploymentAppType) {
		if gitOpsResponse == nil && gitOpsResponse.ChartGitAttribute != nil {
			return nil, errors.New("service err, Error in git operations")
		}
		installAppVersionRequest, err = impl.appStoreDeploymentArgoCdService.InstallApp(installAppVersionRequest, gitOpsResponse.ChartGitAttribute, ctx, tx)
	}
	if err != nil {
		return nil, err
	}
	err = tx.Commit()

	err = impl.installAppPostDbOperation(installAppVersionRequest)
	if err != nil {
		return nil, err
	}

	return installAppVersionRequest, nil
}

func (impl AppStoreDeploymentServiceImpl) UpdateInstalledAppVersionHistoryStatus(installAppVersionRequest *appStoreBean.InstallAppVersionDTO, status string) error {
	dbConnection := impl.installedAppRepository.GetConnection()
	tx, err := dbConnection.Begin()
	if err != nil {
		return err
	}
	// Rollback tx on error.
	defer tx.Rollback()
	savedInstalledAppVersionHistory, err := impl.installedAppRepositoryHistory.GetInstalledAppVersionHistory(installAppVersionRequest.InstalledAppVersionHistoryId)
	savedInstalledAppVersionHistory.Status = status

	_, err = impl.installedAppRepositoryHistory.UpdateInstalledAppVersionHistory(savedInstalledAppVersionHistory, tx)
	if err != nil {
		impl.logger.Errorw("error while fetching from db", "error", err)
		return err
	}
	err = tx.Commit()
	if err != nil {
		impl.logger.Errorw("error while committing transaction to db", "error", err)
		return err
	}
	return nil
}

func (impl AppStoreDeploymentServiceImpl) UpdateInstallAppVersionHistory(installAppVersionRequest *appStoreBean.InstallAppVersionDTO) (*repository.InstalledAppVersionHistory, error) {
	dbConnection := impl.installedAppRepository.GetConnection()
	tx, err := dbConnection.Begin()
	if err != nil {
		return nil, err
	}
	// Rollback tx on error.
	defer tx.Rollback()
	installedAppVersionHistory := &repository.InstalledAppVersionHistory{
		InstalledAppVersionId: installAppVersionRequest.Id,
	}
	installedAppVersionHistory.ValuesYamlRaw = installAppVersionRequest.ValuesOverrideYaml
	installedAppVersionHistory.CreatedBy = installAppVersionRequest.UserId
	installedAppVersionHistory.CreatedOn = time.Now()
	installedAppVersionHistory.UpdatedBy = installAppVersionRequest.UserId
	installedAppVersionHistory.UpdatedOn = time.Now()
	installedAppVersionHistory.GitHash = installAppVersionRequest.GitHash
	installedAppVersionHistory.Status = "Unknown"
	installedAppVersionHistory, err = impl.installedAppRepositoryHistory.CreateInstalledAppVersionHistory(installedAppVersionHistory, tx)
	if err != nil {
		impl.logger.Errorw("error while creating installed app version history", "error", err)
		return nil, err
	}
	err = tx.Commit()
	if err != nil {
		impl.logger.Errorw("error while committing transaction to db", "error", err)
		return nil, err
	}
	return installedAppVersionHistory, nil
}
func (impl AppStoreDeploymentServiceImpl) UpdateInstalledAppVersionHistoryWithGitHash(installAppVersionRequest *appStoreBean.InstallAppVersionDTO) error {
	dbConnection := impl.installedAppRepository.GetConnection()
	tx, err := dbConnection.Begin()
	if err != nil {
		return err
	}
	// Rollback tx on error.
	defer tx.Rollback()
	savedInstalledAppVersionHistory, err := impl.installedAppRepositoryHistory.GetInstalledAppVersionHistory(installAppVersionRequest.InstalledAppVersionHistoryId)
	savedInstalledAppVersionHistory.GitHash = installAppVersionRequest.GitHash
	savedInstalledAppVersionHistory.UpdatedOn = time.Now()
	savedInstalledAppVersionHistory.UpdatedBy = installAppVersionRequest.UserId

	_, err = impl.installedAppRepositoryHistory.UpdateInstalledAppVersionHistory(savedInstalledAppVersionHistory, tx)
	if err != nil {
		impl.logger.Errorw("error while fetching from db", "error", err)
		return err
	}
	err = tx.Commit()
	if err != nil {
		impl.logger.Errorw("error while committing transaction to db", "error", err)
		return err
	}
	return nil
}

func (impl AppStoreDeploymentServiceImpl) createAppForAppStore(createRequest *bean.CreateAppDTO, tx *pg.Tx, appInstallationMode string, skipAppCreation bool) (*bean.CreateAppDTO, error) {
	app1, err := impl.appRepository.FindActiveByName(createRequest.AppName)
	if err != nil && err != pg.ErrNoRows {
		return nil, err
	}
	if app1 != nil && app1.Id > 0 {
		impl.logger.Infow(" app already exists", "name", createRequest.AppName)
		err = &util.ApiError{
			Code:            constants.AppAlreadyExists.Code,
			InternalMessage: "app already exists",
			UserMessage:     fmt.Sprintf("app already exists with name %s", createRequest.AppName),
		}

		if !skipAppCreation {
			return nil, err
		} else {
			createRequest.Id = app1.Id
			return createRequest, nil
		}
	}
	pg := &app.App{
		Active:          true,
		AppName:         createRequest.AppName,
		TeamId:          createRequest.TeamId,
		AppType:         helper.ChartStoreApp,
		AppOfferingMode: appInstallationMode,
		AuditLog:        sql.AuditLog{UpdatedBy: createRequest.UserId, CreatedBy: createRequest.UserId, UpdatedOn: time.Now(), CreatedOn: time.Now()},
	}
	err = impl.appRepository.SaveWithTxn(pg, tx)
	if err != nil {
		impl.logger.Errorw("error in saving entity ", "entity", pg)
		return nil, err
	}

	// if found more than 1 application, soft delete all except first item
	apps, err := impl.appRepository.FindActiveListByName(createRequest.AppName)
	if err != nil {
		return nil, err
	}
	appLen := len(apps)
	if appLen > 1 {
		firstElement := apps[0]
		if firstElement.Id != pg.Id {
			pg.Active = false
			err = impl.appRepository.UpdateWithTxn(pg, tx)
			if err != nil {
				impl.logger.Errorw("error in saving entity ", "entity", pg)
				return nil, err
			}
			err = &util.ApiError{
				Code:            constants.AppAlreadyExists.Code,
				InternalMessage: "app already exists",
				UserMessage:     fmt.Sprintf("app already exists with name %s", createRequest.AppName),
			}

			if !skipAppCreation {
				return nil, err
			}
		}
	}

	createRequest.Id = pg.Id
	return createRequest, nil
}

func (impl AppStoreDeploymentServiceImpl) GetInstalledApp(id int) (*appStoreBean.InstallAppVersionDTO, error) {
	app, err := impl.installedAppRepository.GetInstalledApp(id)
	if err != nil {
		impl.logger.Errorw("error while fetching from db", "error", err)
		return nil, err
	}
	chartTemplate := impl.chartAdaptor2(app)
	return chartTemplate, nil
}

// converts db object to bean
func (impl AppStoreDeploymentServiceImpl) chartAdaptor2(chart *repository.InstalledApps) *appStoreBean.InstallAppVersionDTO {
	return &appStoreBean.InstallAppVersionDTO{
		EnvironmentId:        chart.EnvironmentId,
		InstalledAppId:       chart.Id,
		AppId:                chart.AppId,
		AppOfferingMode:      chart.App.AppOfferingMode,
		ClusterId:            chart.Environment.ClusterId,
		Namespace:            chart.Environment.Namespace,
		AppName:              chart.App.AppName,
		EnvironmentName:      chart.Environment.Name,
		IsVirtualEnvironment: chart.Environment.IsVirtualEnvironment,
	}
}

func (impl AppStoreDeploymentServiceImpl) GetAllInstalledAppsByAppStoreId(w http.ResponseWriter, r *http.Request, token string, appStoreId int) ([]appStoreBean.InstalledAppsResponse, error) {
	installedApps, err := impl.installedAppRepository.GetAllIntalledAppsByAppStoreId(appStoreId)
	if err != nil && !util.IsErrNoRows(err) {
		impl.logger.Error(err)
		return nil, err
	}
	var installedAppsEnvResponse []appStoreBean.InstalledAppsResponse
	for _, a := range installedApps {
		installedAppRes := appStoreBean.InstalledAppsResponse{
			EnvironmentName:              a.EnvironmentName,
			AppName:                      a.AppName,
			DeployedAt:                   a.UpdatedOn,
			DeployedBy:                   a.EmailId,
			Status:                       a.AppStatus,
			AppStoreApplicationVersionId: a.AppStoreApplicationVersionId,
			InstalledAppVersionId:        a.InstalledAppVersionId,
			InstalledAppsId:              a.InstalledAppId,
			EnvironmentId:                a.EnvironmentId,
			AppOfferingMode:              a.AppOfferingMode,
			DeploymentAppType:            a.DeploymentAppType,
		}

		// if hyperion mode app, then fill clusterId and namespace
		if util2.IsHelmApp(a.AppOfferingMode) {
			environment, err := impl.environmentRepository.FindById(a.EnvironmentId)
			if err != nil {
				impl.logger.Errorw("fetching environment error", "err", err)
				return nil, err
			}
			installedAppRes.ClusterId = environment.ClusterId
			installedAppRes.Namespace = environment.Namespace
		}

		installedAppsEnvResponse = append(installedAppsEnvResponse, installedAppRes)
	}
	return installedAppsEnvResponse, nil
}

func (impl AppStoreDeploymentServiceImpl) DeleteInstalledApp(ctx context.Context, installAppVersionRequest *appStoreBean.InstallAppVersionDTO) (*appStoreBean.InstallAppVersionDTO, error) {
	installAppVersionRequest.InstalledAppDeleteResponse = &appStoreBean.InstalledAppDeleteResponseDTO{
		DeleteInitiated:  false,
		ClusterReachable: true,
	}
	dbConnection := impl.installedAppRepository.GetConnection()
	tx, err := dbConnection.Begin()
	if err != nil {
		return nil, err
	}
	// Rollback tx on error.
	defer tx.Rollback()

	environment, err := impl.environmentRepository.FindById(installAppVersionRequest.EnvironmentId)
	if err != nil {
		impl.logger.Errorw("fetching error", "err", err)
		return nil, err
	}
	if len(environment.Cluster.ErrorInConnecting) > 0 {
		installAppVersionRequest.InstalledAppDeleteResponse.ClusterReachable = false
		installAppVersionRequest.InstalledAppDeleteResponse.ClusterName = environment.Cluster.ClusterName
	}

	app, err := impl.appRepository.FindById(installAppVersionRequest.AppId)
	if err != nil {
		return nil, err
	}
	model, err := impl.installedAppRepository.GetInstalledApp(installAppVersionRequest.InstalledAppId)
	if err != nil {
		impl.logger.Errorw("error in fetching installed app", "id", installAppVersionRequest.InstalledAppId, "err", err)
		return nil, err
	}

	if installAppVersionRequest.AcdPartialDelete == true {
		if util2.IsBaseStack() || util2.IsHelmApp(app.AppOfferingMode) || util.IsHelmApp(model.DeploymentAppType) {
			err = impl.appStoreDeploymentHelmService.DeleteDeploymentApp(ctx, app.AppName, environment.Name, installAppVersionRequest)
		} else {
			if !installAppVersionRequest.InstalledAppDeleteResponse.ClusterReachable {
				impl.logger.Errorw("cluster connection error", "err", environment.Cluster.ErrorInConnecting)
				if !installAppVersionRequest.NonCascadeDelete {
					return installAppVersionRequest, nil
				}
			}
			err = impl.appStoreDeploymentArgoCdService.DeleteDeploymentApp(ctx, app.AppName, environment.Name, installAppVersionRequest)
		}
		if err != nil {
			impl.logger.Errorw("error on delete installed app", "err", err)
			return nil, err
		}
		model.DeploymentAppDeleteRequest = true
		model.UpdatedBy = installAppVersionRequest.UserId
		model.UpdatedOn = time.Now()
		_, err = impl.installedAppRepository.UpdateInstalledApp(model, tx)
		if err != nil {
			impl.logger.Errorw("error while creating install app", "error", err)
			return nil, err
		}
	} else {
		//soft delete app
		app.Active = false
		app.UpdatedBy = installAppVersionRequest.UserId
		app.UpdatedOn = time.Now()
		err = impl.appRepository.UpdateWithTxn(app, tx)
		if err != nil {
			impl.logger.Errorw("error in update entity ", "entity", app)
			return nil, err
		}

		// soft delete install app
		model.Active = false
		model.UpdatedBy = installAppVersionRequest.UserId
		model.UpdatedOn = time.Now()
		_, err = impl.installedAppRepository.UpdateInstalledApp(model, tx)
		if err != nil {
			impl.logger.Errorw("error while creating install app", "error", err)
			return nil, err
		}
		models, err := impl.installedAppRepository.GetInstalledAppVersionByInstalledAppId(installAppVersionRequest.InstalledAppId)
		if err != nil {
			impl.logger.Errorw("error while fetching install app versions", "error", err)
			return nil, err
		}

		// soft delete install app versions
		for _, item := range models {
			item.Active = false
			item.UpdatedBy = installAppVersionRequest.UserId
			item.UpdatedOn = time.Now()
			_, err = impl.installedAppRepository.UpdateInstalledAppVersion(item, tx)
			if err != nil {
				impl.logger.Errorw("error while fetching from db", "error", err)
				return nil, err
			}
		}

		if util2.IsBaseStack() || util2.IsHelmApp(app.AppOfferingMode) || util.IsHelmApp(model.DeploymentAppType) {
			// there might be a case if helm release gets uninstalled from helm cli.
			//in this case on deleting the app from API, it should not give error as it should get deleted from db, otherwise due to delete error, db does not get clean
			// so in helm, we need to check first if the release exists or not, if exists then only delete
			err = impl.appStoreDeploymentHelmService.DeleteInstalledApp(ctx, app.AppName, environment.Name, installAppVersionRequest, model, tx)
		} else {
			err = impl.appStoreDeploymentArgoCdService.DeleteInstalledApp(ctx, app.AppName, environment.Name, installAppVersionRequest, model, tx)
		}
		if err != nil {
			impl.logger.Errorw("error on delete installed app", "err", err)
			return nil, err
		}
	}
	err = tx.Commit()
	if err != nil {
		impl.logger.Errorw("error in commit db transaction on delete", "err", err)
		return nil, err
	}
	installAppVersionRequest.InstalledAppDeleteResponse.DeleteInitiated = true
	return installAppVersionRequest, nil
}

func (impl AppStoreDeploymentServiceImpl) LinkHelmApplicationToChartStore(ctx context.Context, request *openapi.UpdateReleaseWithChartLinkingRequest,
	appIdentifier *client.AppIdentifier, userId int32) (*openapi.UpdateReleaseResponse, bool, error) {

	impl.logger.Infow("Linking helm application to chart store", "appId", request.GetAppId())

	// check if chart repo is active starts
	isChartRepoActive, err := impl.IsChartRepoActive(int(request.GetAppStoreApplicationVersionId()))
	if err != nil {
		impl.logger.Errorw("Error in checking if chart repo is active or not", "err", err)
		return nil, isChartRepoActive, err
	}
	if !isChartRepoActive {
		return nil, isChartRepoActive, nil
	}
	// check if chart repo is active ends

	// STEP-1 check if the app is installed or not
	isInstalled, err := impl.helmAppService.IsReleaseInstalled(ctx, appIdentifier)
	if err != nil {
		impl.logger.Errorw("error while checking if the release is installed", "error", err)
		return nil, isChartRepoActive, err
	}
	if !isInstalled {
		return nil, isChartRepoActive, errors.New("release is not installed. so can not be updated")
	}
	// STEP-1 ends

	// Initialise bean
	installAppVersionRequestDto := &appStoreBean.InstallAppVersionDTO{
		AppName:            appIdentifier.ReleaseName,
		UserId:             userId,
		AppOfferingMode:    util2.SERVER_MODE_HYPERION,
		ClusterId:          appIdentifier.ClusterId,
		Namespace:          appIdentifier.Namespace,
		AppStoreVersion:    int(request.GetAppStoreApplicationVersionId()),
		ValuesOverrideYaml: request.GetValuesYaml(),
		ReferenceValueId:   int(request.GetReferenceValueId()),
		ReferenceValueKind: request.GetReferenceValueKind(),
		DeploymentAppType:  util.PIPELINE_DEPLOYMENT_TYPE_HELM,
	}

	// STEP-2 InstallApp with only DB operations
	// STEP-3 update APP with chart info
	res, err := impl.linkHelmApplicationToChartStore(installAppVersionRequestDto, ctx)
	if err != nil {
		impl.logger.Errorw("error while linking helm app with chart store", "error", err)
		return nil, isChartRepoActive, err
	}
	// STEP-2 and STEP-3 ends

	return res, isChartRepoActive, nil
}

func (impl AppStoreDeploymentServiceImpl) createEnvironmentIfNotExists(installAppVersionRequest *appStoreBean.InstallAppVersionDTO) (int, error) {
	clusterId := installAppVersionRequest.ClusterId
	namespace := installAppVersionRequest.Namespace
	env, err := impl.environmentRepository.FindOneByNamespaceAndClusterId(namespace, clusterId)

	if err == nil {
		return env.Id, nil
	}

	if err != pg.ErrNoRows {
		return 0, err
	}

	// create env
	cluster, err := impl.clusterService.FindById(clusterId)
	if err != nil {
		return 0, err
	}

	environmentBean := &cluster2.EnvironmentBean{
		Environment: cluster2.BuildEnvironmentIdentifer(cluster.ClusterName, namespace),
		ClusterId:   clusterId,
		Namespace:   namespace,
		Default:     false,
		Active:      true,
	}
	envCreateRes, err := impl.environmentService.Create(environmentBean, installAppVersionRequest.UserId)
	if err != nil {
		return 0, err
	}

	return envCreateRes.Id, nil
}

func (impl AppStoreDeploymentServiceImpl) RollbackApplication(ctx context.Context, request *openapi2.RollbackReleaseRequest,
	installedApp *appStoreBean.InstallAppVersionDTO, userId int32) (bool, error) {
	triggeredAt := time.Now()
	dbConnection := impl.installedAppRepository.GetConnection()
	tx, err := dbConnection.Begin()
	if err != nil {
		return false, err
	}
	// Rollback tx on error.
	defer tx.Rollback()

	// Rollback starts
	var success bool
	if util2.IsHelmApp(installedApp.AppOfferingMode) {
		installedApp, success, err = impl.appStoreDeploymentHelmService.RollbackRelease(ctx, installedApp, request.GetVersion(), tx)
		if err != nil {
			impl.logger.Errorw("error while rollback helm release", "error", err)
			return false, err
		}
	} else {
		installedApp, success, err = impl.appStoreDeploymentArgoCdService.RollbackRelease(ctx, installedApp, request.GetVersion(), tx)
		if err != nil {
			impl.logger.Errorw("error while rollback helm release", "error", err)
			return false, err
		}
	}
	if !success {
		return false, fmt.Errorf("rollback request failed")
	}
	//DB operation
	if installedApp.InstalledAppId > 0 && installedApp.InstalledAppVersionId > 0 {
		installedAppVersion, err := impl.installedAppRepository.GetInstalledAppVersionAny(installedApp.InstalledAppVersionId)
		if err != nil {
			impl.logger.Errorw("error while fetching chart installed version", "error", err)
			return false, err
		}
		installedApp.Id = installedAppVersion.Id
		installedAppVersion.Active = true
		installedAppVersion.ValuesYaml = installedApp.ValuesOverrideYaml
		installedAppVersion.UpdatedOn = time.Now()
		installedAppVersion.UpdatedBy = userId
		_, err = impl.installedAppRepository.UpdateInstalledAppVersion(installedAppVersion, tx)
		if err != nil {
			impl.logger.Errorw("error while updating db", "error", err)
			return false, err
		}
	}
	//STEP 8: finish with return response
	err = tx.Commit()
	if err != nil {
		impl.logger.Errorw("error while committing transaction to db", "error", err)
		return false, err
	}

	if installedApp.AppOfferingMode == util2.SERVER_MODE_FULL {
		// create build history for version upgrade, chart upgrade or simple update
		err = impl.UpdateInstalledAppVersionHistoryWithGitHash(installedApp)
		if err != nil {
			impl.logger.Errorw("error on creating history for chart deployment", "error", err)
			return false, err
		}
	}
	err1 := impl.UpdatePreviousDeploymentStatusForAppStore(installedApp, triggeredAt, err)
	if err1 != nil {
		impl.logger.Errorw("error while update previous installed app version history", "err", err, "installAppVersionRequest", installedApp)
		//if installed app is updated and error is in updating previous deployment status, then don't block user, just show error.
	}

	return success, nil
}

func (impl AppStoreDeploymentServiceImpl) linkHelmApplicationToChartStore(installAppVersionRequest *appStoreBean.InstallAppVersionDTO, ctx context.Context) (*openapi.UpdateReleaseResponse, error) {
	dbConnection := impl.installedAppRepository.GetConnection()
	tx, err := dbConnection.Begin()
	if err != nil {
		return nil, err
	}
	// Rollback tx on error.
	defer tx.Rollback()

	// skipAppCreation flag is set for CLI apps because for CLI Helm apps if project is created first before linking to chart store then app is created during project update time.
	// skipAppCreation - This flag will skip app creation if app already exists.

	//step 1 db operation initiated
	installAppVersionRequest, err = impl.AppStoreDeployOperationDB(installAppVersionRequest, tx, true)
	if err != nil {
		impl.logger.Errorw(" error", "err", err)
		return nil, err
	}

	// fetch app store application version from DB
	appStoreApplicationVersionId := installAppVersionRequest.AppStoreVersion
	appStoreAppVersion, err := impl.appStoreApplicationVersionRepository.FindById(appStoreApplicationVersionId)
	if err != nil {
		impl.logger.Errorw("Error in fetching app store application version", "err", err, "appStoreApplicationVersionId", appStoreApplicationVersionId)
		return nil, err
	}

	// STEP-2 update APP with chart info
	chartRepoInfo := appStoreAppVersion.AppStore.ChartRepo
	updateReleaseRequest := &client.UpdateApplicationWithChartInfoRequestDto{
		InstallReleaseRequest: &client.InstallReleaseRequest{
			ValuesYaml:   installAppVersionRequest.ValuesOverrideYaml,
			ChartName:    appStoreAppVersion.Name,
			ChartVersion: appStoreAppVersion.Version,
			ReleaseIdentifier: &client.ReleaseIdentifier{
				ReleaseNamespace: installAppVersionRequest.Namespace,
				ReleaseName:      installAppVersionRequest.AppName,
			},
		},
		SourceAppType: client.SOURCE_HELM_APP,
	}
	if chartRepoInfo != nil {
		updateReleaseRequest.ChartRepository = &client.ChartRepository{
			Name:     chartRepoInfo.Name,
			Url:      chartRepoInfo.Url,
			Username: chartRepoInfo.UserName,
			Password: chartRepoInfo.Password,
		}
	}
	res, err := impl.helmAppService.UpdateApplicationWithChartInfo(ctx, installAppVersionRequest.ClusterId, updateReleaseRequest)
	if err != nil {
		return nil, err
	}
	// STEP-2 ends

	// tx commit here because next operation will be process after this commit.
	err = tx.Commit()
	if err != nil {
		return nil, err
	}

	// STEP-3 install app DB post operations
	installAppVersionRequest.DeploymentAppType = util.PIPELINE_DEPLOYMENT_TYPE_HELM
	err = impl.installAppPostDbOperation(installAppVersionRequest)
	if err != nil {
		return nil, err
	}
	// STEP-3 ends

	return res, nil
}

func (impl AppStoreDeploymentServiceImpl) installAppPostDbOperation(installAppVersionRequest *appStoreBean.InstallAppVersionDTO) error {
	//step 4 db operation status update to deploy success
	_, err := impl.AppStoreDeployOperationStatusUpdate(installAppVersionRequest.InstalledAppId, appStoreBean.DEPLOY_SUCCESS)
	if err != nil {
		impl.logger.Errorw(" error", "err", err)
		return err
	}

	//step 5 create build history first entry for install app version for argocd or helm type deployments
	if len(installAppVersionRequest.GitHash) > 0 {
		err = impl.UpdateInstalledAppVersionHistoryWithGitHash(installAppVersionRequest)
		if err != nil {
			impl.logger.Errorw("error in installAppPostDbOperation", "err", err)
			return err
		}
	}
	return nil
}

func (impl AppStoreDeploymentServiceImpl) GetDeploymentHistory(ctx context.Context, installedApp *appStoreBean.InstallAppVersionDTO) (*client.DeploymentHistoryAndInstalledAppInfo, error) {
	result := &client.DeploymentHistoryAndInstalledAppInfo{}
	var err error
	if util2.IsHelmApp(installedApp.AppOfferingMode) {
		deploymentHistory, err := impl.appStoreDeploymentHelmService.GetDeploymentHistory(ctx, installedApp)
		if err != nil {
			impl.logger.Errorw("error while getting deployment history", "error", err)
			return nil, err
		}
		result.DeploymentHistory = deploymentHistory.GetDeploymentHistory()
	} else {
		deploymentHistory, err := impl.appStoreDeploymentArgoCdService.GetDeploymentHistory(ctx, installedApp)
		if err != nil {
			impl.logger.Errorw("error while getting deployment history", "error", err)
			return nil, err
		}
		result.DeploymentHistory = deploymentHistory.GetDeploymentHistory()
	}
	updateTime := installedApp.UpdatedOn
	timeStampTag := updateTime.Format(bean.LayoutDDMMYY_HHMM12hr)

	if installedApp.InstalledAppId > 0 {
		result.InstalledAppInfo = &client.InstalledAppInfo{
			AppId:                 installedApp.AppId,
			EnvironmentName:       installedApp.EnvironmentName,
			AppOfferingMode:       installedApp.AppOfferingMode,
			InstalledAppId:        installedApp.InstalledAppId,
			InstalledAppVersionId: installedApp.InstalledAppVersionId,
			AppStoreChartId:       installedApp.InstallAppVersionChartDTO.AppStoreChartId,
			ClusterId:             installedApp.ClusterId,
			EnvironmentId:         installedApp.EnvironmentId,
			DeploymentType:        installedApp.DeploymentAppType,
			HelmPackageName:       fmt.Sprintf("%s-%s-%s (GMT)", installedApp.AppName, installedApp.EnvironmentName, timeStampTag),
		}
	}

	return result, err
}

func (impl AppStoreDeploymentServiceImpl) GetDeploymentHistoryInfo(ctx context.Context, installedApp *appStoreBean.InstallAppVersionDTO, version int) (*openapi.HelmAppDeploymentManifestDetail, error) {
	//var result interface{}
	result := &openapi.HelmAppDeploymentManifestDetail{}
	var err error
	if util2.IsHelmApp(installedApp.AppOfferingMode) {
		_, span := otel.Tracer("orchestrator").Start(ctx, "appStoreDeploymentHelmService.GetDeploymentHistoryInfo")
		result, err = impl.appStoreDeploymentHelmService.GetDeploymentHistoryInfo(ctx, installedApp, int32(version))
		span.End()
		if err != nil {
			impl.logger.Errorw("error while getting deployment history info", "error", err)
			return nil, err
		}
	} else {
		_, span := otel.Tracer("orchestrator").Start(ctx, "appStoreDeploymentArgoCdService.GetDeploymentHistoryInfo")
		result, err = impl.appStoreDeploymentArgoCdService.GetDeploymentHistoryInfo(ctx, installedApp, int32(version))
		span.End()
		if err != nil {
			impl.logger.Errorw("error while getting deployment history info", "error", err)
			return nil, err
		}
	}
	return result, err
}

func (impl AppStoreDeploymentServiceImpl) updateInstalledAppVersion(installedAppVersion *repository.InstalledAppVersions, installAppVersionRequest *appStoreBean.InstallAppVersionDTO, tx *pg.Tx, installedApp *repository.InstalledApps) (*repository.InstalledAppVersions, *appStoreBean.InstallAppVersionDTO, error) {
	var err error
	if installAppVersionRequest.Id == 0 {
		installedAppVersions, err := impl.installedAppRepository.GetInstalledAppVersionByInstalledAppId(installAppVersionRequest.InstalledAppId)
		if err != nil {
			impl.logger.Errorw("error while fetching installed version", "error", err)
			return installedAppVersion, installAppVersionRequest, err
		}
		for _, installedAppVersionModel := range installedAppVersions {
			installedAppVersionModel.Active = false
			installedAppVersionModel.UpdatedOn = time.Now()
			installedAppVersionModel.UpdatedBy = installAppVersionRequest.UserId
			_, err = impl.installedAppRepository.UpdateInstalledAppVersion(installedAppVersionModel, tx)
			if err != nil {
				impl.logger.Errorw("error while update installed chart", "error", err)
				return installedAppVersion, installAppVersionRequest, err
			}
		}

		appStoreAppVersion, err := impl.appStoreApplicationVersionRepository.FindById(installAppVersionRequest.AppStoreVersion)
		if err != nil {
			impl.logger.Errorw("fetching error", "err", err)
			return installedAppVersion, installAppVersionRequest, err
		}
		installedAppVersion = &repository.InstalledAppVersions{
			InstalledAppId:               installAppVersionRequest.InstalledAppId,
			AppStoreApplicationVersionId: installAppVersionRequest.AppStoreVersion,
			ValuesYaml:                   installAppVersionRequest.ValuesOverrideYaml,
		}
		installedAppVersion.CreatedBy = installAppVersionRequest.UserId
		installedAppVersion.UpdatedBy = installAppVersionRequest.UserId
		installedAppVersion.CreatedOn = time.Now()
		installedAppVersion.UpdatedOn = time.Now()
		installedAppVersion.Active = true
		installedAppVersion.ReferenceValueId = installAppVersionRequest.ReferenceValueId
		installedAppVersion.ReferenceValueKind = installAppVersionRequest.ReferenceValueKind
		_, err = impl.installedAppRepository.CreateInstalledAppVersion(installedAppVersion, tx)
		if err != nil {
			impl.logger.Errorw("error while fetching from db", "error", err)
			return installedAppVersion, installAppVersionRequest, err
		}
		installedAppVersion.AppStoreApplicationVersion = *appStoreAppVersion
		installedAppVersion.InstalledApp = *installedApp
		installAppVersionRequest.InstalledAppVersionId = installedAppVersion.Id
	} else {
		installedAppVersionModel, err := impl.installedAppRepository.GetInstalledAppVersion(installAppVersionRequest.Id)
		if err != nil {
			impl.logger.Errorw("error while fetching chart installed version", "error", err)
			return installedAppVersion, installAppVersionRequest, err
		}
		if installedAppVersionModel.AppStoreApplicationVersionId != installAppVersionRequest.AppStoreVersion {
			// upgrade to new version of same chart
			installedAppVersionModel.Active = false
			installedAppVersionModel.UpdatedOn = time.Now()
			installedAppVersionModel.UpdatedBy = installAppVersionRequest.UserId
			_, err = impl.installedAppRepository.UpdateInstalledAppVersion(installedAppVersionModel, tx)
			if err != nil {
				impl.logger.Errorw("error while fetching from db", "error", err)
				return installedAppVersion, installAppVersionRequest, err
			}
			appStoreAppVersion, err := impl.appStoreApplicationVersionRepository.FindById(installAppVersionRequest.AppStoreVersion)
			if err != nil {
				impl.logger.Errorw("fetching error", "err", err)
				return installedAppVersion, installAppVersionRequest, err
			}
			installedAppVersion = &repository.InstalledAppVersions{
				InstalledAppId:               installAppVersionRequest.InstalledAppId,
				AppStoreApplicationVersionId: installAppVersionRequest.AppStoreVersion,
				ValuesYaml:                   installAppVersionRequest.ValuesOverrideYaml,
			}
			installedAppVersion.CreatedBy = installAppVersionRequest.UserId
			installedAppVersion.UpdatedBy = installAppVersionRequest.UserId
			installedAppVersion.CreatedOn = time.Now()
			installedAppVersion.UpdatedOn = time.Now()
			installedAppVersion.Active = true
			installedAppVersion.ReferenceValueId = installAppVersionRequest.ReferenceValueId
			installedAppVersion.ReferenceValueKind = installAppVersionRequest.ReferenceValueKind
			_, err = impl.installedAppRepository.CreateInstalledAppVersion(installedAppVersion, tx)
			if err != nil {
				impl.logger.Errorw("error while fetching from db", "error", err)
				return installedAppVersion, installAppVersionRequest, err
			}
			installedAppVersion.AppStoreApplicationVersion = *appStoreAppVersion
		} else {
			installedAppVersion = installedAppVersionModel
		}

	}
	return installedAppVersion, installAppVersionRequest, err
}

func (impl *AppStoreDeploymentServiceImpl) MarkInstalledAppVersionsInactiveByInstalledAppId(installedAppId int, UserId int32, tx *pg.Tx) error {
	installedAppVersions, err := impl.installedAppRepository.GetInstalledAppVersionByInstalledAppId(installedAppId)
	if err != nil {
		impl.logger.Errorw("error while fetching installed version", "error", err)
		return err
	}
	for _, installedAppVersionModel := range installedAppVersions {
		installedAppVersionModel.Active = false
		installedAppVersionModel.UpdatedOn = time.Now()
		installedAppVersionModel.UpdatedBy = UserId
		_, err = impl.installedAppRepository.UpdateInstalledAppVersion(installedAppVersionModel, tx)
		if err != nil {
			impl.logger.Errorw("error while update installed chart", "error", err)
			return err
		}
	}
	return nil
}

func (impl *AppStoreDeploymentServiceImpl) MarkInstalledAppVersionModelInActive(installedAppVersionModel *repository.InstalledAppVersions, UserId int32, tx *pg.Tx) error {
	installedAppVersionModel.Active = false
	installedAppVersionModel.UpdatedOn = time.Now()
	installedAppVersionModel.UpdatedBy = UserId
	_, err := impl.installedAppRepository.UpdateInstalledAppVersion(installedAppVersionModel, tx)
	if err != nil {
		impl.logger.Errorw("error while fetching from db", "error", err)
		return err
	}
	return nil
}

func (impl *AppStoreDeploymentServiceImpl) CreateInstalledAppVersion(installAppVersionRequest *appStoreBean.InstallAppVersionDTO, tx *pg.Tx) (*repository.InstalledAppVersions, error) {
	installedAppVersion := &repository.InstalledAppVersions{
		InstalledAppId:               installAppVersionRequest.InstalledAppId,
		AppStoreApplicationVersionId: installAppVersionRequest.AppStoreVersion,
		ValuesYaml:                   installAppVersionRequest.ValuesOverrideYaml,
	}
	installedAppVersion.CreatedBy = installAppVersionRequest.UserId
	installedAppVersion.UpdatedBy = installAppVersionRequest.UserId
	installedAppVersion.CreatedOn = time.Now()
	installedAppVersion.UpdatedOn = time.Now()
	installedAppVersion.Active = true
	installedAppVersion.ReferenceValueId = installAppVersionRequest.ReferenceValueId
	installedAppVersion.ReferenceValueKind = installAppVersionRequest.ReferenceValueKind
	_, err := impl.installedAppRepository.CreateInstalledAppVersion(installedAppVersion, tx)
	if err != nil {
		impl.logger.Errorw("error while fetching from db", "error", err)
		return nil, err
	}
	return installedAppVersion, nil
}

// CheckIfMonoRepoMigrationRequired checks if gitOps repo name is changed
func (impl *AppStoreDeploymentServiceImpl) CheckIfMonoRepoMigrationRequired(installAppVersionRequest *appStoreBean.InstallAppVersionDTO, installedApp *repository.InstalledApps) bool {

	monoRepoMigrationRequired := false
	var err error
	gitOpsRepoName := installedApp.GitOpsRepoName
	if len(gitOpsRepoName) == 0 {
		if util.IsAcdApp(installAppVersionRequest.DeploymentAppType) {
			gitOpsRepoName, err = impl.appStoreDeploymentArgoCdService.GetGitOpsRepoName(installAppVersionRequest.AppName, installAppVersionRequest.EnvironmentName)
			if err != nil {
				return false
			}
		} else {
			gitOpsRepoName = impl.ChartTemplateService.GetGitOpsRepoName(installAppVersionRequest.AppName)
		}
	}
	//here will set new git repo name if required to migrate
	newGitOpsRepoName := impl.ChartTemplateService.GetGitOpsRepoName(installedApp.App.AppName)
	//checking weather git repo migration needed or not, if existing git repo and new independent git repo is not same than go ahead with migration
	if newGitOpsRepoName != gitOpsRepoName {
		monoRepoMigrationRequired = true
	}
	return monoRepoMigrationRequired
}

func (impl *AppStoreDeploymentServiceImpl) updateDeploymentParametersInRequest(installAppVersionRequest *appStoreBean.InstallAppVersionDTO, deploymentAppType string) {

	installAppVersionRequest.DeploymentAppType = deploymentAppType

	switch installAppVersionRequest.DeploymentAppType {
	case util.PIPELINE_DEPLOYMENT_TYPE_ACD:
		installAppVersionRequest.PerformGitOps = true
		installAppVersionRequest.PerformACDDeployment = true
		installAppVersionRequest.PerformHelmDeployment = false
	case util.PIPELINE_DEPLOYMENT_TYPE_HELM:
		installAppVersionRequest.PerformGitOps = false
		installAppVersionRequest.PerformACDDeployment = false
		installAppVersionRequest.PerformHelmDeployment = true
	case util.PIPELINE_DEPLOYMENT_TYPE_MANIFEST_DOWNLOAD:
		installAppVersionRequest.PerformGitOps = false
		installAppVersionRequest.PerformHelmDeployment = false
		installAppVersionRequest.PerformACDDeployment = false
	}

}

func (impl *AppStoreDeploymentServiceImpl) UpdateInstalledApp(ctx context.Context, installAppVersionRequest *appStoreBean.InstallAppVersionDTO) (*appStoreBean.InstallAppVersionDTO, error) {

	// db operations
	dbConnection := impl.installedAppRepository.GetConnection()
	tx, err := dbConnection.Begin()
	if err != nil {
		return nil, err
	}
	// Rollback tx on error.
	defer tx.Rollback()

	installedApp, err := impl.installedAppRepository.GetInstalledApp(installAppVersionRequest.InstalledAppId)
	if err != nil {
		return nil, err
	}

	impl.updateDeploymentParametersInRequest(installAppVersionRequest, installedApp.DeploymentAppType)

	if util.IsManifestDownload(installedApp.DeploymentAppType) {
		updateTime := installedApp.UpdatedOn
		timeStampTag := updateTime.Format(bean.LayoutDDMMYY_HHMM12hr)
		installAppVersionRequest.HelmPackageName = fmt.Sprintf("%s-%s-%s (GMT)", installedApp.App.AppName, installedApp.Environment.Name, timeStampTag)
	}

	var installedAppVersion *repository.InstalledAppVersions

	// mark previous versions of chart as inactive if chart or version is updated

	isChartChanged := false   // flag for keeping track if chart is updated by user or not
	isVersionChanged := false // flag for keeping track if version of chart is upgraded

	//if chart is changed, then installedAppVersion id is sent as 0 from front-end
	if installAppVersionRequest.Id == 0 {
		isChartChanged = true
		err = impl.MarkInstalledAppVersionsInactiveByInstalledAppId(installAppVersionRequest.InstalledAppId, installAppVersionRequest.UserId, tx)
		if err != nil {
			return nil, err
		}
	} else {
		installedAppVersion, err = impl.installedAppRepository.GetInstalledAppVersion(installAppVersionRequest.Id)
		if err != nil {
			impl.logger.Errorw("error in fetching installedAppVersion by installAppVersionRequest id ", "err", err)
			return nil, err
		}
		// version is upgraded if appStoreApplication version from request payload is not equal to installed app version saved in DB
		if installedAppVersion.AppStoreApplicationVersionId != installAppVersionRequest.AppStoreVersion {
			isVersionChanged = true
			err = impl.MarkInstalledAppVersionModelInActive(installedAppVersion, installAppVersionRequest.UserId, tx)
		}
	}

	appStoreAppVersion, err := impl.appStoreApplicationVersionRepository.FindById(installAppVersionRequest.AppStoreVersion)
	if err != nil {
		impl.logger.Errorw("fetching error", "err", err)
		return nil, err
	}
	// create new entry for installed app version if chart or version is changed
	if isChartChanged || isVersionChanged {
		installedAppVersion, err = impl.CreateInstalledAppVersion(installAppVersionRequest, tx)
		if err != nil {
			return nil, err
		}
		installAppVersionRequest.Id = installedAppVersion.Id
	} else {
		installedAppVersion.ValuesYaml = installAppVersionRequest.ValuesOverrideYaml
		installedAppVersion.UpdatedOn = time.Now()
		installedAppVersion.UpdatedBy = installAppVersionRequest.UserId
		installedAppVersion.ReferenceValueId = installAppVersionRequest.ReferenceValueId
		installedAppVersion.ReferenceValueKind = installAppVersionRequest.ReferenceValueKind
		_, err = impl.installedAppRepository.UpdateInstalledAppVersion(installedAppVersion, tx)
		if err != nil {
			impl.logger.Errorw("error while fetching from db", "error", err)
			return nil, err
		}
	}

	installedAppVersion.AppStoreApplicationVersion = *appStoreAppVersion
	installedAppVersion.InstalledApp = *installedApp

	installAppVersionRequest.InstalledAppVersionId = installedAppVersion.Id
	installAppVersionRequest.Id = installedAppVersion.Id
	installAppVersionRequest.EnvironmentId = installedApp.EnvironmentId
	installAppVersionRequest.AppName = installedApp.App.AppName
	installAppVersionRequest.EnvironmentName = installedApp.Environment.Name
	installAppVersionRequest.Environment = &installedApp.Environment

	installAppVersionHistoryStatus := "Unknown"
	installAppVersionHistoryStatus = pipelineConfig.WorkflowInProgress
	installedAppVersionHistory := &repository.InstalledAppVersionHistory{
		InstalledAppVersionId: installedAppVersion.Id,
		ValuesYamlRaw:         installAppVersionRequest.ValuesOverrideYaml,
		StartedOn:             time.Now(),
		Status:                installAppVersionHistoryStatus,
		AuditLog: sql.AuditLog{
			CreatedOn: time.Now(),
			CreatedBy: installAppVersionRequest.UserId,
			UpdatedOn: time.Now(),
			UpdatedBy: installAppVersionRequest.UserId,
		},
	}
	_, err = impl.installedAppRepositoryHistory.CreateInstalledAppVersionHistory(installedAppVersionHistory, tx)
	if err != nil {
		impl.logger.Errorw("error while creating installed app version history for updating installed app", "error", err)
		return nil, err
	}
	installAppVersionRequest.InstalledAppVersionHistoryId = installedAppVersionHistory.Id
	_ = impl.appStoreDeploymentArgoCdService.SaveTimelineForACDHelmApps(installAppVersionRequest, pipelineConfig.TIMELINE_STATUS_DEPLOYMENT_INITIATED, "Deployment initiated successfully.", tx)

	manifest, err := impl.appStoreDeploymentCommonService.GenerateManifest(installAppVersionRequest)
	if err != nil {
		impl.logger.Errorw("error in generating manifest for helm apps", "err", err)
		_ = impl.UpdateInstalledAppVersionHistoryStatus(installAppVersionRequest, pipelineConfig.WorkflowFailed)
		return nil, err
	}
	if installAppVersionRequest.DeploymentAppType == util.PIPELINE_DEPLOYMENT_TYPE_MANIFEST_DOWNLOAD {
		_ = impl.appStoreDeploymentArgoCdService.SaveTimelineForACDHelmApps(installAppVersionRequest, pipelineConfig.TIMELINE_DESCRIPTION_MANIFEST_GENERATED, "Manifest generated successfully.", tx)
	}
	// gitOps operation
	monoRepoMigrationRequired := false
	gitOpsResponse := &appStoreDeploymentCommon.AppStoreGitOpsResponse{}

	if installAppVersionRequest.PerformGitOps {

		// required if gitOps repo name is changed, gitOps repo name will change if env variable which we use as suffix changes
		gitOpsRepoName := installedApp.GitOpsRepoName
		if len(gitOpsRepoName) == 0 {
			if util.IsAcdApp(installAppVersionRequest.DeploymentAppType) {
				gitOpsRepoName, err = impl.appStoreDeploymentArgoCdService.GetGitOpsRepoName(installAppVersionRequest.AppName, installAppVersionRequest.EnvironmentName)
				if err != nil {
					return nil, err
				}
			} else {
				gitOpsRepoName = impl.ChartTemplateService.GetGitOpsRepoName(installAppVersionRequest.AppName)
			}
		}
		//here will set new git repo name if required to migrate
		newGitOpsRepoName := impl.ChartTemplateService.GetGitOpsRepoName(installedApp.App.AppName)
		//checking weather git repo migration needed or not, if existing git repo and new independent git repo is not same than go ahead with migration
		if newGitOpsRepoName != gitOpsRepoName {
			monoRepoMigrationRequired = true
			installAppVersionRequest.GitOpsRepoName = newGitOpsRepoName
		} else {
			installAppVersionRequest.GitOpsRepoName = gitOpsRepoName
		}
		installedApp.GitOpsRepoName = installAppVersionRequest.GitOpsRepoName
		argocdAppName := installedApp.App.AppName + "-" + installedApp.Environment.Name
		installAppVersionRequest.ACDAppName = argocdAppName

		var createRepoErr, requirementsCommitErr, valuesCommitErr error
		var gitHash string

		if monoRepoMigrationRequired {
			// create new git repo if repo name changed
			gitOpsResponse, createRepoErr = impl.appStoreDeploymentCommonService.GitOpsOperations(manifest, installAppVersionRequest)
			gitHash = gitOpsResponse.GitHash

		} else if isChartChanged || isVersionChanged {
			// update dependency if chart or chart version is changed
			_, requirementsCommitErr = impl.appStoreDeploymentCommonService.CommitConfigToGit(manifest.RequirementsConfig)
			gitHash, valuesCommitErr = impl.appStoreDeploymentCommonService.CommitConfigToGit(manifest.ValuesConfig)

		} else {
			// only values are changed in update, so commit values config
			gitHash, valuesCommitErr = impl.appStoreDeploymentCommonService.CommitConfigToGit(manifest.ValuesConfig)
		}

		if valuesCommitErr != nil || requirementsCommitErr != nil {

			noTargetFoundForValues, _ := impl.appStoreDeploymentCommonService.ParseGitRepoErrorResponse(valuesCommitErr)
			noTargetFoundForRequirements, _ := impl.appStoreDeploymentCommonService.ParseGitRepoErrorResponse(requirementsCommitErr)

			if noTargetFoundForRequirements || noTargetFoundForValues {
				//create repo again and try again  -  auto fix
				monoRepoMigrationRequired = true // since repo is created again, will use this flag to check if ACD patch operation required
				gitOpsResponse, createRepoErr = impl.appStoreDeploymentCommonService.GitOpsOperations(manifest, installAppVersionRequest)
				gitHash = gitOpsResponse.GitHash
			}

		}

		if createRepoErr != nil || requirementsCommitErr != nil || valuesCommitErr != nil {
			impl.logger.Errorw("error in doing gitops operation", "err", err)
			_ = impl.appStoreDeploymentArgoCdService.SaveTimelineForACDHelmApps(installAppVersionRequest, pipelineConfig.TIMELINE_STATUS_GIT_COMMIT_FAILED, fmt.Sprintf("Git commit failed - %v", err), tx)
			return nil, err
		}

		installAppVersionRequest.GitHash = gitHash
		_ = impl.appStoreDeploymentArgoCdService.SaveTimelineForACDHelmApps(installAppVersionRequest, pipelineConfig.TIMELINE_STATUS_GIT_COMMIT, "Git commit done successfully.", tx)

	}

	if installAppVersionRequest.PerformACDDeployment {
		if monoRepoMigrationRequired {
			// update repo details on ArgoCD as repo is changed
			err = impl.appStoreDeploymentArgoCdService.UpdateChartInfo(installAppVersionRequest, gitOpsResponse.ChartGitAttribute, 0, ctx)
			if err != nil {
				impl.logger.Errorw("error in acd patch request", "err", err)
				return nil, err
			}
		}
	} else if installAppVersionRequest.PerformHelmDeployment {
		err = impl.appStoreDeploymentHelmService.UpdateChartInfo(installAppVersionRequest, gitOpsResponse.ChartGitAttribute, installAppVersionRequest.InstalledAppVersionHistoryId, ctx)
		if err != nil {
			if err != nil {
				impl.logger.Errorw("error in helm update request", "err", err)
				return nil, err
			}
		}
	}
	installedApp.Status = appStoreBean.DEPLOY_SUCCESS
	installedApp.UpdatedOn = time.Now()
	installedAppVersion.UpdatedBy = installAppVersionRequest.UserId
	installedApp, err = impl.installedAppRepository.UpdateInstalledApp(installedApp, tx)
	if err != nil {
		impl.logger.Errorw("error in updating installed app", "err", err)
		return nil, err
	}
	//STEP 8: finish with return response
	err = tx.Commit()
	if err != nil {
		impl.logger.Errorw("error while committing transaction to db", "error", err)
		return nil, err
	}

	if util.IsAcdApp(installAppVersionRequest.DeploymentAppType) {
		err = impl.UpdateInstalledAppVersionHistoryWithGitHash(installAppVersionRequest)
		if err != nil {
			impl.logger.Errorw("error on updating history for chart deployment", "error", err, "installedAppVersion", installedAppVersion)
			return nil, err
		}
	} else if util.IsManifestDownload(installAppVersionRequest.DeploymentAppType) {
		err = impl.UpdateInstalledAppVersionHistoryStatus(installAppVersionRequest, pipelineConfig.WorkflowSucceeded)
		if err != nil {
			impl.logger.Errorw("error on creating history for chart deployment", "error", err)
			return nil, err
		}
	}

	return installAppVersionRequest, nil
}

func (impl AppStoreDeploymentServiceImpl) GetInstalledAppVersion(id int, userId int32) (*appStoreBean.InstallAppVersionDTO, error) {
	app, err := impl.installedAppRepository.GetInstalledAppVersion(id)
	if err != nil {
		impl.logger.Errorw("error while fetching from db", "error", err)
		return nil, err
	}
	updateTime := app.InstalledApp.UpdatedOn
	timeStampTag := updateTime.Format(bean.LayoutDDMMYY_HHMM12hr)
	helmPackageName := fmt.Sprintf("%s-%s-%s (GMT)", app.InstalledApp.App.AppName, app.InstalledApp.Environment.Name, timeStampTag)
	installAppVersion := &appStoreBean.InstallAppVersionDTO{
		InstalledAppId:     app.InstalledAppId,
		AppName:            app.InstalledApp.App.AppName,
		AppId:              app.InstalledApp.App.Id,
		Id:                 app.Id,
		TeamId:             app.InstalledApp.App.TeamId,
		EnvironmentId:      app.InstalledApp.EnvironmentId,
		ValuesOverrideYaml: app.ValuesYaml,
		Readme:             app.AppStoreApplicationVersion.Readme,
		ReferenceValueKind: app.ReferenceValueKind,
		ReferenceValueId:   app.ReferenceValueId,
		AppStoreVersion:    app.AppStoreApplicationVersionId, //check viki
		Status:             app.InstalledApp.Status,
		AppStoreId:         app.AppStoreApplicationVersion.AppStoreId,
		AppStoreName:       app.AppStoreApplicationVersion.AppStore.Name,
		Deprecated:         app.AppStoreApplicationVersion.Deprecated,
		GitOpsRepoName:     app.InstalledApp.GitOpsRepoName,
		UserId:             userId,
		AppOfferingMode:    app.InstalledApp.App.AppOfferingMode,
		ClusterId:          app.InstalledApp.Environment.ClusterId,
		Namespace:          app.InstalledApp.Environment.Namespace,
		DeploymentAppType:  app.InstalledApp.DeploymentAppType,
		Environment:        &app.InstalledApp.Environment,
		HelmPackageName:    helmPackageName,
		ACDAppName:         fmt.Sprintf("%s-%s", app.InstalledApp.App.AppName, app.InstalledApp.Environment.Name),
	}
	return installAppVersion, err
}

func (impl AppStoreDeploymentServiceImpl) upgradeInstalledApp(environment *clusterRepository.Environment, ctx context.Context, installAppVersionRequest *appStoreBean.InstallAppVersionDTO, installedApp *repository.InstalledApps, tx *pg.Tx, monoRepoMigrationRequired bool, installedAppVersion *repository.InstalledAppVersions) (*appStoreBean.InstallAppVersionDTO, *repository.InstalledAppVersions, error) {

	appStoreAppVersion, err := impl.appStoreApplicationVersionRepository.FindById(installAppVersionRequest.AppStoreVersion)
	if err != nil {
		impl.logger.Errorw("fetching error", "err", err)
		return installAppVersionRequest, installedAppVersion, err
	}

	if util2.IsHelmApp(installedApp.App.AppOfferingMode) || util.IsHelmApp(installedApp.DeploymentAppType) {
		// update in helm
		if !monoRepoMigrationRequired {
			if installAppVersionRequest.PerformGitOpsForHelmApp {
				err = impl.appStoreDeploymentHelmService.UpdateRequirementDependencies(installAppVersionRequest, appStoreAppVersion)
			}
			installAppVersionRequest, err = impl.appStoreDeploymentHelmService.UpdateInstalledApp(ctx, installAppVersionRequest, environment, installedAppVersion, tx)
			if err != nil {
				impl.logger.Errorw("error while commit values to git", "error", err)
				return installAppVersionRequest, installedAppVersion, err
			}
		}
	} else {
		//step 2 git operation pull push
		//step 3 acd operation register, sync
		//installAppVersionRequest, err = impl.appStoreDeploymentArgoCdService.OnUpdateRepoInInstalledApp(ctx, installAppVersionRequest)

		//here if migration happen that means git and acd operations already done.
		if !monoRepoMigrationRequired {
			err = impl.appStoreDeploymentArgoCdService.UpdateRequirementDependencies(installAppVersionRequest, appStoreAppVersion)
			if err != nil {
				impl.logger.Errorw("error while commit required dependencies to git", "error", err)
				return installAppVersionRequest, installedAppVersion, err
			}
			//update values yaml in chart
			installAppVersionRequest, err := impl.appStoreDeploymentArgoCdService.UpdateInstalledApp(ctx, installAppVersionRequest, environment, installedAppVersion, tx)
			if err != nil {
				impl.logger.Errorw("error while commit values to git", "error", err)
				return installAppVersionRequest, installedAppVersion, err
			}
		}
	}
	if err != nil {
		impl.logger.Errorw(" error", "err", err)
		return installAppVersionRequest, installedAppVersion, err
	}

	//step 4 db operation status triggered
	installedApp.Status = appStoreBean.DEPLOY_SUCCESS
	_, err = impl.installedAppRepository.UpdateInstalledApp(installedApp, tx)
	if err != nil {
		impl.logger.Errorw("error while fetching from db", "error", err)
		return installAppVersionRequest, installedAppVersion, err
	}

	return installAppVersionRequest, installedAppVersion, err
}
func (impl AppStoreDeploymentServiceImpl) InstallAppByHelm(installAppVersionRequest *appStoreBean.InstallAppVersionDTO, ctx context.Context) (*appStoreBean.InstallAppVersionDTO, error) {
	if installAppVersionRequest.PerformGitOps {
		_, err := impl.appStoreDeploymentCommonService.GenerateManifestAndPerformGitOperations(installAppVersionRequest)
		if err != nil {
			impl.logger.Errorw("error in performing git operations for helm install")
		}
	}
	installAppVersionRequest, err := impl.appStoreDeploymentHelmService.InstallApp(installAppVersionRequest, nil, ctx, nil)
	if err != nil {
		impl.logger.Errorw("error while installing app via helm", "error", err)
		return installAppVersionRequest, err
	}
	return installAppVersionRequest, nil
}

func (impl AppStoreDeploymentServiceImpl) UpdateProjectHelmApp(updateAppRequest *appStoreBean.UpdateProjectHelmAppDTO) error {

	appIdSplitted := strings.Split(updateAppRequest.AppId, "|")

	appName := updateAppRequest.AppName

	if len(appIdSplitted) > 1 {
		// app id is zero for CLI apps
		appIdentifier, _ := impl.helmAppService.DecodeAppId(updateAppRequest.AppId)
		appName = appIdentifier.ReleaseName
	}

	app, err := impl.appRepository.FindActiveByName(appName)

	if err != nil && err != pg.ErrNoRows {
		impl.logger.Errorw("error in fetching app", "err", err)
		return err
	}

	var appInstallationMode string

	dbConnection := impl.appRepository.GetConnection()
	tx, err := dbConnection.Begin()
	if err != nil {
		return err
	}

	defer tx.Rollback()

	impl.logger.Infow("update helm project request", updateAppRequest)
	if app.Id == 0 {
		// for cli Helm app, if app is not yet created
		if util2.IsBaseStack() {
			appInstallationMode = util2.SERVER_MODE_HYPERION
		} else {
			appInstallationMode = util2.SERVER_MODE_FULL
		}
		createAppRequest := bean.CreateAppDTO{
			AppName: appName,
			UserId:  updateAppRequest.UserId,
			TeamId:  updateAppRequest.TeamId,
		}
		_, err := impl.createAppForAppStore(&createAppRequest, tx, appInstallationMode, false)
		if err != nil {
			impl.logger.Errorw("error while creating app", "error", err)
			return err
		}
	} else {
		// update team id if app exist
		app.TeamId = updateAppRequest.TeamId
		app.UpdatedOn = time.Now()
		app.UpdatedBy = updateAppRequest.UserId
		err = impl.appRepository.UpdateWithTxn(app, tx)

		if err != nil {
			impl.logger.Errorw("error in updating project", "err", err)
			return err
		}
	}
	tx.Commit()
	return nil

}

func (impl AppStoreDeploymentServiceImpl) UpdatePreviousDeploymentStatusForAppStore(installAppVersionRequest *appStoreBean.InstallAppVersionDTO, triggeredAt time.Time, err error) error {
	//creating pipeline status timeline for deployment failed
	if !util.IsAcdApp(installAppVersionRequest.DeploymentAppType) {
		return nil
	}
	err1 := impl.appStoreDeploymentArgoCdService.UpdateInstalledAppAndPipelineStatusForFailedDeploymentStatus(installAppVersionRequest, triggeredAt, err)
	if err1 != nil {
		impl.logger.Errorw("error in updating previous deployment status for appStore", "err", err1, "installAppVersionRequest", installAppVersionRequest)
		return err1
	}
	return nil
}

func (impl AppStoreDeploymentServiceImpl) SubscribeHelmInstallStatus() error {

	callback := func(msg *pubsub.PubSubMsg) {

		impl.logger.Debug("received helm install status event - HELM_INSTALL_STATUS", "data", msg.Data)
		helmInstallNatsMessage := &appStoreBean.HelmInstallNatsMessage{}
		err := json.Unmarshal([]byte(msg.Data), helmInstallNatsMessage)
		if err != nil {
			impl.logger.Errorw("error in unmarshalling helm install status nats message", "err", err)
			return
		}

		installedAppVersionHistory, err := impl.installedAppRepositoryHistory.GetInstalledAppVersionHistory(helmInstallNatsMessage.InstallAppVersionHistoryId)
		if err != nil {
			impl.logger.Errorw("error in fetching installed app by installed app id in subscribe helm status callback", "err", err)
			return
		}

		if helmInstallNatsMessage.ErrorInInstallation {
			installedAppVersionHistory.Status = "Failed"
		} else if !helmInstallNatsMessage.ErrorInInstallation {
			installedAppVersionHistory.Status = "Succeeded"
		}
		installedAppVersionHistory.HelmReleaseStatusConfig = msg.Data
		_, err = impl.installedAppRepositoryHistory.UpdateInstalledAppVersionHistory(installedAppVersionHistory, nil)
		if err != nil {
			impl.logger.Errorw("error in updating helm release status data in installedAppVersionHistoryRepository", "err", err)
			return
		}
	}

	err := impl.pubSubClient.Subscribe(pubsub.HELM_CHART_INSTALL_STATUS_TOPIC, callback)
	if err != nil {
		impl.logger.Error(err)
		return err
	}
	return nil
}

func (impl AppStoreDeploymentServiceImpl) UpdateInstallAppVersionHistoryStatus(installedAppVersionHistoryId int, status string) error {
	dbConnection := impl.installedAppRepository.GetConnection()
	tx, err := dbConnection.Begin()
	if err != nil {
		return err
	}
	// Rollback tx on error.
	defer tx.Rollback()
	savedInstalledAppVersionHistory, err := impl.installedAppRepositoryHistory.GetInstalledAppVersionHistory(installedAppVersionHistoryId)
	savedInstalledAppVersionHistory.Status = status
	_, err = impl.installedAppRepositoryHistory.UpdateInstalledAppVersionHistory(savedInstalledAppVersionHistory, tx)
	if err != nil {
		impl.logger.Errorw("error while fetching from db", "error", err)
		return err
	}
	err = tx.Commit()
	if err != nil {
		impl.logger.Errorw("error while committing transaction to db", "error", err)
		return err
	}
	return nil
}<|MERGE_RESOLUTION|>--- conflicted
+++ resolved
@@ -240,25 +240,7 @@
 		Status:        appStoreBean.DEPLOY_INIT,
 	}
 
-<<<<<<< HEAD
-	//if isGitOpsConfigured && appInstallationMode == util2.SERVER_MODE_FULL && (installAppVersionRequest.DeploymentAppType == util.PIPELINE_DEPLOYMENT_TYPE_ACD || !isInternalUse) {
-	//	installedAppModel.DeploymentAppType = util.PIPELINE_DEPLOYMENT_TYPE_ACD
-	//} else {
-	//	installedAppModel.DeploymentAppType = util.PIPELINE_DEPLOYMENT_TYPE_HELM
-	//}
-	//
-	//if isInternalUse && installedAppModel.DeploymentAppType == "" {
-	//	if isGitOpsConfigured {
-	//		installedAppModel.DeploymentAppType = util.PIPELINE_DEPLOYMENT_TYPE_ACD
-	//	} else {
-	//		installedAppModel.DeploymentAppType = util.PIPELINE_DEPLOYMENT_TYPE_HELM
-	//	}
-	//}
-
-	if !isInternalUse && !environment.IsVirtualEnvironment {
-=======
-	if !isInternalUse {
->>>>>>> 6e6cd856
+	if !isInternalUse  && !environment.IsVirtualEnvironment  {
 		if isGitOpsConfigured && appInstallationMode == util2.SERVER_MODE_FULL && !isOCIRepo {
 			installAppVersionRequest.DeploymentAppType = util.PIPELINE_DEPLOYMENT_TYPE_ACD
 		} else {
