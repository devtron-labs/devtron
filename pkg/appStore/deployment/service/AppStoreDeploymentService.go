--- conflicted
+++ resolved
@@ -242,7 +242,7 @@
 	//	}
 	//}
 
-	if !isInternalUse {
+	if !isInternalUse && !environment.IsVirtualEnvironment {
 		if isGitOpsConfigured && appInstallationMode == util2.SERVER_MODE_FULL && !isOCIRepo {
 			installAppVersionRequest.DeploymentAppType = util.PIPELINE_DEPLOYMENT_TYPE_ACD
 		} else {
@@ -250,13 +250,9 @@
 		}
 	}
 	if installAppVersionRequest.DeploymentAppType == "" {
-<<<<<<< HEAD
 		if environment.IsVirtualEnvironment {
 			installAppVersionRequest.DeploymentAppType = util.PIPELINE_DEPLOYMENT_TYPE_MANIFEST_DOWNLOAD
-		} else if isGitOpsConfigured && appInstallationMode == util2.SERVER_MODE_FULL {
-=======
-		if isGitOpsConfigured && !isOCIRepo {
->>>>>>> afe0ec6f
+		} else if isGitOpsConfigured && appInstallationMode == util2.SERVER_MODE_FULL && !isOCIRepo {
 			installAppVersionRequest.DeploymentAppType = util.PIPELINE_DEPLOYMENT_TYPE_ACD
 		} else {
 			installAppVersionRequest.DeploymentAppType = util.PIPELINE_DEPLOYMENT_TYPE_HELM
