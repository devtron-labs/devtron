--- conflicted
+++ resolved
@@ -314,11 +314,6 @@
 		return nil, err
 	}
 	installAppVersionRequest.InstalledAppVersionHistoryId = installedAppVersionHistory.Id
-<<<<<<< HEAD
-
-
-=======
->>>>>>> 3c5c67c9
 	if installAppVersionRequest.DefaultClusterComponent {
 		clusterInstalledAppsModel := &repository.ClusterInstalledApps{
 			ClusterId:      environment.ClusterId,
