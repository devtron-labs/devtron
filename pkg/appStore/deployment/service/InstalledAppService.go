--- conflicted
+++ resolved
@@ -920,11 +920,8 @@
 		DeploymentAppType:             installedAppVerison.InstalledApp.DeploymentAppType,
 		DeploymentAppDeleteRequest:    installedAppVerison.InstalledApp.DeploymentAppDeleteRequest,
 		IsVirtualEnvironment:          installedAppVerison.InstalledApp.Environment.IsVirtualEnvironment,
-<<<<<<< HEAD
 		HelmPackageName:               fmt.Sprintf("%s-%s-%s (GMT)", installedAppVerison.InstalledApp.App.AppName, installedAppVerison.InstalledApp.Environment.Name, timeStampTag),
-=======
 		HelmReleaseInstallStatus:      helmReleaseInstallStatus,
->>>>>>> 39bfa39b
 	}
 	userInfo, err := impl.userService.GetByIdIncludeDeleted(installedAppVerison.AuditLog.UpdatedBy)
 	if err != nil {
