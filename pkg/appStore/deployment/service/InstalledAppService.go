/*
 * Copyright (c) 2020 Devtron Labs
 *
 * Licensed under the Apache License, Version 2.0 (the "License");
 * you may not use this file except in compliance with the License.
 * You may obtain a copy of the License at
 *
 *    http://www.apache.org/licenses/LICENSE-2.0
 *
 * Unless required by applicable law or agreed to in writing, software
 * distributed under the License is distributed on an "AS IS" BASIS,
 * WITHOUT WARRANTIES OR CONDITIONS OF ANY KIND, either express or implied.
 * See the License for the specific language governing permissions and
 * limitations under the License.
 *
 */

package service

import (
	"bytes"
	"context"
	"github.com/argoproj/argo-cd/v2/pkg/apiclient/application"
	client "github.com/devtron-labs/devtron/api/helm-app"
	openapi "github.com/devtron-labs/devtron/api/helm-app/openapiClient"
	"github.com/devtron-labs/devtron/client/argocdServer"
	"github.com/devtron-labs/devtron/internal/constants"
	"github.com/devtron-labs/devtron/internal/sql/repository/app"
	"github.com/devtron-labs/devtron/pkg/appStatus"
	appStoreBean "github.com/devtron-labs/devtron/pkg/appStore/bean"
	appStoreDeploymentFullMode "github.com/devtron-labs/devtron/pkg/appStore/deployment/fullMode"
	repository2 "github.com/devtron-labs/devtron/pkg/appStore/deployment/repository"
	appStoreDiscoverRepository "github.com/devtron-labs/devtron/pkg/appStore/discover/repository"
	"github.com/devtron-labs/devtron/pkg/appStore/values/service"
	repository5 "github.com/devtron-labs/devtron/pkg/cluster/repository"
	"github.com/devtron-labs/devtron/pkg/sql"
	repository4 "github.com/devtron-labs/devtron/pkg/team"
	"github.com/devtron-labs/devtron/pkg/user"
	util2 "github.com/devtron-labs/devtron/pkg/util"
	util3 "github.com/devtron-labs/devtron/util"
	"github.com/devtron-labs/devtron/util/argo"
	"github.com/tidwall/gjson"
	"net/http"

	/* #nosec */
	"crypto/sha1"
	"encoding/json"
	"fmt"
	"io/ioutil"
	"os"
	"strconv"
	"strings"
	"time"

	"github.com/Pallinder/go-randomdata"
	"github.com/argoproj/argo-cd/v2/pkg/apis/application/v1alpha1"
	pubsub "github.com/devtron-labs/common-lib/pubsub-lib"
	bean2 "github.com/devtron-labs/devtron/api/bean"
	application2 "github.com/devtron-labs/devtron/client/argocdServer/application"
	"github.com/devtron-labs/devtron/client/argocdServer/repository"
	repository3 "github.com/devtron-labs/devtron/internal/sql/repository"
	"github.com/devtron-labs/devtron/internal/util"
	"github.com/devtron-labs/devtron/pkg/bean"
	cluster2 "github.com/devtron-labs/devtron/pkg/cluster"
	"github.com/go-pg/pg"
	"go.uber.org/zap"
)

const (
	DEFAULT_ENVIRONMENT_OR_NAMESPACE_OR_PROJECT = "devtron"
	CLUSTER_COMPONENT_DIR_PATH                  = "/cluster/component"
)

type InstalledAppService interface {
	GetAll(filter *appStoreBean.AppStoreFilter) (openapi.AppList, error)
	DeployBulk(chartGroupInstallRequest *appStoreBean.ChartGroupInstallRequest) (*appStoreBean.ChartGroupInstallAppRes, error)
	performDeployStage(appId int, userId int32) (*appStoreBean.InstallAppVersionDTO, error)
	CheckAppExists(appNames []*appStoreBean.AppNames) ([]*appStoreBean.AppNames, error)
	DeployDefaultChartOnCluster(bean *cluster2.ClusterBean, userId int32) (bool, error)
	FindAppDetailsForAppstoreApplication(installedAppId, envId int) (bean2.AppDetailContainer, error)
	UpdateInstalledAppVersionStatus(application *v1alpha1.Application) (bool, error)
<<<<<<< HEAD
	FetchResourceTree(rctx context.Context, cn http.CloseNotifier, appDetail *bean2.AppDetailContainer) bean2.AppDetailContainer
	FetchResourceTreeWithHibernateForACD(rctx context.Context, cn http.CloseNotifier, appDetail *bean2.AppDetailContainer) bean2.AppDetailContainer
=======
	FetchResourceTree(rctx context.Context, cn http.CloseNotifier, appDetail *bean2.AppDetailContainer) (bean2.AppDetailContainer, error)
	MarkGitOpsInstalledAppsDeletedIfArgoAppIsDeleted(installedAppId int, envId int) error
	CheckAppExistsByInstalledAppId(installedAppId int) error
	FindNotesForArgoApplication(installedAppId, envId int) (string, string, error)
>>>>>>> 21ab8614
}

type InstalledAppServiceImpl struct {
	logger                               *zap.SugaredLogger
	installedAppRepository               repository2.InstalledAppRepository
	chartTemplateService                 util.ChartTemplateService
	refChartDir                          appStoreBean.RefChartProxyDir
	repositoryService                    repository.ServiceClient
	appStoreApplicationVersionRepository appStoreDiscoverRepository.AppStoreApplicationVersionRepository
	environmentRepository                repository5.EnvironmentRepository
	teamRepository                       repository4.TeamRepository
	appRepository                        app.AppRepository
	acdClient                            application2.ServiceClient
	appStoreValuesService                service.AppStoreValuesService
	pubsubClient                         *pubsub.PubSubClientServiceImpl
	tokenCache                           *util2.TokenCache
	chartGroupDeploymentRepository       repository2.ChartGroupDeploymentRepository
	envService                           cluster2.EnvironmentService
	ArgoK8sClient                        argocdServer.ArgoK8sClient
	gitFactory                           *util.GitFactory
	aCDAuthConfig                        *util2.ACDAuthConfig
	gitOpsRepository                     repository3.GitOpsConfigRepository
	userService                          user.UserService
	appStoreDeploymentService            AppStoreDeploymentService
	appStoreDeploymentFullModeService    appStoreDeploymentFullMode.AppStoreDeploymentFullModeService
	installedAppRepositoryHistory        repository2.InstalledAppVersionHistoryRepository
	argoUserService                      argo.ArgoUserService
	helmAppClient                        client.HelmAppClient
	helmAppService                       client.HelmAppService
	attributesRepository                 repository3.AttributesRepository
	appStatusService                     appStatus.AppStatusService
}

func NewInstalledAppServiceImpl(logger *zap.SugaredLogger,
	installedAppRepository repository2.InstalledAppRepository,
	chartTemplateService util.ChartTemplateService, refChartDir appStoreBean.RefChartProxyDir,
	repositoryService repository.ServiceClient,
	appStoreApplicationVersionRepository appStoreDiscoverRepository.AppStoreApplicationVersionRepository,
	environmentRepository repository5.EnvironmentRepository, teamRepository repository4.TeamRepository,
	appRepository app.AppRepository,
	acdClient application2.ServiceClient,
	appStoreValuesService service.AppStoreValuesService,
	pubsubClient *pubsub.PubSubClientServiceImpl,
	tokenCache *util2.TokenCache,
	chartGroupDeploymentRepository repository2.ChartGroupDeploymentRepository,
	envService cluster2.EnvironmentService, argoK8sClient argocdServer.ArgoK8sClient,
	gitFactory *util.GitFactory, aCDAuthConfig *util2.ACDAuthConfig, gitOpsRepository repository3.GitOpsConfigRepository, userService user.UserService,
	appStoreDeploymentFullModeService appStoreDeploymentFullMode.AppStoreDeploymentFullModeService,
	appStoreDeploymentService AppStoreDeploymentService,
	installedAppRepositoryHistory repository2.InstalledAppVersionHistoryRepository,
	argoUserService argo.ArgoUserService, helmAppClient client.HelmAppClient, helmAppService client.HelmAppService,
	attributesRepository repository3.AttributesRepository,
	appStatusService appStatus.AppStatusService) (*InstalledAppServiceImpl, error) {
	impl := &InstalledAppServiceImpl{
		logger:                               logger,
		installedAppRepository:               installedAppRepository,
		chartTemplateService:                 chartTemplateService,
		refChartDir:                          refChartDir,
		repositoryService:                    repositoryService,
		appStoreApplicationVersionRepository: appStoreApplicationVersionRepository,
		environmentRepository:                environmentRepository,
		teamRepository:                       teamRepository,
		appRepository:                        appRepository,
		acdClient:                            acdClient,
		appStoreValuesService:                appStoreValuesService,
		pubsubClient:                         pubsubClient,
		tokenCache:                           tokenCache,
		chartGroupDeploymentRepository:       chartGroupDeploymentRepository,
		envService:                           envService,
		ArgoK8sClient:                        argoK8sClient,
		gitFactory:                           gitFactory,
		aCDAuthConfig:                        aCDAuthConfig,
		gitOpsRepository:                     gitOpsRepository,
		userService:                          userService,
		appStoreDeploymentService:            appStoreDeploymentService,
		appStoreDeploymentFullModeService:    appStoreDeploymentFullModeService,
		installedAppRepositoryHistory:        installedAppRepositoryHistory,
		argoUserService:                      argoUserService,
		helmAppClient:                        helmAppClient,
		helmAppService:                       helmAppService,
		attributesRepository:                 attributesRepository,
		appStatusService:                     appStatusService,
	}
	err := impl.Subscribe()
	if err != nil {
		return nil, err
	}
	return impl, nil
}

func (impl InstalledAppServiceImpl) GetAll(filter *appStoreBean.AppStoreFilter) (openapi.AppList, error) {
	applicationType := "DEVTRON-CHART-STORE"
	var clusterIdsConverted []int32
	for _, clusterId := range filter.ClusterIds {
		clusterIdsConverted = append(clusterIdsConverted, int32(clusterId))
	}
	installedAppsResponse := openapi.AppList{
		ApplicationType: &applicationType,
		ClusterIds:      &clusterIdsConverted,
	}
	installedApps, err := impl.installedAppRepository.GetAllInstalledApps(filter)
	if err != nil && !util.IsErrNoRows(err) {
		impl.logger.Error(err)
		return installedAppsResponse, err
	}
	var helmAppsResponse []openapi.HelmApp
	for _, a := range installedApps {
		appLocal := a // copied data from here because value is passed as reference
		if appLocal.TeamId == 0 && appLocal.AppOfferingMode != util3.SERVER_MODE_HYPERION {
			//skipping entries for empty projectId for non hyperion app (as app list should return the helm apps from installedApps)
			continue
		}
		appId := strconv.Itoa(appLocal.Id)
		projectId := int32(appLocal.TeamId)
		envId := int32(appLocal.EnvironmentId)
		clusterId := int32(appLocal.ClusterId)
		environmentDetails := openapi.AppEnvironmentDetail{
			EnvironmentName: &appLocal.EnvironmentName,
			EnvironmentId:   &envId,
			Namespace:       &appLocal.Namespace,
			ClusterName:     &appLocal.ClusterName,
			ClusterId:       &clusterId,
		}
		helmAppResp := openapi.HelmApp{
			AppName:           &appLocal.AppName,
			ChartName:         &appLocal.AppStoreApplicationName,
			AppId:             &appId,
			ProjectId:         &projectId,
			EnvironmentDetail: &environmentDetails,
			ChartAvatar:       &appLocal.Icon,
			LastDeployedAt:    &appLocal.UpdatedOn,
			AppStatus:         &appLocal.AppStatus,
		}
		helmAppsResponse = append(helmAppsResponse, helmAppResp)
	}
	installedAppsResponse.HelmApps = &helmAppsResponse
	return installedAppsResponse, nil
}

// converts db object to bean
func (impl InstalledAppServiceImpl) chartAdaptor(chart *repository2.InstalledAppVersions) (*appStoreBean.InstallAppVersionDTO, error) {

	return &appStoreBean.InstallAppVersionDTO{
		InstalledAppId:     chart.InstalledAppId,
		Id:                 chart.Id,
		AppStoreVersion:    chart.AppStoreApplicationVersionId,
		ValuesOverrideYaml: chart.ValuesYaml,
	}, nil
}

func (impl InstalledAppServiceImpl) CheckAppExists(appNames []*appStoreBean.AppNames) ([]*appStoreBean.AppNames, error) {
	if len(appNames) == 0 {
		return nil, nil
	}
	var names []string
	for _, appName := range appNames {
		names = append(names, appName.Name)
	}

	apps, err := impl.appRepository.CheckAppExists(names)
	if err != nil {
		return nil, err
	}
	existingApps := make(map[string]bool)
	for _, app := range apps {
		existingApps[app.AppName] = true
	}
	for _, appName := range appNames {
		if _, ok := existingApps[appName.Name]; ok {
			appName.Exists = true
			appName.SuggestedName = strings.ToLower(randomdata.SillyName())
		}
	}
	return appNames, nil
}

func (impl InstalledAppServiceImpl) DeployBulk(chartGroupInstallRequest *appStoreBean.ChartGroupInstallRequest) (*appStoreBean.ChartGroupInstallAppRes, error) {
	impl.logger.Debugw("bulk app install request", "req", chartGroupInstallRequest)
	//save in db
	// raise nats event

	var installAppVersionDTOList []*appStoreBean.InstallAppVersionDTO
	for _, chartGroupInstall := range chartGroupInstallRequest.ChartGroupInstallChartRequest {
		installAppVersionDTO, err := impl.requestBuilderForBulkDeployment(chartGroupInstall, chartGroupInstallRequest.ProjectId, chartGroupInstallRequest.UserId)
		if err != nil {
			impl.logger.Errorw("DeployBulk, error in request builder", "err", err)
			return nil, err
		}
		installAppVersionDTOList = append(installAppVersionDTOList, installAppVersionDTO)
	}
	dbConnection := impl.installedAppRepository.GetConnection()
	tx, err := dbConnection.Begin()
	if err != nil {
		return nil, err
	}
	var installAppVersions []*appStoreBean.InstallAppVersionDTO
	// Rollback tx on error.
	defer tx.Rollback()
	for _, installAppVersionDTO := range installAppVersionDTOList {
		installAppVersionDTO, err = impl.appStoreDeploymentService.AppStoreDeployOperationDB(installAppVersionDTO, tx, false)
		if err != nil {
			impl.logger.Errorw("DeployBulk, error while app store deploy db operation", "err", err)
			return nil, err
		}
		installAppVersions = append(installAppVersions, installAppVersionDTO)
	}
	if chartGroupInstallRequest.ChartGroupId > 0 {
		groupINstallationId, err := impl.getInstallationId(installAppVersions)
		if err != nil {
			return nil, err
		}
		for _, installAppVersionDTO := range installAppVersions {
			chartGroupEntry := impl.createChartGroupEntryObject(installAppVersionDTO, chartGroupInstallRequest.ChartGroupId, groupINstallationId)
			err := impl.chartGroupDeploymentRepository.Save(tx, chartGroupEntry)
			if err != nil {
				impl.logger.Errorw("DeployBulk, error in creating ChartGroupEntryObject", "err", err)
				return nil, err
			}
		}
	}
	//commit transaction
	err = tx.Commit()
	if err != nil {
		impl.logger.Errorw("DeployBulk, error in tx commit", "err", err)
		return nil, err
	}
	//nats event
	impl.triggerDeploymentEvent(installAppVersions)
	return &appStoreBean.ChartGroupInstallAppRes{}, nil
}

// generate unique installation ID using APPID
func (impl InstalledAppServiceImpl) getInstallationId(installAppVersions []*appStoreBean.InstallAppVersionDTO) (string, error) {
	var buffer bytes.Buffer
	for _, installAppVersionDTO := range installAppVersions {
		if installAppVersionDTO.AppId == 0 {
			return "", fmt.Errorf("app ID not present")
		}
		buffer.WriteString(
			strconv.Itoa(installAppVersionDTO.AppId))
	}
	/* #nosec */
	h := sha1.New()
	_, err := h.Write([]byte(buffer.String()))
	if err != nil {
		return "", err
	}
	bs := h.Sum(nil)
	return fmt.Sprintf("%x", bs), nil
}

func (impl InstalledAppServiceImpl) createChartGroupEntryObject(installAppVersionDTO *appStoreBean.InstallAppVersionDTO, chartGroupId int, groupINstallationId string) *repository2.ChartGroupDeployment {
	return &repository2.ChartGroupDeployment{
		ChartGroupId:        chartGroupId,
		ChartGroupEntryId:   installAppVersionDTO.ChartGroupEntryId,
		InstalledAppId:      installAppVersionDTO.InstalledAppId,
		Deleted:             false,
		GroupInstallationId: groupINstallationId,
		AuditLog: sql.AuditLog{
			CreatedOn: time.Now(),
			CreatedBy: installAppVersionDTO.UserId,
			UpdatedOn: time.Now(),
			UpdatedBy: installAppVersionDTO.UserId,
		},
	}
}
func (impl InstalledAppServiceImpl) performDeployStageOnAcd(installedAppVersion *appStoreBean.InstallAppVersionDTO, ctx context.Context, userId int32) (*appStoreBean.InstallAppVersionDTO, error) {
	chartGitAttr := &util.ChartGitAttribute{}
	if installedAppVersion.Status == appStoreBean.DEPLOY_INIT ||
		installedAppVersion.Status == appStoreBean.ENQUEUED ||
		installedAppVersion.Status == appStoreBean.QUE_ERROR ||
		installedAppVersion.Status == appStoreBean.GIT_ERROR {
		//step 2 git operation pull push
		installedAppVersion, chartGitAttrDB, err := impl.appStoreDeploymentFullModeService.AppStoreDeployOperationGIT(installedAppVersion)
		if err != nil {
			impl.logger.Errorw(" error", "err", err)
			_, err = impl.appStoreDeploymentService.AppStoreDeployOperationStatusUpdate(installedAppVersion.InstalledAppId, appStoreBean.GIT_ERROR)
			if err != nil {
				impl.logger.Errorw(" error", "err", err)
				return nil, err
			}
			return nil, err
		}
		impl.logger.Infow("GIT SUCCESSFUL", "chartGitAttrDB", chartGitAttrDB)
		_, err = impl.appStoreDeploymentService.AppStoreDeployOperationStatusUpdate(installedAppVersion.InstalledAppId, appStoreBean.GIT_SUCCESS)
		if err != nil {
			impl.logger.Errorw(" error", "err", err)
			return nil, err
		}
		chartGitAttr.RepoUrl = chartGitAttrDB.RepoUrl
		chartGitAttr.ChartLocation = chartGitAttrDB.ChartLocation
	} else {
		impl.logger.Infow("DB and GIT operation already done for this app and env, proceed for further step", "installedAppId", installedAppVersion.InstalledAppId, "existing status", installedAppVersion.Status)
		environment, err := impl.environmentRepository.FindById(installedAppVersion.EnvironmentId)
		if err != nil {
			impl.logger.Errorw("fetching error", "err", err)
			return nil, err
		}
		gitOpsConfigBitbucket, err := impl.gitOpsRepository.GetGitOpsConfigByProvider(util.BITBUCKET_PROVIDER)
		if err != nil {
			if err == pg.ErrNoRows {
				gitOpsConfigBitbucket.BitBucketWorkspaceId = ""
				gitOpsConfigBitbucket.BitBucketProjectKey = ""
			} else {
				return nil, err
			}
		}
		config := &bean2.GitOpsConfigDto{
			GitRepoName:          installedAppVersion.GitOpsRepoName,
			BitBucketWorkspaceId: gitOpsConfigBitbucket.BitBucketProjectKey,
			BitBucketProjectKey:  gitOpsConfigBitbucket.BitBucketProjectKey,
		}
		repoUrl, err := impl.gitFactory.Client.GetRepoUrl(config)
		if err != nil {
			//will allow to continue to persist status on next operation
			impl.logger.Errorw("fetching error", "err", err)
		}
		chartGitAttr.RepoUrl = repoUrl
		chartGitAttr.ChartLocation = fmt.Sprintf("%s-%s", installedAppVersion.AppName, environment.Name)
		installedAppVersion.ACDAppName = fmt.Sprintf("%s-%s", installedAppVersion.AppName, environment.Name)
		installedAppVersion.Environment = environment
	}

	if installedAppVersion.Status == appStoreBean.DEPLOY_INIT ||
		installedAppVersion.Status == appStoreBean.ENQUEUED ||
		installedAppVersion.Status == appStoreBean.QUE_ERROR ||
		installedAppVersion.Status == appStoreBean.GIT_ERROR ||
		installedAppVersion.Status == appStoreBean.GIT_SUCCESS ||
		installedAppVersion.Status == appStoreBean.ACD_ERROR {
		//step 3 acd operation register, sync
		_, err := impl.appStoreDeploymentFullModeService.AppStoreDeployOperationACD(installedAppVersion, chartGitAttr, ctx)
		if err != nil {
			impl.logger.Errorw("error", "chartGitAttr", chartGitAttr, "err", err)
			_, err = impl.appStoreDeploymentService.AppStoreDeployOperationStatusUpdate(installedAppVersion.InstalledAppId, appStoreBean.ACD_ERROR)
			if err != nil {
				impl.logger.Errorw("error", "err", err)
				return nil, err
			}
			return nil, err
		}
		impl.logger.Infow("ACD SUCCESSFUL", "chartGitAttr", chartGitAttr)
		_, err = impl.appStoreDeploymentService.AppStoreDeployOperationStatusUpdate(installedAppVersion.InstalledAppId, appStoreBean.ACD_SUCCESS)
		if err != nil {
			impl.logger.Errorw("error", "err", err)
			return nil, err
		}
	} else {
		impl.logger.Infow("DB and GIT and ACD operation already done for this app and env. process has been completed", "installedAppId", installedAppVersion.InstalledAppId, "existing status", installedAppVersion.Status)
	}
	return installedAppVersion, nil
}
func (impl InstalledAppServiceImpl) performDeployStage(installedAppVersionId int, userId int32) (*appStoreBean.InstallAppVersionDTO, error) {
	ctx := context.Background()
	installedAppVersion, err := impl.appStoreDeploymentService.GetInstalledAppVersion(installedAppVersionId, userId)
	if err != nil {
		return nil, err
	}
	if util.IsAcdApp(installedAppVersion.DeploymentAppType) {
		//this method should only call in case of argo-integration installed and git-ops has configured
		acdToken, err := impl.argoUserService.GetLatestDevtronArgoCdUserToken()
		if err != nil {
			impl.logger.Errorw("error in getting acd token", "err", err)
			return nil, err
		}
		ctx = context.WithValue(ctx, "token", acdToken)
		_, err = impl.performDeployStageOnAcd(installedAppVersion, ctx, userId)
		if err != nil {
			impl.logger.Errorw("error", "err", err)
			return nil, err
		}
	} else if util.IsHelmApp(installedAppVersion.DeploymentAppType) {
		_, err = impl.appStoreDeploymentService.InstallAppByHelm(installedAppVersion, ctx)
		if err != nil {
			impl.logger.Errorw("error", "err", err)
			_, err = impl.appStoreDeploymentService.AppStoreDeployOperationStatusUpdate(installedAppVersion.InstalledAppId, appStoreBean.HELM_ERROR)
			if err != nil {
				impl.logger.Errorw("error", "err", err)
				return nil, err
			}
			return nil, err
		}
	}

	//step 4 db operation status triggered
	_, err = impl.appStoreDeploymentService.AppStoreDeployOperationStatusUpdate(installedAppVersion.InstalledAppId, appStoreBean.DEPLOY_SUCCESS)
	if err != nil {
		impl.logger.Errorw("error", "err", err)
		return nil, err
	}

	// create build history for chart on default component
	err = impl.appStoreDeploymentService.UpdateInstallAppVersionHistory(installedAppVersion)
	if err != nil {
		impl.logger.Errorw("error on creating history for chart deployment", "error", err)
		return nil, err
	}
	return installedAppVersion, nil
}

func (impl InstalledAppServiceImpl) requestBuilderForBulkDeployment(installRequest *appStoreBean.ChartGroupInstallChartRequest, projectId int, userId int32) (*appStoreBean.InstallAppVersionDTO, error) {
	valYaml := installRequest.ValuesOverrideYaml
	if valYaml == "" {
		valVersion, err := impl.appStoreValuesService.FindValuesByIdAndKind(installRequest.ReferenceValueId, installRequest.ReferenceValueKind)
		if err != nil {
			return nil, err
		}
		valYaml = valVersion.Values
	}
	req := &appStoreBean.InstallAppVersionDTO{
		AppName:                 installRequest.AppName,
		TeamId:                  projectId,
		EnvironmentId:           installRequest.EnvironmentId,
		AppStoreVersion:         installRequest.AppStoreVersion,
		ValuesOverrideYaml:      valYaml,
		UserId:                  userId,
		ReferenceValueId:        installRequest.ReferenceValueId,
		ReferenceValueKind:      installRequest.ReferenceValueKind,
		ChartGroupEntryId:       installRequest.ChartGroupEntryId,
		DefaultClusterComponent: installRequest.DefaultClusterComponent,
	}
	return req, nil
}

//------------ nats config

func (impl *InstalledAppServiceImpl) triggerDeploymentEvent(installAppVersions []*appStoreBean.InstallAppVersionDTO) {

	for _, versions := range installAppVersions {
		var status appStoreBean.AppstoreDeploymentStatus
		payload := &appStoreBean.DeployPayload{InstalledAppVersionId: versions.InstalledAppVersionId}
		data, err := json.Marshal(payload)
		if err != nil {
			status = appStoreBean.QUE_ERROR
		} else {
			err = impl.pubsubClient.Publish(pubsub.BULK_APPSTORE_DEPLOY_TOPIC, string(data))
			if err != nil {
				impl.logger.Errorw("err while publishing msg for app-store bulk deploy", "msg", data, "err", err)
				status = appStoreBean.QUE_ERROR
			} else {
				status = appStoreBean.ENQUEUED
			}

		}
		if versions.Status == appStoreBean.DEPLOY_INIT || versions.Status == appStoreBean.QUE_ERROR || versions.Status == appStoreBean.ENQUEUED {
			impl.logger.Debugw("status for bulk app-store deploy", "status", status)
			_, err = impl.appStoreDeploymentService.AppStoreDeployOperationStatusUpdate(payload.InstalledAppVersionId, status)
			if err != nil {
				impl.logger.Errorw("error while bulk app-store deploy status update", "err", err)
			}
		}
	}
}

func (impl *InstalledAppServiceImpl) Subscribe() error {
	callback := func(msg *pubsub.PubSubMsg) {
		impl.logger.Debug("cd stage event received")
		//defer msg.Ack()
		deployPayload := &appStoreBean.DeployPayload{}
		err := json.Unmarshal([]byte(string(msg.Data)), &deployPayload)
		if err != nil {
			impl.logger.Error("Error while unmarshalling deployPayload json object", "error", err)
			return
		}
		impl.logger.Debugw("deployPayload:", "deployPayload", deployPayload)
		//using userId 1 - for system user
		_, err = impl.performDeployStage(deployPayload.InstalledAppVersionId, 1)
		if err != nil {
			impl.logger.Errorw("error in performing deploy stage", "deployPayload", deployPayload, "err", err)
		}
	}
	err := impl.pubsubClient.Subscribe(pubsub.BULK_APPSTORE_DEPLOY_TOPIC, callback)
	if err != nil {
		impl.logger.Error("err", err)
		return err
	}
	return nil
}

func (impl *InstalledAppServiceImpl) DeployDefaultChartOnCluster(bean *cluster2.ClusterBean, userId int32) (bool, error) {
	// STEP 1 - create environment with name "devton"
	impl.logger.Infow("STEP 1", "create environment for cluster component", bean)
	envName := fmt.Sprintf("%d-%s", bean.Id, DEFAULT_ENVIRONMENT_OR_NAMESPACE_OR_PROJECT)
	env, err := impl.envService.FindOne(envName)
	if err != nil && err != pg.ErrNoRows {
		return false, err
	}
	if err == pg.ErrNoRows {
		env = &cluster2.EnvironmentBean{
			Environment: envName,
			ClusterId:   bean.Id,
			Namespace:   envName,
			Default:     false,
			Active:      true,
		}
		_, err := impl.envService.Create(env, userId)
		if err != nil {
			impl.logger.Errorw("DeployDefaultChartOnCluster, error in creating environment", "data", env, "err", err)
			return false, err
		}
	}

	// STEP 2 - create project with name "devtron"
	impl.logger.Info("STEP 2", "create project for cluster components")
	t, err := impl.teamRepository.FindByTeamName(DEFAULT_ENVIRONMENT_OR_NAMESPACE_OR_PROJECT)
	if err != nil && err != pg.ErrNoRows {
		return false, err
	}
	if err == pg.ErrNoRows {
		t := &repository4.Team{
			Name:     DEFAULT_ENVIRONMENT_OR_NAMESPACE_OR_PROJECT,
			Active:   true,
			AuditLog: sql.AuditLog{CreatedBy: userId, CreatedOn: time.Now(), UpdatedOn: time.Now(), UpdatedBy: userId},
		}
		err = impl.teamRepository.Save(t)
		if err != nil {
			impl.logger.Errorw("DeployDefaultChartOnCluster, error in creating team", "data", t, "err", err)
			return false, err
		}
	}

	// STEP 3- read the input data from env variables
	impl.logger.Info("STEP 3", "read the input data from env variables")
	charts := &ChartComponents{}
	var chartComponents []*ChartComponent
	if _, err := os.Stat(CLUSTER_COMPONENT_DIR_PATH); os.IsNotExist(err) {
		impl.logger.Infow("default cluster component directory error", "cluster", bean.ClusterName, "err", err)
		return false, nil
	} else {
		fileInfo, err := ioutil.ReadDir(CLUSTER_COMPONENT_DIR_PATH)
		if err != nil {
			impl.logger.Errorw("DeployDefaultChartOnCluster, err while reading directory", "err", err)
			return false, err
		}
		for _, file := range fileInfo {
			impl.logger.Infow("file", "name", file.Name())
			if strings.Contains(file.Name(), ".yaml") {
				content, err := ioutil.ReadFile(fmt.Sprintf("%s/%s", CLUSTER_COMPONENT_DIR_PATH, file.Name()))
				if err != nil {
					impl.logger.Errorw("DeployDefaultChartOnCluster, error on reading file", "err", err)
					return false, err
				}
				chartComponent := &ChartComponent{
					Name:   strings.ReplaceAll(file.Name(), ".yaml", ""),
					Values: string(content),
				}
				chartComponents = append(chartComponents, chartComponent)
			}
		}

		if len(chartComponents) > 0 {
			charts.ChartComponent = chartComponents
			impl.logger.Info("STEP 4 - prepare a bulk request")
			// STEP 4 - prepare a bulk request (unique names need to apply for deploying chart)
			// STEP 4.1 - fetch chart for required name(actual chart name (app-store)) with default values
			// STEP 4.2 - update all the required charts, override values.yaml with env variables.
			chartGroupInstallRequest := &appStoreBean.ChartGroupInstallRequest{}
			chartGroupInstallRequest.ProjectId = t.Id
			chartGroupInstallRequest.UserId = userId
			var chartGroupInstallChartRequests []*appStoreBean.ChartGroupInstallChartRequest
			for _, item := range charts.ChartComponent {
				appStore, err := impl.appStoreApplicationVersionRepository.FindByAppStoreName(item.Name)
				if err != nil {
					impl.logger.Errorw("DeployDefaultChartOnCluster, error in getting app store", "data", t, "err", err)
					return false, err
				}
				chartGroupInstallChartRequest := &appStoreBean.ChartGroupInstallChartRequest{
					AppName:                 fmt.Sprintf("%d-%d-%s", bean.Id, env.Id, item.Name),
					EnvironmentId:           env.Id,
					ValuesOverrideYaml:      item.Values,
					AppStoreVersion:         appStore.AppStoreApplicationVersionId,
					ReferenceValueId:        appStore.AppStoreApplicationVersionId,
					ReferenceValueKind:      appStoreBean.REFERENCE_TYPE_DEFAULT,
					DefaultClusterComponent: true,
				}
				chartGroupInstallChartRequests = append(chartGroupInstallChartRequests, chartGroupInstallChartRequest)
			}
			chartGroupInstallRequest.ChartGroupInstallChartRequest = chartGroupInstallChartRequests

			impl.logger.Info("STEP 5 - deploy bulk initiated")
			// STEP 5 - deploy
			_, err = impl.DeployDefaultComponent(chartGroupInstallRequest)
			if err != nil {
				impl.logger.Errorw("DeployDefaultChartOnCluster, error on bulk deploy", "err", err)
				return false, err
			}
		}
	}
	return true, nil
}

type ChartComponents struct {
	ChartComponent []*ChartComponent `json:"charts"`
}
type ChartComponent struct {
	Name   string `json:"name"`
	Values string `json:"values"`
}

func (impl InstalledAppServiceImpl) DeployDefaultComponent(chartGroupInstallRequest *appStoreBean.ChartGroupInstallRequest) (*appStoreBean.ChartGroupInstallAppRes, error) {
	impl.logger.Debugw("bulk app install request", "req", chartGroupInstallRequest)
	//save in db
	// raise nats event

	var installAppVersionDTOList []*appStoreBean.InstallAppVersionDTO
	for _, installRequest := range chartGroupInstallRequest.ChartGroupInstallChartRequest {
		installAppVersionDTO, err := impl.requestBuilderForBulkDeployment(installRequest, chartGroupInstallRequest.ProjectId, chartGroupInstallRequest.UserId)
		if err != nil {
			impl.logger.Errorw("DeployBulk, error in request builder", "err", err)
			return nil, err
		}
		installAppVersionDTOList = append(installAppVersionDTOList, installAppVersionDTO)
	}
	dbConnection := impl.installedAppRepository.GetConnection()
	tx, err := dbConnection.Begin()
	if err != nil {
		return nil, err
	}
	var installAppVersions []*appStoreBean.InstallAppVersionDTO
	// Rollback tx on error.
	defer tx.Rollback()
	for _, installAppVersionDTO := range installAppVersionDTOList {
		installAppVersionDTO, err = impl.appStoreDeploymentService.AppStoreDeployOperationDB(installAppVersionDTO, tx, false)
		if err != nil {
			impl.logger.Errorw("DeployBulk, error while app store deploy db operation", "err", err)
			return nil, err
		}
		installAppVersions = append(installAppVersions, installAppVersionDTO)
	}
	if chartGroupInstallRequest.ChartGroupId > 0 {
		groupINstallationId, err := impl.getInstallationId(installAppVersions)
		if err != nil {
			return nil, err
		}
		for _, installAppVersionDTO := range installAppVersions {
			chartGroupEntry := impl.createChartGroupEntryObject(installAppVersionDTO, chartGroupInstallRequest.ChartGroupId, groupINstallationId)
			err := impl.chartGroupDeploymentRepository.Save(tx, chartGroupEntry)
			if err != nil {
				impl.logger.Errorw("DeployBulk, error in creating ChartGroupEntryObject", "err", err)
				return nil, err
			}
		}
	}
	//commit transaction
	err = tx.Commit()
	if err != nil {
		impl.logger.Errorw("DeployBulk, error in tx commit", "err", err)
		return nil, err
	}
	//nats event

	for _, versions := range installAppVersions {
		_, err := impl.performDeployStage(versions.InstalledAppVersionId, chartGroupInstallRequest.UserId)
		if err != nil {
			impl.logger.Errorw("error in performing deploy stage", "deployPayload", versions, "err", err)
			_, err = impl.appStoreDeploymentService.AppStoreDeployOperationStatusUpdate(versions.InstalledAppVersionId, appStoreBean.QUE_ERROR)
			if err != nil {
				impl.logger.Errorw("error while bulk app-store deploy status update", "err", err)
			}
		}
	}

	return &appStoreBean.ChartGroupInstallAppRes{}, nil
}

func (impl *InstalledAppServiceImpl) FindAppDetailsForAppstoreApplication(installedAppId, envId int) (bean2.AppDetailContainer, error) {
	installedAppVerison, err := impl.installedAppRepository.GetInstalledAppVersionByInstalledAppIdAndEnvId(installedAppId, envId)
	if err != nil {
		impl.logger.Error(err)
		return bean2.AppDetailContainer{}, err
	}
	deploymentContainer := bean2.DeploymentDetailContainer{
		InstalledAppId:                installedAppVerison.InstalledApp.Id,
		AppId:                         installedAppVerison.InstalledApp.App.Id,
		AppStoreInstalledAppVersionId: installedAppVerison.Id,
		EnvironmentId:                 installedAppVerison.InstalledApp.EnvironmentId,
		AppName:                       installedAppVerison.InstalledApp.App.AppName,
		AppStoreChartName:             installedAppVerison.AppStoreApplicationVersion.AppStore.ChartRepo.Name,
		AppStoreChartId:               installedAppVerison.AppStoreApplicationVersion.AppStore.Id,
		AppStoreAppName:               installedAppVerison.AppStoreApplicationVersion.Name,
		AppStoreAppVersion:            installedAppVerison.AppStoreApplicationVersion.Version,
		EnvironmentName:               installedAppVerison.InstalledApp.Environment.Name,
		LastDeployedTime:              installedAppVerison.UpdatedOn.Format(bean.LayoutRFC3339),
		Namespace:                     installedAppVerison.InstalledApp.Environment.Namespace,
		Deprecated:                    installedAppVerison.AppStoreApplicationVersion.Deprecated,
		ClusterId:                     installedAppVerison.InstalledApp.Environment.ClusterId,
		DeploymentAppType:             installedAppVerison.InstalledApp.DeploymentAppType,
		DeploymentAppDeleteRequest:    installedAppVerison.InstalledApp.DeploymentAppDeleteRequest,
	}
	userInfo, err := impl.userService.GetByIdIncludeDeleted(installedAppVerison.AuditLog.UpdatedBy)
	if err != nil {
		impl.logger.Errorw("error fetching user info", "err", err)
		return bean2.AppDetailContainer{}, err
	}
	deploymentContainer.LastDeployedBy = userInfo.EmailId
	appDetail := bean2.AppDetailContainer{
		DeploymentDetailContainer: deploymentContainer,
	}
	return appDetail, nil
}
func (impl *InstalledAppServiceImpl) FindNotesForArgoApplication(installedAppId, envId int) (string, string, error) {
	installedAppVerison, err := impl.installedAppRepository.GetInstalledAppVersionByInstalledAppIdAndEnvId(installedAppId, envId)
	if err != nil {
		impl.logger.Errorw("error fetching installed  app version in installed app service", "err", err)
		return "", "", err
	}
	var notes string
	appName := installedAppVerison.InstalledApp.App.AppName

	if util.IsAcdApp(installedAppVerison.InstalledApp.DeploymentAppType) {
		appStoreAppVersion, err := impl.appStoreApplicationVersionRepository.FindById(installedAppVerison.AppStoreApplicationVersion.Id)
		if err != nil {
			impl.logger.Errorw("error fetching app store app version in installed app service", "err", err)
			return notes, appName, err
		}

		installReleaseRequest := &client.InstallReleaseRequest{
			ChartName:    appStoreAppVersion.Name,
			ChartVersion: appStoreAppVersion.Version,
			ValuesYaml:   installedAppVerison.ValuesYaml,
			ChartRepository: &client.ChartRepository{
				Name:     appStoreAppVersion.AppStore.ChartRepo.Name,
				Url:      appStoreAppVersion.AppStore.ChartRepo.Url,
				Username: appStoreAppVersion.AppStore.ChartRepo.UserName,
				Password: appStoreAppVersion.AppStore.ChartRepo.Password,
			},
			ReleaseIdentifier: &client.ReleaseIdentifier{
				ReleaseNamespace: installedAppVerison.InstalledApp.Environment.Namespace,
				ReleaseName:      installedAppVerison.InstalledApp.App.AppName,
				ClusterConfig: &client.ClusterConfig{
					ClusterId: int32(installedAppVerison.InstalledApp.Environment.ClusterId),
				},
			},
		}

		notes, err = impl.helmAppService.GetNotes(context.Background(), installReleaseRequest)
		if err != nil {
			impl.logger.Errorw("error in fetching notes", "err", err)
			return notes, appName, err
		}
	}
	return notes, appName, nil
}

func (impl InstalledAppServiceImpl) GetInstalledAppVersionHistory(installedAppId int) (*appStoreBean.InstallAppVersionHistoryDto, error) {
	result := &appStoreBean.InstallAppVersionHistoryDto{}
	var history []*appStoreBean.IAVHistory
	//TODO - response setup

	installedAppVersions, err := impl.installedAppRepository.GetInstalledAppVersionByInstalledAppIdMeta(installedAppId)
	if err != nil {
		impl.logger.Errorw("error while fetching installed version", "error", err)
		return result, err
	}
	for _, installedAppVersionModel := range installedAppVersions {
		versionHistory, err := impl.installedAppRepositoryHistory.GetInstalledAppVersionHistoryByVersionId(installedAppVersionModel.Id)
		if err != nil && err != pg.ErrNoRows {
			impl.logger.Errorw("error while fetching installed version history", "error", err)
			return result, err
		}
		for _, updateHistory := range versionHistory {
			history = append(history, &appStoreBean.IAVHistory{
				ChartMetaData: appStoreBean.IAVHistoryChartMetaData{
					ChartName:    installedAppVersionModel.AppStoreApplicationVersion.AppStore.Name,
					ChartVersion: installedAppVersionModel.AppStoreApplicationVersion.Version,
					Description:  installedAppVersionModel.AppStoreApplicationVersion.Description,
					Home:         installedAppVersionModel.AppStoreApplicationVersion.Home,
					Sources:      []string{installedAppVersionModel.AppStoreApplicationVersion.Source},
				},
				DockerImages: []string{installedAppVersionModel.AppStoreApplicationVersion.AppVersion},
				DeployedAt: appStoreBean.IAVHistoryDeployedAt{
					Nanos:   updateHistory.CreatedOn.Nanosecond(),
					Seconds: updateHistory.CreatedOn.Unix(),
				},
				Version:               updateHistory.Id,
				InstalledAppVersionId: installedAppVersionModel.Id,
			})
		}
	}

	if len(history) == 0 {
		history = make([]*appStoreBean.IAVHistory, 0)
	}
	result.IAVHistory = history
	installedApp, err := impl.installedAppRepository.GetInstalledApp(installedAppId)
	if err != nil {
		impl.logger.Errorw("error while fetching installed version", "error", err)
		return result, err
	}
	result.InstalledAppInfo = &appStoreBean.InstalledAppDto{
		AppId:           installedApp.AppId,
		EnvironmentName: installedApp.Environment.Name,
		AppOfferingMode: installedApp.App.AppOfferingMode,
		InstalledAppId:  installedApp.Id,
		ClusterId:       installedApp.Environment.ClusterId,
		EnvironmentId:   installedApp.EnvironmentId,
	}
	return result, err
}

func (impl InstalledAppServiceImpl) UpdateInstalledAppVersionStatus(application *v1alpha1.Application) (bool, error) {
	isHealthy := false
	dbConnection := impl.installedAppRepository.GetConnection()
	tx, err := dbConnection.Begin()
	if err != nil {
		return isHealthy, err
	}
	// Rollback tx on error.
	defer tx.Rollback()
	gitHash := ""
	if application.Operation != nil && application.Operation.Sync != nil {
		gitHash = application.Operation.Sync.Revision
	} else if application.Status.OperationState != nil && application.Status.OperationState.Operation.Sync != nil {
		gitHash = application.Status.OperationState.Operation.Sync.Revision
	}
	versionHistory, err := impl.installedAppRepositoryHistory.GetLatestInstalledAppVersionHistoryByGitHash(gitHash)
	if err != nil {
		impl.logger.Errorw("error while fetching installed version history", "error", err)
		return isHealthy, err
	}
	if versionHistory.Status != (application2.Healthy) {
		versionHistory.Status = string(application.Status.Health.Status)
		versionHistory.UpdatedOn = time.Now()
		versionHistory.UpdatedBy = 1
		impl.installedAppRepositoryHistory.UpdateInstalledAppVersionHistory(versionHistory, tx)
	}
	err = tx.Commit()
	if err != nil {
		impl.logger.Errorw("error while committing transaction to db", "error", err)
		return isHealthy, err
	}

	appId, envId, err := impl.installedAppRepositoryHistory.GetAppIdAndEnvIdWithInstalledAppVersionId(versionHistory.InstalledAppVersionId)
	if err == nil {
		err = impl.appStatusService.UpdateStatusWithAppIdEnvId(appId, envId, string(application.Status.Health.Status))
		if err != nil {
			impl.logger.Errorw("error while updating app status in app_status table", "error", err, "appId", appId, "envId", envId)
		}
	}
	return true, nil
}

func (impl InstalledAppServiceImpl) GetInstalledAppVersionHistoryValues(installedAppVersionHistoryId int) (*appStoreBean.IAVHistoryValues, error) {
	values := &appStoreBean.IAVHistoryValues{}
	versionHistory, err := impl.installedAppRepositoryHistory.GetInstalledAppVersionHistory(installedAppVersionHistoryId)
	if err != nil {
		impl.logger.Errorw("error while fetching installed version history", "error", err)
		return nil, err
	}
	values.ValuesYaml = versionHistory.ValuesYamlRaw
	return values, err
}
<<<<<<< HEAD

func (impl InstalledAppServiceImpl) FetchResourceTree(rctx context.Context, cn http.CloseNotifier, appDetail *bean2.AppDetailContainer) bean2.AppDetailContainer {
	if util.IsAcdApp(appDetail.DeploymentAppType) {
		appDetail = fetchResourceTreeForACD(rctx, cn, appDetail, impl)
=======
func (impl InstalledAppServiceImpl) FetchResourceTree(rctx context.Context, cn http.CloseNotifier, appDetail *bean2.AppDetailContainer) (bean2.AppDetailContainer, error) {
	if util.IsAcdApp(appDetail.DeploymentAppType) {
		acdAppName := appDetail.AppName + "-" + appDetail.EnvironmentName
		query := &application.ResourcesQuery{
			ApplicationName: &acdAppName,
		}
		ctx, cancel := context.WithCancel(rctx)
		if cn != nil {
			go func(done <-chan struct{}, closed <-chan bool) {
				select {
				case <-done:
				case <-closed:
					cancel()
				}
			}(ctx.Done(), cn.CloseNotify())
		}
		acdToken, err := impl.argoUserService.GetLatestDevtronArgoCdUserToken()
		if err != nil {
			impl.logger.Errorw("error in getting acd token", "err", err)
			return *appDetail, err
		}
		ctx = context.WithValue(ctx, "token", acdToken)
		defer cancel()
		start := time.Now()
		resp, err := impl.acdClient.ResourceTree(ctx, query)
		elapsed := time.Since(start)
		impl.logger.Debugf("Time elapsed %s in fetching app-store installed application %s for environment %s", elapsed, appDetail.InstalledAppId, appDetail.EnvironmentId)
		if err != nil {
			impl.logger.Errorw("service err, FetchAppDetailsForInstalledApp, fetching resource tree", "err", err, "installedAppId", appDetail.InstalledAppId, "envId", appDetail.EnvironmentId)
			err = &util.ApiError{
				Code:            constants.AppDetailResourceTreeNotFound,
				InternalMessage: "app detail fetched, failed to get resource tree from acd",
				UserMessage:     "app detail fetched, failed to get resource tree from acd",
			}
			appDetail.ResourceTree = map[string]interface{}{}
			return *appDetail, err
		}
		// TODO: using this resp.Status to update in app_status table
		appDetail.ResourceTree = util3.InterfaceToMapAdapter(resp)
		err = impl.appStatusService.UpdateStatusWithAppIdEnvId(appDetail.AppId, appDetail.EnvironmentId, resp.Status)
		if err != nil {
			impl.logger.Warnw("error in updating app status", "err", err, appDetail.AppId, "envId", appDetail.EnvironmentId)
		}
		impl.logger.Debugf("application %s in environment %s had status %+v\n", appDetail.InstalledAppId, appDetail.EnvironmentId, resp)
>>>>>>> 21ab8614
	} else if util.IsHelmApp(appDetail.DeploymentAppType) {
		config, err := impl.helmAppService.GetClusterConf(appDetail.ClusterId)
		if err != nil {
			impl.logger.Errorw("error in fetching cluster detail", "err", err)
		}
		req := &client.AppDetailRequest{
			ClusterConfig: config,
			Namespace:     appDetail.Namespace,
			ReleaseName:   fmt.Sprintf("%s", appDetail.AppName),
		}
		detail, err := impl.helmAppClient.GetAppDetail(rctx, req)
		if err != nil {
			impl.logger.Errorw("error in fetching app detail", "err", err)
		}
		if detail != nil {
			resourceTree := util3.InterfaceToMapAdapter(detail.ResourceTreeResponse)
			resourceTree["status"] = detail.ApplicationStatus
			appDetail.ResourceTree = resourceTree
			impl.logger.Warnw("appName and envName not found - avoiding resource tree call", "app", appDetail.AppName, "env", appDetail.EnvironmentName)
		} else {
			appDetail.ResourceTree = map[string]interface{}{}
		}
	}
<<<<<<< HEAD
	return *appDetail
}

func (impl InstalledAppServiceImpl) FetchResourceTreeWithHibernateForACD(rctx context.Context, cn http.CloseNotifier, appDetail *bean2.AppDetailContainer) bean2.AppDetailContainer {
	ctx, cancel := context.WithCancel(rctx)
	if cn != nil {
		go func(done <-chan struct{}, closed <-chan bool) {
			select {
			case <-done:
			case <-closed:
				cancel()
			}
		}(ctx.Done(), cn.CloseNotify())
=======
	return *appDetail, nil
}

func (impl InstalledAppServiceImpl) MarkGitOpsInstalledAppsDeletedIfArgoAppIsDeleted(installedAppId int, envId int) error {
	apiError := &util.ApiError{}
	installedApp, err := impl.installedAppRepository.GetGitOpsInstalledAppsWhereArgoAppDeletedIsTrue(installedAppId, envId)
	if err != nil {
		impl.logger.Errorw("error in fetching partially deleted argoCd apps from installed app repo", "err", err)
		apiError.HttpStatusCode = http.StatusInternalServerError
		apiError.InternalMessage = "error in fetching partially deleted argoCd apps from installed app repo"
		return apiError
>>>>>>> 21ab8614
	}
	acdToken, err := impl.argoUserService.GetLatestDevtronArgoCdUserToken()
	if err != nil {
		impl.logger.Errorw("error in getting acd token", "err", err)
<<<<<<< HEAD
		return *appDetail
	}
	ctx = context.WithValue(ctx, "token", acdToken)
	defer cancel()
	appDetail = fetchResourceTreeForACD(rctx, cn, appDetail, impl)
	appDetail.ResourceTree = checkHibernate(impl, appDetail, ctx)
	return *appDetail
}
func checkHibernate(impl InstalledAppServiceImpl, resp *bean2.AppDetailContainer, ctx context.Context) map[string]interface{} {

	responseTree := resp.ResourceTree

	for _, node := range responseTree["nodes"].(interface{}).([]interface{}) {
		currNode := node.(interface{}).(map[string]interface{})
		name := resp.AppName + "-" + resp.Namespace
		resName := util3.InterfaceToString(currNode["name"])
		resKind := util3.InterfaceToString(currNode["kind"])
		resGroup := util3.InterfaceToString(currNode["group"])
		resVersion := util3.InterfaceToString(currNode["version"])
		resNamespace := util3.InterfaceToString(currNode["namespace"])
		rQuery := &application.ApplicationResourceRequest{
			Name:         &name,
			ResourceName: &resName,
			Kind:         &resKind,
			Group:        &resGroup,
			Version:      &resVersion,
			Namespace:    &resNamespace,
		}
		ctx, _ := context.WithTimeout(ctx, 60*time.Second)
		if currNode["parentRefs"] == nil {

			res, err := impl.acdClient.GetResource(ctx, rQuery)
			if err != nil {
				impl.logger.Errorw("GRPC_GET_RESOURCE", "data", res, "timeTaken", time.Since(time.Now()), "err", err)
				return responseTree
			}
			if res.Manifest != nil {
				manifest, _ := gjson.Parse(*res.Manifest).Value().(map[string]interface{})
				replicas := util3.InterfaceToMapAdapter(manifest["spec"])["replicas"]
				if replicas != nil {
					currNode["canBeHibernated"] = true
				}
				annotations := util3.InterfaceToMapAdapter(manifest["metadata"])["annotations"]
				if annotations != nil {
					val := util3.InterfaceToMapAdapter(annotations)["hibernator.devtron.ai/replicas"]
					if val != nil {
						if util3.InterfaceToString(val) != "0" && util3.InterfaceToFloat(replicas) == 0 {
							currNode["isHibernated"] = true
						}
					}
				}

			}

			if err != nil {
				impl.logger.Errorw("GRPC_GET_RESOURCE", "data", res, "timeTaken", time.Since(time.Now()), "err", err)
			}
		}
		node = currNode
	}
	return responseTree
}

func fetchResourceTreeForACD(rctx context.Context, cn http.CloseNotifier, appDetail *bean2.AppDetailContainer, impl InstalledAppServiceImpl) *bean2.AppDetailContainer {
	acdAppName := appDetail.AppName + "-" + appDetail.EnvironmentName
	query := &application.ResourcesQuery{
		ApplicationName: &acdAppName,
	}
	ctx, cancel := context.WithCancel(rctx)
	if cn != nil {
		go func(done <-chan struct{}, closed <-chan bool) {
			select {
			case <-done:
			case <-closed:
				cancel()
			}
		}(ctx.Done(), cn.CloseNotify())
	}
	acdToken, err := impl.argoUserService.GetLatestDevtronArgoCdUserToken()
	if err != nil {
		impl.logger.Errorw("error in getting acd token", "err", err)
		return appDetail
	}
	ctx = context.WithValue(ctx, "token", acdToken)
	defer cancel()
	start := time.Now()
	resp, err := impl.acdClient.ResourceTree(ctx, query)
	elapsed := time.Since(start)
	impl.logger.Debugf("Time elapsed %s in fetching app-store installed application %s for environment %s", elapsed, appDetail.InstalledAppId, appDetail.EnvironmentId)
	if err != nil {
		impl.logger.Errorw("service err, FetchAppDetailsForInstalledApp, fetching resource tree", "err", err, "installedAppId", appDetail.InstalledAppId, "envId", appDetail.EnvironmentId)
		err = &util.ApiError{
			Code:            constants.AppDetailResourceTreeNotFound,
			InternalMessage: "app detail fetched, failed to get resource tree from acd",
			UserMessage:     "app detail fetched, failed to get resource tree from acd",
		}
		appDetail.ResourceTree = map[string]interface{}{}
		return appDetail
	}
	// TODO: using this resp.Status to update in app_status table
	appDetail.ResourceTree = util3.InterfaceToMapAdapter(resp)
	err = impl.appStatusService.UpdateStatusWithAppIdEnvId(appDetail.AppId, appDetail.EnvironmentId, resp.Status)
	if err != nil {
		impl.logger.Warnw("error in updating app status", "err", err, appDetail.AppId, "envId", appDetail.EnvironmentId)
	}
	impl.logger.Debugf("application %s in environment %s had status %+v\n", appDetail.InstalledAppId, appDetail.EnvironmentId, resp)
	return appDetail
=======
		apiError.HttpStatusCode = http.StatusInternalServerError
		apiError.InternalMessage = "error in getting acd token"
		return apiError
	}

	ctx := context.Background()
	ctx = context.WithValue(ctx, "token", acdToken)

	acdAppName := fmt.Sprintf("%s-%s", installedApp.App.AppName, installedApp.Environment.Name)
	_, err = impl.acdClient.Get(ctx, &application.ApplicationQuery{Name: &acdAppName})

	if err == nil {
		apiError.HttpStatusCode = http.StatusInternalServerError
		apiError.InternalMessage = "App Exist in argo, error in fetching resource tree"
		return apiError
	}

	impl.logger.Warnw("app not found in argo, deleting from db ", "err", err)
	//make call to delete it from pipeline DB
	deleteRequest := &appStoreBean.InstallAppVersionDTO{}
	deleteRequest.ForceDelete = false
	deleteRequest.AcdPartialDelete = false
	deleteRequest.InstalledAppId = installedApp.Id
	deleteRequest.AppId = installedApp.AppId
	deleteRequest.AppName = installedApp.App.AppName
	deleteRequest.Namespace = installedApp.Environment.Namespace
	deleteRequest.ClusterId = installedApp.Environment.ClusterId
	deleteRequest.EnvironmentId = installedApp.EnvironmentId
	deleteRequest.AppOfferingMode = installedApp.App.AppOfferingMode
	deleteRequest.UserId = 1
	_, err = impl.appStoreDeploymentService.DeleteInstalledApp(context.Background(), deleteRequest)
	if err != nil {
		impl.logger.Errorw("error in deleting installed app", "err", err)
		apiError.HttpStatusCode = http.StatusNotFound
		apiError.InternalMessage = "error in deleting installed app"
		return apiError
	}
	apiError.HttpStatusCode = http.StatusNotFound
	return apiError
}

func (impl InstalledAppServiceImpl) CheckAppExistsByInstalledAppId(installedAppId int) error {
	_, err := impl.installedAppRepository.GetInstalledApp(installedAppId)
	return err
>>>>>>> 21ab8614
}<|MERGE_RESOLUTION|>--- conflicted
+++ resolved
@@ -39,7 +39,6 @@
 	util2 "github.com/devtron-labs/devtron/pkg/util"
 	util3 "github.com/devtron-labs/devtron/util"
 	"github.com/devtron-labs/devtron/util/argo"
-	"github.com/tidwall/gjson"
 	"net/http"
 
 	/* #nosec */
@@ -79,15 +78,10 @@
 	DeployDefaultChartOnCluster(bean *cluster2.ClusterBean, userId int32) (bool, error)
 	FindAppDetailsForAppstoreApplication(installedAppId, envId int) (bean2.AppDetailContainer, error)
 	UpdateInstalledAppVersionStatus(application *v1alpha1.Application) (bool, error)
-<<<<<<< HEAD
-	FetchResourceTree(rctx context.Context, cn http.CloseNotifier, appDetail *bean2.AppDetailContainer) bean2.AppDetailContainer
-	FetchResourceTreeWithHibernateForACD(rctx context.Context, cn http.CloseNotifier, appDetail *bean2.AppDetailContainer) bean2.AppDetailContainer
-=======
 	FetchResourceTree(rctx context.Context, cn http.CloseNotifier, appDetail *bean2.AppDetailContainer) (bean2.AppDetailContainer, error)
 	MarkGitOpsInstalledAppsDeletedIfArgoAppIsDeleted(installedAppId int, envId int) error
 	CheckAppExistsByInstalledAppId(installedAppId int) error
 	FindNotesForArgoApplication(installedAppId, envId int) (string, string, error)
->>>>>>> 21ab8614
 }
 
 type InstalledAppServiceImpl struct {
@@ -939,12 +933,6 @@
 	values.ValuesYaml = versionHistory.ValuesYamlRaw
 	return values, err
 }
-<<<<<<< HEAD
-
-func (impl InstalledAppServiceImpl) FetchResourceTree(rctx context.Context, cn http.CloseNotifier, appDetail *bean2.AppDetailContainer) bean2.AppDetailContainer {
-	if util.IsAcdApp(appDetail.DeploymentAppType) {
-		appDetail = fetchResourceTreeForACD(rctx, cn, appDetail, impl)
-=======
 func (impl InstalledAppServiceImpl) FetchResourceTree(rctx context.Context, cn http.CloseNotifier, appDetail *bean2.AppDetailContainer) (bean2.AppDetailContainer, error) {
 	if util.IsAcdApp(appDetail.DeploymentAppType) {
 		acdAppName := appDetail.AppName + "-" + appDetail.EnvironmentName
@@ -989,7 +977,6 @@
 			impl.logger.Warnw("error in updating app status", "err", err, appDetail.AppId, "envId", appDetail.EnvironmentId)
 		}
 		impl.logger.Debugf("application %s in environment %s had status %+v\n", appDetail.InstalledAppId, appDetail.EnvironmentId, resp)
->>>>>>> 21ab8614
 	} else if util.IsHelmApp(appDetail.DeploymentAppType) {
 		config, err := impl.helmAppService.GetClusterConf(appDetail.ClusterId)
 		if err != nil {
@@ -1013,21 +1000,6 @@
 			appDetail.ResourceTree = map[string]interface{}{}
 		}
 	}
-<<<<<<< HEAD
-	return *appDetail
-}
-
-func (impl InstalledAppServiceImpl) FetchResourceTreeWithHibernateForACD(rctx context.Context, cn http.CloseNotifier, appDetail *bean2.AppDetailContainer) bean2.AppDetailContainer {
-	ctx, cancel := context.WithCancel(rctx)
-	if cn != nil {
-		go func(done <-chan struct{}, closed <-chan bool) {
-			select {
-			case <-done:
-			case <-closed:
-				cancel()
-			}
-		}(ctx.Done(), cn.CloseNotify())
-=======
 	return *appDetail, nil
 }
 
@@ -1039,120 +1011,10 @@
 		apiError.HttpStatusCode = http.StatusInternalServerError
 		apiError.InternalMessage = "error in fetching partially deleted argoCd apps from installed app repo"
 		return apiError
->>>>>>> 21ab8614
 	}
 	acdToken, err := impl.argoUserService.GetLatestDevtronArgoCdUserToken()
 	if err != nil {
 		impl.logger.Errorw("error in getting acd token", "err", err)
-<<<<<<< HEAD
-		return *appDetail
-	}
-	ctx = context.WithValue(ctx, "token", acdToken)
-	defer cancel()
-	appDetail = fetchResourceTreeForACD(rctx, cn, appDetail, impl)
-	appDetail.ResourceTree = checkHibernate(impl, appDetail, ctx)
-	return *appDetail
-}
-func checkHibernate(impl InstalledAppServiceImpl, resp *bean2.AppDetailContainer, ctx context.Context) map[string]interface{} {
-
-	responseTree := resp.ResourceTree
-
-	for _, node := range responseTree["nodes"].(interface{}).([]interface{}) {
-		currNode := node.(interface{}).(map[string]interface{})
-		name := resp.AppName + "-" + resp.Namespace
-		resName := util3.InterfaceToString(currNode["name"])
-		resKind := util3.InterfaceToString(currNode["kind"])
-		resGroup := util3.InterfaceToString(currNode["group"])
-		resVersion := util3.InterfaceToString(currNode["version"])
-		resNamespace := util3.InterfaceToString(currNode["namespace"])
-		rQuery := &application.ApplicationResourceRequest{
-			Name:         &name,
-			ResourceName: &resName,
-			Kind:         &resKind,
-			Group:        &resGroup,
-			Version:      &resVersion,
-			Namespace:    &resNamespace,
-		}
-		ctx, _ := context.WithTimeout(ctx, 60*time.Second)
-		if currNode["parentRefs"] == nil {
-
-			res, err := impl.acdClient.GetResource(ctx, rQuery)
-			if err != nil {
-				impl.logger.Errorw("GRPC_GET_RESOURCE", "data", res, "timeTaken", time.Since(time.Now()), "err", err)
-				return responseTree
-			}
-			if res.Manifest != nil {
-				manifest, _ := gjson.Parse(*res.Manifest).Value().(map[string]interface{})
-				replicas := util3.InterfaceToMapAdapter(manifest["spec"])["replicas"]
-				if replicas != nil {
-					currNode["canBeHibernated"] = true
-				}
-				annotations := util3.InterfaceToMapAdapter(manifest["metadata"])["annotations"]
-				if annotations != nil {
-					val := util3.InterfaceToMapAdapter(annotations)["hibernator.devtron.ai/replicas"]
-					if val != nil {
-						if util3.InterfaceToString(val) != "0" && util3.InterfaceToFloat(replicas) == 0 {
-							currNode["isHibernated"] = true
-						}
-					}
-				}
-
-			}
-
-			if err != nil {
-				impl.logger.Errorw("GRPC_GET_RESOURCE", "data", res, "timeTaken", time.Since(time.Now()), "err", err)
-			}
-		}
-		node = currNode
-	}
-	return responseTree
-}
-
-func fetchResourceTreeForACD(rctx context.Context, cn http.CloseNotifier, appDetail *bean2.AppDetailContainer, impl InstalledAppServiceImpl) *bean2.AppDetailContainer {
-	acdAppName := appDetail.AppName + "-" + appDetail.EnvironmentName
-	query := &application.ResourcesQuery{
-		ApplicationName: &acdAppName,
-	}
-	ctx, cancel := context.WithCancel(rctx)
-	if cn != nil {
-		go func(done <-chan struct{}, closed <-chan bool) {
-			select {
-			case <-done:
-			case <-closed:
-				cancel()
-			}
-		}(ctx.Done(), cn.CloseNotify())
-	}
-	acdToken, err := impl.argoUserService.GetLatestDevtronArgoCdUserToken()
-	if err != nil {
-		impl.logger.Errorw("error in getting acd token", "err", err)
-		return appDetail
-	}
-	ctx = context.WithValue(ctx, "token", acdToken)
-	defer cancel()
-	start := time.Now()
-	resp, err := impl.acdClient.ResourceTree(ctx, query)
-	elapsed := time.Since(start)
-	impl.logger.Debugf("Time elapsed %s in fetching app-store installed application %s for environment %s", elapsed, appDetail.InstalledAppId, appDetail.EnvironmentId)
-	if err != nil {
-		impl.logger.Errorw("service err, FetchAppDetailsForInstalledApp, fetching resource tree", "err", err, "installedAppId", appDetail.InstalledAppId, "envId", appDetail.EnvironmentId)
-		err = &util.ApiError{
-			Code:            constants.AppDetailResourceTreeNotFound,
-			InternalMessage: "app detail fetched, failed to get resource tree from acd",
-			UserMessage:     "app detail fetched, failed to get resource tree from acd",
-		}
-		appDetail.ResourceTree = map[string]interface{}{}
-		return appDetail
-	}
-	// TODO: using this resp.Status to update in app_status table
-	appDetail.ResourceTree = util3.InterfaceToMapAdapter(resp)
-	err = impl.appStatusService.UpdateStatusWithAppIdEnvId(appDetail.AppId, appDetail.EnvironmentId, resp.Status)
-	if err != nil {
-		impl.logger.Warnw("error in updating app status", "err", err, appDetail.AppId, "envId", appDetail.EnvironmentId)
-	}
-	impl.logger.Debugf("application %s in environment %s had status %+v\n", appDetail.InstalledAppId, appDetail.EnvironmentId, resp)
-	return appDetail
-=======
 		apiError.HttpStatusCode = http.StatusInternalServerError
 		apiError.InternalMessage = "error in getting acd token"
 		return apiError
@@ -1197,5 +1059,4 @@
 func (impl InstalledAppServiceImpl) CheckAppExistsByInstalledAppId(installedAppId int) error {
 	_, err := impl.installedAppRepository.GetInstalledApp(installedAppId)
 	return err
->>>>>>> 21ab8614
 }