--- conflicted
+++ resolved
@@ -102,7 +102,7 @@
 	appRepository                        app.AppRepository
 	acdClient                            application2.ServiceClient
 	appStoreValuesService                service.AppStoreValuesService
-	pubsubClient                         *pubsub.PubSubClientServiceImpl
+	pubSubClient                         *pubsub.PubSubClientServiceImpl
 	chartGroupDeploymentRepository       repository6.ChartGroupDeploymentRepository
 	envService                           cluster2.EnvironmentService
 	aCDAuthConfig                        *util2.ACDAuthConfig
@@ -135,14 +135,8 @@
 	userService user.UserService, aCDAuthConfig *util2.ACDAuthConfig,
 	appStoreDeploymentService AppStoreDeploymentService,
 	installedAppRepositoryHistory repository2.InstalledAppVersionHistoryRepository,
-<<<<<<< HEAD
 	argoUserService argo.ArgoUserService, helmAppClient gRPC.HelmAppClient, helmAppService client.HelmAppService,
-	appStatusService appStatus.AppStatusService, K8sUtil *util4.K8sUtil,
-=======
-	argoUserService argo.ArgoUserService, helmAppClient client.HelmAppClient, helmAppService client.HelmAppService,
-	attributesRepository repository3.AttributesRepository,
 	appStatusService appStatus.AppStatusService, K8sUtil *util4.K8sServiceImpl,
->>>>>>> 16cc09f2
 	pipelineStatusTimelineService status.PipelineStatusTimelineService,
 	k8sCommonService k8s.K8sCommonService, k8sApplicationService application3.K8sApplicationService,
 	acdConfig *argocdServer.ACDConfig,
@@ -157,7 +151,7 @@
 		appRepository:                        appRepository,
 		acdClient:                            acdClient,
 		appStoreValuesService:                appStoreValuesService,
-		pubsubClient:                         pubsubClient,
+		pubSubClient:                         pubsubClient,
 		chartGroupDeploymentRepository:       chartGroupDeploymentRepository,
 		envService:                           envService,
 		aCDAuthConfig:                        aCDAuthConfig,
@@ -190,7 +184,6 @@
 
 	callback := func(msg *model.PubSubMsg) {
 
-		impl.logger.Debug("received helm install status event - HELM_INSTALL_STATUS", "data", msg.Data)
 		helmInstallNatsMessage := &appStoreBean.HelmReleaseStatusConfig{}
 		err := json.Unmarshal([]byte(msg.Data), helmInstallNatsMessage)
 		if err != nil {
@@ -215,8 +208,17 @@
 			return
 		}
 	}
-
-	err := impl.pubsubClient.Subscribe(pubsub.HELM_CHART_INSTALL_STATUS_TOPIC, callback)
+	// add required logging here
+	var loggerFunc pubsub.LoggerFunc = func(msg model.PubSubMsg) (string, []interface{}) {
+		helmInstallNatsMessage := &appStoreBean.HelmReleaseStatusConfig{}
+		err := json.Unmarshal([]byte(msg.Data), helmInstallNatsMessage)
+		if err != nil {
+			return "error in unmarshalling helm install status nats message", []interface{}{"err", err}
+		}
+		return "got nats msg for helm chart install status", []interface{}{"InstallAppVersionHistoryId", helmInstallNatsMessage.InstallAppVersionHistoryId, "ErrorInInstallation", helmInstallNatsMessage.ErrorInInstallation, "IsReleaseInstalled", helmInstallNatsMessage.IsReleaseInstalled}
+	}
+
+	err := impl.pubSubClient.Subscribe(pubsub.HELM_CHART_INSTALL_STATUS_TOPIC, callback, loggerFunc)
 	if err != nil {
 		impl.logger.Error(err)
 		return err
@@ -620,7 +622,7 @@
 		if err != nil {
 			status = appStoreBean.QUE_ERROR
 		} else {
-			err = impl.pubsubClient.Publish(pubsub.BULK_APPSTORE_DEPLOY_TOPIC, string(data))
+			err = impl.pubSubClient.Publish(pubsub.BULK_APPSTORE_DEPLOY_TOPIC, string(data))
 			if err != nil {
 				impl.logger.Errorw("err while publishing msg for app-store bulk deploy", "msg", data, "err", err)
 				status = appStoreBean.QUE_ERROR
@@ -665,7 +667,7 @@
 		return "got message for deploy app-store apps in bulk", []interface{}{"installedAppVersionId", deployPayload.InstalledAppVersionId, "installedAppVersionHistoryId", deployPayload.InstalledAppVersionHistoryId}
 	}
 
-	err := impl.pubsubClient.Subscribe(pubsub.BULK_APPSTORE_DEPLOY_TOPIC, callback, loggerFunc)
+	err := impl.pubSubClient.Subscribe(pubsub.BULK_APPSTORE_DEPLOY_TOPIC, callback, loggerFunc)
 	if err != nil {
 		impl.logger.Error("err", err)
 		return err
@@ -900,119 +902,6 @@
 	}
 	return appDetail, nil
 }
-<<<<<<< HEAD
-=======
-func (impl *InstalledAppServiceImpl) FetchChartNotes(installedAppId int, envId int, token string, checkNotesAuth func(token string, appName string, envId int) bool) (string, error) {
-	//check notes.txt in db
-	installedApp, err := impl.installedAppRepository.FetchNotes(installedAppId)
-	if err != nil && err != pg.ErrNoRows {
-		return "", err
-	} else if err == pg.ErrNoRows {
-		impl.logger.Errorw("installed app not found or may have been deleted", "installedAppId", installedAppId, "envId", envId)
-		return "", &util.ApiError{HttpStatusCode: http.StatusBadRequest, Code: "400", UserMessage: "Installed app not found in database or may have been deleted", InternalMessage: err.Error()}
-	}
-	installedAppVerison, err := impl.installedAppRepository.GetInstalledAppVersionByInstalledAppIdAndEnvId(installedAppId, envId)
-	if err != nil {
-		if err == pg.ErrNoRows {
-			return "", &util.ApiError{HttpStatusCode: http.StatusBadRequest, Code: "400", UserMessage: "values are outdated. please fetch the latest version and try again", InternalMessage: err.Error()}
-		}
-		impl.logger.Errorw("error fetching installed  app version in installed app service", "err", err)
-		return "", err
-	}
-	chartVersion := installedAppVerison.AppStoreApplicationVersion.Version
-	if err != nil {
-		impl.logger.Errorw("error fetching chart  version in installed app service", "err", err)
-		return "", err
-	}
-	re := regexp.MustCompile(`CHART VERSION: ([0-9]+\.[0-9]+\.[0-9]+)`)
-	newStr := re.ReplaceAllString(installedApp.Notes, "CHART VERSION: "+chartVersion)
-	installedApp.Notes = newStr
-	appName := installedApp.App.AppName
-	if err != nil {
-		impl.logger.Errorw("error fetching notes from db", "err", err)
-		return "", err
-	}
-	isValidAuth := checkNotesAuth(token, appName, envId)
-	if !isValidAuth {
-		impl.logger.Errorw("unauthorized user", "isValidAuth", isValidAuth)
-		return "", fmt.Errorf("unauthorized user")
-	}
-	//if notes is not present in db then below call will happen
-	if installedApp.Notes == "" {
-		notes, _, err := impl.FindNotesForArgoApplication(installedAppId, envId)
-		if err != nil {
-			impl.logger.Errorw("error fetching notes", "err", err)
-			return "", err
-		}
-		if notes == "" {
-			impl.logger.Errorw("error fetching notes", "err", err)
-		}
-		return notes, err
-	}
-
-	return installedApp.Notes, nil
-}
-func (impl *InstalledAppServiceImpl) FindNotesForArgoApplication(installedAppId, envId int) (string, string, error) {
-	installedAppVerison, err := impl.installedAppRepository.GetInstalledAppVersionByInstalledAppIdAndEnvId(installedAppId, envId)
-	if err != nil {
-		impl.logger.Errorw("error fetching installed  app version in installed app service", "err", err)
-		return "", "", err
-	}
-	var notes string
-	appName := installedAppVerison.InstalledApp.App.AppName
-
-	if util.IsAcdApp(installedAppVerison.InstalledApp.DeploymentAppType) {
-		appStoreAppVersion, err := impl.appStoreApplicationVersionRepository.FindById(installedAppVerison.AppStoreApplicationVersion.Id)
-		if err != nil {
-			impl.logger.Errorw("error fetching app store app version in installed app service", "err", err)
-			return notes, appName, err
-		}
-		k8sServerVersion, err := impl.K8sUtil.GetKubeVersion()
-		if err != nil {
-			impl.logger.Errorw("exception caught in getting k8sServerVersion", "err", err)
-			return notes, appName, err
-		}
-
-		installReleaseRequest := &client.InstallReleaseRequest{
-			ChartName:    appStoreAppVersion.Name,
-			ChartVersion: appStoreAppVersion.Version,
-			ValuesYaml:   installedAppVerison.ValuesYaml,
-			K8SVersion:   k8sServerVersion.String(),
-			ChartRepository: &client.ChartRepository{
-				Name:     appStoreAppVersion.AppStore.ChartRepo.Name,
-				Url:      appStoreAppVersion.AppStore.ChartRepo.Url,
-				Username: appStoreAppVersion.AppStore.ChartRepo.UserName,
-				Password: appStoreAppVersion.AppStore.ChartRepo.Password,
-			},
-			ReleaseIdentifier: &client.ReleaseIdentifier{
-				ReleaseNamespace: installedAppVerison.InstalledApp.Environment.Namespace,
-				ReleaseName:      installedAppVerison.InstalledApp.App.AppName,
-			},
-		}
-
-		clusterId := installedAppVerison.InstalledApp.Environment.ClusterId
-		config, err := impl.helmAppService.GetClusterConf(clusterId)
-		if err != nil {
-			impl.logger.Errorw("error in fetching cluster detail", "clusterId", clusterId, "err", err)
-			return "", appName, err
-		}
-		installReleaseRequest.ReleaseIdentifier.ClusterConfig = config
-
-		notes, err = impl.helmAppService.GetNotes(context.Background(), installReleaseRequest)
-		if err != nil {
-			impl.logger.Errorw("error in fetching notes", "err", err)
-			return notes, appName, err
-		}
-		_, err = impl.appStoreDeploymentService.UpdateNotesForInstalledApp(installedAppId, notes)
-		if err != nil {
-			impl.logger.Errorw("error in updating notes in db ", "err", err)
-			return notes, appName, err
-		}
-	}
-
-	return notes, appName, nil
-}
->>>>>>> 16cc09f2
 
 func (impl InstalledAppServiceImpl) GetInstalledAppVersionHistory(installedAppId int) (*appStoreBean.InstallAppVersionHistoryDto, error) {
 	result := &appStoreBean.InstallAppVersionHistoryDto{}
