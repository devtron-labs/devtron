/*
 * Copyright (c) 2020 Devtron Labs
 *
 * Licensed under the Apache License, Version 2.0 (the "License");
 * you may not use this file except in compliance with the License.
 * You may obtain a copy of the License at
 *
 *    http://www.apache.org/licenses/LICENSE-2.0
 *
 * Unless required by applicable law or agreed to in writing, software
 * distributed under the License is distributed on an "AS IS" BASIS,
 * WITHOUT WARRANTIES OR CONDITIONS OF ANY KIND, either express or implied.
 * See the License for the specific language governing permissions and
 * limitations under the License.
 *
 */

package service

import (
	"bytes"
	"context"
	/* #nosec */
	"crypto/sha1"
	"encoding/json"
	"fmt"
	"io/ioutil"
	"net/http"
	"os"
	"strconv"
	"strings"
	"time"

	"github.com/argoproj/argo-cd/v2/pkg/apiclient/application"
<<<<<<< HEAD
	"github.com/devtron-labs/common-lib-private/pubsub-lib/model"
	util4 "github.com/devtron-labs/common-lib-private/utils/k8s"
	k8sCommonBean "github.com/devtron-labs/common-lib-private/utils/k8s/commonBean"
	k8sObjectUtils "github.com/devtron-labs/common-lib-private/utils/k8sObjectsUtil"
=======
	"github.com/devtron-labs/common-lib/pubsub-lib/model"
	util4 "github.com/devtron-labs/common-lib/utils/k8s"
>>>>>>> 28b07fd7
	client "github.com/devtron-labs/devtron/api/helm-app"
	openapi "github.com/devtron-labs/devtron/api/helm-app/openapiClient"
	"github.com/devtron-labs/devtron/client/argocdServer"
	"github.com/devtron-labs/devtron/internal/middleware"
	"github.com/devtron-labs/devtron/internal/sql/repository/app"
	"github.com/devtron-labs/devtron/internal/sql/repository/pipelineConfig"
	"github.com/devtron-labs/devtron/pkg/app/status"
	"github.com/devtron-labs/devtron/pkg/appStatus"
	appStoreBean "github.com/devtron-labs/devtron/pkg/appStore/bean"
	"github.com/devtron-labs/devtron/pkg/appStore/chartGroup"
	repository6 "github.com/devtron-labs/devtron/pkg/appStore/chartGroup/repository"
	appStoreDeploymentCommon "github.com/devtron-labs/devtron/pkg/appStore/deployment/common"
	appStoreDeploymentFullMode "github.com/devtron-labs/devtron/pkg/appStore/deployment/fullMode"
	repository2 "github.com/devtron-labs/devtron/pkg/appStore/deployment/repository"
	appStoreDiscoverRepository "github.com/devtron-labs/devtron/pkg/appStore/discover/repository"
	"github.com/devtron-labs/devtron/pkg/appStore/values/service"
	"github.com/devtron-labs/devtron/pkg/auth/user"
	repository5 "github.com/devtron-labs/devtron/pkg/cluster/repository"
	"github.com/devtron-labs/devtron/pkg/k8s"
	application3 "github.com/devtron-labs/devtron/pkg/k8s/application"
	"github.com/devtron-labs/devtron/pkg/sql"
	repository4 "github.com/devtron-labs/devtron/pkg/team"
	util2 "github.com/devtron-labs/devtron/pkg/util"
	util3 "github.com/devtron-labs/devtron/util"
	"github.com/devtron-labs/devtron/util/argo"

	"github.com/Pallinder/go-randomdata"
	"github.com/argoproj/argo-cd/v2/pkg/apis/application/v1alpha1"
	pubsub "github.com/devtron-labs/common-lib-private/pubsub-lib"
	bean2 "github.com/devtron-labs/devtron/api/bean"
	application2 "github.com/devtron-labs/devtron/client/argocdServer/application"
	repository3 "github.com/devtron-labs/devtron/internal/sql/repository"
	"github.com/devtron-labs/devtron/internal/util"
	"github.com/devtron-labs/devtron/pkg/bean"
	cluster2 "github.com/devtron-labs/devtron/pkg/cluster"
	"github.com/go-pg/pg"
	"go.uber.org/zap"
)

const (
	DEFAULT_ENVIRONMENT_OR_NAMESPACE_OR_PROJECT = "devtron"
	CLUSTER_COMPONENT_DIR_PATH                  = "/cluster/component"
	DEFAULT_CLUSTER_ID                          = 1
	DEFAULT_CLUSTER_NAMESPACE                   = "default"
	HELM_RELEASE_STATUS_FAILED                  = "Failed"
	HELM_RELEASE_STATUS_PROGRESSING             = "Progressing"
	HELM_RELEASE_STATUS_UNKNOWN                 = "Unknown"
)

// DB operation + chart group + nats msg consume(to be removed)
type InstalledAppService interface {
<<<<<<< HEAD
	GetAll(filter *appStoreBean.AppStoreFilter) (AppListDetail, error)
	DeployBulk(chartGroupInstallRequest *appStoreBean.ChartGroupInstallRequest) (*appStoreBean.ChartGroupInstallAppRes, error)
	performDeployStage(appId int, installedAppVersionHistoryId int, userId int32) (*appStoreBean.InstallAppVersionDTO, error)
=======
	GetAll(filter *appStoreBean.AppStoreFilter) (openapi.AppList, error)
	DeployBulk(chartGroupInstallRequest *chartGroup.ChartGroupInstallRequest) (*chartGroup.ChartGroupInstallAppRes, error)
>>>>>>> 28b07fd7
	CheckAppExists(appNames []*appStoreBean.AppNames) ([]*appStoreBean.AppNames, error)
	DeployDefaultChartOnCluster(bean *cluster2.ClusterBean, userId int32) (bool, error)
	FindAppDetailsForAppstoreApplication(installedAppId, envId int) (bean2.AppDetailContainer, error)
	UpdateInstalledAppVersionStatus(application *v1alpha1.Application) (bool, error)
	MarkGitOpsInstalledAppsDeletedIfArgoAppIsDeleted(installedAppId int, envId int) error
	CheckAppExistsByInstalledAppId(installedAppId int) (*repository2.InstalledApps, error)
<<<<<<< HEAD
	FindNotesForNonHelmApplication(installedAppId, envId int) (string, string, error)
	FetchChartNotes(installedAppId int, envId int, token string, checkNotesAuth func(token string, appName string, envId int) bool) (string, error)
	FetchResourceTreeWithHibernateForACD(rctx context.Context, cn http.CloseNotifier, appDetail *bean2.AppDetailContainer) bean2.AppDetailContainer
	fetchResourceTreeForACD(rctx context.Context, cn http.CloseNotifier, appId int, envId, clusterId int, deploymentAppName, namespace string) (map[string]interface{}, error)
	GetChartBytesForLatestDeployment(installedAppId int, installedAppVersionId int) ([]byte, error)
	GetChartBytesForParticularDeployment(installedAppId int, installedAppVersionId int, installedAppVersionHistoryId int) ([]byte, error)
=======

	FetchResourceTreeWithHibernateForACD(rctx context.Context, cn http.CloseNotifier, appDetail *bean2.AppDetailContainer) bean2.AppDetailContainer
	FetchResourceTree(rctx context.Context, cn http.CloseNotifier, appDetailsContainer *bean2.AppDetailsContainer, installedApp repository2.InstalledApps, helmReleaseInstallStatus string, status string) error

	//move to notes service
	FetchChartNotes(installedAppId int, envId int, token string, checkNotesAuth func(token string, appName string, envId int) bool) (string, error)
>>>>>>> 28b07fd7
}

type InstalledAppServiceImpl struct {
	logger                               *zap.SugaredLogger
	installedAppRepository               repository2.InstalledAppRepository
	appStoreApplicationVersionRepository appStoreDiscoverRepository.AppStoreApplicationVersionRepository
	environmentRepository                repository5.EnvironmentRepository
	teamRepository                       repository4.TeamRepository
	appRepository                        app.AppRepository
	acdClient                            application2.ServiceClient
	appStoreValuesService                service.AppStoreValuesService
	pubsubClient                         *pubsub.PubSubClientServiceImpl
	chartGroupDeploymentRepository       repository6.ChartGroupDeploymentRepository
	envService                           cluster2.EnvironmentService
	gitFactory                           *util.GitFactory
	aCDAuthConfig                        *util2.ACDAuthConfig
	gitOpsRepository                     repository3.GitOpsConfigRepository
	userService                          user.UserService
	appStoreDeploymentService            AppStoreDeploymentService
	appStoreDeploymentFullModeService    appStoreDeploymentFullMode.AppStoreDeploymentFullModeService
	installedAppRepositoryHistory        repository2.InstalledAppVersionHistoryRepository
	argoUserService                      argo.ArgoUserService
	helmAppClient                        client.HelmAppClient
	helmAppService                       client.HelmAppService
	appStatusService                     appStatus.AppStatusService
	K8sUtil                              *util4.K8sUtil
	pipelineStatusTimelineService        status.PipelineStatusTimelineService
	appStoreDeploymentCommonService      appStoreDeploymentCommon.AppStoreDeploymentCommonService
	k8sCommonService                     k8s.K8sCommonService
	k8sApplicationService                application3.K8sApplicationService
	acdConfig                            *argocdServer.ACDConfig
}

func NewInstalledAppServiceImpl(logger *zap.SugaredLogger,
	installedAppRepository repository2.InstalledAppRepository,
	appStoreApplicationVersionRepository appStoreDiscoverRepository.AppStoreApplicationVersionRepository,
	environmentRepository repository5.EnvironmentRepository, teamRepository repository4.TeamRepository,
	appRepository app.AppRepository,
	acdClient application2.ServiceClient,
	appStoreValuesService service.AppStoreValuesService,
	pubsubClient *pubsub.PubSubClientServiceImpl,
	chartGroupDeploymentRepository repository6.ChartGroupDeploymentRepository,
	envService cluster2.EnvironmentService,
	gitFactory *util.GitFactory, aCDAuthConfig *util2.ACDAuthConfig, gitOpsRepository repository3.GitOpsConfigRepository, userService user.UserService,
	appStoreDeploymentFullModeService appStoreDeploymentFullMode.AppStoreDeploymentFullModeService,
	appStoreDeploymentService AppStoreDeploymentService,
	installedAppRepositoryHistory repository2.InstalledAppVersionHistoryRepository,
	argoUserService argo.ArgoUserService, helmAppClient client.HelmAppClient, helmAppService client.HelmAppService,
	appStatusService appStatus.AppStatusService, K8sUtil *util4.K8sUtil,
	pipelineStatusTimelineService status.PipelineStatusTimelineService,
	appStoreDeploymentCommonService appStoreDeploymentCommon.AppStoreDeploymentCommonService,
	k8sCommonService k8s.K8sCommonService, k8sApplicationService application3.K8sApplicationService,
	acdConfig *argocdServer.ACDConfig) (*InstalledAppServiceImpl, error) {
	impl := &InstalledAppServiceImpl{
		logger:                               logger,
		installedAppRepository:               installedAppRepository,
		appStoreApplicationVersionRepository: appStoreApplicationVersionRepository,
		environmentRepository:                environmentRepository,
		teamRepository:                       teamRepository,
		appRepository:                        appRepository,
		acdClient:                            acdClient,
		appStoreValuesService:                appStoreValuesService,
		pubsubClient:                         pubsubClient,
		chartGroupDeploymentRepository:       chartGroupDeploymentRepository,
		envService:                           envService,
		gitFactory:                           gitFactory,
		aCDAuthConfig:                        aCDAuthConfig,
		gitOpsRepository:                     gitOpsRepository,
		userService:                          userService,
		appStoreDeploymentService:            appStoreDeploymentService,
		appStoreDeploymentFullModeService:    appStoreDeploymentFullModeService,
		installedAppRepositoryHistory:        installedAppRepositoryHistory,
		argoUserService:                      argoUserService,
		helmAppClient:                        helmAppClient,
		helmAppService:                       helmAppService,
		appStatusService:                     appStatusService,
		K8sUtil:                              K8sUtil,
		pipelineStatusTimelineService:        pipelineStatusTimelineService,
		appStoreDeploymentCommonService:      appStoreDeploymentCommonService,
		k8sCommonService:                     k8sCommonService,
		k8sApplicationService:                k8sApplicationService,
		acdConfig:                            acdConfig,
	}
	err := impl.Subscribe()
	if err != nil {
		return nil, err
	}
	return impl, nil
}

type EnvironmentDetails struct {
	EnvironmentName *string `json:"environmentName,omitempty"`
	// id in which app is deployed
	EnvironmentId *int32 `json:"environmentId,omitempty"`
	// namespace corresponding to the environemnt
	Namespace *string `json:"namespace,omitempty"`
	// if given environemnt is marked as production or not, nullable
	IsPrduction *bool `json:"isPrduction,omitempty"`
	// cluster corresponding to the environemt where application is deployed
	ClusterName *string `json:"clusterName,omitempty"`
	// clusterId corresponding to the environemt where application is deployed
	ClusterId *int32 `json:"clusterId,omitempty"`

	IsVirtualEnvironment *bool `json:"isVirtualEnvironment"`
}

type HelmAppDetails struct {
	// time when this application was last deployed/updated
	LastDeployedAt *time.Time `json:"lastDeployedAt,omitempty"`
	// name of the helm application/helm release name
	AppName *string `json:"appName,omitempty"`
	// unique identifier for app
	AppId *string `json:"appId,omitempty"`
	// name of the chart
	ChartName *string `json:"chartName,omitempty"`
	// url/location of the chart icon
	ChartAvatar *string `json:"chartAvatar,omitempty"`
	// unique identifier for the project, APP with no project will have id `0`
	ProjectId *int32 `json:"projectId,omitempty"`
	// chart version
	ChartVersion      *string             `json:"chartVersion,omitempty"`
	EnvironmentDetail *EnvironmentDetails `json:"environmentDetail,omitempty"`
	AppStatus         *string             `json:"appStatus,omitempty"`
}

type AppListDetail struct {
	// clusters to which result corresponds
	ClusterIds *[]int32 `json:"clusterIds,omitempty"`
	// application type inside the array
	ApplicationType *string `json:"applicationType,omitempty"`
	// if data fetch for that cluster produced error
	Errored *bool `json:"errored,omitempty"`
	// error msg if client failed to fetch
	ErrorMsg *string `json:"errorMsg,omitempty"`
	// all helm app list, EA+ devtronapp
	HelmApps *[]HelmAppDetails `json:"helmApps,omitempty"`
	// all helm app list, EA+ devtronapp
	DevtronApps *[]openapi.DevtronApp `json:"devtronApps,omitempty"`
}

func (impl InstalledAppServiceImpl) GetAll(filter *appStoreBean.AppStoreFilter) (AppListDetail, error) {
	applicationType := "DEVTRON-CHART-STORE"
	var clusterIdsConverted []int32
	for _, clusterId := range filter.ClusterIds {
		clusterIdsConverted = append(clusterIdsConverted, int32(clusterId))
	}
	installedAppsResponse := AppListDetail{
		ApplicationType: &applicationType,
		ClusterIds:      &clusterIdsConverted,
	}
	start := time.Now()
	installedApps, err := impl.installedAppRepository.GetAllInstalledApps(filter)
	middleware.AppListingDuration.WithLabelValues("getAllInstalledApps", "helm").Observe(time.Since(start).Seconds())
	if err != nil && !util.IsErrNoRows(err) {
		impl.logger.Error(err)
		return installedAppsResponse, err
	}
	var helmAppsResponse []HelmAppDetails
	for _, a := range installedApps {
		appLocal := a // copied data from here because value is passed as reference
		if appLocal.TeamId == 0 && appLocal.AppOfferingMode != util3.SERVER_MODE_HYPERION {
			//skipping entries for empty projectId for non hyperion app (as app list should return the helm apps from installedApps)
			continue
		}
		appId := strconv.Itoa(appLocal.Id)
		projectId := int32(appLocal.TeamId)
		envId := int32(appLocal.EnvironmentId)
		clusterId := int32(appLocal.ClusterId)
		environmentDetails := EnvironmentDetails{
			EnvironmentName:      &appLocal.EnvironmentName,
			EnvironmentId:        &envId,
			Namespace:            &appLocal.Namespace,
			ClusterName:          &appLocal.ClusterName,
			ClusterId:            &clusterId,
			IsVirtualEnvironment: &appLocal.IsVirtualEnvironment,
		}
		helmAppResp := HelmAppDetails{
			AppName:           &appLocal.AppName,
			ChartName:         &appLocal.AppStoreApplicationName,
			AppId:             &appId,
			ProjectId:         &projectId,
			EnvironmentDetail: &environmentDetails,
			ChartAvatar:       &appLocal.Icon,
			LastDeployedAt:    &appLocal.UpdatedOn,
			AppStatus:         &appLocal.AppStatus,
		}
		helmAppsResponse = append(helmAppsResponse, helmAppResp)
	}
	installedAppsResponse.HelmApps = &helmAppsResponse
	return installedAppsResponse, nil
}

func (impl InstalledAppServiceImpl) CheckAppExists(appNames []*appStoreBean.AppNames) ([]*appStoreBean.AppNames, error) {
	if len(appNames) == 0 {
		return nil, nil
	}
	var names []string
	for _, appName := range appNames {
		names = append(names, appName.Name)
	}

	apps, err := impl.appRepository.CheckAppExists(names)
	if err != nil {
		return nil, err
	}
	existingApps := make(map[string]bool)
	for _, app := range apps {
		existingApps[app.AppName] = true
	}
	for _, appName := range appNames {
		if _, ok := existingApps[appName.Name]; ok {
			appName.Exists = true
			appName.SuggestedName = strings.ToLower(randomdata.SillyName())
		}
	}
	return appNames, nil
}

func (impl InstalledAppServiceImpl) DeployBulk(chartGroupInstallRequest *chartGroup.ChartGroupInstallRequest) (*chartGroup.ChartGroupInstallAppRes, error) {
	impl.logger.Debugw("bulk app install request", "req", chartGroupInstallRequest)
	//save in db
	// raise nats event

	var installAppVersionDTOList []*appStoreBean.InstallAppVersionDTO
	for _, chartGroupInstall := range chartGroupInstallRequest.ChartGroupInstallChartRequest {
		installAppVersionDTO, err := impl.requestBuilderForBulkDeployment(chartGroupInstall, chartGroupInstallRequest.ProjectId, chartGroupInstallRequest.UserId)
		if err != nil {
			impl.logger.Errorw("DeployBulk, error in request builder", "err", err)
			return nil, err
		}
		installAppVersionDTOList = append(installAppVersionDTOList, installAppVersionDTO)
	}
	dbConnection := impl.installedAppRepository.GetConnection()
	tx, err := dbConnection.Begin()
	if err != nil {
		return nil, err
	}
	var installAppVersions []*appStoreBean.InstallAppVersionDTO
	// Rollback tx on error.
	defer tx.Rollback()
	for _, installAppVersionDTO := range installAppVersionDTOList {
		installAppVersionDTO, err = impl.appStoreDeploymentService.AppStoreDeployOperationDB(installAppVersionDTO, tx, false)
		if err != nil {
			impl.logger.Errorw("DeployBulk, error while app store deploy db operation", "err", err)
			return nil, err
		}
		installAppVersions = append(installAppVersions, installAppVersionDTO)
	}
	if chartGroupInstallRequest.ChartGroupId > 0 {
		groupINstallationId, err := impl.getInstallationId(installAppVersions)
		if err != nil {
			return nil, err
		}
		for _, installAppVersionDTO := range installAppVersions {
			chartGroupEntry := impl.createChartGroupEntryObject(installAppVersionDTO, chartGroupInstallRequest.ChartGroupId, groupINstallationId)
			err := impl.chartGroupDeploymentRepository.Save(tx, chartGroupEntry)
			if err != nil {
				impl.logger.Errorw("DeployBulk, error in creating ChartGroupEntryObject", "err", err)
				return nil, err
			}
		}
	}
	//commit transaction
	err = tx.Commit()
	if err != nil {
		impl.logger.Errorw("DeployBulk, error in tx commit", "err", err)
		return nil, err
	}
	//nats event
	impl.triggerDeploymentEvent(installAppVersions)
	return &chartGroup.ChartGroupInstallAppRes{}, nil
}

// generate unique installation ID using APPID
func (impl InstalledAppServiceImpl) getInstallationId(installAppVersions []*appStoreBean.InstallAppVersionDTO) (string, error) {
	var buffer bytes.Buffer
	for _, installAppVersionDTO := range installAppVersions {
		if installAppVersionDTO.AppId == 0 {
			return "", fmt.Errorf("app ID not present")
		}
		buffer.WriteString(
			strconv.Itoa(installAppVersionDTO.AppId))
	}
	/* #nosec */
	h := sha1.New()
	_, err := h.Write([]byte(buffer.String()))
	if err != nil {
		return "", err
	}
	bs := h.Sum(nil)
	return fmt.Sprintf("%x", bs), nil
}

func (impl InstalledAppServiceImpl) createChartGroupEntryObject(installAppVersionDTO *appStoreBean.InstallAppVersionDTO, chartGroupId int, groupINstallationId string) *repository6.ChartGroupDeployment {
	return &repository6.ChartGroupDeployment{
		ChartGroupId:        chartGroupId,
		ChartGroupEntryId:   installAppVersionDTO.ChartGroupEntryId,
		InstalledAppId:      installAppVersionDTO.InstalledAppId,
		Deleted:             false,
		GroupInstallationId: groupINstallationId,
		AuditLog: sql.AuditLog{
			CreatedOn: time.Now(),
			CreatedBy: installAppVersionDTO.UserId,
			UpdatedOn: time.Now(),
			UpdatedBy: installAppVersionDTO.UserId,
		},
	}
}
func (impl InstalledAppServiceImpl) performDeployStageOnAcd(installedAppVersion *appStoreBean.InstallAppVersionDTO, ctx context.Context, userId int32) (*appStoreBean.InstallAppVersionDTO, error) {
	installedAppVersion.ACDAppName = fmt.Sprintf("%s-%s", installedAppVersion.AppName, installedAppVersion.Environment.Name)
	chartGitAttr := &util.ChartGitAttribute{}
	if installedAppVersion.Status == appStoreBean.DEPLOY_INIT ||
		installedAppVersion.Status == appStoreBean.ENQUEUED ||
		installedAppVersion.Status == appStoreBean.QUE_ERROR ||
		installedAppVersion.Status == appStoreBean.GIT_ERROR {
		//step 2 git operation pull push
		//TODO: save git Timeline here
		appStoreGitOpsResponse, err := impl.appStoreDeploymentCommonService.GenerateManifestAndPerformGitOperations(installedAppVersion)
		if err != nil {
			impl.logger.Errorw(" error", "err", err)
			_, err = impl.appStoreDeploymentService.AppStoreDeployOperationStatusUpdate(installedAppVersion.InstalledAppId, appStoreBean.GIT_ERROR)
			if err != nil {
				impl.logger.Errorw(" error", "err", err)
				return nil, err
			}
			timeline := &pipelineConfig.PipelineStatusTimeline{
				InstalledAppVersionHistoryId: installedAppVersion.InstalledAppVersionHistoryId,
				Status:                       pipelineConfig.TIMELINE_STATUS_GIT_COMMIT_FAILED,
				StatusDetail:                 fmt.Sprintf("Git commit failed - %v", err),
				StatusTime:                   time.Now(),
				AuditLog: sql.AuditLog{
					CreatedBy: installedAppVersion.UserId,
					CreatedOn: time.Now(),
					UpdatedBy: installedAppVersion.UserId,
					UpdatedOn: time.Now(),
				},
			}
			_ = impl.pipelineStatusTimelineService.SaveTimeline(timeline, nil, true)
			return nil, err
		}

		timeline := &pipelineConfig.PipelineStatusTimeline{
			InstalledAppVersionHistoryId: installedAppVersion.InstalledAppVersionHistoryId,
			Status:                       pipelineConfig.TIMELINE_STATUS_GIT_COMMIT,
			StatusDetail:                 "Git commit done successfully.",
			StatusTime:                   time.Now(),
			AuditLog: sql.AuditLog{
				CreatedBy: installedAppVersion.UserId,
				CreatedOn: time.Now(),
				UpdatedBy: installedAppVersion.UserId,
				UpdatedOn: time.Now(),
			},
		}
		_ = impl.pipelineStatusTimelineService.SaveTimeline(timeline, nil, true)
		impl.logger.Infow("GIT SUCCESSFUL", "chartGitAttrDB", appStoreGitOpsResponse)
		_, err = impl.appStoreDeploymentService.AppStoreDeployOperationStatusUpdate(installedAppVersion.InstalledAppId, appStoreBean.GIT_SUCCESS)
		if err != nil {
			impl.logger.Errorw(" error", "err", err)
			return nil, err
		}

		GitCommitSuccessTimeline := impl.pipelineStatusTimelineService.
			GetTimelineDbObjectByTimelineStatusAndTimelineDescription(0, installedAppVersion.InstalledAppVersionHistoryId, pipelineConfig.TIMELINE_STATUS_GIT_COMMIT, "Git commit done successfully.", installedAppVersion.UserId, time.Now())

		timelines := []*pipelineConfig.PipelineStatusTimeline{GitCommitSuccessTimeline}
		if !impl.acdConfig.ArgoCDAutoSyncEnabled {
			ArgocdSyncInitiatedTimeline := impl.pipelineStatusTimelineService.
				GetTimelineDbObjectByTimelineStatusAndTimelineDescription(0, installedAppVersion.InstalledAppVersionHistoryId, pipelineConfig.TIMELINE_STATUS_ARGOCD_SYNC_INITIATED, "ArgoCD sync initiated.", installedAppVersion.UserId, time.Now())

			timelines = append(timelines, ArgocdSyncInitiatedTimeline)
		}

		dbConnection := impl.installedAppRepository.GetConnection()
		tx, err := dbConnection.Begin()
		if err != nil {
			impl.logger.Errorw("error in getting db connection for saving timelines", "err", err)
			return nil, err
		}
		err = impl.pipelineStatusTimelineService.SaveTimelines(timelines, tx)
		if err != nil {
			impl.logger.Errorw("error in creating timeline status for deployment initiation for update of installedAppVersionHistoryId", "err", err, "installedAppVersionHistoryId", installedAppVersion.InstalledAppVersionHistoryId)
		}
		tx.Commit()
		// update build history for chart for argo_cd apps
		err = impl.appStoreDeploymentService.UpdateInstalledAppVersionHistoryWithGitHash(installedAppVersion, nil)
		if err != nil {
			impl.logger.Errorw("error on updating history for chart deployment", "error", err, "installedAppVersion", installedAppVersion)
			return nil, err
		}
		installedAppVersion.GitHash = appStoreGitOpsResponse.GitHash
		chartGitAttr.RepoUrl = appStoreGitOpsResponse.ChartGitAttribute.RepoUrl
		chartGitAttr.ChartLocation = appStoreGitOpsResponse.ChartGitAttribute.ChartLocation
	} else {
		impl.logger.Infow("DB and GIT operation already done for this app and env, proceed for further step", "installedAppId", installedAppVersion.InstalledAppId, "existing status", installedAppVersion.Status)
		environment, err := impl.environmentRepository.FindById(installedAppVersion.EnvironmentId)
		if err != nil {
			impl.logger.Errorw("fetching error", "err", err)
			return nil, err
		}
		gitOpsConfigBitbucket, err := impl.gitOpsRepository.GetGitOpsConfigByProvider(util.BITBUCKET_PROVIDER)
		if err != nil {
			if err == pg.ErrNoRows {
				gitOpsConfigBitbucket.BitBucketWorkspaceId = ""
				gitOpsConfigBitbucket.BitBucketProjectKey = ""
			} else {
				return nil, err
			}
		}
		config := &bean2.GitOpsConfigDto{
			GitRepoName:          installedAppVersion.GitOpsRepoName,
			BitBucketWorkspaceId: gitOpsConfigBitbucket.BitBucketProjectKey,
			BitBucketProjectKey:  gitOpsConfigBitbucket.BitBucketProjectKey,
		}
		repoUrl, err := impl.gitFactory.Client.GetRepoUrl(config)
		if err != nil {
			//will allow to continue to persist status on next operation
			impl.logger.Errorw("fetching error", "err", err)
		}
		chartGitAttr.RepoUrl = repoUrl
		chartGitAttr.ChartLocation = fmt.Sprintf("%s-%s", installedAppVersion.AppName, environment.Name)
		installedAppVersion.ACDAppName = fmt.Sprintf("%s-%s", installedAppVersion.AppName, environment.Name)
		installedAppVersion.Environment = environment
	}

	if installedAppVersion.Status == appStoreBean.DEPLOY_INIT ||
		installedAppVersion.Status == appStoreBean.ENQUEUED ||
		installedAppVersion.Status == appStoreBean.QUE_ERROR ||
		installedAppVersion.Status == appStoreBean.GIT_ERROR ||
		installedAppVersion.Status == appStoreBean.GIT_SUCCESS ||
		installedAppVersion.Status == appStoreBean.ACD_ERROR {
		//step 3 acd operation register, sync
		_, err := impl.appStoreDeploymentFullModeService.AppStoreDeployOperationACD(installedAppVersion, chartGitAttr, ctx, nil)
		if err != nil {
			impl.logger.Errorw("error", "chartGitAttr", chartGitAttr, "err", err)
			_, err = impl.appStoreDeploymentService.AppStoreDeployOperationStatusUpdate(installedAppVersion.InstalledAppId, appStoreBean.ACD_ERROR)
			if err != nil {
				impl.logger.Errorw("error", "err", err)
				return nil, err
			}
			return nil, err
		}
		impl.logger.Infow("ACD SUCCESSFUL", "chartGitAttr", chartGitAttr)
		_, err = impl.appStoreDeploymentService.AppStoreDeployOperationStatusUpdate(installedAppVersion.InstalledAppId, appStoreBean.ACD_SUCCESS)
		if err != nil {
			impl.logger.Errorw("error", "err", err)
			return nil, err
		}
	} else {
		impl.logger.Infow("DB and GIT and ACD operation already done for this app and env. process has been completed", "installedAppId", installedAppVersion.InstalledAppId, "existing status", installedAppVersion.Status)
	}
	return installedAppVersion, nil
}
func (impl InstalledAppServiceImpl) performDeployStage(installedAppVersionId int, installedAppVersionHistoryId int, userId int32) (*appStoreBean.InstallAppVersionDTO, error) {
	ctx := context.Background()
	installedAppVersion, err := impl.appStoreDeploymentService.GetInstalledAppVersion(installedAppVersionId, userId)
	if err != nil {
		return nil, err
	}
	installedAppVersion.InstalledAppVersionHistoryId = installedAppVersionHistoryId
	if util.IsAcdApp(installedAppVersion.DeploymentAppType) {
		//this method should only call in case of argo-integration installed and git-ops has configured
		acdToken, err := impl.argoUserService.GetLatestDevtronArgoCdUserToken()
		if err != nil {
			impl.logger.Errorw("error in getting acd token", "err", err)
			return nil, err
		}
		ctx = context.WithValue(ctx, "token", acdToken)
		timeline := &pipelineConfig.PipelineStatusTimeline{
			InstalledAppVersionHistoryId: installedAppVersion.InstalledAppVersionHistoryId,
			Status:                       pipelineConfig.TIMELINE_STATUS_DEPLOYMENT_INITIATED,
			StatusDetail:                 "Deployment initiated successfully.",
			StatusTime:                   time.Now(),
			AuditLog: sql.AuditLog{
				CreatedBy: installedAppVersion.UserId,
				CreatedOn: time.Now(),
				UpdatedBy: installedAppVersion.UserId,
				UpdatedOn: time.Now(),
			},
		}
		err = impl.pipelineStatusTimelineService.SaveTimeline(timeline, nil, true)
		if err != nil {
			impl.logger.Errorw("error in creating timeline status for deployment initiation for this app store application", "err", err, "timeline", timeline)
		}
		_, err = impl.performDeployStageOnAcd(installedAppVersion, ctx, userId)
		if err != nil {
			impl.logger.Errorw("error", "err", err)
			return nil, err
		}
	} else if util.IsHelmApp(installedAppVersion.DeploymentAppType) {

		_, err = impl.appStoreDeploymentService.InstallAppByHelm(installedAppVersion, ctx)
		if err != nil {
			impl.logger.Errorw("error", "err", err)
			_, err = impl.appStoreDeploymentService.AppStoreDeployOperationStatusUpdate(installedAppVersion.InstalledAppId, appStoreBean.HELM_ERROR)
			if err != nil {
				impl.logger.Errorw("error", "err", err)
				return nil, err
			}
			return nil, err
		}
	}

	//step 4 db operation status triggered
	_, err = impl.appStoreDeploymentService.AppStoreDeployOperationStatusUpdate(installedAppVersion.InstalledAppId, appStoreBean.DEPLOY_SUCCESS)
	if err != nil {
		impl.logger.Errorw("error", "err", err)
		return nil, err
	}

	return installedAppVersion, nil
}

func (impl InstalledAppServiceImpl) requestBuilderForBulkDeployment(installRequest *chartGroup.ChartGroupInstallChartRequest, projectId int, userId int32) (*appStoreBean.InstallAppVersionDTO, error) {
	valYaml := installRequest.ValuesOverrideYaml
	if valYaml == "" {
		valVersion, err := impl.appStoreValuesService.FindValuesByIdAndKind(installRequest.ReferenceValueId, installRequest.ReferenceValueKind)
		if err != nil {
			return nil, err
		}
		valYaml = valVersion.Values
	}
	req := &appStoreBean.InstallAppVersionDTO{
		AppName:                 installRequest.AppName,
		TeamId:                  projectId,
		EnvironmentId:           installRequest.EnvironmentId,
		AppStoreVersion:         installRequest.AppStoreVersion,
		ValuesOverrideYaml:      valYaml,
		UserId:                  userId,
		ReferenceValueId:        installRequest.ReferenceValueId,
		ReferenceValueKind:      installRequest.ReferenceValueKind,
		ChartGroupEntryId:       installRequest.ChartGroupEntryId,
		DefaultClusterComponent: installRequest.DefaultClusterComponent,
	}
	return req, nil
}

//------------ nats config

func (impl *InstalledAppServiceImpl) triggerDeploymentEvent(installAppVersions []*appStoreBean.InstallAppVersionDTO) {

	for _, versions := range installAppVersions {
		var status appStoreBean.AppstoreDeploymentStatus
		payload := &appStoreBean.DeployPayload{InstalledAppVersionId: versions.InstalledAppVersionId, InstalledAppVersionHistoryId: versions.InstalledAppVersionHistoryId}
		data, err := json.Marshal(payload)
		if err != nil {
			status = appStoreBean.QUE_ERROR
		} else {
			err = impl.pubsubClient.Publish(pubsub.BULK_APPSTORE_DEPLOY_TOPIC, string(data))
			if err != nil {
				impl.logger.Errorw("err while publishing msg for app-store bulk deploy", "msg", data, "err", err)
				status = appStoreBean.QUE_ERROR
			} else {
				status = appStoreBean.ENQUEUED
			}

		}
		if versions.Status == appStoreBean.DEPLOY_INIT || versions.Status == appStoreBean.QUE_ERROR || versions.Status == appStoreBean.ENQUEUED {
			impl.logger.Debugw("status for bulk app-store deploy", "status", status)
			_, err = impl.appStoreDeploymentService.AppStoreDeployOperationStatusUpdate(payload.InstalledAppVersionId, status)
			if err != nil {
				impl.logger.Errorw("error while bulk app-store deploy status update", "err", err)
			}
		}
	}
}

func (impl *InstalledAppServiceImpl) Subscribe() error {
	callback := func(msg *model.PubSubMsg) {
		impl.logger.Debug("cd stage event received")
		//defer msg.Ack()
		deployPayload := &appStoreBean.DeployPayload{}
		err := json.Unmarshal([]byte(string(msg.Data)), &deployPayload)
		if err != nil {
			impl.logger.Error("Error while unmarshalling deployPayload json object", "error", err)
			return
		}
		impl.logger.Debugw("deployPayload:", "deployPayload", deployPayload)
		//using userId 1 - for system user
		_, err = impl.performDeployStage(deployPayload.InstalledAppVersionId, deployPayload.InstalledAppVersionHistoryId, 1)
		if err != nil {
			impl.logger.Errorw("error in performing deploy stage", "deployPayload", deployPayload, "err", err)
		}
	}
	err := impl.pubsubClient.Subscribe(pubsub.BULK_APPSTORE_DEPLOY_TOPIC, callback)
	if err != nil {
		impl.logger.Error("err", err)
		return err
	}
	return nil
}

func (impl *InstalledAppServiceImpl) DeployDefaultChartOnCluster(bean *cluster2.ClusterBean, userId int32) (bool, error) {
	// STEP 1 - create environment with name "devton"
	impl.logger.Infow("STEP 1", "create environment for cluster component", bean)
	envName := fmt.Sprintf("%d-%s", bean.Id, DEFAULT_ENVIRONMENT_OR_NAMESPACE_OR_PROJECT)
	env, err := impl.envService.FindOne(envName)
	if err != nil && err != pg.ErrNoRows {
		return false, err
	}
	if err == pg.ErrNoRows {
		env = &cluster2.EnvironmentBean{
			Environment: envName,
			ClusterId:   bean.Id,
			Namespace:   envName,
			Default:     false,
			Active:      true,
		}
		_, err := impl.envService.Create(env, userId)
		if err != nil {
			impl.logger.Errorw("DeployDefaultChartOnCluster, error in creating environment", "data", env, "err", err)
			return false, err
		}
	}

	// STEP 2 - create project with name "devtron"
	impl.logger.Info("STEP 2", "create project for cluster components")
	t, err := impl.teamRepository.FindByTeamName(DEFAULT_ENVIRONMENT_OR_NAMESPACE_OR_PROJECT)
	if err != nil && err != pg.ErrNoRows {
		return false, err
	}
	if err == pg.ErrNoRows {
		t := &repository4.Team{
			Name:     DEFAULT_ENVIRONMENT_OR_NAMESPACE_OR_PROJECT,
			Active:   true,
			AuditLog: sql.AuditLog{CreatedBy: userId, CreatedOn: time.Now(), UpdatedOn: time.Now(), UpdatedBy: userId},
		}
		err = impl.teamRepository.Save(t)
		if err != nil {
			impl.logger.Errorw("DeployDefaultChartOnCluster, error in creating team", "data", t, "err", err)
			return false, err
		}
	}

	// STEP 3- read the input data from env variables
	impl.logger.Info("STEP 3", "read the input data from env variables")
	charts := &ChartComponents{}
	var chartComponents []*ChartComponent
	if _, err := os.Stat(CLUSTER_COMPONENT_DIR_PATH); os.IsNotExist(err) {
		impl.logger.Infow("default cluster component directory error", "cluster", bean.ClusterName, "err", err)
		return false, nil
	} else {
		fileInfo, err := ioutil.ReadDir(CLUSTER_COMPONENT_DIR_PATH)
		if err != nil {
			impl.logger.Errorw("DeployDefaultChartOnCluster, err while reading directory", "err", err)
			return false, err
		}
		for _, file := range fileInfo {
			impl.logger.Infow("file", "name", file.Name())
			if strings.Contains(file.Name(), ".yaml") {
				content, err := ioutil.ReadFile(fmt.Sprintf("%s/%s", CLUSTER_COMPONENT_DIR_PATH, file.Name()))
				if err != nil {
					impl.logger.Errorw("DeployDefaultChartOnCluster, error on reading file", "err", err)
					return false, err
				}
				chartComponent := &ChartComponent{
					Name:   strings.ReplaceAll(file.Name(), ".yaml", ""),
					Values: string(content),
				}
				chartComponents = append(chartComponents, chartComponent)
			}
		}

		if len(chartComponents) > 0 {
			charts.ChartComponent = chartComponents
			impl.logger.Info("STEP 4 - prepare a bulk request")
			// STEP 4 - prepare a bulk request (unique names need to apply for deploying chart)
			// STEP 4.1 - fetch chart for required name(actual chart name (app-store)) with default values
			// STEP 4.2 - update all the required charts, override values.yaml with env variables.
			chartGroupInstallRequest := &chartGroup.ChartGroupInstallRequest{}
			chartGroupInstallRequest.ProjectId = t.Id
			chartGroupInstallRequest.UserId = userId
			var chartGroupInstallChartRequests []*chartGroup.ChartGroupInstallChartRequest
			for _, item := range charts.ChartComponent {
				appStore, err := impl.appStoreApplicationVersionRepository.FindByAppStoreName(item.Name)
				if err != nil {
					impl.logger.Errorw("DeployDefaultChartOnCluster, error in getting app store", "data", t, "err", err)
					return false, err
				}
				chartGroupInstallChartRequest := &chartGroup.ChartGroupInstallChartRequest{
					AppName:                 fmt.Sprintf("%d-%d-%s", bean.Id, env.Id, item.Name),
					EnvironmentId:           env.Id,
					ValuesOverrideYaml:      item.Values,
					AppStoreVersion:         appStore.AppStoreApplicationVersionId,
					ReferenceValueId:        appStore.AppStoreApplicationVersionId,
					ReferenceValueKind:      appStoreBean.REFERENCE_TYPE_DEFAULT,
					DefaultClusterComponent: true,
				}
				chartGroupInstallChartRequests = append(chartGroupInstallChartRequests, chartGroupInstallChartRequest)
			}
			chartGroupInstallRequest.ChartGroupInstallChartRequest = chartGroupInstallChartRequests

			impl.logger.Info("STEP 5 - deploy bulk initiated")
			// STEP 5 - deploy
			_, err = impl.DeployDefaultComponent(chartGroupInstallRequest)
			if err != nil {
				impl.logger.Errorw("DeployDefaultChartOnCluster, error on bulk deploy", "err", err)
				return false, err
			}
		}
	}
	return true, nil
}

type ChartComponents struct {
	ChartComponent []*ChartComponent `json:"charts"`
}
type ChartComponent struct {
	Name   string `json:"name"`
	Values string `json:"values"`
}

func (impl InstalledAppServiceImpl) DeployDefaultComponent(chartGroupInstallRequest *chartGroup.ChartGroupInstallRequest) (*chartGroup.ChartGroupInstallAppRes, error) {
	impl.logger.Debugw("bulk app install request", "req", chartGroupInstallRequest)
	//save in db
	// raise nats event

	var installAppVersionDTOList []*appStoreBean.InstallAppVersionDTO
	for _, installRequest := range chartGroupInstallRequest.ChartGroupInstallChartRequest {
		installAppVersionDTO, err := impl.requestBuilderForBulkDeployment(installRequest, chartGroupInstallRequest.ProjectId, chartGroupInstallRequest.UserId)
		if err != nil {
			impl.logger.Errorw("DeployBulk, error in request builder", "err", err)
			return nil, err
		}
		installAppVersionDTOList = append(installAppVersionDTOList, installAppVersionDTO)
	}
	dbConnection := impl.installedAppRepository.GetConnection()
	tx, err := dbConnection.Begin()
	if err != nil {
		return nil, err
	}
	var installAppVersions []*appStoreBean.InstallAppVersionDTO
	// Rollback tx on error.
	defer tx.Rollback()
	for _, installAppVersionDTO := range installAppVersionDTOList {
		installAppVersionDTO, err = impl.appStoreDeploymentService.AppStoreDeployOperationDB(installAppVersionDTO, tx, false)
		if err != nil {
			impl.logger.Errorw("DeployBulk, error while app store deploy db operation", "err", err)
			return nil, err
		}
		installAppVersions = append(installAppVersions, installAppVersionDTO)
	}
	if chartGroupInstallRequest.ChartGroupId > 0 {
		groupINstallationId, err := impl.getInstallationId(installAppVersions)
		if err != nil {
			return nil, err
		}
		for _, installAppVersionDTO := range installAppVersions {
			chartGroupEntry := impl.createChartGroupEntryObject(installAppVersionDTO, chartGroupInstallRequest.ChartGroupId, groupINstallationId)
			err := impl.chartGroupDeploymentRepository.Save(tx, chartGroupEntry)
			if err != nil {
				impl.logger.Errorw("DeployBulk, error in creating ChartGroupEntryObject", "err", err)
				return nil, err
			}
		}
	}
	//commit transaction
	err = tx.Commit()
	if err != nil {
		impl.logger.Errorw("DeployBulk, error in tx commit", "err", err)
		return nil, err
	}
	//nats event

	for _, versions := range installAppVersions {
		_, err := impl.performDeployStage(versions.InstalledAppVersionId, versions.InstalledAppVersionHistoryId, chartGroupInstallRequest.UserId)
		if err != nil {
			impl.logger.Errorw("error in performing deploy stage", "deployPayload", versions, "err", err)
			_, err = impl.appStoreDeploymentService.AppStoreDeployOperationStatusUpdate(versions.InstalledAppVersionId, appStoreBean.QUE_ERROR)
			if err != nil {
				impl.logger.Errorw("error while bulk app-store deploy status update", "err", err)
			}
		}
	}

	return &chartGroup.ChartGroupInstallAppRes{}, nil
}

func (impl *InstalledAppServiceImpl) FindAppDetailsForAppstoreApplication(installedAppId, envId int) (bean2.AppDetailContainer, error) {
	installedAppVerison, err := impl.installedAppRepository.GetInstalledAppVersionByInstalledAppIdAndEnvId(installedAppId, envId)
	if err != nil {
		impl.logger.Error(err)
		return bean2.AppDetailContainer{}, err
	}
	helmReleaseInstallStatus, status, err := impl.installedAppRepository.GetHelmReleaseStatusConfigByInstalledAppId(installedAppVerison.InstalledAppId)
	if err != nil {
		impl.logger.Errorw("error in getting helm release status from db", "err", err)
		return bean2.AppDetailContainer{}, err
	}
	var chartName string
	if installedAppVerison.AppStoreApplicationVersion.AppStore.ChartRepoId != 0 {
		chartName = installedAppVerison.AppStoreApplicationVersion.AppStore.ChartRepo.Name
	} else {
		chartName = installedAppVerison.AppStoreApplicationVersion.AppStore.DockerArtifactStore.Id
	}
	updateTime := installedAppVerison.InstalledApp.UpdatedOn
	timeStampTag := updateTime.Format(bean.LayoutDDMMYY_HHMM12hr)

	deploymentContainer := bean2.DeploymentDetailContainer{
		InstalledAppId:                installedAppVerison.InstalledApp.Id,
		AppId:                         installedAppVerison.InstalledApp.App.Id,
		AppStoreInstalledAppVersionId: installedAppVerison.Id,
		EnvironmentId:                 installedAppVerison.InstalledApp.EnvironmentId,
		AppName:                       installedAppVerison.InstalledApp.App.AppName,
		AppStoreChartName:             chartName,
		AppStoreChartId:               installedAppVerison.AppStoreApplicationVersion.AppStore.Id,
		AppStoreAppName:               installedAppVerison.AppStoreApplicationVersion.Name,
		AppStoreAppVersion:            installedAppVerison.AppStoreApplicationVersion.Version,
		EnvironmentName:               installedAppVerison.InstalledApp.Environment.Name,
		LastDeployedTime:              installedAppVerison.UpdatedOn.Format(bean.LayoutRFC3339),
		Namespace:                     installedAppVerison.InstalledApp.Environment.Namespace,
		Deprecated:                    installedAppVerison.AppStoreApplicationVersion.Deprecated,
		ClusterId:                     installedAppVerison.InstalledApp.Environment.ClusterId,
		DeploymentAppType:             installedAppVerison.InstalledApp.DeploymentAppType,
		DeploymentAppDeleteRequest:    installedAppVerison.InstalledApp.DeploymentAppDeleteRequest,
		IsVirtualEnvironment:          installedAppVerison.InstalledApp.Environment.IsVirtualEnvironment,
		HelmPackageName:               fmt.Sprintf("%s-%s-%s (GMT)", installedAppVerison.InstalledApp.App.AppName, installedAppVerison.InstalledApp.Environment.Name, timeStampTag),
		HelmReleaseInstallStatus:      helmReleaseInstallStatus,
		Status:                        status,
	}
	userInfo, err := impl.userService.GetByIdIncludeDeleted(installedAppVerison.AuditLog.UpdatedBy)
	if err != nil {
		impl.logger.Errorw("error fetching user info", "err", err)
		return bean2.AppDetailContainer{}, err
	}
	deploymentContainer.LastDeployedBy = userInfo.EmailId
	appDetail := bean2.AppDetailContainer{
		DeploymentDetailContainer: deploymentContainer,
	}
	return appDetail, nil
}
<<<<<<< HEAD
func (impl *InstalledAppServiceImpl) FetchChartNotes(installedAppId int, envId int, token string, checkNotesAuth func(token string, appName string, envId int) bool) (string, error) {
	//check notes.txt in db
	installedApp, err := impl.installedAppRepository.FetchNotes(installedAppId)
	if err != nil && err != pg.ErrNoRows {
		return "", err
	}
	installedAppVerison, err := impl.installedAppRepository.GetInstalledAppVersionByInstalledAppIdAndEnvId(installedAppId, envId)
	if err != nil {
		if err == pg.ErrNoRows {
			return "", fmt.Errorf("values are outdated. please fetch the latest version and try again")
		}
		impl.logger.Errorw("error fetching installed  app version in installed app service", "err", err)
		return "", err
	}
	chartVersion := installedAppVerison.AppStoreApplicationVersion.Version
	if err != nil {
		impl.logger.Errorw("error fetching chart  version in installed app service", "err", err)
		return "", err
	}
	re := regexp.MustCompile(`CHART VERSION: ([0-9]+\.[0-9]+\.[0-9]+)`)
	newStr := re.ReplaceAllString(installedApp.Notes, "CHART VERSION: "+chartVersion)
	installedApp.Notes = newStr
	appName := installedApp.App.AppName
	if err != nil {
		impl.logger.Errorw("error fetching notes from db", "err", err)
		return "", err
	}
	isValidAuth := checkNotesAuth(token, appName, envId)
	if !isValidAuth {
		impl.logger.Errorw("unauthorized user", "isValidAuth", isValidAuth)
		return "", fmt.Errorf("unauthorized user")
	}
	//if notes is not present in db then below call will happen
	if installedApp.Notes == "" {
		notes, _, err := impl.FindNotesForNonHelmApplication(installedAppId, envId)
		if err != nil {
			impl.logger.Errorw("error fetching notes", "err", err)
			return "", err
		}
		if notes == "" {
			impl.logger.Errorw("error fetching notes", "err", err)
		}
		return notes, err
	}

	return installedApp.Notes, nil
}
func (impl *InstalledAppServiceImpl) FindNotesForNonHelmApplication(installedAppId, envId int) (string, string, error) {
	installedAppVerison, err := impl.installedAppRepository.GetInstalledAppVersionByInstalledAppIdAndEnvId(installedAppId, envId)
	if err != nil {
		impl.logger.Errorw("error fetching installed  app version in installed app service", "err", err)
		return "", "", err
	}
	var notes string
	appName := installedAppVerison.InstalledApp.App.AppName

	if util.IsAcdApp(installedAppVerison.InstalledApp.DeploymentAppType) || util.IsManifestDownload(installedAppVerison.InstalledApp.DeploymentAppType) {
		appStoreAppVersion, err := impl.appStoreApplicationVersionRepository.FindById(installedAppVerison.AppStoreApplicationVersion.Id)
		if err != nil {
			impl.logger.Errorw("error fetching app store app version in installed app service", "err", err)
			return notes, appName, err
		}
		k8sServerVersion, err := impl.K8sUtil.GetKubeVersion()
		if err != nil {
			impl.logger.Errorw("exception caught in getting k8sServerVersion", "err", err)
			return notes, appName, err
		}
		namespace := installedAppVerison.InstalledApp.Environment.Namespace
		if installedAppVerison.InstalledApp.Environment.IsVirtualEnvironment {
			namespace = DEFAULT_CLUSTER_NAMESPACE
		}
		installReleaseRequest := &client.InstallReleaseRequest{
			ChartName:    appStoreAppVersion.Name,
			ChartVersion: appStoreAppVersion.Version,
			ValuesYaml:   installedAppVerison.ValuesYaml,
			K8SVersion:   k8sServerVersion.String(),
			ChartRepository: &client.ChartRepository{
				Name:     appStoreAppVersion.AppStore.ChartRepo.Name,
				Url:      appStoreAppVersion.AppStore.ChartRepo.Url,
				Username: appStoreAppVersion.AppStore.ChartRepo.UserName,
				Password: appStoreAppVersion.AppStore.ChartRepo.Password,
			},
			ReleaseIdentifier: &client.ReleaseIdentifier{
				ReleaseNamespace: namespace,
				ReleaseName:      installedAppVerison.InstalledApp.App.AppName,
			},
		}

		clusterId := installedAppVerison.InstalledApp.Environment.ClusterId
		config, err := impl.helmAppService.GetClusterConf(clusterId)
		if err != nil {
			impl.logger.Errorw("error in fetching cluster detail", "clusterId", clusterId, "err", err)
			return "", appName, err
		}
		installReleaseRequest.ReleaseIdentifier.ClusterConfig = config

		notes, err = impl.helmAppService.GetNotes(context.Background(), installReleaseRequest)
		if err != nil {
			impl.logger.Errorw("error in fetching notes", "err", err)
			return notes, appName, err
		}
		_, err = impl.appStoreDeploymentService.UpdateNotesForInstalledApp(installedAppId, notes)
		if err != nil {
			impl.logger.Errorw("error in updating notes in db ", "err", err)
			return notes, appName, err
		}
	}

	return notes, appName, nil
}
=======
>>>>>>> 28b07fd7

func (impl InstalledAppServiceImpl) GetInstalledAppVersionHistory(installedAppId int) (*appStoreBean.InstallAppVersionHistoryDto, error) {
	result := &appStoreBean.InstallAppVersionHistoryDto{}
	var history []*appStoreBean.IAVHistory
	//TODO - response setup

	installedAppVersions, err := impl.installedAppRepository.GetInstalledAppVersionByInstalledAppIdMeta(installedAppId)
	if err != nil {
		impl.logger.Errorw("error while fetching installed version", "error", err)
		return result, err
	}
	for _, installedAppVersionModel := range installedAppVersions {
		versionHistory, err := impl.installedAppRepositoryHistory.GetInstalledAppVersionHistoryByVersionId(installedAppVersionModel.Id)
		if err != nil && err != pg.ErrNoRows {
			impl.logger.Errorw("error while fetching installed version history", "error", err)
			return result, err
		}
		for _, updateHistory := range versionHistory {
			history = append(history, &appStoreBean.IAVHistory{
				ChartMetaData: appStoreBean.IAVHistoryChartMetaData{
					ChartName:    installedAppVersionModel.AppStoreApplicationVersion.AppStore.Name,
					ChartVersion: installedAppVersionModel.AppStoreApplicationVersion.Version,
					Description:  installedAppVersionModel.AppStoreApplicationVersion.Description,
					Home:         installedAppVersionModel.AppStoreApplicationVersion.Home,
					Sources:      []string{installedAppVersionModel.AppStoreApplicationVersion.Source},
				},
				DockerImages: []string{installedAppVersionModel.AppStoreApplicationVersion.AppVersion},
				DeployedAt: appStoreBean.IAVHistoryDeployedAt{
					Nanos:   updateHistory.CreatedOn.Nanosecond(),
					Seconds: updateHistory.CreatedOn.Unix(),
				},
				Version:               updateHistory.Id,
				InstalledAppVersionId: installedAppVersionModel.Id,
			})
		}
	}

	if len(history) == 0 {
		history = make([]*appStoreBean.IAVHistory, 0)
	}
	result.IAVHistory = history
	installedApp, err := impl.installedAppRepository.GetInstalledApp(installedAppId)
	if err != nil {
		impl.logger.Errorw("error while fetching installed version", "error", err)
		return result, err
	}
	result.InstalledAppInfo = &appStoreBean.InstalledAppDto{
		AppId:           installedApp.AppId,
		EnvironmentName: installedApp.Environment.Name,
		AppOfferingMode: installedApp.App.AppOfferingMode,
		InstalledAppId:  installedApp.Id,
		ClusterId:       installedApp.Environment.ClusterId,
		EnvironmentId:   installedApp.EnvironmentId,
	}
	return result, err
}

func (impl InstalledAppServiceImpl) UpdateInstalledAppVersionStatus(application *v1alpha1.Application) (bool, error) {
	isHealthy := false
	dbConnection := impl.installedAppRepository.GetConnection()
	tx, err := dbConnection.Begin()
	if err != nil {
		return isHealthy, err
	}
	// Rollback tx on error.
	defer tx.Rollback()
	gitHash := ""
	if application.Operation != nil && application.Operation.Sync != nil {
		gitHash = application.Operation.Sync.Revision
	} else if application.Status.OperationState != nil && application.Status.OperationState.Operation.Sync != nil {
		gitHash = application.Status.OperationState.Operation.Sync.Revision
	}
	versionHistory, err := impl.installedAppRepositoryHistory.GetLatestInstalledAppVersionHistoryByGitHash(gitHash)
	if err != nil {
		impl.logger.Errorw("error while fetching installed version history", "error", err)
		return isHealthy, err
	}
	if versionHistory.Status != (application2.Healthy) {
		versionHistory.Status = string(application.Status.Health.Status)
		versionHistory.UpdatedOn = time.Now()
		versionHistory.UpdatedBy = 1
		impl.installedAppRepositoryHistory.UpdateInstalledAppVersionHistory(versionHistory, tx)
	}
	err = tx.Commit()
	if err != nil {
		impl.logger.Errorw("error while committing transaction to db", "error", err)
		return isHealthy, err
	}

	appId, envId, err := impl.installedAppRepositoryHistory.GetAppIdAndEnvIdWithInstalledAppVersionId(versionHistory.InstalledAppVersionId)
	if err == nil {
		err = impl.appStatusService.UpdateStatusWithAppIdEnvId(appId, envId, string(application.Status.Health.Status))
		if err != nil {
			impl.logger.Errorw("error while updating app status in app_status table", "error", err, "appId", appId, "envId", envId)
		}
	}
	return true, nil
}

func (impl InstalledAppServiceImpl) GetInstalledAppVersionHistoryValues(installedAppVersionHistoryId int) (*appStoreBean.IAVHistoryValues, error) {
	values := &appStoreBean.IAVHistoryValues{}
	versionHistory, err := impl.installedAppRepositoryHistory.GetInstalledAppVersionHistory(installedAppVersionHistoryId)
	if err != nil {
		impl.logger.Errorw("error while fetching installed version history", "error", err)
		return nil, err
	}
	values.ValuesYaml = versionHistory.ValuesYamlRaw
	return values, err
}

func (impl InstalledAppServiceImpl) getReleaseStatusFromHelmReleaseInstallStatus(helmReleaseInstallStatus string, status string) *client.ReleaseStatus {
	//release status is sent in resource tree call and is shown on UI as helm config apply status
	releaseStatus := &client.ReleaseStatus{}
	if len(helmReleaseInstallStatus) > 0 {
		helmInstallStatus := &appStoreBean.HelmReleaseStatusConfig{}
		err := json.Unmarshal([]byte(helmReleaseInstallStatus), helmInstallStatus)
		if err != nil {
			impl.logger.Errorw("error in unmarshalling helm release install status")
			return releaseStatus
		}
		if status == HELM_RELEASE_STATUS_FAILED {
			releaseStatus.Status = status
			releaseStatus.Description = helmInstallStatus.Message
			releaseStatus.Message = "Release install/upgrade failed"
		} else if status == HELM_RELEASE_STATUS_PROGRESSING {
			releaseStatus.Status = status
			releaseStatus.Description = helmInstallStatus.Message
			releaseStatus.Message = helmInstallStatus.Message
		} else {
			// there can be a case when helm release is created but we are not able to fetch it
			releaseStatus.Status = HELM_RELEASE_STATUS_UNKNOWN
			releaseStatus.Description = "Unable to fetch release for app"
			releaseStatus.Message = "Unable to fetch release for app"
		}
	} else {
		releaseStatus.Status = HELM_RELEASE_STATUS_UNKNOWN
		releaseStatus.Description = "Release not found"
		releaseStatus.Message = "Release not found "
	}
	return releaseStatus
}

func (impl InstalledAppServiceImpl) MarkGitOpsInstalledAppsDeletedIfArgoAppIsDeleted(installedAppId int, envId int) error {
	apiError := &util.ApiError{}
	installedApp, err := impl.installedAppRepository.GetGitOpsInstalledAppsWhereArgoAppDeletedIsTrue(installedAppId, envId)
	if err != nil {
		impl.logger.Errorw("error in fetching partially deleted argoCd apps from installed app repo", "err", err)
		apiError.HttpStatusCode = http.StatusInternalServerError
		apiError.InternalMessage = "error in fetching partially deleted argoCd apps from installed app repo"
		return apiError
	}
	acdToken, err := impl.argoUserService.GetLatestDevtronArgoCdUserToken()
	if err != nil {
		impl.logger.Errorw("error in getting acd token", "err", err)
		apiError.HttpStatusCode = http.StatusInternalServerError
		apiError.InternalMessage = "error in getting acd token"
		return apiError
	}

	ctx := context.Background()
	ctx = context.WithValue(ctx, "token", acdToken)

	acdAppName := fmt.Sprintf("%s-%s", installedApp.App.AppName, installedApp.Environment.Name)
	_, err = impl.acdClient.Get(ctx, &application.ApplicationQuery{Name: &acdAppName})

	if err == nil {
		apiError.HttpStatusCode = http.StatusInternalServerError
		apiError.InternalMessage = "App Exist in argo, error in fetching resource tree"
		return apiError
	}

	impl.logger.Warnw("app not found in argo, deleting from db ", "err", err)
	//make call to delete it from pipeline DB
	deleteRequest := &appStoreBean.InstallAppVersionDTO{}
	deleteRequest.ForceDelete = false
	deleteRequest.NonCascadeDelete = false
	deleteRequest.AcdPartialDelete = false
	deleteRequest.InstalledAppId = installedApp.Id
	deleteRequest.AppId = installedApp.AppId
	deleteRequest.AppName = installedApp.App.AppName
	deleteRequest.Namespace = installedApp.Environment.Namespace
	deleteRequest.ClusterId = installedApp.Environment.ClusterId
	deleteRequest.EnvironmentId = installedApp.EnvironmentId
	deleteRequest.AppOfferingMode = installedApp.App.AppOfferingMode
	deleteRequest.UserId = 1
	_, err = impl.appStoreDeploymentService.DeleteInstalledApp(context.Background(), deleteRequest)
	if err != nil {
		impl.logger.Errorw("error in deleting installed app", "err", err)
		apiError.HttpStatusCode = http.StatusNotFound
		apiError.InternalMessage = "error in deleting installed app"
		return apiError
	}
	apiError.HttpStatusCode = http.StatusNotFound
	return apiError
}

func (impl InstalledAppServiceImpl) CheckAppExistsByInstalledAppId(installedAppId int) (*repository2.InstalledApps, error) {
	installedApp, err := impl.installedAppRepository.GetInstalledApp(installedAppId)
	if err != nil {
		return nil, err
	}
	return installedApp, err
<<<<<<< HEAD
}

func (impl InstalledAppServiceImpl) FetchResourceTreeWithHibernateForACD(rctx context.Context, cn http.CloseNotifier, appDetail *bean2.AppDetailContainer) bean2.AppDetailContainer {
	ctx, cancel := context.WithCancel(rctx)
	if cn != nil {
		go func(done <-chan struct{}, closed <-chan bool) {
			select {
			case <-done:
			case <-closed:
				cancel()
			}
		}(ctx.Done(), cn.CloseNotify())
	}
	acdToken, err := impl.argoUserService.GetLatestDevtronArgoCdUserToken()
	if err != nil {
		impl.logger.Errorw("error in getting acd token", "err", err)
		return *appDetail
	}
	ctx = context.WithValue(ctx, "token", acdToken)
	defer cancel()
	deploymentAppName := fmt.Sprintf("%s-%s", appDetail.AppName, appDetail.EnvironmentName)
	resourceTree, err := impl.fetchResourceTreeForACD(rctx, cn, appDetail.InstalledAppId, appDetail.EnvironmentId, appDetail.ClusterId, deploymentAppName, appDetail.Namespace)
	appDetail.ResourceTree = resourceTree
	if err != nil {
		return *appDetail
	}
	if appDetail.ResourceTree["nodes"] == nil {
		return *appDetail
	}
	appDetail.ResourceTree, _ = impl.checkHibernate(appDetail.ResourceTree, deploymentAppName, ctx)
	return *appDetail
}
func (impl InstalledAppServiceImpl) checkHibernate(resp map[string]interface{}, deploymentAppName string, ctx context.Context) (map[string]interface{}, string) {

	if resp == nil {
		return resp, ""
	}
	responseTree := resp
	var canBeHibernated uint64 = 0
	var hibernated uint64 = 0
	responseTreeNodes, ok := responseTree["nodes"]
	if !ok {
		return resp, ""
	}
	replicaNodes := impl.filterOutReplicaNodes(responseTreeNodes)
	batchSize := impl.aCDAuthConfig.ResourceListForReplicasBatchSize
	requestsLength := len(replicaNodes)
	for i := 0; i < requestsLength; {
		//requests left to process
		remainingBatch := requestsLength - i
		if remainingBatch < batchSize {
			batchSize = remainingBatch
		}
		var wg sync.WaitGroup
		for j := 0; j < batchSize; j++ {
			wg.Add(1)
			go func(j int) {
				defer wg.Done()
				canBeHibernatedFlag, hibernatedFlag := impl.processReplicaNodeForHibernation(replicaNodes[i+j], deploymentAppName, ctx)
				if canBeHibernatedFlag {
					atomic.AddUint64(&canBeHibernated, 1)
				}
				if hibernatedFlag {
					atomic.AddUint64(&hibernated, 1)
				}
			}(j)
		}
		wg.Wait()
		i += batchSize
	}

	status := ""
	if hibernated > 0 && canBeHibernated > 0 {
		if hibernated == canBeHibernated {
			status = appStatus.HealthStatusHibernating
		} else if hibernated < canBeHibernated {
			status = appStatus.HealthStatusPartiallyHibernated
		}
	}

	return responseTree, status
}

func (impl InstalledAppServiceImpl) processReplicaNodeForHibernation(node interface{}, deploymentAppName string, ctx context.Context) (bool, bool) {
	currNode := node.(interface{}).(map[string]interface{})
	resName := util3.InterfaceToString(currNode["name"])
	resKind := util3.InterfaceToString(currNode["kind"])
	resGroup := util3.InterfaceToString(currNode["group"])
	resVersion := util3.InterfaceToString(currNode["version"])
	resNamespace := util3.InterfaceToString(currNode["namespace"])
	rQuery := &application.ApplicationResourceRequest{
		Name:         &deploymentAppName,
		ResourceName: &resName,
		Kind:         &resKind,
		Group:        &resGroup,
		Version:      &resVersion,
		Namespace:    &resNamespace,
	}
	canBeHibernatedFlag := false
	alreadyHibernated := false

	if currNode["parentRefs"] == nil {
		canBeHibernatedFlag, alreadyHibernated = impl.checkForHibernation(ctx, rQuery, currNode)
	}
	return canBeHibernatedFlag, alreadyHibernated
}

func (impl InstalledAppServiceImpl) checkForHibernation(ctx context.Context, rQuery *application.ApplicationResourceRequest, currNode map[string]interface{}) (bool, bool) {
	t0 := time.Now()
	canBeHibernated := false
	alreadyHibernated := false
	ctx, _ = context.WithTimeout(ctx, 60*time.Second)
	res, err := impl.acdClient.GetResource(ctx, rQuery)
	if err != nil {
		impl.logger.Errorw("error getting response from acdClient", "request", rQuery, "data", res, "timeTaken", time.Since(t0), "err", err)
		return canBeHibernated, alreadyHibernated
	}
	if res.Manifest != nil {
		manifest, _ := gjson.Parse(*res.Manifest).Value().(map[string]interface{})
		replicas := util3.InterfaceToMapAdapter(manifest["spec"])["replicas"]
		if replicas != nil {
			currNode["canBeHibernated"] = true
			canBeHibernated = true
		}
		annotations := util3.InterfaceToMapAdapter(manifest["metadata"])["annotations"]
		if annotations != nil {
			val := util3.InterfaceToMapAdapter(annotations)["hibernator.devtron.ai/replicas"]
			if val != nil {
				if util3.InterfaceToString(val) != "0" && util3.InterfaceToFloat(replicas) == 0 {
					currNode["isHibernated"] = true
					alreadyHibernated = true
				}
			}
		}
	}
	return canBeHibernated, alreadyHibernated
}

func (impl InstalledAppServiceImpl) fetchResourceTreeForACD(rctx context.Context, cn http.CloseNotifier, appId int, envId, clusterId int, deploymentAppName, namespace string) (map[string]interface{}, error) {
	var resourceTree map[string]interface{}
	query := &application.ResourcesQuery{
		ApplicationName: &deploymentAppName,
	}
	ctx, cancel := context.WithCancel(rctx)
	if cn != nil {
		go func(done <-chan struct{}, closed <-chan bool) {
			select {
			case <-done:
			case <-closed:
				cancel()
			}
		}(ctx.Done(), cn.CloseNotify())
	}
	acdToken, err := impl.argoUserService.GetLatestDevtronArgoCdUserToken()
	if err != nil {
		impl.logger.Errorw("error in getting acd token", "err", err)
		return resourceTree, err
	}
	ctx = context.WithValue(ctx, "token", acdToken)
	defer cancel()
	start := time.Now()
	resp, err := impl.acdClient.ResourceTree(ctx, query)
	elapsed := time.Since(start)
	impl.logger.Debugf("Time elapsed %s in fetching app-store installed application %s for environment %s", elapsed, deploymentAppName, envId)
	if err != nil {
		impl.logger.Errorw("service err, FetchAppDetailsForInstalledAppV2, fetching resource tree", "err", err, "installedAppId", appId, "envId", envId)
		err = &util.ApiError{
			Code:            constants.AppDetailResourceTreeNotFound,
			InternalMessage: "app detail fetched, failed to get resource tree from acd",
			UserMessage:     "app detail fetched, failed to get resource tree from acd",
		}
		return resourceTree, err
	}
	label := fmt.Sprintf("app.kubernetes.io/instance=%s", deploymentAppName)
	pods, err := impl.k8sApplicationService.GetPodListByLabel(clusterId, namespace, label)
	if err != nil {
		impl.logger.Errorw("error in getting pods by label", "err", err, "clusterId", clusterId, "namespace", namespace, "label", label)
		return resourceTree, err
	}
	ephemeralContainersMap := k8sObjectUtils.ExtractEphemeralContainers(pods)
	for _, metaData := range resp.PodMetadata {
		metaData.EphemeralContainers = ephemeralContainersMap[metaData.Name]
	}
	resourceTree = util3.InterfaceToMapAdapter(resp)
	resourceTree, hibernationStatus := impl.checkHibernate(resourceTree, deploymentAppName, ctx)
	appStatus := resp.Status
	if resourceTree != nil {
		if hibernationStatus != "" {
			resourceTree["status"] = hibernationStatus
			appStatus = hibernationStatus
		}
	}
	// using this resp.Status to update in app_status table
	go func() {
		err = impl.appStatusService.UpdateStatusWithAppIdEnvId(appId, envId, appStatus)
		if err != nil {
			impl.logger.Warnw("error in updating app status", "err", err, appId, "envId", envId)
		}
	}()
	impl.logger.Debugf("application %s in environment %s had status %+v\n", appId, envId, resp)
	k8sAppDetail := bean2.AppDetailContainer{
		DeploymentDetailContainer: bean2.DeploymentDetailContainer{
			ClusterId: clusterId,
			Namespace: namespace,
		},
	}
	clusterIdString := strconv.Itoa(clusterId)
	validRequest := impl.k8sCommonService.FilterK8sResources(rctx, resourceTree, k8sAppDetail, clusterIdString, []string{k8sCommonBean.ServiceKind, k8sCommonBean.EndpointsKind, k8sCommonBean.IngressKind})
	response, err := impl.k8sCommonService.GetManifestsByBatch(rctx, validRequest)
	if err != nil {
		impl.logger.Errorw("error in getting manifest by batch", "err", err, "clusterId", clusterIdString)
		return nil, err
	}
	newResourceTree := impl.k8sCommonService.PortNumberExtraction(response, resourceTree)
	return newResourceTree, err
}

func (impl InstalledAppServiceImpl) GetChartBytesForLatestDeployment(installedAppId int, installedAppVersionId int) ([]byte, error) {

	chartBytes := make([]byte, 0)

	installedApp, err := impl.installedAppRepository.GetInstalledApp(installedAppId)
	if err != nil {
		impl.logger.Errorw("error in fetching installed app", "err", err, "installed_app_id", installedAppId)
		return chartBytes, err
	}
	installedAppVersion, err := impl.installedAppRepository.GetInstalledAppVersion(installedAppVersionId)
	if err != nil {
		impl.logger.Errorw("Service err, BuildChartWithValuesAndRequirementsConfig", err, "installed_app_version_id", installedAppVersionId)
		return chartBytes, err
	}

	valuesString, err := impl.appStoreDeploymentCommonService.GetValuesString(installedAppVersion.AppStoreApplicationVersion.AppStore.Name, installedAppVersion.ValuesYaml)
	if err != nil {
		return chartBytes, err
	}
	requirementsString, err := impl.appStoreDeploymentCommonService.GetRequirementsString(installedAppVersion.AppStoreApplicationVersionId)
	if err != nil {
		return chartBytes, err
	}

	updateTime := installedApp.UpdatedOn
	timeStampTag := updateTime.Format(bean.LayoutDDMMYY_HHMM12hr)
	chartName := fmt.Sprintf("%s-%s-%s (GMT)", installedApp.App.AppName, installedApp.Environment.Name, timeStampTag)
	chartBytes, err = impl.appStoreDeploymentCommonService.BuildChartWithValuesAndRequirementsConfig(installedApp.App.AppName, valuesString, requirementsString, chartName, fmt.Sprint(installedApp.Id))

	if err != nil {
		return chartBytes, err
	}

	return chartBytes, nil

}

func (impl InstalledAppServiceImpl) GetChartBytesForParticularDeployment(installedAppId int, installedAppVersionId int, installedAppVersionHistoryId int) ([]byte, error) {

	chartBytes := make([]byte, 0)

	installedApp, err := impl.installedAppRepository.GetInstalledApp(installedAppId)
	if err != nil {
		impl.logger.Errorw("error in fetching installed app", "err", err, "installed_app_id", installedAppId)
		return chartBytes, err
	}
	installedAppVersion, err := impl.installedAppRepository.GetInstalledAppVersionAny(installedAppVersionId)
	if err != nil {
		impl.logger.Errorw("Service err, BuildChartWithValuesAndRequirementsConfig", err, "installed_app_version_id", installedAppVersionId)
		return chartBytes, err
	}
	installedAppVersionHistory, err := impl.installedAppRepositoryHistory.GetInstalledAppVersionHistory(installedAppVersionHistoryId)

	valuesString, err := impl.appStoreDeploymentCommonService.GetValuesString(installedAppVersion.AppStoreApplicationVersion.AppStore.Name, installedAppVersionHistory.ValuesYamlRaw)
	if err != nil {
		return chartBytes, err
	}
	requirementsString, err := impl.appStoreDeploymentCommonService.GetRequirementsString(installedAppVersion.AppStoreApplicationVersionId)
	if err != nil {
		return chartBytes, err
	}

	updateTime := installedApp.UpdatedOn
	timeStampTag := updateTime.Format(bean.LayoutDDMMYY_HHMM12hr)
	chartName := fmt.Sprintf("%s-%s-%s (GMT)", installedApp.App.AppName, installedApp.Environment.Name, timeStampTag)

	chartBytes, err = impl.appStoreDeploymentCommonService.BuildChartWithValuesAndRequirementsConfig(installedApp.App.AppName, valuesString, requirementsString, chartName, fmt.Sprint(installedApp.Id))
	if err != nil {
		return chartBytes, err
	}

	return chartBytes, nil

}

func (impl InstalledAppServiceImpl) filterOutReplicaNodes(responseTreeNodes interface{}) []interface{} {
	resourceListForReplicas := impl.aCDAuthConfig.ResourceListForReplicas
	entries := strings.Split(resourceListForReplicas, ",")
	resourceListMap := util3.ConvertStringSliceToMap(entries)
	var replicaNodes []interface{}
	for _, node := range responseTreeNodes.(interface{}).([]interface{}) {
		currNode := node.(interface{}).(map[string]interface{})
		resKind := util3.InterfaceToString(currNode["kind"])
		if _, ok := resourceListMap[resKind]; ok {
			replicaNodes = append(replicaNodes, node)
		}
	}
	return replicaNodes
=======
>>>>>>> 28b07fd7
}<|MERGE_RESOLUTION|>--- conflicted
+++ resolved
@@ -32,17 +32,9 @@
 	"time"
 
 	"github.com/argoproj/argo-cd/v2/pkg/apiclient/application"
-<<<<<<< HEAD
 	"github.com/devtron-labs/common-lib-private/pubsub-lib/model"
 	util4 "github.com/devtron-labs/common-lib-private/utils/k8s"
-	k8sCommonBean "github.com/devtron-labs/common-lib-private/utils/k8s/commonBean"
-	k8sObjectUtils "github.com/devtron-labs/common-lib-private/utils/k8sObjectsUtil"
-=======
-	"github.com/devtron-labs/common-lib/pubsub-lib/model"
-	util4 "github.com/devtron-labs/common-lib/utils/k8s"
->>>>>>> 28b07fd7
 	client "github.com/devtron-labs/devtron/api/helm-app"
-	openapi "github.com/devtron-labs/devtron/api/helm-app/openapiClient"
 	"github.com/devtron-labs/devtron/client/argocdServer"
 	"github.com/devtron-labs/devtron/internal/middleware"
 	"github.com/devtron-labs/devtron/internal/sql/repository/app"
@@ -80,47 +72,24 @@
 	"go.uber.org/zap"
 )
 
-const (
-	DEFAULT_ENVIRONMENT_OR_NAMESPACE_OR_PROJECT = "devtron"
-	CLUSTER_COMPONENT_DIR_PATH                  = "/cluster/component"
-	DEFAULT_CLUSTER_ID                          = 1
-	DEFAULT_CLUSTER_NAMESPACE                   = "default"
-	HELM_RELEASE_STATUS_FAILED                  = "Failed"
-	HELM_RELEASE_STATUS_PROGRESSING             = "Progressing"
-	HELM_RELEASE_STATUS_UNKNOWN                 = "Unknown"
-)
-
 // DB operation + chart group + nats msg consume(to be removed)
 type InstalledAppService interface {
-<<<<<<< HEAD
-	GetAll(filter *appStoreBean.AppStoreFilter) (AppListDetail, error)
-	DeployBulk(chartGroupInstallRequest *appStoreBean.ChartGroupInstallRequest) (*appStoreBean.ChartGroupInstallAppRes, error)
-	performDeployStage(appId int, installedAppVersionHistoryId int, userId int32) (*appStoreBean.InstallAppVersionDTO, error)
-=======
-	GetAll(filter *appStoreBean.AppStoreFilter) (openapi.AppList, error)
+	GetAll(filter *appStoreBean.AppStoreFilter) (appStoreBean.AppListDetail, error)
 	DeployBulk(chartGroupInstallRequest *chartGroup.ChartGroupInstallRequest) (*chartGroup.ChartGroupInstallAppRes, error)
->>>>>>> 28b07fd7
 	CheckAppExists(appNames []*appStoreBean.AppNames) ([]*appStoreBean.AppNames, error)
 	DeployDefaultChartOnCluster(bean *cluster2.ClusterBean, userId int32) (bool, error)
 	FindAppDetailsForAppstoreApplication(installedAppId, envId int) (bean2.AppDetailContainer, error)
 	UpdateInstalledAppVersionStatus(application *v1alpha1.Application) (bool, error)
 	MarkGitOpsInstalledAppsDeletedIfArgoAppIsDeleted(installedAppId int, envId int) error
 	CheckAppExistsByInstalledAppId(installedAppId int) (*repository2.InstalledApps, error)
-<<<<<<< HEAD
-	FindNotesForNonHelmApplication(installedAppId, envId int) (string, string, error)
-	FetchChartNotes(installedAppId int, envId int, token string, checkNotesAuth func(token string, appName string, envId int) bool) (string, error)
-	FetchResourceTreeWithHibernateForACD(rctx context.Context, cn http.CloseNotifier, appDetail *bean2.AppDetailContainer) bean2.AppDetailContainer
-	fetchResourceTreeForACD(rctx context.Context, cn http.CloseNotifier, appId int, envId, clusterId int, deploymentAppName, namespace string) (map[string]interface{}, error)
 	GetChartBytesForLatestDeployment(installedAppId int, installedAppVersionId int) ([]byte, error)
 	GetChartBytesForParticularDeployment(installedAppId int, installedAppVersionId int, installedAppVersionHistoryId int) ([]byte, error)
-=======
 
 	FetchResourceTreeWithHibernateForACD(rctx context.Context, cn http.CloseNotifier, appDetail *bean2.AppDetailContainer) bean2.AppDetailContainer
 	FetchResourceTree(rctx context.Context, cn http.CloseNotifier, appDetailsContainer *bean2.AppDetailsContainer, installedApp repository2.InstalledApps, helmReleaseInstallStatus string, status string) error
 
 	//move to notes service
 	FetchChartNotes(installedAppId int, envId int, token string, checkNotesAuth func(token string, appName string, envId int) bool) (string, error)
->>>>>>> 28b07fd7
 }
 
 type InstalledAppServiceImpl struct {
@@ -204,70 +173,20 @@
 		k8sApplicationService:                k8sApplicationService,
 		acdConfig:                            acdConfig,
 	}
-	err := impl.Subscribe()
+	err := impl.subscribe()
 	if err != nil {
 		return nil, err
 	}
 	return impl, nil
 }
 
-type EnvironmentDetails struct {
-	EnvironmentName *string `json:"environmentName,omitempty"`
-	// id in which app is deployed
-	EnvironmentId *int32 `json:"environmentId,omitempty"`
-	// namespace corresponding to the environemnt
-	Namespace *string `json:"namespace,omitempty"`
-	// if given environemnt is marked as production or not, nullable
-	IsPrduction *bool `json:"isPrduction,omitempty"`
-	// cluster corresponding to the environemt where application is deployed
-	ClusterName *string `json:"clusterName,omitempty"`
-	// clusterId corresponding to the environemt where application is deployed
-	ClusterId *int32 `json:"clusterId,omitempty"`
-
-	IsVirtualEnvironment *bool `json:"isVirtualEnvironment"`
-}
-
-type HelmAppDetails struct {
-	// time when this application was last deployed/updated
-	LastDeployedAt *time.Time `json:"lastDeployedAt,omitempty"`
-	// name of the helm application/helm release name
-	AppName *string `json:"appName,omitempty"`
-	// unique identifier for app
-	AppId *string `json:"appId,omitempty"`
-	// name of the chart
-	ChartName *string `json:"chartName,omitempty"`
-	// url/location of the chart icon
-	ChartAvatar *string `json:"chartAvatar,omitempty"`
-	// unique identifier for the project, APP with no project will have id `0`
-	ProjectId *int32 `json:"projectId,omitempty"`
-	// chart version
-	ChartVersion      *string             `json:"chartVersion,omitempty"`
-	EnvironmentDetail *EnvironmentDetails `json:"environmentDetail,omitempty"`
-	AppStatus         *string             `json:"appStatus,omitempty"`
-}
-
-type AppListDetail struct {
-	// clusters to which result corresponds
-	ClusterIds *[]int32 `json:"clusterIds,omitempty"`
-	// application type inside the array
-	ApplicationType *string `json:"applicationType,omitempty"`
-	// if data fetch for that cluster produced error
-	Errored *bool `json:"errored,omitempty"`
-	// error msg if client failed to fetch
-	ErrorMsg *string `json:"errorMsg,omitempty"`
-	// all helm app list, EA+ devtronapp
-	HelmApps *[]HelmAppDetails `json:"helmApps,omitempty"`
-	// all helm app list, EA+ devtronapp
-	DevtronApps *[]openapi.DevtronApp `json:"devtronApps,omitempty"`
-}
-
-func (impl InstalledAppServiceImpl) GetAll(filter *appStoreBean.AppStoreFilter) (AppListDetail, error) {
+func (impl InstalledAppServiceImpl) GetAll(filter *appStoreBean.AppStoreFilter) (appStoreBean.AppListDetail, error) {
 	applicationType := "DEVTRON-CHART-STORE"
 	var clusterIdsConverted []int32
 	for _, clusterId := range filter.ClusterIds {
 		clusterIdsConverted = append(clusterIdsConverted, int32(clusterId))
 	}
-	installedAppsResponse := AppListDetail{
+	installedAppsResponse := appStoreBean.AppListDetail{
 		ApplicationType: &applicationType,
 		ClusterIds:      &clusterIdsConverted,
 	}
@@ -278,7 +197,7 @@
 		impl.logger.Error(err)
 		return installedAppsResponse, err
 	}
-	var helmAppsResponse []HelmAppDetails
+	var helmAppsResponse []appStoreBean.HelmAppDetails
 	for _, a := range installedApps {
 		appLocal := a // copied data from here because value is passed as reference
 		if appLocal.TeamId == 0 && appLocal.AppOfferingMode != util3.SERVER_MODE_HYPERION {
@@ -289,7 +208,7 @@
 		projectId := int32(appLocal.TeamId)
 		envId := int32(appLocal.EnvironmentId)
 		clusterId := int32(appLocal.ClusterId)
-		environmentDetails := EnvironmentDetails{
+		environmentDetails := appStoreBean.EnvironmentDetails{
 			EnvironmentName:      &appLocal.EnvironmentName,
 			EnvironmentId:        &envId,
 			Namespace:            &appLocal.Namespace,
@@ -297,7 +216,7 @@
 			ClusterId:            &clusterId,
 			IsVirtualEnvironment: &appLocal.IsVirtualEnvironment,
 		}
-		helmAppResp := HelmAppDetails{
+		helmAppResp := appStoreBean.HelmAppDetails{
 			AppName:           &appLocal.AppName,
 			ChartName:         &appLocal.AppStoreApplicationName,
 			AppId:             &appId,
@@ -429,6 +348,7 @@
 		},
 	}
 }
+
 func (impl InstalledAppServiceImpl) performDeployStageOnAcd(installedAppVersion *appStoreBean.InstallAppVersionDTO, ctx context.Context, userId int32) (*appStoreBean.InstallAppVersionDTO, error) {
 	installedAppVersion.ACDAppName = fmt.Sprintf("%s-%s", installedAppVersion.AppName, installedAppVersion.Environment.Name)
 	chartGitAttr := &util.ChartGitAttribute{}
@@ -573,6 +493,7 @@
 	}
 	return installedAppVersion, nil
 }
+
 func (impl InstalledAppServiceImpl) performDeployStage(installedAppVersionId int, installedAppVersionHistoryId int, userId int32) (*appStoreBean.InstallAppVersionDTO, error) {
 	ctx := context.Background()
 	installedAppVersion, err := impl.appStoreDeploymentService.GetInstalledAppVersion(installedAppVersionId, userId)
@@ -687,7 +608,7 @@
 	}
 }
 
-func (impl *InstalledAppServiceImpl) Subscribe() error {
+func (impl *InstalledAppServiceImpl) subscribe() error {
 	callback := func(msg *model.PubSubMsg) {
 		impl.logger.Debug("cd stage event received")
 		//defer msg.Ack()
@@ -715,7 +636,7 @@
 func (impl *InstalledAppServiceImpl) DeployDefaultChartOnCluster(bean *cluster2.ClusterBean, userId int32) (bool, error) {
 	// STEP 1 - create environment with name "devton"
 	impl.logger.Infow("STEP 1", "create environment for cluster component", bean)
-	envName := fmt.Sprintf("%d-%s", bean.Id, DEFAULT_ENVIRONMENT_OR_NAMESPACE_OR_PROJECT)
+	envName := fmt.Sprintf("%d-%s", bean.Id, appStoreBean.DEFAULT_ENVIRONMENT_OR_NAMESPACE_OR_PROJECT)
 	env, err := impl.envService.FindOne(envName)
 	if err != nil && err != pg.ErrNoRows {
 		return false, err
@@ -737,13 +658,13 @@
 
 	// STEP 2 - create project with name "devtron"
 	impl.logger.Info("STEP 2", "create project for cluster components")
-	t, err := impl.teamRepository.FindByTeamName(DEFAULT_ENVIRONMENT_OR_NAMESPACE_OR_PROJECT)
+	t, err := impl.teamRepository.FindByTeamName(appStoreBean.DEFAULT_ENVIRONMENT_OR_NAMESPACE_OR_PROJECT)
 	if err != nil && err != pg.ErrNoRows {
 		return false, err
 	}
 	if err == pg.ErrNoRows {
 		t := &repository4.Team{
-			Name:     DEFAULT_ENVIRONMENT_OR_NAMESPACE_OR_PROJECT,
+			Name:     appStoreBean.DEFAULT_ENVIRONMENT_OR_NAMESPACE_OR_PROJECT,
 			Active:   true,
 			AuditLog: sql.AuditLog{CreatedBy: userId, CreatedOn: time.Now(), UpdatedOn: time.Now(), UpdatedBy: userId},
 		}
@@ -756,13 +677,13 @@
 
 	// STEP 3- read the input data from env variables
 	impl.logger.Info("STEP 3", "read the input data from env variables")
-	charts := &ChartComponents{}
-	var chartComponents []*ChartComponent
-	if _, err := os.Stat(CLUSTER_COMPONENT_DIR_PATH); os.IsNotExist(err) {
+	charts := &appStoreBean.ChartComponents{}
+	var chartComponents []*appStoreBean.ChartComponent
+	if _, err := os.Stat(appStoreBean.CLUSTER_COMPONENT_DIR_PATH); os.IsNotExist(err) {
 		impl.logger.Infow("default cluster component directory error", "cluster", bean.ClusterName, "err", err)
 		return false, nil
 	} else {
-		fileInfo, err := ioutil.ReadDir(CLUSTER_COMPONENT_DIR_PATH)
+		fileInfo, err := ioutil.ReadDir(appStoreBean.CLUSTER_COMPONENT_DIR_PATH)
 		if err != nil {
 			impl.logger.Errorw("DeployDefaultChartOnCluster, err while reading directory", "err", err)
 			return false, err
@@ -770,12 +691,12 @@
 		for _, file := range fileInfo {
 			impl.logger.Infow("file", "name", file.Name())
 			if strings.Contains(file.Name(), ".yaml") {
-				content, err := ioutil.ReadFile(fmt.Sprintf("%s/%s", CLUSTER_COMPONENT_DIR_PATH, file.Name()))
+				content, err := ioutil.ReadFile(fmt.Sprintf("%s/%s", appStoreBean.CLUSTER_COMPONENT_DIR_PATH, file.Name()))
 				if err != nil {
 					impl.logger.Errorw("DeployDefaultChartOnCluster, error on reading file", "err", err)
 					return false, err
 				}
-				chartComponent := &ChartComponent{
+				chartComponent := &appStoreBean.ChartComponent{
 					Name:   strings.ReplaceAll(file.Name(), ".yaml", ""),
 					Values: string(content),
 				}
@@ -824,14 +745,6 @@
 	return true, nil
 }
 
-type ChartComponents struct {
-	ChartComponent []*ChartComponent `json:"charts"`
-}
-type ChartComponent struct {
-	Name   string `json:"name"`
-	Values string `json:"values"`
-}
-
 func (impl InstalledAppServiceImpl) DeployDefaultComponent(chartGroupInstallRequest *chartGroup.ChartGroupInstallRequest) (*chartGroup.ChartGroupInstallAppRes, error) {
 	impl.logger.Debugw("bulk app install request", "req", chartGroupInstallRequest)
 	//save in db
@@ -951,119 +864,6 @@
 	}
 	return appDetail, nil
 }
-<<<<<<< HEAD
-func (impl *InstalledAppServiceImpl) FetchChartNotes(installedAppId int, envId int, token string, checkNotesAuth func(token string, appName string, envId int) bool) (string, error) {
-	//check notes.txt in db
-	installedApp, err := impl.installedAppRepository.FetchNotes(installedAppId)
-	if err != nil && err != pg.ErrNoRows {
-		return "", err
-	}
-	installedAppVerison, err := impl.installedAppRepository.GetInstalledAppVersionByInstalledAppIdAndEnvId(installedAppId, envId)
-	if err != nil {
-		if err == pg.ErrNoRows {
-			return "", fmt.Errorf("values are outdated. please fetch the latest version and try again")
-		}
-		impl.logger.Errorw("error fetching installed  app version in installed app service", "err", err)
-		return "", err
-	}
-	chartVersion := installedAppVerison.AppStoreApplicationVersion.Version
-	if err != nil {
-		impl.logger.Errorw("error fetching chart  version in installed app service", "err", err)
-		return "", err
-	}
-	re := regexp.MustCompile(`CHART VERSION: ([0-9]+\.[0-9]+\.[0-9]+)`)
-	newStr := re.ReplaceAllString(installedApp.Notes, "CHART VERSION: "+chartVersion)
-	installedApp.Notes = newStr
-	appName := installedApp.App.AppName
-	if err != nil {
-		impl.logger.Errorw("error fetching notes from db", "err", err)
-		return "", err
-	}
-	isValidAuth := checkNotesAuth(token, appName, envId)
-	if !isValidAuth {
-		impl.logger.Errorw("unauthorized user", "isValidAuth", isValidAuth)
-		return "", fmt.Errorf("unauthorized user")
-	}
-	//if notes is not present in db then below call will happen
-	if installedApp.Notes == "" {
-		notes, _, err := impl.FindNotesForNonHelmApplication(installedAppId, envId)
-		if err != nil {
-			impl.logger.Errorw("error fetching notes", "err", err)
-			return "", err
-		}
-		if notes == "" {
-			impl.logger.Errorw("error fetching notes", "err", err)
-		}
-		return notes, err
-	}
-
-	return installedApp.Notes, nil
-}
-func (impl *InstalledAppServiceImpl) FindNotesForNonHelmApplication(installedAppId, envId int) (string, string, error) {
-	installedAppVerison, err := impl.installedAppRepository.GetInstalledAppVersionByInstalledAppIdAndEnvId(installedAppId, envId)
-	if err != nil {
-		impl.logger.Errorw("error fetching installed  app version in installed app service", "err", err)
-		return "", "", err
-	}
-	var notes string
-	appName := installedAppVerison.InstalledApp.App.AppName
-
-	if util.IsAcdApp(installedAppVerison.InstalledApp.DeploymentAppType) || util.IsManifestDownload(installedAppVerison.InstalledApp.DeploymentAppType) {
-		appStoreAppVersion, err := impl.appStoreApplicationVersionRepository.FindById(installedAppVerison.AppStoreApplicationVersion.Id)
-		if err != nil {
-			impl.logger.Errorw("error fetching app store app version in installed app service", "err", err)
-			return notes, appName, err
-		}
-		k8sServerVersion, err := impl.K8sUtil.GetKubeVersion()
-		if err != nil {
-			impl.logger.Errorw("exception caught in getting k8sServerVersion", "err", err)
-			return notes, appName, err
-		}
-		namespace := installedAppVerison.InstalledApp.Environment.Namespace
-		if installedAppVerison.InstalledApp.Environment.IsVirtualEnvironment {
-			namespace = DEFAULT_CLUSTER_NAMESPACE
-		}
-		installReleaseRequest := &client.InstallReleaseRequest{
-			ChartName:    appStoreAppVersion.Name,
-			ChartVersion: appStoreAppVersion.Version,
-			ValuesYaml:   installedAppVerison.ValuesYaml,
-			K8SVersion:   k8sServerVersion.String(),
-			ChartRepository: &client.ChartRepository{
-				Name:     appStoreAppVersion.AppStore.ChartRepo.Name,
-				Url:      appStoreAppVersion.AppStore.ChartRepo.Url,
-				Username: appStoreAppVersion.AppStore.ChartRepo.UserName,
-				Password: appStoreAppVersion.AppStore.ChartRepo.Password,
-			},
-			ReleaseIdentifier: &client.ReleaseIdentifier{
-				ReleaseNamespace: namespace,
-				ReleaseName:      installedAppVerison.InstalledApp.App.AppName,
-			},
-		}
-
-		clusterId := installedAppVerison.InstalledApp.Environment.ClusterId
-		config, err := impl.helmAppService.GetClusterConf(clusterId)
-		if err != nil {
-			impl.logger.Errorw("error in fetching cluster detail", "clusterId", clusterId, "err", err)
-			return "", appName, err
-		}
-		installReleaseRequest.ReleaseIdentifier.ClusterConfig = config
-
-		notes, err = impl.helmAppService.GetNotes(context.Background(), installReleaseRequest)
-		if err != nil {
-			impl.logger.Errorw("error in fetching notes", "err", err)
-			return notes, appName, err
-		}
-		_, err = impl.appStoreDeploymentService.UpdateNotesForInstalledApp(installedAppId, notes)
-		if err != nil {
-			impl.logger.Errorw("error in updating notes in db ", "err", err)
-			return notes, appName, err
-		}
-	}
-
-	return notes, appName, nil
-}
-=======
->>>>>>> 28b07fd7
 
 func (impl InstalledAppServiceImpl) GetInstalledAppVersionHistory(installedAppId int) (*appStoreBean.InstallAppVersionHistoryDto, error) {
 	result := &appStoreBean.InstallAppVersionHistoryDto{}
@@ -1184,22 +984,22 @@
 			impl.logger.Errorw("error in unmarshalling helm release install status")
 			return releaseStatus
 		}
-		if status == HELM_RELEASE_STATUS_FAILED {
+		if status == appStoreBean.HELM_RELEASE_STATUS_FAILED {
 			releaseStatus.Status = status
 			releaseStatus.Description = helmInstallStatus.Message
 			releaseStatus.Message = "Release install/upgrade failed"
-		} else if status == HELM_RELEASE_STATUS_PROGRESSING {
+		} else if status == appStoreBean.HELM_RELEASE_STATUS_PROGRESSING {
 			releaseStatus.Status = status
 			releaseStatus.Description = helmInstallStatus.Message
 			releaseStatus.Message = helmInstallStatus.Message
 		} else {
 			// there can be a case when helm release is created but we are not able to fetch it
-			releaseStatus.Status = HELM_RELEASE_STATUS_UNKNOWN
+			releaseStatus.Status = appStoreBean.HELM_RELEASE_STATUS_UNKNOWN
 			releaseStatus.Description = "Unable to fetch release for app"
 			releaseStatus.Message = "Unable to fetch release for app"
 		}
 	} else {
-		releaseStatus.Status = HELM_RELEASE_STATUS_UNKNOWN
+		releaseStatus.Status = appStoreBean.HELM_RELEASE_STATUS_UNKNOWN
 		releaseStatus.Description = "Release not found"
 		releaseStatus.Message = "Release not found "
 	}
@@ -1266,222 +1066,6 @@
 		return nil, err
 	}
 	return installedApp, err
-<<<<<<< HEAD
-}
-
-func (impl InstalledAppServiceImpl) FetchResourceTreeWithHibernateForACD(rctx context.Context, cn http.CloseNotifier, appDetail *bean2.AppDetailContainer) bean2.AppDetailContainer {
-	ctx, cancel := context.WithCancel(rctx)
-	if cn != nil {
-		go func(done <-chan struct{}, closed <-chan bool) {
-			select {
-			case <-done:
-			case <-closed:
-				cancel()
-			}
-		}(ctx.Done(), cn.CloseNotify())
-	}
-	acdToken, err := impl.argoUserService.GetLatestDevtronArgoCdUserToken()
-	if err != nil {
-		impl.logger.Errorw("error in getting acd token", "err", err)
-		return *appDetail
-	}
-	ctx = context.WithValue(ctx, "token", acdToken)
-	defer cancel()
-	deploymentAppName := fmt.Sprintf("%s-%s", appDetail.AppName, appDetail.EnvironmentName)
-	resourceTree, err := impl.fetchResourceTreeForACD(rctx, cn, appDetail.InstalledAppId, appDetail.EnvironmentId, appDetail.ClusterId, deploymentAppName, appDetail.Namespace)
-	appDetail.ResourceTree = resourceTree
-	if err != nil {
-		return *appDetail
-	}
-	if appDetail.ResourceTree["nodes"] == nil {
-		return *appDetail
-	}
-	appDetail.ResourceTree, _ = impl.checkHibernate(appDetail.ResourceTree, deploymentAppName, ctx)
-	return *appDetail
-}
-func (impl InstalledAppServiceImpl) checkHibernate(resp map[string]interface{}, deploymentAppName string, ctx context.Context) (map[string]interface{}, string) {
-
-	if resp == nil {
-		return resp, ""
-	}
-	responseTree := resp
-	var canBeHibernated uint64 = 0
-	var hibernated uint64 = 0
-	responseTreeNodes, ok := responseTree["nodes"]
-	if !ok {
-		return resp, ""
-	}
-	replicaNodes := impl.filterOutReplicaNodes(responseTreeNodes)
-	batchSize := impl.aCDAuthConfig.ResourceListForReplicasBatchSize
-	requestsLength := len(replicaNodes)
-	for i := 0; i < requestsLength; {
-		//requests left to process
-		remainingBatch := requestsLength - i
-		if remainingBatch < batchSize {
-			batchSize = remainingBatch
-		}
-		var wg sync.WaitGroup
-		for j := 0; j < batchSize; j++ {
-			wg.Add(1)
-			go func(j int) {
-				defer wg.Done()
-				canBeHibernatedFlag, hibernatedFlag := impl.processReplicaNodeForHibernation(replicaNodes[i+j], deploymentAppName, ctx)
-				if canBeHibernatedFlag {
-					atomic.AddUint64(&canBeHibernated, 1)
-				}
-				if hibernatedFlag {
-					atomic.AddUint64(&hibernated, 1)
-				}
-			}(j)
-		}
-		wg.Wait()
-		i += batchSize
-	}
-
-	status := ""
-	if hibernated > 0 && canBeHibernated > 0 {
-		if hibernated == canBeHibernated {
-			status = appStatus.HealthStatusHibernating
-		} else if hibernated < canBeHibernated {
-			status = appStatus.HealthStatusPartiallyHibernated
-		}
-	}
-
-	return responseTree, status
-}
-
-func (impl InstalledAppServiceImpl) processReplicaNodeForHibernation(node interface{}, deploymentAppName string, ctx context.Context) (bool, bool) {
-	currNode := node.(interface{}).(map[string]interface{})
-	resName := util3.InterfaceToString(currNode["name"])
-	resKind := util3.InterfaceToString(currNode["kind"])
-	resGroup := util3.InterfaceToString(currNode["group"])
-	resVersion := util3.InterfaceToString(currNode["version"])
-	resNamespace := util3.InterfaceToString(currNode["namespace"])
-	rQuery := &application.ApplicationResourceRequest{
-		Name:         &deploymentAppName,
-		ResourceName: &resName,
-		Kind:         &resKind,
-		Group:        &resGroup,
-		Version:      &resVersion,
-		Namespace:    &resNamespace,
-	}
-	canBeHibernatedFlag := false
-	alreadyHibernated := false
-
-	if currNode["parentRefs"] == nil {
-		canBeHibernatedFlag, alreadyHibernated = impl.checkForHibernation(ctx, rQuery, currNode)
-	}
-	return canBeHibernatedFlag, alreadyHibernated
-}
-
-func (impl InstalledAppServiceImpl) checkForHibernation(ctx context.Context, rQuery *application.ApplicationResourceRequest, currNode map[string]interface{}) (bool, bool) {
-	t0 := time.Now()
-	canBeHibernated := false
-	alreadyHibernated := false
-	ctx, _ = context.WithTimeout(ctx, 60*time.Second)
-	res, err := impl.acdClient.GetResource(ctx, rQuery)
-	if err != nil {
-		impl.logger.Errorw("error getting response from acdClient", "request", rQuery, "data", res, "timeTaken", time.Since(t0), "err", err)
-		return canBeHibernated, alreadyHibernated
-	}
-	if res.Manifest != nil {
-		manifest, _ := gjson.Parse(*res.Manifest).Value().(map[string]interface{})
-		replicas := util3.InterfaceToMapAdapter(manifest["spec"])["replicas"]
-		if replicas != nil {
-			currNode["canBeHibernated"] = true
-			canBeHibernated = true
-		}
-		annotations := util3.InterfaceToMapAdapter(manifest["metadata"])["annotations"]
-		if annotations != nil {
-			val := util3.InterfaceToMapAdapter(annotations)["hibernator.devtron.ai/replicas"]
-			if val != nil {
-				if util3.InterfaceToString(val) != "0" && util3.InterfaceToFloat(replicas) == 0 {
-					currNode["isHibernated"] = true
-					alreadyHibernated = true
-				}
-			}
-		}
-	}
-	return canBeHibernated, alreadyHibernated
-}
-
-func (impl InstalledAppServiceImpl) fetchResourceTreeForACD(rctx context.Context, cn http.CloseNotifier, appId int, envId, clusterId int, deploymentAppName, namespace string) (map[string]interface{}, error) {
-	var resourceTree map[string]interface{}
-	query := &application.ResourcesQuery{
-		ApplicationName: &deploymentAppName,
-	}
-	ctx, cancel := context.WithCancel(rctx)
-	if cn != nil {
-		go func(done <-chan struct{}, closed <-chan bool) {
-			select {
-			case <-done:
-			case <-closed:
-				cancel()
-			}
-		}(ctx.Done(), cn.CloseNotify())
-	}
-	acdToken, err := impl.argoUserService.GetLatestDevtronArgoCdUserToken()
-	if err != nil {
-		impl.logger.Errorw("error in getting acd token", "err", err)
-		return resourceTree, err
-	}
-	ctx = context.WithValue(ctx, "token", acdToken)
-	defer cancel()
-	start := time.Now()
-	resp, err := impl.acdClient.ResourceTree(ctx, query)
-	elapsed := time.Since(start)
-	impl.logger.Debugf("Time elapsed %s in fetching app-store installed application %s for environment %s", elapsed, deploymentAppName, envId)
-	if err != nil {
-		impl.logger.Errorw("service err, FetchAppDetailsForInstalledAppV2, fetching resource tree", "err", err, "installedAppId", appId, "envId", envId)
-		err = &util.ApiError{
-			Code:            constants.AppDetailResourceTreeNotFound,
-			InternalMessage: "app detail fetched, failed to get resource tree from acd",
-			UserMessage:     "app detail fetched, failed to get resource tree from acd",
-		}
-		return resourceTree, err
-	}
-	label := fmt.Sprintf("app.kubernetes.io/instance=%s", deploymentAppName)
-	pods, err := impl.k8sApplicationService.GetPodListByLabel(clusterId, namespace, label)
-	if err != nil {
-		impl.logger.Errorw("error in getting pods by label", "err", err, "clusterId", clusterId, "namespace", namespace, "label", label)
-		return resourceTree, err
-	}
-	ephemeralContainersMap := k8sObjectUtils.ExtractEphemeralContainers(pods)
-	for _, metaData := range resp.PodMetadata {
-		metaData.EphemeralContainers = ephemeralContainersMap[metaData.Name]
-	}
-	resourceTree = util3.InterfaceToMapAdapter(resp)
-	resourceTree, hibernationStatus := impl.checkHibernate(resourceTree, deploymentAppName, ctx)
-	appStatus := resp.Status
-	if resourceTree != nil {
-		if hibernationStatus != "" {
-			resourceTree["status"] = hibernationStatus
-			appStatus = hibernationStatus
-		}
-	}
-	// using this resp.Status to update in app_status table
-	go func() {
-		err = impl.appStatusService.UpdateStatusWithAppIdEnvId(appId, envId, appStatus)
-		if err != nil {
-			impl.logger.Warnw("error in updating app status", "err", err, appId, "envId", envId)
-		}
-	}()
-	impl.logger.Debugf("application %s in environment %s had status %+v\n", appId, envId, resp)
-	k8sAppDetail := bean2.AppDetailContainer{
-		DeploymentDetailContainer: bean2.DeploymentDetailContainer{
-			ClusterId: clusterId,
-			Namespace: namespace,
-		},
-	}
-	clusterIdString := strconv.Itoa(clusterId)
-	validRequest := impl.k8sCommonService.FilterK8sResources(rctx, resourceTree, k8sAppDetail, clusterIdString, []string{k8sCommonBean.ServiceKind, k8sCommonBean.EndpointsKind, k8sCommonBean.IngressKind})
-	response, err := impl.k8sCommonService.GetManifestsByBatch(rctx, validRequest)
-	if err != nil {
-		impl.logger.Errorw("error in getting manifest by batch", "err", err, "clusterId", clusterIdString)
-		return nil, err
-	}
-	newResourceTree := impl.k8sCommonService.PortNumberExtraction(response, resourceTree)
-	return newResourceTree, err
 }
 
 func (impl InstalledAppServiceImpl) GetChartBytesForLatestDeployment(installedAppId int, installedAppVersionId int) ([]byte, error) {
@@ -1516,9 +1100,7 @@
 	if err != nil {
 		return chartBytes, err
 	}
-
 	return chartBytes, nil
-
 }
 
 func (impl InstalledAppServiceImpl) GetChartBytesForParticularDeployment(installedAppId int, installedAppVersionId int, installedAppVersionHistoryId int) ([]byte, error) {
@@ -1554,24 +1136,5 @@
 	if err != nil {
 		return chartBytes, err
 	}
-
 	return chartBytes, nil
-
-}
-
-func (impl InstalledAppServiceImpl) filterOutReplicaNodes(responseTreeNodes interface{}) []interface{} {
-	resourceListForReplicas := impl.aCDAuthConfig.ResourceListForReplicas
-	entries := strings.Split(resourceListForReplicas, ",")
-	resourceListMap := util3.ConvertStringSliceToMap(entries)
-	var replicaNodes []interface{}
-	for _, node := range responseTreeNodes.(interface{}).([]interface{}) {
-		currNode := node.(interface{}).(map[string]interface{})
-		resKind := util3.InterfaceToString(currNode["kind"])
-		if _, ok := resourceListMap[resKind]; ok {
-			replicaNodes = append(replicaNodes, node)
-		}
-	}
-	return replicaNodes
-=======
->>>>>>> 28b07fd7
 }