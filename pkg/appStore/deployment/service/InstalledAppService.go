/*
 * Copyright (c) 2020 Devtron Labs
 *
 * Licensed under the Apache License, Version 2.0 (the "License");
 * you may not use this file except in compliance with the License.
 * You may obtain a copy of the License at
 *
 *    http://www.apache.org/licenses/LICENSE-2.0
 *
 * Unless required by applicable law or agreed to in writing, software
 * distributed under the License is distributed on an "AS IS" BASIS,
 * WITHOUT WARRANTIES OR CONDITIONS OF ANY KIND, either express or implied.
 * See the License for the specific language governing permissions and
 * limitations under the License.
 *
 */

package service

import (
	"bytes"
	"context"
<<<<<<< HEAD
	commonBean "github.com/devtron-labs/devtron/pkg/deployment/gitOps/common/bean"
	"github.com/devtron-labs/devtron/pkg/deployment/gitOps/config"
	"github.com/devtron-labs/devtron/pkg/deployment/gitOps/git"
=======
	"github.com/devtron-labs/devtron/api/helm-app/gRPC"
	client "github.com/devtron-labs/devtron/api/helm-app/service"
	appStoreDeploymentTool "github.com/devtron-labs/devtron/pkg/appStore/deployment/tool"
	commonBean "github.com/devtron-labs/devtron/pkg/deployment/gitOps/common/bean"
	"github.com/devtron-labs/devtron/pkg/deployment/gitOps/git"
	util2 "github.com/devtron-labs/devtron/pkg/util"
>>>>>>> 3fbf0f4f

	/* #nosec */
	"crypto/sha1"
	"encoding/json"
	"fmt"
	"io/ioutil"
	"net/http"
	"os"
	"strconv"
	"strings"
	"time"

	"github.com/argoproj/argo-cd/v2/pkg/apiclient/application"
	"github.com/devtron-labs/common-lib/pubsub-lib/model"
	util4 "github.com/devtron-labs/common-lib/utils/k8s"
	openapi "github.com/devtron-labs/devtron/api/helm-app/openapiClient"
	"github.com/devtron-labs/devtron/client/argocdServer"
	"github.com/devtron-labs/devtron/internal/middleware"
	"github.com/devtron-labs/devtron/internal/sql/repository/app"
	"github.com/devtron-labs/devtron/internal/sql/repository/pipelineConfig"
	"github.com/devtron-labs/devtron/pkg/app/status"
	"github.com/devtron-labs/devtron/pkg/appStatus"
	appStoreBean "github.com/devtron-labs/devtron/pkg/appStore/bean"
	"github.com/devtron-labs/devtron/pkg/appStore/chartGroup"
	repository6 "github.com/devtron-labs/devtron/pkg/appStore/chartGroup/repository"
	repository2 "github.com/devtron-labs/devtron/pkg/appStore/deployment/repository"
	appStoreDiscoverRepository "github.com/devtron-labs/devtron/pkg/appStore/discover/repository"
	"github.com/devtron-labs/devtron/pkg/appStore/values/service"
	"github.com/devtron-labs/devtron/pkg/auth/user"
	repository5 "github.com/devtron-labs/devtron/pkg/cluster/repository"
	"github.com/devtron-labs/devtron/pkg/k8s"
	application3 "github.com/devtron-labs/devtron/pkg/k8s/application"
	"github.com/devtron-labs/devtron/pkg/sql"
	repository4 "github.com/devtron-labs/devtron/pkg/team"
	util3 "github.com/devtron-labs/devtron/util"
	"github.com/devtron-labs/devtron/util/argo"

	"github.com/Pallinder/go-randomdata"
	"github.com/argoproj/argo-cd/v2/pkg/apis/application/v1alpha1"
	pubsub "github.com/devtron-labs/common-lib/pubsub-lib"
	bean2 "github.com/devtron-labs/devtron/api/bean"
	application2 "github.com/devtron-labs/devtron/client/argocdServer/application"
	"github.com/devtron-labs/devtron/internal/util"
	"github.com/devtron-labs/devtron/pkg/bean"
	cluster2 "github.com/devtron-labs/devtron/pkg/cluster"
	"github.com/go-pg/pg"
	"go.uber.org/zap"
)

// DB operation + chart group + nats msg consume(to be removed)
type InstalledAppService interface {
	GetAll(filter *appStoreBean.AppStoreFilter) (openapi.AppList, error)
	DeployBulk(chartGroupInstallRequest *chartGroup.ChartGroupInstallRequest) (*chartGroup.ChartGroupInstallAppRes, error)
	CheckAppExists(appNames []*appStoreBean.AppNames) ([]*appStoreBean.AppNames, error)
	DeployDefaultChartOnCluster(bean *cluster2.ClusterBean, userId int32) (bool, error)
	FindAppDetailsForAppstoreApplication(installedAppId, envId int) (bean2.AppDetailContainer, error)
	UpdateInstalledAppVersionStatus(application *v1alpha1.Application) (bool, error)
	MarkGitOpsInstalledAppsDeletedIfArgoAppIsDeleted(installedAppId int, envId int) error
	CheckAppExistsByInstalledAppId(installedAppId int) (*repository2.InstalledApps, error)

	FetchResourceTreeWithHibernateForACD(rctx context.Context, cn http.CloseNotifier, appDetail *bean2.AppDetailContainer) bean2.AppDetailContainer
	FetchResourceTree(rctx context.Context, cn http.CloseNotifier, appDetailsContainer *bean2.AppDetailsContainer, installedApp repository2.InstalledApps, helmReleaseInstallStatus string, status string) error

	//move to notes service
	FetchChartNotes(installedAppId int, envId int, token string, checkNotesAuth func(token string, appName string, envId int) bool) (string, error)
}

type InstalledAppServiceImpl struct {
	logger                               *zap.SugaredLogger
	installedAppRepository               repository2.InstalledAppRepository
	appStoreApplicationVersionRepository appStoreDiscoverRepository.AppStoreApplicationVersionRepository
	environmentRepository                repository5.EnvironmentRepository
	teamRepository                       repository4.TeamRepository
	appRepository                        app.AppRepository
	acdClient                            application2.ServiceClient
	appStoreValuesService                service.AppStoreValuesService
	pubSubClient                         *pubsub.PubSubClientServiceImpl
	chartGroupDeploymentRepository       repository6.ChartGroupDeploymentRepository
	envService                           cluster2.EnvironmentService
	aCDAuthConfig                        *util2.ACDAuthConfig
	userService                          user.UserService
	appStoreDeploymentService            AppStoreDeploymentService
	installedAppRepositoryHistory        repository2.InstalledAppVersionHistoryRepository
	argoUserService                      argo.ArgoUserService
	helmAppClient                        gRPC.HelmAppClient
	helmAppService                       client.HelmAppService
	appStatusService                     appStatus.AppStatusService
	K8sUtil                              *util4.K8sServiceImpl
	pipelineStatusTimelineService        status.PipelineStatusTimelineService
	k8sCommonService                     k8s.K8sCommonService
	k8sApplicationService                application3.K8sApplicationService
	acdConfig                            *argocdServer.ACDConfig
<<<<<<< HEAD
	gitOpsConfigReadService              config.GitOpsConfigReadService
=======
	appStoreDeploymentArgoCdService      appStoreDeploymentTool.AppStoreDeploymentArgoCdService
>>>>>>> 3fbf0f4f
	gitOperationService                  git.GitOperationService
}

func NewInstalledAppServiceImpl(logger *zap.SugaredLogger,
	installedAppRepository repository2.InstalledAppRepository,
	appStoreApplicationVersionRepository appStoreDiscoverRepository.AppStoreApplicationVersionRepository,
	environmentRepository repository5.EnvironmentRepository, teamRepository repository4.TeamRepository,
	appRepository app.AppRepository, acdClient application2.ServiceClient,
	appStoreValuesService service.AppStoreValuesService, pubsubClient *pubsub.PubSubClientServiceImpl,
	chartGroupDeploymentRepository repository6.ChartGroupDeploymentRepository,
<<<<<<< HEAD
	envService cluster2.EnvironmentService, aCDAuthConfig *util2.ACDAuthConfig, userService user.UserService,
	appStoreDeploymentFullModeService appStoreDeploymentFullMode.AppStoreDeploymentFullModeService,
=======
	envService cluster2.EnvironmentService,
	userService user.UserService, aCDAuthConfig *util2.ACDAuthConfig,
>>>>>>> 3fbf0f4f
	appStoreDeploymentService AppStoreDeploymentService,
	installedAppRepositoryHistory repository2.InstalledAppVersionHistoryRepository,
	argoUserService argo.ArgoUserService, helmAppClient gRPC.HelmAppClient, helmAppService client.HelmAppService,
	appStatusService appStatus.AppStatusService, K8sUtil *util4.K8sServiceImpl,
	pipelineStatusTimelineService status.PipelineStatusTimelineService,
	k8sCommonService k8s.K8sCommonService, k8sApplicationService application3.K8sApplicationService,
<<<<<<< HEAD
	acdConfig *argocdServer.ACDConfig, gitOpsConfigReadService config.GitOpsConfigReadService,
	gitOperationService git.GitOperationService) (*InstalledAppServiceImpl, error) {
=======
	acdConfig *argocdServer.ACDConfig, gitOperationService git.GitOperationService,
	appStoreDeploymentArgoCdService appStoreDeploymentTool.AppStoreDeploymentArgoCdService) (*InstalledAppServiceImpl, error) {
>>>>>>> 3fbf0f4f
	impl := &InstalledAppServiceImpl{
		logger:                               logger,
		installedAppRepository:               installedAppRepository,
		appStoreApplicationVersionRepository: appStoreApplicationVersionRepository,
		environmentRepository:                environmentRepository,
		teamRepository:                       teamRepository,
		appRepository:                        appRepository,
		acdClient:                            acdClient,
		appStoreValuesService:                appStoreValuesService,
		pubSubClient:                         pubsubClient,
		chartGroupDeploymentRepository:       chartGroupDeploymentRepository,
		envService:                           envService,
		aCDAuthConfig:                        aCDAuthConfig,
		userService:                          userService,
		appStoreDeploymentService:            appStoreDeploymentService,
		installedAppRepositoryHistory:        installedAppRepositoryHistory,
		argoUserService:                      argoUserService,
		helmAppClient:                        helmAppClient,
		helmAppService:                       helmAppService,
		appStatusService:                     appStatusService,
		K8sUtil:                              K8sUtil,
		pipelineStatusTimelineService:        pipelineStatusTimelineService,
		k8sCommonService:                     k8sCommonService,
		k8sApplicationService:                k8sApplicationService,
		acdConfig:                            acdConfig,
<<<<<<< HEAD
		gitOpsConfigReadService:              gitOpsConfigReadService,
		gitOperationService:                  gitOperationService,
=======
		gitOperationService:                  gitOperationService,
		appStoreDeploymentArgoCdService:      appStoreDeploymentArgoCdService,
	}
	err := impl.subscribe()
	if err != nil {
		return nil, err
>>>>>>> 3fbf0f4f
	}
	err = impl.subscribeHelmInstallStatus()
	if err != nil {
		return nil, err
	}
	return impl, nil
}
func (impl InstalledAppServiceImpl) subscribeHelmInstallStatus() error {

	callback := func(msg *model.PubSubMsg) {

		helmInstallNatsMessage := &appStoreBean.HelmReleaseStatusConfig{}
		err := json.Unmarshal([]byte(msg.Data), helmInstallNatsMessage)
		if err != nil {
			impl.logger.Errorw("error in unmarshalling helm install status nats message", "err", err)
			return
		}

		installedAppVersionHistory, err := impl.installedAppRepositoryHistory.GetInstalledAppVersionHistory(helmInstallNatsMessage.InstallAppVersionHistoryId)
		if err != nil {
			impl.logger.Errorw("error in fetching installed app by installed app id in subscribe helm status callback", "err", err)
			return
		}
		if helmInstallNatsMessage.ErrorInInstallation {
			installedAppVersionHistory.Status = pipelineConfig.WorkflowFailed
		} else {
			installedAppVersionHistory.Status = pipelineConfig.WorkflowSucceeded
		}
		installedAppVersionHistory.HelmReleaseStatusConfig = msg.Data
		_, err = impl.installedAppRepositoryHistory.UpdateInstalledAppVersionHistory(installedAppVersionHistory, nil)
		if err != nil {
			impl.logger.Errorw("error in updating helm release status data in installedAppVersionHistoryRepository", "err", err)
			return
		}
	}
	// add required logging here
	var loggerFunc pubsub.LoggerFunc = func(msg model.PubSubMsg) (string, []interface{}) {
		helmInstallNatsMessage := &appStoreBean.HelmReleaseStatusConfig{}
		err := json.Unmarshal([]byte(msg.Data), helmInstallNatsMessage)
		if err != nil {
			return "error in unmarshalling helm install status nats message", []interface{}{"err", err}
		}
		return "got nats msg for helm chart install status", []interface{}{"InstallAppVersionHistoryId", helmInstallNatsMessage.InstallAppVersionHistoryId, "ErrorInInstallation", helmInstallNatsMessage.ErrorInInstallation, "IsReleaseInstalled", helmInstallNatsMessage.IsReleaseInstalled}
	}

	err := impl.pubSubClient.Subscribe(pubsub.HELM_CHART_INSTALL_STATUS_TOPIC, callback, loggerFunc)
	if err != nil {
		impl.logger.Error(err)
		return err
	}
	return nil
}

func (impl InstalledAppServiceImpl) GetAll(filter *appStoreBean.AppStoreFilter) (openapi.AppList, error) {
	applicationType := "DEVTRON-CHART-STORE"
	var clusterIdsConverted []int32
	for _, clusterId := range filter.ClusterIds {
		clusterIdsConverted = append(clusterIdsConverted, int32(clusterId))
	}
	installedAppsResponse := openapi.AppList{
		ApplicationType: &applicationType,
		ClusterIds:      &clusterIdsConverted,
	}
	start := time.Now()
	installedApps, err := impl.installedAppRepository.GetAllInstalledApps(filter)
	middleware.AppListingDuration.WithLabelValues("getAllInstalledApps", "helm").Observe(time.Since(start).Seconds())
	if err != nil && !util.IsErrNoRows(err) {
		impl.logger.Error(err)
		return installedAppsResponse, err
	}
	var helmAppsResponse []openapi.HelmApp
	for _, a := range installedApps {
		appLocal := a // copied data from here because value is passed as reference
		if appLocal.TeamId == 0 && appLocal.AppOfferingMode != util3.SERVER_MODE_HYPERION {
			//skipping entries for empty projectId for non hyperion app (as app list should return the helm apps from installedApps)
			continue
		}
		appId := strconv.Itoa(appLocal.Id)
		projectId := int32(appLocal.TeamId)
		envId := int32(appLocal.EnvironmentId)
		clusterId := int32(appLocal.ClusterId)
		environmentDetails := openapi.AppEnvironmentDetail{
			EnvironmentName: &appLocal.EnvironmentName,
			EnvironmentId:   &envId,
			Namespace:       &appLocal.Namespace,
			ClusterName:     &appLocal.ClusterName,
			ClusterId:       &clusterId,
		}
		helmAppResp := openapi.HelmApp{
			AppName:           &appLocal.AppName,
			ChartName:         &appLocal.AppStoreApplicationName,
			AppId:             &appId,
			ProjectId:         &projectId,
			EnvironmentDetail: &environmentDetails,
			ChartAvatar:       &appLocal.Icon,
			LastDeployedAt:    &appLocal.UpdatedOn,
			AppStatus:         &appLocal.AppStatus,
		}
		helmAppsResponse = append(helmAppsResponse, helmAppResp)
	}
	installedAppsResponse.HelmApps = &helmAppsResponse
	return installedAppsResponse, nil
}

func (impl InstalledAppServiceImpl) CheckAppExists(appNames []*appStoreBean.AppNames) ([]*appStoreBean.AppNames, error) {
	if len(appNames) == 0 {
		return nil, nil
	}
	var names []string
	for _, appName := range appNames {
		names = append(names, appName.Name)
	}

	apps, err := impl.appRepository.CheckAppExists(names)
	if err != nil {
		return nil, err
	}
	existingApps := make(map[string]bool)
	for _, app := range apps {
		existingApps[app.AppName] = true
	}
	for _, appName := range appNames {
		if _, ok := existingApps[appName.Name]; ok {
			appName.Exists = true
			appName.SuggestedName = strings.ToLower(randomdata.SillyName())
		}
	}
	return appNames, nil
}

func (impl InstalledAppServiceImpl) DeployBulk(chartGroupInstallRequest *chartGroup.ChartGroupInstallRequest) (*chartGroup.ChartGroupInstallAppRes, error) {
	impl.logger.Debugw("bulk app install request", "req", chartGroupInstallRequest)
	//save in db
	// raise nats event

	var installAppVersionDTOList []*appStoreBean.InstallAppVersionDTO
	for _, chartGroupInstall := range chartGroupInstallRequest.ChartGroupInstallChartRequest {
		installAppVersionDTO, err := impl.requestBuilderForBulkDeployment(chartGroupInstall, chartGroupInstallRequest.ProjectId, chartGroupInstallRequest.UserId)
		if err != nil {
			impl.logger.Errorw("DeployBulk, error in request builder", "err", err)
			return nil, err
		}
		installAppVersionDTOList = append(installAppVersionDTOList, installAppVersionDTO)
	}
	dbConnection := impl.installedAppRepository.GetConnection()
	tx, err := dbConnection.Begin()
	if err != nil {
		return nil, err
	}
	var installAppVersions []*appStoreBean.InstallAppVersionDTO
	// Rollback tx on error.
	defer tx.Rollback()
	for _, installAppVersionDTO := range installAppVersionDTOList {
		installAppVersionDTO, err = impl.appStoreDeploymentService.AppStoreDeployOperationDB(installAppVersionDTO, tx, false)
		if err != nil {
			impl.logger.Errorw("DeployBulk, error while app store deploy db operation", "err", err)
			return nil, err
		}
		installAppVersions = append(installAppVersions, installAppVersionDTO)
	}
	if chartGroupInstallRequest.ChartGroupId > 0 {
		groupINstallationId, err := impl.getInstallationId(installAppVersions)
		if err != nil {
			return nil, err
		}
		for _, installAppVersionDTO := range installAppVersions {
			chartGroupEntry := impl.createChartGroupEntryObject(installAppVersionDTO, chartGroupInstallRequest.ChartGroupId, groupINstallationId)
			err := impl.chartGroupDeploymentRepository.Save(tx, chartGroupEntry)
			if err != nil {
				impl.logger.Errorw("DeployBulk, error in creating ChartGroupEntryObject", "err", err)
				return nil, err
			}
		}
	}
	//commit transaction
	err = tx.Commit()
	if err != nil {
		impl.logger.Errorw("DeployBulk, error in tx commit", "err", err)
		return nil, err
	}
	//nats event
	impl.triggerDeploymentEvent(installAppVersions)
	return &chartGroup.ChartGroupInstallAppRes{}, nil
}

// generate unique installation ID using APPID
func (impl InstalledAppServiceImpl) getInstallationId(installAppVersions []*appStoreBean.InstallAppVersionDTO) (string, error) {
	var buffer bytes.Buffer
	for _, installAppVersionDTO := range installAppVersions {
		if installAppVersionDTO.AppId == 0 {
			return "", fmt.Errorf("app ID not present")
		}
		buffer.WriteString(
			strconv.Itoa(installAppVersionDTO.AppId))
	}
	/* #nosec */
	h := sha1.New()
	_, err := h.Write([]byte(buffer.String()))
	if err != nil {
		return "", err
	}
	bs := h.Sum(nil)
	return fmt.Sprintf("%x", bs), nil
}

func (impl InstalledAppServiceImpl) createChartGroupEntryObject(installAppVersionDTO *appStoreBean.InstallAppVersionDTO, chartGroupId int, groupINstallationId string) *repository6.ChartGroupDeployment {
	return &repository6.ChartGroupDeployment{
		ChartGroupId:        chartGroupId,
		ChartGroupEntryId:   installAppVersionDTO.ChartGroupEntryId,
		InstalledAppId:      installAppVersionDTO.InstalledAppId,
		Deleted:             false,
		GroupInstallationId: groupINstallationId,
		AuditLog: sql.AuditLog{
			CreatedOn: time.Now(),
			CreatedBy: installAppVersionDTO.UserId,
			UpdatedOn: time.Now(),
			UpdatedBy: installAppVersionDTO.UserId,
		},
	}
}

func (impl InstalledAppServiceImpl) performDeployStageOnAcd(installedAppVersion *appStoreBean.InstallAppVersionDTO, ctx context.Context, userId int32) (*appStoreBean.InstallAppVersionDTO, error) {
	installedAppVersion.ACDAppName = fmt.Sprintf("%s-%s", installedAppVersion.AppName, installedAppVersion.Environment.Name)
	chartGitAttr := &commonBean.ChartGitAttribute{}
	if installedAppVersion.Status == appStoreBean.DEPLOY_INIT ||
		installedAppVersion.Status == appStoreBean.ENQUEUED ||
		installedAppVersion.Status == appStoreBean.QUE_ERROR ||
		installedAppVersion.Status == appStoreBean.GIT_ERROR {
		//step 2 git operation pull push
		//TODO: save git Timeline here
		appStoreGitOpsResponse, err := impl.appStoreDeploymentArgoCdService.GenerateManifestAndPerformGitOperations(installedAppVersion)
		if err != nil {
			impl.logger.Errorw(" error", "err", err)
			_, err = impl.appStoreDeploymentService.AppStoreDeployOperationStatusUpdate(installedAppVersion.InstalledAppId, appStoreBean.GIT_ERROR)
			if err != nil {
				impl.logger.Errorw(" error", "err", err)
				return nil, err
			}
			timeline := &pipelineConfig.PipelineStatusTimeline{
				InstalledAppVersionHistoryId: installedAppVersion.InstalledAppVersionHistoryId,
				Status:                       pipelineConfig.TIMELINE_STATUS_GIT_COMMIT_FAILED,
				StatusDetail:                 fmt.Sprintf("Git commit failed - %v", err),
				StatusTime:                   time.Now(),
				AuditLog: sql.AuditLog{
					CreatedBy: installedAppVersion.UserId,
					CreatedOn: time.Now(),
					UpdatedBy: installedAppVersion.UserId,
					UpdatedOn: time.Now(),
				},
			}
			_ = impl.pipelineStatusTimelineService.SaveTimeline(timeline, nil, true)
			return nil, err
		}

		timeline := &pipelineConfig.PipelineStatusTimeline{
			InstalledAppVersionHistoryId: installedAppVersion.InstalledAppVersionHistoryId,
			Status:                       pipelineConfig.TIMELINE_STATUS_GIT_COMMIT,
			StatusDetail:                 "Git commit done successfully.",
			StatusTime:                   time.Now(),
			AuditLog: sql.AuditLog{
				CreatedBy: installedAppVersion.UserId,
				CreatedOn: time.Now(),
				UpdatedBy: installedAppVersion.UserId,
				UpdatedOn: time.Now(),
			},
		}
		_ = impl.pipelineStatusTimelineService.SaveTimeline(timeline, nil, true)
		impl.logger.Infow("GIT SUCCESSFUL", "chartGitAttrDB", appStoreGitOpsResponse)
		_, err = impl.appStoreDeploymentService.AppStoreDeployOperationStatusUpdate(installedAppVersion.InstalledAppId, appStoreBean.GIT_SUCCESS)
		if err != nil {
			impl.logger.Errorw(" error", "err", err)
			return nil, err
		}

		GitCommitSuccessTimeline := impl.pipelineStatusTimelineService.
			GetTimelineDbObjectByTimelineStatusAndTimelineDescription(0, installedAppVersion.InstalledAppVersionHistoryId, pipelineConfig.TIMELINE_STATUS_GIT_COMMIT, "Git commit done successfully.", installedAppVersion.UserId, time.Now())

		timelines := []*pipelineConfig.PipelineStatusTimeline{GitCommitSuccessTimeline}
		if !impl.acdConfig.ArgoCDAutoSyncEnabled {
			ArgocdSyncInitiatedTimeline := impl.pipelineStatusTimelineService.
				GetTimelineDbObjectByTimelineStatusAndTimelineDescription(0, installedAppVersion.InstalledAppVersionHistoryId, pipelineConfig.TIMELINE_STATUS_ARGOCD_SYNC_INITIATED, "ArgoCD sync initiated.", installedAppVersion.UserId, time.Now())

			timelines = append(timelines, ArgocdSyncInitiatedTimeline)
		}

		dbConnection := impl.installedAppRepository.GetConnection()
		tx, err := dbConnection.Begin()
		if err != nil {
			impl.logger.Errorw("error in getting db connection for saving timelines", "err", err)
			return nil, err
		}
		err = impl.pipelineStatusTimelineService.SaveTimelines(timelines, tx)
		if err != nil {
			impl.logger.Errorw("error in creating timeline status for deployment initiation for update of installedAppVersionHistoryId", "err", err, "installedAppVersionHistoryId", installedAppVersion.InstalledAppVersionHistoryId)
		}
		tx.Commit()
		// update build history for chart for argo_cd apps
		err = impl.appStoreDeploymentService.UpdateInstalledAppVersionHistoryWithGitHash(installedAppVersion, nil)
		if err != nil {
			impl.logger.Errorw("error on updating history for chart deployment", "error", err, "installedAppVersion", installedAppVersion)
			return nil, err
		}
		installedAppVersion.GitHash = appStoreGitOpsResponse.GitHash
		chartGitAttr.RepoUrl = appStoreGitOpsResponse.ChartGitAttribute.RepoUrl
		chartGitAttr.ChartLocation = appStoreGitOpsResponse.ChartGitAttribute.ChartLocation
	} else {
		impl.logger.Infow("DB and GIT operation already done for this app and env, proceed for further step", "installedAppId", installedAppVersion.InstalledAppId, "existing status", installedAppVersion.Status)
		environment, err := impl.environmentRepository.FindById(installedAppVersion.EnvironmentId)
		if err != nil {
			impl.logger.Errorw("fetching error", "err", err)
			return nil, err
		}

		repoUrl, err := impl.gitOperationService.GetRepoUrlByRepoName(installedAppVersion.GitOpsRepoName)
		if err != nil {
			//will allow to continue to persist status on next operation
			impl.logger.Errorw("error, GetRepoUrlByRepoName", "err", err)
		}

		chartGitAttr.RepoUrl = repoUrl
		chartGitAttr.ChartLocation = fmt.Sprintf("%s-%s", installedAppVersion.AppName, environment.Name)
		installedAppVersion.ACDAppName = fmt.Sprintf("%s-%s", installedAppVersion.AppName, environment.Name)
		installedAppVersion.Environment = environment
	}

	if installedAppVersion.Status == appStoreBean.DEPLOY_INIT ||
		installedAppVersion.Status == appStoreBean.ENQUEUED ||
		installedAppVersion.Status == appStoreBean.QUE_ERROR ||
		installedAppVersion.Status == appStoreBean.GIT_ERROR ||
		installedAppVersion.Status == appStoreBean.GIT_SUCCESS ||
		installedAppVersion.Status == appStoreBean.ACD_ERROR {
		//step 3 acd operation register, sync
		_, err := impl.appStoreDeploymentArgoCdService.InstallApp(installedAppVersion, chartGitAttr, ctx, nil)
		if err != nil {
			impl.logger.Errorw("error", "chartGitAttr", chartGitAttr, "err", err)
			_, err = impl.appStoreDeploymentService.AppStoreDeployOperationStatusUpdate(installedAppVersion.InstalledAppId, appStoreBean.ACD_ERROR)
			if err != nil {
				impl.logger.Errorw("error", "err", err)
				return nil, err
			}
			return nil, err
		}
		impl.logger.Infow("ACD SUCCESSFUL", "chartGitAttr", chartGitAttr)
		_, err = impl.appStoreDeploymentService.AppStoreDeployOperationStatusUpdate(installedAppVersion.InstalledAppId, appStoreBean.ACD_SUCCESS)
		if err != nil {
			impl.logger.Errorw("error", "err", err)
			return nil, err
		}
	} else {
		impl.logger.Infow("DB and GIT and ACD operation already done for this app and env. process has been completed", "installedAppId", installedAppVersion.InstalledAppId, "existing status", installedAppVersion.Status)
	}
	return installedAppVersion, nil
}

func (impl InstalledAppServiceImpl) performDeployStage(installedAppVersionId int, installedAppVersionHistoryId int, userId int32) (*appStoreBean.InstallAppVersionDTO, error) {
	ctx := context.Background()
	installedAppVersion, err := impl.appStoreDeploymentService.GetInstalledAppVersion(installedAppVersionId, userId)
	if err != nil {
		return nil, err
	}
	installedAppVersion.InstalledAppVersionHistoryId = installedAppVersionHistoryId
	if util.IsAcdApp(installedAppVersion.DeploymentAppType) {
		//this method should only call in case of argo-integration installed and git-ops has configured
		acdToken, err := impl.argoUserService.GetLatestDevtronArgoCdUserToken()
		if err != nil {
			impl.logger.Errorw("error in getting acd token", "err", err)
			return nil, err
		}
		ctx = context.WithValue(ctx, "token", acdToken)
		timeline := &pipelineConfig.PipelineStatusTimeline{
			InstalledAppVersionHistoryId: installedAppVersion.InstalledAppVersionHistoryId,
			Status:                       pipelineConfig.TIMELINE_STATUS_DEPLOYMENT_INITIATED,
			StatusDetail:                 "Deployment initiated successfully.",
			StatusTime:                   time.Now(),
			AuditLog: sql.AuditLog{
				CreatedBy: installedAppVersion.UserId,
				CreatedOn: time.Now(),
				UpdatedBy: installedAppVersion.UserId,
				UpdatedOn: time.Now(),
			},
		}
		err = impl.pipelineStatusTimelineService.SaveTimeline(timeline, nil, true)
		if err != nil {
			impl.logger.Errorw("error in creating timeline status for deployment initiation for this app store application", "err", err, "timeline", timeline)
		}
		_, err = impl.performDeployStageOnAcd(installedAppVersion, ctx, userId)
		if err != nil {
			impl.logger.Errorw("error", "err", err)
			return nil, err
		}
	} else if util.IsHelmApp(installedAppVersion.DeploymentAppType) {

		_, err = impl.appStoreDeploymentService.InstallAppByHelm(installedAppVersion, ctx)
		if err != nil {
			impl.logger.Errorw("error", "err", err)
			_, err = impl.appStoreDeploymentService.AppStoreDeployOperationStatusUpdate(installedAppVersion.InstalledAppId, appStoreBean.HELM_ERROR)
			if err != nil {
				impl.logger.Errorw("error", "err", err)
				return nil, err
			}
			return nil, err
		}
	}

	//step 4 db operation status triggered
	_, err = impl.appStoreDeploymentService.AppStoreDeployOperationStatusUpdate(installedAppVersion.InstalledAppId, appStoreBean.DEPLOY_SUCCESS)
	if err != nil {
		impl.logger.Errorw("error", "err", err)
		return nil, err
	}

	return installedAppVersion, nil
}

func (impl InstalledAppServiceImpl) requestBuilderForBulkDeployment(installRequest *chartGroup.ChartGroupInstallChartRequest, projectId int, userId int32) (*appStoreBean.InstallAppVersionDTO, error) {
	valYaml := installRequest.ValuesOverrideYaml
	if valYaml == "" {
		valVersion, err := impl.appStoreValuesService.FindValuesByIdAndKind(installRequest.ReferenceValueId, installRequest.ReferenceValueKind)
		if err != nil {
			return nil, err
		}
		valYaml = valVersion.Values
	}
	req := &appStoreBean.InstallAppVersionDTO{
		AppName:                 installRequest.AppName,
		TeamId:                  projectId,
		EnvironmentId:           installRequest.EnvironmentId,
		AppStoreVersion:         installRequest.AppStoreVersion,
		ValuesOverrideYaml:      valYaml,
		UserId:                  userId,
		ReferenceValueId:        installRequest.ReferenceValueId,
		ReferenceValueKind:      installRequest.ReferenceValueKind,
		ChartGroupEntryId:       installRequest.ChartGroupEntryId,
		DefaultClusterComponent: installRequest.DefaultClusterComponent,
	}
	return req, nil
}

//------------ nats config

func (impl *InstalledAppServiceImpl) triggerDeploymentEvent(installAppVersions []*appStoreBean.InstallAppVersionDTO) {

	for _, versions := range installAppVersions {
		var status appStoreBean.AppstoreDeploymentStatus
		payload := &appStoreBean.DeployPayload{InstalledAppVersionId: versions.InstalledAppVersionId, InstalledAppVersionHistoryId: versions.InstalledAppVersionHistoryId}
		data, err := json.Marshal(payload)
		if err != nil {
			status = appStoreBean.QUE_ERROR
		} else {
			err = impl.pubSubClient.Publish(pubsub.BULK_APPSTORE_DEPLOY_TOPIC, string(data))
			if err != nil {
				impl.logger.Errorw("err while publishing msg for app-store bulk deploy", "msg", data, "err", err)
				status = appStoreBean.QUE_ERROR
			} else {
				status = appStoreBean.ENQUEUED
			}

		}
		if versions.Status == appStoreBean.DEPLOY_INIT || versions.Status == appStoreBean.QUE_ERROR || versions.Status == appStoreBean.ENQUEUED {
			impl.logger.Debugw("status for bulk app-store deploy", "status", status)
			_, err = impl.appStoreDeploymentService.AppStoreDeployOperationStatusUpdate(payload.InstalledAppVersionId, status)
			if err != nil {
				impl.logger.Errorw("error while bulk app-store deploy status update", "err", err)
			}
		}
	}
}

func (impl *InstalledAppServiceImpl) subscribe() error {
	callback := func(msg *model.PubSubMsg) {
		deployPayload := &appStoreBean.DeployPayload{}
		err := json.Unmarshal([]byte(string(msg.Data)), &deployPayload)
		if err != nil {
			impl.logger.Error("Error while unmarshalling deployPayload json object", "error", err)
			return
		}
		impl.logger.Debugw("deployPayload:", "deployPayload", deployPayload)
		//using userId 1 - for system user
		_, err = impl.performDeployStage(deployPayload.InstalledAppVersionId, deployPayload.InstalledAppVersionHistoryId, 1)
		if err != nil {
			impl.logger.Errorw("error in performing deploy stage", "deployPayload", deployPayload, "err", err)
		}
	}

	// add required logging here
	var loggerFunc pubsub.LoggerFunc = func(msg model.PubSubMsg) (string, []interface{}) {
		deployPayload := &appStoreBean.DeployPayload{}
		err := json.Unmarshal([]byte(string(msg.Data)), &deployPayload)
		if err != nil {
			return "error while unmarshalling deployPayload json object", []interface{}{"error", err}
		}
		return "got message for deploy app-store apps in bulk", []interface{}{"installedAppVersionId", deployPayload.InstalledAppVersionId, "installedAppVersionHistoryId", deployPayload.InstalledAppVersionHistoryId}
	}

	err := impl.pubSubClient.Subscribe(pubsub.BULK_APPSTORE_DEPLOY_TOPIC, callback, loggerFunc)
	if err != nil {
		impl.logger.Error("err", err)
		return err
	}
	return nil
}

func (impl *InstalledAppServiceImpl) DeployDefaultChartOnCluster(bean *cluster2.ClusterBean, userId int32) (bool, error) {
	// STEP 1 - create environment with name "devton"
	impl.logger.Infow("STEP 1", "create environment for cluster component", bean)
	envName := fmt.Sprintf("%d-%s", bean.Id, appStoreBean.DEFAULT_ENVIRONMENT_OR_NAMESPACE_OR_PROJECT)
	env, err := impl.envService.FindOne(envName)
	if err != nil && err != pg.ErrNoRows {
		return false, err
	}
	if err == pg.ErrNoRows {
		env = &cluster2.EnvironmentBean{
			Environment: envName,
			ClusterId:   bean.Id,
			Namespace:   envName,
			Default:     false,
			Active:      true,
		}
		_, err := impl.envService.Create(env, userId)
		if err != nil {
			impl.logger.Errorw("DeployDefaultChartOnCluster, error in creating environment", "data", env, "err", err)
			return false, err
		}
	}

	// STEP 2 - create project with name "devtron"
	impl.logger.Info("STEP 2", "create project for cluster components")
	t, err := impl.teamRepository.FindByTeamName(appStoreBean.DEFAULT_ENVIRONMENT_OR_NAMESPACE_OR_PROJECT)
	if err != nil && err != pg.ErrNoRows {
		return false, err
	}
	if err == pg.ErrNoRows {
		t := &repository4.Team{
			Name:     appStoreBean.DEFAULT_ENVIRONMENT_OR_NAMESPACE_OR_PROJECT,
			Active:   true,
			AuditLog: sql.AuditLog{CreatedBy: userId, CreatedOn: time.Now(), UpdatedOn: time.Now(), UpdatedBy: userId},
		}
		err = impl.teamRepository.Save(t)
		if err != nil {
			impl.logger.Errorw("DeployDefaultChartOnCluster, error in creating team", "data", t, "err", err)
			return false, err
		}
	}

	// STEP 3- read the input data from env variables
	impl.logger.Info("STEP 3", "read the input data from env variables")
	charts := &appStoreBean.ChartComponents{}
	var chartComponents []*appStoreBean.ChartComponent
	if _, err := os.Stat(appStoreBean.CLUSTER_COMPONENT_DIR_PATH); os.IsNotExist(err) {
		impl.logger.Infow("default cluster component directory error", "cluster", bean.ClusterName, "err", err)
		return false, nil
	} else {
		fileInfo, err := ioutil.ReadDir(appStoreBean.CLUSTER_COMPONENT_DIR_PATH)
		if err != nil {
			impl.logger.Errorw("DeployDefaultChartOnCluster, err while reading directory", "err", err)
			return false, err
		}
		for _, file := range fileInfo {
			impl.logger.Infow("file", "name", file.Name())
			if strings.Contains(file.Name(), ".yaml") {
				content, err := ioutil.ReadFile(fmt.Sprintf("%s/%s", appStoreBean.CLUSTER_COMPONENT_DIR_PATH, file.Name()))
				if err != nil {
					impl.logger.Errorw("DeployDefaultChartOnCluster, error on reading file", "err", err)
					return false, err
				}
				chartComponent := &appStoreBean.ChartComponent{
					Name:   strings.ReplaceAll(file.Name(), ".yaml", ""),
					Values: string(content),
				}
				chartComponents = append(chartComponents, chartComponent)
			}
		}

		if len(chartComponents) > 0 {
			charts.ChartComponent = chartComponents
			impl.logger.Info("STEP 4 - prepare a bulk request")
			// STEP 4 - prepare a bulk request (unique names need to apply for deploying chart)
			// STEP 4.1 - fetch chart for required name(actual chart name (app-store)) with default values
			// STEP 4.2 - update all the required charts, override values.yaml with env variables.
			chartGroupInstallRequest := &chartGroup.ChartGroupInstallRequest{}
			chartGroupInstallRequest.ProjectId = t.Id
			chartGroupInstallRequest.UserId = userId
			var chartGroupInstallChartRequests []*chartGroup.ChartGroupInstallChartRequest
			for _, item := range charts.ChartComponent {
				appStore, err := impl.appStoreApplicationVersionRepository.FindByAppStoreName(item.Name)
				if err != nil {
					impl.logger.Errorw("DeployDefaultChartOnCluster, error in getting app store", "data", t, "err", err)
					return false, err
				}
				chartGroupInstallChartRequest := &chartGroup.ChartGroupInstallChartRequest{
					AppName:                 fmt.Sprintf("%d-%d-%s", bean.Id, env.Id, item.Name),
					EnvironmentId:           env.Id,
					ValuesOverrideYaml:      item.Values,
					AppStoreVersion:         appStore.AppStoreApplicationVersionId,
					ReferenceValueId:        appStore.AppStoreApplicationVersionId,
					ReferenceValueKind:      appStoreBean.REFERENCE_TYPE_DEFAULT,
					DefaultClusterComponent: true,
				}
				chartGroupInstallChartRequests = append(chartGroupInstallChartRequests, chartGroupInstallChartRequest)
			}
			chartGroupInstallRequest.ChartGroupInstallChartRequest = chartGroupInstallChartRequests

			impl.logger.Info("STEP 5 - deploy bulk initiated")
			// STEP 5 - deploy
			_, err = impl.DeployDefaultComponent(chartGroupInstallRequest)
			if err != nil {
				impl.logger.Errorw("DeployDefaultChartOnCluster, error on bulk deploy", "err", err)
				return false, err
			}
		}
	}
	return true, nil
}

func (impl InstalledAppServiceImpl) DeployDefaultComponent(chartGroupInstallRequest *chartGroup.ChartGroupInstallRequest) (*chartGroup.ChartGroupInstallAppRes, error) {
	impl.logger.Debugw("bulk app install request", "req", chartGroupInstallRequest)
	//save in db
	// raise nats event

	var installAppVersionDTOList []*appStoreBean.InstallAppVersionDTO
	for _, installRequest := range chartGroupInstallRequest.ChartGroupInstallChartRequest {
		installAppVersionDTO, err := impl.requestBuilderForBulkDeployment(installRequest, chartGroupInstallRequest.ProjectId, chartGroupInstallRequest.UserId)
		if err != nil {
			impl.logger.Errorw("DeployBulk, error in request builder", "err", err)
			return nil, err
		}
		installAppVersionDTOList = append(installAppVersionDTOList, installAppVersionDTO)
	}
	dbConnection := impl.installedAppRepository.GetConnection()
	tx, err := dbConnection.Begin()
	if err != nil {
		return nil, err
	}
	var installAppVersions []*appStoreBean.InstallAppVersionDTO
	// Rollback tx on error.
	defer tx.Rollback()
	for _, installAppVersionDTO := range installAppVersionDTOList {
		installAppVersionDTO, err = impl.appStoreDeploymentService.AppStoreDeployOperationDB(installAppVersionDTO, tx, false)
		if err != nil {
			impl.logger.Errorw("DeployBulk, error while app store deploy db operation", "err", err)
			return nil, err
		}
		installAppVersions = append(installAppVersions, installAppVersionDTO)
	}
	if chartGroupInstallRequest.ChartGroupId > 0 {
		groupINstallationId, err := impl.getInstallationId(installAppVersions)
		if err != nil {
			return nil, err
		}
		for _, installAppVersionDTO := range installAppVersions {
			chartGroupEntry := impl.createChartGroupEntryObject(installAppVersionDTO, chartGroupInstallRequest.ChartGroupId, groupINstallationId)
			err := impl.chartGroupDeploymentRepository.Save(tx, chartGroupEntry)
			if err != nil {
				impl.logger.Errorw("DeployBulk, error in creating ChartGroupEntryObject", "err", err)
				return nil, err
			}
		}
	}
	//commit transaction
	err = tx.Commit()
	if err != nil {
		impl.logger.Errorw("DeployBulk, error in tx commit", "err", err)
		return nil, err
	}
	//nats event

	for _, versions := range installAppVersions {
		_, err := impl.performDeployStage(versions.InstalledAppVersionId, versions.InstalledAppVersionHistoryId, chartGroupInstallRequest.UserId)
		if err != nil {
			impl.logger.Errorw("error in performing deploy stage", "deployPayload", versions, "err", err)
			_, err = impl.appStoreDeploymentService.AppStoreDeployOperationStatusUpdate(versions.InstalledAppVersionId, appStoreBean.QUE_ERROR)
			if err != nil {
				impl.logger.Errorw("error while bulk app-store deploy status update", "err", err)
			}
		}
	}

	return &chartGroup.ChartGroupInstallAppRes{}, nil
}

func (impl *InstalledAppServiceImpl) FindAppDetailsForAppstoreApplication(installedAppId, envId int) (bean2.AppDetailContainer, error) {
	installedAppVerison, err := impl.installedAppRepository.GetInstalledAppVersionByInstalledAppIdAndEnvId(installedAppId, envId)
	if err != nil {
		impl.logger.Error(err)
		return bean2.AppDetailContainer{}, err
	}
	helmReleaseInstallStatus, status, err := impl.installedAppRepository.GetHelmReleaseStatusConfigByInstalledAppId(installedAppVerison.InstalledAppId)
	if err != nil {
		impl.logger.Errorw("error in getting helm release status from db", "err", err)
		return bean2.AppDetailContainer{}, err
	}
	var chartName string
	if installedAppVerison.AppStoreApplicationVersion.AppStore.ChartRepoId != 0 {
		chartName = installedAppVerison.AppStoreApplicationVersion.AppStore.ChartRepo.Name
	} else {
		chartName = installedAppVerison.AppStoreApplicationVersion.AppStore.DockerArtifactStore.Id
	}
	deploymentContainer := bean2.DeploymentDetailContainer{
		InstalledAppId:                installedAppVerison.InstalledApp.Id,
		AppId:                         installedAppVerison.InstalledApp.App.Id,
		AppStoreInstalledAppVersionId: installedAppVerison.Id,
		EnvironmentId:                 installedAppVerison.InstalledApp.EnvironmentId,
		AppName:                       installedAppVerison.InstalledApp.App.AppName,
		AppStoreChartName:             chartName,
		AppStoreChartId:               installedAppVerison.AppStoreApplicationVersion.AppStore.Id,
		AppStoreAppName:               installedAppVerison.AppStoreApplicationVersion.Name,
		AppStoreAppVersion:            installedAppVerison.AppStoreApplicationVersion.Version,
		EnvironmentName:               installedAppVerison.InstalledApp.Environment.Name,
		LastDeployedTime:              installedAppVerison.UpdatedOn.Format(bean.LayoutRFC3339),
		Namespace:                     installedAppVerison.InstalledApp.Environment.Namespace,
		Deprecated:                    installedAppVerison.AppStoreApplicationVersion.Deprecated,
		ClusterId:                     installedAppVerison.InstalledApp.Environment.ClusterId,
		DeploymentAppType:             installedAppVerison.InstalledApp.DeploymentAppType,
		DeploymentAppDeleteRequest:    installedAppVerison.InstalledApp.DeploymentAppDeleteRequest,
		IsVirtualEnvironment:          installedAppVerison.InstalledApp.Environment.IsVirtualEnvironment,
		HelmReleaseInstallStatus:      helmReleaseInstallStatus,
		Status:                        status,
	}
	userInfo, err := impl.userService.GetByIdIncludeDeleted(installedAppVerison.AuditLog.UpdatedBy)
	if err != nil {
		impl.logger.Errorw("error fetching user info", "err", err)
		return bean2.AppDetailContainer{}, err
	}
	deploymentContainer.LastDeployedBy = userInfo.EmailId
	appDetail := bean2.AppDetailContainer{
		DeploymentDetailContainer: deploymentContainer,
	}
	return appDetail, nil
}

func (impl InstalledAppServiceImpl) GetInstalledAppVersionHistory(installedAppId int) (*appStoreBean.InstallAppVersionHistoryDto, error) {
	result := &appStoreBean.InstallAppVersionHistoryDto{}
	var history []*appStoreBean.IAVHistory
	//TODO - response setup

	installedAppVersions, err := impl.installedAppRepository.GetInstalledAppVersionByInstalledAppIdMeta(installedAppId)
	if err != nil {
		impl.logger.Errorw("error while fetching installed version", "error", err)
		return result, err
	}
	for _, installedAppVersionModel := range installedAppVersions {
		versionHistory, err := impl.installedAppRepositoryHistory.GetInstalledAppVersionHistoryByVersionId(installedAppVersionModel.Id)
		if err != nil && err != pg.ErrNoRows {
			impl.logger.Errorw("error while fetching installed version history", "error", err)
			return result, err
		}
		for _, updateHistory := range versionHistory {
			history = append(history, &appStoreBean.IAVHistory{
				ChartMetaData: appStoreBean.IAVHistoryChartMetaData{
					ChartName:    installedAppVersionModel.AppStoreApplicationVersion.AppStore.Name,
					ChartVersion: installedAppVersionModel.AppStoreApplicationVersion.Version,
					Description:  installedAppVersionModel.AppStoreApplicationVersion.Description,
					Home:         installedAppVersionModel.AppStoreApplicationVersion.Home,
					Sources:      []string{installedAppVersionModel.AppStoreApplicationVersion.Source},
				},
				DockerImages: []string{installedAppVersionModel.AppStoreApplicationVersion.AppVersion},
				DeployedAt: appStoreBean.IAVHistoryDeployedAt{
					Nanos:   updateHistory.CreatedOn.Nanosecond(),
					Seconds: updateHistory.CreatedOn.Unix(),
				},
				Version:               updateHistory.Id,
				InstalledAppVersionId: installedAppVersionModel.Id,
			})
		}
	}

	if len(history) == 0 {
		history = make([]*appStoreBean.IAVHistory, 0)
	}
	result.IAVHistory = history
	installedApp, err := impl.installedAppRepository.GetInstalledApp(installedAppId)
	if err != nil {
		impl.logger.Errorw("error while fetching installed version", "error", err)
		return result, err
	}
	result.InstalledAppInfo = &appStoreBean.InstalledAppDto{
		AppId:           installedApp.AppId,
		EnvironmentName: installedApp.Environment.Name,
		AppOfferingMode: installedApp.App.AppOfferingMode,
		InstalledAppId:  installedApp.Id,
		ClusterId:       installedApp.Environment.ClusterId,
		EnvironmentId:   installedApp.EnvironmentId,
	}
	return result, err
}

func (impl InstalledAppServiceImpl) UpdateInstalledAppVersionStatus(application *v1alpha1.Application) (bool, error) {
	isHealthy := false
	dbConnection := impl.installedAppRepository.GetConnection()
	tx, err := dbConnection.Begin()
	if err != nil {
		return isHealthy, err
	}
	// Rollback tx on error.
	defer tx.Rollback()
	gitHash := ""
	if application.Operation != nil && application.Operation.Sync != nil {
		gitHash = application.Operation.Sync.Revision
	} else if application.Status.OperationState != nil && application.Status.OperationState.Operation.Sync != nil {
		gitHash = application.Status.OperationState.Operation.Sync.Revision
	}
	versionHistory, err := impl.installedAppRepositoryHistory.GetLatestInstalledAppVersionHistoryByGitHash(gitHash)
	if err != nil {
		impl.logger.Errorw("error while fetching installed version history", "error", err)
		return isHealthy, err
	}
	if versionHistory.Status != (application2.Healthy) {
		versionHistory.Status = string(application.Status.Health.Status)
		versionHistory.UpdatedOn = time.Now()
		versionHistory.UpdatedBy = 1
		impl.installedAppRepositoryHistory.UpdateInstalledAppVersionHistory(versionHistory, tx)
	}
	err = tx.Commit()
	if err != nil {
		impl.logger.Errorw("error while committing transaction to db", "error", err)
		return isHealthy, err
	}

	appId, envId, err := impl.installedAppRepositoryHistory.GetAppIdAndEnvIdWithInstalledAppVersionId(versionHistory.InstalledAppVersionId)
	if err == nil {
		err = impl.appStatusService.UpdateStatusWithAppIdEnvId(appId, envId, string(application.Status.Health.Status))
		if err != nil {
			impl.logger.Errorw("error while updating app status in app_status table", "error", err, "appId", appId, "envId", envId)
		}
	}
	return true, nil
}

func (impl InstalledAppServiceImpl) GetInstalledAppVersionHistoryValues(installedAppVersionHistoryId int) (*appStoreBean.IAVHistoryValues, error) {
	values := &appStoreBean.IAVHistoryValues{}
	versionHistory, err := impl.installedAppRepositoryHistory.GetInstalledAppVersionHistory(installedAppVersionHistoryId)
	if err != nil {
		impl.logger.Errorw("error while fetching installed version history", "error", err)
		return nil, err
	}
	values.ValuesYaml = versionHistory.ValuesYamlRaw
	return values, err
}

func (impl InstalledAppServiceImpl) getReleaseStatusFromHelmReleaseInstallStatus(helmReleaseInstallStatus string, status string) *gRPC.ReleaseStatus {
	//release status is sent in resource tree call and is shown on UI as helm config apply status
	releaseStatus := &gRPC.ReleaseStatus{}
	if len(helmReleaseInstallStatus) > 0 {
		helmInstallStatus := &appStoreBean.HelmReleaseStatusConfig{}
		err := json.Unmarshal([]byte(helmReleaseInstallStatus), helmInstallStatus)
		if err != nil {
			impl.logger.Errorw("error in unmarshalling helm release install status")
			return releaseStatus
		}
		if status == appStoreBean.HELM_RELEASE_STATUS_FAILED {
			releaseStatus.Status = status
			releaseStatus.Description = helmInstallStatus.Message
			releaseStatus.Message = "Release install/upgrade failed"
		} else if status == appStoreBean.HELM_RELEASE_STATUS_PROGRESSING {
			releaseStatus.Status = status
			releaseStatus.Description = helmInstallStatus.Message
			releaseStatus.Message = helmInstallStatus.Message
		} else {
			// there can be a case when helm release is created but we are not able to fetch it
			releaseStatus.Status = appStoreBean.HELM_RELEASE_STATUS_UNKNOWN
			releaseStatus.Description = "Unable to fetch release for app"
			releaseStatus.Message = "Unable to fetch release for app"
		}
	} else {
		releaseStatus.Status = appStoreBean.HELM_RELEASE_STATUS_UNKNOWN
		releaseStatus.Description = "Release not found"
		releaseStatus.Message = "Release not found "
	}
	return releaseStatus
}

// TODO fix me next
func (impl InstalledAppServiceImpl) MarkGitOpsInstalledAppsDeletedIfArgoAppIsDeleted(installedAppId int, envId int) error {
	apiError := &util.ApiError{}
	installedApp, err := impl.installedAppRepository.GetGitOpsInstalledAppsWhereArgoAppDeletedIsTrue(installedAppId, envId)
	if err != nil {
		impl.logger.Errorw("error in fetching partially deleted argoCd apps from installed app repo", "err", err)
		apiError.HttpStatusCode = http.StatusInternalServerError
		apiError.InternalMessage = "error in fetching partially deleted argoCd apps from installed app repo"
		return apiError
	}
	// TODO refactoring: move the below logic to AppStoreDeploymentArgoCdService.go
	acdToken, err := impl.argoUserService.GetLatestDevtronArgoCdUserToken()
	if err != nil {
		impl.logger.Errorw("error in getting acd token", "err", err)
		apiError.HttpStatusCode = http.StatusInternalServerError
		apiError.InternalMessage = "error in getting acd token"
		return apiError
	}

	ctx := context.Background()
	ctx = context.WithValue(ctx, "token", acdToken)

	acdAppName := fmt.Sprintf("%s-%s", installedApp.App.AppName, installedApp.Environment.Name)
	_, err = impl.acdClient.Get(ctx, &application.ApplicationQuery{Name: &acdAppName})

	if err == nil {
		apiError.HttpStatusCode = http.StatusInternalServerError
		apiError.InternalMessage = "App Exist in argo, error in fetching resource tree"
		return apiError
	}

	impl.logger.Warnw("app not found in argo, deleting from db ", "err", err)
	//make call to delete it from pipeline DB
	deleteRequest := &appStoreBean.InstallAppVersionDTO{}
	deleteRequest.ForceDelete = false
	deleteRequest.NonCascadeDelete = false
	deleteRequest.AcdPartialDelete = false
	deleteRequest.InstalledAppId = installedApp.Id
	deleteRequest.AppId = installedApp.AppId
	deleteRequest.AppName = installedApp.App.AppName
	deleteRequest.Namespace = installedApp.Environment.Namespace
	deleteRequest.ClusterId = installedApp.Environment.ClusterId
	deleteRequest.EnvironmentId = installedApp.EnvironmentId
	deleteRequest.AppOfferingMode = installedApp.App.AppOfferingMode
	deleteRequest.UserId = 1
	_, err = impl.appStoreDeploymentService.DeleteInstalledApp(context.Background(), deleteRequest)
	if err != nil {
		impl.logger.Errorw("error in deleting installed app", "err", err)
		apiError.HttpStatusCode = http.StatusNotFound
		apiError.InternalMessage = "error in deleting installed app"
		return apiError
	}
	apiError.HttpStatusCode = http.StatusNotFound
	return apiError
}

func (impl InstalledAppServiceImpl) CheckAppExistsByInstalledAppId(installedAppId int) (*repository2.InstalledApps, error) {
	installedApp, err := impl.installedAppRepository.GetInstalledApp(installedAppId)
	if err != nil {
		return nil, err
	}
	return installedApp, err
}<|MERGE_RESOLUTION|>--- conflicted
+++ resolved
@@ -20,18 +20,12 @@
 import (
 	"bytes"
 	"context"
-<<<<<<< HEAD
-	commonBean "github.com/devtron-labs/devtron/pkg/deployment/gitOps/common/bean"
-	"github.com/devtron-labs/devtron/pkg/deployment/gitOps/config"
-	"github.com/devtron-labs/devtron/pkg/deployment/gitOps/git"
-=======
 	"github.com/devtron-labs/devtron/api/helm-app/gRPC"
 	client "github.com/devtron-labs/devtron/api/helm-app/service"
 	appStoreDeploymentTool "github.com/devtron-labs/devtron/pkg/appStore/deployment/tool"
 	commonBean "github.com/devtron-labs/devtron/pkg/deployment/gitOps/common/bean"
 	"github.com/devtron-labs/devtron/pkg/deployment/gitOps/git"
 	util2 "github.com/devtron-labs/devtron/pkg/util"
->>>>>>> 3fbf0f4f
 
 	/* #nosec */
 	"crypto/sha1"
@@ -124,11 +118,7 @@
 	k8sCommonService                     k8s.K8sCommonService
 	k8sApplicationService                application3.K8sApplicationService
 	acdConfig                            *argocdServer.ACDConfig
-<<<<<<< HEAD
-	gitOpsConfigReadService              config.GitOpsConfigReadService
-=======
 	appStoreDeploymentArgoCdService      appStoreDeploymentTool.AppStoreDeploymentArgoCdService
->>>>>>> 3fbf0f4f
 	gitOperationService                  git.GitOperationService
 }
 
@@ -139,26 +129,16 @@
 	appRepository app.AppRepository, acdClient application2.ServiceClient,
 	appStoreValuesService service.AppStoreValuesService, pubsubClient *pubsub.PubSubClientServiceImpl,
 	chartGroupDeploymentRepository repository6.ChartGroupDeploymentRepository,
-<<<<<<< HEAD
-	envService cluster2.EnvironmentService, aCDAuthConfig *util2.ACDAuthConfig, userService user.UserService,
-	appStoreDeploymentFullModeService appStoreDeploymentFullMode.AppStoreDeploymentFullModeService,
-=======
 	envService cluster2.EnvironmentService,
 	userService user.UserService, aCDAuthConfig *util2.ACDAuthConfig,
->>>>>>> 3fbf0f4f
 	appStoreDeploymentService AppStoreDeploymentService,
 	installedAppRepositoryHistory repository2.InstalledAppVersionHistoryRepository,
 	argoUserService argo.ArgoUserService, helmAppClient gRPC.HelmAppClient, helmAppService client.HelmAppService,
 	appStatusService appStatus.AppStatusService, K8sUtil *util4.K8sServiceImpl,
 	pipelineStatusTimelineService status.PipelineStatusTimelineService,
 	k8sCommonService k8s.K8sCommonService, k8sApplicationService application3.K8sApplicationService,
-<<<<<<< HEAD
-	acdConfig *argocdServer.ACDConfig, gitOpsConfigReadService config.GitOpsConfigReadService,
-	gitOperationService git.GitOperationService) (*InstalledAppServiceImpl, error) {
-=======
 	acdConfig *argocdServer.ACDConfig, gitOperationService git.GitOperationService,
 	appStoreDeploymentArgoCdService appStoreDeploymentTool.AppStoreDeploymentArgoCdService) (*InstalledAppServiceImpl, error) {
->>>>>>> 3fbf0f4f
 	impl := &InstalledAppServiceImpl{
 		logger:                               logger,
 		installedAppRepository:               installedAppRepository,
@@ -184,17 +164,12 @@
 		k8sCommonService:                     k8sCommonService,
 		k8sApplicationService:                k8sApplicationService,
 		acdConfig:                            acdConfig,
-<<<<<<< HEAD
-		gitOpsConfigReadService:              gitOpsConfigReadService,
-		gitOperationService:                  gitOperationService,
-=======
 		gitOperationService:                  gitOperationService,
 		appStoreDeploymentArgoCdService:      appStoreDeploymentArgoCdService,
 	}
 	err := impl.subscribe()
 	if err != nil {
 		return nil, err
->>>>>>> 3fbf0f4f
 	}
 	err = impl.subscribeHelmInstallStatus()
 	if err != nil {
