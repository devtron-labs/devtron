--- conflicted
+++ resolved
@@ -38,12 +38,8 @@
 	util2 "github.com/devtron-labs/devtron/pkg/util"
 	util3 "github.com/devtron-labs/devtron/util"
 	"github.com/devtron-labs/devtron/util/argo"
-<<<<<<< HEAD
-=======
-	"github.com/ktrysmt/go-bitbucket"
 	"net/http"
 
->>>>>>> f1b95198
 	/* #nosec */
 	"crypto/sha1"
 	"encoding/json"
@@ -219,7 +215,7 @@
 	return installedAppsResponse, nil
 }
 
-//converts db object to bean
+// converts db object to bean
 func (impl InstalledAppServiceImpl) chartAdaptor(chart *repository2.InstalledAppVersions) (*appStoreBean.InstallAppVersionDTO, error) {
 
 	return &appStoreBean.InstallAppVersionDTO{
@@ -311,7 +307,7 @@
 	return &appStoreBean.ChartGroupInstallAppRes{}, nil
 }
 
-//generate unique installation ID using APPID
+// generate unique installation ID using APPID
 func (impl InstalledAppServiceImpl) getInstallationId(installAppVersions []*appStoreBean.InstallAppVersionDTO) (string, error) {
 	var buffer bytes.Buffer
 	for _, installAppVersionDTO := range installAppVersions {
