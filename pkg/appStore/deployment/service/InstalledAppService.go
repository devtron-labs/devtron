/*
 * Copyright (c) 2020 Devtron Labs
 *
 * Licensed under the Apache License, Version 2.0 (the "License");
 * you may not use this file except in compliance with the License.
 * You may obtain a copy of the License at
 *
 *    http://www.apache.org/licenses/LICENSE-2.0
 *
 * Unless required by applicable law or agreed to in writing, software
 * distributed under the License is distributed on an "AS IS" BASIS,
 * WITHOUT WARRANTIES OR CONDITIONS OF ANY KIND, either express or implied.
 * See the License for the specific language governing permissions and
 * limitations under the License.
 *
 */

package service

import (
	"bytes"
	"context"
	"github.com/argoproj/argo-cd/v2/pkg/apiclient/application"
	client "github.com/devtron-labs/devtron/api/helm-app"
	openapi "github.com/devtron-labs/devtron/api/helm-app/openapiClient"
	"github.com/devtron-labs/devtron/client/argocdServer"
	"github.com/devtron-labs/devtron/internal/constants"
	"github.com/devtron-labs/devtron/internal/middleware"
	"github.com/devtron-labs/devtron/internal/sql/repository/app"
	"github.com/devtron-labs/devtron/internal/sql/repository/pipelineConfig"
	"github.com/devtron-labs/devtron/pkg/app/status"
	"github.com/devtron-labs/devtron/pkg/appStatus"
	appStoreBean "github.com/devtron-labs/devtron/pkg/appStore/bean"
	appStoreDeploymentFullMode "github.com/devtron-labs/devtron/pkg/appStore/deployment/fullMode"
	repository2 "github.com/devtron-labs/devtron/pkg/appStore/deployment/repository"
	appStoreDiscoverRepository "github.com/devtron-labs/devtron/pkg/appStore/discover/repository"
	"github.com/devtron-labs/devtron/pkg/appStore/values/service"
	repository5 "github.com/devtron-labs/devtron/pkg/cluster/repository"
	"github.com/devtron-labs/devtron/pkg/sql"
	repository4 "github.com/devtron-labs/devtron/pkg/team"
	"github.com/devtron-labs/devtron/pkg/user"
	util2 "github.com/devtron-labs/devtron/pkg/util"
	util3 "github.com/devtron-labs/devtron/util"
	"github.com/devtron-labs/devtron/util/argo"
	"github.com/tidwall/gjson"
	"net/http"
	"regexp"

	/* #nosec */
	"crypto/sha1"
	"encoding/json"
	"fmt"
	"io/ioutil"
	"os"
	"strconv"
	"strings"
	"time"

	"github.com/Pallinder/go-randomdata"
	"github.com/argoproj/argo-cd/v2/pkg/apis/application/v1alpha1"
	pubsub "github.com/devtron-labs/common-lib/pubsub-lib"
	bean2 "github.com/devtron-labs/devtron/api/bean"
	application2 "github.com/devtron-labs/devtron/client/argocdServer/application"
	"github.com/devtron-labs/devtron/client/argocdServer/repository"
	repository3 "github.com/devtron-labs/devtron/internal/sql/repository"
	"github.com/devtron-labs/devtron/internal/util"
	"github.com/devtron-labs/devtron/pkg/bean"
	cluster2 "github.com/devtron-labs/devtron/pkg/cluster"
	"github.com/go-pg/pg"
	"go.uber.org/zap"
)

const (
	DEFAULT_ENVIRONMENT_OR_NAMESPACE_OR_PROJECT = "devtron"
	CLUSTER_COMPONENT_DIR_PATH                  = "/cluster/component"
)

type InstalledAppService interface {
	GetAll(filter *appStoreBean.AppStoreFilter) (openapi.AppList, error)
	DeployBulk(chartGroupInstallRequest *appStoreBean.ChartGroupInstallRequest) (*appStoreBean.ChartGroupInstallAppRes, error)
	performDeployStage(appId int, installedAppVersionHistoryId int, userId int32) (*appStoreBean.InstallAppVersionDTO, error)
	CheckAppExists(appNames []*appStoreBean.AppNames) ([]*appStoreBean.AppNames, error)
	DeployDefaultChartOnCluster(bean *cluster2.ClusterBean, userId int32) (bool, error)
	FindAppDetailsForAppstoreApplication(installedAppId, envId int) (bean2.AppDetailContainer, error)
	UpdateInstalledAppVersionStatus(application *v1alpha1.Application) (bool, error)
	FetchResourceTree(rctx context.Context, cn http.CloseNotifier, resourceTreeAndNotesContainer *bean2.ResourceTreeAndNotesContainer, installedApp repository2.InstalledApps) error
	MarkGitOpsInstalledAppsDeletedIfArgoAppIsDeleted(installedAppId int, envId int) error
	CheckAppExistsByInstalledAppId(installedAppId int) (*repository2.InstalledApps, error)
	FindNotesForArgoApplication(installedAppId, envId int) (string, string, error)
	FetchChartNotes(installedAppId int, envId int, token string, checkNotesAuth func(token string, appName string, envId int) bool) (string, error)
	FetchResourceTreeWithHibernateForACD(rctx context.Context, cn http.CloseNotifier, appDetail *bean2.AppDetailContainer) bean2.AppDetailContainer
	fetchResourceTreeForACD(rctx context.Context, cn http.CloseNotifier, appId int, envId int, deploymentAppName string) (map[string]interface{}, error)
}

type InstalledAppServiceImpl struct {
	logger                               *zap.SugaredLogger
	installedAppRepository               repository2.InstalledAppRepository
	chartTemplateService                 util.ChartTemplateService
	refChartDir                          appStoreBean.RefChartProxyDir
	repositoryService                    repository.ServiceClient
	appStoreApplicationVersionRepository appStoreDiscoverRepository.AppStoreApplicationVersionRepository
	environmentRepository                repository5.EnvironmentRepository
	teamRepository                       repository4.TeamRepository
	appRepository                        app.AppRepository
	acdClient                            application2.ServiceClient
	appStoreValuesService                service.AppStoreValuesService
	pubsubClient                         *pubsub.PubSubClientServiceImpl
	tokenCache                           *util2.TokenCache
	chartGroupDeploymentRepository       repository2.ChartGroupDeploymentRepository
	envService                           cluster2.EnvironmentService
	ArgoK8sClient                        argocdServer.ArgoK8sClient
	gitFactory                           *util.GitFactory
	aCDAuthConfig                        *util2.ACDAuthConfig
	gitOpsRepository                     repository3.GitOpsConfigRepository
	userService                          user.UserService
	appStoreDeploymentService            AppStoreDeploymentService
	appStoreDeploymentFullModeService    appStoreDeploymentFullMode.AppStoreDeploymentFullModeService
	installedAppRepositoryHistory        repository2.InstalledAppVersionHistoryRepository
	argoUserService                      argo.ArgoUserService
	helmAppClient                        client.HelmAppClient
	helmAppService                       client.HelmAppService
	attributesRepository                 repository3.AttributesRepository
	appStatusService                     appStatus.AppStatusService
	K8sUtil                              *util.K8sUtil
	pipelineStatusTimelineService        status.PipelineStatusTimelineService
}

func NewInstalledAppServiceImpl(logger *zap.SugaredLogger,
	installedAppRepository repository2.InstalledAppRepository,
	chartTemplateService util.ChartTemplateService, refChartDir appStoreBean.RefChartProxyDir,
	repositoryService repository.ServiceClient,
	appStoreApplicationVersionRepository appStoreDiscoverRepository.AppStoreApplicationVersionRepository,
	environmentRepository repository5.EnvironmentRepository, teamRepository repository4.TeamRepository,
	appRepository app.AppRepository,
	acdClient application2.ServiceClient,
	appStoreValuesService service.AppStoreValuesService,
	pubsubClient *pubsub.PubSubClientServiceImpl,
	tokenCache *util2.TokenCache,
	chartGroupDeploymentRepository repository2.ChartGroupDeploymentRepository,
	envService cluster2.EnvironmentService, argoK8sClient argocdServer.ArgoK8sClient,
	gitFactory *util.GitFactory, aCDAuthConfig *util2.ACDAuthConfig, gitOpsRepository repository3.GitOpsConfigRepository, userService user.UserService,
	appStoreDeploymentFullModeService appStoreDeploymentFullMode.AppStoreDeploymentFullModeService,
	appStoreDeploymentService AppStoreDeploymentService,
	installedAppRepositoryHistory repository2.InstalledAppVersionHistoryRepository,
	argoUserService argo.ArgoUserService, helmAppClient client.HelmAppClient, helmAppService client.HelmAppService,
	attributesRepository repository3.AttributesRepository,
	appStatusService appStatus.AppStatusService, K8sUtil *util.K8sUtil,
	pipelineStatusTimelineService status.PipelineStatusTimelineService,
) (*InstalledAppServiceImpl, error) {
	impl := &InstalledAppServiceImpl{
		logger:                               logger,
		installedAppRepository:               installedAppRepository,
		chartTemplateService:                 chartTemplateService,
		refChartDir:                          refChartDir,
		repositoryService:                    repositoryService,
		appStoreApplicationVersionRepository: appStoreApplicationVersionRepository,
		environmentRepository:                environmentRepository,
		teamRepository:                       teamRepository,
		appRepository:                        appRepository,
		acdClient:                            acdClient,
		appStoreValuesService:                appStoreValuesService,
		pubsubClient:                         pubsubClient,
		tokenCache:                           tokenCache,
		chartGroupDeploymentRepository:       chartGroupDeploymentRepository,
		envService:                           envService,
		ArgoK8sClient:                        argoK8sClient,
		gitFactory:                           gitFactory,
		aCDAuthConfig:                        aCDAuthConfig,
		gitOpsRepository:                     gitOpsRepository,
		userService:                          userService,
		appStoreDeploymentService:            appStoreDeploymentService,
		appStoreDeploymentFullModeService:    appStoreDeploymentFullModeService,
		installedAppRepositoryHistory:        installedAppRepositoryHistory,
		argoUserService:                      argoUserService,
		helmAppClient:                        helmAppClient,
		helmAppService:                       helmAppService,
		attributesRepository:                 attributesRepository,
		appStatusService:                     appStatusService,
		K8sUtil:                              K8sUtil,
		pipelineStatusTimelineService:        pipelineStatusTimelineService,
	}
	err := impl.Subscribe()
	if err != nil {
		return nil, err
	}
	return impl, nil
}

func (impl InstalledAppServiceImpl) GetAll(filter *appStoreBean.AppStoreFilter) (openapi.AppList, error) {
	applicationType := "DEVTRON-CHART-STORE"
	var clusterIdsConverted []int32
	for _, clusterId := range filter.ClusterIds {
		clusterIdsConverted = append(clusterIdsConverted, int32(clusterId))
	}
	installedAppsResponse := openapi.AppList{
		ApplicationType: &applicationType,
		ClusterIds:      &clusterIdsConverted,
	}
	start := time.Now()
	installedApps, err := impl.installedAppRepository.GetAllInstalledApps(filter)
	middleware.AppListingDuration.WithLabelValues("getAllInstalledApps", "helm").Observe(time.Since(start).Seconds())
	if err != nil && !util.IsErrNoRows(err) {
		impl.logger.Error(err)
		return installedAppsResponse, err
	}
	var helmAppsResponse []openapi.HelmApp
	for _, a := range installedApps {
		appLocal := a // copied data from here because value is passed as reference
		if appLocal.TeamId == 0 && appLocal.AppOfferingMode != util3.SERVER_MODE_HYPERION {
			//skipping entries for empty projectId for non hyperion app (as app list should return the helm apps from installedApps)
			continue
		}
		appId := strconv.Itoa(appLocal.Id)
		projectId := int32(appLocal.TeamId)
		envId := int32(appLocal.EnvironmentId)
		clusterId := int32(appLocal.ClusterId)
		environmentDetails := openapi.AppEnvironmentDetail{
			EnvironmentName: &appLocal.EnvironmentName,
			EnvironmentId:   &envId,
			Namespace:       &appLocal.Namespace,
			ClusterName:     &appLocal.ClusterName,
			ClusterId:       &clusterId,
		}
		helmAppResp := openapi.HelmApp{
			AppName:           &appLocal.AppName,
			ChartName:         &appLocal.AppStoreApplicationName,
			AppId:             &appId,
			ProjectId:         &projectId,
			EnvironmentDetail: &environmentDetails,
			ChartAvatar:       &appLocal.Icon,
			LastDeployedAt:    &appLocal.UpdatedOn,
			AppStatus:         &appLocal.AppStatus,
		}
		helmAppsResponse = append(helmAppsResponse, helmAppResp)
	}
	installedAppsResponse.HelmApps = &helmAppsResponse
	return installedAppsResponse, nil
}

// converts db object to bean
func (impl InstalledAppServiceImpl) chartAdaptor(chart *repository2.InstalledAppVersions) (*appStoreBean.InstallAppVersionDTO, error) {

	return &appStoreBean.InstallAppVersionDTO{
		InstalledAppId:     chart.InstalledAppId,
		Id:                 chart.Id,
		AppStoreVersion:    chart.AppStoreApplicationVersionId,
		ValuesOverrideYaml: chart.ValuesYaml,
	}, nil
}

func (impl InstalledAppServiceImpl) CheckAppExists(appNames []*appStoreBean.AppNames) ([]*appStoreBean.AppNames, error) {
	if len(appNames) == 0 {
		return nil, nil
	}
	var names []string
	for _, appName := range appNames {
		names = append(names, appName.Name)
	}

	apps, err := impl.appRepository.CheckAppExists(names)
	if err != nil {
		return nil, err
	}
	existingApps := make(map[string]bool)
	for _, app := range apps {
		existingApps[app.AppName] = true
	}
	for _, appName := range appNames {
		if _, ok := existingApps[appName.Name]; ok {
			appName.Exists = true
			appName.SuggestedName = strings.ToLower(randomdata.SillyName())
		}
	}
	return appNames, nil
}

func (impl InstalledAppServiceImpl) DeployBulk(chartGroupInstallRequest *appStoreBean.ChartGroupInstallRequest) (*appStoreBean.ChartGroupInstallAppRes, error) {
	impl.logger.Debugw("bulk app install request", "req", chartGroupInstallRequest)
	//save in db
	// raise nats event

	var installAppVersionDTOList []*appStoreBean.InstallAppVersionDTO
	for _, chartGroupInstall := range chartGroupInstallRequest.ChartGroupInstallChartRequest {
		installAppVersionDTO, err := impl.requestBuilderForBulkDeployment(chartGroupInstall, chartGroupInstallRequest.ProjectId, chartGroupInstallRequest.UserId)
		if err != nil {
			impl.logger.Errorw("DeployBulk, error in request builder", "err", err)
			return nil, err
		}
		installAppVersionDTOList = append(installAppVersionDTOList, installAppVersionDTO)
	}
	dbConnection := impl.installedAppRepository.GetConnection()
	tx, err := dbConnection.Begin()
	if err != nil {
		return nil, err
	}
	var installAppVersions []*appStoreBean.InstallAppVersionDTO
	// Rollback tx on error.
	defer tx.Rollback()
	for _, installAppVersionDTO := range installAppVersionDTOList {
		installAppVersionDTO, err = impl.appStoreDeploymentService.AppStoreDeployOperationDB(installAppVersionDTO, tx, false)
		if err != nil {
			impl.logger.Errorw("DeployBulk, error while app store deploy db operation", "err", err)
			return nil, err
		}
		installAppVersions = append(installAppVersions, installAppVersionDTO)
	}
	if chartGroupInstallRequest.ChartGroupId > 0 {
		groupINstallationId, err := impl.getInstallationId(installAppVersions)
		if err != nil {
			return nil, err
		}
		for _, installAppVersionDTO := range installAppVersions {
			chartGroupEntry := impl.createChartGroupEntryObject(installAppVersionDTO, chartGroupInstallRequest.ChartGroupId, groupINstallationId)
			err := impl.chartGroupDeploymentRepository.Save(tx, chartGroupEntry)
			if err != nil {
				impl.logger.Errorw("DeployBulk, error in creating ChartGroupEntryObject", "err", err)
				return nil, err
			}
		}
	}
	//commit transaction
	err = tx.Commit()
	if err != nil {
		impl.logger.Errorw("DeployBulk, error in tx commit", "err", err)
		return nil, err
	}
	//nats event
	impl.triggerDeploymentEvent(installAppVersions)
	return &appStoreBean.ChartGroupInstallAppRes{}, nil
}

// generate unique installation ID using APPID
func (impl InstalledAppServiceImpl) getInstallationId(installAppVersions []*appStoreBean.InstallAppVersionDTO) (string, error) {
	var buffer bytes.Buffer
	for _, installAppVersionDTO := range installAppVersions {
		if installAppVersionDTO.AppId == 0 {
			return "", fmt.Errorf("app ID not present")
		}
		buffer.WriteString(
			strconv.Itoa(installAppVersionDTO.AppId))
	}
	/* #nosec */
	h := sha1.New()
	_, err := h.Write([]byte(buffer.String()))
	if err != nil {
		return "", err
	}
	bs := h.Sum(nil)
	return fmt.Sprintf("%x", bs), nil
}

func (impl InstalledAppServiceImpl) createChartGroupEntryObject(installAppVersionDTO *appStoreBean.InstallAppVersionDTO, chartGroupId int, groupINstallationId string) *repository2.ChartGroupDeployment {
	return &repository2.ChartGroupDeployment{
		ChartGroupId:        chartGroupId,
		ChartGroupEntryId:   installAppVersionDTO.ChartGroupEntryId,
		InstalledAppId:      installAppVersionDTO.InstalledAppId,
		Deleted:             false,
		GroupInstallationId: groupINstallationId,
		AuditLog: sql.AuditLog{
			CreatedOn: time.Now(),
			CreatedBy: installAppVersionDTO.UserId,
			UpdatedOn: time.Now(),
			UpdatedBy: installAppVersionDTO.UserId,
		},
	}
}
func (impl InstalledAppServiceImpl) performDeployStageOnAcd(installedAppVersion *appStoreBean.InstallAppVersionDTO, ctx context.Context, userId int32) (*appStoreBean.InstallAppVersionDTO, error) {
	chartGitAttr := &util.ChartGitAttribute{}
	if installedAppVersion.Status == appStoreBean.DEPLOY_INIT ||
		installedAppVersion.Status == appStoreBean.ENQUEUED ||
		installedAppVersion.Status == appStoreBean.QUE_ERROR ||
		installedAppVersion.Status == appStoreBean.GIT_ERROR {
		//step 2 git operation pull push
		installedAppVersion, chartGitAttrDB, err := impl.appStoreDeploymentFullModeService.AppStoreDeployOperationGIT(installedAppVersion, nil)
		if err != nil {
			impl.logger.Errorw(" error", "err", err)
			_, err = impl.appStoreDeploymentService.AppStoreDeployOperationStatusUpdate(installedAppVersion.InstalledAppId, appStoreBean.GIT_ERROR)
			if err != nil {
				impl.logger.Errorw(" error", "err", err)
				return nil, err
			}
			return nil, err
		}
		impl.logger.Infow("GIT SUCCESSFUL", "chartGitAttrDB", chartGitAttrDB)
		_, err = impl.appStoreDeploymentService.AppStoreDeployOperationStatusUpdate(installedAppVersion.InstalledAppId, appStoreBean.GIT_SUCCESS)
		if err != nil {
			impl.logger.Errorw(" error", "err", err)
			return nil, err
		}
		chartGitAttr.RepoUrl = chartGitAttrDB.RepoUrl
		chartGitAttr.ChartLocation = chartGitAttrDB.ChartLocation
	} else {
		impl.logger.Infow("DB and GIT operation already done for this app and env, proceed for further step", "installedAppId", installedAppVersion.InstalledAppId, "existing status", installedAppVersion.Status)
		environment, err := impl.environmentRepository.FindById(installedAppVersion.EnvironmentId)
		if err != nil {
			impl.logger.Errorw("fetching error", "err", err)
			return nil, err
		}
		gitOpsConfigBitbucket, err := impl.gitOpsRepository.GetGitOpsConfigByProvider(util.BITBUCKET_PROVIDER)
		if err != nil {
			if err == pg.ErrNoRows {
				gitOpsConfigBitbucket.BitBucketWorkspaceId = ""
				gitOpsConfigBitbucket.BitBucketProjectKey = ""
			} else {
				return nil, err
			}
		}
		config := &bean2.GitOpsConfigDto{
			GitRepoName:          installedAppVersion.GitOpsRepoName,
			BitBucketWorkspaceId: gitOpsConfigBitbucket.BitBucketProjectKey,
			BitBucketProjectKey:  gitOpsConfigBitbucket.BitBucketProjectKey,
		}
		repoUrl, err := impl.gitFactory.Client.GetRepoUrl(config)
		if err != nil {
			//will allow to continue to persist status on next operation
			impl.logger.Errorw("fetching error", "err", err)
		}
		chartGitAttr.RepoUrl = repoUrl
		chartGitAttr.ChartLocation = fmt.Sprintf("%s-%s", installedAppVersion.AppName, environment.Name)
		installedAppVersion.ACDAppName = fmt.Sprintf("%s-%s", installedAppVersion.AppName, environment.Name)
		installedAppVersion.Environment = environment
	}

	if installedAppVersion.Status == appStoreBean.DEPLOY_INIT ||
		installedAppVersion.Status == appStoreBean.ENQUEUED ||
		installedAppVersion.Status == appStoreBean.QUE_ERROR ||
		installedAppVersion.Status == appStoreBean.GIT_ERROR ||
		installedAppVersion.Status == appStoreBean.GIT_SUCCESS ||
		installedAppVersion.Status == appStoreBean.ACD_ERROR {
		//step 3 acd operation register, sync
		_, err := impl.appStoreDeploymentFullModeService.AppStoreDeployOperationACD(installedAppVersion, chartGitAttr, ctx)
		if err != nil {
			impl.logger.Errorw("error", "chartGitAttr", chartGitAttr, "err", err)
			_, err = impl.appStoreDeploymentService.AppStoreDeployOperationStatusUpdate(installedAppVersion.InstalledAppId, appStoreBean.ACD_ERROR)
			if err != nil {
				impl.logger.Errorw("error", "err", err)
				return nil, err
			}
			return nil, err
		}
		impl.logger.Infow("ACD SUCCESSFUL", "chartGitAttr", chartGitAttr)
		_, err = impl.appStoreDeploymentService.AppStoreDeployOperationStatusUpdate(installedAppVersion.InstalledAppId, appStoreBean.ACD_SUCCESS)
		if err != nil {
			impl.logger.Errorw("error", "err", err)
			return nil, err
		}
	} else {
		impl.logger.Infow("DB and GIT and ACD operation already done for this app and env. process has been completed", "installedAppId", installedAppVersion.InstalledAppId, "existing status", installedAppVersion.Status)
	}
	return installedAppVersion, nil
}
func (impl InstalledAppServiceImpl) performDeployStage(installedAppVersionId int, installedAppVersionHistoryId int, userId int32) (*appStoreBean.InstallAppVersionDTO, error) {
	ctx := context.Background()
	installedAppVersion, err := impl.appStoreDeploymentService.GetInstalledAppVersion(installedAppVersionId, userId)
	if err != nil {
		return nil, err
	}
	installedAppVersion.InstalledAppVersionHistoryId = installedAppVersionHistoryId
	if util.IsAcdApp(installedAppVersion.DeploymentAppType) {
		//this method should only call in case of argo-integration installed and git-ops has configured
		acdToken, err := impl.argoUserService.GetLatestDevtronArgoCdUserToken()
		if err != nil {
			impl.logger.Errorw("error in getting acd token", "err", err)
			return nil, err
		}
		ctx = context.WithValue(ctx, "token", acdToken)
		timeline := &pipelineConfig.PipelineStatusTimeline{
			InstalledAppVersionHistoryId: installedAppVersion.InstalledAppVersionHistoryId,
			Status:                       pipelineConfig.TIMELINE_STATUS_DEPLOYMENT_INITIATED,
			StatusDetail:                 "Deployment initiated successfully.",
			StatusTime:                   time.Now(),
			AuditLog: sql.AuditLog{
				CreatedBy: installedAppVersion.UserId,
				CreatedOn: time.Now(),
				UpdatedBy: installedAppVersion.UserId,
				UpdatedOn: time.Now(),
			},
		}
		err = impl.pipelineStatusTimelineService.SaveTimeline(timeline, nil, true)
		if err != nil {
			impl.logger.Errorw("error in creating timeline status for deployment initiation for this app store application", "err", err, "timeline", timeline)
		}
		_, err = impl.performDeployStageOnAcd(installedAppVersion, ctx, userId)
		if err != nil {
			impl.logger.Errorw("error", "err", err)
			return nil, err
		}
	} else if util.IsHelmApp(installedAppVersion.DeploymentAppType) {
		_, err = impl.appStoreDeploymentService.InstallAppByHelm(installedAppVersion, ctx)
		if err != nil {
			impl.logger.Errorw("error", "err", err)
			_, err = impl.appStoreDeploymentService.AppStoreDeployOperationStatusUpdate(installedAppVersion.InstalledAppId, appStoreBean.HELM_ERROR)
			if err != nil {
				impl.logger.Errorw("error", "err", err)
				return nil, err
			}
			return nil, err
		}
	}

	//step 4 db operation status triggered
	_, err = impl.appStoreDeploymentService.AppStoreDeployOperationStatusUpdate(installedAppVersion.InstalledAppId, appStoreBean.DEPLOY_SUCCESS)
	if err != nil {
		impl.logger.Errorw("error", "err", err)
		return nil, err
	}

	// create build history for chart on default component
	err = impl.appStoreDeploymentService.UpdateInstalledAppVersionHistoryWithGitHash(installedAppVersion)
	if err != nil {
		impl.logger.Errorw("error on creating history for chart deployment", "error", err)
		return nil, err
	}
	return installedAppVersion, nil
}

func (impl InstalledAppServiceImpl) requestBuilderForBulkDeployment(installRequest *appStoreBean.ChartGroupInstallChartRequest, projectId int, userId int32) (*appStoreBean.InstallAppVersionDTO, error) {
	valYaml := installRequest.ValuesOverrideYaml
	if valYaml == "" {
		valVersion, err := impl.appStoreValuesService.FindValuesByIdAndKind(installRequest.ReferenceValueId, installRequest.ReferenceValueKind)
		if err != nil {
			return nil, err
		}
		valYaml = valVersion.Values
	}
	req := &appStoreBean.InstallAppVersionDTO{
		AppName:                 installRequest.AppName,
		TeamId:                  projectId,
		EnvironmentId:           installRequest.EnvironmentId,
		AppStoreVersion:         installRequest.AppStoreVersion,
		ValuesOverrideYaml:      valYaml,
		UserId:                  userId,
		ReferenceValueId:        installRequest.ReferenceValueId,
		ReferenceValueKind:      installRequest.ReferenceValueKind,
		ChartGroupEntryId:       installRequest.ChartGroupEntryId,
		DefaultClusterComponent: installRequest.DefaultClusterComponent,
	}
	return req, nil
}

//------------ nats config

func (impl *InstalledAppServiceImpl) triggerDeploymentEvent(installAppVersions []*appStoreBean.InstallAppVersionDTO) {

	for _, versions := range installAppVersions {
		var status appStoreBean.AppstoreDeploymentStatus
		payload := &appStoreBean.DeployPayload{InstalledAppVersionId: versions.InstalledAppVersionId, InstalledAppVersionHistoryId: versions.InstalledAppVersionHistoryId}
		data, err := json.Marshal(payload)
		if err != nil {
			status = appStoreBean.QUE_ERROR
		} else {
			err = impl.pubsubClient.Publish(pubsub.BULK_APPSTORE_DEPLOY_TOPIC, string(data))
			if err != nil {
				impl.logger.Errorw("err while publishing msg for app-store bulk deploy", "msg", data, "err", err)
				status = appStoreBean.QUE_ERROR
			} else {
				status = appStoreBean.ENQUEUED
			}

		}
		if versions.Status == appStoreBean.DEPLOY_INIT || versions.Status == appStoreBean.QUE_ERROR || versions.Status == appStoreBean.ENQUEUED {
			impl.logger.Debugw("status for bulk app-store deploy", "status", status)
			_, err = impl.appStoreDeploymentService.AppStoreDeployOperationStatusUpdate(payload.InstalledAppVersionId, status)
			if err != nil {
				impl.logger.Errorw("error while bulk app-store deploy status update", "err", err)
			}
		}
	}
}

func (impl *InstalledAppServiceImpl) Subscribe() error {
	callback := func(msg *pubsub.PubSubMsg) {
		impl.logger.Debug("cd stage event received")
		//defer msg.Ack()
		deployPayload := &appStoreBean.DeployPayload{}
		err := json.Unmarshal([]byte(string(msg.Data)), &deployPayload)
		if err != nil {
			impl.logger.Error("Error while unmarshalling deployPayload json object", "error", err)
			return
		}
		impl.logger.Debugw("deployPayload:", "deployPayload", deployPayload)
		//using userId 1 - for system user
		_, err = impl.performDeployStage(deployPayload.InstalledAppVersionId, deployPayload.InstalledAppVersionHistoryId, 1)
		if err != nil {
			impl.logger.Errorw("error in performing deploy stage", "deployPayload", deployPayload, "err", err)
		}
	}
	err := impl.pubsubClient.Subscribe(pubsub.BULK_APPSTORE_DEPLOY_TOPIC, callback)
	if err != nil {
		impl.logger.Error("err", err)
		return err
	}
	return nil
}

func (impl *InstalledAppServiceImpl) DeployDefaultChartOnCluster(bean *cluster2.ClusterBean, userId int32) (bool, error) {
	// STEP 1 - create environment with name "devton"
	impl.logger.Infow("STEP 1", "create environment for cluster component", bean)
	envName := fmt.Sprintf("%d-%s", bean.Id, DEFAULT_ENVIRONMENT_OR_NAMESPACE_OR_PROJECT)
	env, err := impl.envService.FindOne(envName)
	if err != nil && err != pg.ErrNoRows {
		return false, err
	}
	if err == pg.ErrNoRows {
		env = &cluster2.EnvironmentBean{
			Environment: envName,
			ClusterId:   bean.Id,
			Namespace:   envName,
			Default:     false,
			Active:      true,
		}
		_, err := impl.envService.Create(env, userId)
		if err != nil {
			impl.logger.Errorw("DeployDefaultChartOnCluster, error in creating environment", "data", env, "err", err)
			return false, err
		}
	}

	// STEP 2 - create project with name "devtron"
	impl.logger.Info("STEP 2", "create project for cluster components")
	t, err := impl.teamRepository.FindByTeamName(DEFAULT_ENVIRONMENT_OR_NAMESPACE_OR_PROJECT)
	if err != nil && err != pg.ErrNoRows {
		return false, err
	}
	if err == pg.ErrNoRows {
		t := &repository4.Team{
			Name:     DEFAULT_ENVIRONMENT_OR_NAMESPACE_OR_PROJECT,
			Active:   true,
			AuditLog: sql.AuditLog{CreatedBy: userId, CreatedOn: time.Now(), UpdatedOn: time.Now(), UpdatedBy: userId},
		}
		err = impl.teamRepository.Save(t)
		if err != nil {
			impl.logger.Errorw("DeployDefaultChartOnCluster, error in creating team", "data", t, "err", err)
			return false, err
		}
	}

	// STEP 3- read the input data from env variables
	impl.logger.Info("STEP 3", "read the input data from env variables")
	charts := &ChartComponents{}
	var chartComponents []*ChartComponent
	if _, err := os.Stat(CLUSTER_COMPONENT_DIR_PATH); os.IsNotExist(err) {
		impl.logger.Infow("default cluster component directory error", "cluster", bean.ClusterName, "err", err)
		return false, nil
	} else {
		fileInfo, err := ioutil.ReadDir(CLUSTER_COMPONENT_DIR_PATH)
		if err != nil {
			impl.logger.Errorw("DeployDefaultChartOnCluster, err while reading directory", "err", err)
			return false, err
		}
		for _, file := range fileInfo {
			impl.logger.Infow("file", "name", file.Name())
			if strings.Contains(file.Name(), ".yaml") {
				content, err := ioutil.ReadFile(fmt.Sprintf("%s/%s", CLUSTER_COMPONENT_DIR_PATH, file.Name()))
				if err != nil {
					impl.logger.Errorw("DeployDefaultChartOnCluster, error on reading file", "err", err)
					return false, err
				}
				chartComponent := &ChartComponent{
					Name:   strings.ReplaceAll(file.Name(), ".yaml", ""),
					Values: string(content),
				}
				chartComponents = append(chartComponents, chartComponent)
			}
		}

		if len(chartComponents) > 0 {
			charts.ChartComponent = chartComponents
			impl.logger.Info("STEP 4 - prepare a bulk request")
			// STEP 4 - prepare a bulk request (unique names need to apply for deploying chart)
			// STEP 4.1 - fetch chart for required name(actual chart name (app-store)) with default values
			// STEP 4.2 - update all the required charts, override values.yaml with env variables.
			chartGroupInstallRequest := &appStoreBean.ChartGroupInstallRequest{}
			chartGroupInstallRequest.ProjectId = t.Id
			chartGroupInstallRequest.UserId = userId
			var chartGroupInstallChartRequests []*appStoreBean.ChartGroupInstallChartRequest
			for _, item := range charts.ChartComponent {
				appStore, err := impl.appStoreApplicationVersionRepository.FindByAppStoreName(item.Name)
				if err != nil {
					impl.logger.Errorw("DeployDefaultChartOnCluster, error in getting app store", "data", t, "err", err)
					return false, err
				}
				chartGroupInstallChartRequest := &appStoreBean.ChartGroupInstallChartRequest{
					AppName:                 fmt.Sprintf("%d-%d-%s", bean.Id, env.Id, item.Name),
					EnvironmentId:           env.Id,
					ValuesOverrideYaml:      item.Values,
					AppStoreVersion:         appStore.AppStoreApplicationVersionId,
					ReferenceValueId:        appStore.AppStoreApplicationVersionId,
					ReferenceValueKind:      appStoreBean.REFERENCE_TYPE_DEFAULT,
					DefaultClusterComponent: true,
				}
				chartGroupInstallChartRequests = append(chartGroupInstallChartRequests, chartGroupInstallChartRequest)
			}
			chartGroupInstallRequest.ChartGroupInstallChartRequest = chartGroupInstallChartRequests

			impl.logger.Info("STEP 5 - deploy bulk initiated")
			// STEP 5 - deploy
			_, err = impl.DeployDefaultComponent(chartGroupInstallRequest)
			if err != nil {
				impl.logger.Errorw("DeployDefaultChartOnCluster, error on bulk deploy", "err", err)
				return false, err
			}
		}
	}
	return true, nil
}

type ChartComponents struct {
	ChartComponent []*ChartComponent `json:"charts"`
}
type ChartComponent struct {
	Name   string `json:"name"`
	Values string `json:"values"`
}

func (impl InstalledAppServiceImpl) DeployDefaultComponent(chartGroupInstallRequest *appStoreBean.ChartGroupInstallRequest) (*appStoreBean.ChartGroupInstallAppRes, error) {
	impl.logger.Debugw("bulk app install request", "req", chartGroupInstallRequest)
	//save in db
	// raise nats event

	var installAppVersionDTOList []*appStoreBean.InstallAppVersionDTO
	for _, installRequest := range chartGroupInstallRequest.ChartGroupInstallChartRequest {
		installAppVersionDTO, err := impl.requestBuilderForBulkDeployment(installRequest, chartGroupInstallRequest.ProjectId, chartGroupInstallRequest.UserId)
		if err != nil {
			impl.logger.Errorw("DeployBulk, error in request builder", "err", err)
			return nil, err
		}
		installAppVersionDTOList = append(installAppVersionDTOList, installAppVersionDTO)
	}
	dbConnection := impl.installedAppRepository.GetConnection()
	tx, err := dbConnection.Begin()
	if err != nil {
		return nil, err
	}
	var installAppVersions []*appStoreBean.InstallAppVersionDTO
	// Rollback tx on error.
	defer tx.Rollback()
	for _, installAppVersionDTO := range installAppVersionDTOList {
		installAppVersionDTO, err = impl.appStoreDeploymentService.AppStoreDeployOperationDB(installAppVersionDTO, tx, false)
		if err != nil {
			impl.logger.Errorw("DeployBulk, error while app store deploy db operation", "err", err)
			return nil, err
		}
		installAppVersions = append(installAppVersions, installAppVersionDTO)
	}
	if chartGroupInstallRequest.ChartGroupId > 0 {
		groupINstallationId, err := impl.getInstallationId(installAppVersions)
		if err != nil {
			return nil, err
		}
		for _, installAppVersionDTO := range installAppVersions {
			chartGroupEntry := impl.createChartGroupEntryObject(installAppVersionDTO, chartGroupInstallRequest.ChartGroupId, groupINstallationId)
			err := impl.chartGroupDeploymentRepository.Save(tx, chartGroupEntry)
			if err != nil {
				impl.logger.Errorw("DeployBulk, error in creating ChartGroupEntryObject", "err", err)
				return nil, err
			}
		}
	}
	//commit transaction
	err = tx.Commit()
	if err != nil {
		impl.logger.Errorw("DeployBulk, error in tx commit", "err", err)
		return nil, err
	}
	//nats event

	for _, versions := range installAppVersions {
		_, err := impl.performDeployStage(versions.InstalledAppVersionId, versions.InstalledAppVersionHistoryId, chartGroupInstallRequest.UserId)
		if err != nil {
			impl.logger.Errorw("error in performing deploy stage", "deployPayload", versions, "err", err)
			_, err = impl.appStoreDeploymentService.AppStoreDeployOperationStatusUpdate(versions.InstalledAppVersionId, appStoreBean.QUE_ERROR)
			if err != nil {
				impl.logger.Errorw("error while bulk app-store deploy status update", "err", err)
			}
		}
	}

	return &appStoreBean.ChartGroupInstallAppRes{}, nil
}

func (impl *InstalledAppServiceImpl) FindAppDetailsForAppstoreApplication(installedAppId, envId int) (bean2.AppDetailContainer, error) {
	installedAppVerison, err := impl.installedAppRepository.GetInstalledAppVersionByInstalledAppIdAndEnvId(installedAppId, envId)
	if err != nil {
		impl.logger.Error(err)
		return bean2.AppDetailContainer{}, err
	}
	deploymentContainer := bean2.DeploymentDetailContainer{
		InstalledAppId:                installedAppVerison.InstalledApp.Id,
		AppId:                         installedAppVerison.InstalledApp.App.Id,
		AppStoreInstalledAppVersionId: installedAppVerison.Id,
		EnvironmentId:                 installedAppVerison.InstalledApp.EnvironmentId,
		AppName:                       installedAppVerison.InstalledApp.App.AppName,
		AppStoreChartName:             installedAppVerison.AppStoreApplicationVersion.AppStore.ChartRepo.Name,
		AppStoreChartId:               installedAppVerison.AppStoreApplicationVersion.AppStore.Id,
		AppStoreAppName:               installedAppVerison.AppStoreApplicationVersion.Name,
		AppStoreAppVersion:            installedAppVerison.AppStoreApplicationVersion.Version,
		EnvironmentName:               installedAppVerison.InstalledApp.Environment.Name,
		LastDeployedTime:              installedAppVerison.UpdatedOn.Format(bean.LayoutRFC3339),
		Namespace:                     installedAppVerison.InstalledApp.Environment.Namespace,
		Deprecated:                    installedAppVerison.AppStoreApplicationVersion.Deprecated,
		ClusterId:                     installedAppVerison.InstalledApp.Environment.ClusterId,
		DeploymentAppType:             installedAppVerison.InstalledApp.DeploymentAppType,
		DeploymentAppDeleteRequest:    installedAppVerison.InstalledApp.DeploymentAppDeleteRequest,
	}
	userInfo, err := impl.userService.GetByIdIncludeDeleted(installedAppVerison.AuditLog.UpdatedBy)
	if err != nil {
		impl.logger.Errorw("error fetching user info", "err", err)
		return bean2.AppDetailContainer{}, err
	}
	deploymentContainer.LastDeployedBy = userInfo.EmailId
	appDetail := bean2.AppDetailContainer{
		DeploymentDetailContainer: deploymentContainer,
	}
	return appDetail, nil
}
func (impl *InstalledAppServiceImpl) FetchChartNotes(installedAppId int, envId int, token string, checkNotesAuth func(token string, appName string, envId int) bool) (string, error) {
	//check notes.txt in db
	installedApp, err := impl.installedAppRepository.FetchNotes(installedAppId)
	installedAppVerison, err := impl.installedAppRepository.GetInstalledAppVersionByInstalledAppIdAndEnvId(installedAppId, envId)
	if err != nil {
		impl.logger.Errorw("error fetching installed  app version in installed app service", "err", err)
		return "", err
	}
	chartVersion := installedAppVerison.AppStoreApplicationVersion.Version
	if err != nil {
		impl.logger.Errorw("error fetching chart  version in installed app service", "err", err)
		return "", err
	}
	re := regexp.MustCompile(`CHART VERSION: ([0-9]+\.[0-9]+\.[0-9]+)`)
	newStr := re.ReplaceAllString(installedApp.Notes, "CHART VERSION: "+chartVersion)
	installedApp.Notes = newStr
	appName := installedApp.App.AppName
	if err != nil {
		impl.logger.Errorw("error fetching notes from db", "err", err)
		return "", err
	}
	isValidAuth := checkNotesAuth(token, appName, envId)
	if !isValidAuth {
		impl.logger.Errorw("unauthorized user", "isValidAuth", isValidAuth)
		return "", fmt.Errorf("unauthorized user")
	}
	//if notes is not present in db then below call will happen
	if installedApp.Notes == "" {
		notes, _, err := impl.FindNotesForArgoApplication(installedAppId, envId)
		if err != nil {
			impl.logger.Errorw("error fetching notes", "err", err)
			return "", err
		}
		if notes == "" {
			impl.logger.Errorw("error fetching notes", "err", err)
		}
		return notes, err
	}

	return installedApp.Notes, nil
}
func (impl *InstalledAppServiceImpl) FindNotesForArgoApplication(installedAppId, envId int) (string, string, error) {
	installedAppVerison, err := impl.installedAppRepository.GetInstalledAppVersionByInstalledAppIdAndEnvId(installedAppId, envId)
	if err != nil {
		impl.logger.Errorw("error fetching installed  app version in installed app service", "err", err)
		return "", "", err
	}
	var notes string
	appName := installedAppVerison.InstalledApp.App.AppName

	if util.IsAcdApp(installedAppVerison.InstalledApp.DeploymentAppType) {
		appStoreAppVersion, err := impl.appStoreApplicationVersionRepository.FindById(installedAppVerison.AppStoreApplicationVersion.Id)
		if err != nil {
			impl.logger.Errorw("error fetching app store app version in installed app service", "err", err)
			return notes, appName, err
		}
		k8sServerVersion, err := impl.K8sUtil.GetKubeVersion()
		if err != nil {
			impl.logger.Errorw("exception caught in getting k8sServerVersion", "err", err)
			return notes, appName, err
		}

		installReleaseRequest := &client.InstallReleaseRequest{
			ChartName:    appStoreAppVersion.Name,
			ChartVersion: appStoreAppVersion.Version,
			ValuesYaml:   installedAppVerison.ValuesYaml,
			K8SVersion:   k8sServerVersion.String(),
			ChartRepository: &client.ChartRepository{
				Name:     appStoreAppVersion.AppStore.ChartRepo.Name,
				Url:      appStoreAppVersion.AppStore.ChartRepo.Url,
				Username: appStoreAppVersion.AppStore.ChartRepo.UserName,
				Password: appStoreAppVersion.AppStore.ChartRepo.Password,
			},
			ReleaseIdentifier: &client.ReleaseIdentifier{
				ReleaseNamespace: installedAppVerison.InstalledApp.Environment.Namespace,
				ReleaseName:      installedAppVerison.InstalledApp.App.AppName,
				ClusterConfig: &client.ClusterConfig{
					ClusterId: int32(installedAppVerison.InstalledApp.Environment.ClusterId),
				},
			},
		}

		notes, err = impl.helmAppService.GetNotes(context.Background(), installReleaseRequest)
		if err != nil {
			impl.logger.Errorw("error in fetching notes", "err", err)
			return notes, appName, err
		}
		_, err = impl.appStoreDeploymentService.UpdateNotesForInstalledApp(installedAppId, notes)
		if err != nil {
			impl.logger.Errorw("error in updating notes in db ", "err", err)
			return notes, appName, err
		}
	}

	return notes, appName, nil
}

func (impl InstalledAppServiceImpl) GetInstalledAppVersionHistory(installedAppId int) (*appStoreBean.InstallAppVersionHistoryDto, error) {
	result := &appStoreBean.InstallAppVersionHistoryDto{}
	var history []*appStoreBean.IAVHistory
	//TODO - response setup

	installedAppVersions, err := impl.installedAppRepository.GetInstalledAppVersionByInstalledAppIdMeta(installedAppId)
	if err != nil {
		impl.logger.Errorw("error while fetching installed version", "error", err)
		return result, err
	}
	for _, installedAppVersionModel := range installedAppVersions {
		versionHistory, err := impl.installedAppRepositoryHistory.GetInstalledAppVersionHistoryByVersionId(installedAppVersionModel.Id)
		if err != nil && err != pg.ErrNoRows {
			impl.logger.Errorw("error while fetching installed version history", "error", err)
			return result, err
		}
		for _, updateHistory := range versionHistory {
			history = append(history, &appStoreBean.IAVHistory{
				ChartMetaData: appStoreBean.IAVHistoryChartMetaData{
					ChartName:    installedAppVersionModel.AppStoreApplicationVersion.AppStore.Name,
					ChartVersion: installedAppVersionModel.AppStoreApplicationVersion.Version,
					Description:  installedAppVersionModel.AppStoreApplicationVersion.Description,
					Home:         installedAppVersionModel.AppStoreApplicationVersion.Home,
					Sources:      []string{installedAppVersionModel.AppStoreApplicationVersion.Source},
				},
				DockerImages: []string{installedAppVersionModel.AppStoreApplicationVersion.AppVersion},
				DeployedAt: appStoreBean.IAVHistoryDeployedAt{
					Nanos:   updateHistory.CreatedOn.Nanosecond(),
					Seconds: updateHistory.CreatedOn.Unix(),
				},
				Version:               updateHistory.Id,
				InstalledAppVersionId: installedAppVersionModel.Id,
			})
		}
	}

	if len(history) == 0 {
		history = make([]*appStoreBean.IAVHistory, 0)
	}
	result.IAVHistory = history
	installedApp, err := impl.installedAppRepository.GetInstalledApp(installedAppId)
	if err != nil {
		impl.logger.Errorw("error while fetching installed version", "error", err)
		return result, err
	}
	result.InstalledAppInfo = &appStoreBean.InstalledAppDto{
		AppId:           installedApp.AppId,
		EnvironmentName: installedApp.Environment.Name,
		AppOfferingMode: installedApp.App.AppOfferingMode,
		InstalledAppId:  installedApp.Id,
		ClusterId:       installedApp.Environment.ClusterId,
		EnvironmentId:   installedApp.EnvironmentId,
	}
	return result, err
}

func (impl InstalledAppServiceImpl) UpdateInstalledAppVersionStatus(application *v1alpha1.Application) (bool, error) {
	isHealthy := false
	dbConnection := impl.installedAppRepository.GetConnection()
	tx, err := dbConnection.Begin()
	if err != nil {
		return isHealthy, err
	}
	// Rollback tx on error.
	defer tx.Rollback()
	gitHash := ""
	if application.Operation != nil && application.Operation.Sync != nil {
		gitHash = application.Operation.Sync.Revision
	} else if application.Status.OperationState != nil && application.Status.OperationState.Operation.Sync != nil {
		gitHash = application.Status.OperationState.Operation.Sync.Revision
	}
	versionHistory, err := impl.installedAppRepositoryHistory.GetLatestInstalledAppVersionHistoryByGitHash(gitHash)
	if err != nil {
		impl.logger.Errorw("error while fetching installed version history", "error", err)
		return isHealthy, err
	}
	if versionHistory.Status != (application2.Healthy) {
		versionHistory.Status = string(application.Status.Health.Status)
		versionHistory.UpdatedOn = time.Now()
		versionHistory.UpdatedBy = 1
		impl.installedAppRepositoryHistory.UpdateInstalledAppVersionHistory(versionHistory, tx)
	}
	err = tx.Commit()
	if err != nil {
		impl.logger.Errorw("error while committing transaction to db", "error", err)
		return isHealthy, err
	}

	appId, envId, err := impl.installedAppRepositoryHistory.GetAppIdAndEnvIdWithInstalledAppVersionId(versionHistory.InstalledAppVersionId)
	if err == nil {
		err = impl.appStatusService.UpdateStatusWithAppIdEnvId(appId, envId, string(application.Status.Health.Status))
		if err != nil {
			impl.logger.Errorw("error while updating app status in app_status table", "error", err, "appId", appId, "envId", envId)
		}
	}
	return true, nil
}

func (impl InstalledAppServiceImpl) GetInstalledAppVersionHistoryValues(installedAppVersionHistoryId int) (*appStoreBean.IAVHistoryValues, error) {
	values := &appStoreBean.IAVHistoryValues{}
	versionHistory, err := impl.installedAppRepositoryHistory.GetInstalledAppVersionHistory(installedAppVersionHistoryId)
	if err != nil {
		impl.logger.Errorw("error while fetching installed version history", "error", err)
		return nil, err
	}
	values.ValuesYaml = versionHistory.ValuesYamlRaw
	return values, err
}
func (impl InstalledAppServiceImpl) FetchResourceTree(rctx context.Context, cn http.CloseNotifier, resourceTreeAndNotesContainer *bean2.ResourceTreeAndNotesContainer, installedApp repository2.InstalledApps) error {
	var err error
	var resourceTree map[string]interface{}
	deploymentAppName := fmt.Sprintf("%s-%s", installedApp.App.AppName, installedApp.Environment.Name)
	if util.IsAcdApp(installedApp.DeploymentAppType) {
		resourceTree, err = impl.fetchResourceTreeForACD(rctx, cn, installedApp.App.Id, installedApp.EnvironmentId, deploymentAppName)
	} else if util.IsHelmApp(installedApp.DeploymentAppType) {
		config, err := impl.helmAppService.GetClusterConf(installedApp.Environment.ClusterId)
		if err != nil {
			impl.logger.Errorw("error in fetching cluster detail", "err", err)
		}
		req := &client.AppDetailRequest{
			ClusterConfig: config,
			Namespace:     installedApp.Environment.Namespace,
			ReleaseName:   installedApp.App.AppName,
		}
		detail, err := impl.helmAppClient.GetAppDetail(rctx, req)
		if err != nil {
			impl.logger.Errorw("error in fetching app detail", "err", err)
		}
		if detail != nil {
			resourceTree = util3.InterfaceToMapAdapter(detail.ResourceTreeResponse)
			resourceTree["status"] = detail.ApplicationStatus
			resourceTreeAndNotesContainer.Notes = detail.ChartMetadata.Notes
			impl.logger.Warnw("appName and envName not found - avoiding resource tree call", "app", installedApp.App.AppName, "env", installedApp.Environment.Name)
		}
	}
	resourceTreeAndNotesContainer.ResourceTree = resourceTree
	return err
}

func (impl InstalledAppServiceImpl) MarkGitOpsInstalledAppsDeletedIfArgoAppIsDeleted(installedAppId int, envId int) error {
	apiError := &util.ApiError{}
	installedApp, err := impl.installedAppRepository.GetGitOpsInstalledAppsWhereArgoAppDeletedIsTrue(installedAppId, envId)
	if err != nil {
		impl.logger.Errorw("error in fetching partially deleted argoCd apps from installed app repo", "err", err)
		apiError.HttpStatusCode = http.StatusInternalServerError
		apiError.InternalMessage = "error in fetching partially deleted argoCd apps from installed app repo"
		return apiError
	}
	acdToken, err := impl.argoUserService.GetLatestDevtronArgoCdUserToken()
	if err != nil {
		impl.logger.Errorw("error in getting acd token", "err", err)
		apiError.HttpStatusCode = http.StatusInternalServerError
		apiError.InternalMessage = "error in getting acd token"
		return apiError
	}

	ctx := context.Background()
	ctx = context.WithValue(ctx, "token", acdToken)

	acdAppName := fmt.Sprintf("%s-%s", installedApp.App.AppName, installedApp.Environment.Name)
	_, err = impl.acdClient.Get(ctx, &application.ApplicationQuery{Name: &acdAppName})

	if err == nil {
		apiError.HttpStatusCode = http.StatusInternalServerError
		apiError.InternalMessage = "App Exist in argo, error in fetching resource tree"
		return apiError
	}

	impl.logger.Warnw("app not found in argo, deleting from db ", "err", err)
	//make call to delete it from pipeline DB
	deleteRequest := &appStoreBean.InstallAppVersionDTO{}
	deleteRequest.ForceDelete = false
	deleteRequest.AcdPartialDelete = false
	deleteRequest.InstalledAppId = installedApp.Id
	deleteRequest.AppId = installedApp.AppId
	deleteRequest.AppName = installedApp.App.AppName
	deleteRequest.Namespace = installedApp.Environment.Namespace
	deleteRequest.ClusterId = installedApp.Environment.ClusterId
	deleteRequest.EnvironmentId = installedApp.EnvironmentId
	deleteRequest.AppOfferingMode = installedApp.App.AppOfferingMode
	deleteRequest.UserId = 1
	_, err = impl.appStoreDeploymentService.DeleteInstalledApp(context.Background(), deleteRequest)
	if err != nil {
		impl.logger.Errorw("error in deleting installed app", "err", err)
		apiError.HttpStatusCode = http.StatusNotFound
		apiError.InternalMessage = "error in deleting installed app"
		return apiError
	}
	apiError.HttpStatusCode = http.StatusNotFound
	return apiError
}

func (impl InstalledAppServiceImpl) CheckAppExistsByInstalledAppId(installedAppId int) (*repository2.InstalledApps, error) {
	installedApp, err := impl.installedAppRepository.GetInstalledApp(installedAppId)
	return installedApp, err
}

func (impl InstalledAppServiceImpl) FetchResourceTreeWithHibernateForACD(rctx context.Context, cn http.CloseNotifier, appDetail *bean2.AppDetailContainer) bean2.AppDetailContainer {
	ctx, cancel := context.WithCancel(rctx)
	if cn != nil {
		go func(done <-chan struct{}, closed <-chan bool) {
			select {
			case <-done:
			case <-closed:
				cancel()
			}
		}(ctx.Done(), cn.CloseNotify())
	}
	acdToken, err := impl.argoUserService.GetLatestDevtronArgoCdUserToken()
	if err != nil {
		impl.logger.Errorw("error in getting acd token", "err", err)
		return *appDetail
	}
	ctx = context.WithValue(ctx, "token", acdToken)
	defer cancel()
	deploymentAppName := fmt.Sprintf("%s-%s", appDetail.AppName, appDetail.EnvironmentName)
	resourceTree, err := impl.fetchResourceTreeForACD(rctx, cn, appDetail.InstalledAppId, appDetail.EnvironmentId, deploymentAppName)
	appDetail.ResourceTree = resourceTree
	if err != nil {
		return *appDetail
	}
	if appDetail.ResourceTree["nodes"] == nil {
		return *appDetail
	}
	appDetail.ResourceTree = checkHibernate(impl, appDetail, ctx)
	return *appDetail
}
func checkHibernate(impl InstalledAppServiceImpl, resp *bean2.AppDetailContainer, ctx context.Context) map[string]interface{} {

	responseTree := resp.ResourceTree

	for _, node := range responseTree["nodes"].(interface{}).([]interface{}) {
		currNode := node.(interface{}).(map[string]interface{})
		name := resp.AppName + "-" + resp.Namespace
		resName := util3.InterfaceToString(currNode["name"])
		resKind := util3.InterfaceToString(currNode["kind"])
		resGroup := util3.InterfaceToString(currNode["group"])
		resVersion := util3.InterfaceToString(currNode["version"])
		resNamespace := util3.InterfaceToString(currNode["namespace"])
		rQuery := &application.ApplicationResourceRequest{
			Name:         &name,
			ResourceName: &resName,
			Kind:         &resKind,
			Group:        &resGroup,
			Version:      &resVersion,
			Namespace:    &resNamespace,
		}
		ctx, _ := context.WithTimeout(ctx, 60*time.Second)
		if currNode["parentRefs"] == nil {

			res, err := impl.acdClient.GetResource(ctx, rQuery)
			if err != nil {
				impl.logger.Errorw("GRPC_GET_RESOURCE", "data", res, "timeTaken", time.Since(time.Now()), "err", err)
				return responseTree
			}
			if res.Manifest != nil {
				manifest, _ := gjson.Parse(*res.Manifest).Value().(map[string]interface{})
				replicas := util3.InterfaceToMapAdapter(manifest["spec"])["replicas"]
				if replicas != nil {
					currNode["canBeHibernated"] = true
				}
				annotations := util3.InterfaceToMapAdapter(manifest["metadata"])["annotations"]
				if annotations != nil {
					val := util3.InterfaceToMapAdapter(annotations)["hibernator.devtron.ai/replicas"]
					if val != nil {
						if util3.InterfaceToString(val) != "0" && util3.InterfaceToFloat(replicas) == 0 {
							currNode["isHibernated"] = true
						}
					}
				}

			}

			if err != nil {
				impl.logger.Errorw("GRPC_GET_RESOURCE", "data", res, "timeTaken", time.Since(time.Now()), "err", err)
			}
		}
		node = currNode
	}
	return responseTree
}

func (impl InstalledAppServiceImpl) fetchResourceTreeForACD(rctx context.Context, cn http.CloseNotifier, appId int, envId int, deploymentAppName string) (map[string]interface{}, error) {
	var resourceTree map[string]interface{}
	query := &application.ResourcesQuery{
		ApplicationName: &deploymentAppName,
	}
	ctx, cancel := context.WithCancel(rctx)
	if cn != nil {
		go func(done <-chan struct{}, closed <-chan bool) {
			select {
			case <-done:
			case <-closed:
				cancel()
			}
		}(ctx.Done(), cn.CloseNotify())
	}
	acdToken, err := impl.argoUserService.GetLatestDevtronArgoCdUserToken()
	if err != nil {
		impl.logger.Errorw("error in getting acd token", "err", err)
		return resourceTree, err
	}
	ctx = context.WithValue(ctx, "token", acdToken)
	defer cancel()
	start := time.Now()
	resp, err := impl.acdClient.ResourceTree(ctx, query)
	elapsed := time.Since(start)
	impl.logger.Debugf("Time elapsed %s in fetching app-store installed application %s for environment %s", elapsed, deploymentAppName, envId)
	if err != nil {
		impl.logger.Errorw("service err, FetchAppDetailsForInstalledAppV2, fetching resource tree", "err", err, "installedAppId", appId, "envId", envId)
		err = &util.ApiError{
			Code:            constants.AppDetailResourceTreeNotFound,
			InternalMessage: "app detail fetched, failed to get resource tree from acd",
			UserMessage:     "app detail fetched, failed to get resource tree from acd",
		}
		return resourceTree, err
	}
<<<<<<< HEAD
	//using this resp.Status to update in app_status table
	appDetail.ResourceTree = util3.InterfaceToMapAdapter(resp)
	err = impl.appStatusService.UpdateStatusWithAppIdEnvId(appDetail.AppId, appDetail.EnvironmentId, resp.Status)
	if err != nil {
		impl.logger.Warnw("error in updating app status", "err", err, appDetail.AppId, "envId", appDetail.EnvironmentId)
	}
	impl.logger.Debugf("application %s in environment %s had status %+v\n", appDetail.InstalledAppId, appDetail.EnvironmentId, resp)
	return appDetail, err
=======
	// TODO: using this resp.Status to update in app_status table
	resourceTree = util3.InterfaceToMapAdapter(resp)
	go func() {
		err = impl.appStatusService.UpdateStatusWithAppIdEnvId(appId, envId, resp.Status)
		if err != nil {
			impl.logger.Warnw("error in updating app status", "err", err, appId, "envId", envId)
		}
	}()
	impl.logger.Debugf("application %s in environment %s had status %+v\n", appId, envId, resp)
	return resourceTree, err
>>>>>>> 20fac2dd
}<|MERGE_RESOLUTION|>--- conflicted
+++ resolved
@@ -1228,16 +1228,6 @@
 		}
 		return resourceTree, err
 	}
-<<<<<<< HEAD
-	//using this resp.Status to update in app_status table
-	appDetail.ResourceTree = util3.InterfaceToMapAdapter(resp)
-	err = impl.appStatusService.UpdateStatusWithAppIdEnvId(appDetail.AppId, appDetail.EnvironmentId, resp.Status)
-	if err != nil {
-		impl.logger.Warnw("error in updating app status", "err", err, appDetail.AppId, "envId", appDetail.EnvironmentId)
-	}
-	impl.logger.Debugf("application %s in environment %s had status %+v\n", appDetail.InstalledAppId, appDetail.EnvironmentId, resp)
-	return appDetail, err
-=======
 	// TODO: using this resp.Status to update in app_status table
 	resourceTree = util3.InterfaceToMapAdapter(resp)
 	go func() {
@@ -1248,5 +1238,4 @@
 	}()
 	impl.logger.Debugf("application %s in environment %s had status %+v\n", appId, envId, resp)
 	return resourceTree, err
->>>>>>> 20fac2dd
 }