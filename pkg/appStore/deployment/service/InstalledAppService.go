/*
 * Copyright (c) 2020 Devtron Labs
 *
 * Licensed under the Apache License, Version 2.0 (the "License");
 * you may not use this file except in compliance with the License.
 * You may obtain a copy of the License at
 *
 *    http://www.apache.org/licenses/LICENSE-2.0
 *
 * Unless required by applicable law or agreed to in writing, software
 * distributed under the License is distributed on an "AS IS" BASIS,
 * WITHOUT WARRANTIES OR CONDITIONS OF ANY KIND, either express or implied.
 * See the License for the specific language governing permissions and
 * limitations under the License.
 *
 */

package service

import (
	"bytes"
	"context"
	"github.com/argoproj/argo-cd/v2/pkg/apiclient/application"
	client "github.com/devtron-labs/devtron/api/helm-app"
	openapi "github.com/devtron-labs/devtron/api/helm-app/openapiClient"
	bean3 "github.com/devtron-labs/devtron/api/restHandler/bean"
	"github.com/devtron-labs/devtron/client/argocdServer"
	"github.com/devtron-labs/devtron/internal/constants"
	"github.com/devtron-labs/devtron/internal/middleware"
	"github.com/devtron-labs/devtron/internal/sql/repository/app"
	"github.com/devtron-labs/devtron/internal/sql/repository/pipelineConfig"
	"github.com/devtron-labs/devtron/pkg/app/status"
	"github.com/devtron-labs/devtron/pkg/appStatus"
	appStoreBean "github.com/devtron-labs/devtron/pkg/appStore/bean"
	appStoreDeploymentCommon "github.com/devtron-labs/devtron/pkg/appStore/deployment/common"
	appStoreDeploymentFullMode "github.com/devtron-labs/devtron/pkg/appStore/deployment/fullMode"
	repository2 "github.com/devtron-labs/devtron/pkg/appStore/deployment/repository"
	appStoreDeploymentGitopsTool "github.com/devtron-labs/devtron/pkg/appStore/deployment/tool/gitops"
	appStoreDiscoverRepository "github.com/devtron-labs/devtron/pkg/appStore/discover/repository"
	"github.com/devtron-labs/devtron/pkg/appStore/values/service"
	repository5 "github.com/devtron-labs/devtron/pkg/cluster/repository"
	"github.com/devtron-labs/devtron/pkg/k8s"
	application3 "github.com/devtron-labs/devtron/pkg/k8s/application"
	"github.com/devtron-labs/devtron/pkg/sql"
	repository4 "github.com/devtron-labs/devtron/pkg/team"
	"github.com/devtron-labs/devtron/pkg/user"
	util2 "github.com/devtron-labs/devtron/pkg/util"
	util3 "github.com/devtron-labs/devtron/util"
	"github.com/devtron-labs/devtron/util/argo"
	util4 "github.com/devtron-labs/devtron/util/k8s"
	"github.com/tidwall/gjson"
	"net/http"
	"regexp"
	"sync"
	"sync/atomic"

	/* #nosec */
	"crypto/sha1"
	"encoding/json"
	"fmt"
	"io/ioutil"
	"os"
	"strconv"
	"strings"
	"time"

	"github.com/Pallinder/go-randomdata"
	"github.com/argoproj/argo-cd/v2/pkg/apis/application/v1alpha1"
	pubsub "github.com/devtron-labs/common-lib/pubsub-lib"
	bean2 "github.com/devtron-labs/devtron/api/bean"
	application2 "github.com/devtron-labs/devtron/client/argocdServer/application"
	"github.com/devtron-labs/devtron/client/argocdServer/repository"
	repository3 "github.com/devtron-labs/devtron/internal/sql/repository"
	"github.com/devtron-labs/devtron/internal/util"
	"github.com/devtron-labs/devtron/pkg/bean"
	cluster2 "github.com/devtron-labs/devtron/pkg/cluster"
	"github.com/go-pg/pg"
	"go.uber.org/zap"
)

const (
	DEFAULT_ENVIRONMENT_OR_NAMESPACE_OR_PROJECT = "devtron"
	CLUSTER_COMPONENT_DIR_PATH                  = "/cluster/component"
<<<<<<< HEAD
	DEFAULT_CLUSTER_ID                          = 1
	DEFAULT_CLUSTER_NAMESPACE                   = "default"
=======
	HELM_RELEASE_STATUS_FAILED                  = "Failed"
	HELM_RELEASE_STATUS_PROGRESSING             = "Progressing"
	HELM_RELEASE_STATUS_UNKNOWN                 = "Unknown"
>>>>>>> d69010c3
)

type InstalledAppService interface {
	GetAll(filter *appStoreBean.AppStoreFilter) (AppListDetail, error)
	DeployBulk(chartGroupInstallRequest *appStoreBean.ChartGroupInstallRequest) (*appStoreBean.ChartGroupInstallAppRes, error)
	performDeployStage(appId int, installedAppVersionHistoryId int, userId int32) (*appStoreBean.InstallAppVersionDTO, error)
	CheckAppExists(appNames []*appStoreBean.AppNames) ([]*appStoreBean.AppNames, error)
	DeployDefaultChartOnCluster(bean *cluster2.ClusterBean, userId int32) (bool, error)
	FindAppDetailsForAppstoreApplication(installedAppId, envId int) (bean2.AppDetailContainer, error)
	UpdateInstalledAppVersionStatus(application *v1alpha1.Application) (bool, error)
	FetchResourceTree(rctx context.Context, cn http.CloseNotifier, appDetailsContainer *bean2.AppDetailsContainer, installedApp repository2.InstalledApps, helmReleaseInstallStatus string, status string) error
	MarkGitOpsInstalledAppsDeletedIfArgoAppIsDeleted(installedAppId int, envId int) error
	CheckAppExistsByInstalledAppId(installedAppId int) (*repository2.InstalledApps, error)
	FindNotesForNonHelmApplication(installedAppId, envId int) (string, string, error)
	FetchChartNotes(installedAppId int, envId int, token string, checkNotesAuth func(token string, appName string, envId int) bool) (string, error)
	FetchResourceTreeWithHibernateForACD(rctx context.Context, cn http.CloseNotifier, appDetail *bean2.AppDetailContainer) bean2.AppDetailContainer
	fetchResourceTreeForACD(rctx context.Context, cn http.CloseNotifier, appId int, envId, clusterId int, deploymentAppName, namespace string) (map[string]interface{}, error)
	GetChartBytesForLatestDeployment(installedAppId int, installedAppVersionId int) ([]byte, error)
	GetChartBytesForParticularDeployment(installedAppId int, installedAppVersionId int, installedAppVersionHistoryId int) ([]byte, error)
}

type InstalledAppServiceImpl struct {
	logger                               *zap.SugaredLogger
	installedAppRepository               repository2.InstalledAppRepository
	chartTemplateService                 util.ChartTemplateService
	refChartDir                          appStoreBean.RefChartProxyDir
	repositoryService                    repository.ServiceClient
	appStoreApplicationVersionRepository appStoreDiscoverRepository.AppStoreApplicationVersionRepository
	environmentRepository                repository5.EnvironmentRepository
	teamRepository                       repository4.TeamRepository
	appRepository                        app.AppRepository
	acdClient                            application2.ServiceClient
	appStoreValuesService                service.AppStoreValuesService
	pubsubClient                         *pubsub.PubSubClientServiceImpl
	tokenCache                           *util2.TokenCache
	chartGroupDeploymentRepository       repository2.ChartGroupDeploymentRepository
	envService                           cluster2.EnvironmentService
	ArgoK8sClient                        argocdServer.ArgoK8sClient
	gitFactory                           *util.GitFactory
	aCDAuthConfig                        *util2.ACDAuthConfig
	gitOpsRepository                     repository3.GitOpsConfigRepository
	userService                          user.UserService
	appStoreDeploymentService            AppStoreDeploymentService
	appStoreDeploymentFullModeService    appStoreDeploymentFullMode.AppStoreDeploymentFullModeService
	installedAppRepositoryHistory        repository2.InstalledAppVersionHistoryRepository
	argoUserService                      argo.ArgoUserService
	helmAppClient                        client.HelmAppClient
	helmAppService                       client.HelmAppService
	attributesRepository                 repository3.AttributesRepository
	appStatusService                     appStatus.AppStatusService
	K8sUtil                              *util4.K8sUtil
	pipelineStatusTimelineService        status.PipelineStatusTimelineService
	appStoreDeploymentCommonService      appStoreDeploymentCommon.AppStoreDeploymentCommonService
	k8sCommonService                     k8s.K8sCommonService
	k8sApplicationService                application3.K8sApplicationService
}

func NewInstalledAppServiceImpl(logger *zap.SugaredLogger,
	installedAppRepository repository2.InstalledAppRepository,
	chartTemplateService util.ChartTemplateService, refChartDir appStoreBean.RefChartProxyDir,
	repositoryService repository.ServiceClient,
	appStoreApplicationVersionRepository appStoreDiscoverRepository.AppStoreApplicationVersionRepository,
	environmentRepository repository5.EnvironmentRepository, teamRepository repository4.TeamRepository,
	appRepository app.AppRepository,
	acdClient application2.ServiceClient,
	appStoreValuesService service.AppStoreValuesService,
	pubsubClient *pubsub.PubSubClientServiceImpl,
	tokenCache *util2.TokenCache,
	chartGroupDeploymentRepository repository2.ChartGroupDeploymentRepository,
	envService cluster2.EnvironmentService, argoK8sClient argocdServer.ArgoK8sClient,
	gitFactory *util.GitFactory, aCDAuthConfig *util2.ACDAuthConfig, gitOpsRepository repository3.GitOpsConfigRepository, userService user.UserService,
	appStoreDeploymentFullModeService appStoreDeploymentFullMode.AppStoreDeploymentFullModeService,
	appStoreDeploymentService AppStoreDeploymentService,
	installedAppRepositoryHistory repository2.InstalledAppVersionHistoryRepository,
	argoUserService argo.ArgoUserService, helmAppClient client.HelmAppClient, helmAppService client.HelmAppService,
	attributesRepository repository3.AttributesRepository,
	appStatusService appStatus.AppStatusService, K8sUtil *util4.K8sUtil,
	pipelineStatusTimelineService status.PipelineStatusTimelineService,
	appStoreDeploymentCommonService appStoreDeploymentCommon.AppStoreDeploymentCommonService,
	appStoreDeploymentArgoCdService appStoreDeploymentGitopsTool.AppStoreDeploymentArgoCdService, k8sCommonService k8s.K8sCommonService, k8sApplicationService application3.K8sApplicationService) (*InstalledAppServiceImpl, error) {
	impl := &InstalledAppServiceImpl{
		logger:                               logger,
		installedAppRepository:               installedAppRepository,
		chartTemplateService:                 chartTemplateService,
		refChartDir:                          refChartDir,
		repositoryService:                    repositoryService,
		appStoreApplicationVersionRepository: appStoreApplicationVersionRepository,
		environmentRepository:                environmentRepository,
		teamRepository:                       teamRepository,
		appRepository:                        appRepository,
		acdClient:                            acdClient,
		appStoreValuesService:                appStoreValuesService,
		pubsubClient:                         pubsubClient,
		tokenCache:                           tokenCache,
		chartGroupDeploymentRepository:       chartGroupDeploymentRepository,
		envService:                           envService,
		ArgoK8sClient:                        argoK8sClient,
		gitFactory:                           gitFactory,
		aCDAuthConfig:                        aCDAuthConfig,
		gitOpsRepository:                     gitOpsRepository,
		userService:                          userService,
		appStoreDeploymentService:            appStoreDeploymentService,
		appStoreDeploymentFullModeService:    appStoreDeploymentFullModeService,
		installedAppRepositoryHistory:        installedAppRepositoryHistory,
		argoUserService:                      argoUserService,
		helmAppClient:                        helmAppClient,
		helmAppService:                       helmAppService,
		attributesRepository:                 attributesRepository,
		appStatusService:                     appStatusService,
		K8sUtil:                              K8sUtil,
		pipelineStatusTimelineService:        pipelineStatusTimelineService,
		appStoreDeploymentCommonService:      appStoreDeploymentCommonService,
		k8sCommonService:                     k8sCommonService,
		k8sApplicationService:                k8sApplicationService,
	}
	err := impl.Subscribe()
	if err != nil {
		return nil, err
	}
	return impl, nil
}

type EnvironmentDetails struct {
	EnvironmentName *string `json:"environmentName,omitempty"`
	// id in which app is deployed
	EnvironmentId *int32 `json:"environmentId,omitempty"`
	// namespace corresponding to the environemnt
	Namespace *string `json:"namespace,omitempty"`
	// if given environemnt is marked as production or not, nullable
	IsPrduction *bool `json:"isPrduction,omitempty"`
	// cluster corresponding to the environemt where application is deployed
	ClusterName *string `json:"clusterName,omitempty"`
	// clusterId corresponding to the environemt where application is deployed
	ClusterId *int32 `json:"clusterId,omitempty"`

	IsVirtualEnvironment *bool `json:"isVirtualEnvironment"`
}

type HelmAppDetails struct {
	// time when this application was last deployed/updated
	LastDeployedAt *time.Time `json:"lastDeployedAt,omitempty"`
	// name of the helm application/helm release name
	AppName *string `json:"appName,omitempty"`
	// unique identifier for app
	AppId *string `json:"appId,omitempty"`
	// name of the chart
	ChartName *string `json:"chartName,omitempty"`
	// url/location of the chart icon
	ChartAvatar *string `json:"chartAvatar,omitempty"`
	// unique identifier for the project, APP with no project will have id `0`
	ProjectId *int32 `json:"projectId,omitempty"`
	// chart version
	ChartVersion      *string             `json:"chartVersion,omitempty"`
	EnvironmentDetail *EnvironmentDetails `json:"environmentDetail,omitempty"`
	AppStatus         *string             `json:"appStatus,omitempty"`
}

type AppListDetail struct {
	// clusters to which result corresponds
	ClusterIds *[]int32 `json:"clusterIds,omitempty"`
	// application type inside the array
	ApplicationType *string `json:"applicationType,omitempty"`
	// if data fetch for that cluster produced error
	Errored *bool `json:"errored,omitempty"`
	// error msg if client failed to fetch
	ErrorMsg *string `json:"errorMsg,omitempty"`
	// all helm app list, EA+ devtronapp
	HelmApps *[]HelmAppDetails `json:"helmApps,omitempty"`
	// all helm app list, EA+ devtronapp
	DevtronApps *[]openapi.DevtronApp `json:"devtronApps,omitempty"`
}

func (impl InstalledAppServiceImpl) GetAll(filter *appStoreBean.AppStoreFilter) (AppListDetail, error) {
	applicationType := "DEVTRON-CHART-STORE"
	var clusterIdsConverted []int32
	for _, clusterId := range filter.ClusterIds {
		clusterIdsConverted = append(clusterIdsConverted, int32(clusterId))
	}
	installedAppsResponse := AppListDetail{
		ApplicationType: &applicationType,
		ClusterIds:      &clusterIdsConverted,
	}
	start := time.Now()
	installedApps, err := impl.installedAppRepository.GetAllInstalledApps(filter)
	middleware.AppListingDuration.WithLabelValues("getAllInstalledApps", "helm").Observe(time.Since(start).Seconds())
	if err != nil && !util.IsErrNoRows(err) {
		impl.logger.Error(err)
		return installedAppsResponse, err
	}
	var helmAppsResponse []HelmAppDetails
	for _, a := range installedApps {
		appLocal := a // copied data from here because value is passed as reference
		if appLocal.TeamId == 0 && appLocal.AppOfferingMode != util3.SERVER_MODE_HYPERION {
			//skipping entries for empty projectId for non hyperion app (as app list should return the helm apps from installedApps)
			continue
		}
		appId := strconv.Itoa(appLocal.Id)
		projectId := int32(appLocal.TeamId)
		envId := int32(appLocal.EnvironmentId)
		clusterId := int32(appLocal.ClusterId)
		environmentDetails := EnvironmentDetails{
			EnvironmentName:      &appLocal.EnvironmentName,
			EnvironmentId:        &envId,
			Namespace:            &appLocal.Namespace,
			ClusterName:          &appLocal.ClusterName,
			ClusterId:            &clusterId,
			IsVirtualEnvironment: &appLocal.IsVirtualEnvironment,
		}
		helmAppResp := HelmAppDetails{
			AppName:           &appLocal.AppName,
			ChartName:         &appLocal.AppStoreApplicationName,
			AppId:             &appId,
			ProjectId:         &projectId,
			EnvironmentDetail: &environmentDetails,
			ChartAvatar:       &appLocal.Icon,
			LastDeployedAt:    &appLocal.UpdatedOn,
			AppStatus:         &appLocal.AppStatus,
		}
		helmAppsResponse = append(helmAppsResponse, helmAppResp)
	}
	installedAppsResponse.HelmApps = &helmAppsResponse
	return installedAppsResponse, nil
}

// converts db object to bean
func (impl InstalledAppServiceImpl) chartAdaptor(chart *repository2.InstalledAppVersions) (*appStoreBean.InstallAppVersionDTO, error) {

	return &appStoreBean.InstallAppVersionDTO{
		InstalledAppId:     chart.InstalledAppId,
		Id:                 chart.Id,
		AppStoreVersion:    chart.AppStoreApplicationVersionId,
		ValuesOverrideYaml: chart.ValuesYaml,
	}, nil
}

func (impl InstalledAppServiceImpl) CheckAppExists(appNames []*appStoreBean.AppNames) ([]*appStoreBean.AppNames, error) {
	if len(appNames) == 0 {
		return nil, nil
	}
	var names []string
	for _, appName := range appNames {
		names = append(names, appName.Name)
	}

	apps, err := impl.appRepository.CheckAppExists(names)
	if err != nil {
		return nil, err
	}
	existingApps := make(map[string]bool)
	for _, app := range apps {
		existingApps[app.AppName] = true
	}
	for _, appName := range appNames {
		if _, ok := existingApps[appName.Name]; ok {
			appName.Exists = true
			appName.SuggestedName = strings.ToLower(randomdata.SillyName())
		}
	}
	return appNames, nil
}

func (impl InstalledAppServiceImpl) DeployBulk(chartGroupInstallRequest *appStoreBean.ChartGroupInstallRequest) (*appStoreBean.ChartGroupInstallAppRes, error) {
	impl.logger.Debugw("bulk app install request", "req", chartGroupInstallRequest)
	//save in db
	// raise nats event

	var installAppVersionDTOList []*appStoreBean.InstallAppVersionDTO
	for _, chartGroupInstall := range chartGroupInstallRequest.ChartGroupInstallChartRequest {
		installAppVersionDTO, err := impl.requestBuilderForBulkDeployment(chartGroupInstall, chartGroupInstallRequest.ProjectId, chartGroupInstallRequest.UserId)
		if err != nil {
			impl.logger.Errorw("DeployBulk, error in request builder", "err", err)
			return nil, err
		}
		installAppVersionDTOList = append(installAppVersionDTOList, installAppVersionDTO)
	}
	dbConnection := impl.installedAppRepository.GetConnection()
	tx, err := dbConnection.Begin()
	if err != nil {
		return nil, err
	}
	var installAppVersions []*appStoreBean.InstallAppVersionDTO
	// Rollback tx on error.
	defer tx.Rollback()
	for _, installAppVersionDTO := range installAppVersionDTOList {
		installAppVersionDTO, err = impl.appStoreDeploymentService.AppStoreDeployOperationDB(installAppVersionDTO, tx, false)
		if err != nil {
			impl.logger.Errorw("DeployBulk, error while app store deploy db operation", "err", err)
			return nil, err
		}
		installAppVersions = append(installAppVersions, installAppVersionDTO)
	}
	if chartGroupInstallRequest.ChartGroupId > 0 {
		groupINstallationId, err := impl.getInstallationId(installAppVersions)
		if err != nil {
			return nil, err
		}
		for _, installAppVersionDTO := range installAppVersions {
			chartGroupEntry := impl.createChartGroupEntryObject(installAppVersionDTO, chartGroupInstallRequest.ChartGroupId, groupINstallationId)
			err := impl.chartGroupDeploymentRepository.Save(tx, chartGroupEntry)
			if err != nil {
				impl.logger.Errorw("DeployBulk, error in creating ChartGroupEntryObject", "err", err)
				return nil, err
			}
		}
	}
	//commit transaction
	err = tx.Commit()
	if err != nil {
		impl.logger.Errorw("DeployBulk, error in tx commit", "err", err)
		return nil, err
	}
	//nats event
	impl.triggerDeploymentEvent(installAppVersions)
	return &appStoreBean.ChartGroupInstallAppRes{}, nil
}

// generate unique installation ID using APPID
func (impl InstalledAppServiceImpl) getInstallationId(installAppVersions []*appStoreBean.InstallAppVersionDTO) (string, error) {
	var buffer bytes.Buffer
	for _, installAppVersionDTO := range installAppVersions {
		if installAppVersionDTO.AppId == 0 {
			return "", fmt.Errorf("app ID not present")
		}
		buffer.WriteString(
			strconv.Itoa(installAppVersionDTO.AppId))
	}
	/* #nosec */
	h := sha1.New()
	_, err := h.Write([]byte(buffer.String()))
	if err != nil {
		return "", err
	}
	bs := h.Sum(nil)
	return fmt.Sprintf("%x", bs), nil
}

func (impl InstalledAppServiceImpl) createChartGroupEntryObject(installAppVersionDTO *appStoreBean.InstallAppVersionDTO, chartGroupId int, groupINstallationId string) *repository2.ChartGroupDeployment {
	return &repository2.ChartGroupDeployment{
		ChartGroupId:        chartGroupId,
		ChartGroupEntryId:   installAppVersionDTO.ChartGroupEntryId,
		InstalledAppId:      installAppVersionDTO.InstalledAppId,
		Deleted:             false,
		GroupInstallationId: groupINstallationId,
		AuditLog: sql.AuditLog{
			CreatedOn: time.Now(),
			CreatedBy: installAppVersionDTO.UserId,
			UpdatedOn: time.Now(),
			UpdatedBy: installAppVersionDTO.UserId,
		},
	}
}
func (impl InstalledAppServiceImpl) performDeployStageOnAcd(installedAppVersion *appStoreBean.InstallAppVersionDTO, ctx context.Context, userId int32) (*appStoreBean.InstallAppVersionDTO, error) {
	installedAppVersion.ACDAppName = fmt.Sprintf("%s-%s", installedAppVersion.AppName, installedAppVersion.Environment.Name)
	chartGitAttr := &util.ChartGitAttribute{}
	if installedAppVersion.Status == appStoreBean.DEPLOY_INIT ||
		installedAppVersion.Status == appStoreBean.ENQUEUED ||
		installedAppVersion.Status == appStoreBean.QUE_ERROR ||
		installedAppVersion.Status == appStoreBean.GIT_ERROR {
		//step 2 git operation pull push
		//TODO: save git Timeline here
		appStoreGitOpsResponse, err := impl.appStoreDeploymentCommonService.GenerateManifestAndPerformGitOperations(installedAppVersion)
		if err != nil {
			impl.logger.Errorw(" error", "err", err)
			_, err = impl.appStoreDeploymentService.AppStoreDeployOperationStatusUpdate(installedAppVersion.InstalledAppId, appStoreBean.GIT_ERROR)
			if err != nil {
				impl.logger.Errorw(" error", "err", err)
				return nil, err
			}
			timeline := &pipelineConfig.PipelineStatusTimeline{
				InstalledAppVersionHistoryId: installedAppVersion.InstalledAppVersionHistoryId,
				Status:                       pipelineConfig.TIMELINE_STATUS_GIT_COMMIT_FAILED,
				StatusDetail:                 fmt.Sprintf("Git commit failed - %v", err),
				StatusTime:                   time.Now(),
				AuditLog: sql.AuditLog{
					CreatedBy: installedAppVersion.UserId,
					CreatedOn: time.Now(),
					UpdatedBy: installedAppVersion.UserId,
					UpdatedOn: time.Now(),
				},
			}
			_ = impl.pipelineStatusTimelineService.SaveTimeline(timeline, nil, true)
			return nil, err
		}
		timeline := &pipelineConfig.PipelineStatusTimeline{
			InstalledAppVersionHistoryId: installedAppVersion.InstalledAppVersionHistoryId,
			Status:                       pipelineConfig.TIMELINE_STATUS_GIT_COMMIT,
			StatusDetail:                 "Git commit done successfully.",
			StatusTime:                   time.Now(),
			AuditLog: sql.AuditLog{
				CreatedBy: installedAppVersion.UserId,
				CreatedOn: time.Now(),
				UpdatedBy: installedAppVersion.UserId,
				UpdatedOn: time.Now(),
			},
		}
		_ = impl.pipelineStatusTimelineService.SaveTimeline(timeline, nil, true)
		impl.logger.Infow("GIT SUCCESSFUL", "chartGitAttrDB", appStoreGitOpsResponse)
		_, err = impl.appStoreDeploymentService.AppStoreDeployOperationStatusUpdate(installedAppVersion.InstalledAppId, appStoreBean.GIT_SUCCESS)
		if err != nil {
			impl.logger.Errorw(" error", "err", err)
			return nil, err
		}
		installedAppVersion.GitHash = appStoreGitOpsResponse.GitHash
		chartGitAttr.RepoUrl = appStoreGitOpsResponse.ChartGitAttribute.RepoUrl
		chartGitAttr.ChartLocation = appStoreGitOpsResponse.ChartGitAttribute.ChartLocation
	} else {
		impl.logger.Infow("DB and GIT operation already done for this app and env, proceed for further step", "installedAppId", installedAppVersion.InstalledAppId, "existing status", installedAppVersion.Status)
		environment, err := impl.environmentRepository.FindById(installedAppVersion.EnvironmentId)
		if err != nil {
			impl.logger.Errorw("fetching error", "err", err)
			return nil, err
		}
		gitOpsConfigBitbucket, err := impl.gitOpsRepository.GetGitOpsConfigByProvider(util.BITBUCKET_PROVIDER)
		if err != nil {
			if err == pg.ErrNoRows {
				gitOpsConfigBitbucket.BitBucketWorkspaceId = ""
				gitOpsConfigBitbucket.BitBucketProjectKey = ""
			} else {
				return nil, err
			}
		}
		config := &bean2.GitOpsConfigDto{
			GitRepoName:          installedAppVersion.GitOpsRepoName,
			BitBucketWorkspaceId: gitOpsConfigBitbucket.BitBucketProjectKey,
			BitBucketProjectKey:  gitOpsConfigBitbucket.BitBucketProjectKey,
		}
		repoUrl, err := impl.gitFactory.Client.GetRepoUrl(config)
		if err != nil {
			//will allow to continue to persist status on next operation
			impl.logger.Errorw("fetching error", "err", err)
		}
		chartGitAttr.RepoUrl = repoUrl
		chartGitAttr.ChartLocation = fmt.Sprintf("%s-%s", installedAppVersion.AppName, environment.Name)
		installedAppVersion.ACDAppName = fmt.Sprintf("%s-%s", installedAppVersion.AppName, environment.Name)
		installedAppVersion.Environment = environment
	}

	if installedAppVersion.Status == appStoreBean.DEPLOY_INIT ||
		installedAppVersion.Status == appStoreBean.ENQUEUED ||
		installedAppVersion.Status == appStoreBean.QUE_ERROR ||
		installedAppVersion.Status == appStoreBean.GIT_ERROR ||
		installedAppVersion.Status == appStoreBean.GIT_SUCCESS ||
		installedAppVersion.Status == appStoreBean.ACD_ERROR {
		//step 3 acd operation register, sync
		_, err := impl.appStoreDeploymentFullModeService.AppStoreDeployOperationACD(installedAppVersion, chartGitAttr, ctx)
		if err != nil {
			impl.logger.Errorw("error", "chartGitAttr", chartGitAttr, "err", err)
			_, err = impl.appStoreDeploymentService.AppStoreDeployOperationStatusUpdate(installedAppVersion.InstalledAppId, appStoreBean.ACD_ERROR)
			if err != nil {
				impl.logger.Errorw("error", "err", err)
				return nil, err
			}
			return nil, err
		}
		impl.logger.Infow("ACD SUCCESSFUL", "chartGitAttr", chartGitAttr)
		_, err = impl.appStoreDeploymentService.AppStoreDeployOperationStatusUpdate(installedAppVersion.InstalledAppId, appStoreBean.ACD_SUCCESS)
		if err != nil {
			impl.logger.Errorw("error", "err", err)
			return nil, err
		}
	} else {
		impl.logger.Infow("DB and GIT and ACD operation already done for this app and env. process has been completed", "installedAppId", installedAppVersion.InstalledAppId, "existing status", installedAppVersion.Status)
	}
	return installedAppVersion, nil
}
func (impl InstalledAppServiceImpl) performDeployStage(installedAppVersionId int, installedAppVersionHistoryId int, userId int32) (*appStoreBean.InstallAppVersionDTO, error) {
	ctx := context.Background()
	installedAppVersion, err := impl.appStoreDeploymentService.GetInstalledAppVersion(installedAppVersionId, userId)
	if err != nil {
		return nil, err
	}
	installedAppVersion.InstalledAppVersionHistoryId = installedAppVersionHistoryId
	if util.IsAcdApp(installedAppVersion.DeploymentAppType) {
		//this method should only call in case of argo-integration installed and git-ops has configured
		acdToken, err := impl.argoUserService.GetLatestDevtronArgoCdUserToken()
		if err != nil {
			impl.logger.Errorw("error in getting acd token", "err", err)
			return nil, err
		}
		ctx = context.WithValue(ctx, "token", acdToken)
		timeline := &pipelineConfig.PipelineStatusTimeline{
			InstalledAppVersionHistoryId: installedAppVersion.InstalledAppVersionHistoryId,
			Status:                       pipelineConfig.TIMELINE_STATUS_DEPLOYMENT_INITIATED,
			StatusDetail:                 "Deployment initiated successfully.",
			StatusTime:                   time.Now(),
			AuditLog: sql.AuditLog{
				CreatedBy: installedAppVersion.UserId,
				CreatedOn: time.Now(),
				UpdatedBy: installedAppVersion.UserId,
				UpdatedOn: time.Now(),
			},
		}
		err = impl.pipelineStatusTimelineService.SaveTimeline(timeline, nil, true)
		if err != nil {
			impl.logger.Errorw("error in creating timeline status for deployment initiation for this app store application", "err", err, "timeline", timeline)
		}
		_, err = impl.performDeployStageOnAcd(installedAppVersion, ctx, userId)
		if err != nil {
			impl.logger.Errorw("error", "err", err)
			return nil, err
		}
	} else if util.IsHelmApp(installedAppVersion.DeploymentAppType) {

		_, err = impl.appStoreDeploymentService.InstallAppByHelm(installedAppVersion, ctx)
		if err != nil {
			impl.logger.Errorw("error", "err", err)
			_, err = impl.appStoreDeploymentService.AppStoreDeployOperationStatusUpdate(installedAppVersion.InstalledAppId, appStoreBean.HELM_ERROR)
			if err != nil {
				impl.logger.Errorw("error", "err", err)
				return nil, err
			}
			return nil, err
		}
	}

	//step 4 db operation status triggered
	_, err = impl.appStoreDeploymentService.AppStoreDeployOperationStatusUpdate(installedAppVersion.InstalledAppId, appStoreBean.DEPLOY_SUCCESS)
	if err != nil {
		impl.logger.Errorw("error", "err", err)
		return nil, err
	}

	if util.IsAcdApp(installedAppVersion.DeploymentAppType) {
		// update build history for chart for argo_cd apps
		err = impl.appStoreDeploymentService.UpdateInstalledAppVersionHistoryWithGitHash(installedAppVersion)
		if err != nil {
			impl.logger.Errorw("error on updating history for chart deployment", "error", err, "installedAppVersion", installedAppVersion)
			return nil, err
		}
	}

	return installedAppVersion, nil
}

func (impl InstalledAppServiceImpl) requestBuilderForBulkDeployment(installRequest *appStoreBean.ChartGroupInstallChartRequest, projectId int, userId int32) (*appStoreBean.InstallAppVersionDTO, error) {
	valYaml := installRequest.ValuesOverrideYaml
	if valYaml == "" {
		valVersion, err := impl.appStoreValuesService.FindValuesByIdAndKind(installRequest.ReferenceValueId, installRequest.ReferenceValueKind)
		if err != nil {
			return nil, err
		}
		valYaml = valVersion.Values
	}
	req := &appStoreBean.InstallAppVersionDTO{
		AppName:                 installRequest.AppName,
		TeamId:                  projectId,
		EnvironmentId:           installRequest.EnvironmentId,
		AppStoreVersion:         installRequest.AppStoreVersion,
		ValuesOverrideYaml:      valYaml,
		UserId:                  userId,
		ReferenceValueId:        installRequest.ReferenceValueId,
		ReferenceValueKind:      installRequest.ReferenceValueKind,
		ChartGroupEntryId:       installRequest.ChartGroupEntryId,
		DefaultClusterComponent: installRequest.DefaultClusterComponent,
	}
	return req, nil
}

//------------ nats config

func (impl *InstalledAppServiceImpl) triggerDeploymentEvent(installAppVersions []*appStoreBean.InstallAppVersionDTO) {

	for _, versions := range installAppVersions {
		var status appStoreBean.AppstoreDeploymentStatus
		payload := &appStoreBean.DeployPayload{InstalledAppVersionId: versions.InstalledAppVersionId, InstalledAppVersionHistoryId: versions.InstalledAppVersionHistoryId}
		data, err := json.Marshal(payload)
		if err != nil {
			status = appStoreBean.QUE_ERROR
		} else {
			err = impl.pubsubClient.Publish(pubsub.BULK_APPSTORE_DEPLOY_TOPIC, string(data))
			if err != nil {
				impl.logger.Errorw("err while publishing msg for app-store bulk deploy", "msg", data, "err", err)
				status = appStoreBean.QUE_ERROR
			} else {
				status = appStoreBean.ENQUEUED
			}

		}
		if versions.Status == appStoreBean.DEPLOY_INIT || versions.Status == appStoreBean.QUE_ERROR || versions.Status == appStoreBean.ENQUEUED {
			impl.logger.Debugw("status for bulk app-store deploy", "status", status)
			_, err = impl.appStoreDeploymentService.AppStoreDeployOperationStatusUpdate(payload.InstalledAppVersionId, status)
			if err != nil {
				impl.logger.Errorw("error while bulk app-store deploy status update", "err", err)
			}
		}
	}
}

func (impl *InstalledAppServiceImpl) Subscribe() error {
	callback := func(msg *pubsub.PubSubMsg) {
		impl.logger.Debug("cd stage event received")
		//defer msg.Ack()
		deployPayload := &appStoreBean.DeployPayload{}
		err := json.Unmarshal([]byte(string(msg.Data)), &deployPayload)
		if err != nil {
			impl.logger.Error("Error while unmarshalling deployPayload json object", "error", err)
			return
		}
		impl.logger.Debugw("deployPayload:", "deployPayload", deployPayload)
		//using userId 1 - for system user
		_, err = impl.performDeployStage(deployPayload.InstalledAppVersionId, deployPayload.InstalledAppVersionHistoryId, 1)
		if err != nil {
			impl.logger.Errorw("error in performing deploy stage", "deployPayload", deployPayload, "err", err)
		}
	}
	err := impl.pubsubClient.Subscribe(pubsub.BULK_APPSTORE_DEPLOY_TOPIC, callback)
	if err != nil {
		impl.logger.Error("err", err)
		return err
	}
	return nil
}

func (impl *InstalledAppServiceImpl) DeployDefaultChartOnCluster(bean *cluster2.ClusterBean, userId int32) (bool, error) {
	// STEP 1 - create environment with name "devton"
	impl.logger.Infow("STEP 1", "create environment for cluster component", bean)
	envName := fmt.Sprintf("%d-%s", bean.Id, DEFAULT_ENVIRONMENT_OR_NAMESPACE_OR_PROJECT)
	env, err := impl.envService.FindOne(envName)
	if err != nil && err != pg.ErrNoRows {
		return false, err
	}
	if err == pg.ErrNoRows {
		env = &cluster2.EnvironmentBean{
			Environment: envName,
			ClusterId:   bean.Id,
			Namespace:   envName,
			Default:     false,
			Active:      true,
		}
		_, err := impl.envService.Create(env, userId)
		if err != nil {
			impl.logger.Errorw("DeployDefaultChartOnCluster, error in creating environment", "data", env, "err", err)
			return false, err
		}
	}

	// STEP 2 - create project with name "devtron"
	impl.logger.Info("STEP 2", "create project for cluster components")
	t, err := impl.teamRepository.FindByTeamName(DEFAULT_ENVIRONMENT_OR_NAMESPACE_OR_PROJECT)
	if err != nil && err != pg.ErrNoRows {
		return false, err
	}
	if err == pg.ErrNoRows {
		t := &repository4.Team{
			Name:     DEFAULT_ENVIRONMENT_OR_NAMESPACE_OR_PROJECT,
			Active:   true,
			AuditLog: sql.AuditLog{CreatedBy: userId, CreatedOn: time.Now(), UpdatedOn: time.Now(), UpdatedBy: userId},
		}
		err = impl.teamRepository.Save(t)
		if err != nil {
			impl.logger.Errorw("DeployDefaultChartOnCluster, error in creating team", "data", t, "err", err)
			return false, err
		}
	}

	// STEP 3- read the input data from env variables
	impl.logger.Info("STEP 3", "read the input data from env variables")
	charts := &ChartComponents{}
	var chartComponents []*ChartComponent
	if _, err := os.Stat(CLUSTER_COMPONENT_DIR_PATH); os.IsNotExist(err) {
		impl.logger.Infow("default cluster component directory error", "cluster", bean.ClusterName, "err", err)
		return false, nil
	} else {
		fileInfo, err := ioutil.ReadDir(CLUSTER_COMPONENT_DIR_PATH)
		if err != nil {
			impl.logger.Errorw("DeployDefaultChartOnCluster, err while reading directory", "err", err)
			return false, err
		}
		for _, file := range fileInfo {
			impl.logger.Infow("file", "name", file.Name())
			if strings.Contains(file.Name(), ".yaml") {
				content, err := ioutil.ReadFile(fmt.Sprintf("%s/%s", CLUSTER_COMPONENT_DIR_PATH, file.Name()))
				if err != nil {
					impl.logger.Errorw("DeployDefaultChartOnCluster, error on reading file", "err", err)
					return false, err
				}
				chartComponent := &ChartComponent{
					Name:   strings.ReplaceAll(file.Name(), ".yaml", ""),
					Values: string(content),
				}
				chartComponents = append(chartComponents, chartComponent)
			}
		}

		if len(chartComponents) > 0 {
			charts.ChartComponent = chartComponents
			impl.logger.Info("STEP 4 - prepare a bulk request")
			// STEP 4 - prepare a bulk request (unique names need to apply for deploying chart)
			// STEP 4.1 - fetch chart for required name(actual chart name (app-store)) with default values
			// STEP 4.2 - update all the required charts, override values.yaml with env variables.
			chartGroupInstallRequest := &appStoreBean.ChartGroupInstallRequest{}
			chartGroupInstallRequest.ProjectId = t.Id
			chartGroupInstallRequest.UserId = userId
			var chartGroupInstallChartRequests []*appStoreBean.ChartGroupInstallChartRequest
			for _, item := range charts.ChartComponent {
				appStore, err := impl.appStoreApplicationVersionRepository.FindByAppStoreName(item.Name)
				if err != nil {
					impl.logger.Errorw("DeployDefaultChartOnCluster, error in getting app store", "data", t, "err", err)
					return false, err
				}
				chartGroupInstallChartRequest := &appStoreBean.ChartGroupInstallChartRequest{
					AppName:                 fmt.Sprintf("%d-%d-%s", bean.Id, env.Id, item.Name),
					EnvironmentId:           env.Id,
					ValuesOverrideYaml:      item.Values,
					AppStoreVersion:         appStore.AppStoreApplicationVersionId,
					ReferenceValueId:        appStore.AppStoreApplicationVersionId,
					ReferenceValueKind:      appStoreBean.REFERENCE_TYPE_DEFAULT,
					DefaultClusterComponent: true,
				}
				chartGroupInstallChartRequests = append(chartGroupInstallChartRequests, chartGroupInstallChartRequest)
			}
			chartGroupInstallRequest.ChartGroupInstallChartRequest = chartGroupInstallChartRequests

			impl.logger.Info("STEP 5 - deploy bulk initiated")
			// STEP 5 - deploy
			_, err = impl.DeployDefaultComponent(chartGroupInstallRequest)
			if err != nil {
				impl.logger.Errorw("DeployDefaultChartOnCluster, error on bulk deploy", "err", err)
				return false, err
			}
		}
	}
	return true, nil
}

type ChartComponents struct {
	ChartComponent []*ChartComponent `json:"charts"`
}
type ChartComponent struct {
	Name   string `json:"name"`
	Values string `json:"values"`
}

func (impl InstalledAppServiceImpl) DeployDefaultComponent(chartGroupInstallRequest *appStoreBean.ChartGroupInstallRequest) (*appStoreBean.ChartGroupInstallAppRes, error) {
	impl.logger.Debugw("bulk app install request", "req", chartGroupInstallRequest)
	//save in db
	// raise nats event

	var installAppVersionDTOList []*appStoreBean.InstallAppVersionDTO
	for _, installRequest := range chartGroupInstallRequest.ChartGroupInstallChartRequest {
		installAppVersionDTO, err := impl.requestBuilderForBulkDeployment(installRequest, chartGroupInstallRequest.ProjectId, chartGroupInstallRequest.UserId)
		if err != nil {
			impl.logger.Errorw("DeployBulk, error in request builder", "err", err)
			return nil, err
		}
		installAppVersionDTOList = append(installAppVersionDTOList, installAppVersionDTO)
	}
	dbConnection := impl.installedAppRepository.GetConnection()
	tx, err := dbConnection.Begin()
	if err != nil {
		return nil, err
	}
	var installAppVersions []*appStoreBean.InstallAppVersionDTO
	// Rollback tx on error.
	defer tx.Rollback()
	for _, installAppVersionDTO := range installAppVersionDTOList {
		installAppVersionDTO, err = impl.appStoreDeploymentService.AppStoreDeployOperationDB(installAppVersionDTO, tx, false)
		if err != nil {
			impl.logger.Errorw("DeployBulk, error while app store deploy db operation", "err", err)
			return nil, err
		}
		installAppVersions = append(installAppVersions, installAppVersionDTO)
	}
	if chartGroupInstallRequest.ChartGroupId > 0 {
		groupINstallationId, err := impl.getInstallationId(installAppVersions)
		if err != nil {
			return nil, err
		}
		for _, installAppVersionDTO := range installAppVersions {
			chartGroupEntry := impl.createChartGroupEntryObject(installAppVersionDTO, chartGroupInstallRequest.ChartGroupId, groupINstallationId)
			err := impl.chartGroupDeploymentRepository.Save(tx, chartGroupEntry)
			if err != nil {
				impl.logger.Errorw("DeployBulk, error in creating ChartGroupEntryObject", "err", err)
				return nil, err
			}
		}
	}
	//commit transaction
	err = tx.Commit()
	if err != nil {
		impl.logger.Errorw("DeployBulk, error in tx commit", "err", err)
		return nil, err
	}
	//nats event

	for _, versions := range installAppVersions {
		_, err := impl.performDeployStage(versions.InstalledAppVersionId, versions.InstalledAppVersionHistoryId, chartGroupInstallRequest.UserId)
		if err != nil {
			impl.logger.Errorw("error in performing deploy stage", "deployPayload", versions, "err", err)
			_, err = impl.appStoreDeploymentService.AppStoreDeployOperationStatusUpdate(versions.InstalledAppVersionId, appStoreBean.QUE_ERROR)
			if err != nil {
				impl.logger.Errorw("error while bulk app-store deploy status update", "err", err)
			}
		}
	}

	return &appStoreBean.ChartGroupInstallAppRes{}, nil
}

func (impl *InstalledAppServiceImpl) FindAppDetailsForAppstoreApplication(installedAppId, envId int) (bean2.AppDetailContainer, error) {
	installedAppVerison, err := impl.installedAppRepository.GetInstalledAppVersionByInstalledAppIdAndEnvId(installedAppId, envId)
	if err != nil {
		impl.logger.Error(err)
		return bean2.AppDetailContainer{}, err
	}
	helmReleaseInstallStatus, status, err := impl.installedAppRepository.GetHelmReleaseStatusConfigByInstalledAppId(installedAppVerison.InstalledAppId)
	if err != nil {
		impl.logger.Errorw("error in getting helm release status from db", "err", err)
		return bean2.AppDetailContainer{}, err
	}
	var chartName string
	if installedAppVerison.AppStoreApplicationVersion.AppStore.ChartRepoId != 0 {
		chartName = installedAppVerison.AppStoreApplicationVersion.AppStore.ChartRepo.Name
	} else {
		chartName = installedAppVerison.AppStoreApplicationVersion.AppStore.DockerArtifactStore.Id
	}
	updateTime := installedAppVerison.InstalledApp.UpdatedOn
	timeStampTag := updateTime.Format(bean.LayoutDDMMYY_HHMM12hr)

	deploymentContainer := bean2.DeploymentDetailContainer{
		InstalledAppId:                installedAppVerison.InstalledApp.Id,
		AppId:                         installedAppVerison.InstalledApp.App.Id,
		AppStoreInstalledAppVersionId: installedAppVerison.Id,
		EnvironmentId:                 installedAppVerison.InstalledApp.EnvironmentId,
		AppName:                       installedAppVerison.InstalledApp.App.AppName,
		AppStoreChartName:             chartName,
		AppStoreChartId:               installedAppVerison.AppStoreApplicationVersion.AppStore.Id,
		AppStoreAppName:               installedAppVerison.AppStoreApplicationVersion.Name,
		AppStoreAppVersion:            installedAppVerison.AppStoreApplicationVersion.Version,
		EnvironmentName:               installedAppVerison.InstalledApp.Environment.Name,
		LastDeployedTime:              installedAppVerison.UpdatedOn.Format(bean.LayoutRFC3339),
		Namespace:                     installedAppVerison.InstalledApp.Environment.Namespace,
		Deprecated:                    installedAppVerison.AppStoreApplicationVersion.Deprecated,
		ClusterId:                     installedAppVerison.InstalledApp.Environment.ClusterId,
		DeploymentAppType:             installedAppVerison.InstalledApp.DeploymentAppType,
		DeploymentAppDeleteRequest:    installedAppVerison.InstalledApp.DeploymentAppDeleteRequest,
		IsVirtualEnvironment:          installedAppVerison.InstalledApp.Environment.IsVirtualEnvironment,
		HelmPackageName:               fmt.Sprintf("%s-%s-%s (GMT)", installedAppVerison.InstalledApp.App.AppName, installedAppVerison.InstalledApp.Environment.Name, timeStampTag),
		HelmReleaseInstallStatus:      helmReleaseInstallStatus,
		Status:                        status,
	}
	userInfo, err := impl.userService.GetByIdIncludeDeleted(installedAppVerison.AuditLog.UpdatedBy)
	if err != nil {
		impl.logger.Errorw("error fetching user info", "err", err)
		return bean2.AppDetailContainer{}, err
	}
	deploymentContainer.LastDeployedBy = userInfo.EmailId
	appDetail := bean2.AppDetailContainer{
		DeploymentDetailContainer: deploymentContainer,
	}
	return appDetail, nil
}
func (impl *InstalledAppServiceImpl) FetchChartNotes(installedAppId int, envId int, token string, checkNotesAuth func(token string, appName string, envId int) bool) (string, error) {
	//check notes.txt in db
	installedApp, err := impl.installedAppRepository.FetchNotes(installedAppId)
	installedAppVerison, err := impl.installedAppRepository.GetInstalledAppVersionByInstalledAppIdAndEnvId(installedAppId, envId)
	if err != nil {
		impl.logger.Errorw("error fetching installed  app version in installed app service", "err", err)
		return "", err
	}
	chartVersion := installedAppVerison.AppStoreApplicationVersion.Version
	if err != nil {
		impl.logger.Errorw("error fetching chart  version in installed app service", "err", err)
		return "", err
	}
	re := regexp.MustCompile(`CHART VERSION: ([0-9]+\.[0-9]+\.[0-9]+)`)
	newStr := re.ReplaceAllString(installedApp.Notes, "CHART VERSION: "+chartVersion)
	installedApp.Notes = newStr
	appName := installedApp.App.AppName
	if err != nil {
		impl.logger.Errorw("error fetching notes from db", "err", err)
		return "", err
	}
	isValidAuth := checkNotesAuth(token, appName, envId)
	if !isValidAuth {
		impl.logger.Errorw("unauthorized user", "isValidAuth", isValidAuth)
		return "", fmt.Errorf("unauthorized user")
	}
	//if notes is not present in db then below call will happen
	if installedApp.Notes == "" {
		notes, _, err := impl.FindNotesForNonHelmApplication(installedAppId, envId)
		if err != nil {
			impl.logger.Errorw("error fetching notes", "err", err)
			return "", err
		}
		if notes == "" {
			impl.logger.Errorw("error fetching notes", "err", err)
		}
		return notes, err
	}

	return installedApp.Notes, nil
}
func (impl *InstalledAppServiceImpl) FindNotesForNonHelmApplication(installedAppId, envId int) (string, string, error) {
	installedAppVerison, err := impl.installedAppRepository.GetInstalledAppVersionByInstalledAppIdAndEnvId(installedAppId, envId)
	if err != nil {
		impl.logger.Errorw("error fetching installed  app version in installed app service", "err", err)
		return "", "", err
	}
	var notes string
	appName := installedAppVerison.InstalledApp.App.AppName

	if util.IsAcdApp(installedAppVerison.InstalledApp.DeploymentAppType) || util.IsManifestDownload(installedAppVerison.InstalledApp.DeploymentAppType) {
		appStoreAppVersion, err := impl.appStoreApplicationVersionRepository.FindById(installedAppVerison.AppStoreApplicationVersion.Id)
		if err != nil {
			impl.logger.Errorw("error fetching app store app version in installed app service", "err", err)
			return notes, appName, err
		}
		k8sServerVersion, err := impl.K8sUtil.GetKubeVersion()
		if err != nil {
			impl.logger.Errorw("exception caught in getting k8sServerVersion", "err", err)
			return notes, appName, err
		}
		clusterId := int32(installedAppVerison.InstalledApp.Environment.ClusterId)
		namespace := installedAppVerison.InstalledApp.Environment.Namespace
		if installedAppVerison.InstalledApp.Environment.IsVirtualEnvironment {
			clusterId = int32(DEFAULT_CLUSTER_ID)
			namespace = DEFAULT_CLUSTER_NAMESPACE
		}
		installReleaseRequest := &client.InstallReleaseRequest{
			ChartName:    appStoreAppVersion.Name,
			ChartVersion: appStoreAppVersion.Version,
			ValuesYaml:   installedAppVerison.ValuesYaml,
			K8SVersion:   k8sServerVersion.String(),
			ChartRepository: &client.ChartRepository{
				Name:     appStoreAppVersion.AppStore.ChartRepo.Name,
				Url:      appStoreAppVersion.AppStore.ChartRepo.Url,
				Username: appStoreAppVersion.AppStore.ChartRepo.UserName,
				Password: appStoreAppVersion.AppStore.ChartRepo.Password,
			},
			ReleaseIdentifier: &client.ReleaseIdentifier{
				ReleaseNamespace: namespace,
				ReleaseName:      installedAppVerison.InstalledApp.App.AppName,
				ClusterConfig: &client.ClusterConfig{
					ClusterId: clusterId,
				},
			},
		}

		notes, err = impl.helmAppService.GetNotes(context.Background(), installReleaseRequest)
		if err != nil {
			impl.logger.Errorw("error in fetching notes", "err", err)
			return notes, appName, err
		}
		_, err = impl.appStoreDeploymentService.UpdateNotesForInstalledApp(installedAppId, notes)
		if err != nil {
			impl.logger.Errorw("error in updating notes in db ", "err", err)
			return notes, appName, err
		}
	}

	return notes, appName, nil
}

func (impl InstalledAppServiceImpl) GetInstalledAppVersionHistory(installedAppId int) (*appStoreBean.InstallAppVersionHistoryDto, error) {
	result := &appStoreBean.InstallAppVersionHistoryDto{}
	var history []*appStoreBean.IAVHistory
	//TODO - response setup

	installedAppVersions, err := impl.installedAppRepository.GetInstalledAppVersionByInstalledAppIdMeta(installedAppId)
	if err != nil {
		impl.logger.Errorw("error while fetching installed version", "error", err)
		return result, err
	}
	for _, installedAppVersionModel := range installedAppVersions {
		versionHistory, err := impl.installedAppRepositoryHistory.GetInstalledAppVersionHistoryByVersionId(installedAppVersionModel.Id)
		if err != nil && err != pg.ErrNoRows {
			impl.logger.Errorw("error while fetching installed version history", "error", err)
			return result, err
		}
		for _, updateHistory := range versionHistory {
			history = append(history, &appStoreBean.IAVHistory{
				ChartMetaData: appStoreBean.IAVHistoryChartMetaData{
					ChartName:    installedAppVersionModel.AppStoreApplicationVersion.AppStore.Name,
					ChartVersion: installedAppVersionModel.AppStoreApplicationVersion.Version,
					Description:  installedAppVersionModel.AppStoreApplicationVersion.Description,
					Home:         installedAppVersionModel.AppStoreApplicationVersion.Home,
					Sources:      []string{installedAppVersionModel.AppStoreApplicationVersion.Source},
				},
				DockerImages: []string{installedAppVersionModel.AppStoreApplicationVersion.AppVersion},
				DeployedAt: appStoreBean.IAVHistoryDeployedAt{
					Nanos:   updateHistory.CreatedOn.Nanosecond(),
					Seconds: updateHistory.CreatedOn.Unix(),
				},
				Version:               updateHistory.Id,
				InstalledAppVersionId: installedAppVersionModel.Id,
			})
		}
	}

	if len(history) == 0 {
		history = make([]*appStoreBean.IAVHistory, 0)
	}
	result.IAVHistory = history
	installedApp, err := impl.installedAppRepository.GetInstalledApp(installedAppId)
	if err != nil {
		impl.logger.Errorw("error while fetching installed version", "error", err)
		return result, err
	}
	result.InstalledAppInfo = &appStoreBean.InstalledAppDto{
		AppId:           installedApp.AppId,
		EnvironmentName: installedApp.Environment.Name,
		AppOfferingMode: installedApp.App.AppOfferingMode,
		InstalledAppId:  installedApp.Id,
		ClusterId:       installedApp.Environment.ClusterId,
		EnvironmentId:   installedApp.EnvironmentId,
	}
	return result, err
}

func (impl InstalledAppServiceImpl) UpdateInstalledAppVersionStatus(application *v1alpha1.Application) (bool, error) {
	isHealthy := false
	dbConnection := impl.installedAppRepository.GetConnection()
	tx, err := dbConnection.Begin()
	if err != nil {
		return isHealthy, err
	}
	// Rollback tx on error.
	defer tx.Rollback()
	gitHash := ""
	if application.Operation != nil && application.Operation.Sync != nil {
		gitHash = application.Operation.Sync.Revision
	} else if application.Status.OperationState != nil && application.Status.OperationState.Operation.Sync != nil {
		gitHash = application.Status.OperationState.Operation.Sync.Revision
	}
	versionHistory, err := impl.installedAppRepositoryHistory.GetLatestInstalledAppVersionHistoryByGitHash(gitHash)
	if err != nil {
		impl.logger.Errorw("error while fetching installed version history", "error", err)
		return isHealthy, err
	}
	if versionHistory.Status != (application2.Healthy) {
		versionHistory.Status = string(application.Status.Health.Status)
		versionHistory.UpdatedOn = time.Now()
		versionHistory.UpdatedBy = 1
		impl.installedAppRepositoryHistory.UpdateInstalledAppVersionHistory(versionHistory, tx)
	}
	err = tx.Commit()
	if err != nil {
		impl.logger.Errorw("error while committing transaction to db", "error", err)
		return isHealthy, err
	}

	appId, envId, err := impl.installedAppRepositoryHistory.GetAppIdAndEnvIdWithInstalledAppVersionId(versionHistory.InstalledAppVersionId)
	if err == nil {
		err = impl.appStatusService.UpdateStatusWithAppIdEnvId(appId, envId, string(application.Status.Health.Status))
		if err != nil {
			impl.logger.Errorw("error while updating app status in app_status table", "error", err, "appId", appId, "envId", envId)
		}
	}
	return true, nil
}

func (impl InstalledAppServiceImpl) GetInstalledAppVersionHistoryValues(installedAppVersionHistoryId int) (*appStoreBean.IAVHistoryValues, error) {
	values := &appStoreBean.IAVHistoryValues{}
	versionHistory, err := impl.installedAppRepositoryHistory.GetInstalledAppVersionHistory(installedAppVersionHistoryId)
	if err != nil {
		impl.logger.Errorw("error while fetching installed version history", "error", err)
		return nil, err
	}
	values.ValuesYaml = versionHistory.ValuesYamlRaw
	return values, err
}
func (impl InstalledAppServiceImpl) FetchResourceTree(rctx context.Context, cn http.CloseNotifier, appDetailsContainer *bean2.AppDetailsContainer, installedApp repository2.InstalledApps, helmReleaseInstallStatus string, status string) error {
	var err error
	var resourceTree map[string]interface{}
	deploymentAppName := fmt.Sprintf("%s-%s", installedApp.App.AppName, installedApp.Environment.Name)
	if util.IsAcdApp(installedApp.DeploymentAppType) {
		resourceTree, err = impl.fetchResourceTreeForACD(rctx, cn, installedApp.App.Id, installedApp.EnvironmentId, installedApp.Environment.ClusterId, deploymentAppName, installedApp.Environment.Namespace)
	} else if util.IsHelmApp(installedApp.DeploymentAppType) {
		config, err := impl.helmAppService.GetClusterConf(installedApp.Environment.ClusterId)
		if err != nil {
			impl.logger.Errorw("error in fetching cluster detail", "err", err)
		}
		req := &client.AppDetailRequest{
			ClusterConfig: config,
			Namespace:     installedApp.Environment.Namespace,
			ReleaseName:   installedApp.App.AppName,
		}
		detail, err := impl.helmAppClient.GetAppDetail(rctx, req)
		if err != nil {
			impl.logger.Errorw("error in fetching app detail", "err", err)
		}

		/* helmReleaseInstallStatus is nats message sent from kubelink to orchestrator and has the following details about installation :-
		1) isReleaseInstalled -> whether release object is created or not in this installation
		2) ErrorInInstallation -> if there is error in installation
		3) Message -> error message/ success message
		4) InstallAppVersionHistoryId
		5) Status -> Progressing, Failed, Succeeded
		*/

		if detail != nil && detail.ReleaseExist {

			resourceTree = util3.InterfaceToMapAdapter(detail.ResourceTreeResponse)
			resourceTree["status"] = detail.ApplicationStatus
			appDetailsContainer.Notes = detail.ChartMetadata.Notes

			helmInstallStatus := &appStoreBean.HelmReleaseStatusConfig{}
			releaseStatus := detail.ReleaseStatus

			if len(helmReleaseInstallStatus) > 0 {
				err := json.Unmarshal([]byte(helmReleaseInstallStatus), helmInstallStatus)
				if err != nil {
					impl.logger.Errorw("error in unmarshalling helm release install status")
					return err
				}
				// ReleaseExist=true in app detail container but helm install status says that isReleaseInstalled=false which means this release was created externally
				if helmInstallStatus.IsReleaseInstalled == false && status != "Progressing" {
					/*
						Handling case when :-
						1) An external release with name "foo" exist
						2) User creates an app with same name i.e "foo"
						3) In this case we use helmReleaseInstallStatus which will have status of our release and not external release
					*/
					resourceTree = make(map[string]interface{})
					releaseStatus = impl.getReleaseStatusFromHelmReleaseInstallStatus(helmReleaseInstallStatus, status)
				}
				if helmInstallStatus.IsReleaseInstalled && helmInstallStatus.ErrorInInstallation {
					releaseStatus = impl.getReleaseStatusFromHelmReleaseInstallStatus(helmReleaseInstallStatus, status)
				}
			}
			releaseStatusMap := util3.InterfaceToMapAdapter(releaseStatus)
			appDetailsContainer.ReleaseStatus = releaseStatusMap
		} else {
			// case when helm release is not created
			releaseStatus := impl.getReleaseStatusFromHelmReleaseInstallStatus(helmReleaseInstallStatus, status)
			releaseStatusMap := util3.InterfaceToMapAdapter(releaseStatus)
			appDetailsContainer.ReleaseStatus = releaseStatusMap
		}
	}
	if resourceTree != nil {
		version, err := impl.k8sCommonService.GetK8sServerVersion(installedApp.Environment.ClusterId)
		if err != nil {
			impl.logger.Errorw("error in fetching k8s version in resource tree call fetching", "clusterId", installedApp.Environment.ClusterId, "err", err)
		} else {
			resourceTree["serverVersion"] = version.String()
		}
		appDetailsContainer.ResourceTree = resourceTree
	}
	return err
}

func (impl InstalledAppServiceImpl) getReleaseStatusFromHelmReleaseInstallStatus(helmReleaseInstallStatus string, status string) *client.ReleaseStatus {
	//release status is sent in resource tree call and is shown on UI as helm config apply status
	releaseStatus := &client.ReleaseStatus{}
	if len(helmReleaseInstallStatus) > 0 {
		helmInstallStatus := &appStoreBean.HelmReleaseStatusConfig{}
		err := json.Unmarshal([]byte(helmReleaseInstallStatus), helmInstallStatus)
		if err != nil {
			impl.logger.Errorw("error in unmarshalling helm release install status")
			return releaseStatus
		}
		if status == HELM_RELEASE_STATUS_FAILED {
			releaseStatus.Status = status
			releaseStatus.Description = helmInstallStatus.Message
			releaseStatus.Message = "Release install/upgrade failed"
		} else if status == HELM_RELEASE_STATUS_PROGRESSING {
			releaseStatus.Status = status
			releaseStatus.Description = helmInstallStatus.Message
			releaseStatus.Message = helmInstallStatus.Message
		} else {
			// there can be a case when helm release is created but we are not able to fetch it
			releaseStatus.Status = HELM_RELEASE_STATUS_UNKNOWN
			releaseStatus.Description = "Unable to fetch release for app"
			releaseStatus.Message = "Unable to fetch release for app"
		}
	} else {
		releaseStatus.Status = HELM_RELEASE_STATUS_UNKNOWN
		releaseStatus.Description = "Release not found"
		releaseStatus.Message = "Release not found "
	}
	return releaseStatus
}

func (impl InstalledAppServiceImpl) MarkGitOpsInstalledAppsDeletedIfArgoAppIsDeleted(installedAppId int, envId int) error {
	apiError := &util.ApiError{}
	installedApp, err := impl.installedAppRepository.GetGitOpsInstalledAppsWhereArgoAppDeletedIsTrue(installedAppId, envId)
	if err != nil {
		impl.logger.Errorw("error in fetching partially deleted argoCd apps from installed app repo", "err", err)
		apiError.HttpStatusCode = http.StatusInternalServerError
		apiError.InternalMessage = "error in fetching partially deleted argoCd apps from installed app repo"
		return apiError
	}
	acdToken, err := impl.argoUserService.GetLatestDevtronArgoCdUserToken()
	if err != nil {
		impl.logger.Errorw("error in getting acd token", "err", err)
		apiError.HttpStatusCode = http.StatusInternalServerError
		apiError.InternalMessage = "error in getting acd token"
		return apiError
	}

	ctx := context.Background()
	ctx = context.WithValue(ctx, "token", acdToken)

	acdAppName := fmt.Sprintf("%s-%s", installedApp.App.AppName, installedApp.Environment.Name)
	_, err = impl.acdClient.Get(ctx, &application.ApplicationQuery{Name: &acdAppName})

	if err == nil {
		apiError.HttpStatusCode = http.StatusInternalServerError
		apiError.InternalMessage = "App Exist in argo, error in fetching resource tree"
		return apiError
	}

	impl.logger.Warnw("app not found in argo, deleting from db ", "err", err)
	//make call to delete it from pipeline DB
	deleteRequest := &appStoreBean.InstallAppVersionDTO{}
	deleteRequest.ForceDelete = false
	deleteRequest.NonCascadeDelete = false
	deleteRequest.AcdPartialDelete = false
	deleteRequest.InstalledAppId = installedApp.Id
	deleteRequest.AppId = installedApp.AppId
	deleteRequest.AppName = installedApp.App.AppName
	deleteRequest.Namespace = installedApp.Environment.Namespace
	deleteRequest.ClusterId = installedApp.Environment.ClusterId
	deleteRequest.EnvironmentId = installedApp.EnvironmentId
	deleteRequest.AppOfferingMode = installedApp.App.AppOfferingMode
	deleteRequest.UserId = 1
	_, err = impl.appStoreDeploymentService.DeleteInstalledApp(context.Background(), deleteRequest)
	if err != nil {
		impl.logger.Errorw("error in deleting installed app", "err", err)
		apiError.HttpStatusCode = http.StatusNotFound
		apiError.InternalMessage = "error in deleting installed app"
		return apiError
	}
	apiError.HttpStatusCode = http.StatusNotFound
	return apiError
}

func (impl InstalledAppServiceImpl) CheckAppExistsByInstalledAppId(installedAppId int) (*repository2.InstalledApps, error) {
	installedApp, err := impl.installedAppRepository.GetInstalledApp(installedAppId)
	if err != nil {
		return nil, err
	}
	return installedApp, err
}

func (impl InstalledAppServiceImpl) FetchResourceTreeWithHibernateForACD(rctx context.Context, cn http.CloseNotifier, appDetail *bean2.AppDetailContainer) bean2.AppDetailContainer {
	ctx, cancel := context.WithCancel(rctx)
	if cn != nil {
		go func(done <-chan struct{}, closed <-chan bool) {
			select {
			case <-done:
			case <-closed:
				cancel()
			}
		}(ctx.Done(), cn.CloseNotify())
	}
	acdToken, err := impl.argoUserService.GetLatestDevtronArgoCdUserToken()
	if err != nil {
		impl.logger.Errorw("error in getting acd token", "err", err)
		return *appDetail
	}
	ctx = context.WithValue(ctx, "token", acdToken)
	defer cancel()
	deploymentAppName := fmt.Sprintf("%s-%s", appDetail.AppName, appDetail.EnvironmentName)
	resourceTree, err := impl.fetchResourceTreeForACD(rctx, cn, appDetail.InstalledAppId, appDetail.EnvironmentId, appDetail.ClusterId, deploymentAppName, appDetail.Namespace)
	appDetail.ResourceTree = resourceTree
	if err != nil {
		return *appDetail
	}
	if appDetail.ResourceTree["nodes"] == nil {
		return *appDetail
	}
	appDetail.ResourceTree, _ = impl.checkHibernate(appDetail.ResourceTree, deploymentAppName, ctx)
	return *appDetail
}
func (impl InstalledAppServiceImpl) checkHibernate(resp map[string]interface{}, deploymentAppName string, ctx context.Context) (map[string]interface{}, string) {

	if resp == nil {
		return resp, ""
	}
	responseTree := resp
	var canBeHibernated uint64 = 0
	var hibernated uint64 = 0
	responseTreeNodes, ok := responseTree["nodes"]
	if !ok {
		return resp, ""
	}
	replicaNodes := impl.filterOutReplicaNodes(responseTreeNodes)
	batchSize := impl.aCDAuthConfig.ResourceListForReplicasBatchSize
	requestsLength := len(replicaNodes)
	for i := 0; i < requestsLength; {
		//requests left to process
		remainingBatch := requestsLength - i
		if remainingBatch < batchSize {
			batchSize = remainingBatch
		}
		var wg sync.WaitGroup
		for j := 0; j < batchSize; j++ {
			wg.Add(1)
			go func(j int) {
				defer wg.Done()
				canBeHibernatedFlag, hibernatedFlag := impl.processReplicaNodeForHibernation(replicaNodes[i+j], deploymentAppName, ctx)
				if canBeHibernatedFlag {
					atomic.AddUint64(&canBeHibernated, 1)
				}
				if hibernatedFlag {
					atomic.AddUint64(&hibernated, 1)
				}
			}(j)
		}
		wg.Wait()
		i += batchSize
	}

	status := ""
	if hibernated > 0 && canBeHibernated > 0 {
		if hibernated == canBeHibernated {
			status = appStatus.HealthStatusHibernating
		} else if hibernated < canBeHibernated {
			status = appStatus.HealthStatusPartiallyHibernated
		}
	}

	return responseTree, status
}

func (impl InstalledAppServiceImpl) processReplicaNodeForHibernation(node interface{}, deploymentAppName string, ctx context.Context) (bool, bool) {
	currNode := node.(interface{}).(map[string]interface{})
	resName := util3.InterfaceToString(currNode["name"])
	resKind := util3.InterfaceToString(currNode["kind"])
	resGroup := util3.InterfaceToString(currNode["group"])
	resVersion := util3.InterfaceToString(currNode["version"])
	resNamespace := util3.InterfaceToString(currNode["namespace"])
	rQuery := &application.ApplicationResourceRequest{
		Name:         &deploymentAppName,
		ResourceName: &resName,
		Kind:         &resKind,
		Group:        &resGroup,
		Version:      &resVersion,
		Namespace:    &resNamespace,
	}
	canBeHibernatedFlag := false
	alreadyHibernated := false

	if currNode["parentRefs"] == nil {
		canBeHibernatedFlag, alreadyHibernated = impl.checkForHibernation(ctx, rQuery, currNode)
	}
	return canBeHibernatedFlag, alreadyHibernated
}

func (impl InstalledAppServiceImpl) checkForHibernation(ctx context.Context, rQuery *application.ApplicationResourceRequest, currNode map[string]interface{}) (bool, bool) {
	t0 := time.Now()
	canBeHibernated := false
	alreadyHibernated := false
	ctx, _ = context.WithTimeout(ctx, 60*time.Second)
	res, err := impl.acdClient.GetResource(ctx, rQuery)
	if err != nil {
		impl.logger.Errorw("error getting response from acdClient", "request", rQuery, "data", res, "timeTaken", time.Since(t0), "err", err)
		return canBeHibernated, alreadyHibernated
	}
	if res.Manifest != nil {
		manifest, _ := gjson.Parse(*res.Manifest).Value().(map[string]interface{})
		replicas := util3.InterfaceToMapAdapter(manifest["spec"])["replicas"]
		if replicas != nil {
			currNode["canBeHibernated"] = true
			canBeHibernated = true
		}
		annotations := util3.InterfaceToMapAdapter(manifest["metadata"])["annotations"]
		if annotations != nil {
			val := util3.InterfaceToMapAdapter(annotations)["hibernator.devtron.ai/replicas"]
			if val != nil {
				if util3.InterfaceToString(val) != "0" && util3.InterfaceToFloat(replicas) == 0 {
					currNode["isHibernated"] = true
					alreadyHibernated = true
				}
			}
		}
	}
	return canBeHibernated, alreadyHibernated
}

func (impl InstalledAppServiceImpl) fetchResourceTreeForACD(rctx context.Context, cn http.CloseNotifier, appId int, envId, clusterId int, deploymentAppName, namespace string) (map[string]interface{}, error) {
	var resourceTree map[string]interface{}
	query := &application.ResourcesQuery{
		ApplicationName: &deploymentAppName,
	}
	ctx, cancel := context.WithCancel(rctx)
	if cn != nil {
		go func(done <-chan struct{}, closed <-chan bool) {
			select {
			case <-done:
			case <-closed:
				cancel()
			}
		}(ctx.Done(), cn.CloseNotify())
	}
	acdToken, err := impl.argoUserService.GetLatestDevtronArgoCdUserToken()
	if err != nil {
		impl.logger.Errorw("error in getting acd token", "err", err)
		return resourceTree, err
	}
	ctx = context.WithValue(ctx, "token", acdToken)
	defer cancel()
	start := time.Now()
	resp, err := impl.acdClient.ResourceTree(ctx, query)
	elapsed := time.Since(start)
	impl.logger.Debugf("Time elapsed %s in fetching app-store installed application %s for environment %s", elapsed, deploymentAppName, envId)
	if err != nil {
		impl.logger.Errorw("service err, FetchAppDetailsForInstalledAppV2, fetching resource tree", "err", err, "installedAppId", appId, "envId", envId)
		err = &util.ApiError{
			Code:            constants.AppDetailResourceTreeNotFound,
			InternalMessage: "app detail fetched, failed to get resource tree from acd",
			UserMessage:     "app detail fetched, failed to get resource tree from acd",
		}
		return resourceTree, err
	}
	label := fmt.Sprintf("app.kubernetes.io/instance=%s", deploymentAppName)
	pods, err := impl.k8sApplicationService.GetPodListByLabel(clusterId, namespace, label)
	if err != nil {
		impl.logger.Errorw("error in getting pods by label", "err", err, "clusterId", clusterId, "namespace", namespace, "label", label)
		return resourceTree, err
	}
	ephemeralContainersMap := bean3.ExtractEphemeralContainers(pods)
	for _, metaData := range resp.PodMetadata {
		metaData.EphemeralContainers = ephemeralContainersMap[metaData.Name]
	}
	resourceTree = util3.InterfaceToMapAdapter(resp)
	resourceTree, hibernationStatus := impl.checkHibernate(resourceTree, deploymentAppName, ctx)
	appStatus := resp.Status
	if resourceTree != nil {
		if hibernationStatus != "" {
			resourceTree["status"] = hibernationStatus
			appStatus = hibernationStatus
		}
	}
	// using this resp.Status to update in app_status table
	go func() {
		err = impl.appStatusService.UpdateStatusWithAppIdEnvId(appId, envId, appStatus)
		if err != nil {
			impl.logger.Warnw("error in updating app status", "err", err, appId, "envId", envId)
		}
	}()
	impl.logger.Debugf("application %s in environment %s had status %+v\n", appId, envId, resp)
	k8sAppDetail := bean2.AppDetailContainer{
		DeploymentDetailContainer: bean2.DeploymentDetailContainer{
			ClusterId: clusterId,
			Namespace: namespace,
		},
	}
	clusterIdString := strconv.Itoa(clusterId)
	validRequest := impl.k8sCommonService.FilterK8sResources(rctx, resourceTree, k8sAppDetail, clusterIdString, []string{k8s.ServiceKind, k8s.EndpointsKind, k8s.IngressKind})
	response, err := impl.k8sCommonService.GetManifestsByBatch(rctx, validRequest)
	if err != nil {
		impl.logger.Errorw("error in getting manifest by batch", "err", err, "clusterId", clusterIdString)
		return nil, err
	}
	newResourceTree := impl.k8sCommonService.PortNumberExtraction(response, resourceTree)
	return newResourceTree, err
}

func (impl InstalledAppServiceImpl) GetChartBytesForLatestDeployment(installedAppId int, installedAppVersionId int) ([]byte, error) {

	chartBytes := make([]byte, 0)

	installedApp, err := impl.installedAppRepository.GetInstalledApp(installedAppId)
	if err != nil {
		impl.logger.Errorw("error in fetching installed app", "err", err, "installed_app_id", installedAppId)
		return chartBytes, err
	}
	installedAppVersion, err := impl.installedAppRepository.GetInstalledAppVersion(installedAppVersionId)
	if err != nil {
		impl.logger.Errorw("Service err, BuildChartWithValuesAndRequirementsConfig", err, "installed_app_version_id", installedAppVersionId)
		return chartBytes, err
	}

	valuesString, err := impl.appStoreDeploymentCommonService.GetValuesString(installedAppVersion.AppStoreApplicationVersion.AppStore.Name, installedAppVersion.ValuesYaml)
	if err != nil {
		return chartBytes, err
	}
	requirementsString, err := impl.appStoreDeploymentCommonService.GetRequirementsString(installedAppVersion.AppStoreApplicationVersionId)
	if err != nil {
		return chartBytes, err
	}

	updateTime := installedApp.UpdatedOn
	timeStampTag := updateTime.Format(bean.LayoutDDMMYY_HHMM12hr)
	chartName := fmt.Sprintf("%s-%s-%s (GMT)", installedApp.App.AppName, installedApp.Environment.Name, timeStampTag)
	chartBytes, err = impl.appStoreDeploymentCommonService.BuildChartWithValuesAndRequirementsConfig(installedApp.App.AppName, valuesString, requirementsString, chartName, fmt.Sprint(installedApp.Id))

	if err != nil {
		return chartBytes, err
	}

	return chartBytes, nil

}

func (impl InstalledAppServiceImpl) GetChartBytesForParticularDeployment(installedAppId int, installedAppVersionId int, installedAppVersionHistoryId int) ([]byte, error) {

	chartBytes := make([]byte, 0)

	installedApp, err := impl.installedAppRepository.GetInstalledApp(installedAppId)
	if err != nil {
		impl.logger.Errorw("error in fetching installed app", "err", err, "installed_app_id", installedAppId)
		return chartBytes, err
	}
	installedAppVersion, err := impl.installedAppRepository.GetInstalledAppVersionAny(installedAppVersionId)
	if err != nil {
		impl.logger.Errorw("Service err, BuildChartWithValuesAndRequirementsConfig", err, "installed_app_version_id", installedAppVersionId)
		return chartBytes, err
	}
	installedAppVersionHistory, err := impl.installedAppRepositoryHistory.GetInstalledAppVersionHistory(installedAppVersionHistoryId)

	valuesString, err := impl.appStoreDeploymentCommonService.GetValuesString(installedAppVersion.AppStoreApplicationVersion.AppStore.Name, installedAppVersionHistory.ValuesYamlRaw)
	if err != nil {
		return chartBytes, err
	}
	requirementsString, err := impl.appStoreDeploymentCommonService.GetRequirementsString(installedAppVersion.AppStoreApplicationVersionId)
	if err != nil {
		return chartBytes, err
	}

	updateTime := installedApp.UpdatedOn
	timeStampTag := updateTime.Format(bean.LayoutDDMMYY_HHMM12hr)
	chartName := fmt.Sprintf("%s-%s-%s (GMT)", installedApp.App.AppName, installedApp.Environment.Name, timeStampTag)

	chartBytes, err = impl.appStoreDeploymentCommonService.BuildChartWithValuesAndRequirementsConfig(installedApp.App.AppName, valuesString, requirementsString, chartName, fmt.Sprint(installedApp.Id))
	if err != nil {
		return chartBytes, err
	}

	return chartBytes, nil

}

func (impl InstalledAppServiceImpl) filterOutReplicaNodes(responseTreeNodes interface{}) []interface{} {
	resourceListForReplicas := impl.aCDAuthConfig.ResourceListForReplicas
	entries := strings.Split(resourceListForReplicas, ",")
	resourceListMap := util3.ConvertStringSliceToMap(entries)
	var replicaNodes []interface{}
	for _, node := range responseTreeNodes.(interface{}).([]interface{}) {
		currNode := node.(interface{}).(map[string]interface{})
		resKind := util3.InterfaceToString(currNode["kind"])
		if _, ok := resourceListMap[resKind]; ok {
			replicaNodes = append(replicaNodes, node)
		}
	}
	return replicaNodes
}<|MERGE_RESOLUTION|>--- conflicted
+++ resolved
@@ -81,14 +81,11 @@
 const (
 	DEFAULT_ENVIRONMENT_OR_NAMESPACE_OR_PROJECT = "devtron"
 	CLUSTER_COMPONENT_DIR_PATH                  = "/cluster/component"
-<<<<<<< HEAD
 	DEFAULT_CLUSTER_ID                          = 1
 	DEFAULT_CLUSTER_NAMESPACE                   = "default"
-=======
 	HELM_RELEASE_STATUS_FAILED                  = "Failed"
 	HELM_RELEASE_STATUS_PROGRESSING             = "Progressing"
 	HELM_RELEASE_STATUS_UNKNOWN                 = "Unknown"
->>>>>>> d69010c3
 )
 
 type InstalledAppService interface {
