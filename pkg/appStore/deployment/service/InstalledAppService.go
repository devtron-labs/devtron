--- conflicted
+++ resolved
@@ -1107,10 +1107,7 @@
 		} else {
 			resourceTree["serverVersion"] = version.String()
 		}
-<<<<<<< HEAD
-=======
 		resourceTreeAndNotesContainer.ResourceTree = resourceTree
->>>>>>> 59686b38
 	}
 	return err
 }
