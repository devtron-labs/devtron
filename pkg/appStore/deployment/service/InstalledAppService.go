--- conflicted
+++ resolved
@@ -23,6 +23,7 @@
 	"github.com/argoproj/argo-cd/v2/pkg/apiclient/application"
 	client "github.com/devtron-labs/devtron/api/helm-app"
 	openapi "github.com/devtron-labs/devtron/api/helm-app/openapiClient"
+	bean3 "github.com/devtron-labs/devtron/api/restHandler/bean"
 	"github.com/devtron-labs/devtron/client/argocdServer"
 	"github.com/devtron-labs/devtron/internal/constants"
 	"github.com/devtron-labs/devtron/internal/middleware"
@@ -38,17 +39,15 @@
 	appStoreDiscoverRepository "github.com/devtron-labs/devtron/pkg/appStore/discover/repository"
 	"github.com/devtron-labs/devtron/pkg/appStore/values/service"
 	repository5 "github.com/devtron-labs/devtron/pkg/cluster/repository"
+	"github.com/devtron-labs/devtron/pkg/k8s"
+	application3 "github.com/devtron-labs/devtron/pkg/k8s/application"
 	"github.com/devtron-labs/devtron/pkg/sql"
 	repository4 "github.com/devtron-labs/devtron/pkg/team"
 	"github.com/devtron-labs/devtron/pkg/user"
 	util2 "github.com/devtron-labs/devtron/pkg/util"
 	util3 "github.com/devtron-labs/devtron/util"
 	"github.com/devtron-labs/devtron/util/argo"
-<<<<<<< HEAD
 	util4 "github.com/devtron-labs/devtron/util/k8s"
-=======
-	"github.com/devtron-labs/devtron/util/k8s"
->>>>>>> 379cf71e
 	"github.com/tidwall/gjson"
 	"net/http"
 	"regexp"
@@ -131,7 +130,8 @@
 	K8sUtil                              *util4.K8sUtil
 	pipelineStatusTimelineService        status.PipelineStatusTimelineService
 	appStoreDeploymentCommonService      appStoreDeploymentCommon.AppStoreDeploymentCommonService
-	k8sApplicationService                k8s.K8sApplicationService
+	k8sCommonService                     k8s.K8sCommonService
+	k8sApplicationService                application3.K8sApplicationService
 }
 
 func NewInstalledAppServiceImpl(logger *zap.SugaredLogger,
@@ -156,8 +156,7 @@
 	appStatusService appStatus.AppStatusService, K8sUtil *util4.K8sUtil,
 	pipelineStatusTimelineService status.PipelineStatusTimelineService,
 	appStoreDeploymentCommonService appStoreDeploymentCommon.AppStoreDeploymentCommonService,
-	appStoreDeploymentArgoCdService appStoreDeploymentGitopsTool.AppStoreDeploymentArgoCdService,
-	k8sApplicationService k8s.K8sApplicationService) (*InstalledAppServiceImpl, error) {
+	appStoreDeploymentArgoCdService appStoreDeploymentGitopsTool.AppStoreDeploymentArgoCdService, k8sCommonService k8s.K8sCommonService, k8sApplicationService application3.K8sApplicationService) (*InstalledAppServiceImpl, error) {
 	impl := &InstalledAppServiceImpl{
 		logger:                               logger,
 		installedAppRepository:               installedAppRepository,
@@ -190,6 +189,7 @@
 		K8sUtil:                              K8sUtil,
 		pipelineStatusTimelineService:        pipelineStatusTimelineService,
 		appStoreDeploymentCommonService:      appStoreDeploymentCommonService,
+		k8sCommonService:                     k8sCommonService,
 		k8sApplicationService:                k8sApplicationService,
 	}
 	err := impl.Subscribe()
@@ -1100,7 +1100,7 @@
 			impl.logger.Warnw("appName and envName not found - avoiding resource tree call", "app", installedApp.App.AppName, "env", installedApp.Environment.Name)
 		}
 	}
-	version, err := impl.k8sApplicationService.GetK8sServerVersion(installedApp.Environment.ClusterId)
+	version, err := impl.k8sCommonService.GetK8sServerVersion(installedApp.Environment.ClusterId)
 	if err != nil {
 		impl.logger.Errorw("error in fetching k8s version in resource tree call fetching", "clusterId", installedApp.Environment.ClusterId, "err", err)
 	} else {
@@ -1281,7 +1281,7 @@
 		impl.logger.Errorw("error in getting pods by label", "err", err, "clusterId", clusterId, "namespace", namespace, "label", label)
 		return resourceTree, err
 	}
-	ephemeralContainersMap := util3.ExtractEphemeralContainers(pods)
+	ephemeralContainersMap := bean3.ExtractEphemeralContainers(pods)
 	for _, metaData := range resp.PodMetadata {
 		metaData.EphemeralContainers = ephemeralContainersMap[metaData.Name]
 	}
