--- conflicted
+++ resolved
@@ -342,18 +342,11 @@
 		impl.logger.Errorw("error in getting acd token", "err", err)
 		return nil, err
 	}
-<<<<<<< HEAD
 	ctx = context.WithValue(ctx, "token", acdToken)
-	/*installedAppVersion, err := impl.installedAppRepository.GetInstalledAppVersion(installedAppVersionId)
-	if err != nil {
-		impl.logger.Errorw("error while fetching from db", "error", err)
-=======
-
 	isGitOpsConfigured := false
 	gitOpsConfig, err := impl.gitOpsRepository.GetGitOpsConfigActive()
 	if err != nil && err != pg.ErrNoRows {
 		impl.logger.Errorw("GetGitOpsConfigActive, error while getting", "err", err)
->>>>>>> ebca468e
 		return nil, err
 	}
 	if gitOpsConfig != nil && gitOpsConfig.Id > 0 {
