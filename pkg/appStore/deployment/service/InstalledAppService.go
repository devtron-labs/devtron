--- conflicted
+++ resolved
@@ -27,11 +27,8 @@
 	"io/ioutil"
 	"net/http"
 	"os"
-	"regexp"
 	"strconv"
 	"strings"
-	"sync"
-	"sync/atomic"
 	"time"
 
 	"github.com/argoproj/argo-cd/v2/pkg/apiclient/application"
@@ -62,20 +59,6 @@
 	util2 "github.com/devtron-labs/devtron/pkg/util"
 	util3 "github.com/devtron-labs/devtron/util"
 	"github.com/devtron-labs/devtron/util/argo"
-<<<<<<< HEAD
-	"net/http"
-	/* #nosec */
-	"crypto/sha1"
-	"encoding/json"
-	"fmt"
-	"io/ioutil"
-	"os"
-	"strconv"
-	"strings"
-	"time"
-=======
-	"github.com/tidwall/gjson"
->>>>>>> 33430e1d
 
 	"github.com/Pallinder/go-randomdata"
 	"github.com/argoproj/argo-cd/v2/pkg/apis/application/v1alpha1"
@@ -130,9 +113,9 @@
 	envService                           cluster2.EnvironmentService
 	gitFactory                           *util.GitFactory
 	aCDAuthConfig                        *util2.ACDAuthConfig
-	gitOpsRepository          repository3.GitOpsConfigRepository
-	userService               user.UserService
-	appStoreDeploymentService AppStoreDeploymentService
+	gitOpsRepository                     repository3.GitOpsConfigRepository
+	userService                          user.UserService
+	appStoreDeploymentService            AppStoreDeploymentService
 	appStoreDeploymentFullModeService    appStoreDeploymentFullMode.AppStoreDeploymentFullModeService
 	installedAppRepositoryHistory        repository2.InstalledAppVersionHistoryRepository
 	argoUserService                      argo.ArgoUserService
