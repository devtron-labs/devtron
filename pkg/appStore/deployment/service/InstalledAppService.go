--- conflicted
+++ resolved
@@ -20,9 +20,6 @@
 import (
 	"bytes"
 	"context"
-	"net/http"
-	"regexp"
-
 	"github.com/argoproj/argo-cd/v2/pkg/apiclient/application"
 	client "github.com/devtron-labs/devtron/api/helm-app"
 	openapi "github.com/devtron-labs/devtron/api/helm-app/openapiClient"
@@ -52,13 +49,10 @@
 	"github.com/devtron-labs/devtron/util/argo"
 	util4 "github.com/devtron-labs/devtron/util/k8s"
 	"github.com/tidwall/gjson"
-<<<<<<< HEAD
-=======
 	"net/http"
 	"regexp"
 	"sync"
 	"sync/atomic"
->>>>>>> fba7fdee
 
 	/* #nosec */
 	"crypto/sha1"
@@ -1288,48 +1282,12 @@
 		return resp, ""
 	}
 	responseTree := resp
-<<<<<<< HEAD
-	canBeHibernated := 0
-	hibernated := 0
-=======
 	var canBeHibernated uint64 = 0
 	var hibernated uint64 = 0
->>>>>>> fba7fdee
 	responseTreeNodes, ok := responseTree["nodes"]
 	if !ok {
 		return resp, ""
 	}
-<<<<<<< HEAD
-	for _, node := range responseTreeNodes.(interface{}).([]interface{}) {
-		currNode := node.(interface{}).(map[string]interface{})
-		resName := util3.InterfaceToString(currNode["name"])
-		resKind := util3.InterfaceToString(currNode["kind"])
-		resGroup := util3.InterfaceToString(currNode["group"])
-		resVersion := util3.InterfaceToString(currNode["version"])
-		resNamespace := util3.InterfaceToString(currNode["namespace"])
-		rQuery := &application.ApplicationResourceRequest{
-			Name:         &deploymentAppName,
-			ResourceName: &resName,
-			Kind:         &resKind,
-			Group:        &resGroup,
-			Version:      &resVersion,
-			Namespace:    &resNamespace,
-		}
-		ctx, _ := context.WithTimeout(ctx, 60*time.Second)
-		if currNode["parentRefs"] == nil {
-			t0 := time.Now()
-			res, err := impl.acdClient.GetResource(ctx, rQuery)
-			if err != nil {
-				impl.logger.Errorw("error getting response from acdClient", "request", rQuery, "data", res, "timeTaken", time.Since(t0), "err", err)
-				continue
-			}
-			if res.Manifest != nil {
-				manifest, _ := gjson.Parse(*res.Manifest).Value().(map[string]interface{})
-				replicas := util3.InterfaceToMapAdapter(manifest["spec"])["replicas"]
-				if replicas != nil {
-					currNode["canBeHibernated"] = true
-					canBeHibernated++
-=======
 	replicaNodes := impl.filterOutReplicaNodes(responseTreeNodes)
 	batchSize := impl.aCDAuthConfig.ResourceListForReplicasBatchSize
 	requestsLength := len(replicaNodes)
@@ -1347,7 +1305,6 @@
 				canBeHibernatedFlag, hibernatedFlag := impl.processReplicaNodeForHibernation(replicaNodes[i+j], deploymentAppName, ctx)
 				if canBeHibernatedFlag {
 					atomic.AddUint64(&canBeHibernated, 1)
->>>>>>> fba7fdee
 				}
 				if hibernatedFlag {
 					atomic.AddUint64(&hibernated, 1)
