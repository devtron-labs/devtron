package service

import (
	"github.com/devtron-labs/devtron/pkg/deployment/gitOps/git"
	"testing"

	pubsub "github.com/devtron-labs/common-lib/pubsub-lib"
	"github.com/devtron-labs/devtron/client/argocdServer/application"
<<<<<<< HEAD
	repository2 "github.com/devtron-labs/devtron/client/argocdServer/repository"
=======
>>>>>>> 3fbf0f4f
	"github.com/devtron-labs/devtron/internal/sql/repository/app"
	"github.com/devtron-labs/devtron/internal/util"
	repository5 "github.com/devtron-labs/devtron/pkg/appStore/chartGroup/repository"
	repository4 "github.com/devtron-labs/devtron/pkg/appStore/deployment/repository"
	appStoreDiscoverRepository "github.com/devtron-labs/devtron/pkg/appStore/discover/repository"
	"github.com/devtron-labs/devtron/pkg/appStore/values/service"
	"github.com/devtron-labs/devtron/pkg/auth/user"
	"github.com/devtron-labs/devtron/pkg/cluster"
	"github.com/devtron-labs/devtron/pkg/cluster/repository"
	"github.com/devtron-labs/devtron/pkg/team"
	util2 "github.com/devtron-labs/devtron/pkg/util"
	"go.uber.org/zap"
)

func TestInstalledAppServiceImpl_DeployDefaultChartOnCluster(t *testing.T) {
	type fields struct {
		logger                               *zap.SugaredLogger
		installedAppRepository               repository4.InstalledAppRepository
		chartTemplateService                 util.ChartTemplateService
<<<<<<< HEAD
		repositoryService                    repository2.ServiceClient
=======
>>>>>>> 3fbf0f4f
		appStoreApplicationVersionRepository appStoreDiscoverRepository.AppStoreApplicationVersionRepository
		environmentRepository                repository.EnvironmentRepository
		teamRepository                       team.TeamRepository
		appRepository                        app.AppRepository
		acdClient                            application.ServiceClient
		appStoreValuesService                service.AppStoreValuesService
		pubsubClient                         *pubsub.PubSubClientServiceImpl
		chartGroupDeploymentRepository       repository5.ChartGroupDeploymentRepository
		envService                           cluster.EnvironmentService
<<<<<<< HEAD
		ArgoK8sClient                        argocdServer.ArgoK8sClient
=======
>>>>>>> 3fbf0f4f
		gitFactory                           *git.GitFactory
		aCDAuthConfig                        *util2.ACDAuthConfig
		userService                          user.UserService
		appStoreDeploymentService            AppStoreDeploymentService
	}
	type args struct {
		bean   *cluster.ClusterBean
		userId int32
	}
	tests := []struct {
		name    string
		fields  fields
		args    args
		want    bool
		wantErr bool
	}{
		// TODO: Add test cases.
	}
	for _, tt := range tests {
		t.Run(tt.name, func(t *testing.T) {
			impl := &InstalledAppServiceImpl{
				logger:                               tt.fields.logger,
				installedAppRepository:               tt.fields.installedAppRepository,
				appStoreApplicationVersionRepository: tt.fields.appStoreApplicationVersionRepository,
				environmentRepository:                tt.fields.environmentRepository,
				teamRepository:                       tt.fields.teamRepository,
				appRepository:                        tt.fields.appRepository,
				acdClient:                            tt.fields.acdClient,
				appStoreValuesService:                tt.fields.appStoreValuesService,
<<<<<<< HEAD
				pubsubClient:                         tt.fields.pubsubClient,
=======
				pubSubClient:                         tt.fields.pubsubClient,
>>>>>>> 3fbf0f4f
				chartGroupDeploymentRepository:       tt.fields.chartGroupDeploymentRepository,
				envService:                           tt.fields.envService,
				aCDAuthConfig:                        tt.fields.aCDAuthConfig,
				userService:                          tt.fields.userService,
				appStoreDeploymentService:            tt.fields.appStoreDeploymentService,
			}
			got, err := impl.DeployDefaultChartOnCluster(tt.args.bean, tt.args.userId)
			if (err != nil) != tt.wantErr {
				t.Errorf("DeployDefaultChartOnCluster() error = %v, wantErr %v", err, tt.wantErr)
				return
			}
			if got != tt.want {
				t.Errorf("DeployDefaultChartOnCluster() got = %v, want %v", got, tt.want)
			}
		})
	}
}<|MERGE_RESOLUTION|>--- conflicted
+++ resolved
@@ -6,10 +6,6 @@
 
 	pubsub "github.com/devtron-labs/common-lib/pubsub-lib"
 	"github.com/devtron-labs/devtron/client/argocdServer/application"
-<<<<<<< HEAD
-	repository2 "github.com/devtron-labs/devtron/client/argocdServer/repository"
-=======
->>>>>>> 3fbf0f4f
 	"github.com/devtron-labs/devtron/internal/sql/repository/app"
 	"github.com/devtron-labs/devtron/internal/util"
 	repository5 "github.com/devtron-labs/devtron/pkg/appStore/chartGroup/repository"
@@ -29,10 +25,6 @@
 		logger                               *zap.SugaredLogger
 		installedAppRepository               repository4.InstalledAppRepository
 		chartTemplateService                 util.ChartTemplateService
-<<<<<<< HEAD
-		repositoryService                    repository2.ServiceClient
-=======
->>>>>>> 3fbf0f4f
 		appStoreApplicationVersionRepository appStoreDiscoverRepository.AppStoreApplicationVersionRepository
 		environmentRepository                repository.EnvironmentRepository
 		teamRepository                       team.TeamRepository
@@ -42,10 +34,6 @@
 		pubsubClient                         *pubsub.PubSubClientServiceImpl
 		chartGroupDeploymentRepository       repository5.ChartGroupDeploymentRepository
 		envService                           cluster.EnvironmentService
-<<<<<<< HEAD
-		ArgoK8sClient                        argocdServer.ArgoK8sClient
-=======
->>>>>>> 3fbf0f4f
 		gitFactory                           *git.GitFactory
 		aCDAuthConfig                        *util2.ACDAuthConfig
 		userService                          user.UserService
@@ -75,11 +63,7 @@
 				appRepository:                        tt.fields.appRepository,
 				acdClient:                            tt.fields.acdClient,
 				appStoreValuesService:                tt.fields.appStoreValuesService,
-<<<<<<< HEAD
-				pubsubClient:                         tt.fields.pubsubClient,
-=======
 				pubSubClient:                         tt.fields.pubsubClient,
->>>>>>> 3fbf0f4f
 				chartGroupDeploymentRepository:       tt.fields.chartGroupDeploymentRepository,
 				envService:                           tt.fields.envService,
 				aCDAuthConfig:                        tt.fields.aCDAuthConfig,
