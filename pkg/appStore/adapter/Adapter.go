--- conflicted
+++ resolved
@@ -143,20 +143,6 @@
 // Note: It only generates a minimal DTO and doesn't include repository.InstalledAppVersions data
 func GenerateInstallAppVersionMinDTO(installedApp *repository.InstalledApps) *appStoreBean.InstallAppVersionDTO {
 	return &appStoreBean.InstallAppVersionDTO{
-<<<<<<< HEAD
-		EnvironmentId:        chart.EnvironmentId,
-		InstalledAppId:       chart.Id,
-		AppId:                chart.AppId,
-		AppOfferingMode:      chart.App.AppOfferingMode,
-		ClusterId:            chart.Environment.ClusterId,
-		Namespace:            chart.Environment.Namespace,
-		AppName:              chart.App.AppName,
-		EnvironmentName:      chart.Environment.Name,
-		TeamId:               chart.App.TeamId,
-		TeamName:             chart.App.Team.Name,
-		DeploymentAppType:    chart.DeploymentAppType,
-		IsVirtualEnvironment: chart.Environment.IsVirtualEnvironment,
-=======
 		EnvironmentId:     installedApp.EnvironmentId,
 		InstalledAppId:    installedApp.Id,
 		AppId:             installedApp.AppId,
@@ -168,7 +154,7 @@
 		TeamId:            installedApp.App.TeamId,
 		TeamName:          installedApp.App.Team.Name,
 		DeploymentAppType: installedApp.DeploymentAppType,
->>>>>>> 62d639ba
+		IsVirtualEnvironment: installedApp.Environment.IsVirtualEnvironment,
 	}
 }
 
