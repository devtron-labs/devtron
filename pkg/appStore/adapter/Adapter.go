package adapter

import (
	"encoding/json"
	"fmt"
	"github.com/devtron-labs/devtron/internal/sql/repository/app"
	"github.com/devtron-labs/devtron/internal/util"
	appStoreBean "github.com/devtron-labs/devtron/pkg/appStore/bean"
	appStoreDiscoverRepository "github.com/devtron-labs/devtron/pkg/appStore/discover/repository"
	"github.com/devtron-labs/devtron/pkg/appStore/installedApp/repository"
	"github.com/devtron-labs/devtron/pkg/bean"
<<<<<<< HEAD
=======
	"github.com/devtron-labs/devtron/pkg/cluster/adapter"
	clutserBean "github.com/devtron-labs/devtron/pkg/cluster/repository/bean"
>>>>>>> 5aaad3ba
	"time"
)

// NewInstallAppModel is used to generate new repository.InstalledApps model to be saved;
// Note: Do not use for update operations
func NewInstallAppModel(request *appStoreBean.InstallAppVersionDTO, status appStoreBean.AppstoreDeploymentStatus) *repository.InstalledApps {
	installAppModel := &repository.InstalledApps{
		AppId:             request.AppId,
		EnvironmentId:     request.EnvironmentId,
		DeploymentAppType: request.DeploymentAppType,
	}
	if status != appStoreBean.WF_UNKNOWN {
		installAppModel.UpdateStatus(status)
	}
	installAppModel.CreateAuditLog(request.UserId)
	installAppModel.UpdateGitOpsRepository(request.GitOpsRepoURL, request.IsCustomRepository)
	installAppModel.MarkActive()
	return installAppModel
}

// NewInstallAppVersionsModel is used to generate new repository.InstalledAppVersions model to be saved;
// Note: Do not use for update operations
func NewInstallAppVersionsModel(chart *appStoreBean.InstallAppVersionDTO) *repository.InstalledAppVersions {
	installedAppVersions := &repository.InstalledAppVersions{
		InstalledAppId:               chart.InstalledAppId,
		AppStoreApplicationVersionId: chart.AppStoreVersion,
		ValuesYaml:                   chart.ValuesOverrideYaml,
		ReferenceValueId:             chart.ReferenceValueId,
		ReferenceValueKind:           chart.ReferenceValueKind,
	}
	installedAppVersions.CreateAuditLog(chart.UserId)
	installedAppVersions.MarkActive()
	return installedAppVersions
}

// NewInstallAppVersionHistoryModel is used to generate new repository.InstalledAppVersionHistory model to be saved;
// GitHash and FinishedOn are not provided by NewInstallAppVersionHistoryModel; since it is used only on update operations;
// Note: Do not use for update operations;
func NewInstallAppVersionHistoryModel(request *appStoreBean.InstallAppVersionDTO, status string, helmInstallConfigDTO appStoreBean.HelmReleaseStatusConfig) (*repository.InstalledAppVersionHistory, error) {
	installedAppVersions := &repository.InstalledAppVersionHistory{
		InstalledAppVersionId: request.InstalledAppVersionId,
		ValuesYamlRaw:         request.ValuesOverrideYaml,
	}
	helmReleaseStatus, err := getHelmReleaseStatusConfig(helmInstallConfigDTO)
	if err != nil {
		return nil, err
	}
	installedAppVersions.HelmReleaseStatusConfig = helmReleaseStatus
	installedAppVersions.SetStartedOn()
	installedAppVersions.SetStatus(status)
	installedAppVersions.CreateAuditLog(request.UserId)
	return installedAppVersions, nil
}

// NewClusterInstalledAppsModel is used to generate new repository.ClusterInstalledApps model to be saved;
// Note: Do not use for update operations
func NewClusterInstalledAppsModel(chart *appStoreBean.InstallAppVersionDTO, clusterId int) *repository.ClusterInstalledApps {
	clusterInstalledAppsModel := &repository.ClusterInstalledApps{
		ClusterId:      clusterId,
		InstalledAppId: chart.InstalledAppId,
	}
	clusterInstalledAppsModel.CreateAuditLog(chart.UserId)
	return clusterInstalledAppsModel
}

// NewInstalledAppDeploymentAction is used to generate appStoreBean.InstalledAppDeploymentAction from deploymentAppType
func NewInstalledAppDeploymentAction(deploymentAppType string) *appStoreBean.InstalledAppDeploymentAction {
	installedAppDeploymentAction := &appStoreBean.InstalledAppDeploymentAction{}
	switch deploymentAppType {
	case util.PIPELINE_DEPLOYMENT_TYPE_ACD:
		installedAppDeploymentAction.PerformGitOps = true
		installedAppDeploymentAction.PerformACDDeployment = true
		installedAppDeploymentAction.PerformHelmDeployment = false
	case util.PIPELINE_DEPLOYMENT_TYPE_HELM:
		installedAppDeploymentAction.PerformGitOps = false
		installedAppDeploymentAction.PerformACDDeployment = false
		installedAppDeploymentAction.PerformHelmDeployment = true
	case util.PIPELINE_DEPLOYMENT_TYPE_MANIFEST_DOWNLOAD:
		installedAppDeploymentAction.PerformGitOps = false
		installedAppDeploymentAction.PerformHelmDeployment = false
		installedAppDeploymentAction.PerformACDDeployment = false
	}
	return installedAppDeploymentAction
}

// GenerateInstallAppVersionDTO converts repository.InstalledApps and repository.InstalledAppVersions db object to appStoreBean.InstallAppVersionDTO bean
func GenerateInstallAppVersionDTO(installedApp *repository.InstalledApps, installedAppVersion *repository.InstalledAppVersions) *appStoreBean.InstallAppVersionDTO {
	chartVersionApp := installedAppVersion.AppStoreApplicationVersion

	var chartRepoName, chartRepoUrl, Username, Password string
	if chartVersionApp.AppStore.ChartRepoId != 0 {
		chartRepo := chartVersionApp.AppStore.ChartRepo
		chartRepoName = chartRepo.Name
		chartRepoUrl = chartRepo.Url
		Username = chartRepo.UserName
		Password = chartRepo.Password
	} else {
		chartRepo := chartVersionApp.AppStore.DockerArtifactStore
		chartRepoName = chartRepo.Id
		chartRepoUrl = fmt.Sprintf("%s://%s/%s",
			"oci",
			chartVersionApp.AppStore.DockerArtifactStore.RegistryURL,
			chartVersionApp.AppStore.Name)
		Username = chartVersionApp.AppStore.DockerArtifactStore.Username
		Password = chartVersionApp.AppStore.DockerArtifactStore.Password
	}
	envBean := adapter.NewEnvironmentBean(&installedApp.Environment)
	installAppDto := &appStoreBean.InstallAppVersionDTO{
		TeamName: installedApp.App.Team.Name,
		InstallAppVersionChartDTO: &appStoreBean.InstallAppVersionChartDTO{
			AppStoreChartId: chartVersionApp.AppStore.Id,
			ChartName:       chartVersionApp.Name,
			ChartVersion:    chartVersionApp.Version,
			InstallAppVersionChartRepoDTO: &appStoreBean.InstallAppVersionChartRepoDTO{
				RepoName: chartRepoName,
				RepoUrl:  chartRepoUrl,
				UserName: Username,
				Password: Password,
			},
		},
<<<<<<< HEAD
		AppStoreApplicationVersionId: installedAppVersion.AppStoreApplicationVersionId,
		UpdatedOn:                    installedAppVersion.UpdatedOn,
		IsVirtualEnvironment:         chart.Environment.IsVirtualEnvironment,
=======
>>>>>>> 5aaad3ba
	}
	UpdateInstallAppDetails(installAppDto, installedApp)
	UpdateInstalledAppVersionsMetaData(installAppDto, installedAppVersion)
	UpdateAppDetails(installAppDto, &installedApp.App)
	UpdateAdditionalEnvDetails(installAppDto, envBean)
	return installAppDto
}

// GenerateInstallAppVersionMinDTO converts repository.InstalledApps db object to appStoreBean.InstallAppVersionDTO bean;
// Note: It only generates a minimal DTO and doesn't include repository.InstalledAppVersions data
func GenerateInstallAppVersionMinDTO(installedApp *repository.InstalledApps) *appStoreBean.InstallAppVersionDTO {
	return &appStoreBean.InstallAppVersionDTO{
<<<<<<< HEAD
		EnvironmentId:        chart.EnvironmentId,
		InstalledAppId:       chart.Id,
		AppId:                chart.AppId,
		AppOfferingMode:      chart.App.AppOfferingMode,
		ClusterId:            chart.Environment.ClusterId,
		Namespace:            chart.Environment.Namespace,
		AppName:              chart.App.AppName,
		EnvironmentName:      chart.Environment.Name,
		TeamId:               chart.App.TeamId,
		TeamName:             chart.App.Team.Name,
		DeploymentAppType:    chart.DeploymentAppType,
		IsVirtualEnvironment: chart.Environment.IsVirtualEnvironment,
	}
}

func GeneratedHelmPackageName(installAppVersionRequest *appStoreBean.InstallAppVersionDTO, updatedOn time.Time) string {
	if installAppVersionRequest == nil || installAppVersionRequest.Environment == nil {
		return ""
	}
	timeStampTag := updatedOn.Format(bean.LayoutDDMMYY_HHMM12hr)
	return fmt.Sprintf("%s-%s-%s (GMT)",
		installAppVersionRequest.AppName,
		installAppVersionRequest.Environment.Name,
		timeStampTag)
=======
		EnvironmentId:        installedApp.EnvironmentId,
		InstalledAppId:       installedApp.Id,
		AppId:                installedApp.AppId,
		AppOfferingMode:      installedApp.App.AppOfferingMode,
		ClusterId:            installedApp.Environment.ClusterId,
		Namespace:            installedApp.Environment.Namespace,
		AppName:              installedApp.App.AppName,
		EnvironmentName:      installedApp.Environment.Name,
		TeamId:               installedApp.App.TeamId,
		TeamName:             installedApp.App.Team.Name,
		DeploymentAppType:    installedApp.DeploymentAppType,
		IsVirtualEnvironment: installedApp.Environment.IsVirtualEnvironment,
	}
}

func GetGeneratedHelmPackageName(appName, envName string, updatedOn time.Time) string {
	timeStampTag := updatedOn.Format(bean.LayoutDDMMYY_HHMM12hr)
	return fmt.Sprintf(
		"%s-%s-%s (GMT)",
		appName,
		envName,
		timeStampTag)
}

// NewInstalledAppVersionModel will generate a new repository.InstalledAppVersions for the given appStoreBean.InstallAppVersionDTO
func NewInstalledAppVersionModel(request *appStoreBean.InstallAppVersionDTO) *repository.InstalledAppVersions {
	installedAppVersion := &repository.InstalledAppVersions{
		InstalledAppId:               request.InstalledAppId,
		AppStoreApplicationVersionId: request.AppStoreVersion,
		ValuesYaml:                   request.ValuesOverrideYaml,
		ReferenceValueId:             request.ReferenceValueId,
		ReferenceValueKind:           request.ReferenceValueKind,
	}
	installedAppVersion.CreateAuditLog(request.UserId)
	installedAppVersion.MarkActive()
	return installedAppVersion
}

// UpdateInstalledAppVersionModel will update the same repository.InstalledAppVersions model object for the given appStoreBean.InstallAppVersionDTO
func UpdateInstalledAppVersionModel(model *repository.InstalledAppVersions, request *appStoreBean.InstallAppVersionDTO) {
	if model == nil || request == nil {
		return
	}
	model.Id = request.Id
	model.ValuesYaml = request.ValuesOverrideYaml
	model.ReferenceValueId = request.ReferenceValueId
	model.ReferenceValueKind = request.ReferenceValueKind
	model.UpdateAuditLog(request.UserId)
	return
}

// UpdateAdditionalEnvDetails update cluster.EnvironmentBean data into the same InstallAppVersionDTO
func UpdateAdditionalEnvDetails(request *appStoreBean.InstallAppVersionDTO, envBean *clutserBean.EnvironmentBean) {
	if request == nil || envBean == nil {
		return
	}
	request.Environment = envBean
	request.EnvironmentName = envBean.Environment
	request.ClusterId = envBean.ClusterId
	request.Namespace = envBean.Namespace
	request.IsVirtualEnvironment = envBean.IsVirtualEnvironment
	request.UpdateACDAppName()
}

// UpdateAppDetails update app.App data into the same InstallAppVersionDTO
func UpdateAppDetails(request *appStoreBean.InstallAppVersionDTO, app *app.App) {
	if request == nil || app == nil {
		return
	}
	request.AppId = app.Id
	request.AppName = app.AppName
	request.TeamId = app.TeamId
	request.AppOfferingMode = app.AppOfferingMode
}

// UpdateInstallAppDetails update repository.InstalledApps data into the same InstallAppVersionDTO
func UpdateInstallAppDetails(request *appStoreBean.InstallAppVersionDTO, installedApp *repository.InstalledApps) {
	if request == nil || installedApp == nil {
		return
	}
	request.InstalledAppId = installedApp.Id
	request.AppId = installedApp.AppId
	request.EnvironmentId = installedApp.EnvironmentId
	request.Status = installedApp.Status
	request.DeploymentAppType = installedApp.DeploymentAppType
	if util.IsAcdApp(installedApp.DeploymentAppType) {
		request.GitOpsRepoURL = installedApp.GitOpsRepoUrl
	}
}

// UpdateAppStoreApplicationDetails update appStoreDiscoverRepository.AppStoreApplicationVersion data into the same InstallAppVersionDTO
func UpdateAppStoreApplicationDetails(request *appStoreBean.InstallAppVersionDTO, appStoreApplicationVersion *appStoreDiscoverRepository.AppStoreApplicationVersion) {
	if request == nil || appStoreApplicationVersion == nil {
		return
	}
	request.AppStoreId = appStoreApplicationVersion.AppStoreId
	request.AppStoreName = appStoreApplicationVersion.AppStore.Name
	request.Deprecated = appStoreApplicationVersion.Deprecated
	request.Readme = appStoreApplicationVersion.Readme
}

// UpdateInstalledAppVersionsMetaData update repository.InstalledAppVersions meta data (excluding values.yaml and preset values mapping) into the same InstallAppVersionDTO
func UpdateInstalledAppVersionsMetaData(request *appStoreBean.InstallAppVersionDTO, installedAppVersion *repository.InstalledAppVersions) {
	if request == nil || installedAppVersion == nil {
		return
	}
	request.Id = installedAppVersion.Id
	request.InstalledAppVersionId = installedAppVersion.Id
	request.AppStoreApplicationVersionId = installedAppVersion.AppStoreApplicationVersionId
	request.UpdatedOn = installedAppVersion.UpdatedOn
}

func getHelmReleaseStatusConfig(helmInstallConfigDTO appStoreBean.HelmReleaseStatusConfig) (string, error) {
	helmInstallConfig, err := json.Marshal(helmInstallConfigDTO)
	if err != nil {
		return "", err
	}
	return string(helmInstallConfig), nil
>>>>>>> 5aaad3ba
}<|MERGE_RESOLUTION|>--- conflicted
+++ resolved
@@ -9,11 +9,8 @@
 	appStoreDiscoverRepository "github.com/devtron-labs/devtron/pkg/appStore/discover/repository"
 	"github.com/devtron-labs/devtron/pkg/appStore/installedApp/repository"
 	"github.com/devtron-labs/devtron/pkg/bean"
-<<<<<<< HEAD
-=======
 	"github.com/devtron-labs/devtron/pkg/cluster/adapter"
 	clutserBean "github.com/devtron-labs/devtron/pkg/cluster/repository/bean"
->>>>>>> 5aaad3ba
 	"time"
 )
 
@@ -134,12 +131,6 @@
 				Password: Password,
 			},
 		},
-<<<<<<< HEAD
-		AppStoreApplicationVersionId: installedAppVersion.AppStoreApplicationVersionId,
-		UpdatedOn:                    installedAppVersion.UpdatedOn,
-		IsVirtualEnvironment:         chart.Environment.IsVirtualEnvironment,
-=======
->>>>>>> 5aaad3ba
 	}
 	UpdateInstallAppDetails(installAppDto, installedApp)
 	UpdateInstalledAppVersionsMetaData(installAppDto, installedAppVersion)
@@ -152,32 +143,6 @@
 // Note: It only generates a minimal DTO and doesn't include repository.InstalledAppVersions data
 func GenerateInstallAppVersionMinDTO(installedApp *repository.InstalledApps) *appStoreBean.InstallAppVersionDTO {
 	return &appStoreBean.InstallAppVersionDTO{
-<<<<<<< HEAD
-		EnvironmentId:        chart.EnvironmentId,
-		InstalledAppId:       chart.Id,
-		AppId:                chart.AppId,
-		AppOfferingMode:      chart.App.AppOfferingMode,
-		ClusterId:            chart.Environment.ClusterId,
-		Namespace:            chart.Environment.Namespace,
-		AppName:              chart.App.AppName,
-		EnvironmentName:      chart.Environment.Name,
-		TeamId:               chart.App.TeamId,
-		TeamName:             chart.App.Team.Name,
-		DeploymentAppType:    chart.DeploymentAppType,
-		IsVirtualEnvironment: chart.Environment.IsVirtualEnvironment,
-	}
-}
-
-func GeneratedHelmPackageName(installAppVersionRequest *appStoreBean.InstallAppVersionDTO, updatedOn time.Time) string {
-	if installAppVersionRequest == nil || installAppVersionRequest.Environment == nil {
-		return ""
-	}
-	timeStampTag := updatedOn.Format(bean.LayoutDDMMYY_HHMM12hr)
-	return fmt.Sprintf("%s-%s-%s (GMT)",
-		installAppVersionRequest.AppName,
-		installAppVersionRequest.Environment.Name,
-		timeStampTag)
-=======
 		EnvironmentId:        installedApp.EnvironmentId,
 		InstalledAppId:       installedApp.Id,
 		AppId:                installedApp.AppId,
@@ -296,5 +261,4 @@
 		return "", err
 	}
 	return string(helmInstallConfig), nil
->>>>>>> 5aaad3ba
 }