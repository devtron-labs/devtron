/*
 * Copyright (c) 2020 Devtron Labs
 *
 * Licensed under the Apache License, Version 2.0 (the "License");
 * you may not use this file except in compliance with the License.
 * You may obtain a copy of the License at
 *
 *    http://www.apache.org/licenses/LICENSE-2.0
 *
 * Unless required by applicable law or agreed to in writing, software
 * distributed under the License is distributed on an "AS IS" BASIS,
 * WITHOUT WARRANTIES OR CONDITIONS OF ANY KIND, either express or implied.
 * See the License for the specific language governing permissions and
 * limitations under the License.
 *
 */

package appStoreBean

import (
	"encoding/json"
<<<<<<< HEAD
	"fmt"
	"github.com/devtron-labs/devtron/pkg/cluster/repository/bean"
=======
	apiBean "github.com/devtron-labs/devtron/api/bean/gitOps"
	repository2 "github.com/devtron-labs/devtron/pkg/cluster/repository"
>>>>>>> b867684c
	"time"
)

// v1
type InstallAppVersionHistoryDto struct {
	InstalledAppInfo *InstalledAppDto `json:"installedAppInfo"`
	IAVHistory       []*IAVHistory    `json:"deploymentHistory"`
}
type IAVHistory struct {
	ChartMetaData         IAVHistoryChartMetaData `json:"chartMetadata"`
	DeployedAt            IAVHistoryDeployedAt    `json:"deployedAt"`
	DockerImages          []string                `json:"dockerImages"`
	Version               int                     `json:"version"`
	InstalledAppVersionId int                     `json:"installedAppVersionId"`
}
type IAVHistoryChartMetaData struct {
	ChartName    string   `json:"chartName"`
	ChartVersion string   `json:"chartVersion"`
	Description  string   `json:"description"`
	Home         string   `json:"home"`
	Sources      []string `json:"sources"`
}

type IAVHistoryDeployedAt struct {
	Nanos   int   `json:"nanos,omitempty"`
	Seconds int64 `json:"seconds,omitempty"`
}

type IAVHistoryValues struct {
	Manifest   string `json:"manifest"`
	ValuesYaml string `json:"valuesYaml"`
}

type InstalledAppDto struct {
	AppId           int    `json:"appId"`
	InstalledAppId  int    `json:"installedAppId"`
	EnvironmentName string `json:"environmentName"`
	AppOfferingMode string `json:"appOfferingMode"`
	ClusterId       int    `json:"clusterId"`
	EnvironmentId   int    `json:"environmentId"`
}

type InstallAppVersionRequestType int

const (
	INSTALL_APP_REQUEST InstallAppVersionRequestType = iota
	BULK_DEPLOY_REQUEST
	DEFAULT_COMPONENT_DEPLOYMENT_REQUEST
)

type InstallAppVersionDTO struct {
	Id                           int                            `json:"id,omitempty"` // TODO: redundant data; refers to InstalledAppVersionId
	AppId                        int                            `json:"appId,omitempty"`
	AppName                      string                         `json:"appName,omitempty"`
	TeamId                       int                            `json:"teamId,omitempty"`
	TeamName                     string                         `json:"teamName,omitempty"`
	EnvironmentId                int                            `json:"environmentId,omitempty"`
	InstalledAppId               int                            `json:"installedAppId,omitempty,notnull"`
	InstalledAppVersionId        int                            `json:"installedAppVersionId,omitempty,notnull"`
	InstalledAppVersionHistoryId int                            `json:"installedAppVersionHistoryId,omitempty"`
	AppStoreVersion              int                            `json:"appStoreVersion,omitempty,notnull"`
	ValuesOverrideYaml           string                         `json:"valuesOverrideYaml,omitempty"`
	Readme                       string                         `json:"readme,omitempty"`
	ReferenceValueId             int                            `json:"referenceValueId, omitempty" validate:"required,number"`                            // TODO: ineffective usage of omitempty; can be removed
	ReferenceValueKind           string                         `json:"referenceValueKind, omitempty" validate:"oneof=DEFAULT TEMPLATE DEPLOYED EXISTING"` // TODO: ineffective usage of omitempty; can be removed
<<<<<<< HEAD
	ACDAppName                   string                         `json:"-"`
	Environment                  *bean.EnvironmentBean          `json:"-"`
	ChartGroupEntryId            int                            `json:"-"`
	Status                       AppstoreDeploymentStatus       `json:"-"`
=======
>>>>>>> b867684c
	AppStoreId                   int                            `json:"appStoreId"`
	AppStoreName                 string                         `json:"appStoreName"`
	Deprecated                   bool                           `json:"deprecated"`
	ClusterId                    int                            `json:"clusterId"` // needed for hyperion mode
	Namespace                    string                         `json:"namespace"` // needed for hyperion mode
	AppOfferingMode              string                         `json:"appOfferingMode"`
	GitOpsPath                   string                         `json:"gitOpsPath"`
	GitHash                      string                         `json:"gitHash"`
	DeploymentAppType            string                         `json:"deploymentAppType"` // TODO: instead of string, use enum
	AcdPartialDelete             bool                           `json:"acdPartialDelete"`
	InstalledAppDeleteResponse   *InstalledAppDeleteResponseDTO `json:"deleteResponse,omitempty"`
	GitOpsRepoURL                string                         `json:"gitRepoURL"`
	IsCustomRepository           bool                           `json:"-"`
	IsNewGitOpsRepo              bool                           `json:"-"`
	ACDAppName                   string                         `json:"-"`
	Environment                  *repository2.Environment       `json:"-"`
	ChartGroupEntryId            int                            `json:"-"`
	DefaultClusterComponent      bool                           `json:"-"`
	Status                       AppstoreDeploymentStatus       `json:"-"`
	UserId                       int32                          `json:"-"`
	ForceDelete                  bool                           `json:"-"`
	NonCascadeDelete             bool                           `json:"-"`
	EnvironmentName              string                         `json:"-"`
	InstallAppVersionChartDTO    *InstallAppVersionChartDTO     `json:"-"`
	AppStoreApplicationVersionId int
}

// UpdateDeploymentAppType updates deploymentAppType to InstallAppVersionDTO
func (chart *InstallAppVersionDTO) UpdateDeploymentAppType(deploymentAppType string) {
	if chart == nil {
		return
	}
	chart.DeploymentAppType = deploymentAppType
}

<<<<<<< HEAD
// UpdateACDAppName updates ArgoCd app object name to InstallAppVersionDTO
func (chart *InstallAppVersionDTO) UpdateACDAppName() {
	if chart == nil {
		return
	}
	chart.ACDAppName = fmt.Sprintf("%s-%s", chart.AppName, chart.EnvironmentName)
=======
func (chart *InstallAppVersionDTO) UpdateCustomGitOpsRepoUrl(allowCustomRepository bool, installAppVersionRequestType InstallAppVersionRequestType) {
	// Handling for chart-group deployment request
	if allowCustomRepository && len(chart.GitOpsRepoURL) == 0 &&
		(installAppVersionRequestType == BULK_DEPLOY_REQUEST || installAppVersionRequestType == DEFAULT_COMPONENT_DEPLOYMENT_REQUEST) {
		chart.GitOpsRepoURL = apiBean.GIT_REPO_DEFAULT
	}
>>>>>>> b867684c
}

// InstalledAppDeploymentAction is an internal struct for Helm App deployment; used to decide the deployment steps to be performed
type InstalledAppDeploymentAction struct {
	PerformGitOpsForHelmApp bool
	PerformGitOps           bool
	PerformACDDeployment    bool
	PerformHelmDeployment   bool
}

type InstalledAppDeleteResponseDTO struct {
	DeleteInitiated  bool   `json:"deleteInitiated"`
	ClusterReachable bool   `json:"clusterReachable"`
	ClusterName      string `json:"clusterName"`
}

type InstallAppVersionChartDTO struct {
	AppStoreChartId               int                            `json:"-"`
	ChartName                     string                         `json:"-"`
	ChartVersion                  string                         `json:"-"`
	InstallAppVersionChartRepoDTO *InstallAppVersionChartRepoDTO `json:"-"`
}

type InstallAppVersionChartRepoDTO struct {
	RepoName string `json:"-"`
	RepoUrl  string `json:"-"`
	UserName string `json:"-"`
	Password string `json:"-"`
}

// /
type RefChartProxyDir string

const (
	RefChartProxyDirPath = "scripts/devtron-reference-helm-charts"
)

var CHART_PROXY_TEMPLATE = "reference-chart-proxy"
var REQUIREMENTS_YAML_FILE = "requirements.yaml"
var VALUES_YAML_FILE = "values.yaml"

type InstalledAppsResponse struct {
	AppStoreApplicationName      string    `json:"appStoreApplicationName"`
	ChartName                    string    `json:"chartName"`
	Icon                         string    `json:"icon"`
	Status                       string    `json:"status"`
	AppName                      string    `json:"appName"`
	InstalledAppVersionId        int       `json:"installedAppVersionId"`
	AppStoreApplicationVersionId int       `json:"appStoreApplicationVersionId"`
	EnvironmentName              string    `json:"environmentName"`
	DeployedAt                   time.Time `json:"deployedAt"`
	DeployedBy                   string    `json:"deployedBy"`
	DeploymentAppType            string    `json:"deploymentAppType,omitempty"` // TODO: instead of string, use enum
	InstalledAppsId              int       `json:"installedAppId"`
	Readme                       string    `json:"readme"`
	EnvironmentId                int       `json:"environmentId"`
	Deprecated                   bool      `json:"deprecated"`
	AppOfferingMode              string    `json:"appOfferingMode" validate:"oneof=EA_ONLY FULL"`
	ClusterId                    int       `json:"clusterId"` // needed for hyperion app
	Namespace                    string    `json:"namespace"` // needed for hyperion app
}

type AppNames struct {
	Name          string `json:"name,omitempty"`
	Exists        bool   `json:"exists"`
	SuggestedName string `json:"suggestedName,omitempty"`
}

type Dependencies struct {
	Dependencies []Dependency `json:"dependencies"`
}
type Dependency struct {
	Name       string `json:"name"`
	Version    string `json:"version"`
	Repository string `json:"repository"`
}

type DeployPayload struct {
	InstalledAppVersionId        int
	InstalledAppVersionHistoryId int
}

const REFERENCE_TYPE_DEFAULT string = "DEFAULT"
const REFERENCE_TYPE_TEMPLATE string = "TEMPLATE"
const REFERENCE_TYPE_DEPLOYED string = "DEPLOYED"
const REFERENCE_TYPE_EXISTING string = "EXISTING"

type AppStoreVersionValuesDTO struct {
	Id                 int       `json:"id,omitempty"`
	AppStoreVersionId  int       `json:"appStoreVersionId,omitempty,notnull"`
	Name               string    `json:"name,omitempty"`
	Values             string    `json:"values,omitempty"` //yaml format user value
	ChartVersion       string    `json:"chartVersion,omitempty"`
	EnvironmentName    string    `json:"environmentName,omitempty"`
	Description        string    `json:"description,omitempty"`
	UpdatedByUserEmail string    `json:"updatedBy,omitempty"`
	UpdatedByUserId    int32     `json:"-"`
	UpdatedOn          time.Time `json:"updatedOn"`
	UserId             int32     `json:"-"`
}

type AppStoreVersionValuesCategoryWiseDTO struct {
	Values []*AppStoreVersionValuesDTO `json:"values"`
	Kind   string                      `json:"kind"`
}

type AppSotoreVersionDTOWrapper struct {
	Values []*AppStoreVersionValuesCategoryWiseDTO `json:"values"`
}

type ValuesListCategory struct {
	Id                int             `json:"id,omitempty"`
	AppStoreVersionId int             `json:"appStoreVersionId,omitempty,notnull"`
	ReferenceId       int             `json:"referenceId,omitempty,notnull"`
	Name              string          `json:"name,omitempty"`
	ValuesOverride    json.RawMessage `json:"valuesOverride,omitempty"` //json format user value
}

type ValuesCategoryResponse struct {
	ReferenceType      json.RawMessage      `json:"referenceType,omitempty"` //json format user value
	ValuesListCategory []ValuesListCategory `json:"valuesListCategory,omitempty"`
}

type AppStoreApplication struct {
	Id                          int                                   `json:"id"`
	Name                        string                                `json:"name"`
	ChartRepoId                 int                                   `json:"chartRepoId"`
	Active                      bool                                  `json:"active"`
	ChartGitLocation            string                                `json:"chartGitLocation"`
	CreatedOn                   time.Time                             `json:"createdOn"`
	UpdatedOn                   time.Time                             `json:"updatedOn"`
	AppStoreApplicationVersions []*AppStoreApplicationVersionResponse `json:"appStoreApplicationVersions"`
}

type AppStoreApplicationVersionResponse struct {
	Id                      int       `json:"id"`
	Version                 string    `json:"version"`
	AppVersion              string    `json:"appVersion"`
	Created                 time.Time `json:"created"`
	Deprecated              bool      `json:"deprecated"`
	Description             string    `json:"description"`
	Digest                  string    `json:"digest"`
	Icon                    string    `json:"icon"`
	Name                    string    `json:"name"`
	ChartName               string    `json:"chartName"`
	AppStoreApplicationName string    `json:"appStoreApplicationName"`
	Home                    string    `json:"home"`
	Source                  string    `json:"source"`
	ValuesYaml              string    `json:"valuesYaml"`
	ChartYaml               string    `json:"chartYaml"`
	AppStoreId              int       `json:"appStoreId"`
	Latest                  bool      `json:"latest"`
	CreatedOn               time.Time `json:"createdOn"`
	RawValues               string    `json:"rawValues"`
	Readme                  string    `json:"readme"`
	ValuesSchemaJson        string    `json:"valuesSchemaJson"`
	Notes                   string    `json:"notes"`
	UpdatedOn               time.Time `json:"updatedOn"`
	IsChartRepoActive       bool      `json:"isChartRepoActive"`
	IsOCICompliantChart     bool      `json:"isOCICompliantChart"`
}

type AppStoreVersionsResponse struct {
	Version string `json:"version"`
	Id      int    `json:"id"`
}

type ChartInfoRes struct {
	AppStoreApplicationVersionId int    `json:"appStoreApplicationVersionId"`
	Readme                       string `json:"readme"`
	ValuesSchemaJson             string `json:"valuesSchemaJson"`
	Notes                        string `json:"notes"`
}

type AppStoreWithVersion struct {
	Id                           int       `json:"id"`
	AppStoreApplicationVersionId int       `json:"appStoreApplicationVersionId"`
	Name                         string    `json:"name"`
	ChartRepoId                  int       `json:"chart_repo_id"`
	DockerArtifactStoreId        string    `json:"docker_artifact_store_id"`
	ChartName                    string    `json:"chart_name"`
	Icon                         string    `json:"icon"`
	Active                       bool      `json:"active"`
	ChartGitLocation             string    `json:"chart_git_location"`
	CreatedOn                    time.Time `json:"created_on"`
	UpdatedOn                    time.Time `json:"updated_on"`
	Version                      string    `json:"version"`
	Deprecated                   bool      `json:"deprecated"`
	Description                  string    `json:"description"`
}

type AppStoreFilter struct {
	ChartRepoId       []int    `json:"chartRepoId"`
	RegistryId        []string `json:"registryId"`
	AppStoreName      string   `json:"appStoreName"`
	AppName           string   `json:"appName"`
	IncludeDeprecated bool     `json:"includeDeprecated"`
	Offset            int      `json:"offset"`
	Size              int      `json:"size"`
	EnvIds            []int    `json:"envIds"`
	OnlyDeprecated    bool     `json:"onlyDeprecated"`
	ClusterIds        []int    `json:"clusterIds"`
	AppStatuses       []string `json:"appStatuses"`
}

type ChartRepoSearch struct {
	AppStoreApplicationVersionId int    `json:"appStoreApplicationVersionId"`
	ChartId                      int    `json:"chartId"`
	ChartName                    string `json:"chartName"`
	ChartRepoId                  int    `json:"chartRepoId"`
	ChartRepoName                string `json:"chartRepoName"`
	Version                      string `json:"version"`
	Deprecated                   bool   `json:"deprecated"`
}

type UpdateProjectHelmAppDTO struct {
	AppId          string `json:"appId"`
	InstalledAppId int    `json:"installedAppId"`
	AppName        string `json:"appName"`
	TeamId         int    `json:"teamId"`
	UserId         int32  `json:"userId"`
}

type AppstoreDeploymentStatus int

const (
	WF_UNKNOWN AppstoreDeploymentStatus = iota
	REQUEST_ACCEPTED
	ENQUEUED
	QUE_ERROR
	DEQUE_ERROR
	TRIGGER_ERROR
	DEPLOY_SUCCESS
	DEPLOY_INIT
	GIT_ERROR
	GIT_SUCCESS
	ACD_ERROR
	ACD_SUCCESS
	HELM_ERROR
	HELM_SUCCESS
)

func (a AppstoreDeploymentStatus) String() string {
	return [...]string{"WF_UNKNOWN", "REQUEST_ACCEPTED", "ENQUEUED", "QUE_ERROR", "DEQUE_ERROR", "TRIGGER_ERROR", "DEPLOY_SUCCESS", "DEPLOY_INIT", "GIT_ERROR", "GIT_SUCCESS", "ACD_ERROR", "ACD_SUCCESS", "HELM_ERROR",
		"HELM_SUCCESS"}[a]
}

type HelmReleaseStatusConfig struct {
	InstallAppVersionHistoryId int
	Message                    string
	IsReleaseInstalled         bool
	ErrorInInstallation        bool
}

type ChartComponents struct {
	ChartComponent []*ChartComponent `json:"charts"`
}

type ChartComponent struct {
	Name   string `json:"name"`
	Values string `json:"values"`
}

const (
	DEFAULT_ENVIRONMENT_OR_NAMESPACE_OR_PROJECT = "devtron"
	CLUSTER_COMPONENT_DIR_PATH                  = "/cluster/component"
	HELM_RELEASE_STATUS_FAILED                  = "Failed"
	HELM_RELEASE_STATUS_PROGRESSING             = "Progressing"
	HELM_RELEASE_STATUS_UNKNOWN                 = "Unknown"
	FAILED_TO_REGISTER_IN_ACD_ERROR             = "failed to register app on ACD with error: "
	FAILED_TO_DELETE_APP_PREFIX_ERROR           = "error deleting app with error: "
	COULD_NOT_FETCH_APP_NAME_AND_ENV_NAME_ERR   = "could not fetch app name or environment name"
	APP_NOT_DELETED_YET_ERROR                   = "App Not Yet Deleted."
)<|MERGE_RESOLUTION|>--- conflicted
+++ resolved
@@ -19,13 +19,9 @@
 
 import (
 	"encoding/json"
-<<<<<<< HEAD
 	"fmt"
 	"github.com/devtron-labs/devtron/pkg/cluster/repository/bean"
-=======
 	apiBean "github.com/devtron-labs/devtron/api/bean/gitOps"
-	repository2 "github.com/devtron-labs/devtron/pkg/cluster/repository"
->>>>>>> b867684c
 	"time"
 )
 
@@ -91,13 +87,6 @@
 	Readme                       string                         `json:"readme,omitempty"`
 	ReferenceValueId             int                            `json:"referenceValueId, omitempty" validate:"required,number"`                            // TODO: ineffective usage of omitempty; can be removed
 	ReferenceValueKind           string                         `json:"referenceValueKind, omitempty" validate:"oneof=DEFAULT TEMPLATE DEPLOYED EXISTING"` // TODO: ineffective usage of omitempty; can be removed
-<<<<<<< HEAD
-	ACDAppName                   string                         `json:"-"`
-	Environment                  *bean.EnvironmentBean          `json:"-"`
-	ChartGroupEntryId            int                            `json:"-"`
-	Status                       AppstoreDeploymentStatus       `json:"-"`
-=======
->>>>>>> b867684c
 	AppStoreId                   int                            `json:"appStoreId"`
 	AppStoreName                 string                         `json:"appStoreName"`
 	Deprecated                   bool                           `json:"deprecated"`
@@ -113,7 +102,7 @@
 	IsCustomRepository           bool                           `json:"-"`
 	IsNewGitOpsRepo              bool                           `json:"-"`
 	ACDAppName                   string                         `json:"-"`
-	Environment                  *repository2.Environment       `json:"-"`
+	Environment                  *bean.EnvironmentBean          `json:"-"`
 	ChartGroupEntryId            int                            `json:"-"`
 	DefaultClusterComponent      bool                           `json:"-"`
 	Status                       AppstoreDeploymentStatus       `json:"-"`
@@ -133,21 +122,20 @@
 	chart.DeploymentAppType = deploymentAppType
 }
 
-<<<<<<< HEAD
 // UpdateACDAppName updates ArgoCd app object name to InstallAppVersionDTO
 func (chart *InstallAppVersionDTO) UpdateACDAppName() {
 	if chart == nil {
 		return
 	}
 	chart.ACDAppName = fmt.Sprintf("%s-%s", chart.AppName, chart.EnvironmentName)
-=======
+}
+
 func (chart *InstallAppVersionDTO) UpdateCustomGitOpsRepoUrl(allowCustomRepository bool, installAppVersionRequestType InstallAppVersionRequestType) {
 	// Handling for chart-group deployment request
 	if allowCustomRepository && len(chart.GitOpsRepoURL) == 0 &&
 		(installAppVersionRequestType == BULK_DEPLOY_REQUEST || installAppVersionRequestType == DEFAULT_COMPONENT_DEPLOYMENT_REQUEST) {
 		chart.GitOpsRepoURL = apiBean.GIT_REPO_DEFAULT
 	}
->>>>>>> b867684c
 }
 
 // InstalledAppDeploymentAction is an internal struct for Helm App deployment; used to decide the deployment steps to be performed
