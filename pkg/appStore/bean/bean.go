--- conflicted
+++ resolved
@@ -379,7 +379,10 @@
 	HELM_RELEASE_STATUS_FAILED                  = "Failed"
 	HELM_RELEASE_STATUS_PROGRESSING             = "Progressing"
 	HELM_RELEASE_STATUS_UNKNOWN                 = "Unknown"
-<<<<<<< HEAD
+	FAILED_TO_REGISTER_IN_ACD_ERROR             = "failed to register app on ACD with error: "
+	FAILED_TO_DELETE_APP_PREFIX_ERROR           = "error deleting app with error: "
+	COULD_NOT_FETCH_APP_NAME_AND_ENV_NAME_ERR   = "could not fetch app name or environment name"
+	APP_NOT_DELETED_YET_ERROR                   = "App Not Yet Deleted."
 )
 
 type EnvironmentDetails struct {
@@ -430,11 +433,4 @@
 	HelmApps *[]HelmAppDetails `json:"helmApps,omitempty"`
 	// all helm app list, EA+ devtronapp
 	DevtronApps *[]openapi.DevtronApp `json:"devtronApps,omitempty"`
-}
-=======
-	FAILED_TO_REGISTER_IN_ACD_ERROR             = "failed to register app on ACD with error: "
-	FAILED_TO_DELETE_APP_PREFIX_ERROR           = "error deleting app with error: "
-	COULD_NOT_FETCH_APP_NAME_AND_ENV_NAME_ERR   = "could not fetch app name or environment name"
-	APP_NOT_DELETED_YET_ERROR                   = "App Not Yet Deleted."
-)
->>>>>>> 95c4a342
+}