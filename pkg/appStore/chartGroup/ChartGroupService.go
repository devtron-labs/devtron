--- conflicted
+++ resolved
@@ -584,11 +584,7 @@
 	// Rollback tx on error.
 	defer tx.Rollback()
 	for _, installAppVersionDTO := range installAppVersionDTOList {
-<<<<<<< HEAD
-		installAppVersionDTO, err = impl.appStoreDeploymentDBService.AppStoreDeployOperationDB(installAppVersionDTO, tx)
-=======
-		installAppVersionDTO, err = impl.appStoreDeploymentService.AppStoreDeployOperationDB(installAppVersionDTO, tx, false, appStoreBean.BULK_DEPLOY_REQUEST)
->>>>>>> b867684c
+		installAppVersionDTO, err = impl.appStoreDeploymentDBService.AppStoreDeployOperationDB(installAppVersionDTO, tx, appStoreBean.BULK_DEPLOY_REQUEST)
 		if err != nil {
 			impl.logger.Errorw("DeployBulk, error while app store deploy db operation", "err", err)
 			return nil, err
@@ -841,11 +837,7 @@
 	// Rollback tx on error.
 	defer tx.Rollback()
 	for _, installAppVersionDTO := range installAppVersionDTOList {
-<<<<<<< HEAD
-		installAppVersionDTO, err = impl.appStoreDeploymentDBService.AppStoreDeployOperationDB(installAppVersionDTO, tx)
-=======
-		installAppVersionDTO, err = impl.appStoreDeploymentService.AppStoreDeployOperationDB(installAppVersionDTO, tx, false, appStoreBean.DEFAULT_COMPONENT_DEPLOYMENT_REQUEST)
->>>>>>> b867684c
+		installAppVersionDTO, err = impl.appStoreDeploymentDBService.AppStoreDeployOperationDB(installAppVersionDTO, tx, appStoreBean.DEFAULT_COMPONENT_DEPLOYMENT_REQUEST)
 		if err != nil {
 			impl.logger.Errorw("DeployBulk, error while app store deploy db operation", "err", err)
 			return nil, err
@@ -1083,22 +1075,10 @@
 			}
 			installedAppVersion.Environment = environment
 		}
-<<<<<<< HEAD
 		adapter.UpdateAdditionalEnvDetails(installedAppVersion, installedAppVersion.Environment)
-		repoUrl, err := impl.gitOperationService.GetRepoUrlByRepoName(installedAppVersion.GitOpsRepoName)
-		if err != nil {
-			//will allow to continue to persist status on next operation
-			impl.logger.Errorw("error, GetRepoUrlByRepoName", "err", err)
-		}
-		chartGitAttr.RepoUrl = repoUrl
+
+		chartGitAttr.RepoUrl = installedAppVersion.GitOpsRepoURL
 		chartGitAttr.ChartLocation = fmt.Sprintf("%s-%s", installedAppVersion.AppName, installedAppVersion.EnvironmentName)
-=======
-
-		chartGitAttr.RepoUrl = installedAppVersion.GitOpsRepoURL
-		chartGitAttr.ChartLocation = fmt.Sprintf("%s-%s", installedAppVersion.AppName, environment.Name)
-		installedAppVersion.ACDAppName = fmt.Sprintf("%s-%s", installedAppVersion.AppName, environment.Name)
-		installedAppVersion.Environment = environment
->>>>>>> b867684c
 	}
 
 	if installedAppVersion.Status == appStoreBean.DEPLOY_INIT ||
