--- conflicted
+++ resolved
@@ -120,11 +120,8 @@
 		gitOperationService:                  gitOperationService,
 		installAppService:                    installAppService,
 		appStoreAppsEventPublishService:      appStoreAppsEventPublishService,
-<<<<<<< HEAD
 		chartScanPublishService:              chartScanPublishService,
-=======
 		appStoreRepository:                   appStoreRepository,
->>>>>>> cc501770
 	}
 	return impl, nil
 }
