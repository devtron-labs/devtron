--- conflicted
+++ resolved
@@ -19,12 +19,7 @@
 
 import (
 	argoApplication "github.com/devtron-labs/devtron/client/argocdServer/bean"
-<<<<<<< HEAD
-=======
-	"github.com/devtron-labs/devtron/internal/sql/repository/pipelineConfig"
 	"github.com/devtron-labs/devtron/internal/util"
-	appStoreBean "github.com/devtron-labs/devtron/pkg/appStore/bean"
->>>>>>> 36398dbb
 	"github.com/devtron-labs/devtron/pkg/appStore/installedApp/service/EAMode"
 	"github.com/devtron-labs/devtron/pkg/deployment/gitOps/config"
 	"time"
@@ -45,13 +40,8 @@
 
 type InstalledAppDBExtendedServiceImpl struct {
 	*EAMode.InstalledAppDBServiceImpl
-<<<<<<< HEAD
-	appStatusService appStatus.AppStatusService
-=======
 	appStatusService        appStatus.AppStatusService
-	pubSubClient            *pubsub.PubSubClientServiceImpl
 	gitOpsConfigReadService config.GitOpsConfigReadService
->>>>>>> 36398dbb
 }
 
 func NewInstalledAppDBExtendedServiceImpl(logger *zap.SugaredLogger,
@@ -59,15 +49,9 @@
 	appRepository app.AppRepository,
 	userService user.UserService,
 	installedAppRepositoryHistory repository2.InstalledAppVersionHistoryRepository,
-<<<<<<< HEAD
-	appStatusService appStatus.AppStatusService) *InstalledAppDBExtendedServiceImpl {
+	appStatusService appStatus.AppStatusService,
+	gitOpsConfigReadService config.GitOpsConfigReadService) *InstalledAppDBExtendedServiceImpl {
 	return &InstalledAppDBExtendedServiceImpl{
-=======
-	appStatusService appStatus.AppStatusService,
-	pubSubClient *pubsub.PubSubClientServiceImpl,
-	gitOpsConfigReadService config.GitOpsConfigReadService) (*InstalledAppDBExtendedServiceImpl, error) {
-	impl := &InstalledAppDBExtendedServiceImpl{
->>>>>>> 36398dbb
 		InstalledAppDBServiceImpl: &EAMode.InstalledAppDBServiceImpl{
 			Logger:                        logger,
 			InstalledAppRepository:        installedAppRepository,
@@ -75,13 +59,8 @@
 			UserService:                   userService,
 			InstalledAppRepositoryHistory: installedAppRepositoryHistory,
 		},
-<<<<<<< HEAD
-		appStatusService: appStatusService,
-=======
 		appStatusService:        appStatusService,
-		pubSubClient:            pubSubClient,
 		gitOpsConfigReadService: gitOpsConfigReadService,
->>>>>>> 36398dbb
 	}
 }
 
