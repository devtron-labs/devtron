package deployment

import (
	"context"
	"encoding/json"
	"fmt"
	"github.com/argoproj/argo-cd/v2/pkg/apiclient/application"
	"github.com/argoproj/argo-cd/v2/pkg/apis/application/v1alpha1"
	"github.com/devtron-labs/devtron/client/argocdServer"
	"github.com/devtron-labs/devtron/internal/sql/repository/pipelineConfig"
	"github.com/devtron-labs/devtron/internal/util"
	appStoreBean "github.com/devtron-labs/devtron/pkg/appStore/bean"
	cluster2 "github.com/devtron-labs/devtron/pkg/cluster"
	"github.com/devtron-labs/devtron/pkg/cluster/repository/bean"
	commonBean "github.com/devtron-labs/devtron/pkg/deployment/gitOps/common/bean"
	"github.com/go-pg/pg"
	"net/http"
	"strconv"
	"strings"
	"time"
)

type InstalledAppArgoCdService interface {
	// GetAcdAppGitOpsRepoName will return the Git Repo used in the ACD app object
	GetAcdAppGitOpsRepoName(appName string, environmentName string) (string, error)
	// DeleteACDAppObject will delete the app object from ACD
	DeleteACDAppObject(ctx context.Context, appName string, environmentName string, installAppVersionRequest *appStoreBean.InstallAppVersionDTO) error
	// CheckIfArgoAppExists will return- isFound: if Argo app object exists; err: if any err found
	CheckIfArgoAppExists(acdAppName string) (isFound bool, err error)
	// UpdateAndSyncACDApps this will update chart info in acd app if required in case of mono repo migration and will refresh argo app
	UpdateAndSyncACDApps(installAppVersionRequest *appStoreBean.InstallAppVersionDTO, ChartGitAttribute *commonBean.ChartGitAttribute, isMonoRepoMigrationRequired bool, ctx context.Context, tx *pg.Tx) error
	DeleteACD(acdAppName string, ctx context.Context, isNonCascade bool) error
}

func (impl *FullModeDeploymentServiceImpl) GetAcdAppGitOpsRepoName(appName string, environmentName string) (string, error) {
	//this method should only call in case of argo-integration and gitops configured
	acdToken, err := impl.argoUserService.GetLatestDevtronArgoCdUserToken()
	if err != nil {
		impl.Logger.Errorw("error in getting acd token", "err", err)
		return "", err
	}
	ctx := context.Background()
	ctx = context.WithValue(ctx, "token", acdToken)
	acdAppName := fmt.Sprintf("%s-%s", appName, environmentName)
	return impl.argoClientWrapperService.GetGitOpsRepoName(ctx, acdAppName)
}

func (impl *FullModeDeploymentServiceImpl) DeleteACDAppObject(ctx context.Context, appName string, environmentName string, installAppVersionRequest *appStoreBean.InstallAppVersionDTO) error {
	acdAppName := appName + "-" + environmentName
	var err error
	err = impl.DeleteACD(acdAppName, ctx, installAppVersionRequest.NonCascadeDelete)
	if err != nil {
		impl.Logger.Errorw("error in deleting ACD ", "name", acdAppName, "err", err)
		if installAppVersionRequest.ForceDelete {
			impl.Logger.Warnw("error while deletion of app in acd, continue to delete in db as this operation is force delete", "error", err)
		} else {
			//statusError, _ := err.(*errors2.StatusError)
			if !installAppVersionRequest.NonCascadeDelete && strings.Contains(err.Error(), "code = NotFound") {
				err = &util.ApiError{
					UserMessage:     "Could not delete as application not found in argocd",
					InternalMessage: err.Error(),
				}
			} else {
				err = &util.ApiError{
					UserMessage:     "Could not delete application",
					InternalMessage: err.Error(),
				}
			}
			return err
		}
	}
	return nil
}

func (impl *FullModeDeploymentServiceImpl) CheckIfArgoAppExists(acdAppName string) (isFound bool, err error) {
	acdToken, err := impl.argoUserService.GetLatestDevtronArgoCdUserToken()
	if err != nil {
		impl.Logger.Errorw("error in getting acd token", "err", err)
		return isFound, fmt.Errorf("error in getting acd token")
	}

	ctx := context.Background()
	ctx = context.WithValue(ctx, "token", acdToken)

	_, acdAppGetErr := impl.acdClient.Get(ctx, &application.ApplicationQuery{Name: &acdAppName})
	isFound = acdAppGetErr == nil
	return isFound, nil
}

<<<<<<< HEAD
=======
func isArgoCdGitOpsRepoUrlOutOfSync(argoApplication *v1alpha1.Application, gitOpsRepoURLInDb string) bool {
	if argoApplication != nil && argoApplication.Spec.Source != nil {
		return argoApplication.Spec.Source.RepoURL != gitOpsRepoURLInDb
	}
	return false
}

>>>>>>> ca5e0871
func (impl *FullModeDeploymentServiceImpl) UpdateAndSyncACDApps(installAppVersionRequest *appStoreBean.InstallAppVersionDTO, ChartGitAttribute *commonBean.ChartGitAttribute, isMonoRepoMigrationRequired bool, ctx context.Context, tx *pg.Tx) error {
	acdAppName := installAppVersionRequest.ACDAppName
	argoApplication, err := impl.acdClient.Get(ctx, &application.ApplicationQuery{Name: &acdAppName})
	if err != nil {
		impl.Logger.Errorw("Service err:UpdateAndSyncACDApps - error in acd app by name", "acdAppName", acdAppName, "err", err)
		return err
	}
	//if either monorepo case is true or there is diff. in git-ops repo url registered with argo-cd and git-ops repo url saved in db,
	//then sync argo with git-ops repo url from db because we have already pushed changes to that repo
<<<<<<< HEAD
	if isMonoRepoMigrationRequired || (argoApplication.Spec.Source.RepoURL != installAppVersionRequest.GitOpsRepoURL) {
=======
	isArgoRepoUrlOutOfSync := isArgoCdGitOpsRepoUrlOutOfSync(argoApplication, installAppVersionRequest.GitOpsRepoURL)
	if isMonoRepoMigrationRequired || isArgoRepoUrlOutOfSync {
>>>>>>> ca5e0871
		// update repo details on ArgoCD as repo is changed
		err := impl.UpgradeDeployment(installAppVersionRequest, ChartGitAttribute, 0, ctx)
		if err != nil {
			return err
		}
	}

	err = impl.argoClientWrapperService.UpdateArgoCDSyncModeIfNeeded(ctx, argoApplication)
	if err != nil {
		impl.Logger.Errorw("error in updating argocd sync mode", "err", err)
		return err
	}
	syncTime := time.Now()
	err = impl.argoClientWrapperService.SyncArgoCDApplicationIfNeededAndRefresh(ctx, acdAppName)
	if err != nil {
		impl.Logger.Errorw("error in getting argocd application with normal refresh", "err", err, "argoAppName", installAppVersionRequest.ACDAppName)
		clientErrCode, errMsg := util.GetClientDetailedError(err)
		if clientErrCode.IsFailedPreconditionCode() {
			return &util.ApiError{HttpStatusCode: http.StatusPreconditionFailed, Code: strconv.Itoa(http.StatusPreconditionFailed), InternalMessage: errMsg, UserMessage: errMsg}
		}
		return err
	}
	if !impl.acdConfig.ArgoCDAutoSyncEnabled {
		err = impl.SaveTimelineForHelmApps(installAppVersionRequest, pipelineConfig.TIMELINE_STATUS_ARGOCD_SYNC_COMPLETED, "argocd sync completed", syncTime, tx)
		if err != nil {
			impl.Logger.Errorw("error in saving timeline for acd helm apps", "err", err)
			return err
		}
	}
	return nil
}

// UpgradeDeployment this will update chart info in acd app, needed when repo for an app is changed
func (impl *FullModeDeploymentServiceImpl) UpgradeDeployment(installAppVersionRequest *appStoreBean.InstallAppVersionDTO, ChartGitAttribute *commonBean.ChartGitAttribute, installedAppVersionHistoryId int, ctx context.Context) error {
	if !util.IsAcdApp(installAppVersionRequest.DeploymentAppType) {
		return nil
	}
	err := impl.patchAcdApp(ctx, installAppVersionRequest, ChartGitAttribute)
	if err != nil {
		impl.Logger.Errorw("error in acd patch request", "err", err)
	}
	return err
}

func (impl *FullModeDeploymentServiceImpl) DeleteACD(acdAppName string, ctx context.Context, isNonCascade bool) error {
	req := new(application.ApplicationDeleteRequest)
	req.Name = &acdAppName
	cascadeDelete := !isNonCascade
	req.Cascade = &cascadeDelete
	if ctx == nil {
		impl.Logger.Errorw("err in delete ACD for AppStore, ctx is NULL", "acdAppName", acdAppName)
		return fmt.Errorf("context is null")
	}
	if _, err := impl.acdClient.Delete(ctx, req); err != nil {
		impl.Logger.Errorw("err in delete ACD for AppStore", "acdAppName", acdAppName, "err", err)
		return err
	}
	return nil
}

func (impl *FullModeDeploymentServiceImpl) createInArgo(chartGitAttribute *commonBean.ChartGitAttribute, envModel bean.EnvironmentBean, argocdAppName string) error {
	appNamespace := envModel.Namespace
	if appNamespace == "" {
		appNamespace = cluster2.DEFAULT_NAMESPACE
	}
	appReq := &argocdServer.AppTemplate{
		ApplicationName: argocdAppName,
		Namespace:       impl.aCDAuthConfig.ACDConfigMapNamespace,
		TargetNamespace: appNamespace,
		TargetServer:    envModel.ClusterServerUrl,
		Project:         "default",
		ValuesFile:      fmt.Sprintf("values.yaml"),
		RepoPath:        chartGitAttribute.ChartLocation,
		RepoUrl:         chartGitAttribute.RepoUrl,
		AutoSyncEnabled: impl.acdConfig.ArgoCDAutoSyncEnabled,
	}
	_, err := impl.argoK8sClient.CreateAcdApp(appReq, argocdServer.ARGOCD_APPLICATION_TEMPLATE)
	//create
	if err != nil {
		impl.Logger.Errorw("error in creating argo cd app ", "err", err)
		return err
	}
	return nil
}

func (impl *FullModeDeploymentServiceImpl) patchAcdApp(ctx context.Context, installAppVersionRequest *appStoreBean.InstallAppVersionDTO, chartGitAttr *commonBean.ChartGitAttribute) error {
	ctx, cancel := context.WithTimeout(ctx, 1*time.Minute)
	defer cancel()
	//registerInArgo
	err := impl.argoClientWrapperService.RegisterGitOpsRepoInArgoWithRetry(ctx, chartGitAttr.RepoUrl, installAppVersionRequest.UserId)
	if err != nil {
		impl.Logger.Errorw("error in argo registry", "err", err)
		return err
	}
	// update acd app
	patchReq := v1alpha1.Application{Spec: v1alpha1.ApplicationSpec{Source: &v1alpha1.ApplicationSource{Path: chartGitAttr.ChartLocation, RepoURL: chartGitAttr.RepoUrl, TargetRevision: "master"}}}
	reqbyte, err := json.Marshal(patchReq)
	if err != nil {
		impl.Logger.Errorw("error in creating patch", "err", err)
	}
	reqString := string(reqbyte)
	patchType := "merge"
	_, err = impl.acdClient.Patch(ctx, &application.ApplicationPatchRequest{Patch: &reqString, Name: &installAppVersionRequest.ACDAppName, PatchType: &patchType})
	if err != nil {
		impl.Logger.Errorw("error in creating argo app ", "name", installAppVersionRequest.ACDAppName, "patch", string(reqbyte), "err", err)
		return err
	}
	return nil
}<|MERGE_RESOLUTION|>--- conflicted
+++ resolved
@@ -87,8 +87,6 @@
 	return isFound, nil
 }
 
-<<<<<<< HEAD
-=======
 func isArgoCdGitOpsRepoUrlOutOfSync(argoApplication *v1alpha1.Application, gitOpsRepoURLInDb string) bool {
 	if argoApplication != nil && argoApplication.Spec.Source != nil {
 		return argoApplication.Spec.Source.RepoURL != gitOpsRepoURLInDb
@@ -96,7 +94,6 @@
 	return false
 }
 
->>>>>>> ca5e0871
 func (impl *FullModeDeploymentServiceImpl) UpdateAndSyncACDApps(installAppVersionRequest *appStoreBean.InstallAppVersionDTO, ChartGitAttribute *commonBean.ChartGitAttribute, isMonoRepoMigrationRequired bool, ctx context.Context, tx *pg.Tx) error {
 	acdAppName := installAppVersionRequest.ACDAppName
 	argoApplication, err := impl.acdClient.Get(ctx, &application.ApplicationQuery{Name: &acdAppName})
@@ -106,12 +103,8 @@
 	}
 	//if either monorepo case is true or there is diff. in git-ops repo url registered with argo-cd and git-ops repo url saved in db,
 	//then sync argo with git-ops repo url from db because we have already pushed changes to that repo
-<<<<<<< HEAD
-	if isMonoRepoMigrationRequired || (argoApplication.Spec.Source.RepoURL != installAppVersionRequest.GitOpsRepoURL) {
-=======
 	isArgoRepoUrlOutOfSync := isArgoCdGitOpsRepoUrlOutOfSync(argoApplication, installAppVersionRequest.GitOpsRepoURL)
 	if isMonoRepoMigrationRequired || isArgoRepoUrlOutOfSync {
->>>>>>> ca5e0871
 		// update repo details on ArgoCD as repo is changed
 		err := impl.UpgradeDeployment(installAppVersionRequest, ChartGitAttribute, 0, ctx)
 		if err != nil {
