--- conflicted
+++ resolved
@@ -671,14 +671,10 @@
 	gitOpsResponse := &bean2.AppStoreGitOpsResponse{}
 
 	if installedAppDeploymentAction.PerformGitOps {
-<<<<<<< HEAD
 		// manifest contains ChartRepoName where the valuesConfig and requirementConfig files will get committed
 		// and that gitOpsRepoUrl is extracted from db inside GenerateManifest func and not from the current
 		// orchestrator cm prefix and appName.
-		manifest, err := impl.fullModeDeploymentService.GenerateManifest(installAppVersionRequest)
-=======
 		manifest, err := impl.fullModeDeploymentService.GenerateManifest(upgradeAppRequest)
->>>>>>> d85de2a1
 		if err != nil {
 			impl.logger.Errorw("error in generating manifest for helm apps", "err", err)
 			_ = impl.appStoreDeploymentDBService.UpdateInstalledAppVersionHistoryStatus(upgradeAppRequest.InstalledAppVersionHistoryId, pipelineConfig.WorkflowFailed)
@@ -726,19 +722,13 @@
 			}
 		}
 	}
-<<<<<<< HEAD
-	installedApp.Status = appStoreBean.DEPLOY_SUCCESS
-	installedApp.UpdatedOn = time.Now()
-	installedAppVersion.UpdatedBy = installAppVersionRequest.UserId
+	installedApp.UpdateStatus(appStoreBean.DEPLOY_SUCCESS)
+	installedApp.UpdateAuditLog(upgradeAppRequest.UserId)
 	if monoRepoMigrationRequired {
 		//if monorepo case is true then repoUrl is changed then also update repo url in database
 		installedApp.GitOpsRepoUrl = gitOpsResponse.ChartGitAttribute.RepoUrl
 		installedApp.GitOpsRepoName = impl.gitOpsConfigReadService.GetGitOpsRepoNameFromUrl(gitOpsResponse.ChartGitAttribute.RepoUrl) //handling for backward compatibility
 	}
-=======
-	installedApp.UpdateStatus(appStoreBean.DEPLOY_SUCCESS)
-	installedApp.UpdateAuditLog(upgradeAppRequest.UserId)
->>>>>>> d85de2a1
 	installedApp, err = impl.installedAppRepository.UpdateInstalledApp(installedApp, tx)
 	if err != nil {
 		impl.logger.Errorw("error in updating installed app", "err", err)
