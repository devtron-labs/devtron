/*
 * Copyright (c) 2020 Devtron Labs
 *
 * Licensed under the Apache License, Version 2.0 (the "License");
 * you may not use this file except in compliance with the License.
 * You may obtain a copy of the License at
 *
 *    http://www.apache.org/licenses/LICENSE-2.0
 *
 * Unless required by applicable law or agreed to in writing, software
 * distributed under the License is distributed on an "AS IS" BASIS,
 * WITHOUT WARRANTIES OR CONDITIONS OF ANY KIND, either express or implied.
 * See the License for the specific language governing permissions and
 * limitations under the License.
 *
 */

package service

import (
	"context"
	"encoding/json"
	"errors"
	"fmt"
	"github.com/caarlos0/env/v6"
	"github.com/devtron-labs/devtron/api/bean/gitOps"
	bean3 "github.com/devtron-labs/devtron/api/helm-app/bean"
	bean4 "github.com/devtron-labs/devtron/api/helm-app/gRPC"
	openapi "github.com/devtron-labs/devtron/api/helm-app/openapiClient"
	"github.com/devtron-labs/devtron/api/helm-app/service"
	openapi2 "github.com/devtron-labs/devtron/api/openapi/openapiClient"
	"github.com/devtron-labs/devtron/client/argocdServer"
	"github.com/devtron-labs/devtron/internal/constants"
	"github.com/devtron-labs/devtron/internal/sql/repository/app"
	"github.com/devtron-labs/devtron/internal/sql/repository/helper"
	"github.com/devtron-labs/devtron/internal/sql/repository/pipelineConfig"
	"github.com/devtron-labs/devtron/internal/util"
	"github.com/devtron-labs/devtron/pkg/appStore/adapter"
	appStoreBean "github.com/devtron-labs/devtron/pkg/appStore/bean"
	repository3 "github.com/devtron-labs/devtron/pkg/appStore/chartGroup/repository"
	appStoreDiscoverRepository "github.com/devtron-labs/devtron/pkg/appStore/discover/repository"
	"github.com/devtron-labs/devtron/pkg/appStore/installedApp/repository"
	"github.com/devtron-labs/devtron/pkg/appStore/installedApp/service/EAMode"
	"github.com/devtron-labs/devtron/pkg/appStore/installedApp/service/FullMode/deployment"
	bean2 "github.com/devtron-labs/devtron/pkg/appStore/installedApp/service/bean"
	"github.com/devtron-labs/devtron/pkg/appStore/installedApp/service/common"
	"github.com/devtron-labs/devtron/pkg/bean"
	"github.com/devtron-labs/devtron/pkg/cluster"
	cluster2 "github.com/devtron-labs/devtron/pkg/cluster"
	clusterRepository "github.com/devtron-labs/devtron/pkg/cluster/repository"
	"github.com/devtron-labs/devtron/pkg/deployment/gitOps/config"
	"github.com/devtron-labs/devtron/pkg/devtronResource"
	bean6 "github.com/devtron-labs/devtron/pkg/devtronResource/bean"
	"github.com/devtron-labs/devtron/pkg/sql"
	util2 "github.com/devtron-labs/devtron/util"
	"github.com/go-pg/pg"
	"go.opentelemetry.io/otel"
	"go.uber.org/zap"
	"net/http"
	"regexp"
	"strings"
	"time"
)

type AppStoreDeploymentService interface {
	AppStoreDeployOperationDB(installAppVersionRequest *appStoreBean.InstallAppVersionDTO, tx *pg.Tx, skipAppCreation bool, installAppVersionRequestType appStoreBean.InstallAppVersionRequestType) (*appStoreBean.InstallAppVersionDTO, error)
	AppStoreDeployOperationStatusUpdate(installAppId int, status appStoreBean.AppstoreDeploymentStatus) (bool, error)
	IsChartRepoActive(appStoreVersionId int) (bool, error)
	InstallApp(installAppVersionRequest *appStoreBean.InstallAppVersionDTO, ctx context.Context) (*appStoreBean.InstallAppVersionDTO, error)
	GetInstalledApp(id int) (*appStoreBean.InstallAppVersionDTO, error)
	GetAllInstalledAppsByAppStoreId(w http.ResponseWriter, r *http.Request, token string, appStoreId int) ([]appStoreBean.InstalledAppsResponse, error)
	DeleteInstalledApp(ctx context.Context, installAppVersionRequest *appStoreBean.InstallAppVersionDTO) (*appStoreBean.InstallAppVersionDTO, error)
	LinkHelmApplicationToChartStore(ctx context.Context, request *openapi.UpdateReleaseWithChartLinkingRequest, appIdentifier *service.AppIdentifier, userId int32) (*openapi.UpdateReleaseResponse, bool, error)
	RollbackApplication(ctx context.Context, request *openapi2.RollbackReleaseRequest, installedApp *appStoreBean.InstallAppVersionDTO, userId int32) (bool, error)
	UpdateInstallAppVersionHistory(installAppVersionRequest *appStoreBean.InstallAppVersionDTO) (*repository.InstalledAppVersionHistory, error)
	GetDeploymentHistory(ctx context.Context, installedApp *appStoreBean.InstallAppVersionDTO) (*bean3.DeploymentHistoryAndInstalledAppInfo, error)
	GetDeploymentHistoryInfo(ctx context.Context, installedApp *appStoreBean.InstallAppVersionDTO, installedAppVersionHistoryId int) (*openapi.HelmAppDeploymentManifestDetail, error)
	UpdateInstalledApp(ctx context.Context, installAppVersionRequest *appStoreBean.InstallAppVersionDTO) (*appStoreBean.InstallAppVersionDTO, error)
	UpdateInstalledAppVersionHistoryWithGitHash(installAppVersionRequest *appStoreBean.InstallAppVersionDTO, tx *pg.Tx) error
	GetInstalledAppVersion(id int, userId int32) (*appStoreBean.InstallAppVersionDTO, error)
	InstallAppByHelm(installAppVersionRequest *appStoreBean.InstallAppVersionDTO, ctx context.Context) (*appStoreBean.InstallAppVersionDTO, error)
	UpdateProjectHelmApp(updateAppRequest *appStoreBean.UpdateProjectHelmAppDTO) error
	UpdatePreviousDeploymentStatusForAppStore(installAppVersionRequest *appStoreBean.InstallAppVersionDTO, triggeredAt time.Time, err error) error
	UpdateInstallAppVersionHistoryStatus(installedAppVersionHistoryId int, status string) error
	MarkGitOpsInstalledAppsDeletedIfArgoAppIsDeleted(installedAppId, envId int) error
}

type DeploymentServiceTypeConfig struct {
	IsInternalUse        bool `env:"IS_INTERNAL_USE" envDefault:"false"`
	HelmInstallASyncMode bool `env:"RUN_HELM_INSTALL_IN_ASYNC_MODE_HELM_APPS" envDefault:"false"`
}

func GetDeploymentServiceTypeConfig() (*DeploymentServiceTypeConfig, error) {
	cfg := &DeploymentServiceTypeConfig{}
	err := env.Parse(cfg)
	return cfg, err
}

type AppStoreDeploymentServiceImpl struct {
	logger                               *zap.SugaredLogger
	installedAppRepository               repository.InstalledAppRepository
	chartGroupDeploymentRepository       repository3.ChartGroupDeploymentRepository
	appStoreApplicationVersionRepository appStoreDiscoverRepository.AppStoreApplicationVersionRepository
	environmentRepository                clusterRepository.EnvironmentRepository
	clusterInstalledAppsRepository       repository.ClusterInstalledAppsRepository
	appRepository                        app.AppRepository
	eaModeDeploymentService              EAMode.EAModeDeploymentService
	fullModeDeploymentService            deployment.FullModeDeploymentService
	environmentService                   cluster.EnvironmentService
	clusterService                       cluster.ClusterService
	helmAppService                       service.HelmAppService
	appStoreDeploymentCommonService      appStoreDeploymentCommon.AppStoreDeploymentCommonService
	installedAppRepositoryHistory        repository.InstalledAppVersionHistoryRepository
	deploymentTypeConfig                 *DeploymentServiceTypeConfig
	devtronResourceService               devtronResource.DevtronResourceService
	aCDConfig                            *argocdServer.ACDConfig
	gitOpsConfigReadService              config.GitOpsConfigReadService
}

func NewAppStoreDeploymentServiceImpl(logger *zap.SugaredLogger, installedAppRepository repository.InstalledAppRepository,
	chartGroupDeploymentRepository repository3.ChartGroupDeploymentRepository, appStoreApplicationVersionRepository appStoreDiscoverRepository.AppStoreApplicationVersionRepository, environmentRepository clusterRepository.EnvironmentRepository,
	clusterInstalledAppsRepository repository.ClusterInstalledAppsRepository, appRepository app.AppRepository,
	eaModeDeploymentService EAMode.EAModeDeploymentService,
	fullModeDeploymentService deployment.FullModeDeploymentService, environmentService cluster.EnvironmentService,
	clusterService cluster.ClusterService, helmAppService service.HelmAppService, appStoreDeploymentCommonService appStoreDeploymentCommon.AppStoreDeploymentCommonService,
	installedAppRepositoryHistory repository.InstalledAppVersionHistoryRepository,
	deploymentTypeConfig *DeploymentServiceTypeConfig, devtronResourceService devtronResource.DevtronResourceService,
	aCDConfig *argocdServer.ACDConfig, gitOpsConfigReadService config.GitOpsConfigReadService) *AppStoreDeploymentServiceImpl {
	return &AppStoreDeploymentServiceImpl{
		logger:                               logger,
		installedAppRepository:               installedAppRepository,
		chartGroupDeploymentRepository:       chartGroupDeploymentRepository,
		appStoreApplicationVersionRepository: appStoreApplicationVersionRepository,
		environmentRepository:                environmentRepository,
		clusterInstalledAppsRepository:       clusterInstalledAppsRepository,
		appRepository:                        appRepository,
		eaModeDeploymentService:              eaModeDeploymentService,
		fullModeDeploymentService:            fullModeDeploymentService,
		environmentService:                   environmentService,
		clusterService:                       clusterService,
		helmAppService:                       helmAppService,
		appStoreDeploymentCommonService:      appStoreDeploymentCommonService,
		installedAppRepositoryHistory:        installedAppRepositoryHistory,
		deploymentTypeConfig:                 deploymentTypeConfig,
		devtronResourceService:               devtronResourceService,
		aCDConfig:                            aCDConfig,
		gitOpsConfigReadService:              gitOpsConfigReadService,
	}
}

func (impl *AppStoreDeploymentServiceImpl) IsChartRepoActive(appStoreVersionId int) (bool, error) {
	appStoreAppVersion, err := impl.appStoreApplicationVersionRepository.FindById(appStoreVersionId)
	if err != nil {
		impl.logger.Errorw("fetching error", "err", err)
		return false, err
	}
	if appStoreAppVersion.AppStore.ChartRepo != nil {
		return appStoreAppVersion.AppStore.ChartRepo.Active, nil
	} else if appStoreAppVersion.AppStore.DockerArtifactStore.OCIRegistryConfig != nil {
		return appStoreAppVersion.AppStore.DockerArtifactStore.OCIRegistryConfig[0].IsChartPullActive, err
	}
	return false, nil
}

func (impl *AppStoreDeploymentServiceImpl) InstallApp(installAppVersionRequest *appStoreBean.InstallAppVersionDTO, ctx context.Context) (*appStoreBean.InstallAppVersionDTO, error) {

	dbConnection := impl.installedAppRepository.GetConnection()
	tx, err := dbConnection.Begin()
	if err != nil {
		return nil, err
	}
	// Rollback tx on error.
	defer tx.Rollback()
	//step 1 db operation initiated
	installAppVersionRequest, err = impl.AppStoreDeployOperationDB(installAppVersionRequest, tx, false, appStoreBean.INSTALL_APP_REQUEST)
	if err != nil {
		impl.logger.Errorw(" error", "err", err)
		return nil, err
	}
	installedAppDeploymentAction := adapter.NewInstalledAppDeploymentAction(installAppVersionRequest.DeploymentAppType)

	if util.IsAcdApp(installAppVersionRequest.DeploymentAppType) || util.IsManifestDownload(installAppVersionRequest.DeploymentAppType) {
		_ = impl.fullModeDeploymentService.SaveTimelineForHelmApps(installAppVersionRequest, pipelineConfig.TIMELINE_STATUS_DEPLOYMENT_INITIATED, "Deployment initiated successfully.", time.Now(), tx)
	}

	if util.IsManifestDownload(installAppVersionRequest.DeploymentAppType) {
		_ = impl.fullModeDeploymentService.SaveTimelineForHelmApps(installAppVersionRequest, pipelineConfig.TIMELINE_DESCRIPTION_MANIFEST_GENERATED, "Manifest generated successfully.", time.Now(), tx)
	}

	var gitOpsResponse *bean2.AppStoreGitOpsResponse
	if installedAppDeploymentAction.PerformGitOps {
		manifest, err := impl.fullModeDeploymentService.GenerateManifest(installAppVersionRequest)
		if err != nil {
			impl.logger.Errorw("error in performing manifest and git operations", "err", err)
			return nil, err
		}
		gitOpsResponse, err = impl.fullModeDeploymentService.GitOpsOperations(manifest, installAppVersionRequest)
		if err != nil {
			impl.logger.Errorw("error in doing gitops operation", "err", err)
			if util.IsAcdApp(installAppVersionRequest.DeploymentAppType) {
				_ = impl.fullModeDeploymentService.SaveTimelineForHelmApps(installAppVersionRequest, pipelineConfig.TIMELINE_STATUS_GIT_COMMIT_FAILED, fmt.Sprintf("Git commit failed - %v", err), time.Now(), tx)
			}
			return nil, err
		}
		if util.IsAcdApp(installAppVersionRequest.DeploymentAppType) {
			_ = impl.fullModeDeploymentService.SaveTimelineForHelmApps(installAppVersionRequest, pipelineConfig.TIMELINE_STATUS_GIT_COMMIT, "Git commit done successfully.", time.Now(), tx)
			if !impl.aCDConfig.ArgoCDAutoSyncEnabled {
				_ = impl.fullModeDeploymentService.SaveTimelineForHelmApps(installAppVersionRequest, pipelineConfig.TIMELINE_STATUS_ARGOCD_SYNC_INITIATED, "argocd sync initiated.", time.Now(), tx)
			}
		}
		installAppVersionRequest.GitHash = gitOpsResponse.GitHash
		if len(installAppVersionRequest.GitHash) > 0 {
			err = impl.installedAppRepositoryHistory.UpdateGitHash(installAppVersionRequest.InstalledAppVersionHistoryId, gitOpsResponse.GitHash, tx)
			if err != nil {
				impl.logger.Errorw("error in updating git hash ", "err", err)
				return nil, err
			}
		}
	}

	if util2.IsBaseStack() || util2.IsHelmApp(installAppVersionRequest.AppOfferingMode) || util.IsHelmApp(installAppVersionRequest.DeploymentAppType) {
		installAppVersionRequest, err = impl.eaModeDeploymentService.InstallApp(installAppVersionRequest, nil, ctx, tx)
	} else if util.IsAcdApp(installAppVersionRequest.DeploymentAppType) {
		if gitOpsResponse == nil && gitOpsResponse.ChartGitAttribute != nil {
			return nil, errors.New("service err, Error in git operations")
		}
		installAppVersionRequest, err = impl.fullModeDeploymentService.InstallApp(installAppVersionRequest, gitOpsResponse.ChartGitAttribute, ctx, tx)
	}
	if err != nil {
		return nil, err
	}
	err = tx.Commit()

	err = impl.installAppPostDbOperation(installAppVersionRequest)
	if err != nil {
		return nil, err
	}

	return installAppVersionRequest, nil
}

func (impl *AppStoreDeploymentServiceImpl) UpdateInstalledAppVersionHistoryStatus(installAppVersionRequest *appStoreBean.InstallAppVersionDTO, status string) error {
	dbConnection := impl.installedAppRepository.GetConnection()
	tx, err := dbConnection.Begin()
	if err != nil {
		return err
	}
	// Rollback tx on error.
	defer tx.Rollback()
	savedInstalledAppVersionHistory, err := impl.installedAppRepositoryHistory.GetInstalledAppVersionHistory(installAppVersionRequest.InstalledAppVersionHistoryId)
	savedInstalledAppVersionHistory.Status = status

	_, err = impl.installedAppRepositoryHistory.UpdateInstalledAppVersionHistory(savedInstalledAppVersionHistory, tx)
	if err != nil {
		impl.logger.Errorw("error while fetching from db", "error", err)
		return err
	}
	err = tx.Commit()
	if err != nil {
		impl.logger.Errorw("error while committing transaction to db", "error", err)
		return err
	}
	return nil
}

func (impl *AppStoreDeploymentServiceImpl) UpdateInstallAppVersionHistory(installAppVersionRequest *appStoreBean.InstallAppVersionDTO) (*repository.InstalledAppVersionHistory, error) {
	dbConnection := impl.installedAppRepository.GetConnection()
	tx, err := dbConnection.Begin()
	if err != nil {
		return nil, err
	}
	// Rollback tx on error.
	defer tx.Rollback()
	installedAppVersionHistory := &repository.InstalledAppVersionHistory{
		InstalledAppVersionId: installAppVersionRequest.Id,
	}
	installedAppVersionHistory.ValuesYamlRaw = installAppVersionRequest.ValuesOverrideYaml
	installedAppVersionHistory.CreatedBy = installAppVersionRequest.UserId
	installedAppVersionHistory.CreatedOn = time.Now()
	installedAppVersionHistory.UpdatedBy = installAppVersionRequest.UserId
	installedAppVersionHistory.UpdatedOn = time.Now()
	installedAppVersionHistory.GitHash = installAppVersionRequest.GitHash
	installedAppVersionHistory.Status = "Unknown"
	installedAppVersionHistory, err = impl.installedAppRepositoryHistory.CreateInstalledAppVersionHistory(installedAppVersionHistory, tx)
	if err != nil {
		impl.logger.Errorw("error while creating installed app version history", "error", err)
		return nil, err
	}
	err = tx.Commit()
	if err != nil {
		impl.logger.Errorw("error while committing transaction to db", "error", err)
		return nil, err
	}
	return installedAppVersionHistory, nil
}

func (impl *AppStoreDeploymentServiceImpl) UpdateInstalledAppVersionHistoryWithGitHash(installAppVersionRequest *appStoreBean.InstallAppVersionDTO, tx *pg.Tx) error {
	savedInstalledAppVersionHistory, err := impl.installedAppRepositoryHistory.GetInstalledAppVersionHistory(installAppVersionRequest.InstalledAppVersionHistoryId)
	savedInstalledAppVersionHistory.GitHash = installAppVersionRequest.GitHash
	savedInstalledAppVersionHistory.UpdatedOn = time.Now()
	savedInstalledAppVersionHistory.UpdatedBy = installAppVersionRequest.UserId
	_, err = impl.installedAppRepositoryHistory.UpdateInstalledAppVersionHistory(savedInstalledAppVersionHistory, tx)
	if err != nil {
		impl.logger.Errorw("error while fetching from db", "error", err)
		return err
	}
	return nil
}

func (impl *AppStoreDeploymentServiceImpl) createAppForAppStore(createRequest *bean.CreateAppDTO, tx *pg.Tx, appInstallationMode string, skipAppCreation bool) (*bean.CreateAppDTO, error) {
	app1, err := impl.appRepository.FindActiveByName(createRequest.AppName)
	if err != nil && err != pg.ErrNoRows {
		return nil, err
	}
	if app1 != nil && app1.Id > 0 {
		impl.logger.Infow(" app already exists", "name", createRequest.AppName)
		err = &util.ApiError{
			HttpStatusCode:  http.StatusBadRequest,
			Code:            constants.AppAlreadyExists.Code,
			InternalMessage: "app already exists",
			UserMessage:     fmt.Sprintf("app already exists with name %s", createRequest.AppName),
		}

		if !skipAppCreation {
			return nil, err
		} else {
			createRequest.Id = app1.Id
			return createRequest, nil
		}
	}
	pg := &app.App{
		Active:          true,
		AppName:         createRequest.AppName,
		TeamId:          createRequest.TeamId,
		AppType:         helper.ChartStoreApp,
		AppOfferingMode: appInstallationMode,
		AuditLog:        sql.AuditLog{UpdatedBy: createRequest.UserId, CreatedBy: createRequest.UserId, UpdatedOn: time.Now(), CreatedOn: time.Now()},
	}
	err = impl.appRepository.SaveWithTxn(pg, tx)
	if err != nil {
		impl.logger.Errorw("error in saving entity ", "entity", pg)
		return nil, err
	}

	// if found more than 1 application, soft delete all except first item
	apps, err := impl.appRepository.FindActiveListByName(createRequest.AppName)
	if err != nil {
		return nil, err
	}
	appLen := len(apps)
	if appLen > 1 {
		firstElement := apps[0]
		if firstElement.Id != pg.Id {
			pg.Active = false
			err = impl.appRepository.UpdateWithTxn(pg, tx)
			if err != nil {
				impl.logger.Errorw("error in saving entity ", "entity", pg)
				return nil, err
			}
			err = &util.ApiError{
				HttpStatusCode:  http.StatusBadRequest,
				Code:            constants.AppAlreadyExists.Code,
				InternalMessage: "app already exists",
				UserMessage:     fmt.Sprintf("app already exists with name %s", createRequest.AppName),
			}

			if !skipAppCreation {
				return nil, err
			}
		}
	}

	createRequest.Id = pg.Id
	return createRequest, nil
}

func (impl *AppStoreDeploymentServiceImpl) GetInstalledApp(id int) (*appStoreBean.InstallAppVersionDTO, error) {
	app, err := impl.installedAppRepository.GetInstalledApp(id)
	if err != nil {
		impl.logger.Errorw("error while fetching from db", "error", err)
		return nil, err
	}
	chartTemplate := adapter.GenerateInstallAppVersionMinDTO(app)
	return chartTemplate, nil
}

func (impl *AppStoreDeploymentServiceImpl) GetAllInstalledAppsByAppStoreId(w http.ResponseWriter, r *http.Request, token string, appStoreId int) ([]appStoreBean.InstalledAppsResponse, error) {
	installedApps, err := impl.installedAppRepository.GetAllInstalledAppsByAppStoreId(appStoreId)
	if err != nil && !util.IsErrNoRows(err) {
		impl.logger.Error(err)
		return nil, err
	}
	var installedAppsEnvResponse []appStoreBean.InstalledAppsResponse
	for _, a := range installedApps {
		installedAppRes := appStoreBean.InstalledAppsResponse{
			EnvironmentName:              a.EnvironmentName,
			AppName:                      a.AppName,
			DeployedAt:                   a.UpdatedOn,
			DeployedBy:                   a.EmailId,
			Status:                       a.AppStatus,
			AppStoreApplicationVersionId: a.AppStoreApplicationVersionId,
			InstalledAppVersionId:        a.InstalledAppVersionId,
			InstalledAppsId:              a.InstalledAppId,
			EnvironmentId:                a.EnvironmentId,
			AppOfferingMode:              a.AppOfferingMode,
			DeploymentAppType:            a.DeploymentAppType,
		}

		// if hyperion mode app, then fill clusterId and namespace
		if util2.IsHelmApp(a.AppOfferingMode) {
			environment, err := impl.environmentRepository.FindById(a.EnvironmentId)
			if err != nil {
				impl.logger.Errorw("fetching environment error", "err", err)
				return nil, err
			}
			installedAppRes.ClusterId = environment.ClusterId
			installedAppRes.Namespace = environment.Namespace
		}

		installedAppsEnvResponse = append(installedAppsEnvResponse, installedAppRes)
	}
	return installedAppsEnvResponse, nil
}

func (impl *AppStoreDeploymentServiceImpl) DeleteInstalledApp(ctx context.Context, installAppVersionRequest *appStoreBean.InstallAppVersionDTO) (*appStoreBean.InstallAppVersionDTO, error) {
	installAppVersionRequest.InstalledAppDeleteResponse = &appStoreBean.InstalledAppDeleteResponseDTO{
		DeleteInitiated:  false,
		ClusterReachable: true,
	}
	dbConnection := impl.installedAppRepository.GetConnection()
	tx, err := dbConnection.Begin()
	if err != nil {
		return nil, err
	}
	// Rollback tx on error.
	defer tx.Rollback()

	environment, err := impl.environmentRepository.FindById(installAppVersionRequest.EnvironmentId)
	if err != nil {
		impl.logger.Errorw("fetching error", "err", err)
		return nil, err
	}
	if len(environment.Cluster.ErrorInConnecting) > 0 {
		installAppVersionRequest.InstalledAppDeleteResponse.ClusterReachable = false
		installAppVersionRequest.InstalledAppDeleteResponse.ClusterName = environment.Cluster.ClusterName
	}

	app, err := impl.appRepository.FindById(installAppVersionRequest.AppId)
	if err != nil {
		if err == pg.ErrNoRows {
			return nil, fmt.Errorf("App not found in database")
		}
		return nil, err
	}
	model, err := impl.installedAppRepository.GetInstalledApp(installAppVersionRequest.InstalledAppId)
	if err != nil {
		impl.logger.Errorw("error in fetching installed app", "id", installAppVersionRequest.InstalledAppId, "err", err)
		return nil, err
	}

	if installAppVersionRequest.AcdPartialDelete == true {
		if !util2.IsBaseStack() && !util2.IsHelmApp(app.AppOfferingMode) && !util.IsHelmApp(model.DeploymentAppType) {
			if !installAppVersionRequest.InstalledAppDeleteResponse.ClusterReachable {
				impl.logger.Errorw("cluster connection error", "err", environment.Cluster.ErrorInConnecting)
				if !installAppVersionRequest.NonCascadeDelete {
					return installAppVersionRequest, nil
				}
			}
			err = impl.fullModeDeploymentService.DeleteACDAppObject(ctx, app.AppName, environment.Name, installAppVersionRequest)
		}
		if err != nil {
			impl.logger.Errorw("error on delete installed app", "err", err)
			return nil, err
		}
		model.DeploymentAppDeleteRequest = true
		model.UpdatedBy = installAppVersionRequest.UserId
		model.UpdatedOn = time.Now()
		_, err = impl.installedAppRepository.UpdateInstalledApp(model, tx)
		if err != nil {
			impl.logger.Errorw("error while creating install app", "error", err)
			return nil, err
		}
	} else {
		//soft delete app
		app.Active = false
		app.UpdatedBy = installAppVersionRequest.UserId
		app.UpdatedOn = time.Now()
		err = impl.appRepository.UpdateWithTxn(app, tx)
		if err != nil {
			impl.logger.Errorw("error in update entity ", "entity", app)
			return nil, err
		}

		go func() {
			errInResourceDelete := impl.devtronResourceService.DeleteObjectAndItsDependency(app.Id, bean6.DevtronResourceApplication,
				bean6.DevtronResourceHelmApplication, bean6.DevtronResourceVersion1, installAppVersionRequest.UserId)
			if errInResourceDelete != nil {
				impl.logger.Errorw("error in deleting helm application resource and dependency data", "err", err, "appId", app.Id)
			}
		}()

		// soft delete install app
		model.Active = false
		model.UpdatedBy = installAppVersionRequest.UserId
		model.UpdatedOn = time.Now()
		_, err = impl.installedAppRepository.UpdateInstalledApp(model, tx)
		if err != nil {
			impl.logger.Errorw("error while creating install app", "error", err)
			return nil, err
		}
		models, err := impl.installedAppRepository.GetInstalledAppVersionByInstalledAppId(installAppVersionRequest.InstalledAppId)
		if err != nil {
			impl.logger.Errorw("error while fetching install app versions", "error", err)
			return nil, err
		}

		// soft delete install app versions
		for _, item := range models {
			item.Active = false
			item.UpdatedBy = installAppVersionRequest.UserId
			item.UpdatedOn = time.Now()
			_, err = impl.installedAppRepository.UpdateInstalledAppVersion(item, tx)
			if err != nil {
				impl.logger.Errorw("error while fetching from db", "error", err)
				return nil, err
			}
		}

		// soft delete chart-group deployment
		chartGroupDeployment, err := impl.chartGroupDeploymentRepository.FindByInstalledAppId(model.Id)
		if err != nil && err != pg.ErrNoRows {
			impl.logger.Errorw("error while fetching chart group deployment", "error", err)
			return nil, err
		}
		if chartGroupDeployment.Id != 0 {
			chartGroupDeployment.Deleted = true
			_, err = impl.chartGroupDeploymentRepository.Update(chartGroupDeployment, tx)
			if err != nil {
				impl.logger.Errorw("error while updating chart group deployment", "error", err)
				return nil, err
			}
		}

		if util2.IsBaseStack() || util2.IsHelmApp(app.AppOfferingMode) || util.IsHelmApp(model.DeploymentAppType) {
			// there might be a case if helm release gets uninstalled from helm cli.
			//in this case on deleting the app from API, it should not give error as it should get deleted from db, otherwise due to delete error, db does not get clean
			// so in helm, we need to check first if the release exists or not, if exists then only delete
			err = impl.eaModeDeploymentService.DeleteInstalledApp(ctx, app.AppName, environment.Name, installAppVersionRequest, model, tx)
		} else {
			err = impl.fullModeDeploymentService.DeleteInstalledApp(ctx, app.AppName, environment.Name, installAppVersionRequest, model, tx)
		}
		if err != nil {
			impl.logger.Errorw("error on delete installed app", "err", err)
			return nil, err
		}
	}
	err = tx.Commit()
	if err != nil {
		impl.logger.Errorw("error in commit db transaction on delete", "err", err)
		return nil, err
	}
	installAppVersionRequest.InstalledAppDeleteResponse.DeleteInitiated = true
	return installAppVersionRequest, nil
}

func (impl *AppStoreDeploymentServiceImpl) LinkHelmApplicationToChartStore(ctx context.Context, request *openapi.UpdateReleaseWithChartLinkingRequest,
	appIdentifier *service.AppIdentifier, userId int32) (*openapi.UpdateReleaseResponse, bool, error) {

	impl.logger.Infow("Linking helm application to chart store", "appId", request.GetAppId())

	// check if chart repo is active starts
	isChartRepoActive, err := impl.IsChartRepoActive(int(request.GetAppStoreApplicationVersionId()))
	if err != nil {
		impl.logger.Errorw("Error in checking if chart repo is active or not", "err", err)
		return nil, isChartRepoActive, err
	}
	if !isChartRepoActive {
		return nil, isChartRepoActive, nil
	}
	// check if chart repo is active ends

	// STEP-1 check if the app is installed or not
	isInstalled, err := impl.helmAppService.IsReleaseInstalled(ctx, appIdentifier)
	if err != nil {
		impl.logger.Errorw("error while checking if the release is installed", "error", err)
		return nil, isChartRepoActive, err
	}
	if !isInstalled {
		return nil, isChartRepoActive, errors.New("release is not installed. so can not be updated")
	}
	// STEP-1 ends

	// Initialise bean
	installAppVersionRequestDto := &appStoreBean.InstallAppVersionDTO{
		AppName:            appIdentifier.ReleaseName,
		UserId:             userId,
		AppOfferingMode:    util2.SERVER_MODE_HYPERION,
		ClusterId:          appIdentifier.ClusterId,
		Namespace:          appIdentifier.Namespace,
		AppStoreVersion:    int(request.GetAppStoreApplicationVersionId()),
		ValuesOverrideYaml: request.GetValuesYaml(),
		ReferenceValueId:   int(request.GetReferenceValueId()),
		ReferenceValueKind: request.GetReferenceValueKind(),
		DeploymentAppType:  util.PIPELINE_DEPLOYMENT_TYPE_HELM,
	}

	// STEP-2 InstallApp with only DB operations
	// STEP-3 update APP with chart info
	res, err := impl.linkHelmApplicationToChartStore(installAppVersionRequestDto, ctx)
	if err != nil {
		impl.logger.Errorw("error while linking helm app with chart store", "error", err)
		return nil, isChartRepoActive, err
	}
	// STEP-2 and STEP-3 ends

	return res, isChartRepoActive, nil
}

func (impl *AppStoreDeploymentServiceImpl) createEnvironmentIfNotExists(installAppVersionRequest *appStoreBean.InstallAppVersionDTO) (int, error) {
	clusterId := installAppVersionRequest.ClusterId
	namespace := installAppVersionRequest.Namespace
	env, err := impl.environmentRepository.FindOneByNamespaceAndClusterId(namespace, clusterId)

	if err == nil {
		return env.Id, nil
	}

	if err != pg.ErrNoRows {
		return 0, err
	}

	// create env
	cluster, err := impl.clusterService.FindById(clusterId)
	if err != nil {
		return 0, err
	}

	environmentBean := &cluster2.EnvironmentBean{
		Environment: cluster2.BuildEnvironmentName(cluster.ClusterName, namespace),
		ClusterId:   clusterId,
		Namespace:   namespace,
		Default:     false,
		Active:      true,
	}
	envCreateRes, err := impl.environmentService.Create(environmentBean, installAppVersionRequest.UserId)
	if err != nil {
		return 0, err
	}

	return envCreateRes.Id, nil
}

func (impl *AppStoreDeploymentServiceImpl) RollbackApplication(ctx context.Context, request *openapi2.RollbackReleaseRequest,
	installedApp *appStoreBean.InstallAppVersionDTO, userId int32) (bool, error) {
	triggeredAt := time.Now()
	dbConnection := impl.installedAppRepository.GetConnection()
	tx, err := dbConnection.Begin()
	if err != nil {
		return false, err
	}
	// Rollback tx on error.
	defer tx.Rollback()
	if installedApp.InstalledAppId > 0 {
		installedAppModel, err := impl.installedAppRepository.GetInstalledApp(installedApp.InstalledAppId)
		if err != nil {
			impl.logger.Errorw("error while fetching installed app", "error", err)
			return false, err
		}
		installedApp.GitOpsRepoURL = installedAppModel.GitOpsRepoUrl
		// migrate installedApp.GitOpsRepoName to installedApp.GitOpsRepoUrl
		if util.IsAcdApp(installedAppModel.DeploymentAppType) &&
			len(installedAppModel.GitOpsRepoName) != 0 &&
			len(installedAppModel.GitOpsRepoUrl) == 0 {
			//as the installedApp.GitOpsRepoName is not an empty string; migrate installedApp.GitOpsRepoName to installedApp.GitOpsRepoUrl
			migrationErr := impl.handleGitOpsRepoUrlMigration(tx, installedAppModel, userId)
			if migrationErr != nil {
				impl.logger.Errorw("error in GitOps repository url migration", "err", migrationErr)
				return false, err
			}
			installedApp.GitOpsRepoURL = installedAppModel.GitOpsRepoUrl
		}
		// migration ends
	}
	// Rollback starts
	var success bool
	if util2.IsHelmApp(installedApp.AppOfferingMode) {
		installedApp, success, err = impl.eaModeDeploymentService.RollbackRelease(ctx, installedApp, request.GetVersion(), tx)
		if err != nil {
			impl.logger.Errorw("error while rollback helm release", "error", err)
			return false, err
		}
	} else {
		installedApp, success, err = impl.fullModeDeploymentService.RollbackRelease(ctx, installedApp, request.GetVersion(), tx)
		if err != nil {
			impl.logger.Errorw("error while rollback helm release", "error", err)
			return false, err
		}
	}
	if !success {
		return false, fmt.Errorf("rollback request failed")
	}
	//DB operation
	if installedApp.InstalledAppId > 0 && installedApp.InstalledAppVersionId > 0 {
		installedAppVersion, err := impl.installedAppRepository.GetInstalledAppVersionAny(installedApp.InstalledAppVersionId)
		if err != nil {
			impl.logger.Errorw("error while fetching chart installed version", "error", err)
			return false, err
		}
		installedApp.Id = installedAppVersion.Id
		installedAppVersion.Active = true
		installedAppVersion.ValuesYaml = installedApp.ValuesOverrideYaml
		installedAppVersion.UpdatedOn = time.Now()
		installedAppVersion.UpdatedBy = userId
		_, err = impl.installedAppRepository.UpdateInstalledAppVersion(installedAppVersion, tx)
		if err != nil {
			impl.logger.Errorw("error while updating db", "error", err)
			return false, err
		}
	}
	//STEP 8: finish with return response
	err = tx.Commit()
	if err != nil {
		impl.logger.Errorw("error while committing transaction to db", "error", err)
		return false, err
	}

	err1 := impl.UpdatePreviousDeploymentStatusForAppStore(installedApp, triggeredAt, err)
	if err1 != nil {
		impl.logger.Errorw("error while update previous installed app version history", "err", err, "installAppVersionRequest", installedApp)
		//if installed app is updated and error is in updating previous deployment status, then don't block user, just show error.
	}

	return success, nil
}

func (impl *AppStoreDeploymentServiceImpl) linkHelmApplicationToChartStore(installAppVersionRequest *appStoreBean.InstallAppVersionDTO, ctx context.Context) (*openapi.UpdateReleaseResponse, error) {
	dbConnection := impl.installedAppRepository.GetConnection()
	tx, err := dbConnection.Begin()
	if err != nil {
		return nil, err
	}
	// Rollback tx on error.
	defer tx.Rollback()

	// skipAppCreation flag is set for CLI apps because for CLI Helm apps if project is created first before linking to chart store then app is created during project update time.
	// skipAppCreation - This flag will skip app creation if app already exists.

	//step 1 db operation initiated
	installAppVersionRequest, err = impl.AppStoreDeployOperationDB(installAppVersionRequest, tx, true, appStoreBean.INSTALL_APP_REQUEST)
	if err != nil {
		impl.logger.Errorw(" error", "err", err)
		return nil, err
	}

	// fetch app store application version from DB
	appStoreApplicationVersionId := installAppVersionRequest.AppStoreVersion
	appStoreAppVersion, err := impl.appStoreApplicationVersionRepository.FindById(appStoreApplicationVersionId)
	if err != nil {
		impl.logger.Errorw("Error in fetching app store application version", "err", err, "appStoreApplicationVersionId", appStoreApplicationVersionId)
		return nil, err
	}

	// STEP-2 update APP with chart info
	chartRepoInfo := appStoreAppVersion.AppStore.ChartRepo
	updateReleaseRequest := &bean3.UpdateApplicationWithChartInfoRequestDto{
		InstallReleaseRequest: &bean4.InstallReleaseRequest{
			ValuesYaml:   installAppVersionRequest.ValuesOverrideYaml,
			ChartName:    appStoreAppVersion.Name,
			ChartVersion: appStoreAppVersion.Version,
			ReleaseIdentifier: &bean4.ReleaseIdentifier{
				ReleaseNamespace: installAppVersionRequest.Namespace,
				ReleaseName:      installAppVersionRequest.AppName,
			},
		},
		SourceAppType: bean3.SOURCE_HELM_APP,
	}
	if chartRepoInfo != nil {
		updateReleaseRequest.ChartRepository = &bean4.ChartRepository{
			Name:     chartRepoInfo.Name,
			Url:      chartRepoInfo.Url,
			Username: chartRepoInfo.UserName,
			Password: chartRepoInfo.Password,
		}
	}
	res, err := impl.helmAppService.UpdateApplicationWithChartInfo(ctx, installAppVersionRequest.ClusterId, updateReleaseRequest)
	if err != nil {
		return nil, err
	}
	// STEP-2 ends

	// tx commit here because next operation will be process after this commit.
	err = tx.Commit()
	if err != nil {
		return nil, err
	}
	// STEP-3 install app DB post operations
	installAppVersionRequest.DeploymentAppType = util.PIPELINE_DEPLOYMENT_TYPE_HELM
	err = impl.installAppPostDbOperation(installAppVersionRequest)
	if err != nil {
		return nil, err
	}
	// STEP-3 ends

	return res, nil
}

func (impl *AppStoreDeploymentServiceImpl) installAppPostDbOperation(installAppVersionRequest *appStoreBean.InstallAppVersionDTO) error {
	//step 4 db operation status update to deploy success
	_, err := impl.AppStoreDeployOperationStatusUpdate(installAppVersionRequest.InstalledAppId, appStoreBean.DEPLOY_SUCCESS)
	if err != nil {
		impl.logger.Errorw(" error", "err", err)
		return err
	}

	//step 5 create build history first entry for install app version for argocd or helm type deployments
	if !impl.deploymentTypeConfig.HelmInstallASyncMode {
		err = impl.updateInstalledAppVersionHistoryWithSync(installAppVersionRequest)
		if err != nil {
			impl.logger.Errorw("error in updating installedApp History with sync ", "err", err)
			return err
		}
	}
	return nil
}

func (impl *AppStoreDeploymentServiceImpl) updateInstalledAppVersionHistoryWithSync(installAppVersionRequest *appStoreBean.InstallAppVersionDTO) error {
	if installAppVersionRequest.DeploymentAppType == util.PIPELINE_DEPLOYMENT_TYPE_MANIFEST_DOWNLOAD {
		err := impl.UpdateInstalledAppVersionHistoryStatus(installAppVersionRequest, pipelineConfig.WorkflowSucceeded)
		if err != nil {
			impl.logger.Errorw("error on creating history for chart deployment", "error", err)
			return err
		}
	}

	if installAppVersionRequest.DeploymentAppType == util.PIPELINE_DEPLOYMENT_TYPE_HELM {
		installedAppVersionHistory, err := impl.installedAppRepositoryHistory.GetInstalledAppVersionHistory(installAppVersionRequest.InstalledAppVersionHistoryId)
		if err != nil {
			impl.logger.Errorw("error in fetching installed app by installed app id in subscribe helm status callback", "err", err)
			return err
		}
		installedAppVersionHistory.Status = pipelineConfig.WorkflowSucceeded
		helmInstallStatus := &appStoreBean.HelmReleaseStatusConfig{
			InstallAppVersionHistoryId: installedAppVersionHistory.Id,
			Message:                    "Release Installed",
			IsReleaseInstalled:         true,
			ErrorInInstallation:        false,
		}
		data, err := json.Marshal(helmInstallStatus)
		if err != nil {
			impl.logger.Errorw("error in marshalling helmInstallStatus message")
			return err
		}
		installedAppVersionHistory.HelmReleaseStatusConfig = string(data)
		_, err = impl.installedAppRepositoryHistory.UpdateInstalledAppVersionHistory(installedAppVersionHistory, nil)
		if err != nil {
			impl.logger.Errorw("error in updating helm release status data in installedAppVersionHistoryRepository", "err", err)
			return err
		}
	}
	return nil
}

func (impl *AppStoreDeploymentServiceImpl) GetDeploymentHistory(ctx context.Context, installedApp *appStoreBean.InstallAppVersionDTO) (*bean3.DeploymentHistoryAndInstalledAppInfo, error) {
	result := &bean3.DeploymentHistoryAndInstalledAppInfo{}
	var err error
	if util2.IsHelmApp(installedApp.AppOfferingMode) {
		deploymentHistory, err := impl.eaModeDeploymentService.GetDeploymentHistory(ctx, installedApp)
		if err != nil {
			impl.logger.Errorw("error while getting deployment history", "error", err)
			return nil, err
		}
		result.DeploymentHistory = deploymentHistory.GetDeploymentHistory()
	} else {
		deploymentHistory, err := impl.fullModeDeploymentService.GetDeploymentHistory(ctx, installedApp)
		if err != nil {
			impl.logger.Errorw("error while getting deployment history", "error", err)
			return nil, err
		}
		result.DeploymentHistory = deploymentHistory.GetDeploymentHistory()
	}
	updateTime := installedApp.UpdatedOn
	timeStampTag := updateTime.Format(bean.LayoutDDMMYY_HHMM12hr)

	if installedApp.InstalledAppId > 0 {
		result.InstalledAppInfo = &bean3.InstalledAppInfo{
			AppId:                 installedApp.AppId,
			EnvironmentName:       installedApp.EnvironmentName,
			AppOfferingMode:       installedApp.AppOfferingMode,
			InstalledAppId:        installedApp.InstalledAppId,
			InstalledAppVersionId: installedApp.InstalledAppVersionId,
			AppStoreChartId:       installedApp.InstallAppVersionChartDTO.AppStoreChartId,
			ClusterId:             installedApp.ClusterId,
			EnvironmentId:         installedApp.EnvironmentId,
			DeploymentType:        installedApp.DeploymentAppType,
			HelmPackageName:       fmt.Sprintf("%s-%s-%s (GMT)", installedApp.AppName, installedApp.EnvironmentName, timeStampTag),
		}
	}

	return result, err
}

func (impl *AppStoreDeploymentServiceImpl) GetDeploymentHistoryInfo(ctx context.Context, installedApp *appStoreBean.InstallAppVersionDTO, version int) (*openapi.HelmAppDeploymentManifestDetail, error) {
	//var result interface{}
	result := &openapi.HelmAppDeploymentManifestDetail{}
	var err error
	if util2.IsHelmApp(installedApp.AppOfferingMode) {
		_, span := otel.Tracer("orchestrator").Start(ctx, "eaModeDeploymentService.GetDeploymentHistoryInfo")
		result, err = impl.eaModeDeploymentService.GetDeploymentHistoryInfo(ctx, installedApp, int32(version))
		span.End()
		if err != nil {
			impl.logger.Errorw("error while getting deployment history info", "error", err)
			return nil, err
		}
	} else {
		_, span := otel.Tracer("orchestrator").Start(ctx, "fullModeDeploymentService.GetDeploymentHistoryInfo")
		result, err = impl.fullModeDeploymentService.GetDeploymentHistoryInfo(ctx, installedApp, int32(version))
		span.End()
		if err != nil {
			impl.logger.Errorw("error while getting deployment history info", "error", err)
			return nil, err
		}
	}
	return result, err
}

func (impl *AppStoreDeploymentServiceImpl) updateInstalledAppVersion(installedAppVersion *repository.InstalledAppVersions, installAppVersionRequest *appStoreBean.InstallAppVersionDTO, tx *pg.Tx, installedApp *repository.InstalledApps) (*repository.InstalledAppVersions, *appStoreBean.InstallAppVersionDTO, error) {
	var err error
	if installAppVersionRequest.Id == 0 {
		installedAppVersions, err := impl.installedAppRepository.GetInstalledAppVersionByInstalledAppId(installAppVersionRequest.InstalledAppId)
		if err != nil {
			impl.logger.Errorw("error while fetching installed version", "error", err)
			return installedAppVersion, installAppVersionRequest, err
		}
		for _, installedAppVersionModel := range installedAppVersions {
			installedAppVersionModel.Active = false
			installedAppVersionModel.UpdatedOn = time.Now()
			installedAppVersionModel.UpdatedBy = installAppVersionRequest.UserId
			_, err = impl.installedAppRepository.UpdateInstalledAppVersion(installedAppVersionModel, tx)
			if err != nil {
				impl.logger.Errorw("error while update installed chart", "error", err)
				return installedAppVersion, installAppVersionRequest, err
			}
		}

		appStoreAppVersion, err := impl.appStoreApplicationVersionRepository.FindById(installAppVersionRequest.AppStoreVersion)
		if err != nil {
			impl.logger.Errorw("fetching error", "err", err)
			return installedAppVersion, installAppVersionRequest, err
		}
		installedAppVersion = &repository.InstalledAppVersions{
			InstalledAppId:               installAppVersionRequest.InstalledAppId,
			AppStoreApplicationVersionId: installAppVersionRequest.AppStoreVersion,
			ValuesYaml:                   installAppVersionRequest.ValuesOverrideYaml,
		}
		installedAppVersion.CreatedBy = installAppVersionRequest.UserId
		installedAppVersion.UpdatedBy = installAppVersionRequest.UserId
		installedAppVersion.CreatedOn = time.Now()
		installedAppVersion.UpdatedOn = time.Now()
		installedAppVersion.Active = true
		installedAppVersion.ReferenceValueId = installAppVersionRequest.ReferenceValueId
		installedAppVersion.ReferenceValueKind = installAppVersionRequest.ReferenceValueKind
		_, err = impl.installedAppRepository.CreateInstalledAppVersion(installedAppVersion, tx)
		if err != nil {
			impl.logger.Errorw("error while fetching from db", "error", err)
			return installedAppVersion, installAppVersionRequest, err
		}
		installedAppVersion.AppStoreApplicationVersion = *appStoreAppVersion
		installedAppVersion.InstalledApp = *installedApp
		installAppVersionRequest.InstalledAppVersionId = installedAppVersion.Id
	} else {
		installedAppVersionModel, err := impl.installedAppRepository.GetInstalledAppVersion(installAppVersionRequest.Id)
		if err != nil {
			impl.logger.Errorw("error while fetching chart installed version", "error", err)
			return installedAppVersion, installAppVersionRequest, err
		}
		if installedAppVersionModel.AppStoreApplicationVersionId != installAppVersionRequest.AppStoreVersion {
			// upgrade to new version of same chart
			installedAppVersionModel.Active = false
			installedAppVersionModel.UpdatedOn = time.Now()
			installedAppVersionModel.UpdatedBy = installAppVersionRequest.UserId
			_, err = impl.installedAppRepository.UpdateInstalledAppVersion(installedAppVersionModel, tx)
			if err != nil {
				impl.logger.Errorw("error while fetching from db", "error", err)
				return installedAppVersion, installAppVersionRequest, err
			}
			appStoreAppVersion, err := impl.appStoreApplicationVersionRepository.FindById(installAppVersionRequest.AppStoreVersion)
			if err != nil {
				impl.logger.Errorw("fetching error", "err", err)
				return installedAppVersion, installAppVersionRequest, err
			}
			installedAppVersion = &repository.InstalledAppVersions{
				InstalledAppId:               installAppVersionRequest.InstalledAppId,
				AppStoreApplicationVersionId: installAppVersionRequest.AppStoreVersion,
				ValuesYaml:                   installAppVersionRequest.ValuesOverrideYaml,
			}
			installedAppVersion.CreatedBy = installAppVersionRequest.UserId
			installedAppVersion.UpdatedBy = installAppVersionRequest.UserId
			installedAppVersion.CreatedOn = time.Now()
			installedAppVersion.UpdatedOn = time.Now()
			installedAppVersion.Active = true
			installedAppVersion.ReferenceValueId = installAppVersionRequest.ReferenceValueId
			installedAppVersion.ReferenceValueKind = installAppVersionRequest.ReferenceValueKind
			_, err = impl.installedAppRepository.CreateInstalledAppVersion(installedAppVersion, tx)
			if err != nil {
				impl.logger.Errorw("error while fetching from db", "error", err)
				return installedAppVersion, installAppVersionRequest, err
			}
			installedAppVersion.AppStoreApplicationVersion = *appStoreAppVersion
		} else {
			installedAppVersion = installedAppVersionModel
		}

	}
	return installedAppVersion, installAppVersionRequest, err
}

func (impl *AppStoreDeploymentServiceImpl) MarkInstalledAppVersionsInactiveByInstalledAppId(installedAppId int, UserId int32, tx *pg.Tx) error {
	installedAppVersions, err := impl.installedAppRepository.GetInstalledAppVersionByInstalledAppId(installedAppId)
	if err != nil {
		impl.logger.Errorw("error while fetching installed version", "error", err)
		return err
	}
	for _, installedAppVersionModel := range installedAppVersions {
		installedAppVersionModel.Active = false
		installedAppVersionModel.UpdatedOn = time.Now()
		installedAppVersionModel.UpdatedBy = UserId
		_, err = impl.installedAppRepository.UpdateInstalledAppVersion(installedAppVersionModel, tx)
		if err != nil {
			impl.logger.Errorw("error while update installed chart", "error", err)
			return err
		}
	}
	return nil
}

func (impl *AppStoreDeploymentServiceImpl) MarkInstalledAppVersionModelInActive(installedAppVersionModel *repository.InstalledAppVersions, UserId int32, tx *pg.Tx) error {
	installedAppVersionModel.Active = false
	installedAppVersionModel.UpdatedOn = time.Now()
	installedAppVersionModel.UpdatedBy = UserId
	_, err := impl.installedAppRepository.UpdateInstalledAppVersion(installedAppVersionModel, tx)
	if err != nil {
		impl.logger.Errorw("error while fetching from db", "error", err)
		return err
	}
	return nil
}

func (impl *AppStoreDeploymentServiceImpl) CreateInstalledAppVersion(installAppVersionRequest *appStoreBean.InstallAppVersionDTO, tx *pg.Tx) (*repository.InstalledAppVersions, error) {
	// TODO fix me next
	// TODO refactoring: move this to adapter
	installedAppVersion := &repository.InstalledAppVersions{
		InstalledAppId:               installAppVersionRequest.InstalledAppId,
		AppStoreApplicationVersionId: installAppVersionRequest.AppStoreVersion,
		ValuesYaml:                   installAppVersionRequest.ValuesOverrideYaml,
	}
	installedAppVersion.CreatedBy = installAppVersionRequest.UserId
	installedAppVersion.UpdatedBy = installAppVersionRequest.UserId
	installedAppVersion.CreatedOn = time.Now()
	installedAppVersion.UpdatedOn = time.Now()
	installedAppVersion.Active = true
	installedAppVersion.ReferenceValueId = installAppVersionRequest.ReferenceValueId
	installedAppVersion.ReferenceValueKind = installAppVersionRequest.ReferenceValueKind
	_, err := impl.installedAppRepository.CreateInstalledAppVersion(installedAppVersion, tx)
	if err != nil {
		impl.logger.Errorw("error while fetching from db", "error", err)
		return nil, err
	}
	return installedAppVersion, nil
}

// CheckIfMonoRepoMigrationRequired checks if gitOps repo name is changed
func (impl *AppStoreDeploymentServiceImpl) CheckIfMonoRepoMigrationRequired(installedApp *repository.InstalledApps, appStoreName string) bool {
	monoRepoMigrationRequired := false
	if !util.IsAcdApp(installedApp.DeploymentAppType) || gitOps.IsGitOpsRepoNotConfigured(installedApp.GitOpsRepoUrl) || installedApp.IsCustomRepository {
		return false
	}
	var err error
	gitOpsRepoName := impl.gitOpsConfigReadService.GetGitOpsRepoNameFromUrl(installedApp.GitOpsRepoUrl)
	if len(gitOpsRepoName) == 0 {
		gitOpsRepoName, err = impl.fullModeDeploymentService.GetAcdAppGitOpsRepoName(installedApp.App.AppName, installedApp.Environment.Name)
		if err != nil || gitOpsRepoName == "" {
			return false
		}
	}
<<<<<<< HEAD

=======
>>>>>>> 948f67e5
	appNameGitOpsRepoPattern := installedApp.App.AppName + "$"
	regex := regexp.MustCompile(appNameGitOpsRepoPattern)

	// if appName is not in the gitOpsRepoName consider it as mono repo
	if !regex.MatchString(gitOpsRepoName) {
		monoRepoMigrationRequired = true
	}
	return monoRepoMigrationRequired
}

func (impl *AppStoreDeploymentServiceImpl) UpdateInstalledApp(ctx context.Context, installAppVersionRequest *appStoreBean.InstallAppVersionDTO) (*appStoreBean.InstallAppVersionDTO, error) {

	// db operations
	dbConnection := impl.installedAppRepository.GetConnection()
	tx, err := dbConnection.Begin()
	if err != nil {
		return nil, err
	}
	// Rollback tx on error.
	defer tx.Rollback()

	installedApp, err := impl.installedAppRepository.GetInstalledApp(installAppVersionRequest.InstalledAppId)
	if err != nil {
		return nil, err
	}
	installAppVersionRequest.UpdateDeploymentAppType(installedApp.DeploymentAppType)

	installedAppDeploymentAction := adapter.NewInstalledAppDeploymentAction(installedApp.DeploymentAppType)
	// migrate installedApp.GitOpsRepoName to installedApp.GitOpsRepoUrl
	if util.IsAcdApp(installedApp.DeploymentAppType) &&
		len(installedApp.GitOpsRepoName) != 0 &&
		len(installedApp.GitOpsRepoUrl) == 0 {
		//as the installedApp.GitOpsRepoName is not an empty string; migrate installedApp.GitOpsRepoName to installedApp.GitOpsRepoUrl
		gitRepoUrl, err := impl.fullModeDeploymentService.GetGitRepoUrl(installedApp.GitOpsRepoName)
		if err != nil {
			impl.logger.Errorw("error in GitOps repository url migration", "err", err)
			return nil, err
		}
		installedApp.GitOpsRepoUrl = gitRepoUrl
	}
	// migration ends

	if util.IsManifestDownload(installedApp.DeploymentAppType) {
		updateTime := installedApp.UpdatedOn
		timeStampTag := updateTime.Format(bean.LayoutDDMMYY_HHMM12hr)
		installAppVersionRequest.HelmPackageName = fmt.Sprintf("%s-%s-%s (GMT)", installedApp.App.AppName, installedApp.Environment.Name, timeStampTag)
	}

	var installedAppVersion *repository.InstalledAppVersions

	// mark previous versions of chart as inactive if chart or version is updated

	isChartChanged := false   // flag for keeping track if chart is updated by user or not
	isVersionChanged := false // flag for keeping track if version of chart is upgraded

	//if chart is changed, then installedAppVersion id is sent as 0 from front-end
	if installAppVersionRequest.Id == 0 {
		isChartChanged = true
		err = impl.MarkInstalledAppVersionsInactiveByInstalledAppId(installAppVersionRequest.InstalledAppId, installAppVersionRequest.UserId, tx)
		if err != nil {
			return nil, err
		}
	} else {
		installedAppVersion, err = impl.installedAppRepository.GetInstalledAppVersion(installAppVersionRequest.Id)
		if err != nil {
			impl.logger.Errorw("error in fetching installedAppVersion by installAppVersionRequest id ", "err", err)
			return nil, fmt.Errorf("The values are outdated. Please make your changes to the latest version and try again.")
		}
		// version is upgraded if appStoreApplication version from request payload is not equal to installed app version saved in DB
		if installedAppVersion.AppStoreApplicationVersionId != installAppVersionRequest.AppStoreVersion {
			isVersionChanged = true
			err = impl.MarkInstalledAppVersionModelInActive(installedAppVersion, installAppVersionRequest.UserId, tx)
		}
	}

	appStoreAppVersion, err := impl.appStoreApplicationVersionRepository.FindById(installAppVersionRequest.AppStoreVersion)
	if err != nil {
		impl.logger.Errorw("fetching error", "err", err)
		return nil, err
	}
	// create new entry for installed app version if chart or version is changed
	if isChartChanged || isVersionChanged {
		installedAppVersion, err = impl.CreateInstalledAppVersion(installAppVersionRequest, tx)
		if err != nil {
			return nil, err
		}
		installAppVersionRequest.Id = installedAppVersion.Id
	} else {
		// TODO fix me next
		// TODO refactoring: move this to adapter
		installedAppVersion.ValuesYaml = installAppVersionRequest.ValuesOverrideYaml
		installedAppVersion.UpdatedOn = time.Now()
		installedAppVersion.UpdatedBy = installAppVersionRequest.UserId
		installedAppVersion.ReferenceValueId = installAppVersionRequest.ReferenceValueId
		installedAppVersion.ReferenceValueKind = installAppVersionRequest.ReferenceValueKind
		_, err = impl.installedAppRepository.UpdateInstalledAppVersion(installedAppVersion, tx)
		if err != nil {
			impl.logger.Errorw("error while fetching from db", "error", err)
			return nil, err
		}
	}

	installedAppVersion.AppStoreApplicationVersion = *appStoreAppVersion
	installedAppVersion.InstalledApp = *installedApp

	installAppVersionRequest.InstalledAppVersionId = installedAppVersion.Id
	installAppVersionRequest.Id = installedAppVersion.Id
	installAppVersionRequest.EnvironmentId = installedApp.EnvironmentId
	installAppVersionRequest.AppName = installedApp.App.AppName
	installAppVersionRequest.EnvironmentName = installedApp.Environment.Name
	installAppVersionRequest.Environment = &installedApp.Environment

	installAppVersionHistoryStatus := pipelineConfig.WorkflowInProgress
	// TODO fix me next
	// TODO refactoring: move this to adapter
	installedAppVersionHistory := &repository.InstalledAppVersionHistory{
		InstalledAppVersionId: installedAppVersion.Id,
		ValuesYamlRaw:         installAppVersionRequest.ValuesOverrideYaml,
		StartedOn:             time.Now(),
		Status:                installAppVersionHistoryStatus,
		AuditLog: sql.AuditLog{
			CreatedOn: time.Now(),
			CreatedBy: installAppVersionRequest.UserId,
			UpdatedOn: time.Now(),
			UpdatedBy: installAppVersionRequest.UserId,
		},
	}
	_, err = impl.installedAppRepositoryHistory.CreateInstalledAppVersionHistory(installedAppVersionHistory, tx)
	if err != nil {
		impl.logger.Errorw("error while creating installed app version history for updating installed app", "error", err)
		return nil, err
	}
	installAppVersionRequest.InstalledAppVersionHistoryId = installedAppVersionHistory.Id
	_ = impl.fullModeDeploymentService.SaveTimelineForHelmApps(installAppVersionRequest, pipelineConfig.TIMELINE_STATUS_DEPLOYMENT_INITIATED, "Deployment initiated successfully.", time.Now(), tx)

	if util.IsManifestDownload(installAppVersionRequest.DeploymentAppType) {
		_ = impl.fullModeDeploymentService.SaveTimelineForHelmApps(installAppVersionRequest, pipelineConfig.TIMELINE_DESCRIPTION_MANIFEST_GENERATED, "Manifest generated successfully.", time.Now(), tx)
	}
	// gitOps operation
	monoRepoMigrationRequired := false
	gitOpsResponse := &bean2.AppStoreGitOpsResponse{}

	if installedAppDeploymentAction.PerformGitOps {
		manifest, err := impl.fullModeDeploymentService.GenerateManifest(installAppVersionRequest)
		if err != nil {
			impl.logger.Errorw("error in generating manifest for helm apps", "err", err)
			_ = impl.UpdateInstalledAppVersionHistoryStatus(installAppVersionRequest, pipelineConfig.WorkflowFailed)
			return nil, err
		}
		// required if gitOps repo name is changed, gitOps repo name will change if env variable which we use as suffix changes
		monoRepoMigrationRequired = impl.CheckIfMonoRepoMigrationRequired(installedApp, installedAppVersion.AppStoreApplicationVersion.AppStore.Name)
		argocdAppName := installedApp.App.AppName + "-" + installedApp.Environment.Name
		installAppVersionRequest.ACDAppName = argocdAppName

		var gitOpsErr error
		gitOpsResponse, gitOpsErr = impl.fullModeDeploymentService.UpdateAppGitOpsOperations(manifest, installAppVersionRequest, &monoRepoMigrationRequired, isChartChanged || isVersionChanged)
		if gitOpsErr != nil {
			impl.logger.Errorw("error in performing GitOps operation", "err", gitOpsErr)
			_ = impl.fullModeDeploymentService.SaveTimelineForHelmApps(installAppVersionRequest, pipelineConfig.TIMELINE_STATUS_GIT_COMMIT_FAILED, fmt.Sprintf("Git commit failed - %v", gitOpsErr), time.Now(), tx)
			return nil, gitOpsErr
		}

		installAppVersionRequest.GitHash = gitOpsResponse.GitHash
		_ = impl.fullModeDeploymentService.SaveTimelineForHelmApps(installAppVersionRequest, pipelineConfig.TIMELINE_STATUS_GIT_COMMIT, "Git commit done successfully.", time.Now(), tx)
		if !impl.aCDConfig.ArgoCDAutoSyncEnabled {
			_ = impl.fullModeDeploymentService.SaveTimelineForHelmApps(installAppVersionRequest, pipelineConfig.TIMELINE_STATUS_ARGOCD_SYNC_INITIATED, "Argocd sync initiated", time.Now(), tx)
		}
		installedAppVersionHistory.GitHash = gitOpsResponse.GitHash
		_, err = impl.installedAppRepositoryHistory.UpdateInstalledAppVersionHistory(installedAppVersionHistory, tx)
		if err != nil {
			impl.logger.Errorw("error on updating history for chart deployment", "error", err, "installedAppVersion", installedAppVersion)
			return nil, err
		}
	}

	if installedAppDeploymentAction.PerformACDDeployment {
		// refresh update repo details on ArgoCD if repo is changed
		err = impl.fullModeDeploymentService.UpdateAndSyncACDApps(installAppVersionRequest, gitOpsResponse.ChartGitAttribute, monoRepoMigrationRequired, ctx, tx)
		if err != nil {
			impl.logger.Errorw("error in acd patch request", "err", err)
			return nil, err
		}
	} else if installedAppDeploymentAction.PerformHelmDeployment {
		err = impl.eaModeDeploymentService.UpgradeDeployment(installAppVersionRequest, gitOpsResponse.ChartGitAttribute, installAppVersionRequest.InstalledAppVersionHistoryId, ctx)
		if err != nil {
			if err != nil {
				impl.logger.Errorw("error in helm update request", "err", err)
				return nil, err
			}
		}
	}
	installedApp.Status = appStoreBean.DEPLOY_SUCCESS
	installedApp.UpdatedOn = time.Now()
	installedAppVersion.UpdatedBy = installAppVersionRequest.UserId
	installedApp, err = impl.installedAppRepository.UpdateInstalledApp(installedApp, tx)
	if err != nil {
		impl.logger.Errorw("error in updating installed app", "err", err)
		return nil, err
	}
	//STEP 8: finish with return response
	err = tx.Commit()
	if err != nil {
		impl.logger.Errorw("error while committing transaction to db", "error", err)
		return nil, err
	}

	if util.IsManifestDownload(installAppVersionRequest.DeploymentAppType) {
		err = impl.UpdateInstalledAppVersionHistoryStatus(installAppVersionRequest, pipelineConfig.WorkflowSucceeded)
		if err != nil {
			impl.logger.Errorw("error on creating history for chart deployment", "error", err)
			return nil, err
		}
	} else if util.IsHelmApp(installAppVersionRequest.DeploymentAppType) && !impl.deploymentTypeConfig.HelmInstallASyncMode {
		err = impl.updateInstalledAppVersionHistoryWithSync(installAppVersionRequest)
		if err != nil {
			impl.logger.Errorw("error in updating install app version history on sync", "err", err)
			return nil, err
		}
	}

	return installAppVersionRequest, nil
}

func (impl AppStoreDeploymentServiceImpl) handleGitOpsRepoUrlMigration(tx *pg.Tx, installedApp *repository.InstalledApps, userId int32) error {
	var (
		localTx *pg.Tx
		err     error
	)

	if tx == nil {
		dbConnection := impl.installedAppRepository.GetConnection()
		localTx, err = dbConnection.Begin()
		if err != nil {
			return err
		}
		// Rollback tx on error.
		defer localTx.Rollback()
	}

	gitRepoUrl, err := impl.fullModeDeploymentService.GetGitRepoUrl(installedApp.GitOpsRepoName)
	if err != nil {
		impl.logger.Errorw("error in GitOps repository url migration", "err", err)
		return err
	}
	installedApp.GitOpsRepoUrl = gitRepoUrl
	installedApp.UpdatedOn = time.Now()
	installedApp.UpdatedBy = userId
	if localTx != nil {
		_, err = impl.installedAppRepository.UpdateInstalledApp(installedApp, localTx)
	} else {
		_, err = impl.installedAppRepository.UpdateInstalledApp(installedApp, tx)
	}
	if err != nil {
		impl.logger.Errorw("error in updating installed app model", "err", err)
		return err
	}
	if localTx != nil {
		err = localTx.Commit()
		if err != nil {
			impl.logger.Errorw("error while committing transaction to db", "error", err)
			return err
		}
	}
	return err
}
func (impl *AppStoreDeploymentServiceImpl) GetInstalledAppVersion(id int, userId int32) (*appStoreBean.InstallAppVersionDTO, error) {
	app, err := impl.installedAppRepository.GetInstalledAppVersion(id)
	if err != nil {
		if err == pg.ErrNoRows {
			return nil, &util.ApiError{HttpStatusCode: http.StatusBadRequest, Code: "400", UserMessage: "values are outdated. please fetch the latest version and try again", InternalMessage: err.Error()}
		}
		impl.logger.Errorw("error while fetching from db", "error", err)
		return nil, err
	}
	// migrate installedApp.GitOpsRepoName to installedApp.GitOpsRepoUrl
	if util.IsAcdApp(app.InstalledApp.DeploymentAppType) &&
		len(app.InstalledApp.GitOpsRepoName) != 0 &&
		len(app.InstalledApp.GitOpsRepoUrl) == 0 {
		//as the installedApp.GitOpsRepoName is not an empty string; migrate installedApp.GitOpsRepoName to installedApp.GitOpsRepoUrl
		// db operations
		installedAppModel := &app.InstalledApp
		migrationErr := impl.handleGitOpsRepoUrlMigration(nil, installedAppModel, userId)
		if migrationErr != nil {
			impl.logger.Errorw("error in GitOps repository url migration", "err", migrationErr)
			return nil, err
		}
	}
	// migration ends
	updateTime := app.InstalledApp.UpdatedOn
	timeStampTag := updateTime.Format(bean.LayoutDDMMYY_HHMM12hr)
	helmPackageName := fmt.Sprintf("%s-%s-%s (GMT)", app.InstalledApp.App.AppName, app.InstalledApp.Environment.Name, timeStampTag)
	installAppVersion := &appStoreBean.InstallAppVersionDTO{
		InstalledAppId:     app.InstalledAppId,
		AppName:            app.InstalledApp.App.AppName,
		AppId:              app.InstalledApp.App.Id,
		Id:                 app.Id,
		TeamId:             app.InstalledApp.App.TeamId,
		EnvironmentId:      app.InstalledApp.EnvironmentId,
		ValuesOverrideYaml: app.ValuesYaml,
		Readme:             app.AppStoreApplicationVersion.Readme,
		ReferenceValueKind: app.ReferenceValueKind,
		ReferenceValueId:   app.ReferenceValueId,
		AppStoreVersion:    app.AppStoreApplicationVersionId, //check viki
		Status:             app.InstalledApp.Status,
		AppStoreId:         app.AppStoreApplicationVersion.AppStoreId,
		AppStoreName:       app.AppStoreApplicationVersion.AppStore.Name,
		Deprecated:         app.AppStoreApplicationVersion.Deprecated,
		UserId:             userId,
		AppOfferingMode:    app.InstalledApp.App.AppOfferingMode,
		ClusterId:          app.InstalledApp.Environment.ClusterId,
		Namespace:          app.InstalledApp.Environment.Namespace,
		DeploymentAppType:  app.InstalledApp.DeploymentAppType,
		Environment:        &app.InstalledApp.Environment,
		HelmPackageName:    helmPackageName,
		ACDAppName:         fmt.Sprintf("%s-%s", app.InstalledApp.App.AppName, app.InstalledApp.Environment.Name),
	}
	if util.IsAcdApp(installAppVersion.DeploymentAppType) {
		installAppVersion.GitOpsRepoURL = app.InstalledApp.GitOpsRepoUrl
	}
	return installAppVersion, err
}

func (impl *AppStoreDeploymentServiceImpl) InstallAppByHelm(installAppVersionRequest *appStoreBean.InstallAppVersionDTO, ctx context.Context) (*appStoreBean.InstallAppVersionDTO, error) {
	installAppVersionRequest, err := impl.eaModeDeploymentService.InstallApp(installAppVersionRequest, nil, ctx, nil)
	if err != nil {
		impl.logger.Errorw("error while installing app via helm", "error", err)
		return installAppVersionRequest, err
	}
	if !impl.deploymentTypeConfig.HelmInstallASyncMode {
		err = impl.updateInstalledAppVersionHistoryWithSync(installAppVersionRequest)
		if err != nil {
			impl.logger.Errorw("error in updating installed app version history with sync", "err", err)
			return installAppVersionRequest, err
		}
	}
	return installAppVersionRequest, nil
}

func (impl *AppStoreDeploymentServiceImpl) UpdateProjectHelmApp(updateAppRequest *appStoreBean.UpdateProjectHelmAppDTO) error {

	appIdSplitted := strings.Split(updateAppRequest.AppId, "|")

	appName := updateAppRequest.AppName

	if len(appIdSplitted) > 1 {
		// app id is zero for CLI apps
		appIdentifier, _ := impl.helmAppService.DecodeAppId(updateAppRequest.AppId)
		appName = appIdentifier.ReleaseName
	}

	app, err := impl.appRepository.FindActiveByName(appName)

	if err != nil && err != pg.ErrNoRows {
		impl.logger.Errorw("error in fetching app", "err", err)
		return err
	}

	var appInstallationMode string

	dbConnection := impl.appRepository.GetConnection()
	tx, err := dbConnection.Begin()
	if err != nil {
		return err
	}

	defer tx.Rollback()

	impl.logger.Infow("update helm project request", updateAppRequest)
	if app.Id == 0 {
		// for cli Helm app, if app is not yet created
		if util2.IsBaseStack() {
			appInstallationMode = util2.SERVER_MODE_HYPERION
		} else {
			appInstallationMode = util2.SERVER_MODE_FULL
		}
		createAppRequest := bean.CreateAppDTO{
			AppName: appName,
			UserId:  updateAppRequest.UserId,
			TeamId:  updateAppRequest.TeamId,
		}
		_, err := impl.createAppForAppStore(&createAppRequest, tx, appInstallationMode, false)
		if err != nil {
			impl.logger.Errorw("error while creating app", "error", err)
			return err
		}
	} else {
		// update team id if app exist
		app.TeamId = updateAppRequest.TeamId
		app.UpdatedOn = time.Now()
		app.UpdatedBy = updateAppRequest.UserId
		err = impl.appRepository.UpdateWithTxn(app, tx)

		if err != nil {
			impl.logger.Errorw("error in updating project", "err", err)
			return err
		}
	}
	tx.Commit()
	return nil

}

func (impl *AppStoreDeploymentServiceImpl) UpdatePreviousDeploymentStatusForAppStore(installAppVersionRequest *appStoreBean.InstallAppVersionDTO, triggeredAt time.Time, err error) error {
	//creating pipeline status timeline for deployment failed
	if !util.IsAcdApp(installAppVersionRequest.DeploymentAppType) {
		return nil
	}
	err1 := impl.fullModeDeploymentService.UpdateInstalledAppAndPipelineStatusForFailedDeploymentStatus(installAppVersionRequest, triggeredAt, err)
	if err1 != nil {
		impl.logger.Errorw("error in updating previous deployment status for appStore", "err", err1, "installAppVersionRequest", installAppVersionRequest)
		return err1
	}
	return nil
}

func (impl *AppStoreDeploymentServiceImpl) UpdateInstallAppVersionHistoryStatus(installedAppVersionHistoryId int, status string) error {
	dbConnection := impl.installedAppRepository.GetConnection()
	tx, err := dbConnection.Begin()
	if err != nil {
		return err
	}
	// Rollback tx on error.
	defer tx.Rollback()
	savedInstalledAppVersionHistory, err := impl.installedAppRepositoryHistory.GetInstalledAppVersionHistory(installedAppVersionHistoryId)
	savedInstalledAppVersionHistory.Status = status
	_, err = impl.installedAppRepositoryHistory.UpdateInstalledAppVersionHistory(savedInstalledAppVersionHistory, tx)
	if err != nil {
		impl.logger.Errorw("error while fetching from db", "error", err)
		return err
	}
	err = tx.Commit()
	if err != nil {
		impl.logger.Errorw("error while committing transaction to db", "error", err)
		return err
	}
	return nil
}

func (impl *AppStoreDeploymentServiceImpl) MarkGitOpsInstalledAppsDeletedIfArgoAppIsDeleted(installedAppId, envId int) error {
	apiError := &util.ApiError{}
	installedApp, err := impl.installedAppRepository.GetGitOpsInstalledAppsWhereArgoAppDeletedIsTrue(installedAppId, envId)
	if err != nil {
		impl.logger.Errorw("error in fetching partially deleted argoCd apps from installed app repo", "err", err)
		apiError.HttpStatusCode = http.StatusInternalServerError
		apiError.InternalMessage = "error in fetching partially deleted argoCd apps from installed app repo"
		return apiError
	}
	if !util.IsAcdApp(installedApp.DeploymentAppType) || !installedApp.DeploymentAppDeleteRequest {
		return nil
	}
	// Operates for ArgoCd apps only
	acdAppName := fmt.Sprintf("%s-%s", installedApp.App.AppName, installedApp.Environment.Name)
	isFound, err := impl.fullModeDeploymentService.CheckIfArgoAppExists(acdAppName)
	if err != nil {
		impl.logger.Errorw("error in CheckIfArgoAppExists", "err", err)
		apiError.HttpStatusCode = http.StatusInternalServerError
		apiError.InternalMessage = err.Error()
		return apiError
	}

	if isFound {
		apiError.HttpStatusCode = http.StatusInternalServerError
		apiError.InternalMessage = "App Exist in argo, error in fetching resource tree"
		return apiError
	}

	impl.logger.Warnw("app not found in argo, deleting from db ", "err", err)
	//make call to delete it from pipeline DB
	deleteRequest := &appStoreBean.InstallAppVersionDTO{}
	deleteRequest.ForceDelete = false
	deleteRequest.NonCascadeDelete = false
	deleteRequest.AcdPartialDelete = false
	deleteRequest.InstalledAppId = installedApp.Id
	deleteRequest.AppId = installedApp.AppId
	deleteRequest.AppName = installedApp.App.AppName
	deleteRequest.Namespace = installedApp.Environment.Namespace
	deleteRequest.ClusterId = installedApp.Environment.ClusterId
	deleteRequest.EnvironmentId = installedApp.EnvironmentId
	deleteRequest.AppOfferingMode = installedApp.App.AppOfferingMode
	deleteRequest.UserId = 1
	_, err = impl.DeleteInstalledApp(context.Background(), deleteRequest)
	if err != nil {
		impl.logger.Errorw("error in deleting installed app", "err", err)
		apiError.HttpStatusCode = http.StatusNotFound
		apiError.InternalMessage = "error in deleting installed app"
		return apiError
	}
	apiError.HttpStatusCode = http.StatusNotFound
	return apiError
}<|MERGE_RESOLUTION|>--- conflicted
+++ resolved
@@ -1082,10 +1082,6 @@
 			return false
 		}
 	}
-<<<<<<< HEAD
-
-=======
->>>>>>> 948f67e5
 	appNameGitOpsRepoPattern := installedApp.App.AppName + "$"
 	regex := regexp.MustCompile(appNameGitOpsRepoPattern)
 
