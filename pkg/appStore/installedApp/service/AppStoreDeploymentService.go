--- conflicted
+++ resolved
@@ -21,11 +21,7 @@
 	"context"
 	"errors"
 	"fmt"
-<<<<<<< HEAD
-=======
-	"github.com/caarlos0/env/v6"
 	"github.com/devtron-labs/devtron/api/bean/gitOps"
->>>>>>> b867684c
 	bean3 "github.com/devtron-labs/devtron/api/helm-app/bean"
 	bean4 "github.com/devtron-labs/devtron/api/helm-app/gRPC"
 	openapi "github.com/devtron-labs/devtron/api/helm-app/openapiClient"
@@ -55,12 +51,6 @@
 )
 
 type AppStoreDeploymentService interface {
-<<<<<<< HEAD
-=======
-	AppStoreDeployOperationDB(installAppVersionRequest *appStoreBean.InstallAppVersionDTO, tx *pg.Tx, skipAppCreation bool, installAppVersionRequestType appStoreBean.InstallAppVersionRequestType) (*appStoreBean.InstallAppVersionDTO, error)
-	AppStoreDeployOperationStatusUpdate(installAppId int, status appStoreBean.AppstoreDeploymentStatus) (bool, error)
-	IsChartRepoActive(appStoreVersionId int) (bool, error)
->>>>>>> b867684c
 	InstallApp(installAppVersionRequest *appStoreBean.InstallAppVersionDTO, ctx context.Context) (*appStoreBean.InstallAppVersionDTO, error)
 	UpdateInstalledApp(ctx context.Context, installAppVersionRequest *appStoreBean.InstallAppVersionDTO) (*appStoreBean.InstallAppVersionDTO, error)
 	DeleteInstalledApp(ctx context.Context, installAppVersionRequest *appStoreBean.InstallAppVersionDTO) (*appStoreBean.InstallAppVersionDTO, error)
@@ -136,11 +126,7 @@
 	// Rollback tx on error.
 	defer tx.Rollback()
 	//step 1 db operation initiated
-<<<<<<< HEAD
-	installAppVersionRequest, err = impl.appStoreDeploymentDBService.AppStoreDeployOperationDB(installAppVersionRequest, tx)
-=======
-	installAppVersionRequest, err = impl.AppStoreDeployOperationDB(installAppVersionRequest, tx, false, appStoreBean.INSTALL_APP_REQUEST)
->>>>>>> b867684c
+	installAppVersionRequest, err = impl.appStoreDeploymentDBService.AppStoreDeployOperationDB(installAppVersionRequest, tx, appStoreBean.INSTALL_APP_REQUEST)
 	if err != nil {
 		impl.logger.Errorw(" error", "err", err)
 		return nil, err
@@ -496,136 +482,6 @@
 	return success, nil
 }
 
-<<<<<<< HEAD
-=======
-func (impl *AppStoreDeploymentServiceImpl) linkHelmApplicationToChartStore(installAppVersionRequest *appStoreBean.InstallAppVersionDTO, ctx context.Context) (*openapi.UpdateReleaseResponse, error) {
-	dbConnection := impl.installedAppRepository.GetConnection()
-	tx, err := dbConnection.Begin()
-	if err != nil {
-		return nil, err
-	}
-	// Rollback tx on error.
-	defer tx.Rollback()
-
-	// skipAppCreation flag is set for CLI apps because for CLI Helm apps if project is created first before linking to chart store then app is created during project update time.
-	// skipAppCreation - This flag will skip app creation if app already exists.
-
-	//step 1 db operation initiated
-	installAppVersionRequest, err = impl.AppStoreDeployOperationDB(installAppVersionRequest, tx, true, appStoreBean.INSTALL_APP_REQUEST)
-	if err != nil {
-		impl.logger.Errorw(" error", "err", err)
-		return nil, err
-	}
-
-	// fetch app store application version from DB
-	appStoreApplicationVersionId := installAppVersionRequest.AppStoreVersion
-	appStoreAppVersion, err := impl.appStoreApplicationVersionRepository.FindById(appStoreApplicationVersionId)
-	if err != nil {
-		impl.logger.Errorw("Error in fetching app store application version", "err", err, "appStoreApplicationVersionId", appStoreApplicationVersionId)
-		return nil, err
-	}
-
-	// STEP-2 update APP with chart info
-	chartRepoInfo := appStoreAppVersion.AppStore.ChartRepo
-	updateReleaseRequest := &bean3.UpdateApplicationWithChartInfoRequestDto{
-		InstallReleaseRequest: &bean4.InstallReleaseRequest{
-			ValuesYaml:   installAppVersionRequest.ValuesOverrideYaml,
-			ChartName:    appStoreAppVersion.Name,
-			ChartVersion: appStoreAppVersion.Version,
-			ReleaseIdentifier: &bean4.ReleaseIdentifier{
-				ReleaseNamespace: installAppVersionRequest.Namespace,
-				ReleaseName:      installAppVersionRequest.AppName,
-			},
-		},
-		SourceAppType: bean3.SOURCE_HELM_APP,
-	}
-	if chartRepoInfo != nil {
-		updateReleaseRequest.ChartRepository = &bean4.ChartRepository{
-			Name:     chartRepoInfo.Name,
-			Url:      chartRepoInfo.Url,
-			Username: chartRepoInfo.UserName,
-			Password: chartRepoInfo.Password,
-		}
-	}
-	res, err := impl.helmAppService.UpdateApplicationWithChartInfo(ctx, installAppVersionRequest.ClusterId, updateReleaseRequest)
-	if err != nil {
-		return nil, err
-	}
-	// STEP-2 ends
-
-	// tx commit here because next operation will be process after this commit.
-	err = tx.Commit()
-	if err != nil {
-		return nil, err
-	}
-	// STEP-3 install app DB post operations
-	installAppVersionRequest.DeploymentAppType = util.PIPELINE_DEPLOYMENT_TYPE_HELM
-	err = impl.installAppPostDbOperation(installAppVersionRequest)
-	if err != nil {
-		return nil, err
-	}
-	// STEP-3 ends
-
-	return res, nil
-}
-
-func (impl *AppStoreDeploymentServiceImpl) installAppPostDbOperation(installAppVersionRequest *appStoreBean.InstallAppVersionDTO) error {
-	//step 4 db operation status update to deploy success
-	_, err := impl.AppStoreDeployOperationStatusUpdate(installAppVersionRequest.InstalledAppId, appStoreBean.DEPLOY_SUCCESS)
-	if err != nil {
-		impl.logger.Errorw(" error", "err", err)
-		return err
-	}
-
-	//step 5 create build history first entry for install app version for argocd or helm type deployments
-	if !impl.deploymentTypeConfig.HelmInstallASyncMode {
-		err = impl.updateInstalledAppVersionHistoryWithSync(installAppVersionRequest)
-		if err != nil {
-			impl.logger.Errorw("error in updating installedApp History with sync ", "err", err)
-			return err
-		}
-	}
-	return nil
-}
-
-func (impl *AppStoreDeploymentServiceImpl) updateInstalledAppVersionHistoryWithSync(installAppVersionRequest *appStoreBean.InstallAppVersionDTO) error {
-	if installAppVersionRequest.DeploymentAppType == util.PIPELINE_DEPLOYMENT_TYPE_MANIFEST_DOWNLOAD {
-		err := impl.UpdateInstalledAppVersionHistoryStatus(installAppVersionRequest, pipelineConfig.WorkflowSucceeded)
-		if err != nil {
-			impl.logger.Errorw("error on creating history for chart deployment", "error", err)
-			return err
-		}
-	}
-
-	if installAppVersionRequest.DeploymentAppType == util.PIPELINE_DEPLOYMENT_TYPE_HELM {
-		installedAppVersionHistory, err := impl.installedAppRepositoryHistory.GetInstalledAppVersionHistory(installAppVersionRequest.InstalledAppVersionHistoryId)
-		if err != nil {
-			impl.logger.Errorw("error in fetching installed app by installed app id in subscribe helm status callback", "err", err)
-			return err
-		}
-		installedAppVersionHistory.Status = pipelineConfig.WorkflowSucceeded
-		helmInstallStatus := &appStoreBean.HelmReleaseStatusConfig{
-			InstallAppVersionHistoryId: installedAppVersionHistory.Id,
-			Message:                    "Release Installed",
-			IsReleaseInstalled:         true,
-			ErrorInInstallation:        false,
-		}
-		data, err := json.Marshal(helmInstallStatus)
-		if err != nil {
-			impl.logger.Errorw("error in marshalling helmInstallStatus message")
-			return err
-		}
-		installedAppVersionHistory.HelmReleaseStatusConfig = string(data)
-		_, err = impl.installedAppRepositoryHistory.UpdateInstalledAppVersionHistory(installedAppVersionHistory, nil)
-		if err != nil {
-			impl.logger.Errorw("error in updating helm release status data in installedAppVersionHistoryRepository", "err", err)
-			return err
-		}
-	}
-	return nil
-}
-
->>>>>>> b867684c
 func (impl *AppStoreDeploymentServiceImpl) GetDeploymentHistory(ctx context.Context, installedApp *appStoreBean.InstallAppVersionDTO) (*bean3.DeploymentHistoryAndInstalledAppInfo, error) {
 	result := &bean3.DeploymentHistoryAndInstalledAppInfo{}
 	var err error
@@ -686,178 +542,7 @@
 	return result, err
 }
 
-<<<<<<< HEAD
-=======
-func (impl *AppStoreDeploymentServiceImpl) updateInstalledAppVersion(installedAppVersion *repository.InstalledAppVersions, installAppVersionRequest *appStoreBean.InstallAppVersionDTO, tx *pg.Tx, installedApp *repository.InstalledApps) (*repository.InstalledAppVersions, *appStoreBean.InstallAppVersionDTO, error) {
-	var err error
-	if installAppVersionRequest.Id == 0 {
-		installedAppVersions, err := impl.installedAppRepository.GetInstalledAppVersionByInstalledAppId(installAppVersionRequest.InstalledAppId)
-		if err != nil {
-			impl.logger.Errorw("error while fetching installed version", "error", err)
-			return installedAppVersion, installAppVersionRequest, err
-		}
-		for _, installedAppVersionModel := range installedAppVersions {
-			installedAppVersionModel.Active = false
-			installedAppVersionModel.UpdatedOn = time.Now()
-			installedAppVersionModel.UpdatedBy = installAppVersionRequest.UserId
-			_, err = impl.installedAppRepository.UpdateInstalledAppVersion(installedAppVersionModel, tx)
-			if err != nil {
-				impl.logger.Errorw("error while update installed chart", "error", err)
-				return installedAppVersion, installAppVersionRequest, err
-			}
-		}
-
-		appStoreAppVersion, err := impl.appStoreApplicationVersionRepository.FindById(installAppVersionRequest.AppStoreVersion)
-		if err != nil {
-			impl.logger.Errorw("fetching error", "err", err)
-			return installedAppVersion, installAppVersionRequest, err
-		}
-		installedAppVersion = &repository.InstalledAppVersions{
-			InstalledAppId:               installAppVersionRequest.InstalledAppId,
-			AppStoreApplicationVersionId: installAppVersionRequest.AppStoreVersion,
-			ValuesYaml:                   installAppVersionRequest.ValuesOverrideYaml,
-		}
-		installedAppVersion.CreatedBy = installAppVersionRequest.UserId
-		installedAppVersion.UpdatedBy = installAppVersionRequest.UserId
-		installedAppVersion.CreatedOn = time.Now()
-		installedAppVersion.UpdatedOn = time.Now()
-		installedAppVersion.Active = true
-		installedAppVersion.ReferenceValueId = installAppVersionRequest.ReferenceValueId
-		installedAppVersion.ReferenceValueKind = installAppVersionRequest.ReferenceValueKind
-		_, err = impl.installedAppRepository.CreateInstalledAppVersion(installedAppVersion, tx)
-		if err != nil {
-			impl.logger.Errorw("error while fetching from db", "error", err)
-			return installedAppVersion, installAppVersionRequest, err
-		}
-		installedAppVersion.AppStoreApplicationVersion = *appStoreAppVersion
-		installedAppVersion.InstalledApp = *installedApp
-		installAppVersionRequest.InstalledAppVersionId = installedAppVersion.Id
-	} else {
-		installedAppVersionModel, err := impl.installedAppRepository.GetInstalledAppVersion(installAppVersionRequest.Id)
-		if err != nil {
-			impl.logger.Errorw("error while fetching chart installed version", "error", err)
-			return installedAppVersion, installAppVersionRequest, err
-		}
-		if installedAppVersionModel.AppStoreApplicationVersionId != installAppVersionRequest.AppStoreVersion {
-			// upgrade to new version of same chart
-			installedAppVersionModel.Active = false
-			installedAppVersionModel.UpdatedOn = time.Now()
-			installedAppVersionModel.UpdatedBy = installAppVersionRequest.UserId
-			_, err = impl.installedAppRepository.UpdateInstalledAppVersion(installedAppVersionModel, tx)
-			if err != nil {
-				impl.logger.Errorw("error while fetching from db", "error", err)
-				return installedAppVersion, installAppVersionRequest, err
-			}
-			appStoreAppVersion, err := impl.appStoreApplicationVersionRepository.FindById(installAppVersionRequest.AppStoreVersion)
-			if err != nil {
-				impl.logger.Errorw("fetching error", "err", err)
-				return installedAppVersion, installAppVersionRequest, err
-			}
-			installedAppVersion = &repository.InstalledAppVersions{
-				InstalledAppId:               installAppVersionRequest.InstalledAppId,
-				AppStoreApplicationVersionId: installAppVersionRequest.AppStoreVersion,
-				ValuesYaml:                   installAppVersionRequest.ValuesOverrideYaml,
-			}
-			installedAppVersion.CreatedBy = installAppVersionRequest.UserId
-			installedAppVersion.UpdatedBy = installAppVersionRequest.UserId
-			installedAppVersion.CreatedOn = time.Now()
-			installedAppVersion.UpdatedOn = time.Now()
-			installedAppVersion.Active = true
-			installedAppVersion.ReferenceValueId = installAppVersionRequest.ReferenceValueId
-			installedAppVersion.ReferenceValueKind = installAppVersionRequest.ReferenceValueKind
-			_, err = impl.installedAppRepository.CreateInstalledAppVersion(installedAppVersion, tx)
-			if err != nil {
-				impl.logger.Errorw("error while fetching from db", "error", err)
-				return installedAppVersion, installAppVersionRequest, err
-			}
-			installedAppVersion.AppStoreApplicationVersion = *appStoreAppVersion
-		} else {
-			installedAppVersion = installedAppVersionModel
-		}
-
-	}
-	return installedAppVersion, installAppVersionRequest, err
-}
-
-func (impl *AppStoreDeploymentServiceImpl) MarkInstalledAppVersionsInactiveByInstalledAppId(installedAppId int, UserId int32, tx *pg.Tx) error {
-	installedAppVersions, err := impl.installedAppRepository.GetInstalledAppVersionByInstalledAppId(installedAppId)
-	if err != nil {
-		impl.logger.Errorw("error while fetching installed version", "error", err)
-		return err
-	}
-	for _, installedAppVersionModel := range installedAppVersions {
-		installedAppVersionModel.Active = false
-		installedAppVersionModel.UpdatedOn = time.Now()
-		installedAppVersionModel.UpdatedBy = UserId
-		_, err = impl.installedAppRepository.UpdateInstalledAppVersion(installedAppVersionModel, tx)
-		if err != nil {
-			impl.logger.Errorw("error while update installed chart", "error", err)
-			return err
-		}
-	}
-	return nil
-}
-
-func (impl *AppStoreDeploymentServiceImpl) MarkInstalledAppVersionModelInActive(installedAppVersionModel *repository.InstalledAppVersions, UserId int32, tx *pg.Tx) error {
-	installedAppVersionModel.Active = false
-	installedAppVersionModel.UpdatedOn = time.Now()
-	installedAppVersionModel.UpdatedBy = UserId
-	_, err := impl.installedAppRepository.UpdateInstalledAppVersion(installedAppVersionModel, tx)
-	if err != nil {
-		impl.logger.Errorw("error while fetching from db", "error", err)
-		return err
-	}
-	return nil
-}
-
-func (impl *AppStoreDeploymentServiceImpl) CreateInstalledAppVersion(installAppVersionRequest *appStoreBean.InstallAppVersionDTO, tx *pg.Tx) (*repository.InstalledAppVersions, error) {
-	// TODO fix me next
-	// TODO refactoring: move this to adapter
-	installedAppVersion := &repository.InstalledAppVersions{
-		InstalledAppId:               installAppVersionRequest.InstalledAppId,
-		AppStoreApplicationVersionId: installAppVersionRequest.AppStoreVersion,
-		ValuesYaml:                   installAppVersionRequest.ValuesOverrideYaml,
-	}
-	installedAppVersion.CreatedBy = installAppVersionRequest.UserId
-	installedAppVersion.UpdatedBy = installAppVersionRequest.UserId
-	installedAppVersion.CreatedOn = time.Now()
-	installedAppVersion.UpdatedOn = time.Now()
-	installedAppVersion.Active = true
-	installedAppVersion.ReferenceValueId = installAppVersionRequest.ReferenceValueId
-	installedAppVersion.ReferenceValueKind = installAppVersionRequest.ReferenceValueKind
-	_, err := impl.installedAppRepository.CreateInstalledAppVersion(installedAppVersion, tx)
-	if err != nil {
-		impl.logger.Errorw("error while fetching from db", "error", err)
-		return nil, err
-	}
-	return installedAppVersion, nil
-}
-
-// CheckIfMonoRepoMigrationRequired checks if gitOps repo name is changed
-func (impl *AppStoreDeploymentServiceImpl) CheckIfMonoRepoMigrationRequired(installedApp *repository.InstalledApps) bool {
-	monoRepoMigrationRequired := false
-	if !util.IsAcdApp(installedApp.DeploymentAppType) || gitOps.IsGitOpsRepoNotConfigured(installedApp.GitOpsRepoUrl) || installedApp.IsCustomRepository {
-		return false
-	}
-	var err error
-	gitOpsRepoName := impl.gitOpsConfigReadService.GetGitOpsRepoNameFromUrl(installedApp.GitOpsRepoUrl)
-	if len(gitOpsRepoName) == 0 {
-		gitOpsRepoName, err = impl.fullModeDeploymentService.GetAcdAppGitOpsRepoName(installedApp.App.AppName, installedApp.Environment.Name)
-		if err != nil || gitOpsRepoName == "" {
-			return false
-		}
-	}
-	//here will set new git repo name if required to migrate
-	newGitOpsRepoName := impl.gitOpsConfigReadService.GetGitOpsRepoName(installedApp.App.AppName)
-	//checking weather git repo migration needed or not, if existing git repo and new independent git repo is not same than go ahead with migration
-	if newGitOpsRepoName != gitOpsRepoName {
-		monoRepoMigrationRequired = true
-	}
-	return monoRepoMigrationRequired
-}
-
->>>>>>> b867684c
-func (impl *AppStoreDeploymentServiceImpl) UpdateInstalledApp(ctx context.Context, installAppVersionRequest *appStoreBean.InstallAppVersionDTO) (*appStoreBean.InstallAppVersionDTO, error) {
+func (impl *AppStoreDeploymentServiceImpl) UpdateInstalledApp(ctx context.Context, upgradeAppRequest *appStoreBean.InstallAppVersionDTO) (*appStoreBean.InstallAppVersionDTO, error) {
 	// db operations
 	dbConnection := impl.installedAppRepository.GetConnection()
 	tx, err := dbConnection.Begin()
@@ -867,11 +552,11 @@
 	// Rollback tx on error.
 	defer tx.Rollback()
 
-	installedApp, err := impl.installedAppService.GetInstalledAppById(installAppVersionRequest.InstalledAppId)
-	if err != nil {
-		return nil, err
-	}
-	installAppVersionRequest.UpdateDeploymentAppType(installedApp.DeploymentAppType)
+	installedApp, err := impl.installedAppService.GetInstalledAppById(upgradeAppRequest.InstalledAppId)
+	if err != nil {
+		return nil, err
+	}
+	upgradeAppRequest.UpdateDeploymentAppType(installedApp.DeploymentAppType)
 
 	installedAppDeploymentAction := adapter.NewInstalledAppDeploymentAction(installedApp.DeploymentAppType)
 	// migrate installedApp.GitOpsRepoName to installedApp.GitOpsRepoUrl
@@ -894,40 +579,40 @@
 	isVersionChanged := false // flag for keeping track if version of chart is upgraded
 
 	//if chart is changed, then installedAppVersion id is sent as 0 from front-end
-	if installAppVersionRequest.Id == 0 {
+	if upgradeAppRequest.Id == 0 {
 		isChartChanged = true
-		err = impl.appStoreDeploymentDBService.MarkInstalledAppVersionsInactiveByInstalledAppId(installAppVersionRequest.InstalledAppId, installAppVersionRequest.UserId, tx)
+		err = impl.appStoreDeploymentDBService.MarkInstalledAppVersionsInactiveByInstalledAppId(upgradeAppRequest.InstalledAppId, upgradeAppRequest.UserId, tx)
 		if err != nil {
 			return nil, err
 		}
 	} else {
-		installedAppVersion, err = impl.installedAppRepository.GetInstalledAppVersion(installAppVersionRequest.Id)
-		if err != nil {
-			impl.logger.Errorw("error in fetching installedAppVersion by installAppVersionRequest id ", "err", err)
+		installedAppVersion, err = impl.installedAppRepository.GetInstalledAppVersion(upgradeAppRequest.Id)
+		if err != nil {
+			impl.logger.Errorw("error in fetching installedAppVersion by upgradeAppRequest id ", "err", err)
 			return nil, fmt.Errorf("The values are outdated. Please make your changes to the latest version and try again.")
 		}
 		// version is upgraded if appStoreApplication version from request payload is not equal to installed app version saved in DB
-		if installedAppVersion.AppStoreApplicationVersionId != installAppVersionRequest.AppStoreVersion {
+		if installedAppVersion.AppStoreApplicationVersionId != upgradeAppRequest.AppStoreVersion {
 			isVersionChanged = true
-			err = impl.appStoreDeploymentDBService.MarkInstalledAppVersionModelInActive(installedAppVersion, installAppVersionRequest.UserId, tx)
-		}
-	}
-
-	appStoreAppVersion, err := impl.appStoreApplicationVersionRepository.FindById(installAppVersionRequest.AppStoreVersion)
+			err = impl.appStoreDeploymentDBService.MarkInstalledAppVersionModelInActive(installedAppVersion, upgradeAppRequest.UserId, tx)
+		}
+	}
+
+	appStoreAppVersion, err := impl.appStoreApplicationVersionRepository.FindById(upgradeAppRequest.AppStoreVersion)
 	if err != nil {
 		impl.logger.Errorw("fetching error", "err", err)
 		return nil, err
 	}
 	// create new entry for installed app version if chart or version is changed
 	if isChartChanged || isVersionChanged {
-		installedAppVersion, err = impl.installedAppService.CreateInstalledAppVersion(installAppVersionRequest, tx)
+		installedAppVersion, err = impl.installedAppService.CreateInstalledAppVersion(upgradeAppRequest, tx)
 		if err != nil {
 			impl.logger.Errorw("error in creating installed app version", "err", err)
 			return nil, err
 		}
 	} else if installedAppVersion != nil && installedAppVersion.Id != 0 {
-		adapter.UpdateInstalledAppVersionModel(installedAppVersion, installAppVersionRequest)
-		installedAppVersion, err = impl.installedAppService.UpdateInstalledAppVersion(installedAppVersion, installAppVersionRequest, tx)
+		adapter.UpdateInstalledAppVersionModel(installedAppVersion, upgradeAppRequest)
+		installedAppVersion, err = impl.installedAppService.UpdateInstalledAppVersion(installedAppVersion, upgradeAppRequest, tx)
 		if err != nil {
 			impl.logger.Errorw("error in creating installed app version", "err", err)
 			return nil, err
@@ -939,16 +624,16 @@
 	installedAppVersion.InstalledApp = *installedApp
 
 	// populate appStoreBean.InstallAppVersionDTO from the DB models
-	installAppVersionRequest.Id = installedAppVersion.Id
-	installAppVersionRequest.InstalledAppVersionId = installedAppVersion.Id
-	adapter.UpdateInstallAppDetails(installAppVersionRequest, installedApp)
-	adapter.UpdateAppDetails(installAppVersionRequest, &installedApp.App)
+	upgradeAppRequest.Id = installedAppVersion.Id
+	upgradeAppRequest.InstalledAppVersionId = installedAppVersion.Id
+	adapter.UpdateInstallAppDetails(upgradeAppRequest, installedApp)
+	adapter.UpdateAppDetails(upgradeAppRequest, &installedApp.App)
 	environment, err := impl.environmentService.GetExtendedEnvBeanById(installedApp.EnvironmentId)
 	if err != nil {
 		impl.logger.Errorw("fetching environment error", "envId", installedApp.EnvironmentId, "err", err)
 		return nil, err
 	}
-	adapter.UpdateAdditionalEnvDetails(installAppVersionRequest, environment)
+	adapter.UpdateAdditionalEnvDetails(upgradeAppRequest, environment)
 
 	helmInstallConfigDTO := appStoreBean.HelmReleaseStatusConfig{
 		InstallAppVersionHistoryId: 0,
@@ -956,46 +641,46 @@
 		IsReleaseInstalled:         false,
 		ErrorInInstallation:        false,
 	}
-	installedAppVersionHistory, err := adapter.NewInstallAppVersionHistoryModel(installAppVersionRequest, pipelineConfig.WorkflowInProgress, helmInstallConfigDTO)
+	installedAppVersionHistory, err := adapter.NewInstallAppVersionHistoryModel(upgradeAppRequest, pipelineConfig.WorkflowInProgress, helmInstallConfigDTO)
 	_, err = impl.installedAppRepositoryHistory.CreateInstalledAppVersionHistory(installedAppVersionHistory, tx)
 	if err != nil {
 		impl.logger.Errorw("error while creating installed app version history for updating installed app", "error", err)
 		return nil, err
 	}
-	installAppVersionRequest.InstalledAppVersionHistoryId = installedAppVersionHistory.Id
-	_ = impl.fullModeDeploymentService.SaveTimelineForHelmApps(installAppVersionRequest, pipelineConfig.TIMELINE_STATUS_DEPLOYMENT_INITIATED, "Deployment initiated successfully.", time.Now(), tx)
-
-	if util.IsManifestDownload(installAppVersionRequest.DeploymentAppType) {
-		_ = impl.fullModeDeploymentService.SaveTimelineForHelmApps(installAppVersionRequest, pipelineConfig.TIMELINE_DESCRIPTION_MANIFEST_GENERATED, "Manifest generated successfully.", time.Now(), tx)
+	upgradeAppRequest.InstalledAppVersionHistoryId = installedAppVersionHistory.Id
+	_ = impl.fullModeDeploymentService.SaveTimelineForHelmApps(upgradeAppRequest, pipelineConfig.TIMELINE_STATUS_DEPLOYMENT_INITIATED, "Deployment initiated successfully.", time.Now(), tx)
+
+	if util.IsManifestDownload(upgradeAppRequest.DeploymentAppType) {
+		_ = impl.fullModeDeploymentService.SaveTimelineForHelmApps(upgradeAppRequest, pipelineConfig.TIMELINE_DESCRIPTION_MANIFEST_GENERATED, "Manifest generated successfully.", time.Now(), tx)
 	}
 	// gitOps operation
 	monoRepoMigrationRequired := false
 	gitOpsResponse := &bean2.AppStoreGitOpsResponse{}
 
 	if installedAppDeploymentAction.PerformGitOps {
-		manifest, err := impl.fullModeDeploymentService.GenerateManifest(installAppVersionRequest)
+		manifest, err := impl.fullModeDeploymentService.GenerateManifest(upgradeAppRequest)
 		if err != nil {
 			impl.logger.Errorw("error in generating manifest for helm apps", "err", err)
-			_ = impl.appStoreDeploymentDBService.UpdateInstalledAppVersionHistoryStatus(installAppVersionRequest.InstalledAppVersionHistoryId, pipelineConfig.WorkflowFailed)
+			_ = impl.appStoreDeploymentDBService.UpdateInstalledAppVersionHistoryStatus(upgradeAppRequest.InstalledAppVersionHistoryId, pipelineConfig.WorkflowFailed)
 			return nil, err
 		}
 		// required if gitOps repo name is changed, gitOps repo name will change if env variable which we use as suffix changes
-		monoRepoMigrationRequired = impl.CheckIfMonoRepoMigrationRequired(installedApp)
+		monoRepoMigrationRequired = impl.checkIfMonoRepoMigrationRequired(installedApp)
 		argocdAppName := installedApp.App.AppName + "-" + installedApp.Environment.Name
-		installAppVersionRequest.ACDAppName = argocdAppName
+		upgradeAppRequest.ACDAppName = argocdAppName
 
 		var gitOpsErr error
-		gitOpsResponse, gitOpsErr = impl.fullModeDeploymentService.UpdateAppGitOpsOperations(manifest, installAppVersionRequest, &monoRepoMigrationRequired, isChartChanged || isVersionChanged)
+		gitOpsResponse, gitOpsErr = impl.fullModeDeploymentService.UpdateAppGitOpsOperations(manifest, upgradeAppRequest, &monoRepoMigrationRequired, isChartChanged || isVersionChanged)
 		if gitOpsErr != nil {
 			impl.logger.Errorw("error in performing GitOps operation", "err", gitOpsErr)
-			_ = impl.fullModeDeploymentService.SaveTimelineForHelmApps(installAppVersionRequest, pipelineConfig.TIMELINE_STATUS_GIT_COMMIT_FAILED, fmt.Sprintf("Git commit failed - %v", gitOpsErr), time.Now(), tx)
+			_ = impl.fullModeDeploymentService.SaveTimelineForHelmApps(upgradeAppRequest, pipelineConfig.TIMELINE_STATUS_GIT_COMMIT_FAILED, fmt.Sprintf("Git commit failed - %v", gitOpsErr), time.Now(), tx)
 			return nil, gitOpsErr
 		}
 
-		installAppVersionRequest.GitHash = gitOpsResponse.GitHash
-		_ = impl.fullModeDeploymentService.SaveTimelineForHelmApps(installAppVersionRequest, pipelineConfig.TIMELINE_STATUS_GIT_COMMIT, "Git commit done successfully.", time.Now(), tx)
+		upgradeAppRequest.GitHash = gitOpsResponse.GitHash
+		_ = impl.fullModeDeploymentService.SaveTimelineForHelmApps(upgradeAppRequest, pipelineConfig.TIMELINE_STATUS_GIT_COMMIT, "Git commit done successfully.", time.Now(), tx)
 		if !impl.aCDConfig.ArgoCDAutoSyncEnabled {
-			_ = impl.fullModeDeploymentService.SaveTimelineForHelmApps(installAppVersionRequest, pipelineConfig.TIMELINE_STATUS_ARGOCD_SYNC_INITIATED, "Argocd sync initiated", time.Now(), tx)
+			_ = impl.fullModeDeploymentService.SaveTimelineForHelmApps(upgradeAppRequest, pipelineConfig.TIMELINE_STATUS_ARGOCD_SYNC_INITIATED, "Argocd sync initiated", time.Now(), tx)
 		}
 		installedAppVersionHistory.GitHash = gitOpsResponse.GitHash
 		_, err = impl.installedAppRepositoryHistory.UpdateInstalledAppVersionHistory(installedAppVersionHistory, tx)
@@ -1007,13 +692,13 @@
 
 	if installedAppDeploymentAction.PerformACDDeployment {
 		// refresh update repo details on ArgoCD if repo is changed
-		err = impl.fullModeDeploymentService.UpdateAndSyncACDApps(installAppVersionRequest, gitOpsResponse.ChartGitAttribute, monoRepoMigrationRequired, ctx, tx)
+		err = impl.fullModeDeploymentService.UpdateAndSyncACDApps(upgradeAppRequest, gitOpsResponse.ChartGitAttribute, monoRepoMigrationRequired, ctx, tx)
 		if err != nil {
 			impl.logger.Errorw("error in acd patch request", "err", err)
 			return nil, err
 		}
 	} else if installedAppDeploymentAction.PerformHelmDeployment {
-		err = impl.eaModeDeploymentService.UpgradeDeployment(installAppVersionRequest, gitOpsResponse.ChartGitAttribute, installAppVersionRequest.InstalledAppVersionHistoryId, ctx)
+		err = impl.eaModeDeploymentService.UpgradeDeployment(upgradeAppRequest, gitOpsResponse.ChartGitAttribute, upgradeAppRequest.InstalledAppVersionHistoryId, ctx)
 		if err != nil {
 			if err != nil {
 				impl.logger.Errorw("error in helm update request", "err", err)
@@ -1022,7 +707,7 @@
 		}
 	}
 	installedApp.UpdateStatus(appStoreBean.DEPLOY_SUCCESS)
-	installedApp.UpdateAuditLog(installAppVersionRequest.UserId)
+	installedApp.UpdateAuditLog(upgradeAppRequest.UserId)
 	installedApp, err = impl.installedAppRepository.UpdateInstalledApp(installedApp, tx)
 	if err != nil {
 		impl.logger.Errorw("error in updating installed app", "err", err)
@@ -1035,121 +720,23 @@
 		return nil, err
 	}
 
-	if util.IsManifestDownload(installAppVersionRequest.DeploymentAppType) {
-		err = impl.appStoreDeploymentDBService.UpdateInstalledAppVersionHistoryStatus(installAppVersionRequest.InstalledAppVersionHistoryId, pipelineConfig.WorkflowSucceeded)
+	if util.IsManifestDownload(upgradeAppRequest.DeploymentAppType) {
+		err = impl.appStoreDeploymentDBService.UpdateInstalledAppVersionHistoryStatus(upgradeAppRequest.InstalledAppVersionHistoryId, pipelineConfig.WorkflowSucceeded)
 		if err != nil {
 			impl.logger.Errorw("error on creating history for chart deployment", "error", err)
 			return nil, err
 		}
-	} else if util.IsHelmApp(installAppVersionRequest.DeploymentAppType) && !impl.deploymentTypeConfig.HelmInstallASyncMode {
-		err = impl.appStoreDeploymentDBService.MarkInstalledAppVersionHistorySucceeded(installAppVersionRequest.InstalledAppVersionHistoryId, installAppVersionRequest.DeploymentAppType)
+	} else if util.IsHelmApp(upgradeAppRequest.DeploymentAppType) && !impl.deploymentTypeConfig.HelmInstallASyncMode {
+		err = impl.appStoreDeploymentDBService.MarkInstalledAppVersionHistorySucceeded(upgradeAppRequest.InstalledAppVersionHistoryId, upgradeAppRequest.DeploymentAppType)
 		if err != nil {
 			impl.logger.Errorw("error in updating install app version history on sync", "err", err)
 			return nil, err
 		}
 	}
 
-	return installAppVersionRequest, nil
-}
-
-<<<<<<< HEAD
-=======
-func (impl AppStoreDeploymentServiceImpl) handleGitOpsRepoUrlMigration(tx *pg.Tx, installedApp *repository.InstalledApps, userId int32) error {
-	var (
-		localTx *pg.Tx
-		err     error
-	)
-
-	if tx == nil {
-		dbConnection := impl.installedAppRepository.GetConnection()
-		localTx, err = dbConnection.Begin()
-		if err != nil {
-			return err
-		}
-		// Rollback tx on error.
-		defer localTx.Rollback()
-	}
-
-	gitRepoUrl, err := impl.fullModeDeploymentService.GetGitRepoUrl(installedApp.GitOpsRepoName)
-	if err != nil {
-		impl.logger.Errorw("error in GitOps repository url migration", "err", err)
-		return err
-	}
-	installedApp.GitOpsRepoUrl = gitRepoUrl
-	installedApp.UpdatedOn = time.Now()
-	installedApp.UpdatedBy = userId
-	if localTx != nil {
-		_, err = impl.installedAppRepository.UpdateInstalledApp(installedApp, localTx)
-	} else {
-		_, err = impl.installedAppRepository.UpdateInstalledApp(installedApp, tx)
-	}
-	if err != nil {
-		impl.logger.Errorw("error in updating installed app model", "err", err)
-		return err
-	}
-	if localTx != nil {
-		err = localTx.Commit()
-		if err != nil {
-			impl.logger.Errorw("error while committing transaction to db", "error", err)
-			return err
-		}
-	}
-	return err
-}
-func (impl *AppStoreDeploymentServiceImpl) GetInstalledAppVersion(id int, userId int32) (*appStoreBean.InstallAppVersionDTO, error) {
-	app, err := impl.installedAppRepository.GetInstalledAppVersion(id)
-	if err != nil {
-		if err == pg.ErrNoRows {
-			return nil, &util.ApiError{HttpStatusCode: http.StatusBadRequest, Code: "400", UserMessage: "values are outdated. please fetch the latest version and try again", InternalMessage: err.Error()}
-		}
-		impl.logger.Errorw("error while fetching from db", "error", err)
-		return nil, err
-	}
-	// migrate installedApp.GitOpsRepoName to installedApp.GitOpsRepoUrl
-	if util.IsAcdApp(app.InstalledApp.DeploymentAppType) &&
-		len(app.InstalledApp.GitOpsRepoName) != 0 &&
-		len(app.InstalledApp.GitOpsRepoUrl) == 0 {
-		//as the installedApp.GitOpsRepoName is not an empty string; migrate installedApp.GitOpsRepoName to installedApp.GitOpsRepoUrl
-		// db operations
-		installedAppModel := &app.InstalledApp
-		migrationErr := impl.handleGitOpsRepoUrlMigration(nil, installedAppModel, userId)
-		if migrationErr != nil {
-			impl.logger.Errorw("error in GitOps repository url migration", "err", migrationErr)
-			return nil, err
-		}
-	}
-	// migration ends
-	installAppVersion := &appStoreBean.InstallAppVersionDTO{
-		InstalledAppId:     app.InstalledAppId,
-		AppName:            app.InstalledApp.App.AppName,
-		AppId:              app.InstalledApp.App.Id,
-		Id:                 app.Id,
-		TeamId:             app.InstalledApp.App.TeamId,
-		EnvironmentId:      app.InstalledApp.EnvironmentId,
-		ValuesOverrideYaml: app.ValuesYaml,
-		Readme:             app.AppStoreApplicationVersion.Readme,
-		ReferenceValueKind: app.ReferenceValueKind,
-		ReferenceValueId:   app.ReferenceValueId,
-		AppStoreVersion:    app.AppStoreApplicationVersionId, //check viki
-		Status:             app.InstalledApp.Status,
-		AppStoreId:         app.AppStoreApplicationVersion.AppStoreId,
-		AppStoreName:       app.AppStoreApplicationVersion.AppStore.Name,
-		Deprecated:         app.AppStoreApplicationVersion.Deprecated,
-		UserId:             userId,
-		AppOfferingMode:    app.InstalledApp.App.AppOfferingMode,
-		ClusterId:          app.InstalledApp.Environment.ClusterId,
-		Namespace:          app.InstalledApp.Environment.Namespace,
-		DeploymentAppType:  app.InstalledApp.DeploymentAppType,
-		Environment:        &app.InstalledApp.Environment,
-		ACDAppName:         fmt.Sprintf("%s-%s", app.InstalledApp.App.AppName, app.InstalledApp.Environment.Name),
-	}
-	if util.IsAcdApp(installAppVersion.DeploymentAppType) {
-		installAppVersion.GitOpsRepoURL = app.InstalledApp.GitOpsRepoUrl
-	}
-	return installAppVersion, err
-}
-
->>>>>>> b867684c
+	return upgradeAppRequest, nil
+}
+
 func (impl *AppStoreDeploymentServiceImpl) InstallAppByHelm(installAppVersionRequest *appStoreBean.InstallAppVersionDTO, ctx context.Context) (*appStoreBean.InstallAppVersionDTO, error) {
 	installAppVersionRequest, err := impl.eaModeDeploymentService.InstallApp(installAppVersionRequest, nil, ctx, nil)
 	if err != nil {
@@ -1254,7 +841,7 @@
 		impl.logger.Infow(" app already exists", "name", installAppVersionRequest.AppName)
 		installAppVersionRequest.AppId = appModel.Id
 	}
-	installAppVersionRequest, err = impl.appStoreDeploymentDBService.AppStoreDeployOperationDB(installAppVersionRequest, tx)
+	installAppVersionRequest, err = impl.appStoreDeploymentDBService.AppStoreDeployOperationDB(installAppVersionRequest, tx, appStoreBean.INSTALL_APP_REQUEST)
 	if err != nil {
 		impl.logger.Errorw(" error", "err", err)
 		return nil, err
@@ -1310,4 +897,71 @@
 	// STEP-3 ends
 
 	return res, nil
+}
+
+// checkIfMonoRepoMigrationRequired checks if gitOps repo name is changed
+func (impl *AppStoreDeploymentServiceImpl) checkIfMonoRepoMigrationRequired(installedApp *repository.InstalledApps) bool {
+	monoRepoMigrationRequired := false
+	if !util.IsAcdApp(installedApp.DeploymentAppType) || gitOps.IsGitOpsRepoNotConfigured(installedApp.GitOpsRepoUrl) || installedApp.IsCustomRepository {
+		return false
+	}
+	var err error
+	gitOpsRepoName := impl.gitOpsConfigReadService.GetGitOpsRepoNameFromUrl(installedApp.GitOpsRepoUrl)
+	if len(gitOpsRepoName) == 0 {
+		gitOpsRepoName, err = impl.fullModeDeploymentService.GetAcdAppGitOpsRepoName(installedApp.App.AppName, installedApp.Environment.Name)
+		if err != nil || gitOpsRepoName == "" {
+			return false
+		}
+	}
+	//here will set new git repo name if required to migrate
+	newGitOpsRepoName := impl.gitOpsConfigReadService.GetGitOpsRepoName(installedApp.App.AppName)
+	//checking weather git repo migration needed or not, if existing git repo and new independent git repo is not same than go ahead with migration
+	if newGitOpsRepoName != gitOpsRepoName {
+		monoRepoMigrationRequired = true
+	}
+	return monoRepoMigrationRequired
+}
+
+// handleGitOpsRepoUrlMigration will migrate git_ops_repo_name to git_ops_repo_url
+func (impl *AppStoreDeploymentServiceImpl) handleGitOpsRepoUrlMigration(tx *pg.Tx, installedApp *repository.InstalledApps, userId int32) error {
+	var (
+		localTx *pg.Tx
+		err     error
+	)
+
+	if tx == nil {
+		dbConnection := impl.installedAppRepository.GetConnection()
+		localTx, err = dbConnection.Begin()
+		if err != nil {
+			return err
+		}
+		// Rollback tx on error.
+		defer localTx.Rollback()
+	}
+
+	gitRepoUrl, err := impl.fullModeDeploymentService.GetGitRepoUrl(installedApp.GitOpsRepoName)
+	if err != nil {
+		impl.logger.Errorw("error in GitOps repository url migration", "err", err)
+		return err
+	}
+	installedApp.GitOpsRepoUrl = gitRepoUrl
+	installedApp.UpdatedOn = time.Now()
+	installedApp.UpdatedBy = userId
+	if localTx != nil {
+		_, err = impl.installedAppRepository.UpdateInstalledApp(installedApp, localTx)
+	} else {
+		_, err = impl.installedAppRepository.UpdateInstalledApp(installedApp, tx)
+	}
+	if err != nil {
+		impl.logger.Errorw("error in updating installed app model", "err", err)
+		return err
+	}
+	if localTx != nil {
+		err = localTx.Commit()
+		if err != nil {
+			impl.logger.Errorw("error while committing transaction to db", "error", err)
+			return err
+		}
+	}
+	return err
 }