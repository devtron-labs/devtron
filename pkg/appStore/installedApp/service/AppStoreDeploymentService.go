/*
 * Copyright (c) 2020 Devtron Labs
 *
 * Licensed under the Apache License, Version 2.0 (the "License");
 * you may not use this file except in compliance with the License.
 * You may obtain a copy of the License at
 *
 *    http://www.apache.org/licenses/LICENSE-2.0
 *
 * Unless required by applicable law or agreed to in writing, software
 * distributed under the License is distributed on an "AS IS" BASIS,
 * WITHOUT WARRANTIES OR CONDITIONS OF ANY KIND, either express or implied.
 * See the License for the specific language governing permissions and
 * limitations under the License.
 *
 */

package service

import (
	"context"
	"errors"
	"fmt"
	"github.com/devtron-labs/devtron/api/bean/gitOps"
	bean3 "github.com/devtron-labs/devtron/api/helm-app/bean"
	bean4 "github.com/devtron-labs/devtron/api/helm-app/gRPC"
	openapi "github.com/devtron-labs/devtron/api/helm-app/openapiClient"
	"github.com/devtron-labs/devtron/api/helm-app/service"
	openapi2 "github.com/devtron-labs/devtron/api/openapi/openapiClient"
	"github.com/devtron-labs/devtron/client/argocdServer"
	"github.com/devtron-labs/devtron/internal/sql/repository/app"
	"github.com/devtron-labs/devtron/internal/sql/repository/pipelineConfig"
	"github.com/devtron-labs/devtron/internal/util"
	"github.com/devtron-labs/devtron/pkg/appStore/adapter"
	appStoreBean "github.com/devtron-labs/devtron/pkg/appStore/bean"
	repository3 "github.com/devtron-labs/devtron/pkg/appStore/chartGroup/repository"
	appStoreDiscoverRepository "github.com/devtron-labs/devtron/pkg/appStore/discover/repository"
	"github.com/devtron-labs/devtron/pkg/appStore/installedApp/repository"
	"github.com/devtron-labs/devtron/pkg/appStore/installedApp/service/EAMode"
	"github.com/devtron-labs/devtron/pkg/appStore/installedApp/service/FullMode/deployment"
	bean2 "github.com/devtron-labs/devtron/pkg/appStore/installedApp/service/bean"
	"github.com/devtron-labs/devtron/pkg/cluster"
	"github.com/devtron-labs/devtron/pkg/deployment/gitOps/config"
	"github.com/devtron-labs/devtron/pkg/eventProcessor/bean"
	"github.com/devtron-labs/devtron/pkg/eventProcessor/out"
	util2 "github.com/devtron-labs/devtron/util"
	"github.com/go-pg/pg"
	"go.opentelemetry.io/otel"
	"go.uber.org/zap"
	"net/http"
	"regexp"
	"strings"
	"time"
)

type AppStoreDeploymentService interface {
	InstallApp(installAppVersionRequest *appStoreBean.InstallAppVersionDTO, ctx context.Context) (*appStoreBean.InstallAppVersionDTO, error)
	UpdateInstalledApp(ctx context.Context, installAppVersionRequest *appStoreBean.InstallAppVersionDTO) (*appStoreBean.InstallAppVersionDTO, error)
	DeleteInstalledApp(ctx context.Context, installAppVersionRequest *appStoreBean.InstallAppVersionDTO) (*appStoreBean.InstallAppVersionDTO, error)
	LinkHelmApplicationToChartStore(ctx context.Context, request *openapi.UpdateReleaseWithChartLinkingRequest, appIdentifier *service.AppIdentifier, userId int32) (*openapi.UpdateReleaseResponse, bool, error)
	UpdateProjectHelmApp(updateAppRequest *appStoreBean.UpdateProjectHelmAppDTO) error
	RollbackApplication(ctx context.Context, request *openapi2.RollbackReleaseRequest, installedApp *appStoreBean.InstallAppVersionDTO, userId int32) (bool, error)
	GetDeploymentHistory(ctx context.Context, installedApp *appStoreBean.InstallAppVersionDTO) (*bean3.DeploymentHistoryAndInstalledAppInfo, error)
	GetDeploymentHistoryInfo(ctx context.Context, installedApp *appStoreBean.InstallAppVersionDTO, installedAppVersionHistoryId int) (*openapi.HelmAppDeploymentManifestDetail, error)
	InstallAppByHelm(installAppVersionRequest *appStoreBean.InstallAppVersionDTO, ctx context.Context) (*appStoreBean.InstallAppVersionDTO, error)
	UpdatePreviousDeploymentStatusForAppStore(installAppVersionRequest *appStoreBean.InstallAppVersionDTO, triggeredAt time.Time, err error) error
	MarkGitOpsInstalledAppsDeletedIfArgoAppIsDeleted(installedAppId, envId int) error
}

type AppStoreDeploymentServiceImpl struct {
	logger                               *zap.SugaredLogger
	installedAppRepository               repository.InstalledAppRepository
	installedAppService                  EAMode.InstalledAppDBService
	appStoreDeploymentDBService          AppStoreDeploymentDBService
	chartGroupDeploymentRepository       repository3.ChartGroupDeploymentRepository
	appStoreApplicationVersionRepository appStoreDiscoverRepository.AppStoreApplicationVersionRepository
	appRepository                        app.AppRepository
	eaModeDeploymentService              EAMode.EAModeDeploymentService
	fullModeDeploymentService            deployment.FullModeDeploymentService
	environmentService                   cluster.EnvironmentService
	helmAppService                       service.HelmAppService
	installedAppRepositoryHistory        repository.InstalledAppVersionHistoryRepository
	deploymentTypeConfig                 *util2.DeploymentServiceTypeConfig
	aCDConfig                            *argocdServer.ACDConfig
	gitOpsConfigReadService              config.GitOpsConfigReadService
	deletePostProcessor                  DeletePostProcessor
	appStoreValidator                    AppStoreValidator
	chartScanPublishService              out.ChartScanPublishService
}

func NewAppStoreDeploymentServiceImpl(logger *zap.SugaredLogger,
	installedAppRepository repository.InstalledAppRepository,
	installedAppService EAMode.InstalledAppDBService,
	appStoreDeploymentDBService AppStoreDeploymentDBService,
	chartGroupDeploymentRepository repository3.ChartGroupDeploymentRepository,
	appStoreApplicationVersionRepository appStoreDiscoverRepository.AppStoreApplicationVersionRepository,
	appRepository app.AppRepository,
	eaModeDeploymentService EAMode.EAModeDeploymentService,
	fullModeDeploymentService deployment.FullModeDeploymentService,
	environmentService cluster.EnvironmentService,
	helmAppService service.HelmAppService,
	installedAppRepositoryHistory repository.InstalledAppVersionHistoryRepository,
	envVariables *util2.EnvironmentVariables,
	aCDConfig *argocdServer.ACDConfig,
	gitOpsConfigReadService config.GitOpsConfigReadService, deletePostProcessor DeletePostProcessor,
	appStoreValidator AppStoreValidator,
	chartScanPublishService out.ChartScanPublishService,
) *AppStoreDeploymentServiceImpl {
	return &AppStoreDeploymentServiceImpl{
		logger:                               logger,
		installedAppRepository:               installedAppRepository,
		installedAppService:                  installedAppService,
		appStoreDeploymentDBService:          appStoreDeploymentDBService,
		chartGroupDeploymentRepository:       chartGroupDeploymentRepository,
		appStoreApplicationVersionRepository: appStoreApplicationVersionRepository,
		appRepository:                        appRepository,
		eaModeDeploymentService:              eaModeDeploymentService,
		fullModeDeploymentService:            fullModeDeploymentService,
		environmentService:                   environmentService,
		helmAppService:                       helmAppService,
		installedAppRepositoryHistory:        installedAppRepositoryHistory,
		deploymentTypeConfig:                 envVariables.DeploymentServiceTypeConfig,
		aCDConfig:                            aCDConfig,
		gitOpsConfigReadService:              gitOpsConfigReadService,
		deletePostProcessor:                  deletePostProcessor,
		appStoreValidator:                    appStoreValidator,
		chartScanPublishService:              chartScanPublishService,
	}
}

func (impl *AppStoreDeploymentServiceImpl) InstallApp(installAppVersionRequest *appStoreBean.InstallAppVersionDTO, ctx context.Context) (*appStoreBean.InstallAppVersionDTO, error) {

	dbConnection := impl.installedAppRepository.GetConnection()
	tx, err := dbConnection.Begin()
	if err != nil {
		return nil, err
	}
	// Rollback tx on error.
	defer tx.Rollback()
	// step 1 db operation initiated
	installAppVersionRequest, err = impl.appStoreDeploymentDBService.AppStoreDeployOperationDB(installAppVersionRequest, tx, appStoreBean.INSTALL_APP_REQUEST)
	if err != nil {
		impl.logger.Errorw(" error", "err", err)
		return nil, err
	}
	installedAppDeploymentAction := adapter.NewInstalledAppDeploymentAction(installAppVersionRequest.DeploymentAppType)

	if util.IsAcdApp(installAppVersionRequest.DeploymentAppType) || util.IsManifestDownload(installAppVersionRequest.DeploymentAppType) {
		_ = impl.fullModeDeploymentService.SaveTimelineForHelmApps(installAppVersionRequest, pipelineConfig.TIMELINE_STATUS_DEPLOYMENT_INITIATED, "Deployment initiated successfully.", time.Now(), tx)
	}

	if util.IsManifestDownload(installAppVersionRequest.DeploymentAppType) {
		_ = impl.fullModeDeploymentService.SaveTimelineForHelmApps(installAppVersionRequest, pipelineConfig.TIMELINE_DESCRIPTION_MANIFEST_GENERATED, "Manifest generated successfully.", time.Now(), tx)
	}

	var gitOpsResponse *bean2.AppStoreGitOpsResponse
	if installedAppDeploymentAction.PerformGitOps {
		manifest, err := impl.fullModeDeploymentService.GenerateManifest(installAppVersionRequest)
		if err != nil {
			impl.logger.Errorw("error in performing manifest and git operations", "err", err)
			return nil, err
		}
		gitOpsResponse, err = impl.fullModeDeploymentService.GitOpsOperations(manifest, installAppVersionRequest)
		if err != nil {
			impl.logger.Errorw("error in doing gitops operation", "err", err)
			if util.IsAcdApp(installAppVersionRequest.DeploymentAppType) {
				_ = impl.fullModeDeploymentService.SaveTimelineForHelmApps(installAppVersionRequest, pipelineConfig.TIMELINE_STATUS_GIT_COMMIT_FAILED, fmt.Sprintf("Git commit failed - %v", err), time.Now(), tx)
			}
			return nil, err
		}
		if util.IsAcdApp(installAppVersionRequest.DeploymentAppType) {
			_ = impl.fullModeDeploymentService.SaveTimelineForHelmApps(installAppVersionRequest, pipelineConfig.TIMELINE_STATUS_GIT_COMMIT, "Git commit done successfully.", time.Now(), tx)
			if impl.aCDConfig.IsManualSyncEnabled() {
				_ = impl.fullModeDeploymentService.SaveTimelineForHelmApps(installAppVersionRequest, pipelineConfig.TIMELINE_STATUS_ARGOCD_SYNC_INITIATED, "argocd sync initiated.", time.Now(), tx)
			}
		}
		installAppVersionRequest.GitHash = gitOpsResponse.GitHash
		if len(installAppVersionRequest.GitHash) > 0 {
			err = impl.installedAppRepositoryHistory.UpdateGitHash(installAppVersionRequest.InstalledAppVersionHistoryId, gitOpsResponse.GitHash, tx)
			if err != nil {
				impl.logger.Errorw("error in updating git hash ", "err", err)
				return nil, err
			}
		}
	}

	if util2.IsBaseStack() || util2.IsHelmApp(installAppVersionRequest.AppOfferingMode) || util.IsHelmApp(installAppVersionRequest.DeploymentAppType) {
		installAppVersionRequest, err = impl.eaModeDeploymentService.InstallApp(installAppVersionRequest, nil, ctx, tx)
	} else if util.IsAcdApp(installAppVersionRequest.DeploymentAppType) {
		if gitOpsResponse == nil && gitOpsResponse.ChartGitAttribute != nil {
			return nil, errors.New("service err, Error in git operations")
		}
		installAppVersionRequest, err = impl.fullModeDeploymentService.InstallApp(installAppVersionRequest, gitOpsResponse.ChartGitAttribute, ctx, tx)
	}
	if err != nil {
		return nil, err
	}
	err = tx.Commit()

	impl.publishChartScanEvent(installAppVersionRequest)

	err = impl.appStoreDeploymentDBService.InstallAppPostDbOperation(installAppVersionRequest)
	if err != nil {
		return nil, err
	}

	return installAppVersionRequest, nil
}

func (impl *AppStoreDeploymentServiceImpl) publishChartScanEvent(installAppVersionRequest *appStoreBean.InstallAppVersionDTO) {
	if util2.IsBaseStack() {
		return
	}
	impl.chartScanPublishService.PublishChartScanEvent(bean.ChartScanEventBean{AppVersionDto: installAppVersionRequest})
	return
}

func (impl *AppStoreDeploymentServiceImpl) DeleteInstalledApp(ctx context.Context, installAppVersionRequest *appStoreBean.InstallAppVersionDTO) (*appStoreBean.InstallAppVersionDTO, error) {
	installAppVersionRequest.InstalledAppDeleteResponse = &appStoreBean.InstalledAppDeleteResponseDTO{
		DeleteInitiated:  false,
		ClusterReachable: true,
	}
	dbConnection := impl.installedAppRepository.GetConnection()
	tx, err := dbConnection.Begin()
	if err != nil {
		return nil, err
	}
	// Rollback tx on error.
	defer tx.Rollback()

	environment, err := impl.environmentService.GetExtendedEnvBeanById(installAppVersionRequest.EnvironmentId)
	if err != nil {
		impl.logger.Errorw("fetching error", "err", err)
		return nil, err
	}
	if len(environment.ErrorInConnecting) > 0 {
		installAppVersionRequest.InstalledAppDeleteResponse.ClusterReachable = false
		installAppVersionRequest.InstalledAppDeleteResponse.ClusterName = environment.ClusterName
	}

	app, err := impl.appRepository.FindById(installAppVersionRequest.AppId)
	if err != nil {
		if err == pg.ErrNoRows {
			return nil, fmt.Errorf("App not found in database")
		}
		return nil, err
	}
	model, err := impl.installedAppRepository.GetInstalledApp(installAppVersionRequest.InstalledAppId)
	if err != nil {
		impl.logger.Errorw("error in fetching installed app", "id", installAppVersionRequest.InstalledAppId, "err", err)
		return nil, err
	}

	if installAppVersionRequest.AcdPartialDelete == true {
		if !util2.IsBaseStack() && !util2.IsHelmApp(app.AppOfferingMode) && !util.IsHelmApp(model.DeploymentAppType) {
			if !installAppVersionRequest.InstalledAppDeleteResponse.ClusterReachable {
				impl.logger.Errorw("cluster connection error", "err", environment.ErrorInConnecting)
				if !installAppVersionRequest.NonCascadeDelete {
					return installAppVersionRequest, nil
				}
			}
			err = impl.fullModeDeploymentService.DeleteACDAppObject(ctx, app.AppName, environment.Environment, installAppVersionRequest)
		}
		if err != nil {
			impl.logger.Errorw("error on delete installed app", "err", err)
			return nil, err
		}
		model.DeploymentAppDeleteRequest = true
		model.UpdatedBy = installAppVersionRequest.UserId
		model.UpdatedOn = time.Now()
		_, err = impl.installedAppRepository.UpdateInstalledApp(model, tx)
		if err != nil {
			impl.logger.Errorw("error while creating install app", "error", err)
			return nil, err
		}
	} else {
		// soft delete app
		app.Active = false
		app.UpdatedBy = installAppVersionRequest.UserId
		app.UpdatedOn = time.Now()
		err = impl.appRepository.UpdateWithTxn(app, tx)
		if err != nil {
			impl.logger.Errorw("error in update entity ", "entity", app)
			return nil, err
		}

		impl.deletePostProcessor.Process(app, installAppVersionRequest)

		// soft delete install app
		model.Active = false
		model.UpdatedBy = installAppVersionRequest.UserId
		model.UpdatedOn = time.Now()
		_, err = impl.installedAppRepository.UpdateInstalledApp(model, tx)
		if err != nil {
			impl.logger.Errorw("error while creating install app", "error", err)
			return nil, err
		}
		models, err := impl.installedAppRepository.GetInstalledAppVersionByInstalledAppId(installAppVersionRequest.InstalledAppId)
		if err != nil {
			impl.logger.Errorw("error while fetching install app versions", "error", err)
			return nil, err
		}

		// soft delete install app versions
		for _, item := range models {
			item.Active = false
			item.UpdatedBy = installAppVersionRequest.UserId
			item.UpdatedOn = time.Now()
			_, err = impl.installedAppRepository.UpdateInstalledAppVersion(item, tx)
			if err != nil {
				impl.logger.Errorw("error while fetching from db", "error", err)
				return nil, err
			}
		}

		// soft delete chart-group deployment
		chartGroupDeployment, err := impl.chartGroupDeploymentRepository.FindByInstalledAppId(model.Id)
		if err != nil && err != pg.ErrNoRows {
			impl.logger.Errorw("error while fetching chart group deployment", "error", err)
			return nil, err
		}
		if chartGroupDeployment.Id != 0 {
			chartGroupDeployment.Deleted = true
			_, err = impl.chartGroupDeploymentRepository.Update(chartGroupDeployment, tx)
			if err != nil {
				impl.logger.Errorw("error while updating chart group deployment", "error", err)
				return nil, err
			}
		}

		if util2.IsBaseStack() || util2.IsHelmApp(app.AppOfferingMode) || util.IsHelmApp(model.DeploymentAppType) {
			// there might be a case if helm release gets uninstalled from helm cli.
			// in this case on deleting the app from API, it should not give error as it should get deleted from db, otherwise due to delete error, db does not get clean
			// so in helm, we need to check first if the release exists or not, if exists then only delete
			err = impl.eaModeDeploymentService.DeleteInstalledApp(ctx, app.AppName, environment.Environment, installAppVersionRequest, model, tx)
		} else {
			err = impl.fullModeDeploymentService.DeleteInstalledApp(ctx, app.AppName, environment.Environment, installAppVersionRequest, model, tx)
		}
		if err != nil {
			impl.logger.Errorw("error on delete installed app", "err", err)
			return nil, err
		}
	}
	err = tx.Commit()
	if err != nil {
		impl.logger.Errorw("error in commit db transaction on delete", "err", err)
		return nil, err
	}
	installAppVersionRequest.InstalledAppDeleteResponse.DeleteInitiated = true
	return installAppVersionRequest, nil
}

func (impl *AppStoreDeploymentServiceImpl) LinkHelmApplicationToChartStore(ctx context.Context, request *openapi.UpdateReleaseWithChartLinkingRequest,
	appIdentifier *service.AppIdentifier, userId int32) (*openapi.UpdateReleaseResponse, bool, error) {

	impl.logger.Infow("Linking helm application to chart store", "appId", request.GetAppId())

	// check if chart repo is active starts
	isChartRepoActive, err := impl.appStoreDeploymentDBService.IsChartProviderActive(int(request.GetAppStoreApplicationVersionId()))
	if err != nil {
		impl.logger.Errorw("Error in checking if chart repo is active or not", "err", err)
		return nil, isChartRepoActive, err
	}
	if !isChartRepoActive {
		return nil, isChartRepoActive, nil
	}
	// check if chart repo is active ends

	// STEP-1 check if the app is installed or not
	isInstalled, err := impl.helmAppService.IsReleaseInstalled(ctx, appIdentifier)
	if err != nil {
		impl.logger.Errorw("error while checking if the release is installed", "error", err)
		return nil, isChartRepoActive, err
	}
	if !isInstalled {
		return nil, isChartRepoActive, errors.New("release is not installed. so can not be updated")
	}
	// STEP-1 ends

	// Initialise bean
	installAppVersionRequestDto := &appStoreBean.InstallAppVersionDTO{
		AppName:            appIdentifier.GetUniqueAppNameIdentifier(),
		UserId:             userId,
		AppOfferingMode:    util2.SERVER_MODE_HYPERION,
		ClusterId:          appIdentifier.ClusterId,
		Namespace:          appIdentifier.Namespace,
		AppStoreVersion:    int(request.GetAppStoreApplicationVersionId()),
		ValuesOverrideYaml: request.GetValuesYaml(),
		ReferenceValueId:   int(request.GetReferenceValueId()),
		ReferenceValueKind: request.GetReferenceValueKind(),
		DeploymentAppType:  util.PIPELINE_DEPLOYMENT_TYPE_HELM,
		DisplayName:        appIdentifier.ReleaseName,
	}

	// STEP-2 InstallApp with only DB operations
	// STEP-3 update APP with chart info
	res, err := impl.linkHelmApplicationToChartStore(installAppVersionRequestDto, ctx)
	if err != nil {
		impl.logger.Errorw("error while linking helm app with chart store", "error", err)
		return nil, isChartRepoActive, err
	}
	// STEP-2 and STEP-3 ends

	return res, isChartRepoActive, nil
}

func isExternalHelmApp(appId string) bool {
	// for external helm apps, updateAppRequest.AppId is of the form clusterId|namespace|displayAppName
	return len(strings.Split(appId, "|")) > 1
}

func (impl *AppStoreDeploymentServiceImpl) UpdateProjectHelmApp(updateAppRequest *appStoreBean.UpdateProjectHelmAppDTO) error {
	var appName string
	var displayName string
	var namespace string
	appName = updateAppRequest.AppName
	if isExternalHelmApp(updateAppRequest.AppId) {
		appIdentifier, err := impl.helmAppService.DecodeAppId(updateAppRequest.AppId)
		if err != nil {
			impl.logger.Errorw("error in decoding app id for external helm apps", "err", err)
			return err
		}
		appName = appIdentifier.GetUniqueAppNameIdentifier()
		displayName = updateAppRequest.AppName
		namespace = appIdentifier.Namespace
	} else {
		//in case the external app is linked, then it's unique identifier is set in app_name col. hence retrieving appName
		//for this case, although this will also handle the case for non-external apps
		appNameUniqueIdentifier := impl.getAppNameForInstalledApp(updateAppRequest.InstalledAppId)
		if len(appNameUniqueIdentifier) > 0 {
			appName = appNameUniqueIdentifier
		}
	}
	impl.logger.Infow("update helm project request", updateAppRequest)
	err := impl.appStoreDeploymentDBService.UpdateProjectForHelmApp(appName, displayName, namespace, updateAppRequest.TeamId, updateAppRequest.UserId)
	if err != nil {
		impl.logger.Errorw("error in linking project to helm app", "appName", updateAppRequest.AppName, "err", err)
		return err
	}
	return nil
}

func (impl *AppStoreDeploymentServiceImpl) RollbackApplication(ctx context.Context, request *openapi2.RollbackReleaseRequest,
	installedApp *appStoreBean.InstallAppVersionDTO, userId int32) (bool, error) {
	triggeredAt := time.Now()
	dbConnection := impl.installedAppRepository.GetConnection()
	tx, err := dbConnection.Begin()
	if err != nil {
		return false, err
	}
	// Rollback tx on error.
	defer tx.Rollback()
	if installedApp.InstalledAppId > 0 {
		installedAppModel, err := impl.installedAppRepository.GetInstalledApp(installedApp.InstalledAppId)
		if err != nil {
			impl.logger.Errorw("error while fetching installed app", "error", err)
			return false, err
		}
		installedApp.GitOpsRepoURL = installedAppModel.GitOpsRepoUrl
		// migrate installedApp.GitOpsRepoName to installedApp.GitOpsRepoUrl
		if util.IsAcdApp(installedAppModel.DeploymentAppType) &&
			len(installedAppModel.GitOpsRepoName) != 0 &&
			len(installedAppModel.GitOpsRepoUrl) == 0 {
			// as the installedApp.GitOpsRepoName is not an empty string; migrate installedApp.GitOpsRepoName to installedApp.GitOpsRepoUrl
			migrationErr := impl.handleGitOpsRepoUrlMigration(tx, installedAppModel, userId)
			if migrationErr != nil {
				impl.logger.Errorw("error in GitOps repository url migration", "err", migrationErr)
				return false, err
			}
			installedApp.GitOpsRepoURL = installedAppModel.GitOpsRepoUrl
		}
		// migration ends
	}
	// Rollback starts
	var success bool
	if util2.IsHelmApp(installedApp.AppOfferingMode) {
		installedApp, success, err = impl.eaModeDeploymentService.RollbackRelease(ctx, installedApp, request.GetVersion(), tx)
		if err != nil {
			impl.logger.Errorw("error while rollback helm release", "error", err)
			return false, err
		}
	} else {
		installedApp, success, err = impl.fullModeDeploymentService.RollbackRelease(ctx, installedApp, request.GetVersion(), tx)
		if err != nil {
			impl.logger.Errorw("error while rollback helm release", "error", err)
			return false, err
		}
	}
	if !success {
		return false, fmt.Errorf("rollback request failed")
	}
	// DB operation
	if installedApp.InstalledAppId > 0 && installedApp.InstalledAppVersionId > 0 {
		installedAppVersion, err := impl.installedAppRepository.GetInstalledAppVersionAny(installedApp.InstalledAppVersionId)
		if err != nil {
			impl.logger.Errorw("error while fetching chart installed version", "error", err)
			return false, err
		}
		installedApp.Id = installedAppVersion.Id
		installedAppVersion.Active = true
		installedAppVersion.ValuesYaml = installedApp.ValuesOverrideYaml
		installedAppVersion.UpdatedOn = time.Now()
		installedAppVersion.UpdatedBy = userId
		_, err = impl.installedAppRepository.UpdateInstalledAppVersion(installedAppVersion, tx)
		if err != nil {
			impl.logger.Errorw("error while updating db", "error", err)
			return false, err
		}
	}
	// STEP 8: finish with return response
	err = tx.Commit()
	if err != nil {
		impl.logger.Errorw("error while committing transaction to db", "error", err)
		return false, err
	}

	err1 := impl.UpdatePreviousDeploymentStatusForAppStore(installedApp, triggeredAt, err)
	if err1 != nil {
		impl.logger.Errorw("error while update previous installed app version history", "err", err, "installAppVersionRequest", installedApp)
		// if installed app is updated and error is in updating previous deployment status, then don't block user, just show error.
	}

	impl.publishChartScanEvent(installedApp)
	return success, nil
}

func (impl *AppStoreDeploymentServiceImpl) GetDeploymentHistory(ctx context.Context, installedApp *appStoreBean.InstallAppVersionDTO) (*bean3.DeploymentHistoryAndInstalledAppInfo, error) {
	result := &bean3.DeploymentHistoryAndInstalledAppInfo{}
	var err error
	if util2.IsHelmApp(installedApp.AppOfferingMode) {
		deploymentHistory, err := impl.eaModeDeploymentService.GetDeploymentHistory(ctx, installedApp)
		if err != nil {
			impl.logger.Errorw("error while getting deployment history", "error", err)
			return nil, err
		}
		result.DeploymentHistory = deploymentHistory.GetDeploymentHistory()
	} else {
		deploymentHistory, err := impl.fullModeDeploymentService.GetDeploymentHistory(ctx, installedApp)
		if err != nil {
			impl.logger.Errorw("error while getting deployment history", "error", err)
			return nil, err
		}
		result.DeploymentHistory = deploymentHistory.GetDeploymentHistory()
	}

	if installedApp.InstalledAppId > 0 {
		result.InstalledAppInfo = &bean3.InstalledAppInfo{
			AppId:                 installedApp.AppId,
			EnvironmentName:       installedApp.EnvironmentName,
			AppOfferingMode:       installedApp.AppOfferingMode,
			InstalledAppId:        installedApp.InstalledAppId,
			InstalledAppVersionId: installedApp.InstalledAppVersionId,
			AppStoreChartId:       installedApp.InstallAppVersionChartDTO.AppStoreChartId,
			ClusterId:             installedApp.ClusterId,
			EnvironmentId:         installedApp.EnvironmentId,
			DeploymentType:        installedApp.DeploymentAppType,
			HelmPackageName: adapter.GetGeneratedHelmPackageName(
				installedApp.AppName,
				installedApp.EnvironmentName,
				installedApp.UpdatedOn),
		}
	}

	return result, err
}

func (impl *AppStoreDeploymentServiceImpl) GetDeploymentHistoryInfo(ctx context.Context, installedApp *appStoreBean.InstallAppVersionDTO, version int) (*openapi.HelmAppDeploymentManifestDetail, error) {
	// var result interface{}
	result := &openapi.HelmAppDeploymentManifestDetail{}
	var err error
	if util2.IsHelmApp(installedApp.AppOfferingMode) {
		_, span := otel.Tracer("orchestrator").Start(ctx, "eaModeDeploymentService.GetDeploymentHistoryInfo")
		result, err = impl.eaModeDeploymentService.GetDeploymentHistoryInfo(ctx, installedApp, int32(version))
		span.End()
		if err != nil {
			impl.logger.Errorw("error while getting deployment history info", "error", err)
			return nil, err
		}
	} else {
		_, span := otel.Tracer("orchestrator").Start(ctx, "fullModeDeploymentService.GetDeploymentHistoryInfo")
		result, err = impl.fullModeDeploymentService.GetDeploymentHistoryInfo(ctx, installedApp, int32(version))
		span.End()
		if err != nil {
			impl.logger.Errorw("error while getting deployment history info", "error", err)
			return nil, err
		}
	}
	return result, err
}

func (impl *AppStoreDeploymentServiceImpl) UpdateInstalledApp(ctx context.Context, upgradeAppRequest *appStoreBean.InstallAppVersionDTO) (*appStoreBean.InstallAppVersionDTO, error) {
	// db operations
	dbConnection := impl.installedAppRepository.GetConnection()
	tx, err := dbConnection.Begin()
	if err != nil {
		return nil, err
	}
	// Rollback tx on error.
	defer tx.Rollback()

	installedApp, err := impl.installedAppService.GetInstalledAppById(upgradeAppRequest.InstalledAppId)
	if err != nil {
		return nil, err
	}
	upgradeAppRequest.UpdateDeploymentAppType(installedApp.DeploymentAppType)

	installedAppDeploymentAction := adapter.NewInstalledAppDeploymentAction(installedApp.DeploymentAppType)
	// migrate installedApp.GitOpsRepoName to installedApp.GitOpsRepoUrl
	if util.IsAcdApp(installedApp.DeploymentAppType) &&
		len(installedApp.GitOpsRepoName) != 0 &&
		len(installedApp.GitOpsRepoUrl) == 0 {
		// as the installedApp.GitOpsRepoName is not an empty string; migrate installedApp.GitOpsRepoName to installedApp.GitOpsRepoUrl
		gitRepoUrl, err := impl.fullModeDeploymentService.GetGitRepoUrl(installedApp.GitOpsRepoName)
		if err != nil {
			impl.logger.Errorw("error in GitOps repository url migration", "err", err)
			return nil, err
		}
		installedApp.GitOpsRepoUrl = gitRepoUrl
	}
	// migration ends

	var installedAppVersion *repository.InstalledAppVersions

	// mark previous versions of chart as inactive if chart or version is updated
	isChartChanged := false   // flag for keeping track if chart is updated by user or not
	isVersionChanged := false // flag for keeping track if version of chart is upgraded

	// if chart is changed, then installedAppVersion id is sent as 0 from front-end
	if upgradeAppRequest.Id == 0 {
		isChartChanged = true
		err = impl.appStoreDeploymentDBService.MarkInstalledAppVersionsInactiveByInstalledAppId(upgradeAppRequest.InstalledAppId, upgradeAppRequest.UserId, tx)
		if err != nil {
			return nil, err
		}
	} else {
		installedAppVersion, err = impl.installedAppRepository.GetInstalledAppVersion(upgradeAppRequest.Id)
		if err != nil {
			impl.logger.Errorw("error in fetching installedAppVersion by upgradeAppRequest id ", "err", err)
			return nil, fmt.Errorf("The values are outdated. Please make your changes to the latest version and try again.")
		}
		// version is upgraded if appStoreApplication version from request payload is not equal to installed app version saved in DB
		if installedAppVersion.AppStoreApplicationVersionId != upgradeAppRequest.AppStoreVersion {
			isVersionChanged = true
			err = impl.appStoreDeploymentDBService.MarkInstalledAppVersionModelInActive(installedAppVersion, upgradeAppRequest.UserId, tx)
		}
	}

	appStoreAppVersion, err := impl.appStoreApplicationVersionRepository.FindById(upgradeAppRequest.AppStoreVersion)
	if err != nil {
		impl.logger.Errorw("fetching error", "err", err)
		return nil, err
	}
	// create new entry for installed app version if chart or version is changed
	if isChartChanged || isVersionChanged {
		installedAppVersion, err = impl.installedAppService.CreateInstalledAppVersion(upgradeAppRequest, tx)
		if err != nil {
			impl.logger.Errorw("error in creating installed app version", "err", err)
			return nil, err
		}
	} else if installedAppVersion != nil && installedAppVersion.Id != 0 {
		adapter.UpdateInstalledAppVersionModel(installedAppVersion, upgradeAppRequest)
		installedAppVersion, err = impl.installedAppService.UpdateInstalledAppVersion(installedAppVersion, upgradeAppRequest, tx)
		if err != nil {
			impl.logger.Errorw("error in creating installed app version", "err", err)
			return nil, err
		}
	}
	// populate the related model data into repository.InstalledAppVersions
	// related tables: repository.InstalledApps AND appStoreDiscoverRepository.AppStoreApplicationVersion
	installedAppVersion.AppStoreApplicationVersion = *appStoreAppVersion
	installedAppVersion.InstalledApp = *installedApp

	// populate appStoreBean.InstallAppVersionDTO from the DB models
	upgradeAppRequest.Id = installedAppVersion.Id
	upgradeAppRequest.InstalledAppVersionId = installedAppVersion.Id
	adapter.UpdateInstallAppDetails(upgradeAppRequest, installedApp)
	adapter.UpdateAppDetails(upgradeAppRequest, &installedApp.App)
	environment, err := impl.environmentService.GetExtendedEnvBeanById(installedApp.EnvironmentId)
	if err != nil {
		impl.logger.Errorw("fetching environment error", "envId", installedApp.EnvironmentId, "err", err)
		return nil, err
	}
	adapter.UpdateAdditionalEnvDetails(upgradeAppRequest, environment)

	helmInstallConfigDTO := appStoreBean.HelmReleaseStatusConfig{
		InstallAppVersionHistoryId: 0,
		Message:                    "Install initiated",
		IsReleaseInstalled:         false,
		ErrorInInstallation:        false,
	}
	installedAppVersionHistory, err := adapter.NewInstallAppVersionHistoryModel(upgradeAppRequest, pipelineConfig.WorkflowInProgress, helmInstallConfigDTO)

	_, err = impl.installedAppRepositoryHistory.CreateInstalledAppVersionHistory(installedAppVersionHistory, tx)
	if err != nil {
		impl.logger.Errorw("error while creating installed app version history for updating installed app", "error", err)
		return nil, err
	}
	upgradeAppRequest.InstalledAppVersionHistoryId = installedAppVersionHistory.Id
	_ = impl.fullModeDeploymentService.SaveTimelineForHelmApps(upgradeAppRequest, pipelineConfig.TIMELINE_STATUS_DEPLOYMENT_INITIATED, "Deployment initiated successfully.", time.Now(), tx)

	if util.IsManifestDownload(upgradeAppRequest.DeploymentAppType) {
		_ = impl.fullModeDeploymentService.SaveTimelineForHelmApps(upgradeAppRequest, pipelineConfig.TIMELINE_DESCRIPTION_MANIFEST_GENERATED, "Manifest generated successfully.", time.Now(), tx)
	}
	// gitOps operation
	monoRepoMigrationRequired := false
	gitOpsResponse := &bean2.AppStoreGitOpsResponse{}

	if installedAppDeploymentAction.PerformGitOps {
		// manifest contains ChartRepoName where the valuesConfig and requirementConfig files will get committed
		// and that gitOpsRepoUrl is extracted from db inside GenerateManifest func and not from the current
		// orchestrator cm prefix and appName.
		manifest, err := impl.fullModeDeploymentService.GenerateManifest(upgradeAppRequest)
		if err != nil {
			impl.logger.Errorw("error in generating manifest for helm apps", "err", err)
			_ = impl.appStoreDeploymentDBService.UpdateInstalledAppVersionHistoryStatus(upgradeAppRequest.InstalledAppVersionHistoryId, pipelineConfig.WorkflowFailed)
			return nil, err
		}
		// required if gitOps repo name is changed, gitOps repo name will change if env variable which we use as suffix changes
		monoRepoMigrationRequired = impl.checkIfMonoRepoMigrationRequired(installedApp)
		argocdAppName := installedApp.App.AppName + "-" + installedApp.Environment.Name
		upgradeAppRequest.ACDAppName = argocdAppName

		var gitOpsErr error
		gitOpsResponse, gitOpsErr = impl.fullModeDeploymentService.UpdateAppGitOpsOperations(manifest, upgradeAppRequest, &monoRepoMigrationRequired, isChartChanged || isVersionChanged)
		if gitOpsErr != nil {
			impl.logger.Errorw("error in performing GitOps operation", "err", gitOpsErr)
			_ = impl.fullModeDeploymentService.SaveTimelineForHelmApps(upgradeAppRequest, pipelineConfig.TIMELINE_STATUS_GIT_COMMIT_FAILED, fmt.Sprintf("Git commit failed - %v", gitOpsErr), time.Now(), tx)
			return nil, gitOpsErr
		}

		upgradeAppRequest.GitHash = gitOpsResponse.GitHash
		_ = impl.fullModeDeploymentService.SaveTimelineForHelmApps(upgradeAppRequest, pipelineConfig.TIMELINE_STATUS_GIT_COMMIT, "Git commit done successfully.", time.Now(), tx)
		if impl.aCDConfig.IsManualSyncEnabled() {
			_ = impl.fullModeDeploymentService.SaveTimelineForHelmApps(upgradeAppRequest, pipelineConfig.TIMELINE_STATUS_ARGOCD_SYNC_INITIATED, "Argocd sync initiated", time.Now(), tx)
		}
		installedAppVersionHistory.GitHash = gitOpsResponse.GitHash
		_, err = impl.installedAppRepositoryHistory.UpdateInstalledAppVersionHistory(installedAppVersionHistory, tx)
		if err != nil {
			impl.logger.Errorw("error on updating history for chart deployment", "error", err, "installedAppVersion", installedAppVersion)
			return nil, err
		}
	}

	if installedAppDeploymentAction.PerformACDDeployment {
		// refresh update repo details on ArgoCD if repo is changed
		err = impl.fullModeDeploymentService.UpdateAndSyncACDApps(upgradeAppRequest, gitOpsResponse.ChartGitAttribute, monoRepoMigrationRequired, ctx, tx)
		if err != nil {
			impl.logger.Errorw("error in acd patch request", "err", err)
			return nil, err
		}
	} else if installedAppDeploymentAction.PerformHelmDeployment {
		err = impl.eaModeDeploymentService.UpgradeDeployment(upgradeAppRequest, gitOpsResponse.ChartGitAttribute, upgradeAppRequest.InstalledAppVersionHistoryId, ctx)
		if err != nil {
			if err != nil {
				impl.logger.Errorw("error in helm update request", "err", err)
				return nil, err
			}
		}
	}
	installedApp.UpdateStatus(appStoreBean.DEPLOY_SUCCESS)
	installedApp.UpdateAuditLog(upgradeAppRequest.UserId)
	if monoRepoMigrationRequired {
		//if monorepo case is true then repoUrl is changed then also update repo url in database
		installedApp.UpdateGitOpsRepository(gitOpsResponse.ChartGitAttribute.RepoUrl, installedApp.IsCustomRepository)
	}
	installedApp, err = impl.installedAppRepository.UpdateInstalledApp(installedApp, tx)
	if err != nil {
		impl.logger.Errorw("error in updating installed app", "err", err)
		return nil, err
	}
	// STEP 8: finish with return response
	err = tx.Commit()
	if err != nil {
		impl.logger.Errorw("error while committing transaction to db", "error", err)
		return nil, err
	}

	if util.IsManifestDownload(upgradeAppRequest.DeploymentAppType) {
		upgradeAppRequest.HelmPackageName = adapter.GetGeneratedHelmPackageName(
			upgradeAppRequest.AppName,
			upgradeAppRequest.EnvironmentName,
			installedApp.UpdatedOn)
		err = impl.appStoreDeploymentDBService.UpdateInstalledAppVersionHistoryStatus(upgradeAppRequest.InstalledAppVersionHistoryId, pipelineConfig.WorkflowSucceeded)
		if err != nil {
			impl.logger.Errorw("error on creating history for chart deployment", "error", err)
			return nil, err
		}
	} else if util.IsHelmApp(upgradeAppRequest.DeploymentAppType) && !impl.deploymentTypeConfig.HelmInstallASyncMode {
		err = impl.appStoreDeploymentDBService.MarkHelmInstalledAppDeploymentSucceeded(upgradeAppRequest.InstalledAppVersionHistoryId)
		if err != nil {
			impl.logger.Errorw("error in updating install app version history on sync", "err", err)
			return nil, err
		}
	}

	impl.publishChartScanEvent(upgradeAppRequest)

	return upgradeAppRequest, nil
}

func (impl *AppStoreDeploymentServiceImpl) InstallAppByHelm(installAppVersionRequest *appStoreBean.InstallAppVersionDTO, ctx context.Context) (*appStoreBean.InstallAppVersionDTO, error) {
	installAppVersionRequest, err := impl.eaModeDeploymentService.InstallApp(installAppVersionRequest, nil, ctx, nil)
	if err != nil {
		impl.logger.Errorw("error while installing app via helm", "error", err)
		return installAppVersionRequest, err
	}
	if util.IsHelmApp(installAppVersionRequest.DeploymentAppType) && !impl.deploymentTypeConfig.HelmInstallASyncMode {
		err = impl.appStoreDeploymentDBService.MarkHelmInstalledAppDeploymentSucceeded(installAppVersionRequest.InstalledAppVersionHistoryId)
		if err != nil {
			impl.logger.Errorw("error in updating installed app version history with sync", "err", err)
			return installAppVersionRequest, err
		}
	}
	return installAppVersionRequest, nil
}

func (impl *AppStoreDeploymentServiceImpl) UpdatePreviousDeploymentStatusForAppStore(installAppVersionRequest *appStoreBean.InstallAppVersionDTO, triggeredAt time.Time, err error) error {
	// creating pipeline status timeline for deployment failed
	if !util.IsAcdApp(installAppVersionRequest.DeploymentAppType) {
		return nil
	}
	err1 := impl.fullModeDeploymentService.UpdateInstalledAppAndPipelineStatusForFailedDeploymentStatus(installAppVersionRequest, triggeredAt, err)
	if err1 != nil {
		impl.logger.Errorw("error in updating previous deployment status for appStore", "err", err1, "installAppVersionRequest", installAppVersionRequest)
		return err1
	}
	return nil
}

func (impl *AppStoreDeploymentServiceImpl) MarkGitOpsInstalledAppsDeletedIfArgoAppIsDeleted(installedAppId, envId int) error {
	apiError := &util.ApiError{}
	installedApp, err := impl.installedAppRepository.GetGitOpsInstalledAppsWhereArgoAppDeletedIsTrue(installedAppId, envId)
	if err != nil {
		impl.logger.Errorw("error in fetching partially deleted argoCd apps from installed app repo", "err", err)
		apiError.HttpStatusCode = http.StatusInternalServerError
		apiError.InternalMessage = "error in fetching partially deleted argoCd apps from installed app repo"
		return apiError
	}
	if !util.IsAcdApp(installedApp.DeploymentAppType) || !installedApp.DeploymentAppDeleteRequest {
		return nil
	}
	// Operates for ArgoCd apps only
	acdAppName := fmt.Sprintf("%s-%s", installedApp.App.AppName, installedApp.Environment.Name)
	isFound, err := impl.fullModeDeploymentService.CheckIfArgoAppExists(acdAppName)
	if err != nil {
		impl.logger.Errorw("error in CheckIfArgoAppExists", "err", err)
		apiError.HttpStatusCode = http.StatusInternalServerError
		apiError.InternalMessage = err.Error()
		return apiError
	}

	if isFound {
		apiError.HttpStatusCode = http.StatusInternalServerError
		apiError.InternalMessage = "App Exist in argo, error in fetching resource tree"
		return apiError
	}

	impl.logger.Warnw("app not found in argo, deleting from db ", "err", err)
	// make call to delete it from pipeline DB
	deleteRequest := &appStoreBean.InstallAppVersionDTO{}
	deleteRequest.ForceDelete = false
	deleteRequest.NonCascadeDelete = false
	deleteRequest.AcdPartialDelete = false
	deleteRequest.InstalledAppId = installedApp.Id
	deleteRequest.AppId = installedApp.AppId
	deleteRequest.AppName = installedApp.App.AppName
	deleteRequest.Namespace = installedApp.Environment.Namespace
	deleteRequest.ClusterId = installedApp.Environment.ClusterId
	deleteRequest.EnvironmentId = installedApp.EnvironmentId
	deleteRequest.AppOfferingMode = installedApp.App.AppOfferingMode
	deleteRequest.UserId = 1
	_, err = impl.DeleteInstalledApp(context.Background(), deleteRequest)
	if err != nil {
		impl.logger.Errorw("error in deleting installed app", "err", err)
		apiError.HttpStatusCode = http.StatusNotFound
		apiError.InternalMessage = "error in deleting installed app"
		return apiError
	}
	apiError.HttpStatusCode = http.StatusNotFound
	return apiError
}

func (impl *AppStoreDeploymentServiceImpl) linkHelmApplicationToChartStore(installAppVersionRequest *appStoreBean.InstallAppVersionDTO, ctx context.Context) (*openapi.UpdateReleaseResponse, error) {
	dbConnection := impl.installedAppRepository.GetConnection()
	tx, err := dbConnection.Begin()
	if err != nil {
		return nil, err
	}
	// Rollback tx on error.
	defer tx.Rollback()

<<<<<<< HEAD
	//step 1 db operation initiated
=======
	// skipAppCreation flag is set for CLI apps because for CLI Helm apps if project is created first before linking to chart store then app is created during project update time.
	// skipAppCreation - This flag will skip app creation if app already exists.

	// step 1 db operation initiated
>>>>>>> 0323f71c
	appModel, err := impl.appRepository.FindActiveByName(installAppVersionRequest.AppName)
	if err != nil && !util.IsErrNoRows(err) {
		impl.logger.Errorw("error in getting app", "appName", installAppVersionRequest.AppName)
		return nil, err
	}
	if appModel != nil && appModel.Id > 0 {
		impl.logger.Infow("app already exists", "name", installAppVersionRequest.AppName)
		installAppVersionRequest.AppId = appModel.Id
	}
	installAppVersionRequest, err = impl.appStoreDeploymentDBService.AppStoreDeployOperationDB(installAppVersionRequest, tx, appStoreBean.INSTALL_APP_REQUEST)
	if err != nil {
		impl.logger.Errorw("error in linking chart to chart store", "err", err)
		return nil, err
	}

	// fetch app store application version from DB
	appStoreApplicationVersionId := installAppVersionRequest.AppStoreVersion
	appStoreAppVersion, err := impl.appStoreApplicationVersionRepository.FindById(appStoreApplicationVersionId)
	if err != nil {
		impl.logger.Errorw("Error in fetching app store application version", "err", err, "appStoreApplicationVersionId", appStoreApplicationVersionId)
		return nil, err
	}

	// STEP-2 update APP with chart info
	chartRepoInfo := appStoreAppVersion.AppStore.ChartRepo
	updateReleaseRequest := &bean3.UpdateApplicationWithChartInfoRequestDto{
		InstallReleaseRequest: &bean4.InstallReleaseRequest{
			ValuesYaml:   installAppVersionRequest.ValuesOverrideYaml,
			ChartName:    appStoreAppVersion.Name,
			ChartVersion: appStoreAppVersion.Version,
			ReleaseIdentifier: &bean4.ReleaseIdentifier{
				ReleaseNamespace: installAppVersionRequest.Namespace,
				ReleaseName:      installAppVersionRequest.DisplayName,
			},
		},
		SourceAppType: bean3.SOURCE_HELM_APP,
	}
	if chartRepoInfo != nil {
		updateReleaseRequest.ChartRepository = &bean4.ChartRepository{
			Name:     chartRepoInfo.Name,
			Url:      chartRepoInfo.Url,
			Username: chartRepoInfo.UserName,
			Password: chartRepoInfo.Password,
		}
	}
	res, err := impl.helmAppService.UpdateApplicationWithChartInfo(ctx, installAppVersionRequest.ClusterId, updateReleaseRequest)
	if err != nil {
		return nil, err
	}
	// STEP-2 ends

	// tx commit here because next operation will be process after this commit.
	err = tx.Commit()
	if err != nil {
		return nil, err
	}
	// STEP-3 install app DB post operations
	installAppVersionRequest.UpdateDeploymentAppType(util.PIPELINE_DEPLOYMENT_TYPE_HELM)
	err = impl.appStoreDeploymentDBService.InstallAppPostDbOperation(installAppVersionRequest)
	if err != nil {
		return nil, err
	}
	// STEP-3 ends

	impl.publishChartScanEvent(installAppVersionRequest)

	return res, nil
}

// checkIfMonoRepoMigrationRequired checks if gitOps repo name is changed
func (impl *AppStoreDeploymentServiceImpl) checkIfMonoRepoMigrationRequired(installedApp *repository.InstalledApps) bool {
	monoRepoMigrationRequired := false
	if !util.IsAcdApp(installedApp.DeploymentAppType) || gitOps.IsGitOpsRepoNotConfigured(installedApp.GitOpsRepoUrl) || installedApp.IsCustomRepository {
		return false
	}
	var err error
	gitOpsRepoName := impl.gitOpsConfigReadService.GetGitOpsRepoNameFromUrl(installedApp.GitOpsRepoUrl)
	if len(gitOpsRepoName) == 0 {
		gitOpsRepoName, err = impl.fullModeDeploymentService.GetAcdAppGitOpsRepoName(installedApp.App.AppName, installedApp.Environment.Name)
		if err != nil || gitOpsRepoName == "" {
			return false
		}
	}
	appNameGitOpsRepoPattern := installedApp.App.AppName + "$"
	regex := regexp.MustCompile(appNameGitOpsRepoPattern)

	// if appName is not in the gitOpsRepoName consider it as mono repo
	if !regex.MatchString(gitOpsRepoName) {
		monoRepoMigrationRequired = true
	}
	return monoRepoMigrationRequired
}

// handleGitOpsRepoUrlMigration will migrate git_ops_repo_name to git_ops_repo_url
func (impl *AppStoreDeploymentServiceImpl) handleGitOpsRepoUrlMigration(tx *pg.Tx, installedApp *repository.InstalledApps, userId int32) error {
	var (
		localTx *pg.Tx
		err     error
	)

	if tx == nil {
		dbConnection := impl.installedAppRepository.GetConnection()
		localTx, err = dbConnection.Begin()
		if err != nil {
			return err
		}
		// Rollback tx on error.
		defer localTx.Rollback()
	}

	gitRepoUrl, err := impl.fullModeDeploymentService.GetGitRepoUrl(installedApp.GitOpsRepoName)
	if err != nil {
		impl.logger.Errorw("error in GitOps repository url migration", "err", err)
		return err
	}
	installedApp.GitOpsRepoUrl = gitRepoUrl
	installedApp.UpdatedOn = time.Now()
	installedApp.UpdatedBy = userId
	if localTx != nil {
		_, err = impl.installedAppRepository.UpdateInstalledApp(installedApp, localTx)
	} else {
		_, err = impl.installedAppRepository.UpdateInstalledApp(installedApp, tx)
	}
	if err != nil {
		impl.logger.Errorw("error in updating installed app model", "err", err)
		return err
	}
	if localTx != nil {
		err = localTx.Commit()
		if err != nil {
			impl.logger.Errorw("error while committing transaction to db", "error", err)
			return err
		}
	}
	return err
}

// getAppNameForInstalledApp will fetch and returns AppName from app table
func (impl *AppStoreDeploymentServiceImpl) getAppNameForInstalledApp(installedAppId int) string {
	installedApp, err := impl.installedAppRepository.GetInstalledApp(installedAppId)
	if err != nil {
		impl.logger.Errorw("UpdateProjectHelmApp, error in finding app by installedAppId", "installedAppId", installedAppId, "err", err)
		return ""
	}
	if installedApp != nil {
		return installedApp.App.AppName
	}
	return ""
}<|MERGE_RESOLUTION|>--- conflicted
+++ resolved
@@ -889,14 +889,7 @@
 	// Rollback tx on error.
 	defer tx.Rollback()
 
-<<<<<<< HEAD
 	//step 1 db operation initiated
-=======
-	// skipAppCreation flag is set for CLI apps because for CLI Helm apps if project is created first before linking to chart store then app is created during project update time.
-	// skipAppCreation - This flag will skip app creation if app already exists.
-
-	// step 1 db operation initiated
->>>>>>> 0323f71c
 	appModel, err := impl.appRepository.FindActiveByName(installAppVersionRequest.AppName)
 	if err != nil && !util.IsErrNoRows(err) {
 		impl.logger.Errorw("error in getting app", "appName", installAppVersionRequest.AppName)
