--- conflicted
+++ resolved
@@ -422,10 +422,6 @@
 func (impl *AppStoreDeploymentServiceImpl) UpdateProjectHelmApp(updateAppRequest *appStoreBean.UpdateProjectHelmAppDTO) error {
 	var appName string
 	var displayName string
-<<<<<<< HEAD
-	var namespace string
-=======
->>>>>>> 676d1d40
 	appName = updateAppRequest.AppName
 	if isExternalHelmApp(updateAppRequest.AppId) {
 		appIdentifier, err := impl.helmAppService.DecodeAppId(updateAppRequest.AppId)
@@ -435,10 +431,6 @@
 		}
 		appName = appIdentifier.GetUniqueAppNameIdentifier()
 		displayName = updateAppRequest.AppName
-<<<<<<< HEAD
-		namespace = appIdentifier.Namespace
-=======
->>>>>>> 676d1d40
 	} else {
 		//in case the external app is linked, then it's unique identifier is set in app_name col. hence retrieving appName
 		//for this case, although this will also handle the case for non-external apps
@@ -448,11 +440,7 @@
 		}
 	}
 	impl.logger.Infow("update helm project request", updateAppRequest)
-<<<<<<< HEAD
-	err := impl.appStoreDeploymentDBService.UpdateProjectForHelmApp(appName, displayName, namespace, updateAppRequest.TeamId, updateAppRequest.UserId)
-=======
 	err := impl.appStoreDeploymentDBService.UpdateProjectForHelmApp(appName, displayName, updateAppRequest.TeamId, updateAppRequest.UserId)
->>>>>>> 676d1d40
 	if err != nil {
 		impl.logger.Errorw("error in linking project to helm app", "appName", updateAppRequest.AppName, "err", err)
 		return err
