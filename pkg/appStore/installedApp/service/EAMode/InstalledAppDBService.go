--- conflicted
+++ resolved
@@ -19,13 +19,9 @@
 
 import (
 	"github.com/devtron-labs/devtron/api/helm-app/service"
-<<<<<<< HEAD
-	util4 "github.com/devtron-labs/devtron/pkg/appStore/util"
-=======
 	"github.com/devtron-labs/devtron/internal/sql/repository/helper"
 	util4 "github.com/devtron-labs/devtron/pkg/appStore/util"
 	bean3 "github.com/devtron-labs/devtron/pkg/auth/user/bean"
->>>>>>> 676d1d40
 	"github.com/devtron-labs/devtron/pkg/cluster"
 	"net/http"
 	"strconv"
@@ -60,12 +56,8 @@
 
 	ChangeAppNameToDisplayNameForInstalledApp(installedApp *appStoreRepo.InstalledApps)
 	GetReleaseInfo(appIdentifier *service.AppIdentifier) (*appStoreBean.InstallAppVersionDTO, error)
-<<<<<<< HEAD
-	IsExternalAppLinkedToChartStore(appId int) (bool, int, string, error)
-=======
 	IsExternalAppLinkedToChartStore(appId int) (bool, []*appStoreRepo.InstalledApps, error)
 	CreateNewAppEntryForAllInstalledApps(installedApps []*appStoreRepo.InstalledApps) error
->>>>>>> 676d1d40
 }
 
 type InstalledAppDBServiceImpl struct {
@@ -358,19 +350,6 @@
 }
 
 // IsExternalAppLinkedToChartStore checks for an appId, if that app is linked to any chart-store app or not,
-<<<<<<< HEAD
-// if it's linked then it returns true along with clusterId and namespace for that linked installed_app
-func (impl *InstalledAppDBServiceImpl) IsExternalAppLinkedToChartStore(appId int) (bool, int, string, error) {
-	installedApp, err := impl.InstalledAppRepository.GetInstalledAppsByAppId(appId)
-	if err != nil && err != pg.ErrNoRows {
-		impl.Logger.Errorw("IsExternalAppLinkedToChartStore, error in fetching installed app by app id for external apps", "appId", appId, "err", err)
-		return false, 0, "", err
-	}
-	if installedApp.Id > 0 {
-		return true, installedApp.Environment.ClusterId, installedApp.Environment.Namespace, nil
-	}
-	return false, 0, "", nil
-=======
 // if it's linked then it returns true along with all the installedApps linked to that appId
 func (impl *InstalledAppDBServiceImpl) IsExternalAppLinkedToChartStore(appId int) (bool, []*appStoreRepo.InstalledApps, error) {
 	installedApps, err := impl.InstalledAppRepository.FindInstalledAppsByAppId(appId)
@@ -420,5 +399,4 @@
 
 	tx.Commit()
 	return nil
->>>>>>> 676d1d40
 }