--- conflicted
+++ resolved
@@ -18,16 +18,12 @@
 package EAMode
 
 import (
-<<<<<<< HEAD
-	"fmt"
-=======
 	"github.com/devtron-labs/devtron/pkg/cluster"
 	"net/http"
 	"strconv"
 	"strings"
 	"time"
 
->>>>>>> 5aaad3ba
 	"github.com/Pallinder/go-randomdata"
 	bean2 "github.com/devtron-labs/devtron/api/bean"
 	"github.com/devtron-labs/devtron/internal/middleware"
@@ -41,9 +37,6 @@
 	util3 "github.com/devtron-labs/devtron/util"
 	"github.com/go-pg/pg"
 	"go.uber.org/zap"
-	"strconv"
-	"strings"
-	"time"
 )
 
 type InstalledAppDBService interface {
@@ -178,11 +171,6 @@
 	} else {
 		chartName = installedAppVerison.AppStoreApplicationVersion.AppStore.DockerArtifactStore.Id
 	}
-<<<<<<< HEAD
-	updateTime := installedAppVerison.InstalledApp.UpdatedOn
-	timeStampTag := updateTime.Format(bean.LayoutDDMMYY_HHMM12hr)
-=======
->>>>>>> 5aaad3ba
 
 	deploymentContainer := bean2.DeploymentDetailContainer{
 		InstalledAppId:                installedAppVerison.InstalledApp.Id,
@@ -202,7 +190,6 @@
 		DeploymentAppType:             installedAppVerison.InstalledApp.DeploymentAppType,
 		DeploymentAppDeleteRequest:    installedAppVerison.InstalledApp.DeploymentAppDeleteRequest,
 		IsVirtualEnvironment:          installedAppVerison.InstalledApp.Environment.IsVirtualEnvironment,
-		HelmPackageName:               fmt.Sprintf("%s-%s-%s (GMT)", installedAppVerison.InstalledApp.App.AppName, installedAppVerison.InstalledApp.Environment.Name, timeStampTag),
 		HelmReleaseInstallStatus:      helmReleaseInstallStatus,
 		Status:                        status,
 		HelmPackageName: adapter.GetGeneratedHelmPackageName(
