--- conflicted
+++ resolved
@@ -9,7 +9,6 @@
 	"github.com/devtron-labs/devtron/internal/sql/repository/helper"
 	"github.com/devtron-labs/devtron/internal/sql/repository/pipelineConfig"
 	"github.com/devtron-labs/devtron/internal/util"
-	app2 "github.com/devtron-labs/devtron/pkg/app"
 	"github.com/devtron-labs/devtron/pkg/appStore/adapter"
 	appStoreBean "github.com/devtron-labs/devtron/pkg/appStore/bean"
 	discoverRepository "github.com/devtron-labs/devtron/pkg/appStore/discover/repository"
@@ -73,11 +72,7 @@
 	deploymentTypeOverrideService        providerConfig.DeploymentTypeOverrideService
 	fullModeDeploymentService            deployment.FullModeDeploymentService
 	appStoreValidator                    AppStoreValidator
-<<<<<<< HEAD
-	appCrudOperationService              app2.AppCrudOperationService
-=======
 	installedAppDbService                EAMode.InstalledAppDBService
->>>>>>> bbd9fdee
 }
 
 func NewAppStoreDeploymentDBServiceImpl(logger *zap.SugaredLogger,
@@ -91,11 +86,7 @@
 	gitOpsConfigReadService config.GitOpsConfigReadService,
 	deploymentTypeOverrideService providerConfig.DeploymentTypeOverrideService,
 	fullModeDeploymentService deployment.FullModeDeploymentService, appStoreValidator AppStoreValidator,
-<<<<<<< HEAD
-	appCrudOperationService app2.AppCrudOperationService) *AppStoreDeploymentDBServiceImpl {
-=======
 	installedAppDbService EAMode.InstalledAppDBService) *AppStoreDeploymentDBServiceImpl {
->>>>>>> bbd9fdee
 	return &AppStoreDeploymentDBServiceImpl{
 		logger:                               logger,
 		installedAppRepository:               installedAppRepository,
@@ -109,11 +100,7 @@
 		deploymentTypeOverrideService:        deploymentTypeOverrideService,
 		fullModeDeploymentService:            fullModeDeploymentService,
 		appStoreValidator:                    appStoreValidator,
-<<<<<<< HEAD
-		appCrudOperationService:              appCrudOperationService,
-=======
 		installedAppDbService:                installedAppDbService,
->>>>>>> bbd9fdee
 	}
 }
 
@@ -347,12 +334,7 @@
 	if err != nil && err != pg.ErrNoRows {
 		impl.logger.Errorw("error in fetching app meta data by unique app identifier", "appNameUniqueIdentifier", appNameUniqueIdentifier, "err", err)
 		return nil, err
-<<<<<<< HEAD
-	}
-	if util.IsErrNoRows(err) {
-=======
 	} else if util.IsErrNoRows(err) {
->>>>>>> bbd9fdee
 		//find app by displayName/releaseName if not found by unique identifier
 		app, err = impl.appRepository.FindActiveByName(releaseName)
 		if err != nil {
@@ -381,11 +363,7 @@
 						- if ns matches, then update proj. req. is for same app present in installed_apps, in that case we will update
 				          the app_name with unique identifier and display_name along with team_id.
 		*/
-<<<<<<< HEAD
-		isLinkedToDevtron, _, linkedInstalledAppNamespace, err := impl.appCrudOperationService.IsExternalAppLinkedToChartStore(appModel.Id)
-=======
 		isLinkedToDevtron, _, linkedInstalledAppNamespace, err := impl.installedAppDbService.IsExternalAppLinkedToChartStore(appModel.Id)
->>>>>>> bbd9fdee
 		if err != nil {
 			impl.logger.Errorw("error in checking IsExternalAppLinkedToChartStore", "appId", appModel.Id, "err", err)
 			return err
