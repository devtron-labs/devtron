package bean

type InstalledAppMin struct {
	// Installed App details
	Id     int
	Active bool
	// Deprecated; currently in use for backward compatibility
	GitOpsRepoName string
	// Deprecated; use deployment_config table instead GitOpsRepoName has been migrated to GitOpsRepoUrl; Make sure to migrate from GitOpsRepoName for future flows
	GitOpsRepoUrl      string
	IsCustomRepository bool
	// Deprecated; use deployment_config table instead
	DeploymentAppType          string
	DeploymentAppDeleteRequest bool
	EnvironmentId              int
	AppId                      int
}

type InstalledAppWithAppDetails struct {
	*InstalledAppMin
	// Extra App details
	AppName         string
	AppOfferingMode string
	TeamId          int
}

type InstalledAppWithEnvDetails struct {
	*InstalledAppWithAppDetails
	// Extra Environment details
	EnvironmentName       string
	EnvironmentIdentifier string
	Namespace             string
	ClusterId             int
}

type InstalledAppDeleteRequest struct {
	InstalledAppId  int
	AppName         string
	AppId           int
	EnvironmentId   int
	AppOfferingMode string
	ClusterId       int
	Namespace       string
}

type InstalledAppWithEnvAndClusterDetails struct {
	*InstalledAppWithEnvDetails
	// Extra Cluster details
	ClusterName string
}

func (i *InstalledAppWithEnvAndClusterDetails) GetInstalledAppMin() *InstalledAppMin {
	if i == nil {
		return nil
	}
	return i.InstalledAppMin
}

func (i *InstalledAppWithEnvAndClusterDetails) GetInstalledAppWithAppDetails() *InstalledAppWithAppDetails {
	if i == nil {
		return nil
	}
	return i.InstalledAppWithAppDetails
}

func (i *InstalledAppWithEnvAndClusterDetails) GetInstalledAppWithEnvDetails() *InstalledAppWithEnvDetails {
	if i == nil {
		return nil
	}
<<<<<<< HEAD
	return &i.InstalledAppWithEnvDetails
}

type InstalledAppVersionMin struct {
	// Installed App Version details
	Id                           int
	InstalledAppId               int
	AppStoreApplicationVersionId int
	ValuesYaml                   string
	Active                       bool
	ReferenceValueId             int
	ReferenceValueKind           string
}

type InstalledAppVersionWithAppStoreDetails struct {
	InstalledAppVersionMin
	// Extra App Store Version details
	AppStoreVersion string
=======
	return i.InstalledAppWithEnvDetails
>>>>>>> 4571a606
}<|MERGE_RESOLUTION|>--- conflicted
+++ resolved
@@ -67,8 +67,7 @@
 	if i == nil {
 		return nil
 	}
-<<<<<<< HEAD
-	return &i.InstalledAppWithEnvDetails
+	return i.InstalledAppWithEnvDetails
 }
 
 type InstalledAppVersionMin struct {
@@ -86,7 +85,4 @@
 	InstalledAppVersionMin
 	// Extra App Store Version details
 	AppStoreVersion string
-=======
-	return i.InstalledAppWithEnvDetails
->>>>>>> 4571a606
 }