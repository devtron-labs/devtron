/*
 * Copyright (c) 2020 Devtron Labs
 *
 * Licensed under the Apache License, Version 2.0 (the "License");
 * you may not use this file except in compliance with the License.
 * You may obtain a copy of the License at
 *
 *    http://www.apache.org/licenses/LICENSE-2.0
 *
 * Unless required by applicable law or agreed to in writing, software
 * distributed under the License is distributed on an "AS IS" BASIS,
 * WITHOUT WARRANTIES OR CONDITIONS OF ANY KIND, either express or implied.
 * See the License for the specific language governing permissions and
 * limitations under the License.
 *
 */

package appStoreDiscoverRepository

import (
	appStoreBean "github.com/devtron-labs/devtron/pkg/appStore/bean"
	"github.com/devtron-labs/devtron/pkg/sql"
	"github.com/go-pg/pg"
	"github.com/go-pg/pg/orm"
	"go.uber.org/zap"
	"strconv"
	"time"
)

type AppStoreApplicationVersionRepository interface {
	FindAll() ([]appStoreBean.AppStoreWithVersion, error)
	FindWithFilter(filter *appStoreBean.AppStoreFilter) ([]appStoreBean.AppStoreWithVersion, error)
	FindById(id int) (*AppStoreApplicationVersion, error)
	FindVersionsByAppStoreId(id int) ([]*AppStoreApplicationVersion, error)
	FindChartVersionByAppStoreId(id int) ([]*AppStoreApplicationVersion, error)
	FindByIds(ids []int) ([]*AppStoreApplicationVersion, error)
	GetChartInfoById(id int) (*AppStoreApplicationVersion, error)
	FindByAppStoreName(name string) (*appStoreBean.AppStoreWithVersion, error)
	SearchAppStoreChartByName(chartName string) ([]*appStoreBean.ChartRepoSearch, error)
}

type AppStoreApplicationVersionRepositoryImpl struct {
	dbConnection *pg.DB
	Logger       *zap.SugaredLogger
}

func NewAppStoreApplicationVersionRepositoryImpl(Logger *zap.SugaredLogger, dbConnection *pg.DB) *AppStoreApplicationVersionRepositoryImpl {
	return &AppStoreApplicationVersionRepositoryImpl{dbConnection: dbConnection, Logger: Logger}
}

type FilterQueryUpdateAction string

const (
	QUERY_COLUMN_UPDATE FilterQueryUpdateAction = "column"
	QUERY_JOIN_UPDTAE   FilterQueryUpdateAction = "join"
)

type AppStoreApplicationVersion struct {
	TableName   struct{}  `sql:"app_store_application_version" pg:",discard_unknown_columns"`
	Id          int       `sql:"id,pk"`
	Version     string    `sql:"version"`
	AppVersion  string    `sql:"app_version"`
	Created     time.Time `sql:"created"`
	Deprecated  bool      `sql:"deprecated"`
	Description string    `sql:"description"`
	Digest      string    `sql:"digest"`
	Icon        string    `sql:"icon"`
	Name        string    `sql:"name"`
	Source      string    `sql:"source"`
	Home        string    `sql:"home"`
	ValuesYaml  string    `sql:"values_yaml"`
	ChartYaml   string    `sql:"chart_yaml"`
	Latest      bool      `sql:"latest"`
	AppStoreId  int       `sql:"app_store_id"`
	sql.AuditLog
	RawValues        string `sql:"raw_values"`
	Readme           string `sql:"readme"`
	ValuesSchemaJson string `sql:"values_schema_json"`
	Notes            string `sql:"notes"`
	AppStore         *AppStore
}

func (impl AppStoreApplicationVersionRepositoryImpl) GetChartInfoById(id int) (*AppStoreApplicationVersion, error) {
	var appStoreWithVersion AppStoreApplicationVersion
	err := impl.dbConnection.Model(&appStoreWithVersion).Column("readme", "values_schema_json", "notes", "id").
		Where("id= ?", id).Select()
	return &appStoreWithVersion, err
}

// FindAll is not being used. instead FindWithFilter is being used for chart listing
func (impl *AppStoreApplicationVersionRepositoryImpl) FindAll() ([]appStoreBean.AppStoreWithVersion, error) {
	var appStoreWithVersion []appStoreBean.AppStoreWithVersion
	queryTemp := "select asv.version, asv.icon,asv.deprecated ,asv.id as app_store_application_version_id, aps.*, ch.name as chart_name" +
		" from app_store_application_version asv inner join app_store aps on asv.app_store_id = aps.id" +
		" inner join chart_repo ch on aps.chart_repo_id = ch.id" +
		" where asv.latest is TRUE and ch.active = ? order by aps.name asc;"
	_, err := impl.dbConnection.Query(&appStoreWithVersion, queryTemp, true)
	if err != nil {
		return nil, err
	}
	return appStoreWithVersion, err
}

func updateFindWithFilterQuery(filter *appStoreBean.AppStoreFilter, updateAction FilterQueryUpdateAction) string {
	query := ""
	if updateAction == QUERY_COLUMN_UPDATE {
		if len(filter.ChartRepoId) > 0 && len(filter.RegistryId) > 0 {
			query = " ch.name as chart_name, das.id as docker_artifact_store_id"
		} else if len(filter.RegistryId) > 0 {
			query = " das.id as docker_artifact_store_id"
		} else if len(filter.ChartRepoId) > 0 {
			query = " ch.name as chart_name"
		} else {
			query = " ch.name as chart_name, das.id as docker_artifact_store_id"
		}
	}
	if updateAction == QUERY_JOIN_UPDTAE {
		if len(filter.ChartRepoId) > 0 && len(filter.RegistryId) > 0 {
			query = " LEFT JOIN chart_repo ch ON aps.chart_repo_id = ch.id" +
				" LEFT JOIN docker_artifact_store das ON aps.docker_artifact_store_id = das.id" +
				" LEFT JOIN oci_registry_config oci ON oci.docker_artifact_store_id = das.id" +
				" WHERE (asv.latest IS TRUE AND (ch.active IS TRUE OR (das.active IS TRUE AND oci.deleted IS FALSE AND oci.is_chart_pull_active IS TRUE)))" +
				" AND (ch.id IN (?) OR das.id IN (?))"
		} else if len(filter.RegistryId) > 0 {
			query = " LEFT JOIN docker_artifact_store das ON aps.docker_artifact_store_id = das.id" +
				" LEFT JOIN oci_registry_config oci ON oci.docker_artifact_store_id = das.id" +
				" WHERE asv.latest IS TRUE AND (das.active IS TRUE AND oci.deleted IS FALSE AND oci.is_chart_pull_active IS TRUE)" +
				" AND das.id IN (?)"
		} else if len(filter.ChartRepoId) > 0 {
			query = " LEFT JOIN chart_repo ch ON aps.chart_repo_id = ch.id" +
				" WHERE asv.latest IS TRUE AND ch.active IS TRUE" +
				" AND ch.id IN (?)"
		} else {
			query = " LEFT JOIN chart_repo ch ON aps.chart_repo_id = ch.id" +
				" LEFT JOIN docker_artifact_store das ON aps.docker_artifact_store_id = das.id" +
				" LEFT JOIN oci_registry_config oci ON oci.docker_artifact_store_id = das.id" +
				" WHERE (asv.latest IS TRUE AND (ch.active IS TRUE OR (das.active IS TRUE AND oci.deleted IS FALSE AND oci.is_chart_pull_active IS TRUE)))"
		}
	}
	return query
}

func (impl *AppStoreApplicationVersionRepositoryImpl) FindWithFilter(filter *appStoreBean.AppStoreFilter) ([]appStoreBean.AppStoreWithVersion, error) {
	var appStoreWithVersion []appStoreBean.AppStoreWithVersion
	query := "SELECT asv.version, asv.icon, asv.deprecated, asv.id as app_store_application_version_id," +
		" asv.description, aps.*,"

	query = query + updateFindWithFilterQuery(filter, QUERY_COLUMN_UPDATE)

	query = query + " FROM app_store_application_version asv" +
		" INNER JOIN app_store aps ON (asv.app_store_id = aps.id and aps.active = true)"

	query = query + updateFindWithFilterQuery(filter, QUERY_JOIN_UPDTAE)

	if !filter.IncludeDeprecated {
		query = query + " AND asv.deprecated = FALSE"
	}
	if len(filter.AppStoreName) > 0 {
		query = query + " AND aps.name LIKE '%" + filter.AppStoreName + "%'"
	}
	query = query + " ORDER BY aps.name ASC"
	if filter.Size > 0 {
		query = query + " OFFSET " + strconv.Itoa(filter.Offset) + " LIMIT " + strconv.Itoa(filter.Size) + ""
	}
	query = query + ";"

	var err error
	if len(filter.ChartRepoId) > 0 && len(filter.RegistryId) > 0 {
		_, err = impl.dbConnection.Query(&appStoreWithVersion, query, pg.In(filter.ChartRepoId), pg.In(filter.RegistryId))
	} else if len(filter.RegistryId) > 0 {
		_, err = impl.dbConnection.Query(&appStoreWithVersion, query, pg.In(filter.RegistryId))
	} else if len(filter.ChartRepoId) > 0 {
		_, err = impl.dbConnection.Query(&appStoreWithVersion, query, pg.In(filter.ChartRepoId))
	} else {
		_, err = impl.dbConnection.Query(&appStoreWithVersion, query)
	}
	if err != nil {
		return nil, err
	}
	return appStoreWithVersion, err
}

func (impl AppStoreApplicationVersionRepositoryImpl) FindById(id int) (*AppStoreApplicationVersion, error) {
	appStoreWithVersion := &AppStoreApplicationVersion{}
	err := impl.dbConnection.
		Model(appStoreWithVersion).
		Column("app_store_application_version.*", "AppStore", "AppStore.ChartRepo", "AppStore.DockerArtifactStore", "AppStore.DockerArtifactStore.OCIRegistryConfig").
		Join("INNER JOIN app_store aps on app_store_application_version.app_store_id = aps.id").
		Join("LEFT JOIN chart_repo ch on aps.chart_repo_id = ch.id").
<<<<<<< HEAD
		Join("LEFT JOIN docker_artifact_store das on (aps.docker_artifact_store_id = das.id and das.active IS TRUE)").
=======
		Join("LEFT JOIN docker_artifact_store das on aps.docker_artifact_store_id = das.id").
		Join("LEFT JOIN oci_registry_config orc on orc.docker_artifact_store_id=das.id").
		Relation("AppStore.DockerArtifactStore.OCIRegistryConfig", func(q *orm.Query) (query *orm.Query, err error) {
			return q.Where("deleted IS FALSE and " +
				"repository_type='CHART' and " +
				"(repository_action='PULL' or repository_action='PULL/PUSH')"), nil
		}).
		Where("app_store_application_version.id = ?", id).
>>>>>>> e59bff34
		Limit(1).
		Select()
	return appStoreWithVersion, err
}

func (impl AppStoreApplicationVersionRepositoryImpl) FindByIds(ids []int) ([]*AppStoreApplicationVersion, error) {
	var appStoreApplicationVersions []*AppStoreApplicationVersion
	if len(ids) == 0 {
		return appStoreApplicationVersions, nil
	}
	err := impl.dbConnection.
		Model(&appStoreApplicationVersions).
		Column("app_store_application_version.*", "AppStore", "AppStore.ChartRepo", "AppStore.DockerArtifactStore").
		Where("app_store_application_version.id in (?)", pg.In(ids)).
		Join("INNER JOIN app_store aps on app_store_application_version.app_store_id = aps.id").
		Join("LEFT JOIN chart_repo ch on aps.chart_repo_id = ch.id").
		Join("LEFT JOIN docker_artifact_store das on (aps.docker_artifact_store_id = das.id and das.active IS TRUE)").
		Select()
	return appStoreApplicationVersions, err
}

func (impl AppStoreApplicationVersionRepositoryImpl) FindChartVersionByAppStoreId(appStoreId int) ([]*AppStoreApplicationVersion, error) {
	var appStoreWithVersion []*AppStoreApplicationVersion
	err := impl.dbConnection.
		Model(&appStoreWithVersion).
		Column("app_store_application_version.version", "app_store_application_version.id").
		Where("app_store_application_version.app_store_id = ?", appStoreId).
		Select()
	return appStoreWithVersion, err
}

func (impl AppStoreApplicationVersionRepositoryImpl) FindVersionsByAppStoreId(id int) ([]*AppStoreApplicationVersion, error) {
	var appStoreApplicationVersions []*AppStoreApplicationVersion
	err := impl.dbConnection.
		Model(&appStoreApplicationVersions).
		Column("app_store_application_version.id", "app_store_application_version.version").
		Where("app_store_id = ?", id).
		Order("created DESC").
		Select()
	return appStoreApplicationVersions, err
}

func (impl *AppStoreApplicationVersionRepositoryImpl) FindByAppStoreName(name string) (*appStoreBean.AppStoreWithVersion, error) {
	var appStoreWithVersion appStoreBean.AppStoreWithVersion
	queryTemp := "SELECT asv.version, asv.icon,asv.id as app_store_application_version_id, aps.*, ch.name as chart_name FROM app_store_application_version asv INNER JOIN app_store aps ON asv.app_store_id = aps.id INNER JOIN chart_repo ch ON aps.chart_repo_id = ch.id WHERE asv.latest IS TRUE AND aps.name LIKE ?;"
	_, err := impl.dbConnection.Query(&appStoreWithVersion, queryTemp, name)
	if err != nil {
		return nil, err
	}
	return &appStoreWithVersion, err
}

func (impl *AppStoreApplicationVersionRepositoryImpl) SearchAppStoreChartByName(chartName string) ([]*appStoreBean.ChartRepoSearch, error) {
	var chartRepos []*appStoreBean.ChartRepoSearch
	//eryTemp := "select asv.version, asv.icon,asv.deprecated ,asv.id as app_store_application_version_id, aps.*, ch.name as chart_name from app_store_application_version asv inner join app_store aps on asv.app_store_id = aps.id inner join chart_repo ch on aps.chart_repo_id = ch.id where asv.latest is TRUE order by aps.name asc;"
	queryTemp := "select asv.id as app_store_application_version_id, asv.version, asv.deprecated, aps.id as chart_id," +
		" aps.name as chart_name, chr.id as chart_repo_id, chr.name as chart_repo_name" +
		" from app_store_application_version asv" +
		" inner join app_store aps on asv.app_store_id = aps.id" +
		" inner join chart_repo chr on aps.chart_repo_id = chr.id" +
		" where aps.name like '%" + chartName + "%' and asv.latest is TRUE order by aps.name asc;"
	_, err := impl.dbConnection.Query(&chartRepos, queryTemp)
	if err != nil {
		return nil, err
	}
	return chartRepos, err
}<|MERGE_RESOLUTION|>--- conflicted
+++ resolved
@@ -18,13 +18,14 @@
 package appStoreDiscoverRepository
 
 import (
+	"strconv"
+	"time"
+
 	appStoreBean "github.com/devtron-labs/devtron/pkg/appStore/bean"
 	"github.com/devtron-labs/devtron/pkg/sql"
 	"github.com/go-pg/pg"
 	"github.com/go-pg/pg/orm"
 	"go.uber.org/zap"
-	"strconv"
-	"time"
 )
 
 type AppStoreApplicationVersionRepository interface {
@@ -187,10 +188,7 @@
 		Column("app_store_application_version.*", "AppStore", "AppStore.ChartRepo", "AppStore.DockerArtifactStore", "AppStore.DockerArtifactStore.OCIRegistryConfig").
 		Join("INNER JOIN app_store aps on app_store_application_version.app_store_id = aps.id").
 		Join("LEFT JOIN chart_repo ch on aps.chart_repo_id = ch.id").
-<<<<<<< HEAD
 		Join("LEFT JOIN docker_artifact_store das on (aps.docker_artifact_store_id = das.id and das.active IS TRUE)").
-=======
-		Join("LEFT JOIN docker_artifact_store das on aps.docker_artifact_store_id = das.id").
 		Join("LEFT JOIN oci_registry_config orc on orc.docker_artifact_store_id=das.id").
 		Relation("AppStore.DockerArtifactStore.OCIRegistryConfig", func(q *orm.Query) (query *orm.Query, err error) {
 			return q.Where("deleted IS FALSE and " +
@@ -198,7 +196,6 @@
 				"(repository_action='PULL' or repository_action='PULL/PUSH')"), nil
 		}).
 		Where("app_store_application_version.id = ?", id).
->>>>>>> e59bff34
 		Limit(1).
 		Select()
 	return appStoreWithVersion, err
