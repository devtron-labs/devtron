--- conflicted
+++ resolved
@@ -18,10 +18,7 @@
 package appStoreDiscoverRepository
 
 import (
-<<<<<<< HEAD
-=======
 	"fmt"
->>>>>>> 5aaad3ba
 	"strconv"
 	"time"
 
