--- conflicted
+++ resolved
@@ -105,15 +105,6 @@
 	query := ""
 	if updateAction == QUERY_COLUMN_UPDATE {
 		if len(filter.ChartRepoId) > 0 && len(filter.RegistryId) > 0 {
-<<<<<<< HEAD
-			query = query + " ch.name as chart_name, das.id as docker_artifact_store_id"
-		} else if len(filter.RegistryId) > 0 {
-			query = query + " das.id as docker_artifact_store_id"
-		} else if len(filter.ChartRepoId) > 0 {
-			query = query + " ch.name as chart_name"
-		} else {
-			query = query + " ch.name as chart_name, das.id as docker_artifact_store_id"
-=======
 			query = " ch.name as chart_name, das.id as docker_artifact_store_id"
 		} else if len(filter.RegistryId) > 0 {
 			query = " das.id as docker_artifact_store_id"
@@ -121,35 +112,10 @@
 			query = " ch.name as chart_name"
 		} else {
 			query = " ch.name as chart_name, das.id as docker_artifact_store_id"
->>>>>>> 845d28b9
 		}
 	}
 	if updateAction == QUERY_JOIN_UPDTAE {
 		if len(filter.ChartRepoId) > 0 && len(filter.RegistryId) > 0 {
-<<<<<<< HEAD
-			query = query + " LEFT JOIN chart_repo ch ON aps.chart_repo_id = ch.id" +
-				" LEFT JOIN docker_artifact_store das ON aps.docker_artifact_store_id = das.id" +
-				" LEFT JOIN oci_registry_config oci ON oci.docker_artifact_store_id = das.id" +
-				" WHERE (asv.latest IS TRUE AND (ch.active IS TRUE OR (das.active IS TRUE AND oci.is_chart_pull_active IS TRUE)))" +
-				" AND (ch.id IN (?) OR das.id IN (?))"
-		} else if len(filter.RegistryId) > 0 {
-			query = query +
-				" LEFT JOIN docker_artifact_store das ON aps.docker_artifact_store_id = das.id" +
-				" LEFT JOIN oci_registry_config oci ON oci.docker_artifact_store_id = das.id" +
-				" WHERE asv.latest IS TRUE AND (das.active IS TRUE AND oci.is_chart_pull_active IS TRUE)" +
-				" AND das.id IN (?)"
-		} else if len(filter.ChartRepoId) > 0 {
-			query = query +
-				" LEFT JOIN chart_repo ch ON aps.chart_repo_id = ch.id" +
-				" WHERE asv.latest IS TRUE AND ch.active IS TRUE" +
-				" AND ch.id IN (?)"
-		} else {
-			query = query +
-				" LEFT JOIN chart_repo ch ON aps.chart_repo_id = ch.id" +
-				" LEFT JOIN docker_artifact_store das ON aps.docker_artifact_store_id = das.id" +
-				" LEFT JOIN oci_registry_config oci ON oci.docker_artifact_store_id = das.id" +
-				" WHERE (asv.latest IS TRUE AND (ch.active IS TRUE OR (das.active IS TRUE AND oci.is_chart_pull_active IS TRUE)))"
-=======
 			query = " LEFT JOIN chart_repo ch ON aps.chart_repo_id = ch.id" +
 				" LEFT JOIN docker_artifact_store das ON aps.docker_artifact_store_id = das.id" +
 				" LEFT JOIN oci_registry_config oci ON oci.docker_artifact_store_id = das.id" +
@@ -169,7 +135,6 @@
 				" LEFT JOIN docker_artifact_store das ON aps.docker_artifact_store_id = das.id" +
 				" LEFT JOIN oci_registry_config oci ON oci.docker_artifact_store_id = das.id" +
 				" WHERE (asv.latest IS TRUE AND (ch.active IS TRUE OR (das.active IS TRUE AND oci.deleted IS FALSE AND oci.is_chart_pull_active IS TRUE)))"
->>>>>>> 845d28b9
 		}
 	}
 	return query
@@ -183,11 +148,7 @@
 	query = query + updateFindWithFilterQuery(filter, QUERY_COLUMN_UPDATE)
 
 	query = query + " FROM app_store_application_version asv" +
-<<<<<<< HEAD
-		" INNER JOIN app_store aps ON asv.app_store_id = aps.id"
-=======
 		" INNER JOIN app_store aps ON (asv.app_store_id = aps.id and aps.active = true)"
->>>>>>> 845d28b9
 
 	query = query + updateFindWithFilterQuery(filter, QUERY_JOIN_UPDTAE)
 
@@ -223,7 +184,6 @@
 	appStoreWithVersion := &AppStoreApplicationVersion{}
 	err := impl.dbConnection.
 		Model(appStoreWithVersion).
-<<<<<<< HEAD
 		Column("app_store_application_version.*", "AppStore", "AppStore.ChartRepo", "AppStore.DockerArtifactStore", "AppStore.DockerArtifactStore.OCIRegistryConfig").
 		Join("INNER JOIN app_store aps on app_store_application_version.app_store_id = aps.id").
 		Join("LEFT JOIN chart_repo ch on aps.chart_repo_id = ch.id").
@@ -234,13 +194,7 @@
 				"repository_type='CHART' and " +
 				"(repository_action='PULL' or repository_action='PULL/PUSH')"), nil
 		}).
-=======
-		Column("app_store_application_version.*", "AppStore", "AppStore.ChartRepo", "AppStore.DockerArtifactStore").
->>>>>>> 845d28b9
 		Where("app_store_application_version.id = ?", id).
-		Join("INNER JOIN app_store aps on app_store_application_version.app_store_id = aps.id").
-		Join("LEFT JOIN chart_repo ch on aps.chart_repo_id = ch.id").
-		Join("LEFT JOIN docker_artifact_store das on (aps.docker_artifact_store_id = das.id and das.active IS TRUE)").
 		Limit(1).
 		Select()
 	return appStoreWithVersion, err
@@ -257,11 +211,7 @@
 		Where("app_store_application_version.id in (?)", pg.In(ids)).
 		Join("INNER JOIN app_store aps on app_store_application_version.app_store_id = aps.id").
 		Join("LEFT JOIN chart_repo ch on aps.chart_repo_id = ch.id").
-<<<<<<< HEAD
-		Join("LEFT JOIN docker_artifact_store das on aps.docker_artifact_store_id = das.id").
-=======
 		Join("LEFT JOIN docker_artifact_store das on (aps.docker_artifact_store_id = das.id and das.active IS TRUE)").
->>>>>>> 845d28b9
 		Select()
 	return appStoreApplicationVersions, err
 }
