/*
 * Copyright (c) 2020 Devtron Labs
 *
 * Licensed under the Apache License, Version 2.0 (the "License");
 * you may not use this file except in compliance with the License.
 * You may obtain a copy of the License at
 *
 *    http://www.apache.org/licenses/LICENSE-2.0
 *
 * Unless required by applicable law or agreed to in writing, software
 * distributed under the License is distributed on an "AS IS" BASIS,
 * WITHOUT WARRANTIES OR CONDITIONS OF ANY KIND, either express or implied.
 * See the License for the specific language governing permissions and
 * limitations under the License.
 *
 */

package appStoreDiscoverRepository

import (
	dockerArtifactStoreRegistry "github.com/devtron-labs/devtron/internal/sql/repository/dockerRegistry"
	chartRepoRepository "github.com/devtron-labs/devtron/pkg/chartRepo/repository"
	"github.com/go-pg/pg"
	"go.uber.org/zap"
	"time"
)

type AppStoreRepository interface{}

type AppStoreRepositoryImpl struct {
	dbConnection *pg.DB
	Logger       *zap.SugaredLogger
}

func NewAppStoreRepositoryImpl(Logger *zap.SugaredLogger, dbConnection *pg.DB) *AppStoreRepositoryImpl {
	return &AppStoreRepositoryImpl{dbConnection: dbConnection, Logger: Logger}
}

type AppStore struct {
	TableName   struct{} `sql:"app_store" pg:",discard_unknown_columns"`
	Id          int      `sql:"id,pk"`
	Name        string   `sql:"name,notnull"`
	ChartRepoId int      `sql:"chart_repo_id"`
<<<<<<< HEAD
	//Active           bool      `sql:"active"`
	DockerArtifactStoreId string    `sql:"docker_artifact_store_id"`
	ChartGitLocation      string    `sql:"chart_git_location"`
	CreatedOn             time.Time `sql:"created_on"`
	UpdatedOn             time.Time `sql:"updated_on"`
=======
	//Active                bool      `sql:"active,notnull"`
	DockerArtifactStoreId string    `sql:"docker_artifact_store_id"`
	ChartGitLocation      string    `sql:"chart_git_location"`
	CreatedOn             time.Time `sql:"created_on,notnull"`
	UpdatedOn             time.Time `sql:"updated_on,notnull"`
>>>>>>> 845d28b9
	ChartRepo             *chartRepoRepository.ChartRepo
	DockerArtifactStore   *dockerArtifactStoreRegistry.DockerArtifactStore
}<|MERGE_RESOLUTION|>--- conflicted
+++ resolved
@@ -41,19 +41,11 @@
 	Id          int      `sql:"id,pk"`
 	Name        string   `sql:"name,notnull"`
 	ChartRepoId int      `sql:"chart_repo_id"`
-<<<<<<< HEAD
-	//Active           bool      `sql:"active"`
-	DockerArtifactStoreId string    `sql:"docker_artifact_store_id"`
-	ChartGitLocation      string    `sql:"chart_git_location"`
-	CreatedOn             time.Time `sql:"created_on"`
-	UpdatedOn             time.Time `sql:"updated_on"`
-=======
 	//Active                bool      `sql:"active,notnull"`
 	DockerArtifactStoreId string    `sql:"docker_artifact_store_id"`
 	ChartGitLocation      string    `sql:"chart_git_location"`
 	CreatedOn             time.Time `sql:"created_on,notnull"`
 	UpdatedOn             time.Time `sql:"updated_on,notnull"`
->>>>>>> 845d28b9
 	ChartRepo             *chartRepoRepository.ChartRepo
 	DockerArtifactStore   *dockerArtifactStoreRegistry.DockerArtifactStore
 }