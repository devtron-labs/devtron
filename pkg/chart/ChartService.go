/*
 * Copyright (c) 2020 Devtron Labs
 *
 * Licensed under the Apache License, Version 2.0 (the "License");
 * you may not use this file except in compliance with the License.
 * You may obtain a copy of the License at
 *
 *    http://www.apache.org/licenses/LICENSE-2.0
 *
 * Unless required by applicable law or agreed to in writing, software
 * distributed under the License is distributed on an "AS IS" BASIS,
 * WITHOUT WARRANTIES OR CONDITIONS OF ANY KIND, either express or implied.
 * See the License for the specific language governing permissions and
 * limitations under the License.
 *
 */

package chart

import (
	"bytes"
	"context"
	"encoding/json"
	"fmt"
	"github.com/devtron-labs/devtron/pkg/variables"
	models2 "github.com/devtron-labs/devtron/pkg/variables/models"
	"github.com/devtron-labs/devtron/pkg/variables/parsers"
	repository5 "github.com/devtron-labs/devtron/pkg/variables/repository"

	"go.opentelemetry.io/otel"

	"github.com/devtron-labs/devtron/internal/constants"

	//"github.com/devtron-labs/devtron/pkg/pipeline"

	"github.com/devtron-labs/devtron/internal/sql/repository/app"
	chartRepoRepository "github.com/devtron-labs/devtron/pkg/chartRepo/repository"
	"github.com/devtron-labs/devtron/pkg/pipeline/history"

	"io/ioutil"
	"net/http"
	"os"
	"path"
	"path/filepath"
	"strconv"
	"strings"
	"time"

	repository4 "github.com/devtron-labs/devtron/pkg/cluster/repository"
	"github.com/devtron-labs/devtron/pkg/sql"
	dirCopy "github.com/otiai10/copy"

	repository2 "github.com/argoproj/argo-cd/v2/pkg/apiclient/repository"
	"github.com/argoproj/argo-cd/v2/pkg/apis/application/v1alpha1"
	"github.com/devtron-labs/devtron/client/argocdServer/repository"
	"github.com/devtron-labs/devtron/internal/sql/models"
	repository3 "github.com/devtron-labs/devtron/internal/sql/repository"
	"github.com/devtron-labs/devtron/internal/sql/repository/chartConfig"
	"github.com/devtron-labs/devtron/internal/sql/repository/pipelineConfig"
	"github.com/devtron-labs/devtron/internal/util"
	util2 "github.com/devtron-labs/devtron/util"
	"github.com/go-pg/pg"
	"github.com/juju/errors"
	"github.com/xeipuuv/gojsonschema"
	"go.uber.org/zap"
	"k8s.io/helm/pkg/chartutil"
	"k8s.io/helm/pkg/proto/hapi/chart"
	"sigs.k8s.io/yaml"
)

type ChartService interface {
	Create(templateRequest TemplateRequest, ctx context.Context) (chart *TemplateRequest, err error)
	CreateChartFromEnvOverride(templateRequest TemplateRequest, ctx context.Context) (chart *TemplateRequest, err error)
	FindLatestChartForAppByAppId(appId int) (chartTemplate *TemplateRequest, err error)
	GetByAppIdAndChartRefId(appId int, chartRefId int) (chartTemplate *TemplateRequest, err error)
	GetAppOverrideForDefaultTemplate(chartRefId int) (map[string]interface{}, error)
	UpdateAppOverride(ctx context.Context, templateRequest *TemplateRequest) (*TemplateRequest, error)
	IsReadyToTrigger(appId int, envId int, pipelineId int) (IsReady, error)
	ChartRefAutocomplete() ([]ChartRef, error)
	ChartRefAutocompleteForAppOrEnv(appId int, envId int) (*ChartRefResponse, error)
	FindPreviousChartByAppId(appId int) (chartTemplate *TemplateRequest, err error)
	UpgradeForApp(appId int, chartRefId int, newAppOverride map[string]interface{}, userId int32, ctx context.Context) (bool, error)
	AppMetricsEnableDisable(appMetricRequest AppMetricEnableDisableRequest) (*AppMetricEnableDisableRequest, error)
	DeploymentTemplateValidate(ctx context.Context, templatejson interface{}, chartRefId int, scope models2.Scope) (bool, error)
	JsonSchemaExtractFromFile(chartRefId int) (map[string]interface{}, string, error)
	GetSchemaAndReadmeForTemplateByChartRefId(chartRefId int) (schema []byte, readme []byte, err error)
	ExtractChartIfMissing(chartData []byte, refChartDir string, location string) (*ChartDataInfo, error)
	CheckChartExists(chartRefId int) error
	CheckIsAppMetricsSupported(chartRefId int) (bool, error)
	GetLocationFromChartNameAndVersion(chartName string, chartVersion string) string
	FormatChartName(chartName string) string
	ValidateUploadedFileFormat(fileName string) error
	ReadChartMetaDataForLocation(chartDir string, fileName string) (*ChartYamlStruct, error)
	RegisterInArgo(chartGitAttribute *util.ChartGitAttribute, ctx context.Context) error
	FetchCustomChartsInfo() ([]*ChartDto, error)
	CheckCustomChartByAppId(id int) (bool, error)
	CheckCustomChartByChartId(id int) (bool, error)
	ChartRefIdsCompatible(oldChartRefId int, newChartRefId int) (bool, string, string)
	PatchEnvOverrides(values json.RawMessage, oldChartType string, newChartType string) (json.RawMessage, error)
	FlaggerCanaryEnabled(values json.RawMessage) (bool, error)
	GetCustomChartInBytes(chatRefId int) ([]byte, error)
}

type ChartServiceImpl struct {
	chartRepository                  chartRepoRepository.ChartRepository
	logger                           *zap.SugaredLogger
	repoRepository                   chartRepoRepository.ChartRepoRepository
	chartTemplateService             util.ChartTemplateService
	pipelineGroupRepository          app.AppRepository
	mergeUtil                        util.MergeUtil
	repositoryService                repository.ServiceClient
	refChartDir                      chartRepoRepository.RefChartDir
	defaultChart                     DefaultChart
	chartRefRepository               chartRepoRepository.ChartRefRepository
	envOverrideRepository            chartConfig.EnvConfigOverrideRepository
	pipelineConfigRepository         chartConfig.PipelineConfigRepository
	configMapRepository              chartConfig.ConfigMapRepository
	environmentRepository            repository4.EnvironmentRepository
	pipelineRepository               pipelineConfig.PipelineRepository
	appLevelMetricsRepository        repository3.AppLevelMetricsRepository
	envLevelAppMetricsRepository     repository3.EnvLevelAppMetricsRepository
	client                           *http.Client
	deploymentTemplateHistoryService history.DeploymentTemplateHistoryService
	variableEntityMappingService     variables.VariableEntityMappingService
	variableTemplateParser           parsers.VariableTemplateParser
	scopedVariableService            variables.ScopedVariableService
}

func NewChartServiceImpl(chartRepository chartRepoRepository.ChartRepository,
	logger *zap.SugaredLogger,
	chartTemplateService util.ChartTemplateService,
	repoRepository chartRepoRepository.ChartRepoRepository,
	pipelineGroupRepository app.AppRepository,
	refChartDir chartRepoRepository.RefChartDir,
	defaultChart DefaultChart,
	mergeUtil util.MergeUtil,
	repositoryService repository.ServiceClient,
	chartRefRepository chartRepoRepository.ChartRefRepository,
	envOverrideRepository chartConfig.EnvConfigOverrideRepository,
	pipelineConfigRepository chartConfig.PipelineConfigRepository,
	configMapRepository chartConfig.ConfigMapRepository,
	environmentRepository repository4.EnvironmentRepository,
	pipelineRepository pipelineConfig.PipelineRepository,
	appLevelMetricsRepository repository3.AppLevelMetricsRepository,
	envLevelAppMetricsRepository repository3.EnvLevelAppMetricsRepository,
	client *http.Client,
	deploymentTemplateHistoryService history.DeploymentTemplateHistoryService,
	variableEntityMappingService variables.VariableEntityMappingService,
	variableTemplateParser parsers.VariableTemplateParser,
	scopedVariableService variables.ScopedVariableService) *ChartServiceImpl {

	// cache devtron reference charts list
	devtronChartList, _ := chartRefRepository.FetchAllChartInfoByUploadFlag(false)
	SetReservedChartList(devtronChartList)

	return &ChartServiceImpl{
		chartRepository:                  chartRepository,
		logger:                           logger,
		chartTemplateService:             chartTemplateService,
		repoRepository:                   repoRepository,
		pipelineGroupRepository:          pipelineGroupRepository,
		mergeUtil:                        mergeUtil,
		refChartDir:                      refChartDir,
		defaultChart:                     defaultChart,
		repositoryService:                repositoryService,
		chartRefRepository:               chartRefRepository,
		envOverrideRepository:            envOverrideRepository,
		pipelineConfigRepository:         pipelineConfigRepository,
		configMapRepository:              configMapRepository,
		environmentRepository:            environmentRepository,
		pipelineRepository:               pipelineRepository,
		appLevelMetricsRepository:        appLevelMetricsRepository,
		envLevelAppMetricsRepository:     envLevelAppMetricsRepository,
		client:                           client,
		deploymentTemplateHistoryService: deploymentTemplateHistoryService,
		variableEntityMappingService:     variableEntityMappingService,
		variableTemplateParser:           variableTemplateParser,
		scopedVariableService:            scopedVariableService,
	}
}

func (impl ChartServiceImpl) ChartRefIdsCompatible(oldChartRefId int, newChartRefId int) (bool, string, string) {
	oldChart, err := impl.chartRefRepository.FindById(oldChartRefId)
	if err != nil {
		return false, "", ""
	}
	newChart, err := impl.chartRefRepository.FindById(newChartRefId)
	if err != nil {
		return false, "", ""
	}
	if len(oldChart.Name) == 0 {
		oldChart.Name = RolloutChartType
	}
	if len(newChart.Name) == 0 {
		newChart.Name = RolloutChartType
	}
	return CheckCompatibility(oldChart.Name, newChart.Name), oldChart.Name, newChart.Name
}

func (impl ChartServiceImpl) FlaggerCanaryEnabled(values json.RawMessage) (bool, error) {
	var jsonMap map[string]json.RawMessage
	if err := json.Unmarshal([]byte(values), &jsonMap); err != nil {
		return false, err
	}

	flaggerCanary, found := jsonMap["flaggerCanary"]
	if !found {
		return false, nil
	}
	var flaggerCanaryUnmarshalled map[string]json.RawMessage
	if err := json.Unmarshal([]byte(flaggerCanary), &flaggerCanaryUnmarshalled); err != nil {
		return false, err
	}
	enabled, found := flaggerCanaryUnmarshalled["enabled"]
	if !found {
		return true, fmt.Errorf("flagger canary enabled field must be set and be equal to false")
	}
	return string(enabled) == "true", nil
}
func (impl ChartServiceImpl) PatchEnvOverrides(values json.RawMessage, oldChartType string, newChartType string) (json.RawMessage, error) {
	return PatchWinterSoldierConfig(values, newChartType)
}

func (impl ChartServiceImpl) GetSchemaAndReadmeForTemplateByChartRefId(chartRefId int) ([]byte, []byte, error) {
	refChart, _, err, _, _ := impl.getRefChart(TemplateRequest{ChartRefId: chartRefId})
	if err != nil {
		impl.logger.Errorw("error in getting refChart", "err", err, "chartRefId", chartRefId)
		return nil, nil, err
	}
	var schemaByte []byte
	var readmeByte []byte
	err = impl.CheckChartExists(chartRefId)
	if err != nil {
		impl.logger.Errorw("error in getting refChart", "err", err, "chartRefId", chartRefId)
		return nil, nil, err
	}
	schemaByte, err = ioutil.ReadFile(filepath.Clean(filepath.Join(refChart, "schema.json")))
	if err != nil {
		impl.logger.Errorw("error in reading schema.json file for refChart", "err", err, "chartRefId", chartRefId)
	}
	readmeByte, err = ioutil.ReadFile(filepath.Clean(filepath.Join(refChart, "README.md")))
	if err != nil {
		impl.logger.Errorw("error in reading readme file for refChart", "err", err, "chartRefId", chartRefId)
	}
	return schemaByte, readmeByte, nil
}

func (impl ChartServiceImpl) GetAppOverrideForDefaultTemplate(chartRefId int) (map[string]interface{}, error) {
	err := impl.CheckChartExists(chartRefId)
	if err != nil {
		impl.logger.Errorw("error in getting missing chart for chartRefId", "err", err, "chartRefId")
		return nil, err
	}

	refChart, _, err, _, _ := impl.getRefChart(TemplateRequest{ChartRefId: chartRefId})
	if err != nil {
		return nil, err
	}
	var appOverrideByte, envOverrideByte []byte
	appOverrideByte, err = ioutil.ReadFile(filepath.Clean(filepath.Join(refChart, "app-values.yaml")))
	if err != nil {
		impl.logger.Infow("App values yaml file is missing")
	} else {
		appOverrideByte, err = yaml.YAMLToJSON(appOverrideByte)
		if err != nil {
			return nil, err
		}
	}

	envOverrideByte, err = ioutil.ReadFile(filepath.Clean(filepath.Join(refChart, "env-values.yaml")))
	if err != nil {
		impl.logger.Infow("Env values yaml file is missing")
	} else {
		envOverrideByte, err = yaml.YAMLToJSON(envOverrideByte)
		if err != nil {
			return nil, err
		}
	}

	messages := make(map[string]interface{})
	var merged []byte
	if appOverrideByte == nil && envOverrideByte == nil {
		return messages, nil
	} else if appOverrideByte == nil || envOverrideByte == nil {
		if appOverrideByte == nil {
			merged = envOverrideByte
		} else {
			merged = appOverrideByte
		}
	} else {
		merged, err = impl.mergeUtil.JsonPatch(appOverrideByte, []byte(envOverrideByte))
		if err != nil {
			return nil, err
		}
	}

	appOverride := json.RawMessage(merged)
	messages["defaultAppOverride"] = appOverride
	return messages, nil
}

type AppMetricsEnabled struct {
	AppMetrics bool `json:"app-metrics"`
}

func (impl ChartServiceImpl) Create(templateRequest TemplateRequest, ctx context.Context) (*TemplateRequest, error) {
	err := impl.CheckChartExists(templateRequest.ChartRefId)
	if err != nil {
		impl.logger.Errorw("error in getting missing chart for chartRefId", "err", err, "chartRefId")
		return nil, err
	}
	chartMeta, err := impl.getChartMetaData(templateRequest)
	if err != nil {
		return nil, err
	}

	//save chart
	// 1. create chart, 2. push in repo, 3. add value of chart variable 4. save chart
	chartRepo, err := impl.getChartRepo(templateRequest)
	if err != nil {
		impl.logger.Errorw("error in fetching chart repo detail", "req", templateRequest)
		return nil, err
	}

	refChart, templateName, err, _, pipelineStrategyPath := impl.getRefChart(templateRequest)
	if err != nil {
		return nil, err
	}

	if err != nil {
		impl.logger.Errorw("chart version parsing", "err", err)
		return nil, err
	}

	existingChart, _ := impl.chartRepository.FindChartByAppIdAndRefId(templateRequest.AppId, templateRequest.ChartRefId)
	if existingChart != nil && existingChart.Id > 0 {
		return nil, fmt.Errorf("this reference chart already has added to appId %d refId %d", templateRequest.AppId, templateRequest.Id)
	}

	// STARTS
	currentLatestChart, err := impl.chartRepository.FindLatestChartForAppByAppId(templateRequest.AppId)
	if err != nil && pg.ErrNoRows != err {
		return nil, err
	}
	gitRepoUrl := ""
	impl.logger.Debugw("current latest chart in db", "chartId", currentLatestChart.Id)
	if currentLatestChart.Id > 0 {
		impl.logger.Debugw("updating env and pipeline config which are currently latest in db", "chartId", currentLatestChart.Id)

		impl.logger.Debug("updating all other charts which are not latest but may be set previous true, setting previous=false")
		//step 2
		noLatestCharts, err := impl.chartRepository.FindNoLatestChartForAppByAppId(templateRequest.AppId)
		for _, noLatestChart := range noLatestCharts {
			if noLatestChart.Id != templateRequest.Id {

				noLatestChart.Latest = false // these are already false by d way
				noLatestChart.Previous = false
				err = impl.chartRepository.Update(noLatestChart)
				if err != nil {
					return nil, err
				}
			}
		}

		impl.logger.Debug("now going to update latest entry in db to false and previous flag = true")
		// now finally update latest entry in db to false and previous true
		currentLatestChart.Latest = false // these are already false by d way
		currentLatestChart.Previous = true
		err = impl.chartRepository.Update(currentLatestChart)
		if err != nil {
			return nil, err
		}
		gitRepoUrl = currentLatestChart.GitRepoUrl
	}
	// ENDS

	impl.logger.Debug("now finally create new chart and make it latest entry in db and previous flag = true")

	version, err := impl.getNewVersion(chartRepo.Name, chartMeta.Name, refChart)
	chartMeta.Version = version
	if err != nil {
		return nil, err
	}
	chartValues, _, err := impl.chartTemplateService.FetchValuesFromReferenceChart(chartMeta, refChart, templateName, templateRequest.UserId, pipelineStrategyPath)
	if err != nil {
		return nil, err
	}
	chartLocation := filepath.Join(templateName, version)
	override, err := templateRequest.ValuesOverride.MarshalJSON()
	if err != nil {
		return nil, err
	}
	valuesJson, err := yaml.YAMLToJSON([]byte(chartValues.Values))
	if err != nil {
		return nil, err
	}
	merged, err := impl.mergeUtil.JsonPatch(valuesJson, []byte(templateRequest.ValuesOverride))
	if err != nil {
		return nil, err
	}

	dst := new(bytes.Buffer)
	err = json.Compact(dst, override)
	if err != nil {
		return nil, err
	}
	override = dst.Bytes()
	chart := &chartRepoRepository.Chart{
		AppId:                   templateRequest.AppId,
		ChartRepoId:             chartRepo.Id,
		Values:                  string(merged),
		GlobalOverride:          string(override),
		ReleaseOverride:         chartValues.ReleaseOverrides, //image descriptor template
		PipelineOverride:        chartValues.PipelineOverrides,
		ImageDescriptorTemplate: chartValues.ImageDescriptorTemplate,
		ChartName:               chartMeta.Name,
		ChartRepo:               chartRepo.Name,
		ChartRepoUrl:            chartRepo.Url,
		ChartVersion:            chartMeta.Version,
		Status:                  models.CHARTSTATUS_NEW,
		Active:                  true,
		ChartLocation:           chartLocation,
		GitRepoUrl:              gitRepoUrl,
		ReferenceTemplate:       templateName,
		ChartRefId:              templateRequest.ChartRefId,
		Latest:                  true,
		Previous:                false,
		IsBasicViewLocked:       templateRequest.IsBasicViewLocked,
		CurrentViewEditor:       templateRequest.CurrentViewEditor,
		AuditLog:                sql.AuditLog{CreatedBy: templateRequest.UserId, CreatedOn: time.Now(), UpdatedOn: time.Now(), UpdatedBy: templateRequest.UserId},
	}

	err = impl.chartRepository.Save(chart)
	if err != nil {
		impl.logger.Errorw("error in saving chart ", "chart", chart, "error", err)
		//If found any error, rollback chart museum
		return nil, err
	}

	//creating history entry for deployment template
	err = impl.deploymentTemplateHistoryService.CreateDeploymentTemplateHistoryFromGlobalTemplate(chart, nil, templateRequest.IsAppMetricsEnabled)
	if err != nil {
		impl.logger.Errorw("error in creating entry for deployment template history", "err", err, "chart", chart)
		return nil, err
	}

	//VARIABLE_MAPPING_UPDATE
	err = impl.extractAndMapVariables(chart.GlobalOverride, chart.Id, repository5.EntityTypeDeploymentTemplateAppLevel, chart.CreatedBy)
	if err != nil {
		return nil, err
	}

	var appLevelMetrics *repository3.AppLevelMetrics
	isAppMetricsSupported, err := impl.CheckIsAppMetricsSupported(templateRequest.ChartRefId)
	if err != nil {
		return nil, err
	}
	if !(isAppMetricsSupported) {
		appMetricsRequest := AppMetricEnableDisableRequest{UserId: templateRequest.UserId, AppId: templateRequest.AppId, IsAppMetricsEnabled: false}
		appLevelMetrics, err = impl.updateAppLevelMetrics(&appMetricsRequest)
		if err != nil {
			impl.logger.Errorw("err while disable app metrics for lower versions", "err", err)
			return nil, err
		}
	} else {
		appMetricsRequest := AppMetricEnableDisableRequest{UserId: templateRequest.UserId, AppId: templateRequest.AppId, IsAppMetricsEnabled: templateRequest.IsAppMetricsEnabled}
		appLevelMetrics, err = impl.updateAppLevelMetrics(&appMetricsRequest)
		if err != nil {
			impl.logger.Errorw("err while updating app metrics", "err", err)
			return nil, err
		}
	}

	chartVal, err := impl.chartAdaptor(chart, appLevelMetrics)
	return chartVal, err
}

func (impl ChartServiceImpl) extractAndMapVariables(template string, entityId int, entityType repository5.EntityType, userId int32) error {
	usedVariables, err := impl.variableTemplateParser.ExtractVariables(template)
	if err != nil {
		return err
	}
	err = impl.variableEntityMappingService.UpdateVariablesForEntity(usedVariables, repository5.Entity{
		EntityType: entityType,
		EntityId:   entityId,
<<<<<<< HEAD
	}, userId, nil)
=======
	}, userId)
>>>>>>> 1417cc56
	if err != nil {
		return err
	}
	return nil
}

func (impl ChartServiceImpl) CreateChartFromEnvOverride(templateRequest TemplateRequest, ctx context.Context) (*TemplateRequest, error) {
	err := impl.CheckChartExists(templateRequest.ChartRefId)
	if err != nil {
		impl.logger.Errorw("error in getting missing chart for chartRefId", "err", err, "chartRefId")
		return nil, err
	}

	chartMeta, err := impl.getChartMetaData(templateRequest)
	if err != nil {
		return nil, err
	}

	appMetrics := templateRequest.IsAppMetricsEnabled

	//save chart
	// 1. create chart, 2. push in repo, 3. add value of chart variable 4. save chart
	chartRepo, err := impl.getChartRepo(templateRequest)
	if err != nil {
		impl.logger.Errorw("error in fetching chart repo detail", "req", templateRequest, "err", err)
		return nil, err
	}

	refChart, templateName, err, _, pipelineStrategyPath := impl.getRefChart(templateRequest)
	if err != nil {
		return nil, err
	}

	if err != nil {
		impl.logger.Errorw("chart version parsing", "err", err)
		return nil, err
	}

	impl.logger.Debug("now finally create new chart and make it latest entry in db and previous flag = true")
	version, err := impl.getNewVersion(chartRepo.Name, chartMeta.Name, refChart)
	chartMeta.Version = version
	if err != nil {
		return nil, err
	}
	chartValues, _, err := impl.chartTemplateService.FetchValuesFromReferenceChart(chartMeta, refChart, templateName, templateRequest.UserId, pipelineStrategyPath)
	if err != nil {
		return nil, err
	}
	currentLatestChart, err := impl.chartRepository.FindLatestChartForAppByAppId(templateRequest.AppId)
	if err != nil && pg.ErrNoRows != err {
		return nil, err
	}
	chartLocation := filepath.Join(templateName, version)
	gitRepoUrl := ""
	if currentLatestChart.Id > 0 {
		gitRepoUrl = currentLatestChart.GitRepoUrl
	}
	override, err := templateRequest.ValuesOverride.MarshalJSON()
	if err != nil {
		return nil, err
	}
	valuesJson, err := yaml.YAMLToJSON([]byte(chartValues.Values))
	if err != nil {
		return nil, err
	}
	merged, err := impl.mergeUtil.JsonPatch(valuesJson, []byte(templateRequest.ValuesOverride))
	if err != nil {
		return nil, err
	}

	dst := new(bytes.Buffer)
	err = json.Compact(dst, override)
	if err != nil {
		return nil, err
	}
	override = dst.Bytes()
	chart := &chartRepoRepository.Chart{
		AppId:                   templateRequest.AppId,
		ChartRepoId:             chartRepo.Id,
		Values:                  string(merged),
		GlobalOverride:          string(override),
		ReleaseOverride:         chartValues.ReleaseOverrides,
		PipelineOverride:        chartValues.PipelineOverrides,
		ImageDescriptorTemplate: chartValues.ImageDescriptorTemplate,
		ChartName:               chartMeta.Name,
		ChartRepo:               chartRepo.Name,
		ChartRepoUrl:            chartRepo.Url,
		ChartVersion:            chartMeta.Version,
		Status:                  models.CHARTSTATUS_NEW,
		Active:                  true,
		ChartLocation:           chartLocation,
		GitRepoUrl:              gitRepoUrl,
		ReferenceTemplate:       templateName,
		ChartRefId:              templateRequest.ChartRefId,
		Latest:                  false,
		Previous:                false,
		IsBasicViewLocked:       templateRequest.IsBasicViewLocked,
		CurrentViewEditor:       templateRequest.CurrentViewEditor,
		AuditLog:                sql.AuditLog{CreatedBy: templateRequest.UserId, CreatedOn: time.Now(), UpdatedOn: time.Now(), UpdatedBy: templateRequest.UserId},
	}

	err = impl.chartRepository.Save(chart)
	if err != nil {
		impl.logger.Errorw("error in saving chart ", "chart", chart, "error", err)
		return nil, err
	}
	//creating history entry for deployment template
	err = impl.deploymentTemplateHistoryService.CreateDeploymentTemplateHistoryFromGlobalTemplate(chart, nil, appMetrics)
	if err != nil {
		impl.logger.Errorw("error in creating entry for deployment template history", "err", err, "chart", chart)
		return nil, err
	}
	//VARIABLE_MAPPING_UPDATE
	err = impl.extractAndMapVariables(chart.GlobalOverride, chart.Id, repository5.EntityTypeDeploymentTemplateAppLevel, chart.CreatedBy)
	if err != nil {
		return nil, err
	}

	chartVal, err := impl.chartAdaptor(chart, nil)
	return chartVal, err
}

func (impl ChartServiceImpl) RegisterInArgo(chartGitAttribute *util.ChartGitAttribute, ctx context.Context) error {
	repo := &v1alpha1.Repository{
		Repo: chartGitAttribute.RepoUrl,
	}
	repo, err := impl.repositoryService.Create(ctx, &repository2.RepoCreateRequest{Repo: repo, Upsert: true})
	if err != nil {
		impl.logger.Errorw("error in creating argo Repository ", "err", err)
	}
	impl.logger.Infow("repo registered in argo", "name", chartGitAttribute.RepoUrl)
	return err
}

// converts db object to bean
func (impl ChartServiceImpl) chartAdaptor(chart *chartRepoRepository.Chart, appLevelMetrics *repository3.AppLevelMetrics) (*TemplateRequest, error) {
	var appMetrics bool
	if chart == nil || chart.Id == 0 {
		return &TemplateRequest{}, &util.ApiError{UserMessage: "no chart found"}
	}
	if appLevelMetrics != nil {
		appMetrics = appLevelMetrics.AppMetrics
	}
	return &TemplateRequest{
		RefChartTemplate:        chart.ReferenceTemplate,
		Id:                      chart.Id,
		AppId:                   chart.AppId,
		ChartRepositoryId:       chart.ChartRepoId,
		DefaultAppOverride:      json.RawMessage(chart.GlobalOverride),
		RefChartTemplateVersion: impl.getParentChartVersion(chart.ChartVersion),
		Latest:                  chart.Latest,
		ChartRefId:              chart.ChartRefId,
		IsAppMetricsEnabled:     appMetrics,
		IsBasicViewLocked:       chart.IsBasicViewLocked,
		CurrentViewEditor:       chart.CurrentViewEditor,
	}, nil
}

func (impl ChartServiceImpl) getChartMetaData(templateRequest TemplateRequest) (*chart.Metadata, error) {
	pg, err := impl.pipelineGroupRepository.FindById(templateRequest.AppId)
	if err != nil {
		impl.logger.Errorw("error in fetching pg", "id", templateRequest.AppId, "err", err)
	}
	metadata := &chart.Metadata{
		Name: pg.AppName,
	}
	return metadata, err
}
func (impl ChartServiceImpl) getRefChart(templateRequest TemplateRequest) (string, string, error, string, string) {
	var template string
	var version string
	//path of file in chart from where strategy config is to be taken
	var pipelineStrategyPath string
	if templateRequest.ChartRefId > 0 {
		chartRef, err := impl.chartRefRepository.FindById(templateRequest.ChartRefId)
		if err != nil {
			chartRef, err = impl.chartRefRepository.GetDefault()
			if err != nil {
				return "", "", err, "", ""
			}
		} else if chartRef.UserUploaded {
			refChartLocation := filepath.Join(string(impl.refChartDir), chartRef.Location)
			if _, err := os.Stat(refChartLocation); os.IsNotExist(err) {
				chartInfo, err := impl.ExtractChartIfMissing(chartRef.ChartData, string(impl.refChartDir), chartRef.Location)
				if chartInfo != nil && chartInfo.TemporaryFolder != "" {
					err1 := os.RemoveAll(chartInfo.TemporaryFolder)
					if err1 != nil {
						impl.logger.Errorw("error in deleting temp dir ", "err", err)
					}
				}
				if err != nil {
					impl.logger.Errorw("Error regarding uploaded chart", "err", err)
					return "", "", err, "", ""
				}

			}
		}
		template = chartRef.Location
		version = chartRef.Version
		pipelineStrategyPath = chartRef.DeploymentStrategyPath
	} else {
		chartRef, err := impl.chartRefRepository.GetDefault()
		if err != nil {
			return "", "", err, "", ""
		}
		template = chartRef.Location
		version = chartRef.Version
		pipelineStrategyPath = chartRef.DeploymentStrategyPath
	}

	//TODO VIKI- fetch from chart ref table
	chartPath := path.Join(string(impl.refChartDir), template)
	valid, err := chartutil.IsChartDir(chartPath)
	if err != nil || !valid {
		impl.logger.Errorw("invalid base chart", "dir", chartPath, "err", err)
		return "", "", err, "", ""
	}
	return chartPath, template, nil, version, pipelineStrategyPath
}

func (impl ChartServiceImpl) getRefChartVersion(templateRequest TemplateRequest) (string, error) {
	var version string
	if templateRequest.ChartRefId > 0 {
		chartRef, err := impl.chartRefRepository.FindById(templateRequest.ChartRefId)
		if err != nil {
			chartRef, err = impl.chartRefRepository.GetDefault()
			if err != nil {
				return "", err
			}
		}
		version = chartRef.Version
	} else {
		chartRef, err := impl.chartRefRepository.GetDefault()
		if err != nil {
			return "", err
		}
		version = chartRef.Location
	}
	return version, nil
}

func (impl ChartServiceImpl) getChartRepo(templateRequest TemplateRequest) (*chartRepoRepository.ChartRepo, error) {
	if templateRequest.ChartRepositoryId == 0 {
		chartRepo, err := impl.repoRepository.GetDefault()
		if err != nil {
			impl.logger.Errorw("error in fetching default repo", "err", err)
			return nil, err
		}
		return chartRepo, err
	} else {
		chartRepo, err := impl.repoRepository.FindById(templateRequest.ChartRepositoryId)
		if err != nil {
			impl.logger.Errorw("error in fetching chart repo", "err", err, "id", templateRequest.ChartRepositoryId)
			return nil, err
		}
		return chartRepo, err
	}
}

func (impl ChartServiceImpl) getParentChartVersion(childVersion string) string {
	placeholders := strings.Split(childVersion, ".")
	return fmt.Sprintf("%s.%s.0", placeholders[0], placeholders[1])
}

// this method is not thread safe
func (impl ChartServiceImpl) getNewVersion(chartRepo, chartName, refChartLocation string) (string, error) {
	parentVersion, err := impl.chartTemplateService.GetChartVersion(refChartLocation)
	if err != nil {
		return "", err
	}
	placeholders := strings.Split(parentVersion, ".")
	if len(placeholders) != 3 {
		return "", fmt.Errorf("invalid parent chart version %s", parentVersion)
	}

	currentVersion, err := impl.chartRepository.FindCurrentChartVersion(chartRepo, chartName, placeholders[0]+"."+placeholders[1])
	if err != nil {
		return placeholders[0] + "." + placeholders[1] + ".1", nil
	}
	patch := strings.Split(currentVersion, ".")[2]
	count, err := strconv.ParseInt(patch, 10, 32)
	if err != nil {
		return "", err
	}
	count += 1

	return placeholders[0] + "." + placeholders[1] + "." + strconv.FormatInt(count, 10), nil
}

func (impl ChartServiceImpl) FindLatestChartForAppByAppId(appId int) (chartTemplate *TemplateRequest, err error) {
	chart, err := impl.chartRepository.FindLatestChartForAppByAppId(appId)
	if err != nil {
		impl.logger.Errorw("error in fetching chart ", "appId", appId, "err", err)
		return nil, err
	}

	appMetrics, err := impl.appLevelMetricsRepository.FindByAppId(appId)
	if err != nil && !util.IsErrNoRows(err) {
		impl.logger.Errorw("error in fetching app-metrics", "appId", appId, "err", err)
		return nil, err
	}

	chartTemplate, err = impl.chartAdaptor(chart, appMetrics)
	return chartTemplate, err
}

func (impl ChartServiceImpl) GetByAppIdAndChartRefId(appId int, chartRefId int) (chartTemplate *TemplateRequest, err error) {
	chart, err := impl.chartRepository.FindChartByAppIdAndRefId(appId, chartRefId)
	if err != nil {
		impl.logger.Errorw("error in fetching chart ", "appId", appId, "err", err)
		return nil, err
	}
	appLevelMetrics, err := impl.appLevelMetricsRepository.FindByAppId(appId)
	if err != nil && !util.IsErrNoRows(err) {
		impl.logger.Errorw("error in fetching app metrics flag", "err", err)
		return nil, err
	}
	chartTemplate, err = impl.chartAdaptor(chart, appLevelMetrics)
	return chartTemplate, err
}

func (impl ChartServiceImpl) UpdateAppOverride(ctx context.Context, templateRequest *TemplateRequest) (*TemplateRequest, error) {

	_, span := otel.Tracer("orchestrator").Start(ctx, "chartRepository.FindById")
	template, err := impl.chartRepository.FindById(templateRequest.Id)
	span.End()
	if err != nil {
		impl.logger.Errorw("error in fetching chart config", "id", templateRequest.Id, "err", err)
		return nil, err
	}

	if err != nil {
		impl.logger.Errorw("chart version parsing", "err", err)
		return nil, err
	}

	//STARTS
	_, span = otel.Tracer("orchestrator").Start(ctx, "chartRepository.FindLatestChartForAppByAppId")
	currentLatestChart, err := impl.chartRepository.FindLatestChartForAppByAppId(templateRequest.AppId)
	span.End()
	if err != nil {
		return nil, err
	}
	if currentLatestChart.Id > 0 && currentLatestChart.Id == templateRequest.Id {

	} else if currentLatestChart.Id != templateRequest.Id {
		impl.logger.Debug("updating env and pipeline config which are currently latest in db", "chartId", currentLatestChart.Id)

		impl.logger.Debugw("updating request chart env config and pipeline config - making configs latest", "chartId", templateRequest.Id)

		impl.logger.Debug("updating all other charts which are not latest but may be set previous true, setting previous=false")
		//step 3
		_, span = otel.Tracer("orchestrator").Start(ctx, "chartRepository.FindNoLatestChartForAppByAppId")
		noLatestCharts, err := impl.chartRepository.FindNoLatestChartForAppByAppId(templateRequest.AppId)
		span.End()
		for _, noLatestChart := range noLatestCharts {
			if noLatestChart.Id != templateRequest.Id {

				noLatestChart.Latest = false // these are already false by d way
				noLatestChart.Previous = false
				_, span = otel.Tracer("orchestrator").Start(ctx, "chartRepository.Update")
				err = impl.chartRepository.Update(noLatestChart)
				span.End()
				if err != nil {
					return nil, err
				}
			}
		}

		impl.logger.Debug("now going to update latest entry in db to false and previous flag = true")
		// now finally update latest entry in db to false and previous true
		currentLatestChart.Latest = false // these are already false by d way
		currentLatestChart.Previous = true
		_, span = otel.Tracer("orchestrator").Start(ctx, "chartRepository.Update.LatestChart")
		err = impl.chartRepository.Update(currentLatestChart)
		span.End()
		if err != nil {
			return nil, err
		}

	} else {
		return nil, nil
	}
	//ENDS

	impl.logger.Debug("now finally update request chart in db to latest and previous flag = false")
	values, err := impl.mergeUtil.JsonPatch([]byte(template.Values), templateRequest.ValuesOverride)
	if err != nil {
		return nil, err
	}
	template.Values = string(values)
	template.UpdatedOn = time.Now()
	template.UpdatedBy = templateRequest.UserId
	template.GlobalOverride = string(templateRequest.ValuesOverride)
	template.Latest = true
	template.Previous = false
	template.IsBasicViewLocked = templateRequest.IsBasicViewLocked
	template.CurrentViewEditor = templateRequest.CurrentViewEditor
	_, span = otel.Tracer("orchestrator").Start(ctx, "chartRepository.Update.requestTemplate")
	err = impl.chartRepository.Update(template)
	span.End()
	if err != nil {
		return nil, err
	}

	appMetrics := templateRequest.IsAppMetricsEnabled
	isAppMetricsSupported, err := impl.CheckIsAppMetricsSupported(templateRequest.ChartRefId)
	if err != nil {
		return nil, err
	}
	if appMetrics && !(isAppMetricsSupported) {
		appMetricRequest := AppMetricEnableDisableRequest{UserId: templateRequest.UserId, AppId: templateRequest.AppId, IsAppMetricsEnabled: false}
		_, span = otel.Tracer("orchestrator").Start(ctx, "updateAppLevelMetrics")
		_, err = impl.updateAppLevelMetrics(&appMetricRequest)
		span.End()
		if err != nil {
			impl.logger.Errorw("error in disable app metric flag", "error", err)
			return nil, err
		}
	} else {
		appMetricsRequest := AppMetricEnableDisableRequest{UserId: templateRequest.UserId, AppId: templateRequest.AppId, IsAppMetricsEnabled: templateRequest.IsAppMetricsEnabled}
		_, span = otel.Tracer("orchestrator").Start(ctx, "updateAppLevelMetrics")
		_, err = impl.updateAppLevelMetrics(&appMetricsRequest)
		span.End()
		if err != nil {
			impl.logger.Errorw("err while updating app metrics", "err", err)
			return nil, err
		}
	}
	_, span = otel.Tracer("orchestrator").Start(ctx, "CreateDeploymentTemplateHistoryFromGlobalTemplate")
	//creating history entry for deployment template
	err = impl.deploymentTemplateHistoryService.CreateDeploymentTemplateHistoryFromGlobalTemplate(template, nil, templateRequest.IsAppMetricsEnabled)
	span.End()
	if err != nil {
		impl.logger.Errorw("error in creating entry for deployment template history", "err", err, "chart", template)
		return nil, err
	}

	//VARIABLE_MAPPING_UPDATE
	err = impl.extractAndMapVariables(template.GlobalOverride, template.Id, repository5.EntityTypeDeploymentTemplateAppLevel, template.CreatedBy)
	if err != nil {
		return nil, err
	}
	return templateRequest, nil
}

func (impl ChartServiceImpl) handleChartTypeChange(currentLatestChart *chartRepoRepository.Chart, templateRequest *TemplateRequest) (json.RawMessage, error) {
	var oldChartRef, newChartRef *chartRepoRepository.ChartRef
	var err error
	if oldChartRef, err = impl.chartRefRepository.FindById(currentLatestChart.ChartRefId); err != nil {
		return nil, fmt.Errorf("chartRef not found for %v", currentLatestChart.ChartRefId)
	}
	if newChartRef, err = impl.chartRefRepository.FindById(templateRequest.ChartRefId); err != nil {
		return nil, fmt.Errorf("chartRef not found for %v", templateRequest.ChartRefId)
	}
	if len(oldChartRef.Name) == 0 {
		oldChartRef.Name = RolloutChartType
	}
	if len(newChartRef.Name) == 0 {
		oldChartRef.Name = RolloutChartType
	}
	if !CheckCompatibility(oldChartRef.Name, newChartRef.Name) {
		return nil, fmt.Errorf("charts are not compatible")
	}
	updatedOverride, err := PatchWinterSoldierConfig(templateRequest.ValuesOverride, newChartRef.Name)
	if err != nil {
		return nil, err
	}
	return updatedOverride, nil
}

func (impl ChartServiceImpl) updateAppLevelMetrics(appMetricRequest *AppMetricEnableDisableRequest) (*repository3.AppLevelMetrics, error) {
	existingAppLevelMetrics, err := impl.appLevelMetricsRepository.FindByAppId(appMetricRequest.AppId)
	if err != nil && err != pg.ErrNoRows {
		impl.logger.Errorw("error in app metrics app level flag", "error", err)
		return nil, err
	}
	if existingAppLevelMetrics != nil && existingAppLevelMetrics.Id != 0 {
		existingAppLevelMetrics.AppMetrics = appMetricRequest.IsAppMetricsEnabled
		err := impl.appLevelMetricsRepository.Update(existingAppLevelMetrics)
		if err != nil {
			impl.logger.Errorw("failed to update app level metrics flag", "error", err)
			return nil, err
		}
		return existingAppLevelMetrics, nil
	} else {
		appLevelMetricsNew := &repository3.AppLevelMetrics{
			AppId:        appMetricRequest.AppId,
			AppMetrics:   appMetricRequest.IsAppMetricsEnabled,
			InfraMetrics: true,
			AuditLog: sql.AuditLog{
				CreatedOn: time.Now(),
				UpdatedOn: time.Now(),
				CreatedBy: appMetricRequest.UserId,
				UpdatedBy: appMetricRequest.UserId,
			},
		}
		err = impl.appLevelMetricsRepository.Save(appLevelMetricsNew)
		if err != nil {
			impl.logger.Errorw("error in saving app level metrics flag", "error", err)
			return appLevelMetricsNew, err
		}
		return appLevelMetricsNew, nil
	}
}

type IsReady struct {
	Flag    bool   `json:"flag"`
	Message string `json:"message"`
}

func (impl ChartServiceImpl) IsReadyToTrigger(appId int, envId int, pipelineId int) (IsReady, error) {
	isReady := IsReady{Flag: false}
	envOverride, err := impl.envOverrideRepository.ActiveEnvConfigOverride(appId, envId)
	if err != nil {
		impl.logger.Errorf("invalid state", "err", err, "envId", envId)
		isReady.Message = "Something went wrong"
		return isReady, err
	}

	if envOverride.Latest == false {
		impl.logger.Error("chart is updated for this app, may be environment or pipeline config is older")
		isReady.Message = "chart is updated for this app, may be environment or pipeline config is older"
		return isReady, nil
	}

	strategy, err := impl.pipelineConfigRepository.GetDefaultStrategyByPipelineId(pipelineId)
	if err != nil {
		impl.logger.Errorw("invalid state", "err", err, "req", strategy)
		if errors.IsNotFound(err) {
			isReady.Message = "no strategy found for request pipeline in this environment"
			return isReady, fmt.Errorf("no pipeline config found for request pipeline in this environment")
		}
		isReady.Message = "Something went wrong"
		return isReady, err
	}

	isReady.Flag = true
	isReady.Message = "Pipeline is well enough configured for trigger"
	return isReady, nil
}

type ChartRef struct {
	Id                    int    `json:"id"`
	Version               string `json:"version"`
	Name                  string `json:"name"`
	Description           string `json:"description"`
	UserUploaded          bool   `json:"userUploaded"`
	IsAppMetricsSupported bool   `json:"isAppMetricsSupported"`
}

type ChartRefMetaData struct {
	ChartDescription string `json:"chartDescription"`
}

type ChartRefResponse struct {
	ChartRefs            []ChartRef                  `json:"chartRefs"`
	LatestChartRef       int                         `json:"latestChartRef"`
	LatestAppChartRef    int                         `json:"latestAppChartRef"`
	LatestEnvChartRef    int                         `json:"latestEnvChartRef,omitempty"`
	ChartsMetadata       map[string]ChartRefMetaData `json:"chartMetadata"` // chartName vs Metadata
	CompatibleChartTypes []string                    `json:"compatibleChartTypes,omitempty"`
}

type ChartYamlStruct struct {
	Name        string `yaml:"name"`
	Version     string `yaml:"version"`
	Description string `yaml:"description"`
}

type ChartDataInfo struct {
	ChartLocation   string `json:"chartLocation"`
	ChartName       string `json:"chartName"`
	ChartVersion    string `json:"chartVersion"`
	TemporaryFolder string `json:"temporaryFolder"`
	Description     string `json:"description"`
	Message         string `json:"message"`
}

type ChartDto struct {
	Id               int    `json:"id"`
	Name             string `json:"name"`
	ChartDescription string `json:"chartDescription"`
	Version          string `json:"version"`
	IsUserUploaded   bool   `json:"isUserUploaded"`
}

func (impl ChartServiceImpl) ChartRefAutocomplete() ([]ChartRef, error) {
	var chartRefs []ChartRef
	results, err := impl.chartRefRepository.GetAll()
	if err != nil {
		impl.logger.Errorw("error in fetching chart config", "err", err)
		return chartRefs, err
	}

	for _, result := range results {
		chartRefs = append(chartRefs, ChartRef{
			Id:                    result.Id,
			Version:               result.Version,
			Description:           result.ChartDescription,
			UserUploaded:          result.UserUploaded,
			IsAppMetricsSupported: result.IsAppMetricsSupported,
		})
	}

	return chartRefs, nil
}

func (impl ChartServiceImpl) ChartRefAutocompleteForAppOrEnv(appId int, envId int) (*ChartRefResponse, error) {
	chartRefResponse := &ChartRefResponse{
		ChartsMetadata: make(map[string]ChartRefMetaData),
	}
	var chartRefs []ChartRef

	results, err := impl.chartRefRepository.GetAll()
	if err != nil {
		impl.logger.Errorw("error in fetching chart config", "err", err)
		return chartRefResponse, err
	}

	resultsMetadata, err := impl.chartRefRepository.GetAllChartMetadata()
	if err != nil {
		impl.logger.Errorw("error in fetching chart metadata", "err", err)
		return chartRefResponse, err
	}
	for _, resultMetadata := range resultsMetadata {
		chartRefMetadata := ChartRefMetaData{
			ChartDescription: resultMetadata.ChartDescription,
		}
		chartRefResponse.ChartsMetadata[resultMetadata.ChartName] = chartRefMetadata
	}
	var LatestAppChartRef int
	for _, result := range results {
		if len(result.Name) == 0 {
			result.Name = "Rollout Deployment"
		}
		chartRefs = append(chartRefs, ChartRef{
			Id:                    result.Id,
			Version:               result.Version,
			Name:                  result.Name,
			Description:           result.ChartDescription,
			UserUploaded:          result.UserUploaded,
			IsAppMetricsSupported: result.IsAppMetricsSupported,
		})
		if result.Default == true {
			LatestAppChartRef = result.Id
		}
	}

	chart, err := impl.chartRepository.FindLatestChartForAppByAppId(appId)
	if err != nil && err != pg.ErrNoRows {
		impl.logger.Errorw("error in fetching latest chart", "err", err)
		return chartRefResponse, err
	}

	if envId > 0 {
		envOverride, err := impl.envOverrideRepository.FindLatestChartForAppByAppIdAndEnvId(appId, envId)
		if err != nil && !errors.IsNotFound(err) {
			impl.logger.Errorw("error in fetching latest chart", "err", err)
			return chartRefResponse, err
		}
		if envOverride != nil && envOverride.Chart != nil {
			chartRefResponse.LatestEnvChartRef = envOverride.Chart.ChartRefId
		} else {
			chartRefResponse.LatestEnvChartRef = chart.ChartRefId
		}
	}
	chartRefResponse.LatestAppChartRef = chart.ChartRefId
	chartRefResponse.ChartRefs = chartRefs
	chartRefResponse.LatestChartRef = LatestAppChartRef
	return chartRefResponse, nil
}

func (impl ChartServiceImpl) FindPreviousChartByAppId(appId int) (chartTemplate *TemplateRequest, err error) {
	chart, err := impl.chartRepository.FindPreviousChartByAppId(appId)
	if err != nil {
		impl.logger.Errorw("error in fetching chart ", "appId", appId, "err", err)
		return nil, err
	}
	chartTemplate, err = impl.chartAdaptor(chart, nil)
	return chartTemplate, err
}

func (impl ChartServiceImpl) UpgradeForApp(appId int, chartRefId int, newAppOverride map[string]interface{}, userId int32, ctx context.Context) (bool, error) {

	currentChart, err := impl.FindLatestChartForAppByAppId(appId)
	if err != nil && pg.ErrNoRows != err {
		impl.logger.Error(err)
		return false, err
	}
	if pg.ErrNoRows == err {
		impl.logger.Errorw("no chart configured for this app", "appId", appId)
		return false, fmt.Errorf("no chart configured for this app, skip it for upgrade")
	}

	templateRequest := TemplateRequest{}
	templateRequest.ChartRefId = chartRefId
	templateRequest.AppId = appId
	templateRequest.ChartRepositoryId = currentChart.ChartRepositoryId
	templateRequest.DefaultAppOverride = newAppOverride["defaultAppOverride"].(json.RawMessage)
	templateRequest.ValuesOverride = currentChart.DefaultAppOverride
	templateRequest.UserId = userId
	templateRequest.IsBasicViewLocked = currentChart.IsBasicViewLocked
	templateRequest.CurrentViewEditor = currentChart.CurrentViewEditor
	upgradedChartReq, err := impl.Create(templateRequest, ctx)
	if err != nil {
		return false, err
	}
	if upgradedChartReq == nil || upgradedChartReq.Id == 0 {
		impl.logger.Infow("unable to upgrade app", "appId", appId)
		return false, fmt.Errorf("unable to upgrade app, got no error on creating chart but unable to complete")
	}
	updatedChart, err := impl.chartRepository.FindById(upgradedChartReq.Id)
	if err != nil {
		return false, err
	}

	//STEP 2 - env upgrade
	impl.logger.Debugw("creating env and pipeline config for app", "appId", appId)
	//step 1
	envOverrides, err := impl.envOverrideRepository.GetEnvConfigByChartId(currentChart.Id)
	if err != nil && envOverrides == nil {
		return false, err
	}
	for _, envOverride := range envOverrides {

		//STEP 4 = create environment config
		env, err := impl.environmentRepository.FindById(envOverride.TargetEnvironment)
		if err != nil {
			return false, err
		}
		envOverrideNew := &chartConfig.EnvConfigOverride{
			Active:            true,
			ManualReviewed:    true,
			Status:            models.CHARTSTATUS_SUCCESS,
			EnvOverrideValues: string(envOverride.EnvOverrideValues),
			TargetEnvironment: envOverride.TargetEnvironment,
			ChartId:           updatedChart.Id,
			AuditLog:          sql.AuditLog{UpdatedBy: userId, UpdatedOn: time.Now(), CreatedOn: time.Now(), CreatedBy: userId},
			Namespace:         env.Namespace,
			Latest:            true,
			Previous:          false,
			IsBasicViewLocked: envOverride.IsBasicViewLocked,
			CurrentViewEditor: envOverride.CurrentViewEditor,
		}
		err = impl.envOverrideRepository.Save(envOverrideNew)
		if err != nil {
			impl.logger.Errorw("error in creating env config", "data", envOverride, "error", err)
			return false, err
		}
		//creating history entry for deployment template
		isAppMetricsEnabled := false
		envLevelAppMetrics, err := impl.envLevelAppMetricsRepository.FindByAppIdAndEnvId(appId, envOverrideNew.TargetEnvironment)
		if err != nil && err != pg.ErrNoRows {
			impl.logger.Errorw("error in getting env level app metrics", "err", err, "appId", appId, "envId", envOverrideNew.TargetEnvironment)
			return false, err
		} else if err == pg.ErrNoRows {
			appLevelAppMetrics, err := impl.appLevelMetricsRepository.FindByAppId(appId)
			if err != nil && err != pg.ErrNoRows {
				impl.logger.Errorw("error in getting app level app metrics", "err", err, "appId", appId)
				return false, err
			} else if err == nil {
				isAppMetricsEnabled = appLevelAppMetrics.AppMetrics
			}
		} else {
			isAppMetricsEnabled = *envLevelAppMetrics.AppMetrics
		}
		err = impl.deploymentTemplateHistoryService.CreateDeploymentTemplateHistoryFromEnvOverrideTemplate(envOverrideNew, nil, isAppMetricsEnabled, 0)
		if err != nil {
			impl.logger.Errorw("error in creating entry for env deployment template history", "err", err, "envOverride", envOverrideNew)
			return false, err
		}
		//VARIABLE_MAPPING_UPDATE
		err = impl.extractAndMapVariables(envOverrideNew.EnvOverrideValues, envOverrideNew.Id, repository5.EntityTypeDeploymentTemplateEnvLevel, envOverrideNew.CreatedBy)
		if err != nil {
			return false, err
		}
	}

	return true, nil
}

// below method is deprecated

func (impl ChartServiceImpl) AppMetricsEnableDisable(appMetricRequest AppMetricEnableDisableRequest) (*AppMetricEnableDisableRequest, error) {
	currentChart, err := impl.chartRepository.FindLatestChartForAppByAppId(appMetricRequest.AppId)
	if err != nil && pg.ErrNoRows != err {
		impl.logger.Error(err)
		return nil, err
	}
	if pg.ErrNoRows == err {
		impl.logger.Errorw("no chart configured for this app", "appId", appMetricRequest.AppId)
		err = &util.ApiError{
			HttpStatusCode:  http.StatusNotFound,
			InternalMessage: "no chart configured for this app",
			UserMessage:     "no chart configured for this app",
		}
		return nil, err
	}
	// validate app metrics compatibility
	refChart, err := impl.chartRefRepository.FindById(currentChart.ChartRefId)
	if err != nil {
		impl.logger.Error(err)
		return nil, err
	}
	if appMetricRequest.IsAppMetricsEnabled == true {
		chartMajorVersion, chartMinorVersion, err := util2.ExtractChartVersion(currentChart.ChartVersion)
		if err != nil {
			impl.logger.Errorw("chart version parsing", "err", err)
			return nil, err
		}

		if !refChart.UserUploaded && !(chartMajorVersion >= 3 && chartMinorVersion >= 7) {
			err = &util.ApiError{
				InternalMessage: "chart version in not compatible for app metrics",
				UserMessage:     "chart version in not compatible for app metrics",
			}
			return nil, err
		}
	}
	//update or create app level app metrics
	appLevelMetrics, err := impl.updateAppLevelMetrics(&appMetricRequest)
	if err != nil {
		impl.logger.Errorw("error in saving app level metrics flag", "error", err)
		return nil, err
	}
	//updating audit log details of chart as history service uses it
	currentChart.UpdatedOn = time.Now()
	currentChart.UpdatedBy = appMetricRequest.UserId
	//creating history entry for deployment template
	err = impl.deploymentTemplateHistoryService.CreateDeploymentTemplateHistoryFromGlobalTemplate(currentChart, nil, appMetricRequest.IsAppMetricsEnabled)
	if err != nil {
		impl.logger.Errorw("error in creating entry for deployment template history", "err", err, "chart", currentChart)
		return nil, err
	}
	if appLevelMetrics.Id > 0 {
		return &appMetricRequest, nil
	}
	return nil, err
}

const memoryPattern = `"1000Mi" or "1Gi"`
const cpuPattern = `"50m" or "0.05"`
const cpu = "cpu"
const memory = "memory"

func (impl ChartServiceImpl) extractVariablesAndResolveTemplate(scope models2.Scope, template string) (string, error) {

	usedVariables, err := impl.variableTemplateParser.ExtractVariables(template)
	if err != nil {
		return "", err
	}

	if len(usedVariables) == 0 {
		return template, nil
	}

	scopedVariables, err := impl.scopedVariableService.GetScopedVariables(scope, usedVariables, true)
	if err != nil {
		return "", err
	}

	parserRequest := parsers.VariableParserRequest{Template: template, Variables: scopedVariables, TemplateType: parsers.JsonVariableTemplate, IgnoreUnknownVariables: true}
	parserResponse := impl.variableTemplateParser.ParseTemplate(parserRequest)
	err = parserResponse.Error
	if err != nil {
		return "", err
	}
	resolvedTemplate := parserResponse.ResolvedTemplate
	return resolvedTemplate, nil
}

func (impl ChartServiceImpl) DeploymentTemplateValidate(ctx context.Context, template interface{}, chartRefId int, scope models2.Scope) (bool, error) {
	_, span := otel.Tracer("orchestrator").Start(ctx, "JsonSchemaExtractFromFile")
	schemajson, version, err := impl.JsonSchemaExtractFromFile(chartRefId)
	span.End()
	if err != nil {
		impl.logger.Errorw("Json Schema not found err, FindJsonSchema", "err", err)
		return true, nil
	}
	//if err != nil && chartRefId >= 9 {
	//	impl.logger.Errorw("Json Schema not found err, FindJsonSchema", "err", err)
	//	return false, err
	//} else if err != nil {
	//	impl.logger.Errorw("Json Schema not found err, FindJsonSchema", "err", err)
	//	return true, nil
	//}

	templateBytes := template.(json.RawMessage)
	templatejsonstring, err := impl.extractVariablesAndResolveTemplate(scope, string(templateBytes))
	if err != nil {
		return false, err
	}
	var templatejson interface{}
	err = json.Unmarshal([]byte(templatejsonstring), &templatejson)
	if err != nil {
		fmt.Println("Error:", err)
		return false, err
	}

	schemaLoader := gojsonschema.NewGoLoader(schemajson)
	documentLoader := gojsonschema.NewGoLoader(templatejson)
	marshalTemplatejson, err := json.Marshal(templatejson)
	if err != nil {
		impl.logger.Errorw("json template marshal err, DeploymentTemplateValidate", "err", err)
		return false, err
	}
	_, span = otel.Tracer("orchestrator").Start(ctx, "gojsonschema.Validate")
	result, err := gojsonschema.Validate(schemaLoader, documentLoader)
	span.End()
	if err != nil {
		impl.logger.Errorw("result validate err, DeploymentTemplateValidate", "err", err)
		return false, err
	}
	if result.Valid() {
		var dat map[string]interface{}
		if err := json.Unmarshal(marshalTemplatejson, &dat); err != nil {
			impl.logger.Errorw("json template unmarshal err, DeploymentTemplateValidate", "err", err)
			return false, err
		}

		_, err := util2.CompareLimitsRequests(dat, version)
		if err != nil {
			impl.logger.Errorw("LimitRequestCompare err, DeploymentTemplateValidate", "err", err)
			return false, err
		}
		_, err = util2.AutoScale(dat)
		if err != nil {
			impl.logger.Errorw("LimitRequestCompare err, DeploymentTemplateValidate", "err", err)
			return false, err
		}

		return true, nil
	} else {
		var stringerror string
		for _, err := range result.Errors() {
			impl.logger.Errorw("result err, DeploymentTemplateValidate", "err", err.Details())
			if err.Details()["format"] == cpu {
				stringerror = stringerror + err.Field() + ": Format should be like " + cpuPattern + "\n"
			} else if err.Details()["format"] == memory {
				stringerror = stringerror + err.Field() + ": Format should be like " + memoryPattern + "\n"
			} else {
				stringerror = stringerror + err.String() + "\n"
			}
		}
		return false, errors.New(stringerror)
	}
}

func (impl ChartServiceImpl) JsonSchemaExtractFromFile(chartRefId int) (map[string]interface{}, string, error) {
	err := impl.CheckChartExists(chartRefId)
	if err != nil {
		impl.logger.Errorw("refChartDir Not Found", "err", err)
		return nil, "", err
	}

	refChartDir, _, err, version, _ := impl.getRefChart(TemplateRequest{ChartRefId: chartRefId})
	if err != nil {
		impl.logger.Errorw("refChartDir Not Found err, JsonSchemaExtractFromFile", err)
		return nil, "", err
	}
	fileStatus := filepath.Join(refChartDir, "schema.json")
	if _, err := os.Stat(fileStatus); os.IsNotExist(err) {
		impl.logger.Errorw("Schema File Not Found err, JsonSchemaExtractFromFile", err)
		return nil, "", err
	} else {
		jsonFile, err := os.Open(fileStatus)
		if err != nil {
			impl.logger.Errorw("jsonfile open err, JsonSchemaExtractFromFile", "err", err)
			return nil, "", err
		}
		byteValueJsonFile, err := ioutil.ReadAll(jsonFile)
		if err != nil {
			impl.logger.Errorw("byteValueJsonFile read err, JsonSchemaExtractFromFile", "err", err)
			return nil, "", err
		}

		var schemajson map[string]interface{}
		err = json.Unmarshal([]byte(byteValueJsonFile), &schemajson)
		if err != nil {
			impl.logger.Errorw("Unmarshal err in byteValueJsonFile, DeploymentTemplateValidate", "err", err)
			return nil, "", err
		}
		return schemajson, version, nil
	}
}

func (impl ChartServiceImpl) CheckChartExists(chartRefId int) error {
	chartRefValue, err := impl.chartRefRepository.FindById(chartRefId)
	if err != nil {
		impl.logger.Errorw("error in finding ref chart by id", "err", err)
		return err
	}
	refChartLocation := filepath.Join(string(impl.refChartDir), chartRefValue.Location)
	if _, err := os.Stat(refChartLocation); os.IsNotExist(err) {
		chartInfo, err := impl.ExtractChartIfMissing(chartRefValue.ChartData, string(impl.refChartDir), chartRefValue.Location)
		if chartInfo != nil && chartInfo.TemporaryFolder != "" {
			err1 := os.RemoveAll(chartInfo.TemporaryFolder)
			if err1 != nil {
				impl.logger.Errorw("error in deleting temp dir ", "err", err)
			}
		}
		return err
	}
	return nil
}

func (impl ChartServiceImpl) CheckIsAppMetricsSupported(chartRefId int) (bool, error) {
	chartRefValue, err := impl.chartRefRepository.FindById(chartRefId)
	if err != nil {
		impl.logger.Errorw("error in finding ref chart by id", "err", err)
		return false, nil
	}
	return chartRefValue.IsAppMetricsSupported, nil
}

func (impl *ChartServiceImpl) GetLocationFromChartNameAndVersion(chartName string, chartVersion string) string {
	var chartLocation string
	chartname := impl.FormatChartName(chartName)
	chartversion := strings.ReplaceAll(chartVersion, ".", "-")
	if !strings.Contains(chartname, chartversion) {
		chartLocation = chartname + "_" + chartversion
	} else {
		chartLocation = chartname
	}
	return chartLocation
}

func (impl *ChartServiceImpl) FormatChartName(chartName string) string {
	chartname := strings.ReplaceAll(chartName, ".", "-")
	chartname = strings.ReplaceAll(chartname, " ", "_")
	return chartname
}

func (impl *ChartServiceImpl) ValidateUploadedFileFormat(fileName string) error {
	if !strings.HasSuffix(fileName, ".tgz") {
		return errors.New("unsupported format")
	}
	return nil
}

func (impl ChartServiceImpl) ReadChartMetaDataForLocation(chartDir string, fileName string) (*ChartYamlStruct, error) {
	chartLocation := filepath.Clean(filepath.Join(chartDir, fileName))

	chartYamlPath := filepath.Clean(filepath.Join(chartLocation, "Chart.yaml"))
	if _, err := os.Stat(chartYamlPath); os.IsNotExist(err) {
		return nil, fmt.Errorf("Chart.yaml file not present in the directory")
	}

	data, err := ioutil.ReadFile(chartYamlPath)
	if err != nil {
		impl.logger.Errorw("failed reading data from file", "err", err)
		return nil, err
	}
	//println(data)
	var chartYaml ChartYamlStruct
	err = yaml.Unmarshal(data, &chartYaml)
	if err != nil {
		impl.logger.Errorw("Unmarshal error of yaml file", "err", err)
		return nil, err
	}
	if chartYaml.Name == "" || chartYaml.Version == "" {
		impl.logger.Errorw("Missing values in yaml file either name or version", "err", err)
		return nil, errors.New("Missing values in yaml file either name or version")
	}
	ver := strings.Split(chartYaml.Version, ".")
	if len(ver) == 3 {
		for _, verObject := range ver {
			if _, err := strconv.ParseInt(verObject, 10, 64); err != nil {
				return nil, errors.New("Version should contain integers (Ex: 1.1.0)")
			}
		}
		return &chartYaml, nil
	}
	return nil, errors.New("Version should be of length 3 integers with dot seperated (Ex: 1.1.0)")
}

func (impl ChartServiceImpl) ExtractChartIfMissing(chartData []byte, refChartDir string, location string) (*ChartDataInfo, error) {
	binaryDataReader := bytes.NewReader(chartData)
	dir := impl.chartTemplateService.GetDir()
	chartInfo := &ChartDataInfo{
		ChartName:       "",
		ChartVersion:    "",
		ChartLocation:   "",
		TemporaryFolder: "",
		Description:     "",
		Message:         "",
	}
	temporaryChartWorkingDir := filepath.Clean(filepath.Join(refChartDir, dir))
	err := os.MkdirAll(temporaryChartWorkingDir, os.ModePerm)
	if err != nil {
		impl.logger.Errorw("error in creating directory, CallbackConfigMap", "err", err)
		return chartInfo, err
	}
	chartInfo.TemporaryFolder = temporaryChartWorkingDir
	err = util2.ExtractTarGz(binaryDataReader, temporaryChartWorkingDir)
	if err != nil {
		impl.logger.Errorw("error in extracting binary data of charts", "err", err)
		return chartInfo, err
	}

	var chartLocation string
	var chartName string
	var chartVersion string
	var fileName string

	files, err := ioutil.ReadDir(temporaryChartWorkingDir)
	if err != nil {
		impl.logger.Errorw("error in reading err dir", "err", err)
		return chartInfo, err
	}

	fileName = files[0].Name()
	if strings.HasPrefix(files[0].Name(), ".") {
		fileName = files[1].Name()
	}

	currentChartWorkingDir := filepath.Clean(filepath.Join(temporaryChartWorkingDir, fileName))

	if location == "" {
		chartYaml, err := impl.ReadChartMetaDataForLocation(temporaryChartWorkingDir, fileName)
		var errorList error
		if err != nil {
			impl.logger.Errorw("Chart yaml file or content not found")
			errorList = err
		}

		err = util2.CheckForMissingFiles(currentChartWorkingDir)
		if err != nil {
			impl.logger.Errorw("Missing files in the folder", "err", err)
			if errorList != nil {
				errorList = errors.New(errorList.Error() + "; " + err.Error())
			} else {
				errorList = err
			}

		}

		if errorList != nil {
			return chartInfo, errorList
		}

		chartName = chartYaml.Name
		chartVersion = chartYaml.Version
		chartInfo.Description = chartYaml.Description
		chartLocation = impl.GetLocationFromChartNameAndVersion(chartName, chartVersion)
		location = chartLocation

		// Validate: chart name shouldn't conflict with Devtron charts (no user uploaded chart names should contain any devtron chart names as the prefix)
		isReservedChart, _ := impl.ValidateReservedChartName(chartName)
		if isReservedChart {
			impl.logger.Errorw("request err, chart name is reserved by Devtron")
			err = &util.ApiError{
				Code:            constants.ChartNameAlreadyReserved,
				InternalMessage: CHART_NAME_RESERVED_INTERNAL_ERROR,
				UserMessage:     fmt.Sprintf("The name '%s' is reserved for a chart provided by Devtron", chartName),
			}
			return chartInfo, err
		}

		// Validate: chart location should be unique
		exists, err := impl.chartRefRepository.CheckIfDataExists(location)
		if err != nil {
			impl.logger.Errorw("Error in searching the database")
			return chartInfo, err
		}
		if exists {
			impl.logger.Errorw("request err, chart name and version exists already in the database")
			err = &util.ApiError{
				Code:            constants.ChartCreatedAlreadyExists,
				InternalMessage: CHART_ALREADY_EXISTS_INTERNAL_ERROR,
				UserMessage:     fmt.Sprintf("%s of %s exists already in the database", chartVersion, chartName),
			}
			return chartInfo, err
		}

		//User Info Message: uploading new version of the existing chart name
		existingChart, err := impl.chartRefRepository.FetchChart(chartName)
		if err == nil && existingChart != nil {
			chartInfo.Message = "New Version detected for " + existingChart[0].Name
		}

	} else {
		err = dirCopy.Copy(currentChartWorkingDir, filepath.Clean(filepath.Join(refChartDir, location)))
		if err != nil {
			impl.logger.Errorw("error in copying chart from temp dir to ref chart dir", "err", err)
			return chartInfo, err
		}
	}

	chartInfo.ChartLocation = location
	chartInfo.ChartName = chartName
	chartInfo.ChartVersion = chartVersion
	return chartInfo, nil
}

func (impl ChartServiceImpl) ValidateReservedChartName(chartName string) (isReservedChart bool, err error) {
	formattedChartName := impl.FormatChartName(chartName)
	for _, reservedChart := range *ReservedChartRefNamesList {
		isReservedChart = (reservedChart.LocationPrefix != "" && strings.HasPrefix(formattedChartName, reservedChart.LocationPrefix)) ||
			(reservedChart.Name != "" && strings.HasPrefix(strings.ToLower(chartName), reservedChart.Name))
		if isReservedChart {
			return true, nil
		}
	}
	return false, nil
}

func (impl ChartServiceImpl) FetchCustomChartsInfo() ([]*ChartDto, error) {
	resultsMetadata, err := impl.chartRefRepository.GetAllChartMetadata()
	if err != nil {
		impl.logger.Errorw("error in fetching chart metadata", "err", err)
		return nil, err
	}
	chartsMetadata := make(map[string]string)
	for _, resultMetadata := range resultsMetadata {
		chartsMetadata[resultMetadata.ChartName] = resultMetadata.ChartDescription
	}
	repo, err := impl.chartRefRepository.GetAll()
	if err != nil {
		return nil, err
	}
	var chartDtos []*ChartDto
	for _, ref := range repo {
		if len(ref.Name) == 0 {
			ref.Name = RolloutChartType
		}
		if description, ok := chartsMetadata[ref.Name]; ref.ChartDescription == "" && ok {
			ref.ChartDescription = description
		}
		chartDto := &ChartDto{
			Id:               ref.Id,
			Name:             ref.Name,
			ChartDescription: ref.ChartDescription,
			Version:          ref.Version,
			IsUserUploaded:   ref.UserUploaded,
		}
		chartDtos = append(chartDtos, chartDto)
	}
	return chartDtos, err
}

func (impl ChartServiceImpl) CheckCustomChartByAppId(id int) (bool, error) {
	chartInfo, err := impl.chartRepository.FindLatestChartForAppByAppId(id)
	if err != nil {
		return false, err
	}
	chartData, err := impl.chartRefRepository.FindById(chartInfo.ChartRefId)
	if err != nil {
		return false, err
	}
	return chartData.UserUploaded, err
}

func (impl ChartServiceImpl) CheckCustomChartByChartId(id int) (bool, error) {
	chartData, err := impl.chartRefRepository.FindById(id)
	if err != nil {
		return false, err
	}
	return chartData.UserUploaded, nil
}

func (impl ChartServiceImpl) GetCustomChartInBytes(chartRefId int) ([]byte, error) {
	chartRef, err := impl.chartRefRepository.FindById(chartRefId)
	if err != nil {
		impl.logger.Errorw("error getting chart data", "chartRefId", chartRefId, "err", err)
		return nil, err
	}
	// For user uploaded charts ChartData will be retrieved from DB
	if chartRef.ChartData != nil {
		return chartRef.ChartData, nil
	}
	// For Devtron reference charts the chart will be load from the directory location
	refChartPath := filepath.Join(string(impl.refChartDir), chartRef.Location)
	manifestByteArr, err := impl.chartTemplateService.LoadChartInBytes(refChartPath, false)
	if err != nil {
		impl.logger.Errorw("error in converting chart to bytes", "err", err)
		return nil, err
	}
	return manifestByteArr, nil
}<|MERGE_RESOLUTION|>--- conflicted
+++ resolved
@@ -173,9 +173,6 @@
 		envLevelAppMetricsRepository:     envLevelAppMetricsRepository,
 		client:                           client,
 		deploymentTemplateHistoryService: deploymentTemplateHistoryService,
-		variableEntityMappingService:     variableEntityMappingService,
-		variableTemplateParser:           variableTemplateParser,
-		scopedVariableService:            scopedVariableService,
 	}
 }
 
@@ -483,11 +480,7 @@
 	err = impl.variableEntityMappingService.UpdateVariablesForEntity(usedVariables, repository5.Entity{
 		EntityType: entityType,
 		EntityId:   entityId,
-<<<<<<< HEAD
 	}, userId, nil)
-=======
-	}, userId)
->>>>>>> 1417cc56
 	if err != nil {
 		return err
 	}
