--- conflicted
+++ resolved
@@ -22,51 +22,33 @@
 	"context"
 	"encoding/json"
 	"fmt"
-<<<<<<< HEAD
+	apiBean "github.com/devtron-labs/devtron/api/bean"
+	"github.com/devtron-labs/devtron/internal/sql/models"
+	"github.com/devtron-labs/devtron/internal/sql/repository/app"
+	"github.com/devtron-labs/devtron/internal/sql/repository/chartConfig"
+	"github.com/devtron-labs/devtron/internal/util"
+	chartRepoRepository "github.com/devtron-labs/devtron/pkg/chartRepo/repository"
+	repository4 "github.com/devtron-labs/devtron/pkg/cluster/repository"
+	"github.com/devtron-labs/devtron/pkg/deployment/gitOps/config"
 	"github.com/devtron-labs/devtron/pkg/deployment/manifest/deployedAppMetrics"
 	"github.com/devtron-labs/devtron/pkg/deployment/manifest/deployedAppMetrics/bean"
 	"github.com/devtron-labs/devtron/pkg/deployment/manifest/deploymentTemplate/chartRef"
-	bean2 "github.com/devtron-labs/devtron/pkg/deployment/manifest/deploymentTemplate/chartRef/bean"
-=======
-	"github.com/devtron-labs/devtron/api/bean"
-	"github.com/devtron-labs/devtron/pkg/gitops"
-	"github.com/devtron-labs/devtron/pkg/resourceQualifiers"
->>>>>>> 3465d29d
+	chartRefBean "github.com/devtron-labs/devtron/pkg/deployment/manifest/deploymentTemplate/chartRef/bean"
+	"github.com/devtron-labs/devtron/pkg/pipeline/history"
+	"github.com/devtron-labs/devtron/pkg/sql"
 	"github.com/devtron-labs/devtron/pkg/variables"
-	repository5 "github.com/devtron-labs/devtron/pkg/variables/repository"
+	variablesRepository "github.com/devtron-labs/devtron/pkg/variables/repository"
 	"github.com/devtron-labs/devtron/util/ChartsUtil"
-
+	"github.com/go-pg/pg"
+	"github.com/juju/errors"
 	"go.opentelemetry.io/otel"
-
-	//"github.com/devtron-labs/devtron/pkg/pipeline"
-
-	"github.com/devtron-labs/devtron/internal/sql/repository/app"
-	chartRepoRepository "github.com/devtron-labs/devtron/pkg/chartRepo/repository"
-	"github.com/devtron-labs/devtron/pkg/pipeline/history"
-
+	"go.uber.org/zap"
+	"k8s.io/helm/pkg/proto/hapi/chart"
 	"path/filepath"
+	"sigs.k8s.io/yaml"
 	"strconv"
 	"strings"
 	"time"
-
-<<<<<<< HEAD
-=======
-	repository4 "github.com/devtron-labs/devtron/pkg/cluster/repository"
-	"github.com/devtron-labs/devtron/pkg/sql"
-	dirCopy "github.com/otiai10/copy"
-
-	"github.com/devtron-labs/devtron/client/argocdServer/repository"
->>>>>>> 3465d29d
-	"github.com/devtron-labs/devtron/internal/sql/models"
-	"github.com/devtron-labs/devtron/internal/sql/repository/chartConfig"
-	"github.com/devtron-labs/devtron/internal/util"
-	repository4 "github.com/devtron-labs/devtron/pkg/cluster/repository"
-	"github.com/devtron-labs/devtron/pkg/sql"
-	"github.com/go-pg/pg"
-	"github.com/juju/errors"
-	"go.uber.org/zap"
-	"k8s.io/helm/pkg/proto/hapi/chart"
-	"sigs.k8s.io/yaml"
 )
 
 type ChartService interface {
@@ -78,39 +60,15 @@
 	IsReadyToTrigger(appId int, envId int, pipelineId int) (IsReady, error)
 	FindPreviousChartByAppId(appId int) (chartTemplate *TemplateRequest, err error)
 	UpgradeForApp(appId int, chartRefId int, newAppOverride map[string]interface{}, userId int32, ctx context.Context) (bool, error)
-<<<<<<< HEAD
 	CheckIfChartRefUserUploadedByAppId(id int) (bool, error)
 	PatchEnvOverrides(values json.RawMessage, oldChartType string, newChartType string) (json.RawMessage, error)
 
-	ChartRefAutocompleteForAppOrEnv(appId int, envId int) (*bean2.ChartRefAutocompleteResponse, error)
+	ChartRefAutocompleteForAppOrEnv(appId int, envId int) (*chartRefBean.ChartRefAutocompleteResponse, error)
 
 	UpdateGitRepoUrlInCharts(appId int, repoUrl, chartLocation string, userId int32) error
-=======
-	AppMetricsEnableDisable(appMetricRequest AppMetricEnableDisableRequest) (*AppMetricEnableDisableRequest, error)
-	DeploymentTemplateValidate(ctx context.Context, templatejson interface{}, chartRefId int, scope resourceQualifiers.Scope) (bool, error)
-	JsonSchemaExtractFromFile(chartRefId int) (map[string]interface{}, string, error)
-	GetSchemaAndReadmeForTemplateByChartRefId(chartRefId int) (schema []byte, readme []byte, err error)
-	ExtractChartIfMissing(chartData []byte, refChartDir string, location string) (*ChartDataInfo, error)
-	CheckChartExists(chartRefId int) error
-	CheckIsAppMetricsSupported(chartRefId int) (bool, error)
-	GetLocationFromChartNameAndVersion(chartName string, chartVersion string) string
-	FormatChartName(chartName string) string
-	ValidateUploadedFileFormat(fileName string) error
-	ReadChartMetaDataForLocation(chartDir string, fileName string) (*ChartYamlStruct, error)
-	FetchCustomChartsInfo() ([]*ChartDto, error)
-	CheckCustomChartByAppId(id int) (bool, error)
-	CheckCustomChartByChartId(id int) (bool, error)
-	ChartRefIdsCompatible(oldChartRefId int, newChartRefId int) (bool, string, string)
-	PatchEnvOverrides(values json.RawMessage, oldChartType string, newChartType string) (json.RawMessage, error)
-	FlaggerCanaryEnabled(values json.RawMessage) (bool, error)
-	GetCustomChartInBytes(chatRefId int) ([]byte, error)
-	UpdateGitRepoUrlInCharts(appId int, chartGitAttribute *util.ChartGitAttribute, userId int32) error
-	SaveAppLevelGitOpsConfiguration(appGitOpsRequest *AppGitOpsConfigRequest, appName string, ctx context.Context) (err error)
-	GetAppLevelGitOpsConfiguration(appId int) (*AppGitOpsConfigResponse, error)
-	GetRefChart(templateRequest TemplateRequest) (string, string, error, string, string)
-	IsGitRepoUrlPresent(appId int) bool
+
 	IsGitOpsRepoConfiguredForDevtronApps(appId int) (bool, error)
->>>>>>> 3465d29d
+	IsGitOpsRepoAlreadyRegistered(gitOpsRepoUrl string) (bool, error)
 }
 
 type ChartServiceImpl struct {
@@ -118,79 +76,55 @@
 	logger                           *zap.SugaredLogger
 	repoRepository                   chartRepoRepository.ChartRepoRepository
 	chartTemplateService             util.ChartTemplateService
-	chartDeploymentService           util.ChartDeploymentService
 	pipelineGroupRepository          app.AppRepository
 	mergeUtil                        util.MergeUtil
 	envOverrideRepository            chartConfig.EnvConfigOverrideRepository
 	pipelineConfigRepository         chartConfig.PipelineConfigRepository
 	environmentRepository            repository4.EnvironmentRepository
-<<<<<<< HEAD
-=======
-	pipelineRepository               pipelineConfig.PipelineRepository
-	appLevelMetricsRepository        repository3.AppLevelMetricsRepository
-	envLevelAppMetricsRepository     repository3.EnvLevelAppMetricsRepository
-	client                           *http.Client
-	gitOpsConfigService              gitops.GitOpsConfigService
->>>>>>> 3465d29d
 	deploymentTemplateHistoryService history.DeploymentTemplateHistoryService
 	scopedVariableManager            variables.ScopedVariableManager
 	deployedAppMetricsService        deployedAppMetrics.DeployedAppMetricsService
 	chartRefService                  chartRef.ChartRefService
+	gitOpsConfigReadService          config.GitOpsConfigReadService
 }
 
 func NewChartServiceImpl(chartRepository chartRepoRepository.ChartRepository,
 	logger *zap.SugaredLogger,
 	chartTemplateService util.ChartTemplateService,
-	chartDeploymentService util.ChartDeploymentService,
 	repoRepository chartRepoRepository.ChartRepoRepository,
 	pipelineGroupRepository app.AppRepository,
 	mergeUtil util.MergeUtil,
 	envOverrideRepository chartConfig.EnvConfigOverrideRepository,
 	pipelineConfigRepository chartConfig.PipelineConfigRepository,
 	environmentRepository repository4.EnvironmentRepository,
-<<<<<<< HEAD
-=======
-	pipelineRepository pipelineConfig.PipelineRepository,
-	appLevelMetricsRepository repository3.AppLevelMetricsRepository,
-	envLevelAppMetricsRepository repository3.EnvLevelAppMetricsRepository,
-	client *http.Client,
-	gitOpsConfigService gitops.GitOpsConfigService,
->>>>>>> 3465d29d
 	deploymentTemplateHistoryService history.DeploymentTemplateHistoryService,
 	scopedVariableManager variables.ScopedVariableManager,
 	deployedAppMetricsService deployedAppMetrics.DeployedAppMetricsService,
-	chartRefService chartRef.ChartRefService) *ChartServiceImpl {
+	chartRefService chartRef.ChartRefService,
+	gitOpsConfigReadService config.GitOpsConfigReadService) *ChartServiceImpl {
 	return &ChartServiceImpl{
 		chartRepository:                  chartRepository,
 		logger:                           logger,
 		chartTemplateService:             chartTemplateService,
-		chartDeploymentService:           chartDeploymentService,
 		repoRepository:                   repoRepository,
 		pipelineGroupRepository:          pipelineGroupRepository,
 		mergeUtil:                        mergeUtil,
 		envOverrideRepository:            envOverrideRepository,
 		pipelineConfigRepository:         pipelineConfigRepository,
 		environmentRepository:            environmentRepository,
-<<<<<<< HEAD
-=======
-		pipelineRepository:               pipelineRepository,
-		appLevelMetricsRepository:        appLevelMetricsRepository,
-		envLevelAppMetricsRepository:     envLevelAppMetricsRepository,
-		client:                           client,
-		gitOpsConfigService:              gitOpsConfigService,
->>>>>>> 3465d29d
 		deploymentTemplateHistoryService: deploymentTemplateHistoryService,
 		scopedVariableManager:            scopedVariableManager,
 		deployedAppMetricsService:        deployedAppMetricsService,
 		chartRefService:                  chartRefService,
-	}
-}
-
-func (impl ChartServiceImpl) PatchEnvOverrides(values json.RawMessage, oldChartType string, newChartType string) (json.RawMessage, error) {
+		gitOpsConfigReadService:          gitOpsConfigReadService,
+	}
+}
+
+func (impl *ChartServiceImpl) PatchEnvOverrides(values json.RawMessage, oldChartType string, newChartType string) (json.RawMessage, error) {
 	return PatchWinterSoldierConfig(values, newChartType)
 }
 
-func (impl ChartServiceImpl) Create(templateRequest TemplateRequest, ctx context.Context) (*TemplateRequest, error) {
+func (impl *ChartServiceImpl) Create(templateRequest TemplateRequest, ctx context.Context) (*TemplateRequest, error) {
 	err := impl.chartRefService.CheckChartExists(templateRequest.ChartRefId)
 	if err != nil {
 		impl.logger.Errorw("error in getting missing chart for chartRefId", "err", err, "chartRefId")
@@ -229,7 +163,7 @@
 	if err != nil && pg.ErrNoRows != err {
 		return nil, err
 	}
-	gitRepoUrl := bean.GIT_REPO_NOT_CONFIGURED
+	gitRepoUrl := apiBean.GIT_REPO_NOT_CONFIGURED
 	impl.logger.Debugw("current latest chart in db", "chartId", currentLatestChart.Id)
 	if currentLatestChart.Id > 0 {
 		impl.logger.Debugw("updating env and pipeline config which are currently latest in db", "chartId", currentLatestChart.Id)
@@ -334,7 +268,7 @@
 	}
 
 	//VARIABLE_MAPPING_UPDATE
-	err = impl.scopedVariableManager.ExtractAndMapVariables(chart.GlobalOverride, chart.Id, repository5.EntityTypeDeploymentTemplateAppLevel, chart.CreatedBy, nil)
+	err = impl.scopedVariableManager.ExtractAndMapVariables(chart.GlobalOverride, chart.Id, variablesRepository.EntityTypeDeploymentTemplateAppLevel, chart.CreatedBy, nil)
 	if err != nil {
 		return nil, err
 	}
@@ -355,7 +289,7 @@
 	return chartVal, err
 }
 
-func (impl ChartServiceImpl) CreateChartFromEnvOverride(templateRequest TemplateRequest, ctx context.Context) (*TemplateRequest, error) {
+func (impl *ChartServiceImpl) CreateChartFromEnvOverride(templateRequest TemplateRequest, ctx context.Context) (*TemplateRequest, error) {
 	err := impl.chartRefService.CheckChartExists(templateRequest.ChartRefId)
 	if err != nil {
 		impl.logger.Errorw("error in getting missing chart for chartRefId", "err", err, "chartRefId")
@@ -402,7 +336,7 @@
 		return nil, err
 	}
 	chartLocation := filepath.Join(templateName, version)
-	gitRepoUrl := bean.GIT_REPO_NOT_CONFIGURED
+	gitRepoUrl := apiBean.GIT_REPO_NOT_CONFIGURED
 	if currentLatestChart.Id > 0 && currentLatestChart.GitRepoUrl != "" {
 		gitRepoUrl = currentLatestChart.GitRepoUrl
 	}
@@ -462,7 +396,7 @@
 		return nil, err
 	}
 	//VARIABLE_MAPPING_UPDATE
-	err = impl.scopedVariableManager.ExtractAndMapVariables(chart.GlobalOverride, chart.Id, repository5.EntityTypeDeploymentTemplateAppLevel, chart.CreatedBy, nil)
+	err = impl.scopedVariableManager.ExtractAndMapVariables(chart.GlobalOverride, chart.Id, variablesRepository.EntityTypeDeploymentTemplateAppLevel, chart.CreatedBy, nil)
 	if err != nil {
 		return nil, err
 	}
@@ -472,20 +406,14 @@
 }
 
 // converts db object to bean
-func (impl ChartServiceImpl) chartAdaptor(chart *chartRepoRepository.Chart, isAppMetricsEnabled bool) (*TemplateRequest, error) {
+func (impl *ChartServiceImpl) chartAdaptor(chart *chartRepoRepository.Chart, isAppMetricsEnabled bool) (*TemplateRequest, error) {
 	if chart == nil || chart.Id == 0 {
 		return &TemplateRequest{}, &util.ApiError{UserMessage: "no chart found"}
-	}
-<<<<<<< HEAD
-=======
-	if appLevelMetrics != nil {
-		appMetrics = appLevelMetrics.AppMetrics
 	}
 	gitRepoUrl := ""
 	if !ChartsUtil.IsGitOpsRepoNotConfigured(chart.GitRepoUrl) {
 		gitRepoUrl = chart.GitRepoUrl
 	}
->>>>>>> 3465d29d
 	return &TemplateRequest{
 		RefChartTemplate:        chart.ReferenceTemplate,
 		Id:                      chart.Id,
@@ -503,7 +431,7 @@
 	}, nil
 }
 
-func (impl ChartServiceImpl) getChartMetaData(templateRequest TemplateRequest) (*chart.Metadata, error) {
+func (impl *ChartServiceImpl) getChartMetaData(templateRequest TemplateRequest) (*chart.Metadata, error) {
 	pg, err := impl.pipelineGroupRepository.FindById(templateRequest.AppId)
 	if err != nil {
 		impl.logger.Errorw("error in fetching pg", "id", templateRequest.AppId, "err", err)
@@ -514,7 +442,7 @@
 	return metadata, err
 }
 
-func (impl ChartServiceImpl) getChartRepo(templateRequest TemplateRequest) (*chartRepoRepository.ChartRepo, error) {
+func (impl *ChartServiceImpl) getChartRepo(templateRequest TemplateRequest) (*chartRepoRepository.ChartRepo, error) {
 	if templateRequest.ChartRepositoryId == 0 {
 		chartRepo, err := impl.repoRepository.GetDefault()
 		if err != nil {
@@ -532,13 +460,13 @@
 	}
 }
 
-func (impl ChartServiceImpl) getParentChartVersion(childVersion string) string {
+func (impl *ChartServiceImpl) getParentChartVersion(childVersion string) string {
 	placeholders := strings.Split(childVersion, ".")
 	return fmt.Sprintf("%s.%s.0", placeholders[0], placeholders[1])
 }
 
 // this method is not thread safe
-func (impl ChartServiceImpl) getNewVersion(chartRepo, chartName, refChartLocation string) (string, error) {
+func (impl *ChartServiceImpl) getNewVersion(chartRepo, chartName, refChartLocation string) (string, error) {
 	parentVersion, err := impl.chartTemplateService.GetChartVersion(refChartLocation)
 	if err != nil {
 		return "", err
@@ -562,8 +490,8 @@
 	return placeholders[0] + "." + placeholders[1] + "." + strconv.FormatInt(count, 10), nil
 }
 
-func (impl ChartServiceImpl) IsGitOpsRepoConfiguredForDevtronApps(appId int) (bool, error) {
-	activeGitOpsConfig, err := impl.gitOpsConfigService.GetGitOpsConfigActive()
+func (impl *ChartServiceImpl) IsGitOpsRepoConfiguredForDevtronApps(appId int) (bool, error) {
+	activeGitOpsConfig, err := impl.gitOpsConfigReadService.GetGitOpsConfigActive()
 	if util.IsErrNoRows(err) {
 		return false, nil
 	}
@@ -585,7 +513,7 @@
 	return true, nil
 }
 
-func (impl ChartServiceImpl) FindLatestChartForAppByAppId(appId int) (chartTemplate *TemplateRequest, err error) {
+func (impl *ChartServiceImpl) FindLatestChartForAppByAppId(appId int) (chartTemplate *TemplateRequest, err error) {
 	chart, err := impl.chartRepository.FindLatestChartForAppByAppId(appId)
 	if err != nil {
 		impl.logger.Errorw("error in fetching chart ", "appId", appId, "err", err)
@@ -600,7 +528,7 @@
 	return chartTemplate, err
 }
 
-func (impl ChartServiceImpl) GetByAppIdAndChartRefId(appId int, chartRefId int) (chartTemplate *TemplateRequest, err error) {
+func (impl *ChartServiceImpl) GetByAppIdAndChartRefId(appId int, chartRefId int) (chartTemplate *TemplateRequest, err error) {
 	chart, err := impl.chartRepository.FindChartByAppIdAndRefId(appId, chartRefId)
 	if err != nil {
 		impl.logger.Errorw("error in fetching chart ", "appId", appId, "err", err)
@@ -615,7 +543,7 @@
 	return chartTemplate, err
 }
 
-func (impl ChartServiceImpl) UpdateAppOverride(ctx context.Context, templateRequest *TemplateRequest) (*TemplateRequest, error) {
+func (impl *ChartServiceImpl) UpdateAppOverride(ctx context.Context, templateRequest *TemplateRequest) (*TemplateRequest, error) {
 
 	_, span := otel.Tracer("orchestrator").Start(ctx, "chartRepository.FindById")
 	template, err := impl.chartRepository.FindById(templateRequest.Id)
@@ -720,7 +648,7 @@
 	}
 
 	//VARIABLE_MAPPING_UPDATE
-	err = impl.scopedVariableManager.ExtractAndMapVariables(template.GlobalOverride, template.Id, repository5.EntityTypeDeploymentTemplateAppLevel, template.CreatedBy, nil)
+	err = impl.scopedVariableManager.ExtractAndMapVariables(template.GlobalOverride, template.Id, variablesRepository.EntityTypeDeploymentTemplateAppLevel, template.CreatedBy, nil)
 	if err != nil {
 		return nil, err
 	}
@@ -732,7 +660,7 @@
 	Message string `json:"message"`
 }
 
-func (impl ChartServiceImpl) IsReadyToTrigger(appId int, envId int, pipelineId int) (IsReady, error) {
+func (impl *ChartServiceImpl) IsReadyToTrigger(appId int, envId int, pipelineId int) (IsReady, error) {
 	isReady := IsReady{Flag: false}
 	envOverride, err := impl.envOverrideRepository.ActiveEnvConfigOverride(appId, envId)
 	if err != nil {
@@ -763,9 +691,9 @@
 	return isReady, nil
 }
 
-func (impl ChartServiceImpl) ChartRefAutocompleteForAppOrEnv(appId int, envId int) (*bean2.ChartRefAutocompleteResponse, error) {
-	chartRefResponse := &bean2.ChartRefAutocompleteResponse{}
-	var chartRefs []bean2.ChartRefAutocompleteDto
+func (impl *ChartServiceImpl) ChartRefAutocompleteForAppOrEnv(appId int, envId int) (*chartRefBean.ChartRefAutocompleteResponse, error) {
+	chartRefResponse := &chartRefBean.ChartRefAutocompleteResponse{}
+	var chartRefs []chartRefBean.ChartRefAutocompleteDto
 
 	results, err := impl.chartRefService.GetAll()
 	if err != nil {
@@ -781,7 +709,7 @@
 	chartRefResponse.ChartsMetadata = resultsMetadataMap
 	var LatestAppChartRef int
 	for _, result := range results {
-		chartRefs = append(chartRefs, bean2.ChartRefAutocompleteDto{
+		chartRefs = append(chartRefs, chartRefBean.ChartRefAutocompleteDto{
 			Id:                    result.Id,
 			Version:               result.Version,
 			Name:                  result.Name,
@@ -818,7 +746,7 @@
 	return chartRefResponse, nil
 }
 
-func (impl ChartServiceImpl) FindPreviousChartByAppId(appId int) (chartTemplate *TemplateRequest, err error) {
+func (impl *ChartServiceImpl) FindPreviousChartByAppId(appId int) (chartTemplate *TemplateRequest, err error) {
 	chart, err := impl.chartRepository.FindPreviousChartByAppId(appId)
 	if err != nil {
 		impl.logger.Errorw("error in fetching chart ", "appId", appId, "err", err)
@@ -828,7 +756,7 @@
 	return chartTemplate, err
 }
 
-func (impl ChartServiceImpl) UpgradeForApp(appId int, chartRefId int, newAppOverride map[string]interface{}, userId int32, ctx context.Context) (bool, error) {
+func (impl *ChartServiceImpl) UpgradeForApp(appId int, chartRefId int, newAppOverride map[string]interface{}, userId int32, ctx context.Context) (bool, error) {
 
 	currentChart, err := impl.FindLatestChartForAppByAppId(appId)
 	if err != nil && pg.ErrNoRows != err {
@@ -907,7 +835,7 @@
 			return false, err
 		}
 		//VARIABLE_MAPPING_UPDATE
-		err = impl.scopedVariableManager.ExtractAndMapVariables(envOverrideNew.EnvOverrideValues, envOverrideNew.Id, repository5.EntityTypeDeploymentTemplateEnvLevel, envOverrideNew.CreatedBy, nil)
+		err = impl.scopedVariableManager.ExtractAndMapVariables(envOverrideNew.EnvOverrideValues, envOverrideNew.Id, variablesRepository.EntityTypeDeploymentTemplateEnvLevel, envOverrideNew.CreatedBy, nil)
 		if err != nil {
 			return false, err
 		}
@@ -916,7 +844,7 @@
 	return true, nil
 }
 
-func (impl ChartServiceImpl) CheckIfChartRefUserUploadedByAppId(id int) (bool, error) {
+func (impl *ChartServiceImpl) CheckIfChartRefUserUploadedByAppId(id int) (bool, error) {
 	chartInfo, err := impl.chartRepository.FindLatestChartForAppByAppId(id)
 	if err != nil {
 		return false, err
@@ -934,7 +862,7 @@
 		return err
 	}
 	for _, ch := range charts {
-		if len(ch.GitRepoUrl) == 0 {
+		if ChartsUtil.IsGitOpsRepoNotConfigured(ch.GitRepoUrl) {
 			ch.GitRepoUrl = repoUrl
 			ch.ChartLocation = chartLocation
 			ch.UpdatedOn = time.Now()
@@ -946,408 +874,22 @@
 		}
 	}
 	return nil
-<<<<<<< HEAD
-=======
-}
-
-func (impl ChartServiceImpl) CheckIsAppMetricsSupported(chartRefId int) (bool, error) {
-	chartRefValue, err := impl.chartRefRepository.FindById(chartRefId)
-	if err != nil {
-		impl.logger.Errorw("error in finding ref chart by id", "err", err)
+}
+
+func (impl *ChartServiceImpl) IsGitOpsRepoAlreadyRegistered(gitOpsRepoUrl string) (bool, error) {
+	chartModel, err := impl.chartRepository.FindChartByGitRepoUrl(gitOpsRepoUrl)
+	if err != nil && !util.IsErrNoRows(err) {
+		impl.logger.Errorw("error in fetching chartModel", "repoUrl", gitOpsRepoUrl, "err", err)
+		return true, err
+	}
+	if util.IsErrNoRows(err) {
 		return false, nil
 	}
-	return chartRefValue.IsAppMetricsSupported, nil
-}
-
-func (impl *ChartServiceImpl) GetLocationFromChartNameAndVersion(chartName string, chartVersion string) string {
-	var chartLocation string
-	chartname := impl.FormatChartName(chartName)
-	chartversion := strings.ReplaceAll(chartVersion, ".", "-")
-	if !strings.Contains(chartname, chartversion) {
-		chartLocation = chartname + "_" + chartversion
-	} else {
-		chartLocation = chartname
-	}
-	return chartLocation
-}
-
-func (impl *ChartServiceImpl) FormatChartName(chartName string) string {
-	chartname := strings.ReplaceAll(chartName, ".", "-")
-	chartname = strings.ReplaceAll(chartname, " ", "_")
-	return chartname
-}
-
-func (impl *ChartServiceImpl) ValidateUploadedFileFormat(fileName string) error {
-	if !strings.HasSuffix(fileName, ".tgz") {
-		return errors.New("unsupported format")
-	}
-	return nil
-}
-
-func (impl ChartServiceImpl) ReadChartMetaDataForLocation(chartDir string, fileName string) (*ChartYamlStruct, error) {
-	chartLocation := filepath.Clean(filepath.Join(chartDir, fileName))
-
-	chartYamlPath := filepath.Clean(filepath.Join(chartLocation, "Chart.yaml"))
-	if _, err := os.Stat(chartYamlPath); os.IsNotExist(err) {
-		return nil, fmt.Errorf("Chart.yaml file not present in the directory")
-	}
-
-	data, err := ioutil.ReadFile(chartYamlPath)
-	if err != nil {
-		impl.logger.Errorw("failed reading data from file", "err", err)
-		return nil, err
-	}
-	//println(data)
-	var chartYaml ChartYamlStruct
-	err = yaml.Unmarshal(data, &chartYaml)
-	if err != nil {
-		impl.logger.Errorw("Unmarshal error of yaml file", "err", err)
-		return nil, err
-	}
-	if chartYaml.Name == "" || chartYaml.Version == "" {
-		impl.logger.Errorw("Missing values in yaml file either name or version", "err", err)
-		return nil, errors.New("Missing values in yaml file either name or version")
-	}
-	ver := strings.Split(chartYaml.Version, ".")
-	if len(ver) == 3 {
-		for _, verObject := range ver {
-			if _, err := strconv.ParseInt(verObject, 10, 64); err != nil {
-				return nil, errors.New("Version should contain integers (Ex: 1.1.0)")
-			}
-		}
-		return &chartYaml, nil
-	}
-	return nil, errors.New("Version should be of length 3 integers with dot seperated (Ex: 1.1.0)")
-}
-
-func (impl ChartServiceImpl) ExtractChartIfMissing(chartData []byte, refChartDir string, location string) (*ChartDataInfo, error) {
-	binaryDataReader := bytes.NewReader(chartData)
-	dir := impl.chartTemplateService.GetDir()
-	chartInfo := &ChartDataInfo{
-		ChartName:       "",
-		ChartVersion:    "",
-		ChartLocation:   "",
-		TemporaryFolder: "",
-		Description:     "",
-		Message:         "",
-	}
-	temporaryChartWorkingDir := filepath.Clean(filepath.Join(refChartDir, dir))
-	err := os.MkdirAll(temporaryChartWorkingDir, os.ModePerm)
-	if err != nil {
-		impl.logger.Errorw("error in creating directory, CallbackConfigMap", "err", err)
-		return chartInfo, err
-	}
-	chartInfo.TemporaryFolder = temporaryChartWorkingDir
-	err = util2.ExtractTarGz(binaryDataReader, temporaryChartWorkingDir)
-	if err != nil {
-		impl.logger.Errorw("error in extracting binary data of charts", "err", err)
-		return chartInfo, err
-	}
-
-	var chartLocation string
-	var chartName string
-	var chartVersion string
-	var fileName string
-
-	files, err := ioutil.ReadDir(temporaryChartWorkingDir)
-	if err != nil {
-		impl.logger.Errorw("error in reading err dir", "err", err)
-		return chartInfo, err
-	}
-
-	fileName = files[0].Name()
-	if strings.HasPrefix(files[0].Name(), ".") {
-		fileName = files[1].Name()
-	}
-
-	currentChartWorkingDir := filepath.Clean(filepath.Join(temporaryChartWorkingDir, fileName))
-
-	if location == "" {
-		chartYaml, err := impl.ReadChartMetaDataForLocation(temporaryChartWorkingDir, fileName)
-		var errorList error
-		if err != nil {
-			impl.logger.Errorw("Chart yaml file or content not found")
-			errorList = err
-		}
-
-		err = util2.CheckForMissingFiles(currentChartWorkingDir)
-		if err != nil {
-			impl.logger.Errorw("Missing files in the folder", "err", err)
-			if errorList != nil {
-				errorList = errors.New(errorList.Error() + "; " + err.Error())
-			} else {
-				errorList = err
-			}
-
-		}
-
-		if errorList != nil {
-			return chartInfo, errorList
-		}
-
-		chartName = chartYaml.Name
-		chartVersion = chartYaml.Version
-		chartInfo.Description = chartYaml.Description
-		chartLocation = impl.GetLocationFromChartNameAndVersion(chartName, chartVersion)
-		location = chartLocation
-
-		// Validate: chart name shouldn't conflict with Devtron charts (no user uploaded chart names should contain any devtron chart names as the prefix)
-		isReservedChart, _ := impl.ValidateReservedChartName(chartName)
-		if isReservedChart {
-			impl.logger.Errorw("request err, chart name is reserved by Devtron")
-			err = &util.ApiError{
-				Code:            constants.ChartNameAlreadyReserved,
-				InternalMessage: CHART_NAME_RESERVED_INTERNAL_ERROR,
-				UserMessage:     fmt.Sprintf("The name '%s' is reserved for a chart provided by Devtron", chartName),
-			}
-			return chartInfo, err
-		}
-
-		// Validate: chart location should be unique
-		exists, err := impl.chartRefRepository.CheckIfDataExists(location)
-		if err != nil {
-			impl.logger.Errorw("Error in searching the database")
-			return chartInfo, err
-		}
-		if exists {
-			impl.logger.Errorw("request err, chart name and version exists already in the database")
-			err = &util.ApiError{
-				Code:            constants.ChartCreatedAlreadyExists,
-				InternalMessage: CHART_ALREADY_EXISTS_INTERNAL_ERROR,
-				UserMessage:     fmt.Sprintf("%s of %s exists already in the database", chartVersion, chartName),
-			}
-			return chartInfo, err
-		}
-
-		//User Info Message: uploading new version of the existing chart name
-		existingChart, err := impl.chartRefRepository.FetchChart(chartName)
-		if err == nil && existingChart != nil {
-			chartInfo.Message = "New Version detected for " + existingChart[0].Name
-		}
-
-	} else {
-		err = dirCopy.Copy(currentChartWorkingDir, filepath.Clean(filepath.Join(refChartDir, location)))
-		if err != nil {
-			impl.logger.Errorw("error in copying chart from temp dir to ref chart dir", "err", err)
-			return chartInfo, err
-		}
-	}
-
-	chartInfo.ChartLocation = location
-	chartInfo.ChartName = chartName
-	chartInfo.ChartVersion = chartVersion
-	return chartInfo, nil
-}
-
-func (impl ChartServiceImpl) ValidateReservedChartName(chartName string) (isReservedChart bool, err error) {
-	formattedChartName := impl.FormatChartName(chartName)
-	for _, reservedChart := range *ReservedChartRefNamesList {
-		isReservedChart = (reservedChart.LocationPrefix != "" && strings.HasPrefix(formattedChartName, reservedChart.LocationPrefix)) ||
-			(reservedChart.Name != "" && strings.HasPrefix(strings.ToLower(chartName), reservedChart.Name))
-		if isReservedChart {
-			return true, nil
-		}
-	}
-	return false, nil
-}
-
-func (impl ChartServiceImpl) FetchCustomChartsInfo() ([]*ChartDto, error) {
-	resultsMetadata, err := impl.chartRefRepository.GetAllChartMetadata()
-	if err != nil {
-		impl.logger.Errorw("error in fetching chart metadata", "err", err)
-		return nil, err
-	}
-	chartsMetadata := make(map[string]string)
-	for _, resultMetadata := range resultsMetadata {
-		chartsMetadata[resultMetadata.ChartName] = resultMetadata.ChartDescription
-	}
-	repo, err := impl.chartRefRepository.GetAll()
-	if err != nil {
-		return nil, err
-	}
-	var chartDtos []*ChartDto
-	for _, ref := range repo {
-		if len(ref.Name) == 0 {
-			ref.Name = RolloutChartType
-		}
-		if description, ok := chartsMetadata[ref.Name]; ref.ChartDescription == "" && ok {
-			ref.ChartDescription = description
-		}
-		chartDto := &ChartDto{
-			Id:               ref.Id,
-			Name:             ref.Name,
-			ChartDescription: ref.ChartDescription,
-			Version:          ref.Version,
-			IsUserUploaded:   ref.UserUploaded,
-		}
-		chartDtos = append(chartDtos, chartDto)
-	}
-	return chartDtos, err
-}
-
-func (impl ChartServiceImpl) CheckCustomChartByAppId(id int) (bool, error) {
-	chartInfo, err := impl.chartRepository.FindLatestChartForAppByAppId(id)
-	if err != nil {
-		return false, err
-	}
-	chartData, err := impl.chartRefRepository.FindById(chartInfo.ChartRefId)
-	if err != nil {
-		return false, err
-	}
-	return chartData.UserUploaded, err
-}
-
-func (impl ChartServiceImpl) CheckCustomChartByChartId(id int) (bool, error) {
-	chartData, err := impl.chartRefRepository.FindById(id)
-	if err != nil {
-		return false, err
-	}
-	return chartData.UserUploaded, nil
-}
-
-func (impl ChartServiceImpl) GetCustomChartInBytes(chartRefId int) ([]byte, error) {
-	chartRef, err := impl.chartRefRepository.FindById(chartRefId)
-	if err != nil {
-		impl.logger.Errorw("error getting chart data", "chartRefId", chartRefId, "err", err)
-		return nil, err
-	}
-	// For user uploaded charts ChartData will be retrieved from DB
-	if chartRef.ChartData != nil {
-		return chartRef.ChartData, nil
-	}
-	// For Devtron reference charts the chart will be load from the directory location
-	refChartPath := filepath.Join(string(impl.refChartDir), chartRef.Location)
-	manifestByteArr, err := impl.chartTemplateService.LoadChartInBytes(refChartPath, false)
-	if err != nil {
-		impl.logger.Errorw("error in converting chart to bytes", "err", err)
-		return nil, err
-	}
-	return manifestByteArr, nil
-}
-
-func (impl ChartServiceImpl) UpdateGitRepoUrlInCharts(appId int, chartGitAttribute *util.ChartGitAttribute, userId int32) error {
-	charts, err := impl.chartRepository.FindActiveChartsByAppId(appId)
-	if err != nil && pg.ErrNoRows != err {
-		return err
-	}
-	for _, ch := range charts {
-		if ChartsUtil.IsGitOpsRepoNotConfigured(ch.GitRepoUrl) {
-			ch.GitRepoUrl = chartGitAttribute.RepoUrl
-			ch.ChartLocation = chartGitAttribute.ChartLocation
-			ch.UpdatedOn = time.Now()
-			ch.UpdatedBy = userId
-			err = impl.chartRepository.Update(ch)
-			if err != nil {
-				return err
-			}
-		}
-	}
-	return nil
-}
-
-func (impl ChartServiceImpl) SaveAppLevelGitOpsConfiguration(appGitOpsRequest *AppGitOpsConfigRequest, appName string, ctx context.Context) (err error) {
-	activeGlobalGitOpsConfig, err := impl.gitOpsConfigService.GetGitOpsConfigActive()
-	if err != nil {
-		impl.logger.Errorw("error in fetching active gitOps config", "err", err)
-		if util.IsErrNoRows(err) {
-			return fmt.Errorf("Gitops integration is not installed/configured. Please install/configure gitops.")
-		}
-		return err
-	}
-	if !activeGlobalGitOpsConfig.AllowCustomRepository {
-		apiErr := &util.ApiError{
-			HttpStatusCode:  http.StatusConflict,
-			UserMessage:     "Invalid request! Please configure Gitops with 'Allow changing git repository for application'.",
-			InternalMessage: "Invalid request! Custom repository is not valid, as the global configuration is updated",
-		}
-		return apiErr
-	}
-
-	if impl.IsGitRepoUrlPresent(appGitOpsRequest.AppId) {
-		return fmt.Errorf("Invalid request! GitOps repository is already configured.")
-	}
-
-	charts, err := impl.chartRepository.FindActiveChartsByAppId(appGitOpsRequest.AppId)
-	if err != nil {
-		impl.logger.Errorw("Error in fetching charts for app", "err", err, "appId", appGitOpsRequest.AppId)
-		return err
-	}
-
-	validateCustomGitRepoURLRequest := gitops.ValidateCustomGitRepoURLRequest{
-		GitRepoURL:     appGitOpsRequest.GitOpsRepoURL,
-		UserId:         appGitOpsRequest.UserId,
-		AppName:        appName,
-		GitOpsProvider: activeGlobalGitOpsConfig.Provider,
-	}
-	repoUrl, _, validationErr := impl.gitOpsConfigService.ValidateCustomGitRepoURL(validateCustomGitRepoURLRequest)
-	if validationErr != nil {
-		apiErr := &util.ApiError{
-			HttpStatusCode:  http.StatusBadRequest,
-			UserMessage:     validationErr.Error(),
-			InternalMessage: validationErr.Error(),
-		}
-		return apiErr
-	}
-	// ValidateCustomGitRepoURL returns sanitized repo url after validation
-	appGitOpsRequest.GitOpsRepoURL = repoUrl
-	chartGitAttr := &util.ChartGitAttribute{
-		RepoUrl: repoUrl,
-	}
-	err = impl.chartDeploymentService.RegisterInArgo(chartGitAttr, appGitOpsRequest.UserId, ctx)
-	if err != nil {
-		impl.logger.Errorw("error while register git repo in argo", "err", err)
-		return err
-	}
-
-	for _, chart := range charts {
-		chart.GitRepoUrl = repoUrl
-		chart.UpdatedOn = time.Now()
-		chart.UpdatedBy = appGitOpsRequest.UserId
-		chart.IsCustomGitRepository = activeGlobalGitOpsConfig.AllowCustomRepository && appGitOpsRequest.GitOpsRepoURL != bean.GIT_REPO_DEFAULT
-		err = impl.chartRepository.Update(chart)
-		if err != nil {
-			impl.logger.Errorw("error in updating git repo url in charts while saving git repo url", "err", err, "appGitOpsRequest", appGitOpsRequest)
-			return err
-		}
-	}
-	return nil
-}
-
-func (impl ChartServiceImpl) GetAppLevelGitOpsConfiguration(appId int) (*AppGitOpsConfigResponse, error) {
-	activeGlobalGitOpsConfig, err := impl.gitOpsConfigService.GetGitOpsConfigActive()
-	if err != nil {
-		impl.logger.Errorw("error in fetching active gitOps config", "err", err)
-		if util.IsErrNoRows(err) {
-			return nil, fmt.Errorf("Gitops integration is not installed/configured. Please install/configure gitops.")
-		}
-		return nil, err
-	}
-	if !activeGlobalGitOpsConfig.AllowCustomRepository {
-		apiErr := &util.ApiError{
-			HttpStatusCode:  http.StatusConflict,
-			UserMessage:     "Invalid request! Please configure Gitops with 'Allow changing git repository for application'.",
-			InternalMessage: "Invalid request! Custom repository is not valid, as the global configuration is updated",
-		}
-		return nil, apiErr
-	}
-	chart, err := impl.chartRepository.FindLatestChartForAppByAppId(appId)
-	if err != nil {
-		impl.logger.Errorw("error in fetching latest chart for app by appId", "err", err, "appId", appId)
-		return nil, err
-	}
-	appGitOpsConfigResponse := &AppGitOpsConfigResponse{
-		IsEditable: true,
-	}
-	isGitOpsRepoConfigured := !ChartsUtil.IsGitOpsRepoNotConfigured(chart.GitRepoUrl)
-	if isGitOpsRepoConfigured {
-		appGitOpsConfigResponse.GitRepoURL = chart.GitRepoUrl
-		appGitOpsConfigResponse.IsEditable = false
-		return appGitOpsConfigResponse, nil
-	}
-	return appGitOpsConfigResponse, nil
-}
-
-func (impl ChartServiceImpl) IsGitRepoUrlPresent(appId int) bool {
+	impl.logger.Errorw("repository is already in use for devtron app", "repoUrl", gitOpsRepoUrl, "appId", chartModel.AppId)
+	return true, nil
+}
+
+func (impl *ChartServiceImpl) isGitRepoUrlPresent(appId int) bool {
 	fetchedChart, err := impl.chartRepository.FindLatestChartForAppByAppId(appId)
 	if err != nil {
 		impl.logger.Errorw("error fetching git repo url from the latest chart")
@@ -1357,5 +899,4 @@
 		return false
 	}
 	return true
->>>>>>> 3465d29d
 }