/*
 * Copyright (c) 2020 Devtron Labs
 *
 * Licensed under the Apache License, Version 2.0 (the "License");
 * you may not use this file except in compliance with the License.
 * You may obtain a copy of the License at
 *
 *    http://www.apache.org/licenses/LICENSE-2.0
 *
 * Unless required by applicable law or agreed to in writing, software
 * distributed under the License is distributed on an "AS IS" BASIS,
 * WITHOUT WARRANTIES OR CONDITIONS OF ANY KIND, either express or implied.
 * See the License for the specific language governing permissions and
 * limitations under the License.
 *
 */

package chart

import (
	"bytes"
	"context"
	"encoding/json"
	"fmt"
	"github.com/devtron-labs/devtron/pkg/variables"
	models2 "github.com/devtron-labs/devtron/pkg/variables/models"
	"github.com/devtron-labs/devtron/pkg/variables/parsers"
	repository5 "github.com/devtron-labs/devtron/pkg/variables/repository"

	"go.opentelemetry.io/otel"

	"github.com/devtron-labs/devtron/internal/constants"

	//"github.com/devtron-labs/devtron/pkg/pipeline"

	"github.com/devtron-labs/devtron/internal/sql/repository/app"
	chartRepoRepository "github.com/devtron-labs/devtron/pkg/chartRepo/repository"
	"github.com/devtron-labs/devtron/pkg/pipeline/history"

	"io/ioutil"
	"net/http"
	"os"
	"path"
	"path/filepath"
	"strconv"
	"strings"
	"time"

	repository4 "github.com/devtron-labs/devtron/pkg/cluster/repository"
	"github.com/devtron-labs/devtron/pkg/sql"
	dirCopy "github.com/otiai10/copy"

	repository2 "github.com/argoproj/argo-cd/v2/pkg/apiclient/repository"
	"github.com/argoproj/argo-cd/v2/pkg/apis/application/v1alpha1"
	"github.com/devtron-labs/devtron/client/argocdServer/repository"
	"github.com/devtron-labs/devtron/internal/sql/models"
	repository3 "github.com/devtron-labs/devtron/internal/sql/repository"
	"github.com/devtron-labs/devtron/internal/sql/repository/chartConfig"
	"github.com/devtron-labs/devtron/internal/sql/repository/pipelineConfig"
	"github.com/devtron-labs/devtron/internal/util"
	util2 "github.com/devtron-labs/devtron/util"
	"github.com/go-pg/pg"
	"github.com/juju/errors"
	"github.com/xeipuuv/gojsonschema"
	"go.uber.org/zap"
	"k8s.io/helm/pkg/chartutil"
	"k8s.io/helm/pkg/proto/hapi/chart"
	"sigs.k8s.io/yaml"
)

type ChartService interface {
	Create(templateRequest TemplateRequest, ctx context.Context) (chart *TemplateRequest, err error)
	CreateChartFromEnvOverride(templateRequest TemplateRequest, ctx context.Context) (chart *TemplateRequest, err error)
	FindLatestChartForAppByAppId(appId int) (chartTemplate *TemplateRequest, err error)
	GetByAppIdAndChartRefId(appId int, chartRefId int) (chartTemplate *TemplateRequest, err error)
	GetAppOverrideForDefaultTemplate(chartRefId int) (map[string]interface{}, error)
	UpdateAppOverride(ctx context.Context, templateRequest *TemplateRequest) (*TemplateRequest, error)
	IsReadyToTrigger(appId int, envId int, pipelineId int) (IsReady, error)
	ChartRefAutocomplete() ([]ChartRef, error)
	ChartRefAutocompleteForAppOrEnv(appId int, envId int) (*ChartRefResponse, error)
	FindPreviousChartByAppId(appId int) (chartTemplate *TemplateRequest, err error)
	UpgradeForApp(appId int, chartRefId int, newAppOverride map[string]interface{}, userId int32, ctx context.Context) (bool, error)
	AppMetricsEnableDisable(appMetricRequest AppMetricEnableDisableRequest) (*AppMetricEnableDisableRequest, error)
	DeploymentTemplateValidate(ctx context.Context, templatejson interface{}, chartRefId int, scope models2.Scope) (bool, error)
	JsonSchemaExtractFromFile(chartRefId int) (map[string]interface{}, string, error)
	GetSchemaAndReadmeForTemplateByChartRefId(chartRefId int) (schema []byte, readme []byte, err error)
	ExtractChartIfMissing(chartData []byte, refChartDir string, location string) (*ChartDataInfo, error)
	CheckChartExists(chartRefId int) error
	CheckIsAppMetricsSupported(chartRefId int) (bool, error)
	GetLocationFromChartNameAndVersion(chartName string, chartVersion string) string
	FormatChartName(chartName string) string
	ValidateUploadedFileFormat(fileName string) error
	ReadChartMetaDataForLocation(chartDir string, fileName string) (*ChartYamlStruct, error)
	RegisterInArgo(chartGitAttribute *util.ChartGitAttribute, ctx context.Context) error
	FetchCustomChartsInfo() ([]*ChartDto, error)
	CheckCustomChartByAppId(id int) (bool, error)
	CheckCustomChartByChartId(id int) (bool, error)
	ChartRefIdsCompatible(oldChartRefId int, newChartRefId int) (bool, string, string)
	PatchEnvOverrides(values json.RawMessage, oldChartType string, newChartType string) (json.RawMessage, error)
	FlaggerCanaryEnabled(values json.RawMessage) (bool, error)
	GetCustomChartInBytes(chatRefId int) ([]byte, error)
}

type ChartServiceImpl struct {
	chartRepository                  chartRepoRepository.ChartRepository
	logger                           *zap.SugaredLogger
	repoRepository                   chartRepoRepository.ChartRepoRepository
	chartTemplateService             util.ChartTemplateService
	pipelineGroupRepository          app.AppRepository
	mergeUtil                        util.MergeUtil
	repositoryService                repository.ServiceClient
	refChartDir                      chartRepoRepository.RefChartDir
	defaultChart                     DefaultChart
	chartRefRepository               chartRepoRepository.ChartRefRepository
	envOverrideRepository            chartConfig.EnvConfigOverrideRepository
	pipelineConfigRepository         chartConfig.PipelineConfigRepository
	configMapRepository              chartConfig.ConfigMapRepository
	environmentRepository            repository4.EnvironmentRepository
	pipelineRepository               pipelineConfig.PipelineRepository
	appLevelMetricsRepository        repository3.AppLevelMetricsRepository
	envLevelAppMetricsRepository     repository3.EnvLevelAppMetricsRepository
	client                           *http.Client
	deploymentTemplateHistoryService history.DeploymentTemplateHistoryService
	variableEntityMappingService     variables.VariableEntityMappingService
	variableTemplateParser           parsers.VariableTemplateParser
	scopedVariableService            variables.ScopedVariableService
}

func NewChartServiceImpl(chartRepository chartRepoRepository.ChartRepository,
	logger *zap.SugaredLogger,
	chartTemplateService util.ChartTemplateService,
	repoRepository chartRepoRepository.ChartRepoRepository,
	pipelineGroupRepository app.AppRepository,
	refChartDir chartRepoRepository.RefChartDir,
	defaultChart DefaultChart,
	mergeUtil util.MergeUtil,
	repositoryService repository.ServiceClient,
	chartRefRepository chartRepoRepository.ChartRefRepository,
	envOverrideRepository chartConfig.EnvConfigOverrideRepository,
	pipelineConfigRepository chartConfig.PipelineConfigRepository,
	configMapRepository chartConfig.ConfigMapRepository,
	environmentRepository repository4.EnvironmentRepository,
	pipelineRepository pipelineConfig.PipelineRepository,
	appLevelMetricsRepository repository3.AppLevelMetricsRepository,
	envLevelAppMetricsRepository repository3.EnvLevelAppMetricsRepository,
	client *http.Client,
	deploymentTemplateHistoryService history.DeploymentTemplateHistoryService,
	variableEntityMappingService variables.VariableEntityMappingService,
	variableTemplateParser parsers.VariableTemplateParser,
	scopedVariableService variables.ScopedVariableService) *ChartServiceImpl {

	// cache devtron reference charts list
	devtronChartList, _ := chartRefRepository.FetchAllChartInfoByUploadFlag(false)
	SetReservedChartList(devtronChartList)

	return &ChartServiceImpl{
		chartRepository:                  chartRepository,
		logger:                           logger,
		chartTemplateService:             chartTemplateService,
		repoRepository:                   repoRepository,
		pipelineGroupRepository:          pipelineGroupRepository,
		mergeUtil:                        mergeUtil,
		refChartDir:                      refChartDir,
		defaultChart:                     defaultChart,
		repositoryService:                repositoryService,
		chartRefRepository:               chartRefRepository,
		envOverrideRepository:            envOverrideRepository,
		pipelineConfigRepository:         pipelineConfigRepository,
		configMapRepository:              configMapRepository,
		environmentRepository:            environmentRepository,
		pipelineRepository:               pipelineRepository,
		appLevelMetricsRepository:        appLevelMetricsRepository,
		envLevelAppMetricsRepository:     envLevelAppMetricsRepository,
		client:                           client,
		deploymentTemplateHistoryService: deploymentTemplateHistoryService,
		variableEntityMappingService:     variableEntityMappingService,
		variableTemplateParser:           variableTemplateParser,
		scopedVariableService:            scopedVariableService,
	}
}

func (impl ChartServiceImpl) ChartRefIdsCompatible(oldChartRefId int, newChartRefId int) (bool, string, string) {
	oldChart, err := impl.chartRefRepository.FindById(oldChartRefId)
	if err != nil {
		return false, "", ""
	}
	newChart, err := impl.chartRefRepository.FindById(newChartRefId)
	if err != nil {
		return false, "", ""
	}
	if len(oldChart.Name) == 0 {
		oldChart.Name = RolloutChartType
	}
	if len(newChart.Name) == 0 {
		newChart.Name = RolloutChartType
	}
	return CheckCompatibility(oldChart.Name, newChart.Name), oldChart.Name, newChart.Name
}

func (impl ChartServiceImpl) FlaggerCanaryEnabled(values json.RawMessage) (bool, error) {
	var jsonMap map[string]json.RawMessage
	if err := json.Unmarshal([]byte(values), &jsonMap); err != nil {
		return false, err
	}

	flaggerCanary, found := jsonMap["flaggerCanary"]
	if !found {
		return false, nil
	}
	var flaggerCanaryUnmarshalled map[string]json.RawMessage
	if err := json.Unmarshal([]byte(flaggerCanary), &flaggerCanaryUnmarshalled); err != nil {
		return false, err
	}
	enabled, found := flaggerCanaryUnmarshalled["enabled"]
	if !found {
		return true, fmt.Errorf("flagger canary enabled field must be set and be equal to false")
	}
	return string(enabled) == "true", nil
}
func (impl ChartServiceImpl) PatchEnvOverrides(values json.RawMessage, oldChartType string, newChartType string) (json.RawMessage, error) {
	return PatchWinterSoldierConfig(values, newChartType)
}

func (impl ChartServiceImpl) GetSchemaAndReadmeForTemplateByChartRefId(chartRefId int) ([]byte, []byte, error) {
	refChart, _, err, _, _ := impl.getRefChart(TemplateRequest{ChartRefId: chartRefId})
	if err != nil {
		impl.logger.Errorw("error in getting refChart", "err", err, "chartRefId", chartRefId)
		return nil, nil, err
	}
	var schemaByte []byte
	var readmeByte []byte
	err = impl.CheckChartExists(chartRefId)
	if err != nil {
		impl.logger.Errorw("error in getting refChart", "err", err, "chartRefId", chartRefId)
		return nil, nil, err
	}
	schemaByte, err = ioutil.ReadFile(filepath.Clean(filepath.Join(refChart, "schema.json")))
	if err != nil {
		impl.logger.Errorw("error in reading schema.json file for refChart", "err", err, "chartRefId", chartRefId)
	}
	readmeByte, err = ioutil.ReadFile(filepath.Clean(filepath.Join(refChart, "README.md")))
	if err != nil {
		impl.logger.Errorw("error in reading readme file for refChart", "err", err, "chartRefId", chartRefId)
	}
	return schemaByte, readmeByte, nil
}

func (impl ChartServiceImpl) GetAppOverrideForDefaultTemplate(chartRefId int) (map[string]interface{}, error) {
	err := impl.CheckChartExists(chartRefId)
	if err != nil {
		impl.logger.Errorw("error in getting missing chart for chartRefId", "err", err, "chartRefId")
		return nil, err
	}

	refChart, _, err, _, _ := impl.getRefChart(TemplateRequest{ChartRefId: chartRefId})
	if err != nil {
		return nil, err
	}
	var appOverrideByte, envOverrideByte []byte
	appOverrideByte, err = ioutil.ReadFile(filepath.Clean(filepath.Join(refChart, "app-values.yaml")))
	if err != nil {
		impl.logger.Infow("App values yaml file is missing")
	} else {
		appOverrideByte, err = yaml.YAMLToJSON(appOverrideByte)
		if err != nil {
			return nil, err
		}
	}

	envOverrideByte, err = ioutil.ReadFile(filepath.Clean(filepath.Join(refChart, "env-values.yaml")))
	if err != nil {
		impl.logger.Infow("Env values yaml file is missing")
	} else {
		envOverrideByte, err = yaml.YAMLToJSON(envOverrideByte)
		if err != nil {
			return nil, err
		}
	}

	messages := make(map[string]interface{})
	var merged []byte
	if appOverrideByte == nil && envOverrideByte == nil {
		return messages, nil
	} else if appOverrideByte == nil || envOverrideByte == nil {
		if appOverrideByte == nil {
			merged = envOverrideByte
		} else {
			merged = appOverrideByte
		}
	} else {
		merged, err = impl.mergeUtil.JsonPatch(appOverrideByte, []byte(envOverrideByte))
		if err != nil {
			return nil, err
		}
	}

	appOverride := json.RawMessage(merged)
	messages["defaultAppOverride"] = appOverride
	return messages, nil
}

type AppMetricsEnabled struct {
	AppMetrics bool `json:"app-metrics"`
}

func (impl ChartServiceImpl) Create(templateRequest TemplateRequest, ctx context.Context) (*TemplateRequest, error) {
	err := impl.CheckChartExists(templateRequest.ChartRefId)
	if err != nil {
		impl.logger.Errorw("error in getting missing chart for chartRefId", "err", err, "chartRefId")
		return nil, err
	}
	chartMeta, err := impl.getChartMetaData(templateRequest)
	if err != nil {
		return nil, err
	}

	//save chart
	// 1. create chart, 2. push in repo, 3. add value of chart variable 4. save chart
	chartRepo, err := impl.getChartRepo(templateRequest)
	if err != nil {
		impl.logger.Errorw("error in fetching chart repo detail", "req", templateRequest)
		return nil, err
	}

	refChart, templateName, err, _, pipelineStrategyPath := impl.getRefChart(templateRequest)
	if err != nil {
		return nil, err
	}

	if err != nil {
		impl.logger.Errorw("chart version parsing", "err", err)
		return nil, err
	}

	existingChart, _ := impl.chartRepository.FindChartByAppIdAndRefId(templateRequest.AppId, templateRequest.ChartRefId)
	if existingChart != nil && existingChart.Id > 0 {
		return nil, fmt.Errorf("this reference chart already has added to appId %d refId %d", templateRequest.AppId, templateRequest.Id)
	}

	// STARTS
	currentLatestChart, err := impl.chartRepository.FindLatestChartForAppByAppId(templateRequest.AppId)
	if err != nil && pg.ErrNoRows != err {
		return nil, err
	}
	gitRepoUrl := ""
	impl.logger.Debugw("current latest chart in db", "chartId", currentLatestChart.Id)
	if currentLatestChart.Id > 0 {
		impl.logger.Debugw("updating env and pipeline config which are currently latest in db", "chartId", currentLatestChart.Id)

		impl.logger.Debug("updating all other charts which are not latest but may be set previous true, setting previous=false")
		//step 2
		noLatestCharts, err := impl.chartRepository.FindNoLatestChartForAppByAppId(templateRequest.AppId)
		for _, noLatestChart := range noLatestCharts {
			if noLatestChart.Id != templateRequest.Id {

				noLatestChart.Latest = false // these are already false by d way
				noLatestChart.Previous = false
				err = impl.chartRepository.Update(noLatestChart)
				if err != nil {
					return nil, err
				}
			}
		}

		impl.logger.Debug("now going to update latest entry in db to false and previous flag = true")
		// now finally update latest entry in db to false and previous true
		currentLatestChart.Latest = false // these are already false by d way
		currentLatestChart.Previous = true
		err = impl.chartRepository.Update(currentLatestChart)
		if err != nil {
			return nil, err
		}
		gitRepoUrl = currentLatestChart.GitRepoUrl
	}
	// ENDS

	impl.logger.Debug("now finally create new chart and make it latest entry in db and previous flag = true")

	version, err := impl.getNewVersion(chartRepo.Name, chartMeta.Name, refChart)
	chartMeta.Version = version
	if err != nil {
		return nil, err
	}
	chartValues, _, err := impl.chartTemplateService.FetchValuesFromReferenceChart(chartMeta, refChart, templateName, templateRequest.UserId, pipelineStrategyPath)
	if err != nil {
		return nil, err
	}
	chartLocation := filepath.Join(templateName, version)
	override, err := templateRequest.ValuesOverride.MarshalJSON()
	if err != nil {
		return nil, err
	}
	valuesJson, err := yaml.YAMLToJSON([]byte(chartValues.Values))
	if err != nil {
		return nil, err
	}
	merged, err := impl.mergeUtil.JsonPatch(valuesJson, []byte(templateRequest.ValuesOverride))
	if err != nil {
		return nil, err
	}

	dst := new(bytes.Buffer)
	err = json.Compact(dst, override)
	if err != nil {
		return nil, err
	}
	override = dst.Bytes()
	chart := &chartRepoRepository.Chart{
		AppId:                   templateRequest.AppId,
		ChartRepoId:             chartRepo.Id,
		Values:                  string(merged),
		GlobalOverride:          string(override),
		ReleaseOverride:         chartValues.ReleaseOverrides, //image descriptor template
		PipelineOverride:        chartValues.PipelineOverrides,
		ImageDescriptorTemplate: chartValues.ImageDescriptorTemplate,
		ChartName:               chartMeta.Name,
		ChartRepo:               chartRepo.Name,
		ChartRepoUrl:            chartRepo.Url,
		ChartVersion:            chartMeta.Version,
		Status:                  models.CHARTSTATUS_NEW,
		Active:                  true,
		ChartLocation:           chartLocation,
		GitRepoUrl:              gitRepoUrl,
		ReferenceTemplate:       templateName,
		ChartRefId:              templateRequest.ChartRefId,
		Latest:                  true,
		Previous:                false,
		IsBasicViewLocked:       templateRequest.IsBasicViewLocked,
		CurrentViewEditor:       templateRequest.CurrentViewEditor,
		AuditLog:                sql.AuditLog{CreatedBy: templateRequest.UserId, CreatedOn: time.Now(), UpdatedOn: time.Now(), UpdatedBy: templateRequest.UserId},
	}

	err = impl.chartRepository.Save(chart)
	if err != nil {
		impl.logger.Errorw("error in saving chart ", "chart", chart, "error", err)
		//If found any error, rollback chart museum
		return nil, err
	}

	//creating history entry for deployment template
	err = impl.deploymentTemplateHistoryService.CreateDeploymentTemplateHistoryFromGlobalTemplate(chart, nil, templateRequest.IsAppMetricsEnabled)
	if err != nil {
		impl.logger.Errorw("error in creating entry for deployment template history", "err", err, "chart", chart)
		return nil, err
	}

	//VARIABLE_MAPPING_UPDATE
	err = impl.extractAndMapVariables(chart.GlobalOverride, chart.Id, repository5.EntityTypeDeploymentTemplateAppLevel, chart.CreatedBy)
	if err != nil {
		return nil, err
	}

	var appLevelMetrics *repository3.AppLevelMetrics
	isAppMetricsSupported, err := impl.CheckIsAppMetricsSupported(templateRequest.ChartRefId)
	if err != nil {
		return nil, err
	}
	if !(isAppMetricsSupported) {
		appMetricsRequest := AppMetricEnableDisableRequest{UserId: templateRequest.UserId, AppId: templateRequest.AppId, IsAppMetricsEnabled: false}
		appLevelMetrics, err = impl.updateAppLevelMetrics(&appMetricsRequest)
		if err != nil {
			impl.logger.Errorw("err while disable app metrics for lower versions", "err", err)
			return nil, err
		}
	} else {
		appMetricsRequest := AppMetricEnableDisableRequest{UserId: templateRequest.UserId, AppId: templateRequest.AppId, IsAppMetricsEnabled: templateRequest.IsAppMetricsEnabled}
		appLevelMetrics, err = impl.updateAppLevelMetrics(&appMetricsRequest)
		if err != nil {
			impl.logger.Errorw("err while updating app metrics", "err", err)
			return nil, err
		}
	}

	chartVal, err := impl.chartAdaptor(chart, appLevelMetrics)
	return chartVal, err
}

func (impl ChartServiceImpl) extractAndMapVariables(template string, entityId int, entityType repository5.EntityType, userId int32) error {
	usedVariables, err := impl.variableTemplateParser.ExtractVariables(template)
	if err != nil {
		return err
	}
	err = impl.variableEntityMappingService.UpdateVariablesForEntity(usedVariables, repository5.Entity{
		EntityType: entityType,
		EntityId:   entityId,
	}, userId)
	if err != nil {
		return err
	}
	return nil
}

func (impl ChartServiceImpl) CreateChartFromEnvOverride(templateRequest TemplateRequest, ctx context.Context) (*TemplateRequest, error) {
	err := impl.CheckChartExists(templateRequest.ChartRefId)
	if err != nil {
		impl.logger.Errorw("error in getting missing chart for chartRefId", "err", err, "chartRefId")
		return nil, err
	}

	chartMeta, err := impl.getChartMetaData(templateRequest)
	if err != nil {
		return nil, err
	}

	appMetrics := templateRequest.IsAppMetricsEnabled

	//save chart
	// 1. create chart, 2. push in repo, 3. add value of chart variable 4. save chart
	chartRepo, err := impl.getChartRepo(templateRequest)
	if err != nil {
		impl.logger.Errorw("error in fetching chart repo detail", "req", templateRequest, "err", err)
		return nil, err
	}

	refChart, templateName, err, _, pipelineStrategyPath := impl.getRefChart(templateRequest)
	if err != nil {
		return nil, err
	}

	if err != nil {
		impl.logger.Errorw("chart version parsing", "err", err)
		return nil, err
	}

	impl.logger.Debug("now finally create new chart and make it latest entry in db and previous flag = true")
	version, err := impl.getNewVersion(chartRepo.Name, chartMeta.Name, refChart)
	chartMeta.Version = version
	if err != nil {
		return nil, err
	}
	chartValues, _, err := impl.chartTemplateService.FetchValuesFromReferenceChart(chartMeta, refChart, templateName, templateRequest.UserId, pipelineStrategyPath)
	if err != nil {
		return nil, err
	}
	currentLatestChart, err := impl.chartRepository.FindLatestChartForAppByAppId(templateRequest.AppId)
	if err != nil && pg.ErrNoRows != err {
		return nil, err
	}
	chartLocation := filepath.Join(templateName, version)
	gitRepoUrl := ""
	if currentLatestChart.Id > 0 {
		gitRepoUrl = currentLatestChart.GitRepoUrl
	}
	override, err := templateRequest.ValuesOverride.MarshalJSON()
	if err != nil {
		return nil, err
	}
	valuesJson, err := yaml.YAMLToJSON([]byte(chartValues.Values))
	if err != nil {
		return nil, err
	}
	merged, err := impl.mergeUtil.JsonPatch(valuesJson, []byte(templateRequest.ValuesOverride))
	if err != nil {
		return nil, err
	}

	dst := new(bytes.Buffer)
	err = json.Compact(dst, override)
	if err != nil {
		return nil, err
	}
	override = dst.Bytes()
	chart := &chartRepoRepository.Chart{
		AppId:                   templateRequest.AppId,
		ChartRepoId:             chartRepo.Id,
		Values:                  string(merged),
		GlobalOverride:          string(override),
		ReleaseOverride:         chartValues.ReleaseOverrides,
		PipelineOverride:        chartValues.PipelineOverrides,
		ImageDescriptorTemplate: chartValues.ImageDescriptorTemplate,
		ChartName:               chartMeta.Name,
		ChartRepo:               chartRepo.Name,
		ChartRepoUrl:            chartRepo.Url,
		ChartVersion:            chartMeta.Version,
		Status:                  models.CHARTSTATUS_NEW,
		Active:                  true,
		ChartLocation:           chartLocation,
		GitRepoUrl:              gitRepoUrl,
		ReferenceTemplate:       templateName,
		ChartRefId:              templateRequest.ChartRefId,
		Latest:                  false,
		Previous:                false,
		IsBasicViewLocked:       templateRequest.IsBasicViewLocked,
		CurrentViewEditor:       templateRequest.CurrentViewEditor,
		AuditLog:                sql.AuditLog{CreatedBy: templateRequest.UserId, CreatedOn: time.Now(), UpdatedOn: time.Now(), UpdatedBy: templateRequest.UserId},
	}

	err = impl.chartRepository.Save(chart)
	if err != nil {
		impl.logger.Errorw("error in saving chart ", "chart", chart, "error", err)
		return nil, err
	}
	//creating history entry for deployment template
	err = impl.deploymentTemplateHistoryService.CreateDeploymentTemplateHistoryFromGlobalTemplate(chart, nil, appMetrics)
	if err != nil {
		impl.logger.Errorw("error in creating entry for deployment template history", "err", err, "chart", chart)
		return nil, err
	}
	//VARIABLE_MAPPING_UPDATE
	err = impl.extractAndMapVariables(chart.GlobalOverride, chart.Id, repository5.EntityTypeDeploymentTemplateAppLevel, chart.CreatedBy)
	if err != nil {
		return nil, err
	}

	chartVal, err := impl.chartAdaptor(chart, nil)
	return chartVal, err
}

func (impl ChartServiceImpl) RegisterInArgo(chartGitAttribute *util.ChartGitAttribute, ctx context.Context) error {
	repo := &v1alpha1.Repository{
		Repo: chartGitAttribute.RepoUrl,
	}
	repo, err := impl.repositoryService.Create(ctx, &repository2.RepoCreateRequest{Repo: repo, Upsert: true})
	if err != nil {
		impl.logger.Errorw("error in creating argo Repository ", "err", err)
	}
	impl.logger.Infow("repo registered in argo", "name", chartGitAttribute.RepoUrl)
	return err
}

// converts db object to bean
func (impl ChartServiceImpl) chartAdaptor(chart *chartRepoRepository.Chart, appLevelMetrics *repository3.AppLevelMetrics) (*TemplateRequest, error) {
	var appMetrics bool
	if chart == nil || chart.Id == 0 {
		return &TemplateRequest{}, &util.ApiError{UserMessage: "no chart found"}
	}
	if appLevelMetrics != nil {
		appMetrics = appLevelMetrics.AppMetrics
	}
	return &TemplateRequest{
		RefChartTemplate:        chart.ReferenceTemplate,
		Id:                      chart.Id,
		AppId:                   chart.AppId,
		ChartRepositoryId:       chart.ChartRepoId,
		DefaultAppOverride:      json.RawMessage(chart.GlobalOverride),
		RefChartTemplateVersion: impl.getParentChartVersion(chart.ChartVersion),
		Latest:                  chart.Latest,
		ChartRefId:              chart.ChartRefId,
		IsAppMetricsEnabled:     appMetrics,
		IsBasicViewLocked:       chart.IsBasicViewLocked,
		CurrentViewEditor:       chart.CurrentViewEditor,
	}, nil
}

func (impl ChartServiceImpl) getChartMetaData(templateRequest TemplateRequest) (*chart.Metadata, error) {
	pg, err := impl.pipelineGroupRepository.FindById(templateRequest.AppId)
	if err != nil {
		impl.logger.Errorw("error in fetching pg", "id", templateRequest.AppId, "err", err)
	}
	metadata := &chart.Metadata{
		Name: pg.AppName,
	}
	return metadata, err
}
func (impl ChartServiceImpl) getRefChart(templateRequest TemplateRequest) (string, string, error, string, string) {
	var template string
	var version string
	//path of file in chart from where strategy config is to be taken
	var pipelineStrategyPath string
	if templateRequest.ChartRefId > 0 {
		chartRef, err := impl.chartRefRepository.FindById(templateRequest.ChartRefId)
		if err != nil {
			chartRef, err = impl.chartRefRepository.GetDefault()
			if err != nil {
				return "", "", err, "", ""
			}
		} else if chartRef.UserUploaded {
			refChartLocation := filepath.Join(string(impl.refChartDir), chartRef.Location)
			if _, err := os.Stat(refChartLocation); os.IsNotExist(err) {
				chartInfo, err := impl.ExtractChartIfMissing(chartRef.ChartData, string(impl.refChartDir), chartRef.Location)
				if chartInfo != nil && chartInfo.TemporaryFolder != "" {
					err1 := os.RemoveAll(chartInfo.TemporaryFolder)
					if err1 != nil {
						impl.logger.Errorw("error in deleting temp dir ", "err", err)
					}
				}
				if err != nil {
					impl.logger.Errorw("Error regarding uploaded chart", "err", err)
					return "", "", err, "", ""
				}

			}
		}
		template = chartRef.Location
		version = chartRef.Version
		pipelineStrategyPath = chartRef.DeploymentStrategyPath
	} else {
		chartRef, err := impl.chartRefRepository.GetDefault()
		if err != nil {
			return "", "", err, "", ""
		}
		template = chartRef.Location
		version = chartRef.Version
		pipelineStrategyPath = chartRef.DeploymentStrategyPath
	}

	//TODO VIKI- fetch from chart ref table
	chartPath := path.Join(string(impl.refChartDir), template)
	valid, err := chartutil.IsChartDir(chartPath)
	if err != nil || !valid {
		impl.logger.Errorw("invalid base chart", "dir", chartPath, "err", err)
		return "", "", err, "", ""
	}
	return chartPath, template, nil, version, pipelineStrategyPath
}

func (impl ChartServiceImpl) getRefChartVersion(templateRequest TemplateRequest) (string, error) {
	var version string
	if templateRequest.ChartRefId > 0 {
		chartRef, err := impl.chartRefRepository.FindById(templateRequest.ChartRefId)
		if err != nil {
			chartRef, err = impl.chartRefRepository.GetDefault()
			if err != nil {
				return "", err
			}
		}
		version = chartRef.Version
	} else {
		chartRef, err := impl.chartRefRepository.GetDefault()
		if err != nil {
			return "", err
		}
		version = chartRef.Location
	}
	return version, nil
}

func (impl ChartServiceImpl) getChartRepo(templateRequest TemplateRequest) (*chartRepoRepository.ChartRepo, error) {
	if templateRequest.ChartRepositoryId == 0 {
		chartRepo, err := impl.repoRepository.GetDefault()
		if err != nil {
			impl.logger.Errorw("error in fetching default repo", "err", err)
			return nil, err
		}
		return chartRepo, err
	} else {
		chartRepo, err := impl.repoRepository.FindById(templateRequest.ChartRepositoryId)
		if err != nil {
			impl.logger.Errorw("error in fetching chart repo", "err", err, "id", templateRequest.ChartRepositoryId)
			return nil, err
		}
		return chartRepo, err
	}
}

func (impl ChartServiceImpl) getParentChartVersion(childVersion string) string {
	placeholders := strings.Split(childVersion, ".")
	return fmt.Sprintf("%s.%s.0", placeholders[0], placeholders[1])
}

// this method is not thread safe
func (impl ChartServiceImpl) getNewVersion(chartRepo, chartName, refChartLocation string) (string, error) {
	parentVersion, err := impl.chartTemplateService.GetChartVersion(refChartLocation)
	if err != nil {
		return "", err
	}
	placeholders := strings.Split(parentVersion, ".")
	if len(placeholders) != 3 {
		return "", fmt.Errorf("invalid parent chart version %s", parentVersion)
	}

	currentVersion, err := impl.chartRepository.FindCurrentChartVersion(chartRepo, chartName, placeholders[0]+"."+placeholders[1])
	if err != nil {
		return placeholders[0] + "." + placeholders[1] + ".1", nil
	}
	patch := strings.Split(currentVersion, ".")[2]
	count, err := strconv.ParseInt(patch, 10, 32)
	if err != nil {
		return "", err
	}
	count += 1

	return placeholders[0] + "." + placeholders[1] + "." + strconv.FormatInt(count, 10), nil
}

func (impl ChartServiceImpl) FindLatestChartForAppByAppId(appId int) (chartTemplate *TemplateRequest, err error) {
	chart, err := impl.chartRepository.FindLatestChartForAppByAppId(appId)
	if err != nil {
		impl.logger.Errorw("error in fetching chart ", "appId", appId, "err", err)
		return nil, err
	}

	appMetrics, err := impl.appLevelMetricsRepository.FindByAppId(appId)
	if err != nil && !util.IsErrNoRows(err) {
		impl.logger.Errorw("error in fetching app-metrics", "appId", appId, "err", err)
		return nil, err
	}

	chartTemplate, err = impl.chartAdaptor(chart, appMetrics)
	return chartTemplate, err
}

func (impl ChartServiceImpl) GetByAppIdAndChartRefId(appId int, chartRefId int) (chartTemplate *TemplateRequest, err error) {
	chart, err := impl.chartRepository.FindChartByAppIdAndRefId(appId, chartRefId)
	if err != nil {
		impl.logger.Errorw("error in fetching chart ", "appId", appId, "err", err)
		return nil, err
	}
	appLevelMetrics, err := impl.appLevelMetricsRepository.FindByAppId(appId)
	if err != nil && !util.IsErrNoRows(err) {
		impl.logger.Errorw("error in fetching app metrics flag", "err", err)
		return nil, err
	}
	chartTemplate, err = impl.chartAdaptor(chart, appLevelMetrics)
	return chartTemplate, err
}

func (impl ChartServiceImpl) UpdateAppOverride(ctx context.Context, templateRequest *TemplateRequest) (*TemplateRequest, error) {

	_, span := otel.Tracer("orchestrator").Start(ctx, "chartRepository.FindById")
	template, err := impl.chartRepository.FindById(templateRequest.Id)
	span.End()
	if err != nil {
		impl.logger.Errorw("error in fetching chart config", "id", templateRequest.Id, "err", err)
		return nil, err
	}

	if err != nil {
		impl.logger.Errorw("chart version parsing", "err", err)
		return nil, err
	}

	//STARTS
	_, span = otel.Tracer("orchestrator").Start(ctx, "chartRepository.FindLatestChartForAppByAppId")
	currentLatestChart, err := impl.chartRepository.FindLatestChartForAppByAppId(templateRequest.AppId)
	span.End()
	if err != nil {
		return nil, err
	}
	if currentLatestChart.Id > 0 && currentLatestChart.Id == templateRequest.Id {

	} else if currentLatestChart.Id != templateRequest.Id {
		impl.logger.Debug("updating env and pipeline config which are currently latest in db", "chartId", currentLatestChart.Id)

		impl.logger.Debugw("updating request chart env config and pipeline config - making configs latest", "chartId", templateRequest.Id)

		impl.logger.Debug("updating all other charts which are not latest but may be set previous true, setting previous=false")
		//step 3
		_, span = otel.Tracer("orchestrator").Start(ctx, "chartRepository.FindNoLatestChartForAppByAppId")
		noLatestCharts, err := impl.chartRepository.FindNoLatestChartForAppByAppId(templateRequest.AppId)
		span.End()
		for _, noLatestChart := range noLatestCharts {
			if noLatestChart.Id != templateRequest.Id {

				noLatestChart.Latest = false // these are already false by d way
				noLatestChart.Previous = false
				_, span = otel.Tracer("orchestrator").Start(ctx, "chartRepository.Update")
				err = impl.chartRepository.Update(noLatestChart)
				span.End()
				if err != nil {
					return nil, err
				}
			}
		}

		impl.logger.Debug("now going to update latest entry in db to false and previous flag = true")
		// now finally update latest entry in db to false and previous true
		currentLatestChart.Latest = false // these are already false by d way
		currentLatestChart.Previous = true
		_, span = otel.Tracer("orchestrator").Start(ctx, "chartRepository.Update.LatestChart")
		err = impl.chartRepository.Update(currentLatestChart)
		span.End()
		if err != nil {
			return nil, err
		}

	} else {
		return nil, nil
	}
	//ENDS

	impl.logger.Debug("now finally update request chart in db to latest and previous flag = false")
	values, err := impl.mergeUtil.JsonPatch([]byte(template.Values), templateRequest.ValuesOverride)
	if err != nil {
		return nil, err
	}
	template.Values = string(values)
	template.UpdatedOn = time.Now()
	template.UpdatedBy = templateRequest.UserId
	template.GlobalOverride = string(templateRequest.ValuesOverride)
	template.Latest = true
	template.Previous = false
	template.IsBasicViewLocked = templateRequest.IsBasicViewLocked
	template.CurrentViewEditor = templateRequest.CurrentViewEditor
	_, span = otel.Tracer("orchestrator").Start(ctx, "chartRepository.Update.requestTemplate")
	err = impl.chartRepository.Update(template)
	span.End()
	if err != nil {
		return nil, err
	}

	appMetrics := templateRequest.IsAppMetricsEnabled
	isAppMetricsSupported, err := impl.CheckIsAppMetricsSupported(templateRequest.ChartRefId)
	if err != nil {
		return nil, err
	}
	if appMetrics && !(isAppMetricsSupported) {
		appMetricRequest := AppMetricEnableDisableRequest{UserId: templateRequest.UserId, AppId: templateRequest.AppId, IsAppMetricsEnabled: false}
		_, span = otel.Tracer("orchestrator").Start(ctx, "updateAppLevelMetrics")
		_, err = impl.updateAppLevelMetrics(&appMetricRequest)
		span.End()
		if err != nil {
			impl.logger.Errorw("error in disable app metric flag", "error", err)
			return nil, err
		}
	} else {
		appMetricsRequest := AppMetricEnableDisableRequest{UserId: templateRequest.UserId, AppId: templateRequest.AppId, IsAppMetricsEnabled: templateRequest.IsAppMetricsEnabled}
		_, span = otel.Tracer("orchestrator").Start(ctx, "updateAppLevelMetrics")
		_, err = impl.updateAppLevelMetrics(&appMetricsRequest)
		span.End()
		if err != nil {
			impl.logger.Errorw("err while updating app metrics", "err", err)
			return nil, err
		}
	}
	_, span = otel.Tracer("orchestrator").Start(ctx, "CreateDeploymentTemplateHistoryFromGlobalTemplate")
	//creating history entry for deployment template
	err = impl.deploymentTemplateHistoryService.CreateDeploymentTemplateHistoryFromGlobalTemplate(template, nil, templateRequest.IsAppMetricsEnabled)
	span.End()
	if err != nil {
		impl.logger.Errorw("error in creating entry for deployment template history", "err", err, "chart", template)
		return nil, err
	}

	//VARIABLE_MAPPING_UPDATE
	err = impl.extractAndMapVariables(template.GlobalOverride, template.Id, repository5.EntityTypeDeploymentTemplateAppLevel, template.CreatedBy)
	if err != nil {
		return nil, err
	}
	return templateRequest, nil
}

func (impl ChartServiceImpl) handleChartTypeChange(currentLatestChart *chartRepoRepository.Chart, templateRequest *TemplateRequest) (json.RawMessage, error) {
	var oldChartRef, newChartRef *chartRepoRepository.ChartRef
	var err error
	if oldChartRef, err = impl.chartRefRepository.FindById(currentLatestChart.ChartRefId); err != nil {
		return nil, fmt.Errorf("chartRef not found for %v", currentLatestChart.ChartRefId)
	}
	if newChartRef, err = impl.chartRefRepository.FindById(templateRequest.ChartRefId); err != nil {
		return nil, fmt.Errorf("chartRef not found for %v", templateRequest.ChartRefId)
	}
	if len(oldChartRef.Name) == 0 {
		oldChartRef.Name = RolloutChartType
	}
	if len(newChartRef.Name) == 0 {
		oldChartRef.Name = RolloutChartType
	}
	if !CheckCompatibility(oldChartRef.Name, newChartRef.Name) {
		return nil, fmt.Errorf("charts are not compatible")
	}
	updatedOverride, err := PatchWinterSoldierConfig(templateRequest.ValuesOverride, newChartRef.Name)
	if err != nil {
		return nil, err
	}
	return updatedOverride, nil
}

func (impl ChartServiceImpl) updateAppLevelMetrics(appMetricRequest *AppMetricEnableDisableRequest) (*repository3.AppLevelMetrics, error) {
	existingAppLevelMetrics, err := impl.appLevelMetricsRepository.FindByAppId(appMetricRequest.AppId)
	if err != nil && err != pg.ErrNoRows {
		impl.logger.Errorw("error in app metrics app level flag", "error", err)
		return nil, err
	}
	if existingAppLevelMetrics != nil && existingAppLevelMetrics.Id != 0 {
		existingAppLevelMetrics.AppMetrics = appMetricRequest.IsAppMetricsEnabled
		err := impl.appLevelMetricsRepository.Update(existingAppLevelMetrics)
		if err != nil {
			impl.logger.Errorw("failed to update app level metrics flag", "error", err)
			return nil, err
		}
		return existingAppLevelMetrics, nil
	} else {
		appLevelMetricsNew := &repository3.AppLevelMetrics{
			AppId:        appMetricRequest.AppId,
			AppMetrics:   appMetricRequest.IsAppMetricsEnabled,
			InfraMetrics: true,
			AuditLog: sql.AuditLog{
				CreatedOn: time.Now(),
				UpdatedOn: time.Now(),
				CreatedBy: appMetricRequest.UserId,
				UpdatedBy: appMetricRequest.UserId,
			},
		}
		err = impl.appLevelMetricsRepository.Save(appLevelMetricsNew)
		if err != nil {
			impl.logger.Errorw("error in saving app level metrics flag", "error", err)
			return appLevelMetricsNew, err
		}
		return appLevelMetricsNew, nil
	}
}

type IsReady struct {
	Flag    bool   `json:"flag"`
	Message string `json:"message"`
}

func (impl ChartServiceImpl) IsReadyToTrigger(appId int, envId int, pipelineId int) (IsReady, error) {
	isReady := IsReady{Flag: false}
	envOverride, err := impl.envOverrideRepository.ActiveEnvConfigOverride(appId, envId)
	if err != nil {
		impl.logger.Errorf("invalid state", "err", err, "envId", envId)
		isReady.Message = "Something went wrong"
		return isReady, err
	}

	if envOverride.Latest == false {
		impl.logger.Error("chart is updated for this app, may be environment or pipeline config is older")
		isReady.Message = "chart is updated for this app, may be environment or pipeline config is older"
		return isReady, nil
	}

	strategy, err := impl.pipelineConfigRepository.GetDefaultStrategyByPipelineId(pipelineId)
	if err != nil {
		impl.logger.Errorw("invalid state", "err", err, "req", strategy)
		if errors.IsNotFound(err) {
			isReady.Message = "no strategy found for request pipeline in this environment"
			return isReady, fmt.Errorf("no pipeline config found for request pipeline in this environment")
		}
		isReady.Message = "Something went wrong"
		return isReady, err
	}

	isReady.Flag = true
	isReady.Message = "Pipeline is well enough configured for trigger"
	return isReady, nil
}

type ChartRef struct {
	Id                    int    `json:"id"`
	Version               string `json:"version"`
	Name                  string `json:"name"`
	Description           string `json:"description"`
	UserUploaded          bool   `json:"userUploaded"`
	IsAppMetricsSupported bool   `json:"isAppMetricsSupported"`
}

type ChartRefMetaData struct {
	ChartDescription string `json:"chartDescription"`
}

type ChartRefResponse struct {
	ChartRefs            []ChartRef                  `json:"chartRefs"`
	LatestChartRef       int                         `json:"latestChartRef"`
	LatestAppChartRef    int                         `json:"latestAppChartRef"`
	LatestEnvChartRef    int                         `json:"latestEnvChartRef,omitempty"`
	ChartsMetadata       map[string]ChartRefMetaData `json:"chartMetadata"` // chartName vs Metadata
	CompatibleChartTypes []string                    `json:"compatibleChartTypes,omitempty"`
}

type ChartYamlStruct struct {
	Name        string `yaml:"name"`
	Version     string `yaml:"version"`
	Description string `yaml:"description"`
}

type ChartDataInfo struct {
	ChartLocation   string `json:"chartLocation"`
	ChartName       string `json:"chartName"`
	ChartVersion    string `json:"chartVersion"`
	TemporaryFolder string `json:"temporaryFolder"`
	Description     string `json:"description"`
	Message         string `json:"message"`
}

type ChartDto struct {
	Id               int    `json:"id"`
	Name             string `json:"name"`
	ChartDescription string `json:"chartDescription"`
	Version          string `json:"version"`
	IsUserUploaded   bool   `json:"isUserUploaded"`
}

func (impl ChartServiceImpl) ChartRefAutocomplete() ([]ChartRef, error) {
	var chartRefs []ChartRef
	results, err := impl.chartRefRepository.GetAll()
	if err != nil {
		impl.logger.Errorw("error in fetching chart config", "err", err)
		return chartRefs, err
	}

	for _, result := range results {
		chartRefs = append(chartRefs, ChartRef{
			Id:                    result.Id,
			Version:               result.Version,
			Description:           result.ChartDescription,
			UserUploaded:          result.UserUploaded,
			IsAppMetricsSupported: result.IsAppMetricsSupported,
		})
	}

	return chartRefs, nil
}

func (impl ChartServiceImpl) ChartRefAutocompleteForAppOrEnv(appId int, envId int) (*ChartRefResponse, error) {
	chartRefResponse := &ChartRefResponse{
		ChartsMetadata: make(map[string]ChartRefMetaData),
	}
	var chartRefs []ChartRef

	results, err := impl.chartRefRepository.GetAll()
	if err != nil {
		impl.logger.Errorw("error in fetching chart config", "err", err)
		return chartRefResponse, err
	}

	resultsMetadata, err := impl.chartRefRepository.GetAllChartMetadata()
	if err != nil {
		impl.logger.Errorw("error in fetching chart metadata", "err", err)
		return chartRefResponse, err
	}
	for _, resultMetadata := range resultsMetadata {
		chartRefMetadata := ChartRefMetaData{
			ChartDescription: resultMetadata.ChartDescription,
		}
		chartRefResponse.ChartsMetadata[resultMetadata.ChartName] = chartRefMetadata
	}
	var LatestAppChartRef int
	for _, result := range results {
		if len(result.Name) == 0 {
			result.Name = "Rollout Deployment"
		}
		chartRefs = append(chartRefs, ChartRef{
			Id:                    result.Id,
			Version:               result.Version,
			Name:                  result.Name,
			Description:           result.ChartDescription,
			UserUploaded:          result.UserUploaded,
			IsAppMetricsSupported: result.IsAppMetricsSupported,
		})
		if result.Default == true {
			LatestAppChartRef = result.Id
		}
	}

	chart, err := impl.chartRepository.FindLatestChartForAppByAppId(appId)
	if err != nil && err != pg.ErrNoRows {
		impl.logger.Errorw("error in fetching latest chart", "err", err)
		return chartRefResponse, err
	}

	if envId > 0 {
		envOverride, err := impl.envOverrideRepository.FindLatestChartForAppByAppIdAndEnvId(appId, envId)
		if err != nil && !errors.IsNotFound(err) {
			impl.logger.Errorw("error in fetching latest chart", "err", err)
			return chartRefResponse, err
		}
		if envOverride != nil && envOverride.Chart != nil {
			chartRefResponse.LatestEnvChartRef = envOverride.Chart.ChartRefId
		} else {
			chartRefResponse.LatestEnvChartRef = chart.ChartRefId
		}
	}
	chartRefResponse.LatestAppChartRef = chart.ChartRefId
	chartRefResponse.ChartRefs = chartRefs
	chartRefResponse.LatestChartRef = LatestAppChartRef
	return chartRefResponse, nil
}

func (impl ChartServiceImpl) FindPreviousChartByAppId(appId int) (chartTemplate *TemplateRequest, err error) {
	chart, err := impl.chartRepository.FindPreviousChartByAppId(appId)
	if err != nil {
		impl.logger.Errorw("error in fetching chart ", "appId", appId, "err", err)
		return nil, err
	}
	chartTemplate, err = impl.chartAdaptor(chart, nil)
	return chartTemplate, err
}

func (impl ChartServiceImpl) UpgradeForApp(appId int, chartRefId int, newAppOverride map[string]interface{}, userId int32, ctx context.Context) (bool, error) {

	currentChart, err := impl.FindLatestChartForAppByAppId(appId)
	if err != nil && pg.ErrNoRows != err {
		impl.logger.Error(err)
		return false, err
	}
	if pg.ErrNoRows == err {
		impl.logger.Errorw("no chart configured for this app", "appId", appId)
		return false, fmt.Errorf("no chart configured for this app, skip it for upgrade")
	}

	templateRequest := TemplateRequest{}
	templateRequest.ChartRefId = chartRefId
	templateRequest.AppId = appId
	templateRequest.ChartRepositoryId = currentChart.ChartRepositoryId
	templateRequest.DefaultAppOverride = newAppOverride["defaultAppOverride"].(json.RawMessage)
	templateRequest.ValuesOverride = currentChart.DefaultAppOverride
	templateRequest.UserId = userId
	templateRequest.IsBasicViewLocked = currentChart.IsBasicViewLocked
	templateRequest.CurrentViewEditor = currentChart.CurrentViewEditor
	upgradedChartReq, err := impl.Create(templateRequest, ctx)
	if err != nil {
		return false, err
	}
	if upgradedChartReq == nil || upgradedChartReq.Id == 0 {
		impl.logger.Infow("unable to upgrade app", "appId", appId)
		return false, fmt.Errorf("unable to upgrade app, got no error on creating chart but unable to complete")
	}
	updatedChart, err := impl.chartRepository.FindById(upgradedChartReq.Id)
	if err != nil {
		return false, err
	}

	//STEP 2 - env upgrade
	impl.logger.Debugw("creating env and pipeline config for app", "appId", appId)
	//step 1
	envOverrides, err := impl.envOverrideRepository.GetEnvConfigByChartId(currentChart.Id)
	if err != nil && envOverrides == nil {
		return false, err
	}
	for _, envOverride := range envOverrides {

		//STEP 4 = create environment config
		env, err := impl.environmentRepository.FindById(envOverride.TargetEnvironment)
		if err != nil {
			return false, err
		}
		envOverrideNew := &chartConfig.EnvConfigOverride{
			Active:            true,
			ManualReviewed:    true,
			Status:            models.CHARTSTATUS_SUCCESS,
			EnvOverrideValues: string(envOverride.EnvOverrideValues),
			TargetEnvironment: envOverride.TargetEnvironment,
			ChartId:           updatedChart.Id,
			AuditLog:          sql.AuditLog{UpdatedBy: userId, UpdatedOn: time.Now(), CreatedOn: time.Now(), CreatedBy: userId},
			Namespace:         env.Namespace,
			Latest:            true,
			Previous:          false,
			IsBasicViewLocked: envOverride.IsBasicViewLocked,
			CurrentViewEditor: envOverride.CurrentViewEditor,
		}
		err = impl.envOverrideRepository.Save(envOverrideNew)
		if err != nil {
			impl.logger.Errorw("error in creating env config", "data", envOverride, "error", err)
			return false, err
		}
		//creating history entry for deployment template
		isAppMetricsEnabled := false
		envLevelAppMetrics, err := impl.envLevelAppMetricsRepository.FindByAppIdAndEnvId(appId, envOverrideNew.TargetEnvironment)
		if err != nil && err != pg.ErrNoRows {
			impl.logger.Errorw("error in getting env level app metrics", "err", err, "appId", appId, "envId", envOverrideNew.TargetEnvironment)
			return false, err
		} else if err == pg.ErrNoRows {
			appLevelAppMetrics, err := impl.appLevelMetricsRepository.FindByAppId(appId)
			if err != nil && err != pg.ErrNoRows {
				impl.logger.Errorw("error in getting app level app metrics", "err", err, "appId", appId)
				return false, err
			} else if err == nil {
				isAppMetricsEnabled = appLevelAppMetrics.AppMetrics
			}
		} else {
			isAppMetricsEnabled = *envLevelAppMetrics.AppMetrics
		}
		err = impl.deploymentTemplateHistoryService.CreateDeploymentTemplateHistoryFromEnvOverrideTemplate(envOverrideNew, nil, isAppMetricsEnabled, 0)
		if err != nil {
			impl.logger.Errorw("error in creating entry for env deployment template history", "err", err, "envOverride", envOverrideNew)
			return false, err
		}
		//VARIABLE_MAPPING_UPDATE
		err = impl.extractAndMapVariables(envOverrideNew.EnvOverrideValues, envOverrideNew.Id, repository5.EntityTypeDeploymentTemplateEnvLevel, envOverrideNew.CreatedBy)
		if err != nil {
			return false, err
		}
	}

	return true, nil
}

// below method is deprecated

func (impl ChartServiceImpl) AppMetricsEnableDisable(appMetricRequest AppMetricEnableDisableRequest) (*AppMetricEnableDisableRequest, error) {
	currentChart, err := impl.chartRepository.FindLatestChartForAppByAppId(appMetricRequest.AppId)
	if err != nil && pg.ErrNoRows != err {
		impl.logger.Error(err)
		return nil, err
	}
	if pg.ErrNoRows == err {
		impl.logger.Errorw("no chart configured for this app", "appId", appMetricRequest.AppId)
		err = &util.ApiError{
			HttpStatusCode:  http.StatusNotFound,
			InternalMessage: "no chart configured for this app",
			UserMessage:     "no chart configured for this app",
		}
		return nil, err
	}
	// validate app metrics compatibility
	refChart, err := impl.chartRefRepository.FindById(currentChart.ChartRefId)
	if err != nil {
		impl.logger.Error(err)
		return nil, err
	}
	if appMetricRequest.IsAppMetricsEnabled == true {
		chartMajorVersion, chartMinorVersion, err := util2.ExtractChartVersion(currentChart.ChartVersion)
		if err != nil {
			impl.logger.Errorw("chart version parsing", "err", err)
			return nil, err
		}

		if !refChart.UserUploaded && !(chartMajorVersion >= 3 && chartMinorVersion >= 7) {
			err = &util.ApiError{
				InternalMessage: "chart version in not compatible for app metrics",
				UserMessage:     "chart version in not compatible for app metrics",
			}
			return nil, err
		}
	}
	//update or create app level app metrics
	appLevelMetrics, err := impl.updateAppLevelMetrics(&appMetricRequest)
	if err != nil {
		impl.logger.Errorw("error in saving app level metrics flag", "error", err)
		return nil, err
	}
	//updating audit log details of chart as history service uses it
	currentChart.UpdatedOn = time.Now()
	currentChart.UpdatedBy = appMetricRequest.UserId
	//creating history entry for deployment template
	err = impl.deploymentTemplateHistoryService.CreateDeploymentTemplateHistoryFromGlobalTemplate(currentChart, nil, appMetricRequest.IsAppMetricsEnabled)
	if err != nil {
		impl.logger.Errorw("error in creating entry for deployment template history", "err", err, "chart", currentChart)
		return nil, err
	}

	////VARIABLE_MAPPING_UPDATE - not needed
	//err = impl.extractAndMapVariables(currentChart.GlobalOverride, currentChart.Id, repository5.EntityTypeDeploymentTemplateAppLevel, currentChart.CreatedBy)

	if appLevelMetrics.Id > 0 {
		return &appMetricRequest, nil
	}
	return nil, err
}

const memoryPattern = `"1000Mi" or "1Gi"`
const cpuPattern = `"50m" or "0.05"`
const cpu = "cpu"
const memory = "memory"

func (impl ChartServiceImpl) extractVariablesAndResolveTemplate(scope models2.Scope, template string) (string, error) {

	usedVariables, err := impl.variableTemplateParser.ExtractVariables(template)
	if err != nil {
		return "", err
	}

	if len(usedVariables) == 0 {
		return template, nil
	}

	scopedVariables, err := impl.scopedVariableService.GetScopedVariables(scope, usedVariables, true)
	if err != nil {
		return "", err
	}

	parserRequest := parsers.VariableParserRequest{Template: template, Variables: scopedVariables, TemplateType: parsers.JsonVariableTemplate, IgnoreUnknownVariables: true}
	parserResponse := impl.variableTemplateParser.ParseTemplate(parserRequest)
	err = parserResponse.Error
	if err != nil {
		return "", err
	}
	resolvedTemplate := parserResponse.ResolvedTemplate
	return resolvedTemplate, nil
}

func (impl ChartServiceImpl) DeploymentTemplateValidate(ctx context.Context, template interface{}, chartRefId int, scope models2.Scope) (bool, error) {
	_, span := otel.Tracer("orchestrator").Start(ctx, "JsonSchemaExtractFromFile")
	schemajson, version, err := impl.JsonSchemaExtractFromFile(chartRefId)
	span.End()
	if err != nil {
		impl.logger.Errorw("Json Schema not found err, FindJsonSchema", "err", err)
		return true, nil
	}
	//if err != nil && chartRefId >= 9 {
	//	impl.logger.Errorw("Json Schema not found err, FindJsonSchema", "err", err)
	//	return false, err
	//} else if err != nil {
	//	impl.logger.Errorw("Json Schema not found err, FindJsonSchema", "err", err)
	//	return true, nil
	//}

<<<<<<< HEAD
	//var scope variables.Scope
	//var entity repository5.Entity
=======
>>>>>>> f82a8ead
	templateBytes := template.(json.RawMessage)
	templatejsonstring, err := impl.extractVariablesAndResolveTemplate(scope, string(templateBytes))
	if err != nil {
		return false, err
	}
	var templatejson interface{}
	err = json.Unmarshal([]byte(templatejsonstring), &templatejson)
	if err != nil {
		fmt.Println("Error:", err)
		return false, err
	}

	schemaLoader := gojsonschema.NewGoLoader(schemajson)
	documentLoader := gojsonschema.NewGoLoader(templatejson)
	marshalTemplatejson, err := json.Marshal(templatejson)
	if err != nil {
		impl.logger.Errorw("json template marshal err, DeploymentTemplateValidate", "err", err)
		return false, err
	}
	_, span = otel.Tracer("orchestrator").Start(ctx, "gojsonschema.Validate")
	result, err := gojsonschema.Validate(schemaLoader, documentLoader)
	span.End()
	if err != nil {
		impl.logger.Errorw("result validate err, DeploymentTemplateValidate", "err", err)
		return false, err
	}
	if result.Valid() {
		var dat map[string]interface{}
		if err := json.Unmarshal(marshalTemplatejson, &dat); err != nil {
			impl.logger.Errorw("json template unmarshal err, DeploymentTemplateValidate", "err", err)
			return false, err
		}

		_, err := util2.CompareLimitsRequests(dat, version)
		if err != nil {
			impl.logger.Errorw("LimitRequestCompare err, DeploymentTemplateValidate", "err", err)
			return false, err
		}
		_, err = util2.AutoScale(dat)
		if err != nil {
			impl.logger.Errorw("LimitRequestCompare err, DeploymentTemplateValidate", "err", err)
			return false, err
		}

		return true, nil
	} else {
		var stringerror string
		for _, err := range result.Errors() {
			impl.logger.Errorw("result err, DeploymentTemplateValidate", "err", err.Details())
			if err.Details()["format"] == cpu {
				stringerror = stringerror + err.Field() + ": Format should be like " + cpuPattern + "\n"
			} else if err.Details()["format"] == memory {
				stringerror = stringerror + err.Field() + ": Format should be like " + memoryPattern + "\n"
			} else {
				stringerror = stringerror + err.String() + "\n"
			}
		}
		return false, errors.New(stringerror)
	}
}

func (impl ChartServiceImpl) JsonSchemaExtractFromFile(chartRefId int) (map[string]interface{}, string, error) {
	err := impl.CheckChartExists(chartRefId)
	if err != nil {
		impl.logger.Errorw("refChartDir Not Found", "err", err)
		return nil, "", err
	}

	refChartDir, _, err, version, _ := impl.getRefChart(TemplateRequest{ChartRefId: chartRefId})
	if err != nil {
		impl.logger.Errorw("refChartDir Not Found err, JsonSchemaExtractFromFile", err)
		return nil, "", err
	}
	fileStatus := filepath.Join(refChartDir, "schema.json")
	if _, err := os.Stat(fileStatus); os.IsNotExist(err) {
		impl.logger.Errorw("Schema File Not Found err, JsonSchemaExtractFromFile", err)
		return nil, "", err
	} else {
		jsonFile, err := os.Open(fileStatus)
		if err != nil {
			impl.logger.Errorw("jsonfile open err, JsonSchemaExtractFromFile", "err", err)
			return nil, "", err
		}
		byteValueJsonFile, err := ioutil.ReadAll(jsonFile)
		if err != nil {
			impl.logger.Errorw("byteValueJsonFile read err, JsonSchemaExtractFromFile", "err", err)
			return nil, "", err
		}

		var schemajson map[string]interface{}
		err = json.Unmarshal([]byte(byteValueJsonFile), &schemajson)
		if err != nil {
			impl.logger.Errorw("Unmarshal err in byteValueJsonFile, DeploymentTemplateValidate", "err", err)
			return nil, "", err
		}
		return schemajson, version, nil
	}
}

func (impl ChartServiceImpl) CheckChartExists(chartRefId int) error {
	chartRefValue, err := impl.chartRefRepository.FindById(chartRefId)
	if err != nil {
		impl.logger.Errorw("error in finding ref chart by id", "err", err)
		return err
	}
	refChartLocation := filepath.Join(string(impl.refChartDir), chartRefValue.Location)
	if _, err := os.Stat(refChartLocation); os.IsNotExist(err) {
		chartInfo, err := impl.ExtractChartIfMissing(chartRefValue.ChartData, string(impl.refChartDir), chartRefValue.Location)
		if chartInfo != nil && chartInfo.TemporaryFolder != "" {
			err1 := os.RemoveAll(chartInfo.TemporaryFolder)
			if err1 != nil {
				impl.logger.Errorw("error in deleting temp dir ", "err", err)
			}
		}
		return err
	}
	return nil
}

func (impl ChartServiceImpl) CheckIsAppMetricsSupported(chartRefId int) (bool, error) {
	chartRefValue, err := impl.chartRefRepository.FindById(chartRefId)
	if err != nil {
		impl.logger.Errorw("error in finding ref chart by id", "err", err)
		return false, nil
	}
	return chartRefValue.IsAppMetricsSupported, nil
}

func (impl *ChartServiceImpl) GetLocationFromChartNameAndVersion(chartName string, chartVersion string) string {
	var chartLocation string
	chartname := impl.FormatChartName(chartName)
	chartversion := strings.ReplaceAll(chartVersion, ".", "-")
	if !strings.Contains(chartname, chartversion) {
		chartLocation = chartname + "_" + chartversion
	} else {
		chartLocation = chartname
	}
	return chartLocation
}

func (impl *ChartServiceImpl) FormatChartName(chartName string) string {
	chartname := strings.ReplaceAll(chartName, ".", "-")
	chartname = strings.ReplaceAll(chartname, " ", "_")
	return chartname
}

func (impl *ChartServiceImpl) ValidateUploadedFileFormat(fileName string) error {
	if !strings.HasSuffix(fileName, ".tgz") {
		return errors.New("unsupported format")
	}
	return nil
}

func (impl ChartServiceImpl) ReadChartMetaDataForLocation(chartDir string, fileName string) (*ChartYamlStruct, error) {
	chartLocation := filepath.Clean(filepath.Join(chartDir, fileName))

	chartYamlPath := filepath.Clean(filepath.Join(chartLocation, "Chart.yaml"))
	if _, err := os.Stat(chartYamlPath); os.IsNotExist(err) {
		return nil, fmt.Errorf("Chart.yaml file not present in the directory")
	}

	data, err := ioutil.ReadFile(chartYamlPath)
	if err != nil {
		impl.logger.Errorw("failed reading data from file", "err", err)
		return nil, err
	}
	//println(data)
	var chartYaml ChartYamlStruct
	err = yaml.Unmarshal(data, &chartYaml)
	if err != nil {
		impl.logger.Errorw("Unmarshal error of yaml file", "err", err)
		return nil, err
	}
	if chartYaml.Name == "" || chartYaml.Version == "" {
		impl.logger.Errorw("Missing values in yaml file either name or version", "err", err)
		return nil, errors.New("Missing values in yaml file either name or version")
	}
	ver := strings.Split(chartYaml.Version, ".")
	if len(ver) == 3 {
		for _, verObject := range ver {
			if _, err := strconv.ParseInt(verObject, 10, 64); err != nil {
				return nil, errors.New("Version should contain integers (Ex: 1.1.0)")
			}
		}
		return &chartYaml, nil
	}
	return nil, errors.New("Version should be of length 3 integers with dot seperated (Ex: 1.1.0)")
}

func (impl ChartServiceImpl) ExtractChartIfMissing(chartData []byte, refChartDir string, location string) (*ChartDataInfo, error) {
	binaryDataReader := bytes.NewReader(chartData)
	dir := impl.chartTemplateService.GetDir()
	chartInfo := &ChartDataInfo{
		ChartName:       "",
		ChartVersion:    "",
		ChartLocation:   "",
		TemporaryFolder: "",
		Description:     "",
		Message:         "",
	}
	temporaryChartWorkingDir := filepath.Clean(filepath.Join(refChartDir, dir))
	err := os.MkdirAll(temporaryChartWorkingDir, os.ModePerm)
	if err != nil {
		impl.logger.Errorw("error in creating directory, CallbackConfigMap", "err", err)
		return chartInfo, err
	}
	chartInfo.TemporaryFolder = temporaryChartWorkingDir
	err = util2.ExtractTarGz(binaryDataReader, temporaryChartWorkingDir)
	if err != nil {
		impl.logger.Errorw("error in extracting binary data of charts", "err", err)
		return chartInfo, err
	}

	var chartLocation string
	var chartName string
	var chartVersion string
	var fileName string

	files, err := ioutil.ReadDir(temporaryChartWorkingDir)
	if err != nil {
		impl.logger.Errorw("error in reading err dir", "err", err)
		return chartInfo, err
	}

	fileName = files[0].Name()
	if strings.HasPrefix(files[0].Name(), ".") {
		fileName = files[1].Name()
	}

	currentChartWorkingDir := filepath.Clean(filepath.Join(temporaryChartWorkingDir, fileName))

	if location == "" {
		chartYaml, err := impl.ReadChartMetaDataForLocation(temporaryChartWorkingDir, fileName)
		var errorList error
		if err != nil {
			impl.logger.Errorw("Chart yaml file or content not found")
			errorList = err
		}

		err = util2.CheckForMissingFiles(currentChartWorkingDir)
		if err != nil {
			impl.logger.Errorw("Missing files in the folder", "err", err)
			if errorList != nil {
				errorList = errors.New(errorList.Error() + "; " + err.Error())
			} else {
				errorList = err
			}

		}

		if errorList != nil {
			return chartInfo, errorList
		}

		chartName = chartYaml.Name
		chartVersion = chartYaml.Version
		chartInfo.Description = chartYaml.Description
		chartLocation = impl.GetLocationFromChartNameAndVersion(chartName, chartVersion)
		location = chartLocation

		// Validate: chart name shouldn't conflict with Devtron charts (no user uploaded chart names should contain any devtron chart names as the prefix)
		isReservedChart, _ := impl.ValidateReservedChartName(chartName)
		if isReservedChart {
			impl.logger.Errorw("request err, chart name is reserved by Devtron")
			err = &util.ApiError{
				Code:            constants.ChartNameAlreadyReserved,
				InternalMessage: CHART_NAME_RESERVED_INTERNAL_ERROR,
				UserMessage:     fmt.Sprintf("The name '%s' is reserved for a chart provided by Devtron", chartName),
			}
			return chartInfo, err
		}

		// Validate: chart location should be unique
		exists, err := impl.chartRefRepository.CheckIfDataExists(location)
		if err != nil {
			impl.logger.Errorw("Error in searching the database")
			return chartInfo, err
		}
		if exists {
			impl.logger.Errorw("request err, chart name and version exists already in the database")
			err = &util.ApiError{
				Code:            constants.ChartCreatedAlreadyExists,
				InternalMessage: CHART_ALREADY_EXISTS_INTERNAL_ERROR,
				UserMessage:     fmt.Sprintf("%s of %s exists already in the database", chartVersion, chartName),
			}
			return chartInfo, err
		}

		//User Info Message: uploading new version of the existing chart name
		existingChart, err := impl.chartRefRepository.FetchChart(chartName)
		if err == nil && existingChart != nil {
			chartInfo.Message = "New Version detected for " + existingChart[0].Name
		}

	} else {
		err = dirCopy.Copy(currentChartWorkingDir, filepath.Clean(filepath.Join(refChartDir, location)))
		if err != nil {
			impl.logger.Errorw("error in copying chart from temp dir to ref chart dir", "err", err)
			return chartInfo, err
		}
	}

	chartInfo.ChartLocation = location
	chartInfo.ChartName = chartName
	chartInfo.ChartVersion = chartVersion
	return chartInfo, nil
}

func (impl ChartServiceImpl) ValidateReservedChartName(chartName string) (isReservedChart bool, err error) {
	formattedChartName := impl.FormatChartName(chartName)
	for _, reservedChart := range *ReservedChartRefNamesList {
		isReservedChart = (reservedChart.LocationPrefix != "" && strings.HasPrefix(formattedChartName, reservedChart.LocationPrefix)) ||
			(reservedChart.Name != "" && strings.HasPrefix(strings.ToLower(chartName), reservedChart.Name))
		if isReservedChart {
			return true, nil
		}
	}
	return false, nil
}

func (impl ChartServiceImpl) FetchCustomChartsInfo() ([]*ChartDto, error) {
	resultsMetadata, err := impl.chartRefRepository.GetAllChartMetadata()
	if err != nil {
		impl.logger.Errorw("error in fetching chart metadata", "err", err)
		return nil, err
	}
	chartsMetadata := make(map[string]string)
	for _, resultMetadata := range resultsMetadata {
		chartsMetadata[resultMetadata.ChartName] = resultMetadata.ChartDescription
	}
	repo, err := impl.chartRefRepository.GetAll()
	if err != nil {
		return nil, err
	}
	var chartDtos []*ChartDto
	for _, ref := range repo {
		if len(ref.Name) == 0 {
			ref.Name = RolloutChartType
		}
		if description, ok := chartsMetadata[ref.Name]; ref.ChartDescription == "" && ok {
			ref.ChartDescription = description
		}
		chartDto := &ChartDto{
			Id:               ref.Id,
			Name:             ref.Name,
			ChartDescription: ref.ChartDescription,
			Version:          ref.Version,
			IsUserUploaded:   ref.UserUploaded,
		}
		chartDtos = append(chartDtos, chartDto)
	}
	return chartDtos, err
}

func (impl ChartServiceImpl) CheckCustomChartByAppId(id int) (bool, error) {
	chartInfo, err := impl.chartRepository.FindLatestChartForAppByAppId(id)
	if err != nil {
		return false, err
	}
	chartData, err := impl.chartRefRepository.FindById(chartInfo.ChartRefId)
	if err != nil {
		return false, err
	}
	return chartData.UserUploaded, err
}

func (impl ChartServiceImpl) CheckCustomChartByChartId(id int) (bool, error) {
	chartData, err := impl.chartRefRepository.FindById(id)
	if err != nil {
		return false, err
	}
	return chartData.UserUploaded, nil
}

func (impl ChartServiceImpl) GetCustomChartInBytes(chartRefId int) ([]byte, error) {
	chartRef, err := impl.chartRefRepository.FindById(chartRefId)
	if err != nil {
		impl.logger.Errorw("error getting chart data", "chartRefId", chartRefId, "err", err)
		return nil, err
	}
	// For user uploaded charts ChartData will be retrieved from DB
	if chartRef.ChartData != nil {
		return chartRef.ChartData, nil
	}
	// For Devtron reference charts the chart will be load from the directory location
	refChartPath := filepath.Join(string(impl.refChartDir), chartRef.Location)
	manifestByteArr, err := impl.chartTemplateService.LoadChartInBytes(refChartPath, false, "", "")
	if err != nil {
		impl.logger.Errorw("error in converting chart to bytes", "err", err)
		return nil, err
	}
	return manifestByteArr, nil
}<|MERGE_RESOLUTION|>--- conflicted
+++ resolved
@@ -1376,11 +1376,6 @@
 	//	return true, nil
 	//}
 
-<<<<<<< HEAD
-	//var scope variables.Scope
-	//var entity repository5.Entity
-=======
->>>>>>> f82a8ead
 	templateBytes := template.(json.RawMessage)
 	templatejsonstring, err := impl.extractVariablesAndResolveTemplate(scope, string(templateBytes))
 	if err != nil {
