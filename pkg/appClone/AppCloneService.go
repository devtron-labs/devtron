--- conflicted
+++ resolved
@@ -222,11 +222,7 @@
 			return nil, err
 		}
 	}
-<<<<<<< HEAD
-	_, err = impl.CreateWf(cloneReq.RefAppId, newAppId, userId, gitMaterialMap, context, isSameProject)
-=======
-	_, err = impl.CreateWf(cloneReq.RefAppId, newAppId, userId, gitMaerialMap, context)
->>>>>>> 9f2deaf6
+	_, err = impl.CreateWf(cloneReq.RefAppId, newAppId, userId, gitMaterialMap, context)
 	if err != nil {
 		impl.logger.Errorw("error in creating wf", "ref", cloneReq.RefAppId, "new", newAppId, "err", err)
 		return nil, err
