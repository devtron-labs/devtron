/*
 * Copyright (c) 2020 Devtron Labs
 *
 * Licensed under the Apache License, Version 2.0 (the "License");
 * you may not use this file except in compliance with the License.
 * You may obtain a copy of the License at
 *
 *    http://www.apache.org/licenses/LICENSE-2.0
 *
 * Unless required by applicable law or agreed to in writing, software
 * distributed under the License is distributed on an "AS IS" BASIS,
 * WITHOUT WARRANTIES OR CONDITIONS OF ANY KIND, either express or implied.
 * See the License for the specific language governing permissions and
 * limitations under the License.
 *
 */

package appClone

import (
	"context"
	bean2 "github.com/devtron-labs/devtron/api/bean"
	"github.com/devtron-labs/devtron/pkg/chart"
	"strings"

	"fmt"
	appWorkflow2 "github.com/devtron-labs/devtron/internal/sql/repository/appWorkflow"
	"github.com/devtron-labs/devtron/internal/sql/repository/pipelineConfig"
	"github.com/devtron-labs/devtron/pkg/app"
	"github.com/devtron-labs/devtron/pkg/appWorkflow"
	"github.com/devtron-labs/devtron/pkg/bean"
	"github.com/devtron-labs/devtron/pkg/pipeline"
	"go.uber.org/zap"
)

type AppCloneService interface {
	CloneApp(createReq *bean.CreateAppDTO, context context.Context) (*bean.CreateAppDTO, error)
}
type AppCloneServiceImpl struct {
	logger                  *zap.SugaredLogger
	pipelineBuilder         pipeline.PipelineBuilder
	materialRepository      pipelineConfig.MaterialRepository
	chartService            chart.ChartService
	configMapService        pipeline.ConfigMapService
	appWorkflowService      appWorkflow.AppWorkflowService
	appListingService       app.AppListingService
	propertiesConfigService pipeline.PropertiesConfigService
<<<<<<< HEAD
	//ciTemplateOverrideRepository pipelineConfig.CiTemplateOverrideRepository
	pipelineStageService pipeline.PipelineStageService
	ciTemplateService    pipeline.CiTemplateService
=======
	pipelineStageService    pipeline.PipelineStageService
	ciTemplateService       pipeline.CiTemplateService
>>>>>>> d7ff7fb4
}

func NewAppCloneServiceImpl(logger *zap.SugaredLogger,
	pipelineBuilder pipeline.PipelineBuilder,
	materialRepository pipelineConfig.MaterialRepository,
	chartService chart.ChartService,
	configMapService pipeline.ConfigMapService,
	appWorkflowService appWorkflow.AppWorkflowService,
	appListingService app.AppListingService,
	propertiesConfigService pipeline.PropertiesConfigService,
	ciTemplateOverrideRepository pipelineConfig.CiTemplateOverrideRepository,
	pipelineStageService pipeline.PipelineStageService, ciTemplateService pipeline.CiTemplateService) *AppCloneServiceImpl {
	return &AppCloneServiceImpl{
		logger:                  logger,
		pipelineBuilder:         pipelineBuilder,
		materialRepository:      materialRepository,
		chartService:            chartService,
		configMapService:        configMapService,
		appWorkflowService:      appWorkflowService,
		appListingService:       appListingService,
		propertiesConfigService: propertiesConfigService,
<<<<<<< HEAD
		//ciTemplateOverrideRepository: ciTemplateOverrideRepository,
		pipelineStageService: pipelineStageService,
		ciTemplateService:    ciTemplateService,
=======
		pipelineStageService:    pipelineStageService,
		ciTemplateService:       ciTemplateService,
>>>>>>> d7ff7fb4
	}
}

type CloneRequest struct {
	RefAppId  int           `json:"refAppId"`
	Name      string        `json:"name"`
	ProjectId int           `json:"projectId"`
	AppLabels []*bean.Label `json:"labels,omitempty" validate:"dive"`
}

func (impl *AppCloneServiceImpl) CloneApp(createReq *bean.CreateAppDTO, context context.Context) (*bean.CreateAppDTO, error) {
	//create new app
	cloneReq := &CloneRequest{
		RefAppId:  createReq.TemplateId,
		Name:      createReq.AppName,
		ProjectId: createReq.TeamId,
		AppLabels: createReq.AppLabels,
	}
	userId := createReq.UserId
	appStatus, err := impl.appListingService.FetchAppStageStatus(cloneReq.RefAppId)
	if err != nil {
		return nil, err
	}
	refApp, err := impl.pipelineBuilder.GetApp(cloneReq.RefAppId)
	if err != nil {
		return nil, err
	}
	isSmaeProject := refApp.TeamId == cloneReq.ProjectId
	/*	appStageStatus = append(appStageStatus, impl.makeAppStageStatus(0, "APP", stages.AppId))
		appStageStatus = append(appStageStatus, impl.makeAppStageStatus(1, "MATERIAL", materialExists))
		appStageStatus = append(appStageStatus, impl.makeAppStageStatus(2, "TEMPLATE", stages.CiTemplateId))
		appStageStatus = append(appStageStatus, impl.makeAppStageStatus(3, "CI_PIPELINE", stages.CiPipelineId))
		appStageStatus = append(appStageStatus, impl.makeAppStageStatus(4, "CHART", stages.ChartId))
		appStageStatus = append(appStageStatus, impl.makeAppStageStatus(5, "CD_PIPELINE", stages.PipelineId))
	*/
	refAppStatus := make(map[string]bool)
	for _, as := range appStatus {
		refAppStatus[as.StageName] = as.Status
	}

	//TODO check stage of current app
	if !refAppStatus["APP"] {
		impl.logger.Warnw("status not", "APP", cloneReq.RefAppId)
		return nil, nil
	}
	app, err := impl.CreateApp(cloneReq, userId)
	if err != nil {
		impl.logger.Errorw("error in creating app", "req", cloneReq, "err", err)
		return nil, err
	}
	newAppId := app.Id
	if !refAppStatus["MATERIAL"] {
		impl.logger.Errorw("status not", "MATERIAL", cloneReq.RefAppId)
		return nil, nil
	}
	_, gitMaerialMap, err := impl.CloneGitRepo(cloneReq.RefAppId, newAppId, userId)
	if err != nil {
		impl.logger.Errorw("error in cloning git", "ref", cloneReq.RefAppId, "new", newAppId, "err", err)
		return nil, err
	}

	_, err = impl.CreateCiTemplate(cloneReq.RefAppId, newAppId, userId)
	if err != nil {
		impl.logger.Errorw("error in cloning docker template", "ref", cloneReq.RefAppId, "new", newAppId, "err", err)
		return nil, err
	}
	if !refAppStatus["TEMPLATE"] {
		impl.logger.Errorw("status not", "TEMPLATE", cloneReq.RefAppId)
		return nil, nil
	}
	_, err = impl.CreateDeploymentTemplate(cloneReq.RefAppId, newAppId, userId, context)
	if err != nil {
		impl.logger.Errorw("error in creating deployment template", "ref", cloneReq.RefAppId, "new", newAppId, "err", err)
		return nil, err
	}
	_, err = impl.CreateGlobalCM(cloneReq.RefAppId, newAppId, userId)

	if err != nil {
		impl.logger.Errorw("error in creating global cm", "ref", cloneReq.RefAppId, "new", newAppId, "err", err)
		return nil, err
	}
	_, err = impl.CreateGlobalSecret(cloneReq.RefAppId, newAppId, userId)
	if err != nil {
		impl.logger.Errorw("error in creating global secret", "ref", cloneReq.RefAppId, "new", newAppId, "err", err)
		return nil, err
	}
	if isSmaeProject {
		_, err = impl.CreateEnvCm(cloneReq.RefAppId, newAppId, userId)
		if err != nil {
			impl.logger.Errorw("error in creating env cm", "err", err)
			return nil, err
		}
		_, err = impl.CreateEnvSecret(cloneReq.RefAppId, newAppId, userId)
		if err != nil {
			impl.logger.Errorw("error in creating env secret", "err", err)
			return nil, err
		}
		_, err = impl.createEnvOverride(cloneReq.RefAppId, newAppId, userId, context)
		if err != nil {
			impl.logger.Errorw("error in cloning  env override", "err", err)
			return nil, err
		}
	}

	_, err = impl.CreateWf(cloneReq.RefAppId, newAppId, userId, gitMaerialMap, context, isSmaeProject)
	if err != nil {
		impl.logger.Errorw("error in creating wf", "ref", cloneReq.RefAppId, "new", newAppId, "err", err)
		return nil, err
	}

	return app, nil
}

func (impl *AppCloneServiceImpl) CreateApp(cloneReq *CloneRequest, userId int32) (*bean.CreateAppDTO, error) {
	createAppReq := &bean.CreateAppDTO{
		AppName:   cloneReq.Name,
		UserId:    userId,
		TeamId:    cloneReq.ProjectId,
		AppLabels: cloneReq.AppLabels,
	}
	createRes, err := impl.pipelineBuilder.CreateApp(createAppReq)
	return createRes, err
}

func (impl *AppCloneServiceImpl) CloneGitRepo(oldAppId, newAppId int, userId int32) (*bean.CreateMaterialDTO, map[int]int, error) {
	originalApp, err := impl.pipelineBuilder.GetApp(oldAppId)
	if err != nil {
		return nil, nil, err
	}
	createMaterial := &bean.CreateMaterialDTO{
		AppId:  newAppId,
		UserId: userId,
	}
	var savedGitMaterials []*bean.GitMaterial
	gitMaterialsMap := make(map[int]int)
	for _, material := range originalApp.Material {
		gitMaterial := &bean.GitMaterial{
			Name:          material.Name,
			Url:           material.Url,
			Id:            0,
			GitProviderId: material.GitProviderId,
			CheckoutPath:  material.CheckoutPath,
		}
		createMaterial.Material = []*bean.GitMaterial{gitMaterial} // append(createMaterial.Material, gitMaterial)
		createMaterialres, err := impl.pipelineBuilder.CreateMaterialsForApp(createMaterial)
		if err != nil {
			return nil, nil, err
		}
		savedGitMaterials = append(savedGitMaterials, createMaterialres.Material...)
		gitMaterialsMap[material.Id] = createMaterial.Material[0].Id
	}
	createMaterial.Material = savedGitMaterials
	//impl.logger.Infof()
	return createMaterial, gitMaterialsMap, err
}

func (impl *AppCloneServiceImpl) CreateCiTemplate(oldAppId, newAppId int, userId int32) (*bean.PipelineCreateResponse, error) {
	refCiConf, err := impl.pipelineBuilder.GetCiPipeline(oldAppId)
	if err != nil {
		return nil, err
	}
	gitMaterials, err := impl.materialRepository.FindByAppId(newAppId)
	if err != nil {
		impl.logger.Errorw("error in fetching git materials", "appID", newAppId, "err", err)
		return nil, err
	}
	if len(gitMaterials) == 0 {
		return nil, fmt.Errorf("no git for %d", newAppId)
	}
	dockerfileGitMaterial := 0
	if len(gitMaterials) == 1 {
		dockerfileGitMaterial = gitMaterials[0].Id
	} else {
		refGitmaterial, err := impl.materialRepository.FindById(refCiConf.CiBuildConfig.GitMaterialId)
		if err != nil {
			impl.logger.Errorw("error in fetching ref git material", "id", refCiConf.CiBuildConfig.GitMaterialId, "err", err)
			return nil, err
		}
		//first repo with same checkout path
		if dockerfileGitMaterial == 0 {
			for _, gitMaterial := range gitMaterials {
				if gitMaterial.CheckoutPath == refGitmaterial.CheckoutPath {
					dockerfileGitMaterial = gitMaterial.Id
					break
				}
			}
		}
		// first repo with same url
		if dockerfileGitMaterial == 0 {
			for _, gitMaterial := range gitMaterials {
				if gitMaterial.Url == refGitmaterial.Url {
					dockerfileGitMaterial = gitMaterial.Id
					break
				}
			}
		}
		//take first
		if dockerfileGitMaterial == 0 {
			dockerfileGitMaterial = gitMaterials[0].Id
		}
	}

	ciBuildConfig := refCiConf.CiBuildConfig
	ciBuildConfig.GitMaterialId = dockerfileGitMaterial
	ciConfRequest := &bean.CiConfigRequest{
<<<<<<< HEAD
		Id:               0,
		AppId:            newAppId,
		DockerRegistry:   refCiConf.DockerRegistry,
		DockerRepository: refCiConf.DockerRepository,
		CiBuildConfig:    refCiConf.CiBuildConfig,
		//DockerBuildConfig: &bean.DockerBuildConfig{
		//	GitMaterialId:  dockerfileGitMaterial,
		//	DockerfilePath: refCiConf.DockerBuildConfig.DockerfilePath,
		//	Args:           refCiConf.DockerBuildConfig.Args,
		//	TargetPlatform: refCiConf.DockerBuildConfig.TargetPlatform,
		//},
=======
		Id:                0,
		AppId:             newAppId,
		DockerRegistry:    refCiConf.DockerRegistry,
		DockerRepository:  refCiConf.DockerRepository,
		CiBuildConfig:     ciBuildConfig,
>>>>>>> d7ff7fb4
		DockerRegistryUrl: refCiConf.DockerRegistry,
		CiTemplateName:    refCiConf.CiTemplateName,
		UserId:            userId,
		BeforeDockerBuild: refCiConf.BeforeDockerBuild,
		AfterDockerBuild:  refCiConf.AfterDockerBuild,
	}

	res, err := impl.pipelineBuilder.CreateCiPipeline(ciConfRequest)
	return res, err
}

func (impl *AppCloneServiceImpl) CreateDeploymentTemplate(oldAppId, newAppId int, userId int32, context context.Context) (*chart.TemplateRequest, error) {
	refTemplate, err := impl.chartService.FindLatestChartForAppByAppId(oldAppId)
	if err != nil {
		impl.logger.Errorw("error in fetching ref app chart ", "app", oldAppId, "err", err)
		return nil, err
	}
	templateReq := chart.TemplateRequest{
		Id:                0,
		AppId:             newAppId,
		Latest:            refTemplate.Latest,
		ValuesOverride:    refTemplate.DefaultAppOverride,
		ChartRefId:        refTemplate.ChartRefId,
		UserId:            userId,
		IsBasicViewLocked: refTemplate.IsBasicViewLocked,
		CurrentViewEditor: refTemplate.CurrentViewEditor,
	}
	templateRes, err := impl.chartService.Create(templateReq, context)
	if err != nil {
		impl.logger.Errorw("template clone err", "req", templateReq, "err", templateReq)
	}
	return templateRes, err
}

func (impl *AppCloneServiceImpl) CreateAppMetrics(oldAppId, newAppId int, userId int32) {

}

func (impl *AppCloneServiceImpl) CreateGlobalCM(oldAppId, newAppId int, userId int32) (*pipeline.ConfigDataRequest, error) {
	refCM, err := impl.configMapService.CMGlobalFetch(oldAppId)
	if err != nil {
		return nil, err
	}
	thisCm, err := impl.configMapService.CMGlobalFetch(newAppId)
	if err != nil {
		return nil, err
	}

	cfgDatas := impl.configDataClone(refCM.ConfigData)
	for _, cfgData := range cfgDatas {
		newCm := &pipeline.ConfigDataRequest{
			AppId:         newAppId,
			EnvironmentId: refCM.EnvironmentId,
			ConfigData:    []*pipeline.ConfigData{cfgData},
			UserId:        userId,
			Id:            thisCm.Id,
		}
		thisCm, err = impl.configMapService.CMGlobalAddUpdate(newCm)
		if err != nil {
			return nil, err
		}
	}
	return thisCm, err

}

func (impl *AppCloneServiceImpl) CreateEnvCm(oldAppId, newAppId int, userId int32) (interface{}, error) {
	refEnvs, err := impl.appListingService.FetchOtherEnvironment(oldAppId)
	if err != nil {
		return nil, err
	}
	for _, refEnv := range refEnvs {
		impl.logger.Debugw("cloning cfg for env", "env", refEnv)
		refCm, err := impl.configMapService.CMEnvironmentFetch(oldAppId, refEnv.EnvironmentId)
		if err != nil {
			return nil, err
		}
		thisCm, err := impl.configMapService.CMEnvironmentFetch(newAppId, refEnv.EnvironmentId)
		if err != nil {
			return nil, err
		}

		var refEnvCm []*pipeline.ConfigData
		for _, refCmData := range refCm.ConfigData {
			if !refCmData.Global || refCmData.Data != nil {
				refEnvCm = append(refEnvCm, refCmData)
			}
		}
		if len(refEnvCm) == 0 {
			impl.logger.Debug("no env cm")
			continue
		}
		cfgDatas := impl.configDataClone(refEnvCm)
		for _, cfgData := range cfgDatas {
			newCm := &pipeline.ConfigDataRequest{
				AppId:         newAppId,
				EnvironmentId: refEnv.EnvironmentId,
				ConfigData:    []*pipeline.ConfigData{cfgData},
				UserId:        userId,
				Id:            thisCm.Id,
			}
			thisCm, err = impl.configMapService.CMEnvironmentAddUpdate(newCm)
			if err != nil {
				return nil, err
			}
		}
	}
	return nil, nil
}

func (impl *AppCloneServiceImpl) CreateEnvSecret(oldAppId, newAppId int, userId int32) (interface{}, error) {
	refEnvs, err := impl.appListingService.FetchOtherEnvironment(oldAppId)
	if err != nil {
		return nil, err
	}
	for _, refEnv := range refEnvs {
		impl.logger.Debugw("cloning cfg for env", "env", refEnv)
		refCm, err := impl.configMapService.CSEnvironmentFetch(oldAppId, refEnv.EnvironmentId)
		if err != nil {
			return nil, err
		}
		thisCm, err := impl.configMapService.CSEnvironmentFetch(newAppId, refEnv.EnvironmentId)
		if err != nil {
			return nil, err
		}

		var refEnvCm []*pipeline.ConfigData
		for _, refCmData := range refCm.ConfigData {
			if !refCmData.Global || refCmData.Data != nil {
				refEnvCm = append(refEnvCm, refCmData)
			}
		}
		if len(refEnvCm) == 0 {
			impl.logger.Debug("no env cm")
			continue
		}
		cfgDatas := impl.configDataClone(refEnvCm)
		for _, cfgData := range cfgDatas {
			var configData []*pipeline.ConfigData
			configData = append(configData, cfgData)
			newCm := &pipeline.ConfigDataRequest{
				AppId:         newAppId,
				EnvironmentId: refEnv.EnvironmentId,
				ConfigData:    configData,
				UserId:        userId,
				Id:            thisCm.Id,
			}
			thisCm, err = impl.configMapService.CSEnvironmentAddUpdate(newCm)
			if err != nil {
				return nil, err
			}
		}
	}
	return nil, nil
}

func (impl *AppCloneServiceImpl) createEnvOverride(oldAppId, newAppId int, userId int32, ctx context.Context) (interface{}, error) {
	refEnvs, err := impl.appListingService.FetchOtherEnvironment(oldAppId)
	if err != nil {
		return nil, err
	}
	for _, refEnv := range refEnvs {

		chartRefRes, err := impl.chartService.ChartRefAutocompleteForAppOrEnv(oldAppId, refEnv.EnvironmentId)
		if err != nil {
			return nil, err
		}
		refEnvProperties, err := impl.propertiesConfigService.GetEnvironmentProperties(oldAppId, refEnv.EnvironmentId, chartRefRes.LatestEnvChartRef)
		if err != nil {
			return nil, err
		}
		if !refEnvProperties.IsOverride {
			impl.logger.Debugw("no env override", "env", refEnv.EnvironmentId)
			continue
		}
		thisEnvProperties, err := impl.propertiesConfigService.GetEnvironmentProperties(newAppId, refEnv.EnvironmentId, chartRefRes.LatestEnvChartRef)
		if err != nil {
			return nil, err
		}
		envPropertiesReq := &pipeline.EnvironmentProperties{
			Id:                thisEnvProperties.EnvironmentConfig.Id,
			EnvOverrideValues: refEnvProperties.EnvironmentConfig.EnvOverrideValues,
			Status:            refEnvProperties.EnvironmentConfig.Status,
			ManualReviewed:    refEnvProperties.EnvironmentConfig.ManualReviewed,
			Active:            refEnvProperties.EnvironmentConfig.Active,
			Namespace:         refEnvProperties.EnvironmentConfig.Namespace,
			EnvironmentId:     refEnvProperties.EnvironmentConfig.EnvironmentId,
			EnvironmentName:   refEnvProperties.EnvironmentConfig.EnvironmentName,
			Latest:            refEnvProperties.EnvironmentConfig.Latest,
			UserId:            userId,
			AppMetrics:        refEnvProperties.EnvironmentConfig.AppMetrics,
			ChartRefId:        refEnvProperties.EnvironmentConfig.ChartRefId,
			IsOverride:        refEnvProperties.EnvironmentConfig.IsOverride,
			IsBasicViewLocked: refEnvProperties.EnvironmentConfig.IsBasicViewLocked,
			CurrentViewEditor: refEnvProperties.EnvironmentConfig.CurrentViewEditor,
		}
		createResp, err := impl.propertiesConfigService.CreateEnvironmentProperties(newAppId, envPropertiesReq)
		if err != nil {
			if err.Error() == bean2.NOCHARTEXIST {
				templateRequest := chart.TemplateRequest{
					AppId:             newAppId,
					ChartRefId:        envPropertiesReq.ChartRefId,
					ValuesOverride:    []byte("{}"),
					UserId:            userId,
					IsBasicViewLocked: envPropertiesReq.IsBasicViewLocked,
					CurrentViewEditor: envPropertiesReq.CurrentViewEditor,
				}
				_, err = impl.chartService.CreateChartFromEnvOverride(templateRequest, ctx)
				if err != nil {
					impl.logger.Error(err)
					return nil, nil
				}
				createResp, err = impl.propertiesConfigService.CreateEnvironmentProperties(newAppId, envPropertiesReq)

			}
		}
		impl.logger.Debugw("env override create res", "createRes", createResp)
		//create object
		//save object

	}
	return nil, nil
}

func (impl *AppCloneServiceImpl) configDataClone(cfData []*pipeline.ConfigData) []*pipeline.ConfigData {
	var copiedData []*pipeline.ConfigData
	for _, refdata := range cfData {
		data := &pipeline.ConfigData{
			Name:               refdata.Name,
			Type:               refdata.Type,
			External:           refdata.External,
			MountPath:          refdata.MountPath,
			Data:               refdata.Data,
			DefaultData:        refdata.DefaultData,
			DefaultMountPath:   refdata.DefaultMountPath,
			Global:             refdata.Global,
			ExternalSecretType: refdata.ExternalSecretType,
		}
		copiedData = append(copiedData, data)
	}
	return copiedData
}

func (impl *AppCloneServiceImpl) CreateGlobalSecret(oldAppId, newAppId int, userId int32) (*pipeline.ConfigDataRequest, error) {

	refCs, err := impl.configMapService.CSGlobalFetch(oldAppId)
	if err != nil {
		return nil, err
	}
	thisCm, err := impl.configMapService.CMGlobalFetch(newAppId)
	if err != nil {
		return nil, err
	}

	cfgDatas := impl.configDataClone(refCs.ConfigData)
	for _, cfgData := range cfgDatas {
		var configData []*pipeline.ConfigData
		configData = append(configData, cfgData)
		newCm := &pipeline.ConfigDataRequest{
			AppId:         newAppId,
			EnvironmentId: refCs.EnvironmentId,
			ConfigData:    configData,
			UserId:        userId,
			Id:            thisCm.Id,
		}
		thisCm, err = impl.configMapService.CSGlobalAddUpdate(newCm)
		if err != nil {
			return nil, err
		}
	}
	return thisCm, err
}

func (impl *AppCloneServiceImpl) CreateWf(oldAppId, newAppId int, userId int32, gitMaterialMapping map[int]int, ctx context.Context, isSmaeProject bool) (interface{}, error) {
	refAppWFs, err := impl.appWorkflowService.FindAppWorkflows(oldAppId)
	if err != nil {
		return nil, err
	}
	impl.logger.Debugw("workflow found", "wf", refAppWFs)
	for _, refAppWF := range refAppWFs {
		thisWf := appWorkflow.AppWorkflowDto{
			Id:                    0,
			Name:                  refAppWF.Name,
			AppId:                 newAppId,
			AppWorkflowMappingDto: nil, //first create new mapping then add it
			UserId:                userId,
		}
		thisWf, err := impl.appWorkflowService.CreateAppWorkflow(thisWf)
		if err != nil {
			return nil, err
		}
		err = impl.createWfMappings(refAppWF.AppWorkflowMappingDto, oldAppId, newAppId, userId, thisWf.Id, gitMaterialMapping, ctx, isSmaeProject)
		if err != nil {
			return nil, err
		}
	}
	return nil, nil
}

func (impl *AppCloneServiceImpl) createWfMappings(refWfMappings []appWorkflow.AppWorkflowMappingDto, oldAppId, newAppId int, userId int32, thisWfId int, gitMaterialMapping map[int]int, ctx context.Context, isSmaeProject bool) error {
	impl.logger.Debugw("wf mapping cloning", "refWfMappings", refWfMappings)
	var ciMapping []appWorkflow.AppWorkflowMappingDto
	var cdMappings []appWorkflow.AppWorkflowMappingDto
	for _, appWf := range refWfMappings {
		if appWf.Type == appWorkflow2.CIPIPELINE {
			ciMapping = append(ciMapping, appWf)
		} else if appWf.Type == appWorkflow2.CDPIPELINE {
			cdMappings = append(cdMappings, appWf)
		} else {
			return fmt.Errorf("unsupported wf type: %s", appWf.Type)
		}
	}
	if len(ciMapping) == 0 {
		impl.logger.Warn("no ci pipeline found")
		return nil
	} else if len(ciMapping) != 1 {
		impl.logger.Warn("more than one cd pipeline not supported")
		return nil
	}
	refApp, err := impl.pipelineBuilder.GetApp(oldAppId)
	if err != nil {
		return err
	}
	var ci *bean.CiConfigRequest
	for _, refCiMapping := range ciMapping {
		impl.logger.Debugw("creating ci", "ref", refCiMapping)

		cloneCiPipelineRequest := &cloneCiPipelineRequest{
			refAppId:           oldAppId,
			refCiPipelineId:    refCiMapping.ComponentId,
			userId:             userId,
			appId:              newAppId,
			wfId:               thisWfId,
			gitMaterialMapping: gitMaterialMapping,
			refAppName:         refApp.AppName,
		}
		ci, err = impl.CreateCiPipeline(cloneCiPipelineRequest)
		if err != nil {
			return err
		}
		impl.logger.Debugw("ci created", "ci", ci)
	}
	if isSmaeProject {
		for _, refCdMapping := range cdMappings {
			cdCloneReq := &cloneCdPipelineRequest{
				refCdPipelineId: refCdMapping.ComponentId,
				refAppId:        oldAppId,
				appId:           newAppId,
				userId:          userId,
				ciPipelineId:    ci.CiPipelines[0].Id,
				appWfId:         thisWfId,
				refAppName:      refApp.AppName,
			}
			pipeline, err := impl.CreateCdPipeline(cdCloneReq, ctx)
			if err != nil {
				return err
			}
			impl.logger.Debugw("cd pipeline created", "pipeline", pipeline)
		}
	} else {
		impl.logger.Debug("not the same project, skipping cd pipeline creation")
	}

	//find ci
	//save ci
	//find cd
	//save cd
	//save mappings
	return nil
}

type cloneCiPipelineRequest struct {
	refAppId           int
	refCiPipelineId    int
	userId             int32
	appId              int
	wfId               int
	gitMaterialMapping map[int]int
	refAppName         string
}

func (impl *AppCloneServiceImpl) CreateCiPipeline(req *cloneCiPipelineRequest) (*bean.CiConfigRequest, error) {
	refCiConfig, err := impl.pipelineBuilder.GetCiPipeline(req.refAppId)
	if err != nil {
		return nil, err
	}
	for _, refCiPipeline := range refCiConfig.CiPipelines {
		if refCiPipeline.Id == req.refCiPipelineId {
			pipelineName := refCiPipeline.Name
			if strings.HasPrefix(pipelineName, req.refAppName) {
				pipelineName = strings.Replace(pipelineName, req.refAppName+"-ci-", "", 1)
			}
			var ciMaterilas []*bean.CiMaterial
			for _, refCiMaterial := range refCiPipeline.CiMaterial {
				//FIXME
				gitMaterialId := req.gitMaterialMapping[refCiMaterial.GitMaterialId]
				if refCiPipeline.ParentCiPipeline != 0 {
					gitMaterialId = refCiMaterial.GitMaterialId
				}
				ciMaterial := &bean.CiMaterial{
					GitMaterialId: gitMaterialId,
					Id:            0,
					Source: &bean.SourceTypeConfig{
						Type:  refCiMaterial.Source.Type,
						Value: refCiMaterial.Source.Value,
						Regex: refCiMaterial.Source.Regex,
					},
				}
				ciMaterilas = append(ciMaterilas, ciMaterial)
			}
			var beforeDockerBuildScripts []*bean.CiScript
			var afterDockerBuildScripts []*bean.CiScript

			for _, script := range refCiPipeline.BeforeDockerBuildScripts {
				ciScript := &bean.CiScript{
					Id:             0,
					Index:          script.Index,
					Name:           script.Name,
					Script:         script.Script,
					OutputLocation: script.OutputLocation,
				}
				beforeDockerBuildScripts = append(beforeDockerBuildScripts, ciScript)
			}
			for _, script := range refCiPipeline.AfterDockerBuildScripts {
				ciScript := &bean.CiScript{
					Id:             0,
					Index:          script.Index,
					Name:           script.Name,
					Script:         script.Script,
					OutputLocation: script.OutputLocation,
				}
				afterDockerBuildScripts = append(afterDockerBuildScripts, ciScript)
			}

			//getting pre stage and post stage details
			preStageDetail, postStageDetail, err := impl.pipelineStageService.GetCiPipelineStageDataDeepCopy(refCiPipeline.Id)
			if err != nil {
				impl.logger.Errorw("error in getting pre & post stage detail by ciPipelineId", "err", err, "ciPipelineId", refCiPipeline.Id)
				return nil, err
			}
			ciPatchReq := &bean.CiPatchRequest{
				CiPipeline: &bean.CiPipeline{
					IsManual:                 refCiPipeline.IsManual,
					DockerArgs:               refCiPipeline.DockerArgs,
					IsExternal:               refCiPipeline.IsExternal,
					ExternalCiConfig:         bean.ExternalCiConfig{},
					CiMaterial:               ciMaterilas,
					Name:                     pipelineName,
					Id:                       0,
					Version:                  refCiPipeline.Version,
					Active:                   refCiPipeline.Active,
					Deleted:                  refCiPipeline.Deleted,
					BeforeDockerBuild:        refCiPipeline.BeforeDockerBuild,
					AfterDockerBuild:         refCiPipeline.AfterDockerBuild,
					BeforeDockerBuildScripts: beforeDockerBuildScripts,
					AfterDockerBuildScripts:  afterDockerBuildScripts,
					ParentCiPipeline:         refCiPipeline.ParentCiPipeline,
					IsDockerConfigOverridden: refCiPipeline.IsDockerConfigOverridden,
					PreBuildStage:            preStageDetail,
					PostBuildStage:           postStageDetail,
				},
				AppId:         req.appId,
				Action:        bean.CREATE,
				AppWorkflowId: req.wfId,
				UserId:        req.userId,
			}
			if !refCiPipeline.IsExternal && refCiPipeline.IsDockerConfigOverridden {
				//get template override
				templateOverrideBean, err := impl.ciTemplateService.FindTemplateOverrideByCiPipelineId(refCiPipeline.Id)
				if err != nil {
					return nil, err
				}
				templateOverride := templateOverrideBean.CiTemplateOverride
				ciBuildConfig := templateOverrideBean.CiBuildConfig
				//getting new git material for this app
				gitMaterial, err := impl.materialRepository.FindByAppIdAndCheckoutPath(req.appId, templateOverride.GitMaterial.CheckoutPath)
				if err != nil {
					impl.logger.Errorw("error in getting git material by appId and checkoutPath", "err", err, "appid", req.refAppId, "checkoutPath", templateOverride.GitMaterial.CheckoutPath)
					return nil, err
				}
				ciBuildConfig.GitMaterialId = gitMaterial.Id
<<<<<<< HEAD
=======
				templateOverride.GitMaterialId = gitMaterial.Id
				ciBuildConfig.Id = 0
>>>>>>> d7ff7fb4
				ciPatchReq.CiPipeline.DockerConfigOverride = bean.DockerConfigOverride{
					DockerRegistry:   templateOverride.DockerRegistryId,
					DockerRepository: templateOverride.DockerRepository,
					CiBuildConfig:    ciBuildConfig,
<<<<<<< HEAD
					//DockerBuildConfig: &bean.DockerBuildConfig{
					//	DockerfilePath: templateOverride.DockerfilePath,
					//	GitMaterialId:  gitMaterial.Id,
					//},
=======
>>>>>>> d7ff7fb4
				}
			}

			return impl.pipelineBuilder.PatchCiPipeline(ciPatchReq)
		}
	}
	return nil, fmt.Errorf("ci pipeline not found ")
}

type cloneCdPipelineRequest struct {
	refCdPipelineId int
	refAppId        int
	appId           int
	userId          int32
	ciPipelineId    int
	appWfId         int
	refAppName      string
}

func (impl *AppCloneServiceImpl) CreateCdPipeline(req *cloneCdPipelineRequest, ctx context.Context) (*bean.CdPipelines, error) {
	refPipelines, err := impl.pipelineBuilder.GetCdPipelinesForApp(req.refAppId)
	if err != nil {
		return nil, err
	}
	var refCdPipeline *bean.CDPipelineConfigObject
	for _, refPipeline := range refPipelines.Pipelines {
		if refPipeline.Id == req.refCdPipelineId {
			refCdPipeline = refPipeline
			break
		}
	}
	if refCdPipeline == nil {
		return nil, fmt.Errorf("no cd pipeline found")
	}
	pipelineName := refCdPipeline.Name
	if strings.HasPrefix(pipelineName, req.refAppName) {
		pipelineName = strings.Replace(pipelineName, req.refAppName+"-", "", 1)
	}
	cdPipeline := &bean.CDPipelineConfigObject{
		Id:                            0,
		EnvironmentId:                 refCdPipeline.EnvironmentId,
		CiPipelineId:                  req.ciPipelineId,
		TriggerType:                   refCdPipeline.TriggerType,
		Name:                          pipelineName,
		Strategies:                    refCdPipeline.Strategies,
		Namespace:                     refCdPipeline.Namespace,
		AppWorkflowId:                 req.appWfId,
		DeploymentTemplate:            refCdPipeline.DeploymentTemplate,
		PreStage:                      refCdPipeline.PreStage, //FIXME
		PostStage:                     refCdPipeline.PostStage,
		PreStageConfigMapSecretNames:  refCdPipeline.PreStageConfigMapSecretNames,
		PostStageConfigMapSecretNames: refCdPipeline.PostStageConfigMapSecretNames,
		RunPostStageInEnv:             refCdPipeline.RunPostStageInEnv,
		RunPreStageInEnv:              refCdPipeline.RunPreStageInEnv,
	}
	cdPipelineReq := &bean.CdPipelines{
		Pipelines: []*bean.CDPipelineConfigObject{cdPipeline},
		AppId:     req.appId,
		UserId:    req.userId,
	}
	cdPipelineRes, err := impl.pipelineBuilder.CreateCdPipelines(cdPipelineReq, ctx)
	return cdPipelineRes, err
}<|MERGE_RESOLUTION|>--- conflicted
+++ resolved
@@ -45,14 +45,8 @@
 	appWorkflowService      appWorkflow.AppWorkflowService
 	appListingService       app.AppListingService
 	propertiesConfigService pipeline.PropertiesConfigService
-<<<<<<< HEAD
-	//ciTemplateOverrideRepository pipelineConfig.CiTemplateOverrideRepository
-	pipelineStageService pipeline.PipelineStageService
-	ciTemplateService    pipeline.CiTemplateService
-=======
 	pipelineStageService    pipeline.PipelineStageService
 	ciTemplateService       pipeline.CiTemplateService
->>>>>>> d7ff7fb4
 }
 
 func NewAppCloneServiceImpl(logger *zap.SugaredLogger,
@@ -74,14 +68,8 @@
 		appWorkflowService:      appWorkflowService,
 		appListingService:       appListingService,
 		propertiesConfigService: propertiesConfigService,
-<<<<<<< HEAD
-		//ciTemplateOverrideRepository: ciTemplateOverrideRepository,
-		pipelineStageService: pipelineStageService,
-		ciTemplateService:    ciTemplateService,
-=======
 		pipelineStageService:    pipelineStageService,
 		ciTemplateService:       ciTemplateService,
->>>>>>> d7ff7fb4
 	}
 }
 
@@ -287,25 +275,11 @@
 	ciBuildConfig := refCiConf.CiBuildConfig
 	ciBuildConfig.GitMaterialId = dockerfileGitMaterial
 	ciConfRequest := &bean.CiConfigRequest{
-<<<<<<< HEAD
-		Id:               0,
-		AppId:            newAppId,
-		DockerRegistry:   refCiConf.DockerRegistry,
-		DockerRepository: refCiConf.DockerRepository,
-		CiBuildConfig:    refCiConf.CiBuildConfig,
-		//DockerBuildConfig: &bean.DockerBuildConfig{
-		//	GitMaterialId:  dockerfileGitMaterial,
-		//	DockerfilePath: refCiConf.DockerBuildConfig.DockerfilePath,
-		//	Args:           refCiConf.DockerBuildConfig.Args,
-		//	TargetPlatform: refCiConf.DockerBuildConfig.TargetPlatform,
-		//},
-=======
 		Id:                0,
 		AppId:             newAppId,
 		DockerRegistry:    refCiConf.DockerRegistry,
 		DockerRepository:  refCiConf.DockerRepository,
 		CiBuildConfig:     ciBuildConfig,
->>>>>>> d7ff7fb4
 		DockerRegistryUrl: refCiConf.DockerRegistry,
 		CiTemplateName:    refCiConf.CiTemplateName,
 		UserId:            userId,
@@ -787,22 +761,12 @@
 					return nil, err
 				}
 				ciBuildConfig.GitMaterialId = gitMaterial.Id
-<<<<<<< HEAD
-=======
 				templateOverride.GitMaterialId = gitMaterial.Id
 				ciBuildConfig.Id = 0
->>>>>>> d7ff7fb4
 				ciPatchReq.CiPipeline.DockerConfigOverride = bean.DockerConfigOverride{
 					DockerRegistry:   templateOverride.DockerRegistryId,
 					DockerRepository: templateOverride.DockerRepository,
 					CiBuildConfig:    ciBuildConfig,
-<<<<<<< HEAD
-					//DockerBuildConfig: &bean.DockerBuildConfig{
-					//	DockerfilePath: templateOverride.DockerfilePath,
-					//	GitMaterialId:  gitMaterial.Id,
-					//},
-=======
->>>>>>> d7ff7fb4
 				}
 			}
 
