/*
 * Copyright (c) 2020 Devtron Labs
 *
 * Licensed under the Apache License, Version 2.0 (the "License");
 * you may not use this file except in compliance with the License.
 * You may obtain a copy of the License at
 *
 *    http://www.apache.org/licenses/LICENSE-2.0
 *
 * Unless required by applicable law or agreed to in writing, software
 * distributed under the License is distributed on an "AS IS" BASIS,
 * WITHOUT WARRANTIES OR CONDITIONS OF ANY KIND, either express or implied.
 * See the License for the specific language governing permissions and
 * limitations under the License.
 *
 */

package appClone

import (
	"context"
	bean2 "github.com/devtron-labs/devtron/api/bean"
	"github.com/devtron-labs/devtron/internal/constants"
	app2 "github.com/devtron-labs/devtron/internal/sql/repository/app"
	"github.com/devtron-labs/devtron/internal/sql/repository/helper"
	"github.com/devtron-labs/devtron/internal/util"
	"github.com/devtron-labs/devtron/pkg/chart"
	"github.com/go-pg/pg"
	"strings"

	"fmt"
	appWorkflow2 "github.com/devtron-labs/devtron/internal/sql/repository/appWorkflow"
	"github.com/devtron-labs/devtron/internal/sql/repository/pipelineConfig"
	"github.com/devtron-labs/devtron/pkg/app"
	"github.com/devtron-labs/devtron/pkg/appWorkflow"
	"github.com/devtron-labs/devtron/pkg/bean"
	"github.com/devtron-labs/devtron/pkg/pipeline"
	"go.uber.org/zap"
)

type AppCloneService interface {
	CloneApp(createReq *bean.CreateAppDTO, context context.Context) (*bean.CreateAppDTO, error)
}
type AppCloneServiceImpl struct {
	logger                  *zap.SugaredLogger
	pipelineBuilder         pipeline.PipelineBuilder
	materialRepository      pipelineConfig.MaterialRepository
	chartService            chart.ChartService
	configMapService        pipeline.ConfigMapService
	appWorkflowService      appWorkflow.AppWorkflowService
	appListingService       app.AppListingService
	propertiesConfigService pipeline.PropertiesConfigService
	pipelineStageService    pipeline.PipelineStageService
	ciTemplateService       pipeline.CiTemplateService
	appRepository           app2.AppRepository
}

func NewAppCloneServiceImpl(logger *zap.SugaredLogger,
	pipelineBuilder pipeline.PipelineBuilder,
	materialRepository pipelineConfig.MaterialRepository,
	chartService chart.ChartService,
	configMapService pipeline.ConfigMapService,
	appWorkflowService appWorkflow.AppWorkflowService,
	appListingService app.AppListingService,
	propertiesConfigService pipeline.PropertiesConfigService,
	ciTemplateOverrideRepository pipelineConfig.CiTemplateOverrideRepository,
	pipelineStageService pipeline.PipelineStageService, ciTemplateService pipeline.CiTemplateService,
	appRepository app2.AppRepository) *AppCloneServiceImpl {
	return &AppCloneServiceImpl{
		logger:                  logger,
		pipelineBuilder:         pipelineBuilder,
		materialRepository:      materialRepository,
		chartService:            chartService,
		configMapService:        configMapService,
		appWorkflowService:      appWorkflowService,
		appListingService:       appListingService,
		propertiesConfigService: propertiesConfigService,
		pipelineStageService:    pipelineStageService,
		ciTemplateService:       ciTemplateService,
		appRepository:           appRepository,
	}
}

type CloneRequest struct {
	RefAppId    int            `json:"refAppId"`
	Name        string         `json:"name"`
	ProjectId   int            `json:"projectId"`
	AppLabels   []*bean.Label  `json:"labels,omitempty" validate:"dive"`
	Description string         `json:"description"`
	AppType     helper.AppType `json:"appType"`
}

func (impl *AppCloneServiceImpl) CloneApp(createReq *bean.CreateAppDTO, context context.Context) (*bean.CreateAppDTO, error) {
	//validate template app
	templateApp, err := impl.appRepository.FindById(createReq.TemplateId)
	if err != nil && err != pg.ErrNoRows {
		return nil, err
	}
	//If the template does not exist then don't clone
	//If the template app-type is chart-store app then don't clone
	//If the template app-type and create request app-type is not same then don't clone
	if (templateApp == nil && templateApp.Id == 0) || (templateApp.AppType == helper.ChartStoreApp) || (templateApp.AppType != createReq.AppType) {
		impl.logger.Warnw("template app does not exist", "id", createReq.TemplateId)
		err = &util.ApiError{
			Code:            constants.AppDoesNotExist.Code,
			InternalMessage: "app does not exist",
			UserMessage:     constants.AppAlreadyExists.UserMessage(createReq.TemplateId),
		}
		return nil, err
	}
	//create new app
	cloneReq := &CloneRequest{
		RefAppId:    createReq.TemplateId,
		Name:        createReq.AppName,
		ProjectId:   createReq.TeamId,
		AppLabels:   createReq.AppLabels,
		AppType:     createReq.AppType,
		Description: createReq.Description,
	}
	userId := createReq.UserId
	appStatus, err := impl.appListingService.FetchAppStageStatus(cloneReq.RefAppId, int(cloneReq.AppType))
	if err != nil {
		return nil, err
	}
	refApp, err := impl.pipelineBuilder.GetApp(cloneReq.RefAppId)
	if err != nil {
		return nil, err
	}
	isSameProject := refApp.TeamId == cloneReq.ProjectId
	/*	appStageStatus = append(appStageStatus, impl.makeAppStageStatus(0, "APP", stages.AppId))
		appStageStatus = append(appStageStatus, impl.makeAppStageStatus(1, "MATERIAL", materialExists))
		appStageStatus = append(appStageStatus, impl.makeAppStageStatus(2, "TEMPLATE", stages.CiTemplateId))
		appStageStatus = append(appStageStatus, impl.makeAppStageStatus(3, "CI_PIPELINE", stages.CiPipelineId))
		appStageStatus = append(appStageStatus, impl.makeAppStageStatus(4, "CHART", stages.ChartId))
		appStageStatus = append(appStageStatus, impl.makeAppStageStatus(5, "CD_PIPELINE", stages.PipelineId))
	*/
	refAppStatus := make(map[string]bool)
	for _, as := range appStatus {
		refAppStatus[as.StageName] = as.Status
	}

	//TODO check stage of current app
	if createReq.AppType != helper.Job {
		if !refAppStatus["APP"] {
			impl.logger.Warnw("status not", "APP", cloneReq.RefAppId)
			return nil, nil
		}
	}
	app, err := impl.CreateApp(cloneReq, userId)
	if err != nil {
		impl.logger.Errorw("error in creating app", "req", cloneReq, "err", err)
		return nil, err
	}
	newAppId := app.Id
	if !refAppStatus["MATERIAL"] {
		impl.logger.Errorw("status not", "MATERIAL", cloneReq.RefAppId)
		return app, nil
	}
	_, gitMaerialMap, err := impl.CloneGitRepo(cloneReq.RefAppId, newAppId, userId)
	if err != nil {
		impl.logger.Errorw("error in cloning git", "ref", cloneReq.RefAppId, "new", newAppId, "err", err)
		return nil, err
	}

	_, err = impl.CreateCiTemplate(cloneReq.RefAppId, newAppId, userId, gitMaerialMap)
	if err != nil {
		impl.logger.Errorw("error in cloning docker template", "ref", cloneReq.RefAppId, "new", newAppId, "err", err)
		return nil, err
	}
	if createReq.AppType != helper.Job {
		if !refAppStatus["TEMPLATE"] {
			impl.logger.Errorw("status not", "TEMPLATE", cloneReq.RefAppId)
			return app, nil
		}
		if !refAppStatus["CHART"] {
			impl.logger.Errorw("status not", "CHART", cloneReq.RefAppId)
			return app, nil
		}
		_, err = impl.CreateDeploymentTemplate(cloneReq.RefAppId, newAppId, userId, context)
		if err != nil {
			impl.logger.Errorw("error in creating deployment template", "ref", cloneReq.RefAppId, "new", newAppId, "err", err)
			return nil, err
		}
		_, err = impl.CreateGlobalCM(cloneReq.RefAppId, newAppId, userId)

		if err != nil {
			impl.logger.Errorw("error in creating global cm", "ref", cloneReq.RefAppId, "new", newAppId, "err", err)
			return nil, err
		}
		_, err = impl.CreateGlobalSecret(cloneReq.RefAppId, newAppId, userId)
		if err != nil {
			impl.logger.Errorw("error in creating global secret", "ref", cloneReq.RefAppId, "new", newAppId, "err", err)
			return nil, err
		}
		if isSameProject {
			_, err = impl.CreateEnvCm(context, cloneReq.RefAppId, newAppId, userId)
			if err != nil {
				impl.logger.Errorw("error in creating env cm", "err", err)
				return nil, err
			}
			_, err = impl.CreateEnvSecret(context, cloneReq.RefAppId, newAppId, userId)
			if err != nil {
				impl.logger.Errorw("error in creating env secret", "err", err)
				return nil, err
			}
			_, err = impl.createEnvOverride(cloneReq.RefAppId, newAppId, userId, context)
			if err != nil {
				impl.logger.Errorw("error in cloning  env override", "err", err)
				return nil, err
			}
		}
	}
	_, err = impl.CreateWf(cloneReq.RefAppId, newAppId, userId, gitMaerialMap, context, isSameProject)
	if err != nil {
		impl.logger.Errorw("error in creating wf", "ref", cloneReq.RefAppId, "new", newAppId, "err", err)
		return nil, err
	}

	return app, nil
}

func (impl *AppCloneServiceImpl) CreateApp(cloneReq *CloneRequest, userId int32) (*bean.CreateAppDTO, error) {
	createAppReq := &bean.CreateAppDTO{
		AppName:     cloneReq.Name,
		UserId:      userId,
		TeamId:      cloneReq.ProjectId,
		AppLabels:   cloneReq.AppLabels,
		AppType:     cloneReq.AppType,
		Description: cloneReq.Description,
	}
	createRes, err := impl.pipelineBuilder.CreateApp(createAppReq)
	return createRes, err
}

func (impl *AppCloneServiceImpl) CloneGitRepo(oldAppId, newAppId int, userId int32) (*bean.CreateMaterialDTO, map[int]int, error) {
	originalApp, err := impl.pipelineBuilder.GetApp(oldAppId)
	if err != nil {
		return nil, nil, err
	}
	createMaterial := &bean.CreateMaterialDTO{
		AppId:  newAppId,
		UserId: userId,
	}
	var savedGitMaterials []*bean.GitMaterial
	gitMaterialsMap := make(map[int]int)
	for _, material := range originalApp.Material {
		gitMaterial := &bean.GitMaterial{
			Name:          material.Name,
			Url:           material.Url,
			Id:            0,
			GitProviderId: material.GitProviderId,
			CheckoutPath:  material.CheckoutPath,
			FilterPattern: material.FilterPattern,
		}
		createMaterial.Material = []*bean.GitMaterial{gitMaterial} // append(createMaterial.Material, gitMaterial)
		createMaterialres, err := impl.pipelineBuilder.CreateMaterialsForApp(createMaterial)
		if err != nil {
			return nil, nil, err
		}
		savedGitMaterials = append(savedGitMaterials, createMaterialres.Material...)
		gitMaterialsMap[material.Id] = createMaterial.Material[0].Id
	}
	createMaterial.Material = savedGitMaterials
	//impl.logger.Infof()
	return createMaterial, gitMaterialsMap, err
}

func (impl *AppCloneServiceImpl) CreateCiTemplate(oldAppId, newAppId int, userId int32, gitMaterialMap map[int]int) (*bean.PipelineCreateResponse, error) {
	refCiConf, err := impl.pipelineBuilder.GetCiPipeline(oldAppId)
	if err != nil {
		return nil, err
	}
	if gitMaterialMap == nil || len(gitMaterialMap) == 0 {
		return nil, fmt.Errorf("no git for %d", newAppId)
	}

	//gitMaterialMap contains the mappings for old app git-material-id -> new app git-material-id
	dockerfileGitMaterial := gitMaterialMap[refCiConf.CiBuildConfig.GitMaterialId]
	buildContextGitMaterial := gitMaterialMap[refCiConf.CiBuildConfig.BuildContextGitMaterialId]
	//this might be possible if build-configuration is not set in the old app.
	if dockerfileGitMaterial == 0 {
		//set the dockerfileGitMaterial to first material in the map
		for _, newAppMaterialId := range gitMaterialMap {
			dockerfileGitMaterial = newAppMaterialId
			break
		}
	}
	//if buildContextGitMaterial not found set to build context repo to dockerfile git repo
	if buildContextGitMaterial == 0 {
		buildContextGitMaterial = dockerfileGitMaterial
	}

	ciBuildConfig := refCiConf.CiBuildConfig
	ciBuildConfig.GitMaterialId = dockerfileGitMaterial
	ciBuildConfig.BuildContextGitMaterialId = buildContextGitMaterial
	ciConfRequest := &bean.CiConfigRequest{
		Id:                0,
		AppId:             newAppId,
		DockerRegistry:    refCiConf.DockerRegistry,
		DockerRepository:  refCiConf.DockerRepository,
		CiBuildConfig:     ciBuildConfig,
		DockerRegistryUrl: refCiConf.DockerRegistry,
		CiTemplateName:    refCiConf.CiTemplateName,
		UserId:            userId,
		BeforeDockerBuild: refCiConf.BeforeDockerBuild,
		AfterDockerBuild:  refCiConf.AfterDockerBuild,
	}

	res, err := impl.pipelineBuilder.CreateCiPipeline(ciConfRequest)
	return res, err
}

func (impl *AppCloneServiceImpl) CreateDeploymentTemplate(oldAppId, newAppId int, userId int32, context context.Context) (*chart.TemplateRequest, error) {
	refTemplate, err := impl.chartService.FindLatestChartForAppByAppId(oldAppId)
	if err != nil {
		impl.logger.Errorw("error in fetching ref app chart ", "app", oldAppId, "err", err)
		return nil, err
	}
	templateReq := chart.TemplateRequest{
		Id:                0,
		AppId:             newAppId,
		Latest:            refTemplate.Latest,
		ValuesOverride:    refTemplate.DefaultAppOverride,
		ChartRefId:        refTemplate.ChartRefId,
		UserId:            userId,
		IsBasicViewLocked: refTemplate.IsBasicViewLocked,
		CurrentViewEditor: refTemplate.CurrentViewEditor,
	}
	templateRes, err := impl.chartService.Create(templateReq, context)
	if err != nil {
		impl.logger.Errorw("template clone err", "req", templateReq, "err", templateReq)
	}
	return templateRes, err
}

func (impl *AppCloneServiceImpl) CreateAppMetrics(oldAppId, newAppId int, userId int32) {

}

func (impl *AppCloneServiceImpl) CreateGlobalCM(oldAppId, newAppId int, userId int32) (*pipeline.ConfigDataRequest, error) {
	refCM, err := impl.configMapService.CMGlobalFetch(oldAppId)
	if err != nil {
		return nil, err
	}
	thisCm, err := impl.configMapService.CMGlobalFetch(newAppId)
	if err != nil {
		return nil, err
	}

	cfgDatas := impl.configDataClone(refCM.ConfigData)
	for _, cfgData := range cfgDatas {
		newCm := &pipeline.ConfigDataRequest{
			AppId:         newAppId,
			EnvironmentId: refCM.EnvironmentId,
			ConfigData:    []*pipeline.ConfigData{cfgData},
			UserId:        userId,
			Id:            thisCm.Id,
		}
		thisCm, err = impl.configMapService.CMGlobalAddUpdate(newCm)
		if err != nil {
			return nil, err
		}
	}
	return thisCm, err

}

func (impl *AppCloneServiceImpl) CreateEnvCm(ctx context.Context, oldAppId, newAppId int, userId int32) (interface{}, error) {
	refEnvs, err := impl.appListingService.FetchOtherEnvironment(ctx, oldAppId)
	if err != nil {
		return nil, err
	}
	for _, refEnv := range refEnvs {
		impl.logger.Debugw("cloning cfg for env", "env", refEnv)
		refCm, err := impl.configMapService.CMEnvironmentFetch(oldAppId, refEnv.EnvironmentId)
		if err != nil {
			return nil, err
		}
		thisCm, err := impl.configMapService.CMEnvironmentFetch(newAppId, refEnv.EnvironmentId)
		if err != nil {
			return nil, err
		}

		var refEnvCm []*pipeline.ConfigData
		for _, refCmData := range refCm.ConfigData {
			if !refCmData.Global || refCmData.Data != nil {
				refEnvCm = append(refEnvCm, refCmData)
			}
		}
		if len(refEnvCm) == 0 {
			impl.logger.Debug("no env cm")
			continue
		}
		cfgDatas := impl.configDataClone(refEnvCm)
		for _, cfgData := range cfgDatas {
			newCm := &pipeline.ConfigDataRequest{
				AppId:         newAppId,
				EnvironmentId: refEnv.EnvironmentId,
				ConfigData:    []*pipeline.ConfigData{cfgData},
				UserId:        userId,
				Id:            thisCm.Id,
			}
			thisCm, err = impl.configMapService.CMEnvironmentAddUpdate(newCm)
			if err != nil {
				return nil, err
			}
		}
	}
	return nil, nil
}

func (impl *AppCloneServiceImpl) CreateEnvSecret(ctx context.Context, oldAppId, newAppId int, userId int32) (interface{}, error) {
	refEnvs, err := impl.appListingService.FetchOtherEnvironment(ctx, oldAppId)
	if err != nil {
		return nil, err
	}
	for _, refEnv := range refEnvs {
		impl.logger.Debugw("cloning cfg for env", "env", refEnv)
		refCm, err := impl.configMapService.CSEnvironmentFetch(oldAppId, refEnv.EnvironmentId)
		if err != nil {
			return nil, err
		}
		thisCm, err := impl.configMapService.CSEnvironmentFetch(newAppId, refEnv.EnvironmentId)
		if err != nil {
			return nil, err
		}

		var refEnvCm []*pipeline.ConfigData
		for _, refCmData := range refCm.ConfigData {
			if !refCmData.Global || refCmData.Data != nil {
				refEnvCm = append(refEnvCm, refCmData)
			}
		}
		if len(refEnvCm) == 0 {
			impl.logger.Debug("no env cm")
			continue
		}
		cfgDatas := impl.configDataClone(refEnvCm)
		for _, cfgData := range cfgDatas {
			var configData []*pipeline.ConfigData
			configData = append(configData, cfgData)
			newCm := &pipeline.ConfigDataRequest{
				AppId:         newAppId,
				EnvironmentId: refEnv.EnvironmentId,
				ConfigData:    configData,
				UserId:        userId,
				Id:            thisCm.Id,
			}
			thisCm, err = impl.configMapService.CSEnvironmentAddUpdate(newCm)
			if err != nil {
				return nil, err
			}
		}
	}
	return nil, nil
}

func (impl *AppCloneServiceImpl) createEnvOverride(oldAppId, newAppId int, userId int32, ctx context.Context) (interface{}, error) {
	refEnvs, err := impl.appListingService.FetchOtherEnvironment(ctx, oldAppId)
	if err != nil {
		return nil, err
	}
	for _, refEnv := range refEnvs {

		chartRefRes, err := impl.chartService.ChartRefAutocompleteForAppOrEnv(oldAppId, refEnv.EnvironmentId)
		if err != nil {
			return nil, err
		}
		refEnvProperties, err := impl.propertiesConfigService.GetEnvironmentProperties(oldAppId, refEnv.EnvironmentId, chartRefRes.LatestEnvChartRef)
		if err != nil {
			return nil, err
		}
		if !refEnvProperties.IsOverride {
			impl.logger.Debugw("no env override", "env", refEnv.EnvironmentId)
			continue
		}
		thisEnvProperties, err := impl.propertiesConfigService.GetEnvironmentProperties(newAppId, refEnv.EnvironmentId, chartRefRes.LatestEnvChartRef)
		if err != nil {
			return nil, err
		}
		envPropertiesReq := &pipeline.EnvironmentProperties{
			Id:                thisEnvProperties.EnvironmentConfig.Id,
			EnvOverrideValues: refEnvProperties.EnvironmentConfig.EnvOverrideValues,
			Status:            refEnvProperties.EnvironmentConfig.Status,
			ManualReviewed:    refEnvProperties.EnvironmentConfig.ManualReviewed,
			Active:            refEnvProperties.EnvironmentConfig.Active,
			Namespace:         refEnvProperties.EnvironmentConfig.Namespace,
			EnvironmentId:     refEnvProperties.EnvironmentConfig.EnvironmentId,
			EnvironmentName:   refEnvProperties.EnvironmentConfig.EnvironmentName,
			Latest:            refEnvProperties.EnvironmentConfig.Latest,
			UserId:            userId,
			AppMetrics:        refEnvProperties.EnvironmentConfig.AppMetrics,
			ChartRefId:        refEnvProperties.EnvironmentConfig.ChartRefId,
			IsOverride:        refEnvProperties.EnvironmentConfig.IsOverride,
			IsBasicViewLocked: refEnvProperties.EnvironmentConfig.IsBasicViewLocked,
			CurrentViewEditor: refEnvProperties.EnvironmentConfig.CurrentViewEditor,
		}
		createResp, err := impl.propertiesConfigService.CreateEnvironmentProperties(newAppId, envPropertiesReq)
		if err != nil {
			if err.Error() == bean2.NOCHARTEXIST {
				templateRequest := chart.TemplateRequest{
					AppId:             newAppId,
					ChartRefId:        envPropertiesReq.ChartRefId,
					ValuesOverride:    []byte("{}"),
					UserId:            userId,
					IsBasicViewLocked: envPropertiesReq.IsBasicViewLocked,
					CurrentViewEditor: envPropertiesReq.CurrentViewEditor,
				}
				_, err = impl.chartService.CreateChartFromEnvOverride(templateRequest, ctx)
				if err != nil {
					impl.logger.Error(err)
					return nil, nil
				}
				createResp, err = impl.propertiesConfigService.CreateEnvironmentProperties(newAppId, envPropertiesReq)

			}
		}
		impl.logger.Debugw("env override create res", "createRes", createResp)
		//create object
		//save object

	}
	return nil, nil
}

func (impl *AppCloneServiceImpl) configDataClone(cfData []*pipeline.ConfigData) []*pipeline.ConfigData {
	var copiedData []*pipeline.ConfigData
	for _, refdata := range cfData {
		data := &pipeline.ConfigData{
			Name:               refdata.Name,
			Type:               refdata.Type,
			External:           refdata.External,
			MountPath:          refdata.MountPath,
			Data:               refdata.Data,
			DefaultData:        refdata.DefaultData,
			DefaultMountPath:   refdata.DefaultMountPath,
			Global:             refdata.Global,
			ExternalSecretType: refdata.ExternalSecretType,
		}
		copiedData = append(copiedData, data)
	}
	return copiedData
}

func (impl *AppCloneServiceImpl) CreateGlobalSecret(oldAppId, newAppId int, userId int32) (*pipeline.ConfigDataRequest, error) {

	refCs, err := impl.configMapService.CSGlobalFetch(oldAppId)
	if err != nil {
		return nil, err
	}
	thisCm, err := impl.configMapService.CMGlobalFetch(newAppId)
	if err != nil {
		return nil, err
	}

	cfgDatas := impl.configDataClone(refCs.ConfigData)
	for _, cfgData := range cfgDatas {
		var configData []*pipeline.ConfigData
		configData = append(configData, cfgData)
		newCm := &pipeline.ConfigDataRequest{
			AppId:         newAppId,
			EnvironmentId: refCs.EnvironmentId,
			ConfigData:    configData,
			UserId:        userId,
			Id:            thisCm.Id,
		}
		thisCm, err = impl.configMapService.CSGlobalAddUpdate(newCm)
		if err != nil {
			return nil, err
		}
	}
	return thisCm, err
}

func (impl *AppCloneServiceImpl) CreateWf(oldAppId, newAppId int, userId int32, gitMaterialMapping map[int]int, ctx context.Context, isSameProject bool) (interface{}, error) {
	refAppWFs, err := impl.appWorkflowService.FindAppWorkflows(oldAppId)
	if err != nil {
		return nil, err
	}
	impl.logger.Debugw("workflow found", "wf", refAppWFs)
	for _, refAppWF := range refAppWFs {
		thisWf := appWorkflow.AppWorkflowDto{
			Id:                    0,
			Name:                  refAppWF.Name,
			AppId:                 newAppId,
			AppWorkflowMappingDto: nil, //first create new mapping then add it
			UserId:                userId,
		}
		thisWf, err := impl.appWorkflowService.CreateAppWorkflow(thisWf)
		if err != nil {
			return nil, err
		}
		err = impl.createWfMappings(refAppWF.AppWorkflowMappingDto, oldAppId, newAppId, userId, thisWf.Id, gitMaterialMapping, ctx, isSameProject)
		if err != nil {
			return nil, err
		}
	}
	return nil, nil
}

func (impl *AppCloneServiceImpl) createWfMappings(refWfMappings []appWorkflow.AppWorkflowMappingDto, oldAppId, newAppId int, userId int32, thisWfId int, gitMaterialMapping map[int]int, ctx context.Context, isSameProject bool) error {
	impl.logger.Debugw("wf mapping cloning", "refWfMappings", refWfMappings)
	var ciMapping []appWorkflow.AppWorkflowMappingDto
	var cdMappings []appWorkflow.AppWorkflowMappingDto
	var webhookMappings []appWorkflow.AppWorkflowMappingDto
	for _, appWf := range refWfMappings {
		if appWf.Type == appWorkflow2.CIPIPELINE {
			ciMapping = append(ciMapping, appWf)
		} else if appWf.Type == appWorkflow2.CDPIPELINE {
			cdMappings = append(cdMappings, appWf)
		} else if appWf.Type == appWorkflow2.WEBHOOK {
			webhookMappings = append(webhookMappings, appWf)
		} else {
			return fmt.Errorf("unsupported wf type: %s", appWf.Type)
		}
	}
	if len(webhookMappings) > 0 {
		impl.logger.Warn("external ci webhook found in workflow, not supported for clone")
		return nil
	}
	if len(ciMapping) == 0 {
		impl.logger.Warn("no ci pipeline found")
		return nil
	} else if len(ciMapping) != 1 {
		impl.logger.Warn("more than one cd pipeline not supported")
		return nil
	}
	refApp, err := impl.pipelineBuilder.GetApp(oldAppId)
	if err != nil {
		return err
	}
	var ci *bean.CiConfigRequest
	for _, refCiMapping := range ciMapping {
		impl.logger.Debugw("creating ci", "ref", refCiMapping)

		cloneCiPipelineRequest := &cloneCiPipelineRequest{
			refAppId:           oldAppId,
			refCiPipelineId:    refCiMapping.ComponentId,
			userId:             userId,
			appId:              newAppId,
			wfId:               thisWfId,
			gitMaterialMapping: gitMaterialMapping,
			refAppName:         refApp.AppName,
		}
		ci, err = impl.CreateCiPipeline(cloneCiPipelineRequest)
		if err != nil {
			return err
		}
		impl.logger.Debugw("ci created", "ci", ci)
	}
	if isSameProject {
		for _, refCdMapping := range cdMappings {
			cdCloneReq := &cloneCdPipelineRequest{
				refCdPipelineId: refCdMapping.ComponentId,
				refAppId:        oldAppId,
				appId:           newAppId,
				userId:          userId,
				ciPipelineId:    ci.CiPipelines[0].Id,
				appWfId:         thisWfId,
				refAppName:      refApp.AppName,
			}
			pipeline, err := impl.CreateCdPipeline(cdCloneReq, ctx)
			if err != nil {
				return err
			}
			impl.logger.Debugw("cd pipeline created", "pipeline", pipeline)
		}
	} else {
		impl.logger.Debug("not the same project, skipping cd pipeline creation")
	}

	//find ci
	//save ci
	//find cd
	//save cd
	//save mappings
	return nil
}

type cloneCiPipelineRequest struct {
	refAppId           int
	refCiPipelineId    int
	userId             int32
	appId              int
	wfId               int
	gitMaterialMapping map[int]int
	refAppName         string
}

func (impl *AppCloneServiceImpl) CreateCiPipeline(req *cloneCiPipelineRequest) (*bean.CiConfigRequest, error) {
	refCiConfig, err := impl.pipelineBuilder.GetCiPipeline(req.refAppId)
	if err != nil {
		return nil, err
	}
	for _, refCiPipeline := range refCiConfig.CiPipelines {
		if refCiPipeline.Id == req.refCiPipelineId {
			pipelineName := refCiPipeline.Name
			if strings.HasPrefix(pipelineName, req.refAppName) {
				pipelineName = strings.Replace(pipelineName, req.refAppName+"-ci-", "", 1)
			}
			var ciMaterilas []*bean.CiMaterial
			for _, refCiMaterial := range refCiPipeline.CiMaterial {
				//FIXME
				gitMaterialId := req.gitMaterialMapping[refCiMaterial.GitMaterialId]
				if refCiPipeline.ParentCiPipeline != 0 {
					gitMaterialId = refCiMaterial.GitMaterialId
				}
				ciMaterial := &bean.CiMaterial{
					GitMaterialId: gitMaterialId,
					Id:            0,
					Source: &bean.SourceTypeConfig{
						Type:  refCiMaterial.Source.Type,
						Value: refCiMaterial.Source.Value,
						Regex: refCiMaterial.Source.Regex,
					},
				}
				ciMaterilas = append(ciMaterilas, ciMaterial)
			}
			var beforeDockerBuildScripts []*bean.CiScript
			var afterDockerBuildScripts []*bean.CiScript

			for _, script := range refCiPipeline.BeforeDockerBuildScripts {
				ciScript := &bean.CiScript{
					Id:             0,
					Index:          script.Index,
					Name:           script.Name,
					Script:         script.Script,
					OutputLocation: script.OutputLocation,
				}
				beforeDockerBuildScripts = append(beforeDockerBuildScripts, ciScript)
			}
			for _, script := range refCiPipeline.AfterDockerBuildScripts {
				ciScript := &bean.CiScript{
					Id:             0,
					Index:          script.Index,
					Name:           script.Name,
					Script:         script.Script,
					OutputLocation: script.OutputLocation,
				}
				afterDockerBuildScripts = append(afterDockerBuildScripts, ciScript)
			}

			//getting pre stage and post stage details
			preStageDetail, postStageDetail, err := impl.pipelineStageService.GetCiPipelineStageDataDeepCopy(refCiPipeline.Id)
			if err != nil {
				impl.logger.Errorw("error in getting pre & post stage detail by ciPipelineId", "err", err, "ciPipelineId", refCiPipeline.Id)
				return nil, err
			}
			ciPatchReq := &bean.CiPatchRequest{
				CiPipeline: &bean.CiPipeline{
					IsManual:                 refCiPipeline.IsManual,
					DockerArgs:               refCiPipeline.DockerArgs,
					IsExternal:               refCiPipeline.IsExternal,
					ExternalCiConfig:         bean.ExternalCiConfig{},
					CiMaterial:               ciMaterilas,
					Name:                     pipelineName,
					Id:                       0,
					Version:                  refCiPipeline.Version,
					Active:                   refCiPipeline.Active,
					Deleted:                  refCiPipeline.Deleted,
					BeforeDockerBuild:        refCiPipeline.BeforeDockerBuild,
					AfterDockerBuild:         refCiPipeline.AfterDockerBuild,
					BeforeDockerBuildScripts: beforeDockerBuildScripts,
					AfterDockerBuildScripts:  afterDockerBuildScripts,
					ParentCiPipeline:         refCiPipeline.ParentCiPipeline,
					IsDockerConfigOverridden: refCiPipeline.IsDockerConfigOverridden,
					PreBuildStage:            preStageDetail,
					PostBuildStage:           postStageDetail,
				},
				AppId:         req.appId,
				Action:        bean.CREATE,
				AppWorkflowId: req.wfId,
				UserId:        req.userId,
			}
			if !refCiPipeline.IsExternal && refCiPipeline.IsDockerConfigOverridden {
				//get template override
				templateOverrideBean, err := impl.ciTemplateService.FindTemplateOverrideByCiPipelineId(refCiPipeline.Id)
				if err != nil {
					return nil, err
				}
				templateOverride := templateOverrideBean.CiTemplateOverride
				ciBuildConfig := templateOverrideBean.CiBuildConfig
				//getting new git material for this app
				//gitMaterial, err := impl.materialRepository.FindByAppIdAndCheckoutPath(req.appId, templateOverride.GitMaterial.CheckoutPath)
				if len(req.gitMaterialMapping) == 0 {
					impl.logger.Errorw("no git materials found for the app", "appId", req.appId)
					return nil, fmt.Errorf("no git materials found for the app, %d", req.appId)
				}
				gitMaterialId := req.gitMaterialMapping[ciBuildConfig.GitMaterialId]
				buildContextGitMaterialId := req.gitMaterialMapping[ciBuildConfig.BuildContextGitMaterialId]
				if gitMaterialId == 0 {
					for _, id := range req.gitMaterialMapping {
						gitMaterialId = id
						break
					}
				}
				if buildContextGitMaterialId == 0 {
					buildContextGitMaterialId = gitMaterialId
				}
				ciBuildConfig.GitMaterialId = gitMaterialId
				ciBuildConfig.BuildContextGitMaterialId = buildContextGitMaterialId
				templateOverride.GitMaterialId = gitMaterialId
				ciBuildConfig.Id = 0
				ciPatchReq.CiPipeline.DockerConfigOverride = bean.DockerConfigOverride{
					DockerRegistry:   templateOverride.DockerRegistryId,
					DockerRepository: templateOverride.DockerRepository,
					CiBuildConfig:    ciBuildConfig,
				}
			}

			return impl.pipelineBuilder.PatchCiPipeline(ciPatchReq)
		}
	}
	return nil, fmt.Errorf("ci pipeline not found ")
}

type cloneCdPipelineRequest struct {
	refCdPipelineId int
	refAppId        int
	appId           int
	userId          int32
	ciPipelineId    int
	appWfId         int
	refAppName      string
}

func (impl *AppCloneServiceImpl) CreateCdPipeline(req *cloneCdPipelineRequest, ctx context.Context) (*bean.CdPipelines, error) {
	refPipelines, err := impl.pipelineBuilder.GetCdPipelinesForApp(req.refAppId)
	if err != nil {
		return nil, err
	}
	var refCdPipeline *bean.CDPipelineConfigObject
	for _, refPipeline := range refPipelines.Pipelines {
		if refPipeline.Id == req.refCdPipelineId {
			refCdPipeline = refPipeline
			break
		}
	}
	if refCdPipeline == nil {
		return nil, fmt.Errorf("no cd pipeline found")
	}
	pipelineName := refCdPipeline.Name
	if strings.HasPrefix(pipelineName, req.refAppName) {
		pipelineName = strings.Replace(pipelineName, req.refAppName+"-", "", 1)
	}
	// by default all deployment types are allowed
	AllowedDeploymentAppTypes := map[string]bool{
		util.PIPELINE_DEPLOYMENT_TYPE_ACD:  true,
		util.PIPELINE_DEPLOYMENT_TYPE_HELM: true,
	}
	DeploymentAppConfigForEnvironment, err := impl.pipelineBuilder.GetDeploymentConfigMap(refCdPipeline.EnvironmentId)
	if err != nil {
		impl.logger.Errorw("error in fetching deployment config for environment", "err", err)
	}
	for deploymentType, allowed := range DeploymentAppConfigForEnvironment {
		AllowedDeploymentAppTypes[deploymentType] = allowed
	}
	isGitopsConfigured, err := impl.pipelineBuilder.IsGitopsConfigured()
	if err != nil {
		impl.logger.Errorw("error in checking if gitOps configured", "err", err)
		return nil, err
	}
	var deploymentAppType string
	if AllowedDeploymentAppTypes[util.PIPELINE_DEPLOYMENT_TYPE_ACD] && AllowedDeploymentAppTypes[util.PIPELINE_DEPLOYMENT_TYPE_HELM] {
		deploymentAppType = refCdPipeline.DeploymentAppType
	} else if AllowedDeploymentAppTypes[util.PIPELINE_DEPLOYMENT_TYPE_ACD] && isGitopsConfigured {
		deploymentAppType = util.PIPELINE_DEPLOYMENT_TYPE_ACD
	} else if AllowedDeploymentAppTypes[util.PIPELINE_DEPLOYMENT_TYPE_HELM] {
		deploymentAppType = util.PIPELINE_DEPLOYMENT_TYPE_HELM
	}
	cdPipeline := &bean.CDPipelineConfigObject{
		Id:                            0,
		EnvironmentId:                 refCdPipeline.EnvironmentId,
		CiPipelineId:                  req.ciPipelineId,
		TriggerType:                   refCdPipeline.TriggerType,
		Name:                          pipelineName,
		Strategies:                    refCdPipeline.Strategies,
		Namespace:                     refCdPipeline.Namespace,
		AppWorkflowId:                 req.appWfId,
		DeploymentTemplate:            refCdPipeline.DeploymentTemplate,
		PreStage:                      refCdPipeline.PreStage, //FIXME
		PostStage:                     refCdPipeline.PostStage,
		PreStageConfigMapSecretNames:  refCdPipeline.PreStageConfigMapSecretNames,
		PostStageConfigMapSecretNames: refCdPipeline.PostStageConfigMapSecretNames,
		RunPostStageInEnv:             refCdPipeline.RunPostStageInEnv,
		RunPreStageInEnv:              refCdPipeline.RunPreStageInEnv,
<<<<<<< HEAD
		DeploymentAppType:             refCdPipeline.DeploymentAppType,
		PreDeployStage:                refCdPipeline.PreDeployStage,
		PostDeployStage:               refCdPipeline.PostDeployStage,
=======
		DeploymentAppType:             deploymentAppType,
>>>>>>> bd378876
	}
	cdPipelineReq := &bean.CdPipelines{
		Pipelines: []*bean.CDPipelineConfigObject{cdPipeline},
		AppId:     req.appId,
		UserId:    req.userId,
	}
	cdPipelineRes, err := impl.pipelineBuilder.CreateCdPipelines(cdPipelineReq, ctx)
	return cdPipelineRes, err
}<|MERGE_RESOLUTION|>--- conflicted
+++ resolved
@@ -884,13 +884,9 @@
 		PostStageConfigMapSecretNames: refCdPipeline.PostStageConfigMapSecretNames,
 		RunPostStageInEnv:             refCdPipeline.RunPostStageInEnv,
 		RunPreStageInEnv:              refCdPipeline.RunPreStageInEnv,
-<<<<<<< HEAD
-		DeploymentAppType:             refCdPipeline.DeploymentAppType,
+		DeploymentAppType:             deploymentAppType,
 		PreDeployStage:                refCdPipeline.PreDeployStage,
 		PostDeployStage:               refCdPipeline.PostDeployStage,
-=======
-		DeploymentAppType:             deploymentAppType,
->>>>>>> bd378876
 	}
 	cdPipelineReq := &bean.CdPipelines{
 		Pipelines: []*bean.CDPipelineConfigObject{cdPipeline},
