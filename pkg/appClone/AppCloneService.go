--- conflicted
+++ resolved
@@ -965,18 +965,15 @@
 		RunPostStageInEnv:             refCdPipeline.RunPostStageInEnv,
 		RunPreStageInEnv:              refCdPipeline.RunPreStageInEnv,
 		DeploymentAppType:             deploymentAppType,
-<<<<<<< HEAD
 		UserApprovalConf:              refCdPipeline.UserApprovalConf,
 		IsVirtualEnvironment:          refCdPipeline.IsVirtualEnvironment,
+		PreDeployStage:                refCdPipeline.PreDeployStage,
+		PostDeployStage:               refCdPipeline.PostDeployStage,
 	}
 	if refCdPipeline.IsVirtualEnvironment && refCdPipeline.DeploymentAppType == util.PIPELINE_DEPLOYMENT_TYPE_MANIFEST_PUSH {
 		cdPipeline.ManifestStorageType = refCdPipeline.ManifestStorageType
 		cdPipeline.ContainerRegistryName = refCdPipeline.ContainerRegistryName
 		cdPipeline.RepoName = refCdPipeline.RepoName
-=======
-		PreDeployStage:                refCdPipeline.PreDeployStage,
-		PostDeployStage:               refCdPipeline.PostDeployStage,
->>>>>>> 95fca63e
 	}
 	cdPipelineReq := &bean.CdPipelines{
 		Pipelines: []*bean.CDPipelineConfigObject{cdPipeline},
