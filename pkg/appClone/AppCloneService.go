--- conflicted
+++ resolved
@@ -45,14 +45,9 @@
 	appWorkflowService      appWorkflow.AppWorkflowService
 	appListingService       app.AppListingService
 	propertiesConfigService pipeline.PropertiesConfigService
-<<<<<<< HEAD
 	//ciTemplateOverrideRepository pipelineConfig.CiTemplateOverrideRepository
 	pipelineStageService pipeline.PipelineStageService
 	ciTemplateService    pipeline.CiTemplateService
-=======
-	pipelineStageService    pipeline.PipelineStageService
-	ciTemplateOverrideRepository pipelineConfig.CiTemplateOverrideRepository
->>>>>>> 102e847f
 }
 
 func NewAppCloneServiceImpl(logger *zap.SugaredLogger,
@@ -74,16 +69,10 @@
 		appWorkflowService:      appWorkflowService,
 		appListingService:       appListingService,
 		propertiesConfigService: propertiesConfigService,
-<<<<<<< HEAD
 		//ciTemplateOverrideRepository: ciTemplateOverrideRepository,
 		pipelineStageService: pipelineStageService,
 		ciTemplateService:    ciTemplateService,
-=======
-		pipelineStageService:    pipelineStageService,
-		ciTemplateOverrideRepository: ciTemplateOverrideRepository,
->>>>>>> 102e847f
-	}
-
+	}
 }
 
 type CloneRequest struct {
