/*
 * Copyright (c) 2020 Devtron Labs
 *
 * Licensed under the Apache License, Version 2.0 (the "License");
 * you may not use this file except in compliance with the License.
 * You may obtain a copy of the License at
 *
 *    http://www.apache.org/licenses/LICENSE-2.0
 *
 * Unless required by applicable law or agreed to in writing, software
 * distributed under the License is distributed on an "AS IS" BASIS,
 * WITHOUT WARRANTIES OR CONDITIONS OF ANY KIND, either express or implied.
 * See the License for the specific language governing permissions and
 * limitations under the License.
 *
 */

package appClone

import (
	"context"
	"fmt"
	bean2 "github.com/devtron-labs/devtron/api/bean"
	"github.com/devtron-labs/devtron/internal/constants"
	app2 "github.com/devtron-labs/devtron/internal/sql/repository/app"
	appWorkflow2 "github.com/devtron-labs/devtron/internal/sql/repository/appWorkflow"
	"github.com/devtron-labs/devtron/internal/sql/repository/helper"
	"github.com/devtron-labs/devtron/internal/sql/repository/pipelineConfig"
	"github.com/devtron-labs/devtron/internal/util"
	"github.com/devtron-labs/devtron/pkg/app"
	"github.com/devtron-labs/devtron/pkg/appWorkflow"
	"github.com/devtron-labs/devtron/pkg/bean"
	"github.com/devtron-labs/devtron/pkg/chart"
	"github.com/devtron-labs/devtron/pkg/pipeline"
	bean3 "github.com/devtron-labs/devtron/pkg/pipeline/bean"
	"github.com/go-pg/pg"
	"go.uber.org/zap"
	"strings"
)

type AppCloneService interface {
	CloneApp(createReq *bean.CreateAppDTO, context context.Context) (*bean.CreateAppDTO, error)
}
type AppCloneServiceImpl struct {
	logger                  *zap.SugaredLogger
	pipelineBuilder         pipeline.PipelineBuilder
	materialRepository      pipelineConfig.MaterialRepository
	chartService            chart.ChartService
	configMapService        pipeline.ConfigMapService
	appWorkflowService      appWorkflow.AppWorkflowService
	appListingService       app.AppListingService
	propertiesConfigService pipeline.PropertiesConfigService
	pipelineStageService    pipeline.PipelineStageService
	ciTemplateService       pipeline.CiTemplateService
	appRepository           app2.AppRepository
	ciPipelineRepository    pipelineConfig.CiPipelineRepository
	pipelineRepository      pipelineConfig.PipelineRepository
	appWorkflowRepository   appWorkflow2.AppWorkflowRepository
}

func NewAppCloneServiceImpl(logger *zap.SugaredLogger,
	pipelineBuilder pipeline.PipelineBuilder,
	materialRepository pipelineConfig.MaterialRepository,
	chartService chart.ChartService,
	configMapService pipeline.ConfigMapService,
	appWorkflowService appWorkflow.AppWorkflowService,
	appListingService app.AppListingService,
	propertiesConfigService pipeline.PropertiesConfigService,
	ciTemplateOverrideRepository pipelineConfig.CiTemplateOverrideRepository,
	pipelineStageService pipeline.PipelineStageService, ciTemplateService pipeline.CiTemplateService,
	appRepository app2.AppRepository, ciPipelineRepository pipelineConfig.CiPipelineRepository,
	pipelineRepository pipelineConfig.PipelineRepository, appWorkflowRepository appWorkflow2.AppWorkflowRepository) *AppCloneServiceImpl {
	return &AppCloneServiceImpl{
		logger:                  logger,
		pipelineBuilder:         pipelineBuilder,
		materialRepository:      materialRepository,
		chartService:            chartService,
		configMapService:        configMapService,
		appWorkflowService:      appWorkflowService,
		appListingService:       appListingService,
		propertiesConfigService: propertiesConfigService,
		pipelineStageService:    pipelineStageService,
		ciTemplateService:       ciTemplateService,
		appRepository:           appRepository,
		ciPipelineRepository:    ciPipelineRepository,
		pipelineRepository:      pipelineRepository,
		appWorkflowRepository:   appWorkflowRepository,
	}
}

type CloneRequest struct {
	RefAppId    int                            `json:"refAppId"`
	Name        string                         `json:"name"`
	ProjectId   int                            `json:"projectId"`
	AppLabels   []*bean.Label                  `json:"labels,omitempty" validate:"dive"`
	Description *bean2.GenericNoteResponseBean `json:"description"`
	AppType     helper.AppType                 `json:"appType"`
}

type CreateWorkflowMappingDto struct {
	oldAppId             int
	newAppId             int
	userId               int32
	newWfId              int
	gitMaterialMapping   map[int]int
	isSameProject        bool
	externalCiPipelineId int
}

func (impl *AppCloneServiceImpl) CloneApp(createReq *bean.CreateAppDTO, context context.Context) (*bean.CreateAppDTO, error) {
	//validate template app
	templateApp, err := impl.appRepository.FindById(createReq.TemplateId)
	if err != nil && err != pg.ErrNoRows {
		return nil, err
	}
	//If the template does not exist then don't clone
	//If the template app-type is chart-store app then don't clone
	//If the template app-type and create request app-type is not same then don't clone
	if (templateApp == nil && templateApp.Id == 0) || (templateApp.AppType == helper.ChartStoreApp) || (templateApp.AppType != createReq.AppType) {
		impl.logger.Warnw("template app does not exist", "id", createReq.TemplateId)
		err = &util.ApiError{
			Code:            constants.AppDoesNotExist.Code,
			InternalMessage: "app does not exist",
			UserMessage:     constants.AppAlreadyExists.UserMessage(createReq.TemplateId),
		}
		return nil, err
	}
	//create new app
	cloneReq := &CloneRequest{
		RefAppId:    createReq.TemplateId,
		Name:        createReq.AppName,
		ProjectId:   createReq.TeamId,
		AppLabels:   createReq.AppLabels,
		AppType:     createReq.AppType,
		Description: createReq.Description,
	}
	userId := createReq.UserId
	appStatus, err := impl.appListingService.FetchAppStageStatus(cloneReq.RefAppId, int(cloneReq.AppType))
	if err != nil {
		return nil, err
	}
	refApp, err := impl.pipelineBuilder.GetApp(cloneReq.RefAppId)
	if err != nil {
		return nil, err
	}
	isSameProject := refApp.TeamId == cloneReq.ProjectId
	/*	appStageStatus = append(appStageStatus, impl.makeAppStageStatus(0, "APP", stages.AppId))
		appStageStatus = append(appStageStatus, impl.makeAppStageStatus(1, "MATERIAL", materialExists))
		appStageStatus = append(appStageStatus, impl.makeAppStageStatus(2, "TEMPLATE", stages.CiTemplateId))
		appStageStatus = append(appStageStatus, impl.makeAppStageStatus(3, "CI_PIPELINE", stages.CiPipelineId))
		appStageStatus = append(appStageStatus, impl.makeAppStageStatus(4, "CHART", stages.ChartId))
		appStageStatus = append(appStageStatus, impl.makeAppStageStatus(5, "CD_PIPELINE", stages.PipelineId))
	*/
	refAppStatus := make(map[string]bool)
	for _, as := range appStatus {
		refAppStatus[as.StageName] = as.Status
	}

	//TODO check stage of current app
	if createReq.AppType != helper.Job {
		if !refAppStatus["APP"] {
			impl.logger.Warnw("status not", "APP", cloneReq.RefAppId)
			return nil, nil
		}
	}
	app, err := impl.CreateApp(cloneReq, userId)
	if err != nil {
		impl.logger.Errorw("error in creating app", "req", cloneReq, "err", err)
		return nil, err
	}
	newAppId := app.Id
	if !refAppStatus["MATERIAL"] {
		impl.logger.Errorw("status not", "MATERIAL", cloneReq.RefAppId)
		return app, nil
	}
	_, gitMaerialMap, err := impl.CloneGitRepo(cloneReq.RefAppId, newAppId, userId)
	if err != nil {
		impl.logger.Errorw("error in cloning git", "ref", cloneReq.RefAppId, "new", newAppId, "err", err)
		return nil, err
	}

	_, err = impl.CreateCiTemplate(cloneReq.RefAppId, newAppId, userId, gitMaerialMap)
	if err != nil {
		impl.logger.Errorw("error in cloning docker template", "ref", cloneReq.RefAppId, "new", newAppId, "err", err)
		return nil, err
	}
	if createReq.AppType != helper.Job {
		if !refAppStatus["TEMPLATE"] {
			impl.logger.Errorw("status not", "TEMPLATE", cloneReq.RefAppId)
			return app, nil
		}
		if !refAppStatus["CHART"] {
			impl.logger.Errorw("status not", "CHART", cloneReq.RefAppId)
			return app, nil
		}
		_, err = impl.CreateDeploymentTemplate(cloneReq.RefAppId, newAppId, userId, context)
		if err != nil {
			impl.logger.Errorw("error in creating deployment template", "ref", cloneReq.RefAppId, "new", newAppId, "err", err)
			return nil, err
		}
	}
	_, err = impl.CreateGlobalCM(cloneReq.RefAppId, newAppId, userId)

	if err != nil {
		impl.logger.Errorw("error in creating global cm", "ref", cloneReq.RefAppId, "new", newAppId, "err", err)
		return nil, err
	}
	_, err = impl.CreateGlobalSecret(cloneReq.RefAppId, newAppId, userId)
	if err != nil {
		impl.logger.Errorw("error in creating global secret", "ref", cloneReq.RefAppId, "new", newAppId, "err", err)
		return nil, err
	}
	if isSameProject {
		if createReq.AppType != helper.Job {
			_, err = impl.CreateEnvCm(context, cloneReq.RefAppId, newAppId, userId)
			if err != nil {
				impl.logger.Errorw("error in creating env cm", "err", err)
				return nil, err
			}
			_, err = impl.CreateEnvSecret(context, cloneReq.RefAppId, newAppId, userId)
			if err != nil {
				impl.logger.Errorw("error in creating env secret", "err", err)
				return nil, err
			}
			_, err = impl.createEnvOverride(cloneReq.RefAppId, newAppId, userId, context)
			if err != nil {
				impl.logger.Errorw("error in cloning  env override", "err", err)
				return nil, err
			}
		} else {
			_, err := impl.configMapService.ConfigSecretEnvironmentClone(cloneReq.RefAppId, newAppId, userId)
			if err != nil {
				impl.logger.Errorw("error in cloning cm cs env override", "err", err)
				return nil, err
			}
		}
	}
	_, err = impl.CreateWf(cloneReq.RefAppId, newAppId, userId, gitMaerialMap, context, isSameProject)
	if err != nil {
		impl.logger.Errorw("error in creating wf", "ref", cloneReq.RefAppId, "new", newAppId, "err", err)
		return nil, err
	}

	return app, nil
}

func (impl *AppCloneServiceImpl) CreateApp(cloneReq *CloneRequest, userId int32) (*bean.CreateAppDTO, error) {
	createAppReq := &bean.CreateAppDTO{
		AppName:     cloneReq.Name,
		UserId:      userId,
		TeamId:      cloneReq.ProjectId,
		AppLabels:   cloneReq.AppLabels,
		AppType:     cloneReq.AppType,
		Description: cloneReq.Description,
	}
	createRes, err := impl.pipelineBuilder.CreateApp(createAppReq)
	return createRes, err
}

func (impl *AppCloneServiceImpl) CloneGitRepo(oldAppId, newAppId int, userId int32) (*bean.CreateMaterialDTO, map[int]int, error) {
	originalApp, err := impl.pipelineBuilder.GetApp(oldAppId)
	if err != nil {
		return nil, nil, err
	}
	createMaterial := &bean.CreateMaterialDTO{
		AppId:  newAppId,
		UserId: userId,
	}
	var savedGitMaterials []*bean.GitMaterial
	gitMaterialsMap := make(map[int]int)
	for _, material := range originalApp.Material {
		gitMaterial := &bean.GitMaterial{
			Name:          material.Name,
			Url:           material.Url,
			Id:            0,
			GitProviderId: material.GitProviderId,
			CheckoutPath:  material.CheckoutPath,
			FilterPattern: material.FilterPattern,
		}
		createMaterial.Material = []*bean.GitMaterial{gitMaterial} // append(createMaterial.Material, gitMaterial)
		createMaterialres, err := impl.pipelineBuilder.CreateMaterialsForApp(createMaterial)
		if err != nil {
			return nil, nil, err
		}
		savedGitMaterials = append(savedGitMaterials, createMaterialres.Material...)
		gitMaterialsMap[material.Id] = createMaterial.Material[0].Id
	}
	createMaterial.Material = savedGitMaterials
	//impl.logger.Infof()
	return createMaterial, gitMaterialsMap, err
}

func (impl *AppCloneServiceImpl) CreateCiTemplate(oldAppId, newAppId int, userId int32, gitMaterialMap map[int]int) (*bean.PipelineCreateResponse, error) {
	refCiConf, err := impl.pipelineBuilder.GetCiPipeline(oldAppId)
	if err != nil {
		return nil, err
	}
	if gitMaterialMap == nil || len(gitMaterialMap) == 0 {
		return nil, fmt.Errorf("no git for %d", newAppId)
	}

	//gitMaterialMap contains the mappings for old app git-material-id -> new app git-material-id
	dockerfileGitMaterial := gitMaterialMap[refCiConf.CiBuildConfig.GitMaterialId]
	buildContextGitMaterial := gitMaterialMap[refCiConf.CiBuildConfig.BuildContextGitMaterialId]
	//this might be possible if build-configuration is not set in the old app.
	if dockerfileGitMaterial == 0 {
		//set the dockerfileGitMaterial to first material in the map
		for _, newAppMaterialId := range gitMaterialMap {
			dockerfileGitMaterial = newAppMaterialId
			break
		}
	}
	//if buildContextGitMaterial not found set to build context repo to dockerfile git repo
	if buildContextGitMaterial == 0 {
		buildContextGitMaterial = dockerfileGitMaterial
	}

	ciBuildConfig := refCiConf.CiBuildConfig
	ciBuildConfig.GitMaterialId = dockerfileGitMaterial
	ciBuildConfig.BuildContextGitMaterialId = buildContextGitMaterial
	ciConfRequest := &bean.CiConfigRequest{
		Id:                0,
		AppId:             newAppId,
		DockerRegistry:    refCiConf.DockerRegistry,
		DockerRepository:  refCiConf.DockerRepository,
		CiBuildConfig:     ciBuildConfig,
		DockerRegistryUrl: refCiConf.DockerRegistry,
		CiTemplateName:    refCiConf.CiTemplateName,
		UserId:            userId,
		BeforeDockerBuild: refCiConf.BeforeDockerBuild,
		AfterDockerBuild:  refCiConf.AfterDockerBuild,
		ScanEnabled:       refCiConf.ScanEnabled,
	}

	res, err := impl.pipelineBuilder.CreateCiPipeline(ciConfRequest)
	return res, err
}

func (impl *AppCloneServiceImpl) CreateDeploymentTemplate(oldAppId, newAppId int, userId int32, context context.Context) (*chart.TemplateRequest, error) {
	refTemplate, err := impl.chartService.FindLatestChartForAppByAppId(oldAppId)
	if err != nil {
		impl.logger.Errorw("error in fetching ref app chart ", "app", oldAppId, "err", err)
		return nil, err
	}
	templateReq := chart.TemplateRequest{
		Id:                0,
		AppId:             newAppId,
		Latest:            refTemplate.Latest,
		ValuesOverride:    refTemplate.DefaultAppOverride,
		ChartRefId:        refTemplate.ChartRefId,
		UserId:            userId,
		IsBasicViewLocked: refTemplate.IsBasicViewLocked,
		CurrentViewEditor: refTemplate.CurrentViewEditor,
	}
	templateRes, err := impl.chartService.Create(templateReq, context)
	if err != nil {
		impl.logger.Errorw("template clone err", "req", templateReq, "err", templateReq)
	}
	return templateRes, err
}

func (impl *AppCloneServiceImpl) CreateAppMetrics(oldAppId, newAppId int, userId int32) {

}

func (impl *AppCloneServiceImpl) CreateGlobalCM(oldAppId, newAppId int, userId int32) (*bean3.ConfigDataRequest, error) {
	refCM, err := impl.configMapService.CMGlobalFetch(oldAppId)
	if err != nil {
		return nil, err
	}
	thisCm, err := impl.configMapService.CMGlobalFetch(newAppId)
	if err != nil {
		return nil, err
	}

	cfgDatas := impl.configDataClone(refCM.ConfigData)
	for _, cfgData := range cfgDatas {
		newCm := &bean3.ConfigDataRequest{
			AppId:         newAppId,
			EnvironmentId: refCM.EnvironmentId,
			ConfigData:    []*bean3.ConfigData{cfgData},
			UserId:        userId,
			Id:            thisCm.Id,
		}
		thisCm, err = impl.configMapService.CMGlobalAddUpdate(newCm)
		if err != nil {
			return nil, err
		}
	}
	return thisCm, err

}

func (impl *AppCloneServiceImpl) CreateEnvCm(ctx context.Context, oldAppId, newAppId int, userId int32) (interface{}, error) {
	refEnvs, err := impl.appListingService.FetchOtherEnvironment(ctx, oldAppId)
	if err != nil {
		return nil, err
	}
	for _, refEnv := range refEnvs {
		impl.logger.Debugw("cloning cfg for env", "env", refEnv)
		refCm, err := impl.configMapService.CMEnvironmentFetch(oldAppId, refEnv.EnvironmentId)
		if err != nil {
			return nil, err
		}
		thisCm, err := impl.configMapService.CMEnvironmentFetch(newAppId, refEnv.EnvironmentId)
		if err != nil {
			return nil, err
		}

		var refEnvCm []*bean3.ConfigData
		for _, refCmData := range refCm.ConfigData {
			if !refCmData.Global || refCmData.Data != nil {
				refEnvCm = append(refEnvCm, refCmData)
			}
		}
		if len(refEnvCm) == 0 {
			impl.logger.Debug("no env cm")
			continue
		}
		cfgDatas := impl.configDataClone(refEnvCm)
		for _, cfgData := range cfgDatas {
			newCm := &bean3.ConfigDataRequest{
				AppId:         newAppId,
				EnvironmentId: refEnv.EnvironmentId,
				ConfigData:    []*bean3.ConfigData{cfgData},
				UserId:        userId,
				Id:            thisCm.Id,
			}
			thisCm, err = impl.configMapService.CMEnvironmentAddUpdate(newCm)
			if err != nil {
				return nil, err
			}
		}
	}
	return nil, nil
}

func (impl *AppCloneServiceImpl) CreateEnvSecret(ctx context.Context, oldAppId, newAppId int, userId int32) (interface{}, error) {
	refEnvs, err := impl.appListingService.FetchOtherEnvironment(ctx, oldAppId)
	if err != nil {
		return nil, err
	}
	for _, refEnv := range refEnvs {
		impl.logger.Debugw("cloning cfg for env", "env", refEnv)
		refCm, err := impl.configMapService.CSEnvironmentFetch(oldAppId, refEnv.EnvironmentId)
		if err != nil {
			return nil, err
		}
		thisCm, err := impl.configMapService.CSEnvironmentFetch(newAppId, refEnv.EnvironmentId)
		if err != nil {
			return nil, err
		}

		var refEnvCm []*bean3.ConfigData
		for _, refCmData := range refCm.ConfigData {
			if !refCmData.Global || refCmData.Data != nil {
				refEnvCm = append(refEnvCm, refCmData)
			}
		}
		if len(refEnvCm) == 0 {
			impl.logger.Debug("no env cm")
			continue
		}
		cfgDatas := impl.configDataClone(refEnvCm)
		for _, cfgData := range cfgDatas {
			var configData []*bean3.ConfigData
			configData = append(configData, cfgData)
			newCm := &bean3.ConfigDataRequest{
				AppId:         newAppId,
				EnvironmentId: refEnv.EnvironmentId,
				ConfigData:    configData,
				UserId:        userId,
				Id:            thisCm.Id,
			}
			thisCm, err = impl.configMapService.CSEnvironmentAddUpdate(newCm)
			if err != nil {
				return nil, err
			}
		}
	}
	return nil, nil
}

func (impl *AppCloneServiceImpl) createEnvOverride(oldAppId, newAppId int, userId int32, ctx context.Context) (interface{}, error) {
	refEnvs, err := impl.appListingService.FetchOtherEnvironment(ctx, oldAppId)
	if err != nil {
		return nil, err
	}
	for _, refEnv := range refEnvs {

		chartRefRes, err := impl.chartService.ChartRefAutocompleteForAppOrEnv(oldAppId, refEnv.EnvironmentId)
		if err != nil {
			return nil, err
		}
		refEnvProperties, err := impl.propertiesConfigService.GetEnvironmentProperties(oldAppId, refEnv.EnvironmentId, chartRefRes.LatestEnvChartRef)
		if err != nil {
			return nil, err
		}
		if !refEnvProperties.IsOverride {
			impl.logger.Debugw("no env override", "env", refEnv.EnvironmentId)
			continue
		}
		thisEnvProperties, err := impl.propertiesConfigService.GetEnvironmentProperties(newAppId, refEnv.EnvironmentId, chartRefRes.LatestEnvChartRef)
		if err != nil {
			return nil, err
		}
		envPropertiesReq := &bean3.EnvironmentProperties{
			Id:                thisEnvProperties.EnvironmentConfig.Id,
			EnvOverrideValues: refEnvProperties.EnvironmentConfig.EnvOverrideValues,
			Status:            refEnvProperties.EnvironmentConfig.Status,
			ManualReviewed:    refEnvProperties.EnvironmentConfig.ManualReviewed,
			Active:            refEnvProperties.EnvironmentConfig.Active,
			Namespace:         refEnvProperties.EnvironmentConfig.Namespace,
			EnvironmentId:     refEnvProperties.EnvironmentConfig.EnvironmentId,
			EnvironmentName:   refEnvProperties.EnvironmentConfig.EnvironmentName,
			Latest:            refEnvProperties.EnvironmentConfig.Latest,
			UserId:            userId,
			AppMetrics:        refEnvProperties.EnvironmentConfig.AppMetrics,
			ChartRefId:        refEnvProperties.EnvironmentConfig.ChartRefId,
			IsOverride:        refEnvProperties.EnvironmentConfig.IsOverride,
			IsBasicViewLocked: refEnvProperties.EnvironmentConfig.IsBasicViewLocked,
			CurrentViewEditor: refEnvProperties.EnvironmentConfig.CurrentViewEditor,
		}
		createResp, err := impl.propertiesConfigService.CreateEnvironmentProperties(newAppId, envPropertiesReq)
		if err != nil {
			if err.Error() == bean2.NOCHARTEXIST {
				templateRequest := chart.TemplateRequest{
					AppId:             newAppId,
					ChartRefId:        envPropertiesReq.ChartRefId,
					ValuesOverride:    []byte("{}"),
					UserId:            userId,
					IsBasicViewLocked: envPropertiesReq.IsBasicViewLocked,
					CurrentViewEditor: envPropertiesReq.CurrentViewEditor,
				}
				_, err = impl.chartService.CreateChartFromEnvOverride(templateRequest, ctx)
				if err != nil {
					impl.logger.Error(err)
					return nil, nil
				}
				createResp, err = impl.propertiesConfigService.CreateEnvironmentProperties(newAppId, envPropertiesReq)

			}
		}
		impl.logger.Debugw("env override create res", "createRes", createResp)
		//create object
		//save object

	}
	return nil, nil
}

func (impl *AppCloneServiceImpl) configDataClone(cfData []*bean3.ConfigData) []*bean3.ConfigData {
	var copiedData []*bean3.ConfigData
	for _, refdata := range cfData {
		data := &bean3.ConfigData{
			Name:               refdata.Name,
			Type:               refdata.Type,
			External:           refdata.External,
			MountPath:          refdata.MountPath,
			Data:               refdata.Data,
			DefaultData:        refdata.DefaultData,
			DefaultMountPath:   refdata.DefaultMountPath,
			Global:             refdata.Global,
			ExternalSecretType: refdata.ExternalSecretType,
		}
		copiedData = append(copiedData, data)
	}
	return copiedData
}

func (impl *AppCloneServiceImpl) CreateGlobalSecret(oldAppId, newAppId int, userId int32) (*bean3.ConfigDataRequest, error) {

	refCs, err := impl.configMapService.CSGlobalFetch(oldAppId)
	if err != nil {
		return nil, err
	}
	thisCm, err := impl.configMapService.CMGlobalFetch(newAppId)
	if err != nil {
		return nil, err
	}

	cfgDatas := impl.configDataClone(refCs.ConfigData)
	for _, cfgData := range cfgDatas {
		var configData []*bean3.ConfigData
		configData = append(configData, cfgData)
		newCm := &bean3.ConfigDataRequest{
			AppId:         newAppId,
			EnvironmentId: refCs.EnvironmentId,
			ConfigData:    configData,
			UserId:        userId,
			Id:            thisCm.Id,
		}
		thisCm, err = impl.configMapService.CSGlobalAddUpdate(newCm)
		if err != nil {
			return nil, err
		}
	}
	return thisCm, err
}

func (impl *AppCloneServiceImpl) CreateWf(oldAppId, newAppId int, userId int32, gitMaterialMapping map[int]int, ctx context.Context, isSameProject bool) (interface{}, error) {
	refAppWFs, err := impl.appWorkflowService.FindAppWorkflows(oldAppId)
	if err != nil {
		return nil, err
	}
	impl.logger.Debugw("workflow found", "wf", refAppWFs)

	for _, refAppWF := range refAppWFs {
		thisWf := appWorkflow.AppWorkflowDto{
			Id:                    0,
			Name:                  refAppWF.Name,
			AppId:                 newAppId,
			AppWorkflowMappingDto: nil, //first create new mapping then add it
			UserId:                userId,
		}
		thisWf, err = impl.appWorkflowService.CreateAppWorkflow(thisWf)
		if err != nil {
			impl.logger.Errorw("error in creating workflow without external-ci", "err", err)
			return nil, err
		}

		isExternalCiPresent := false
		for _, awm := range refAppWF.AppWorkflowMappingDto {
			if awm.Type == appWorkflow2.WEBHOOK {
				isExternalCiPresent = true
				break
			}
		}
		createWorkflowMappingDto := CreateWorkflowMappingDto{
			newAppId: newAppId,
			oldAppId: oldAppId,
			newWfId:  thisWf.Id,
			userId:   userId,
		}
		var externalCiPipelineId int
		if isExternalCiPresent {
			externalCiPipelineId, err = impl.createExternalCiAndAppWorkflowMapping(createWorkflowMappingDto)
			if err != nil {
				impl.logger.Errorw("error in createExternalCiAndAppWorkflowMapping", "err", err)
				return nil, err
			}
		}
		createWorkflowMappingDto.gitMaterialMapping = gitMaterialMapping
		createWorkflowMappingDto.isSameProject = isSameProject
		createWorkflowMappingDto.externalCiPipelineId = externalCiPipelineId

		err = impl.createWfInstances(refAppWF.AppWorkflowMappingDto, createWorkflowMappingDto, ctx)
		if err != nil {
			impl.logger.Errorw("error in creating workflow mapping", "err", err)
			return nil, err
		}
	}
	return nil, nil
}

func (impl *AppCloneServiceImpl) createExternalCiAndAppWorkflowMapping(createWorkflowMappingDto CreateWorkflowMappingDto) (int, error) {
	dbConnection := impl.pipelineRepository.GetConnection()
	tx, err := dbConnection.Begin()
	if err != nil {
		impl.logger.Errorw("error in beginning transaction", "err", err)
		return 0, err
	}
	// Rollback tx on error.
	defer tx.Rollback()
	externalCiPipelineId, err := impl.pipelineBuilder.CreateExternalCiAndAppWorkflowMapping(createWorkflowMappingDto.newAppId, createWorkflowMappingDto.newWfId, createWorkflowMappingDto.userId, tx)
	if err != nil {
		impl.logger.Errorw("error in creating new external ci pipeline and new app workflow mapping", "refAppId", createWorkflowMappingDto.oldAppId, "newAppId", createWorkflowMappingDto.newAppId, "err", err)
		return 0, err
	}
	err = tx.Commit()
	if err != nil {
		return 0, err
	}
	return externalCiPipelineId, nil
}

func (impl *AppCloneServiceImpl) createWfInstances(refWfMappings []appWorkflow.AppWorkflowMappingDto, createWorkflowMappingDto CreateWorkflowMappingDto, ctx context.Context) error {
	impl.logger.Debugw("wf mapping cloning", "refWfMappings", refWfMappings)
	var ciMapping []appWorkflow.AppWorkflowMappingDto
	var cdMappings []appWorkflow.AppWorkflowMappingDto
	var webhookMappings []appWorkflow.AppWorkflowMappingDto
	for _, appWf := range refWfMappings {
		if appWf.Type == appWorkflow2.CIPIPELINE {
			ciMapping = append(ciMapping, appWf)
		} else if appWf.Type == appWorkflow2.CDPIPELINE {
			cdMappings = append(cdMappings, appWf)
		} else if appWf.Type == appWorkflow2.WEBHOOK {
			webhookMappings = append(webhookMappings, appWf)
		} else {
			return fmt.Errorf("unsupported wf type: %s", appWf.Type)
		}
	}
	sourceToNewPipelineIdMapping := make(map[int]int)
	refApp, err := impl.pipelineBuilder.GetApp(createWorkflowMappingDto.oldAppId)
	if err != nil {
		impl.logger.Errorw("error in getting app from refAppId", "refAppId", createWorkflowMappingDto.oldAppId)
		return err
	}
	if len(webhookMappings) > 0 {
		if createWorkflowMappingDto.isSameProject {
			for _, refwebhookMappings := range cdMappings {
				cdCloneReq := &cloneCdPipelineRequest{
					refCdPipelineId:       refwebhookMappings.ComponentId,
					refAppId:              createWorkflowMappingDto.oldAppId,
					appId:                 createWorkflowMappingDto.newAppId,
					userId:                createWorkflowMappingDto.userId,
					ciPipelineId:          0,
					appWfId:               createWorkflowMappingDto.newWfId,
					refAppName:            refApp.AppName,
					sourceToNewPipelineId: sourceToNewPipelineIdMapping,
					externalCiPipelineId:  createWorkflowMappingDto.externalCiPipelineId,
				}
				pipeline, err := impl.CreateCdPipeline(cdCloneReq, ctx)
				impl.logger.Debugw("cd pipeline created", "pipeline", pipeline)
				if err != nil {
					impl.logger.Errorw("error in getting cd-pipeline", "refAppId", createWorkflowMappingDto.oldAppId, "newAppId", createWorkflowMappingDto.newAppId, "err", err)
					return err
				}
			}
		} else {
			impl.logger.Debug("not the same project, skipping cd pipeline creation")
		}
		return nil
	}

	if len(ciMapping) == 0 {
		impl.logger.Warn("no ci pipeline found")
		return nil
	} else if len(ciMapping) != 1 {
		impl.logger.Warn("more than one ci pipeline not supported")
		return nil
	}

	if err != nil {
		return err
	}
	var ci *bean.CiConfigRequest
	for _, refCiMapping := range ciMapping {
		impl.logger.Debugw("creating ci", "ref", refCiMapping)

		cloneCiPipelineRequest := &cloneCiPipelineRequest{
			refAppId:           createWorkflowMappingDto.oldAppId,
			refCiPipelineId:    refCiMapping.ComponentId,
			userId:             createWorkflowMappingDto.userId,
			appId:              createWorkflowMappingDto.newAppId,
			wfId:               createWorkflowMappingDto.newWfId,
			gitMaterialMapping: createWorkflowMappingDto.gitMaterialMapping,
			refAppName:         refApp.AppName,
		}
		ci, err = impl.CreateCiPipeline(cloneCiPipelineRequest)
		if err != nil {
			impl.logger.Errorw("error in creating ci pipeline, app clone", "err", err)
			return err
		}
		impl.logger.Debugw("ci created", "ci", ci)
	}

	if createWorkflowMappingDto.isSameProject {
		for _, refCdMapping := range cdMappings {
			cdCloneReq := &cloneCdPipelineRequest{
				refCdPipelineId:       refCdMapping.ComponentId,
				refAppId:              createWorkflowMappingDto.oldAppId,
				appId:                 createWorkflowMappingDto.newAppId,
				userId:                createWorkflowMappingDto.userId,
				ciPipelineId:          ci.CiPipelines[0].Id,
				appWfId:               createWorkflowMappingDto.newWfId,
				refAppName:            refApp.AppName,
				sourceToNewPipelineId: sourceToNewPipelineIdMapping,
			}
			pipeline, err := impl.CreateCdPipeline(cdCloneReq, ctx)
			if err != nil {
				impl.logger.Errorw("error in creating cd pipeline, app clone", "err", err)
				return err
			}
			impl.logger.Debugw("cd pipeline created", "pipeline", pipeline)
		}
	} else {
		impl.logger.Debug("not the same project, skipping cd pipeline creation")
	}

	//find ci
	//save ci
	//find cd
	//save cd
	//save mappings
	return nil
}

type cloneCiPipelineRequest struct {
	refAppId           int
	refCiPipelineId    int
	userId             int32
	appId              int
	wfId               int
	gitMaterialMapping map[int]int
	refAppName         string
}

func (impl *AppCloneServiceImpl) CreateCiPipeline(req *cloneCiPipelineRequest) (*bean.CiConfigRequest, error) {
	refCiConfig, err := impl.pipelineBuilder.GetCiPipeline(req.refAppId)
	if err != nil {
		return nil, err
	}
	for _, refCiPipeline := range refCiConfig.CiPipelines {
		if refCiPipeline.Id == req.refCiPipelineId {
			pipelineName := refCiPipeline.Name
			if strings.HasPrefix(pipelineName, req.refAppName) {
				pipelineName = strings.Replace(pipelineName, req.refAppName+"-ci-", "", 1)
			}
			var ciMaterilas []*bean.CiMaterial
			for _, refCiMaterial := range refCiPipeline.CiMaterial {
				//FIXME
				gitMaterialId := req.gitMaterialMapping[refCiMaterial.GitMaterialId]
				if refCiPipeline.ParentCiPipeline != 0 {
					gitMaterialId = refCiMaterial.GitMaterialId
				}
				ciMaterial := &bean.CiMaterial{
					GitMaterialId: gitMaterialId,
					Id:            0,
					Source: &bean.SourceTypeConfig{
						Type:  refCiMaterial.Source.Type,
						Value: refCiMaterial.Source.Value,
						Regex: refCiMaterial.Source.Regex,
					},
				}
				ciMaterilas = append(ciMaterilas, ciMaterial)
			}
			var beforeDockerBuildScripts []*bean.CiScript
			var afterDockerBuildScripts []*bean.CiScript

			for _, script := range refCiPipeline.BeforeDockerBuildScripts {
				ciScript := &bean.CiScript{
					Id:             0,
					Index:          script.Index,
					Name:           script.Name,
					Script:         script.Script,
					OutputLocation: script.OutputLocation,
				}
				beforeDockerBuildScripts = append(beforeDockerBuildScripts, ciScript)
			}
			for _, script := range refCiPipeline.AfterDockerBuildScripts {
				ciScript := &bean.CiScript{
					Id:             0,
					Index:          script.Index,
					Name:           script.Name,
					Script:         script.Script,
					OutputLocation: script.OutputLocation,
				}
				afterDockerBuildScripts = append(afterDockerBuildScripts, ciScript)
			}

			//getting pre stage and post stage details
			preStageDetail, postStageDetail, err := impl.pipelineStageService.GetCiPipelineStageDataDeepCopy(refCiPipeline.Id)
			if err != nil {
				impl.logger.Errorw("error in getting pre & post stage detail by ciPipelineId", "err", err, "ciPipelineId", refCiPipeline.Id)
				return nil, err
			}
			ciPatchReq := &bean.CiPatchRequest{
				CiPipeline: &bean.CiPipeline{
					IsManual:                 refCiPipeline.IsManual,
					DockerArgs:               refCiPipeline.DockerArgs,
					IsExternal:               refCiPipeline.IsExternal,
					ExternalCiConfig:         bean.ExternalCiConfig{},
					CiMaterial:               ciMaterilas,
					Name:                     pipelineName,
					Id:                       0,
					Version:                  refCiPipeline.Version,
					Active:                   refCiPipeline.Active,
					Deleted:                  refCiPipeline.Deleted,
					BeforeDockerBuild:        refCiPipeline.BeforeDockerBuild,
					AfterDockerBuild:         refCiPipeline.AfterDockerBuild,
					BeforeDockerBuildScripts: beforeDockerBuildScripts,
					AfterDockerBuildScripts:  afterDockerBuildScripts,
					ParentCiPipeline:         refCiPipeline.ParentCiPipeline,
					IsDockerConfigOverridden: refCiPipeline.IsDockerConfigOverridden,
					PreBuildStage:            preStageDetail,
					PostBuildStage:           postStageDetail,
					EnvironmentId:            refCiPipeline.EnvironmentId,
<<<<<<< HEAD
					ScanEnabled:              refCiPipeline.ScanEnabled,
=======
					PipelineType:             refCiPipeline.PipelineType,
>>>>>>> ef459558
				},
				AppId:         req.appId,
				Action:        bean.CREATE,
				AppWorkflowId: req.wfId,
				UserId:        req.userId,
				IsCloneJob:    true,
			}
			if refCiPipeline.EnvironmentId != 0 {
				ciPatchReq.IsJob = true
			}
			if !refCiPipeline.IsExternal && refCiPipeline.IsDockerConfigOverridden {
				//get template override
				templateOverrideBean, err := impl.ciTemplateService.FindTemplateOverrideByCiPipelineId(refCiPipeline.Id)
				if err != nil {
					return nil, err
				}
				templateOverride := templateOverrideBean.CiTemplateOverride
				ciBuildConfig := templateOverrideBean.CiBuildConfig
				//getting new git material for this app
				//gitMaterial, err := impl.materialRepository.FindByAppIdAndCheckoutPath(req.appId, templateOverride.GitMaterial.CheckoutPath)
				if len(req.gitMaterialMapping) == 0 {
					impl.logger.Errorw("no git materials found for the app", "appId", req.appId)
					return nil, fmt.Errorf("no git materials found for the app, %d", req.appId)
				}
				gitMaterialId := req.gitMaterialMapping[ciBuildConfig.GitMaterialId]
				buildContextGitMaterialId := req.gitMaterialMapping[ciBuildConfig.BuildContextGitMaterialId]
				if gitMaterialId == 0 {
					for _, id := range req.gitMaterialMapping {
						gitMaterialId = id
						break
					}
				}
				if buildContextGitMaterialId == 0 {
					buildContextGitMaterialId = gitMaterialId
				}
				ciBuildConfig.GitMaterialId = gitMaterialId
				ciBuildConfig.BuildContextGitMaterialId = buildContextGitMaterialId
				templateOverride.GitMaterialId = gitMaterialId
				ciBuildConfig.Id = 0
				ciPatchReq.CiPipeline.DockerConfigOverride = bean.DockerConfigOverride{
					DockerRegistry:   templateOverride.DockerRegistryId,
					DockerRepository: templateOverride.DockerRepository,
					CiBuildConfig:    ciBuildConfig,
				}
			}

			return impl.pipelineBuilder.PatchCiPipeline(ciPatchReq)
		}
	}
	return nil, fmt.Errorf("ci pipeline not found ")
}

type cloneCdPipelineRequest struct {
	refCdPipelineId       int
	refAppId              int
	appId                 int
	userId                int32
	ciPipelineId          int
	appWfId               int
	refAppName            string
	sourceToNewPipelineId map[int]int
	externalCiPipelineId  int
}

func (impl *AppCloneServiceImpl) CreateCdPipeline(req *cloneCdPipelineRequest, ctx context.Context) (*bean.CdPipelines, error) {
	refPipelines, err := impl.pipelineBuilder.GetCdPipelinesForApp(req.refAppId)
	if err != nil {
		return nil, err
	}
	var refCdPipeline *bean.CDPipelineConfigObject
	for _, refPipeline := range refPipelines.Pipelines {
		if refPipeline.Id == req.refCdPipelineId {
			refCdPipeline = refPipeline
			break
		}
	}
	if refCdPipeline == nil {
		return nil, fmt.Errorf("no cd pipeline found")
	}
	refCdPipeline.SourceToNewPipelineId = req.sourceToNewPipelineId
	pipelineName := refCdPipeline.Name
	if strings.HasPrefix(pipelineName, req.refAppName) {
		pipelineName = strings.Replace(pipelineName, req.refAppName+"-", "", 1)
	}
	// by default all deployment types are allowed
	AllowedDeploymentAppTypes := map[string]bool{
		util.PIPELINE_DEPLOYMENT_TYPE_ACD:  true,
		util.PIPELINE_DEPLOYMENT_TYPE_HELM: true,
	}
	DeploymentAppConfigForEnvironment, err := impl.pipelineBuilder.GetDeploymentConfigMap(refCdPipeline.EnvironmentId)
	if err != nil {
		impl.logger.Errorw("error in fetching deployment config for environment", "err", err)
	}
	for deploymentType, allowed := range DeploymentAppConfigForEnvironment {
		AllowedDeploymentAppTypes[deploymentType] = allowed
	}
	isGitopsConfigured, err := impl.pipelineBuilder.IsGitopsConfigured()
	if err != nil {
		impl.logger.Errorw("error in checking if gitOps configured", "err", err)
		return nil, err
	}
	var deploymentAppType string
	if AllowedDeploymentAppTypes[util.PIPELINE_DEPLOYMENT_TYPE_ACD] && AllowedDeploymentAppTypes[util.PIPELINE_DEPLOYMENT_TYPE_HELM] {
		deploymentAppType = refCdPipeline.DeploymentAppType
	} else if AllowedDeploymentAppTypes[util.PIPELINE_DEPLOYMENT_TYPE_ACD] && isGitopsConfigured {
		deploymentAppType = util.PIPELINE_DEPLOYMENT_TYPE_ACD
	} else if AllowedDeploymentAppTypes[util.PIPELINE_DEPLOYMENT_TYPE_HELM] {
		deploymentAppType = util.PIPELINE_DEPLOYMENT_TYPE_HELM
	}

	cdPipeline := &bean.CDPipelineConfigObject{
		Id:                            0,
		EnvironmentId:                 refCdPipeline.EnvironmentId,
		CiPipelineId:                  req.ciPipelineId,
		TriggerType:                   refCdPipeline.TriggerType,
		Name:                          pipelineName,
		Strategies:                    refCdPipeline.Strategies,
		Namespace:                     refCdPipeline.Namespace,
		AppWorkflowId:                 req.appWfId,
		DeploymentTemplate:            refCdPipeline.DeploymentTemplate,
		PreStage:                      refCdPipeline.PreStage, //FIXME
		PostStage:                     refCdPipeline.PostStage,
		PreStageConfigMapSecretNames:  refCdPipeline.PreStageConfigMapSecretNames,
		PostStageConfigMapSecretNames: refCdPipeline.PostStageConfigMapSecretNames,
		RunPostStageInEnv:             refCdPipeline.RunPostStageInEnv,
		RunPreStageInEnv:              refCdPipeline.RunPreStageInEnv,
		DeploymentAppType:             deploymentAppType,
		PreDeployStage:                refCdPipeline.PreDeployStage,
		PostDeployStage:               refCdPipeline.PostDeployStage,
		SourceToNewPipelineId:         refCdPipeline.SourceToNewPipelineId,
		RefPipelineId:                 refCdPipeline.Id,
		ParentPipelineType:            refCdPipeline.ParentPipelineType,
	}
	if refCdPipeline.ParentPipelineType == "WEBHOOK" {
		cdPipeline.CiPipelineId = 0
		cdPipeline.ParentPipelineId = req.externalCiPipelineId
	} else if refCdPipeline.ParentPipelineType != appWorkflow.CI_PIPELINE_TYPE {
		cdPipeline.ParentPipelineId = refCdPipeline.ParentPipelineId
	}
	cdPipelineReq := &bean.CdPipelines{
		Pipelines: []*bean.CDPipelineConfigObject{cdPipeline},
		AppId:     req.appId,
		UserId:    req.userId,
	}
	cdPipelineRes, err := impl.pipelineBuilder.CreateCdPipelines(cdPipelineReq, ctx)
	return cdPipelineRes, err

}<|MERGE_RESOLUTION|>--- conflicted
+++ resolved
@@ -876,11 +876,8 @@
 					PreBuildStage:            preStageDetail,
 					PostBuildStage:           postStageDetail,
 					EnvironmentId:            refCiPipeline.EnvironmentId,
-<<<<<<< HEAD
 					ScanEnabled:              refCiPipeline.ScanEnabled,
-=======
 					PipelineType:             refCiPipeline.PipelineType,
->>>>>>> ef459558
 				},
 				AppId:         req.appId,
 				Action:        bean.CREATE,
