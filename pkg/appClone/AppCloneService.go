/*
 * Copyright (c) 2020 Devtron Labs
 *
 * Licensed under the Apache License, Version 2.0 (the "License");
 * you may not use this file except in compliance with the License.
 * You may obtain a copy of the License at
 *
 *    http://www.apache.org/licenses/LICENSE-2.0
 *
 * Unless required by applicable law or agreed to in writing, software
 * distributed under the License is distributed on an "AS IS" BASIS,
 * WITHOUT WARRANTIES OR CONDITIONS OF ANY KIND, either express or implied.
 * See the License for the specific language governing permissions and
 * limitations under the License.
 *
 */

package appClone

import (
	"context"
	"fmt"
	bean2 "github.com/devtron-labs/devtron/api/bean"
	"github.com/devtron-labs/devtron/internal/constants"
	app2 "github.com/devtron-labs/devtron/internal/sql/repository/app"
	appWorkflow2 "github.com/devtron-labs/devtron/internal/sql/repository/appWorkflow"
	"github.com/devtron-labs/devtron/internal/sql/repository/helper"
	"github.com/devtron-labs/devtron/internal/sql/repository/pipelineConfig"
	"github.com/devtron-labs/devtron/internal/util"
	"github.com/devtron-labs/devtron/pkg/app"
	"github.com/devtron-labs/devtron/pkg/appWorkflow"
	"github.com/devtron-labs/devtron/pkg/bean"
	"github.com/devtron-labs/devtron/pkg/chart"
	"github.com/devtron-labs/devtron/pkg/pipeline"
	bean3 "github.com/devtron-labs/devtron/pkg/pipeline/bean"
	"github.com/go-pg/pg"
	"go.uber.org/zap"
	"strings"
)

type AppCloneService interface {
	CloneApp(createReq *bean.CreateAppDTO, context context.Context) (*bean.CreateAppDTO, error)
}
type AppCloneServiceImpl struct {
	logger                  *zap.SugaredLogger
	pipelineBuilder         pipeline.PipelineBuilder
	materialRepository      pipelineConfig.MaterialRepository
	chartService            chart.ChartService
	configMapService        pipeline.ConfigMapService
	appWorkflowService      appWorkflow.AppWorkflowService
	appListingService       app.AppListingService
	propertiesConfigService pipeline.PropertiesConfigService
	pipelineStageService    pipeline.PipelineStageService
	ciTemplateService       pipeline.CiTemplateService
	appRepository           app2.AppRepository
	ciPipelineRepository    pipelineConfig.CiPipelineRepository
	pipelineRepository      pipelineConfig.PipelineRepository
	appWorkflowRepository   appWorkflow2.AppWorkflowRepository
	ciPipelineConfigService pipeline.CiPipelineConfigService
}

func NewAppCloneServiceImpl(logger *zap.SugaredLogger,
	pipelineBuilder pipeline.PipelineBuilder,
	materialRepository pipelineConfig.MaterialRepository,
	chartService chart.ChartService,
	configMapService pipeline.ConfigMapService,
	appWorkflowService appWorkflow.AppWorkflowService,
	appListingService app.AppListingService,
	propertiesConfigService pipeline.PropertiesConfigService,
	ciTemplateOverrideRepository pipelineConfig.CiTemplateOverrideRepository,
	pipelineStageService pipeline.PipelineStageService, ciTemplateService pipeline.CiTemplateService,
	appRepository app2.AppRepository, ciPipelineRepository pipelineConfig.CiPipelineRepository,
	pipelineRepository pipelineConfig.PipelineRepository, appWorkflowRepository appWorkflow2.AppWorkflowRepository,
	ciPipelineConfigService pipeline.CiPipelineConfigService) *AppCloneServiceImpl {
	return &AppCloneServiceImpl{
		logger:                  logger,
		pipelineBuilder:         pipelineBuilder,
		materialRepository:      materialRepository,
		chartService:            chartService,
		configMapService:        configMapService,
		appWorkflowService:      appWorkflowService,
		appListingService:       appListingService,
		propertiesConfigService: propertiesConfigService,
		pipelineStageService:    pipelineStageService,
		ciTemplateService:       ciTemplateService,
		appRepository:           appRepository,
		ciPipelineRepository:    ciPipelineRepository,
		pipelineRepository:      pipelineRepository,
		appWorkflowRepository:   appWorkflowRepository,
		ciPipelineConfigService: ciPipelineConfigService,
	}
}

type CloneRequest struct {
	RefAppId    int                            `json:"refAppId"`
	Name        string                         `json:"name"`
	ProjectId   int                            `json:"projectId"`
	AppLabels   []*bean.Label                  `json:"labels,omitempty" validate:"dive"`
	Description *bean2.GenericNoteResponseBean `json:"description"`
	AppType     helper.AppType                 `json:"appType"`
}

type CreateWorkflowMappingDto struct {
	oldAppId             int
	newAppId             int
	userId               int32
	newWfId              int
	gitMaterialMapping   map[int]int
	externalCiPipelineId int
	oldToNewCDPipelineId map[int]int
}

func (impl *AppCloneServiceImpl) CloneApp(createReq *bean.CreateAppDTO, context context.Context) (*bean.CreateAppDTO, error) {
	//validate template app
	templateApp, err := impl.appRepository.FindById(createReq.TemplateId)
	if err != nil && err != pg.ErrNoRows {
		return nil, err
	}
	//If the template does not exist then don't clone
	//If the template app-type is chart-store app then don't clone
	//If the template app-type and create request app-type is not same then don't clone
	if (templateApp == nil && templateApp.Id == 0) || (templateApp.AppType == helper.ChartStoreApp) || (templateApp.AppType != createReq.AppType) {
		impl.logger.Warnw("template app does not exist", "id", createReq.TemplateId)
		err = &util.ApiError{
			Code:            constants.AppDoesNotExist.Code,
			InternalMessage: "app does not exist",
			UserMessage:     constants.AppAlreadyExists.UserMessage(createReq.TemplateId),
		}
		return nil, err
	}
	//create new app
	cloneReq := &CloneRequest{
		RefAppId:    createReq.TemplateId,
		Name:        createReq.AppName,
		ProjectId:   createReq.TeamId,
		AppLabels:   createReq.AppLabels,
		AppType:     createReq.AppType,
		Description: createReq.GenericNote,
	}
	userId := createReq.UserId
	appStatus, err := impl.appListingService.FetchAppStageStatus(cloneReq.RefAppId, int(cloneReq.AppType))
	if err != nil {
		return nil, err
	}

	refAppStatus := make(map[string]bool)
	for _, as := range appStatus {
		refAppStatus[as.StageName] = as.Status
	}

	//TODO check stage of current app
	if createReq.AppType != helper.Job {
		if !refAppStatus["APP"] {
			impl.logger.Warnw("status not", "APP", cloneReq.RefAppId)
			return nil, nil
		}
	}
	app, err := impl.CreateApp(cloneReq, userId)
	if err != nil {
		impl.logger.Errorw("error in creating app", "req", cloneReq, "err", err)
		return nil, err
	}
	newAppId := app.Id
	if !refAppStatus["MATERIAL"] {
		impl.logger.Errorw("status not", "MATERIAL", cloneReq.RefAppId)
		return app, nil
	}
	_, gitMaterialMap, err := impl.CloneGitRepo(cloneReq.RefAppId, newAppId, userId)
	if err != nil {
		impl.logger.Errorw("error in cloning git", "ref", cloneReq.RefAppId, "new", newAppId, "err", err)
		return nil, err
	}

	_, err = impl.CreateCiTemplate(cloneReq.RefAppId, newAppId, userId, gitMaterialMap)
	if err != nil {
		impl.logger.Errorw("error in cloning docker template", "ref", cloneReq.RefAppId, "new", newAppId, "err", err)
		return nil, err
	}
	if createReq.AppType != helper.Job {
		if !refAppStatus["TEMPLATE"] {
			impl.logger.Errorw("status not", "TEMPLATE", cloneReq.RefAppId)
			return app, nil
		}
		if !refAppStatus["CHART"] {
			impl.logger.Errorw("status not", "CHART", cloneReq.RefAppId)
			return app, nil
		}
		_, err = impl.CreateDeploymentTemplate(cloneReq.RefAppId, newAppId, userId, context)
		if err != nil {
			impl.logger.Errorw("error in creating deployment template", "ref", cloneReq.RefAppId, "new", newAppId, "err", err)
			return nil, err
		}
	}
	_, err = impl.CreateGlobalCM(cloneReq.RefAppId, newAppId, userId)

	if err != nil {
		impl.logger.Errorw("error in creating global cm", "ref", cloneReq.RefAppId, "new", newAppId, "err", err)
		return nil, err
	}
	_, err = impl.CreateGlobalSecret(cloneReq.RefAppId, newAppId, userId)
	if err != nil {
		impl.logger.Errorw("error in creating global secret", "ref", cloneReq.RefAppId, "new", newAppId, "err", err)
		return nil, err
	}

	if createReq.AppType != helper.Job {
		_, err = impl.CreateEnvCm(context, cloneReq.RefAppId, newAppId, userId)
		if err != nil {
			impl.logger.Errorw("error in creating env cm", "err", err)
			return nil, err
		}
		_, err = impl.CreateEnvSecret(context, cloneReq.RefAppId, newAppId, userId)
		if err != nil {
			impl.logger.Errorw("error in creating env secret", "err", err)
			return nil, err
		}
		_, err = impl.createEnvOverride(cloneReq.RefAppId, newAppId, userId, context)
		if err != nil {
			impl.logger.Errorw("error in cloning  env override", "err", err)
			return nil, err
		}
	} else {
		_, err := impl.configMapService.ConfigSecretEnvironmentClone(cloneReq.RefAppId, newAppId, userId)
		if err != nil {
			impl.logger.Errorw("error in cloning cm cs env override", "err", err)
			return nil, err
		}
	}
	_, err = impl.CreateWf(cloneReq.RefAppId, newAppId, userId, gitMaterialMap, context)
	if err != nil {
		impl.logger.Errorw("error in creating wf", "ref", cloneReq.RefAppId, "new", newAppId, "err", err)
		return nil, err
	}

	return app, nil
}

func (impl *AppCloneServiceImpl) CreateApp(cloneReq *CloneRequest, userId int32) (*bean.CreateAppDTO, error) {
	createAppReq := &bean.CreateAppDTO{
		AppName:     cloneReq.Name,
		UserId:      userId,
		TeamId:      cloneReq.ProjectId,
		AppLabels:   cloneReq.AppLabels,
		AppType:     cloneReq.AppType,
		GenericNote: cloneReq.Description,
	}
	createRes, err := impl.pipelineBuilder.CreateApp(createAppReq)
	return createRes, err
}

func (impl *AppCloneServiceImpl) CloneGitRepo(oldAppId, newAppId int, userId int32) (*bean.CreateMaterialDTO, map[int]int, error) {
	originalApp, err := impl.pipelineBuilder.GetApp(oldAppId)
	if err != nil {
		return nil, nil, err
	}
	createMaterial := &bean.CreateMaterialDTO{
		AppId:  newAppId,
		UserId: userId,
	}
	var savedGitMaterials []*bean.GitMaterial
	gitMaterialsMap := make(map[int]int)
	for _, material := range originalApp.Material {
		gitMaterial := &bean.GitMaterial{
			Name:          material.Name,
			Url:           material.Url,
			Id:            0,
			GitProviderId: material.GitProviderId,
			CheckoutPath:  material.CheckoutPath,
			FilterPattern: material.FilterPattern,
		}
		createMaterial.Material = []*bean.GitMaterial{gitMaterial} // append(createMaterial.Material, gitMaterial)
		createMaterialres, err := impl.pipelineBuilder.CreateMaterialsForApp(createMaterial)
		if err != nil {
			return nil, nil, err
		}
		savedGitMaterials = append(savedGitMaterials, createMaterialres.Material...)
		gitMaterialsMap[material.Id] = createMaterial.Material[0].Id
	}
	createMaterial.Material = savedGitMaterials
	//impl.logger.Infof()
	return createMaterial, gitMaterialsMap, err
}

func (impl *AppCloneServiceImpl) CreateCiTemplate(oldAppId, newAppId int, userId int32, gitMaterialMap map[int]int) (*bean.PipelineCreateResponse, error) {
	refCiConf, err := impl.pipelineBuilder.GetCiPipeline(oldAppId)
	if err != nil {
		return nil, err
	}
	if gitMaterialMap == nil || len(gitMaterialMap) == 0 {
		return nil, fmt.Errorf("no git for %d", newAppId)
	}

	//gitMaterialMap contains the mappings for old app git-material-id -> new app git-material-id
	dockerfileGitMaterial := gitMaterialMap[refCiConf.CiBuildConfig.GitMaterialId]
	buildContextGitMaterial := gitMaterialMap[refCiConf.CiBuildConfig.BuildContextGitMaterialId]
	//this might be possible if build-configuration is not set in the old app.
	if dockerfileGitMaterial == 0 {
		//set the dockerfileGitMaterial to first material in the map
		for _, newAppMaterialId := range gitMaterialMap {
			dockerfileGitMaterial = newAppMaterialId
			break
		}
	}
	//if buildContextGitMaterial not found set to build context repo to dockerfile git repo
	if buildContextGitMaterial == 0 {
		buildContextGitMaterial = dockerfileGitMaterial
	}

	ciBuildConfig := refCiConf.CiBuildConfig
	ciBuildConfig.GitMaterialId = dockerfileGitMaterial
	ciBuildConfig.BuildContextGitMaterialId = buildContextGitMaterial
	ciConfRequest := &bean.CiConfigRequest{
		Id:                0,
		AppId:             newAppId,
		DockerRegistry:    refCiConf.DockerRegistry,
		DockerRepository:  refCiConf.DockerRepository,
		CiBuildConfig:     ciBuildConfig,
		DockerRegistryUrl: refCiConf.DockerRegistry,
		CiTemplateName:    refCiConf.CiTemplateName,
		UserId:            userId,
		BeforeDockerBuild: refCiConf.BeforeDockerBuild,
		AfterDockerBuild:  refCiConf.AfterDockerBuild,
		ScanEnabled:       refCiConf.ScanEnabled,
	}

	res, err := impl.pipelineBuilder.CreateCiPipeline(ciConfRequest)
	return res, err
}

func (impl *AppCloneServiceImpl) CreateDeploymentTemplate(oldAppId, newAppId int, userId int32, context context.Context) (*chart.TemplateRequest, error) {
	refTemplate, err := impl.chartService.FindLatestChartForAppByAppId(oldAppId)
	if err != nil {
		impl.logger.Errorw("error in fetching ref app chart ", "app", oldAppId, "err", err)
		return nil, err
	}
	templateReq := chart.TemplateRequest{
		Id:                0,
		AppId:             newAppId,
		Latest:            refTemplate.Latest,
		ValuesOverride:    refTemplate.DefaultAppOverride,
		ChartRefId:        refTemplate.ChartRefId,
		UserId:            userId,
		IsBasicViewLocked: refTemplate.IsBasicViewLocked,
		CurrentViewEditor: refTemplate.CurrentViewEditor,
	}
	templateRes, err := impl.chartService.Create(templateReq, context)
	if err != nil {
		impl.logger.Errorw("template clone err", "req", templateReq, "err", templateReq)
	}
	return templateRes, err
}

func (impl *AppCloneServiceImpl) CreateAppMetrics(oldAppId, newAppId int, userId int32) {

}

func (impl *AppCloneServiceImpl) CreateGlobalCM(oldAppId, newAppId int, userId int32) (*bean3.ConfigDataRequest, error) {
	refCM, err := impl.configMapService.CMGlobalFetch(oldAppId)
	if err != nil {
		return nil, err
	}
	thisCm, err := impl.configMapService.CMGlobalFetch(newAppId)
	if err != nil {
		return nil, err
	}

	cfgDatas := impl.configDataClone(refCM.ConfigData)
	for _, cfgData := range cfgDatas {
		newCm := &bean3.ConfigDataRequest{
			AppId:         newAppId,
			EnvironmentId: refCM.EnvironmentId,
			ConfigData:    []*bean3.ConfigData{cfgData},
			UserId:        userId,
			Id:            thisCm.Id,
		}
		thisCm, err = impl.configMapService.CMGlobalAddUpdate(newCm)
		if err != nil {
			return nil, err
		}
	}
	return thisCm, err

}

func (impl *AppCloneServiceImpl) CreateEnvCm(ctx context.Context, oldAppId, newAppId int, userId int32) (interface{}, error) {
	refEnvs, err := impl.appListingService.FetchOtherEnvironment(ctx, oldAppId)
	if err != nil {
		return nil, err
	}
	for _, refEnv := range refEnvs {
		impl.logger.Debugw("cloning cfg for env", "env", refEnv)
		refCm, err := impl.configMapService.CMEnvironmentFetch(oldAppId, refEnv.EnvironmentId)
		if err != nil {
			return nil, err
		}
		thisCm, err := impl.configMapService.CMEnvironmentFetch(newAppId, refEnv.EnvironmentId)
		if err != nil {
			return nil, err
		}

		var refEnvCm []*bean3.ConfigData
		for _, refCmData := range refCm.ConfigData {
			if !refCmData.Global || refCmData.Data != nil {
				refEnvCm = append(refEnvCm, refCmData)
			}
		}
		if len(refEnvCm) == 0 {
			impl.logger.Debug("no env cm")
			continue
		}
		cfgDatas := impl.configDataClone(refEnvCm)
		for _, cfgData := range cfgDatas {
			newCm := &bean3.ConfigDataRequest{
				AppId:         newAppId,
				EnvironmentId: refEnv.EnvironmentId,
				ConfigData:    []*bean3.ConfigData{cfgData},
				UserId:        userId,
				Id:            thisCm.Id,
			}
			thisCm, err = impl.configMapService.CMEnvironmentAddUpdate(newCm)
			if err != nil {
				return nil, err
			}
		}
	}
	return nil, nil
}

func (impl *AppCloneServiceImpl) CreateEnvSecret(ctx context.Context, oldAppId, newAppId int, userId int32) (interface{}, error) {
	refEnvs, err := impl.appListingService.FetchOtherEnvironment(ctx, oldAppId)
	if err != nil {
		return nil, err
	}
	for _, refEnv := range refEnvs {
		impl.logger.Debugw("cloning cfg for env", "env", refEnv)
		refCm, err := impl.configMapService.CSEnvironmentFetch(oldAppId, refEnv.EnvironmentId)
		if err != nil {
			return nil, err
		}
		thisCm, err := impl.configMapService.CSEnvironmentFetch(newAppId, refEnv.EnvironmentId)
		if err != nil {
			return nil, err
		}

		var refEnvCm []*bean3.ConfigData
		for _, refCmData := range refCm.ConfigData {
			if !refCmData.Global || refCmData.Data != nil {
				refEnvCm = append(refEnvCm, refCmData)
			}
		}
		if len(refEnvCm) == 0 {
			impl.logger.Debug("no env cm")
			continue
		}
		cfgDatas := impl.configDataClone(refEnvCm)
		for _, cfgData := range cfgDatas {
			var configData []*bean3.ConfigData
			configData = append(configData, cfgData)
			newCm := &bean3.ConfigDataRequest{
				AppId:         newAppId,
				EnvironmentId: refEnv.EnvironmentId,
				ConfigData:    configData,
				UserId:        userId,
				Id:            thisCm.Id,
			}
			thisCm, err = impl.configMapService.CSEnvironmentAddUpdate(newCm)
			if err != nil {
				return nil, err
			}
		}
	}
	return nil, nil
}

func (impl *AppCloneServiceImpl) createEnvOverride(oldAppId, newAppId int, userId int32, ctx context.Context) (interface{}, error) {
	refEnvs, err := impl.appListingService.FetchOtherEnvironment(ctx, oldAppId)
	if err != nil {
		return nil, err
	}
	for _, refEnv := range refEnvs {

		chartRefRes, err := impl.chartService.ChartRefAutocompleteForAppOrEnv(oldAppId, refEnv.EnvironmentId)
		if err != nil {
			return nil, err
		}
		refEnvProperties, err := impl.propertiesConfigService.GetEnvironmentProperties(oldAppId, refEnv.EnvironmentId, chartRefRes.LatestEnvChartRef)
		if err != nil {
			return nil, err
		}
		if !refEnvProperties.IsOverride {
			impl.logger.Debugw("no env override", "env", refEnv.EnvironmentId)
			continue
		}
		thisEnvProperties, err := impl.propertiesConfigService.GetEnvironmentProperties(newAppId, refEnv.EnvironmentId, chartRefRes.LatestEnvChartRef)
		if err != nil {
			return nil, err
		}
		envPropertiesReq := &bean3.EnvironmentProperties{
			Id:                thisEnvProperties.EnvironmentConfig.Id,
			EnvOverrideValues: refEnvProperties.EnvironmentConfig.EnvOverrideValues,
			Status:            refEnvProperties.EnvironmentConfig.Status,
			ManualReviewed:    refEnvProperties.EnvironmentConfig.ManualReviewed,
			Active:            refEnvProperties.EnvironmentConfig.Active,
			Namespace:         refEnvProperties.EnvironmentConfig.Namespace,
			EnvironmentId:     refEnvProperties.EnvironmentConfig.EnvironmentId,
			EnvironmentName:   refEnvProperties.EnvironmentConfig.EnvironmentName,
			Latest:            refEnvProperties.EnvironmentConfig.Latest,
			UserId:            userId,
			AppMetrics:        refEnvProperties.EnvironmentConfig.AppMetrics,
			ChartRefId:        refEnvProperties.EnvironmentConfig.ChartRefId,
			IsOverride:        refEnvProperties.EnvironmentConfig.IsOverride,
			IsBasicViewLocked: refEnvProperties.EnvironmentConfig.IsBasicViewLocked,
			CurrentViewEditor: refEnvProperties.EnvironmentConfig.CurrentViewEditor,
		}
		createResp, err := impl.propertiesConfigService.CreateEnvironmentProperties(newAppId, envPropertiesReq)
		if err != nil {
			if err.Error() == bean2.NOCHARTEXIST {
				templateRequest := chart.TemplateRequest{
					AppId:             newAppId,
					ChartRefId:        envPropertiesReq.ChartRefId,
					ValuesOverride:    []byte("{}"),
					UserId:            userId,
					IsBasicViewLocked: envPropertiesReq.IsBasicViewLocked,
					CurrentViewEditor: envPropertiesReq.CurrentViewEditor,
				}
				_, err = impl.chartService.CreateChartFromEnvOverride(templateRequest, ctx)
				if err != nil {
					impl.logger.Error(err)
					return nil, nil
				}
				createResp, err = impl.propertiesConfigService.CreateEnvironmentProperties(newAppId, envPropertiesReq)

			}
		}
		impl.logger.Debugw("env override create res", "createRes", createResp)
		//create object
		//save object

	}
	return nil, nil
}

func (impl *AppCloneServiceImpl) configDataClone(cfData []*bean3.ConfigData) []*bean3.ConfigData {
	var copiedData []*bean3.ConfigData
	for _, refdata := range cfData {
		data := &bean3.ConfigData{
			Name:               refdata.Name,
			Type:               refdata.Type,
			External:           refdata.External,
			MountPath:          refdata.MountPath,
			Data:               refdata.Data,
			DefaultData:        refdata.DefaultData,
			DefaultMountPath:   refdata.DefaultMountPath,
			Global:             refdata.Global,
			ExternalSecretType: refdata.ExternalSecretType,
		}
		copiedData = append(copiedData, data)
	}
	return copiedData
}

func (impl *AppCloneServiceImpl) CreateGlobalSecret(oldAppId, newAppId int, userId int32) (*bean3.ConfigDataRequest, error) {

	refCs, err := impl.configMapService.CSGlobalFetch(oldAppId)
	if err != nil {
		return nil, err
	}
	thisCm, err := impl.configMapService.CMGlobalFetch(newAppId)
	if err != nil {
		return nil, err
	}

	cfgDatas := impl.configDataClone(refCs.ConfigData)
	for _, cfgData := range cfgDatas {
		var configData []*bean3.ConfigData
		configData = append(configData, cfgData)
		newCm := &bean3.ConfigDataRequest{
			AppId:         newAppId,
			EnvironmentId: refCs.EnvironmentId,
			ConfigData:    configData,
			UserId:        userId,
			Id:            thisCm.Id,
		}
		thisCm, err = impl.configMapService.CSGlobalAddUpdate(newCm)
		if err != nil {
			return nil, err
		}
	}
	return thisCm, err
}

func (impl *AppCloneServiceImpl) CreateWf(oldAppId, newAppId int, userId int32, gitMaterialMapping map[int]int, ctx context.Context) (interface{}, error) {
	refAppWFs, err := impl.appWorkflowService.FindAppWorkflows(oldAppId)
	if err != nil {
		return nil, err
	}

	impl.logger.Debugw("workflow found", "wf", refAppWFs)

	createWorkflowMappingDtoResp := CreateWorkflowMappingDto{
		oldToNewCDPipelineId: make(map[int]int),
	}
	for _, refAppWF := range refAppWFs {
		thisWf := appWorkflow.AppWorkflowDto{
			Id:                    0,
			Name:                  refAppWF.Name,
			AppId:                 newAppId,
			AppWorkflowMappingDto: nil, //first create new mapping then add it
			UserId:                userId,
		}
		thisWf, err = impl.appWorkflowService.CreateAppWorkflow(thisWf)
		if err != nil {
			impl.logger.Errorw("error in creating workflow without external-ci", "err", err)
			return nil, err
		}

		isExternalCiPresent := false
		for _, awm := range refAppWF.AppWorkflowMappingDto {
			if awm.Type == appWorkflow2.WEBHOOK {
				isExternalCiPresent = true
				break
			}
		}
		createWorkflowMappingDto := CreateWorkflowMappingDto{
			newAppId:             newAppId,
			oldAppId:             oldAppId,
			newWfId:              thisWf.Id,
			userId:               userId,
			oldToNewCDPipelineId: createWorkflowMappingDtoResp.oldToNewCDPipelineId,
		}
		var externalCiPipelineId int
		if isExternalCiPresent {
			externalCiPipelineId, err = impl.createExternalCiAndAppWorkflowMapping(createWorkflowMappingDto)
			if err != nil {
				impl.logger.Errorw("error in createExternalCiAndAppWorkflowMapping", "err", err)
				return nil, err
			}
		}
		createWorkflowMappingDto.gitMaterialMapping = gitMaterialMapping
		createWorkflowMappingDto.externalCiPipelineId = externalCiPipelineId

		createWorkflowMappingDtoResp, err = impl.createWfInstances(refAppWF.AppWorkflowMappingDto, createWorkflowMappingDto, ctx)
		if err != nil {
			impl.logger.Errorw("error in creating workflow mapping", "err", err)
			return nil, err
		}
	}
	return nil, nil
}

func (impl *AppCloneServiceImpl) createExternalCiAndAppWorkflowMapping(createWorkflowMappingDto CreateWorkflowMappingDto) (int, error) {
	dbConnection := impl.pipelineRepository.GetConnection()
	tx, err := dbConnection.Begin()
	if err != nil {
		impl.logger.Errorw("error in beginning transaction", "err", err)
		return 0, err
	}
	// Rollback tx on error.
	defer tx.Rollback()
	externalCiPipelineId, _, err := impl.ciPipelineConfigService.CreateExternalCiAndAppWorkflowMapping(createWorkflowMappingDto.newAppId, createWorkflowMappingDto.newWfId, createWorkflowMappingDto.userId, tx)
	if err != nil {
		impl.logger.Errorw("error in creating new external ci pipeline and new app workflow mapping", "refAppId", createWorkflowMappingDto.oldAppId, "newAppId", createWorkflowMappingDto.newAppId, "err", err)
		return 0, err
	}
	err = tx.Commit()
	if err != nil {
		return 0, err
	}
	return externalCiPipelineId, nil
}

func (impl *AppCloneServiceImpl) createWfInstances(refWfMappings []appWorkflow.AppWorkflowMappingDto, createWorkflowMappingDto CreateWorkflowMappingDto, ctx context.Context) (CreateWorkflowMappingDto, error) {
	impl.logger.Debugw("wf mapping cloning", "refWfMappings", refWfMappings)
	var ciMapping []appWorkflow.AppWorkflowMappingDto
	var cdMappings []appWorkflow.AppWorkflowMappingDto
	var webhookMappings []appWorkflow.AppWorkflowMappingDto

	refWfMappings = appWorkflow.LevelWiseSort(refWfMappings)

	for _, appWf := range refWfMappings {
		if appWf.Type == appWorkflow2.CIPIPELINE {
			ciMapping = append(ciMapping, appWf)
		} else if appWf.Type == appWorkflow2.CDPIPELINE {
			cdMappings = append(cdMappings, appWf)
		} else if appWf.Type == appWorkflow2.WEBHOOK {
			webhookMappings = append(webhookMappings, appWf)
		} else {
			return createWorkflowMappingDto, fmt.Errorf("unsupported wf type: %s", appWf.Type)
		}
	}
	sourceToNewPipelineIdMapping := make(map[int]int)
	refApp, err := impl.pipelineBuilder.GetApp(createWorkflowMappingDto.oldAppId)
	if err != nil {
		impl.logger.Errorw("error in getting app from refAppId", "refAppId", createWorkflowMappingDto.oldAppId)
		return createWorkflowMappingDto, err
	}
	if len(webhookMappings) > 0 {
		for _, refwebhookMappings := range cdMappings {
			cdCloneReq := &cloneCdPipelineRequest{
				refCdPipelineId:       refwebhookMappings.ComponentId,
				refAppId:              createWorkflowMappingDto.oldAppId,
				appId:                 createWorkflowMappingDto.newAppId,
				userId:                createWorkflowMappingDto.userId,
				ciPipelineId:          0,
				appWfId:               createWorkflowMappingDto.newWfId,
				refAppName:            refApp.AppName,
				sourceToNewPipelineId: sourceToNewPipelineIdMapping,
				externalCiPipelineId:  createWorkflowMappingDto.externalCiPipelineId,
			}
			pipeline, err := impl.CreateCdPipeline(cdCloneReq, ctx)
			impl.logger.Debugw("cd pipeline created", "pipeline", pipeline)
			if err != nil {
				impl.logger.Errorw("error in getting cd-pipeline", "refAppId", createWorkflowMappingDto.oldAppId, "newAppId", createWorkflowMappingDto.newAppId, "err", err)
				return createWorkflowMappingDto, err
			}
		}
		return createWorkflowMappingDto, nil
	}

	if len(ciMapping) == 0 {
		impl.logger.Warn("no ci pipeline found")
		return createWorkflowMappingDto, nil
	} else if len(ciMapping) != 1 {
		impl.logger.Warn("more than one ci pipeline not supported")
		return createWorkflowMappingDto, nil
	}

	if err != nil {
		return createWorkflowMappingDto, err
	}
	var ci *bean.CiConfigRequest
	for _, refCiMapping := range ciMapping {
		impl.logger.Debugw("creating ci", "ref", refCiMapping)

		cloneCiPipelineRequest := &cloneCiPipelineRequest{
			refAppId:              createWorkflowMappingDto.oldAppId,
			refCiPipelineId:       refCiMapping.ComponentId,
			userId:                createWorkflowMappingDto.userId,
			appId:                 createWorkflowMappingDto.newAppId,
			wfId:                  createWorkflowMappingDto.newWfId,
			gitMaterialMapping:    createWorkflowMappingDto.gitMaterialMapping,
			refAppName:            refApp.AppName,
			oldToNewIdForLinkedCD: createWorkflowMappingDto.oldToNewCDPipelineId,
		}
		ci, err = impl.CreateCiPipeline(cloneCiPipelineRequest)
		if err != nil {
			impl.logger.Errorw("error in creating ci pipeline, app clone", "err", err)
			return createWorkflowMappingDto, err
		}
		impl.logger.Debugw("ci created", "ci", ci)
	}

	for _, refCdMapping := range cdMappings {
		cdCloneReq := &cloneCdPipelineRequest{
			refCdPipelineId:       refCdMapping.ComponentId,
			refAppId:              createWorkflowMappingDto.oldAppId,
			appId:                 createWorkflowMappingDto.newAppId,
			userId:                createWorkflowMappingDto.userId,
			ciPipelineId:          ci.CiPipelines[0].Id,
			appWfId:               createWorkflowMappingDto.newWfId,
			refAppName:            refApp.AppName,
			sourceToNewPipelineId: sourceToNewPipelineIdMapping,
		}
		pipeline, err := impl.CreateCdPipeline(cdCloneReq, ctx)
		if err != nil {
			impl.logger.Errorw("error in creating cd pipeline, app clone", "err", err)
			return createWorkflowMappingDto, err
		}
		createWorkflowMappingDto.oldToNewCDPipelineId[refCdMapping.ComponentId] = pipeline.Pipelines[0].Id
		impl.logger.Debugw("cd pipeline created", "pipeline", pipeline)
	}

	//find ci
	//save ci
	//find cd
	//save cd
	//save mappings
	return createWorkflowMappingDto, nil
}

type cloneCiPipelineRequest struct {
	refAppId              int
	refCiPipelineId       int
	userId                int32
	appId                 int
	wfId                  int
	gitMaterialMapping    map[int]int
	refAppName            string
	oldToNewIdForLinkedCD map[int]int
}

func (impl *AppCloneServiceImpl) CreateCiPipeline(req *cloneCiPipelineRequest) (*bean.CiConfigRequest, error) {
	refCiConfig, err := impl.pipelineBuilder.GetCiPipeline(req.refAppId)
	if err != nil {
		return nil, err
	}

	var refCiPipeline *bean.CiPipeline
	var id int
	for id, refCiPipeline = range refCiConfig.CiPipelines {
		if refCiPipeline.Id == req.refCiPipelineId {
			break
		}
	}
	if refCiPipeline == nil {
		return nil, nil
	}
	pipelineName := refCiPipeline.Name
	if strings.HasPrefix(pipelineName, req.refAppName) {
		pipelineName = strings.Replace(pipelineName, req.refAppName+"-ci-", "", 1)
	}

	pipelineExists, err := impl.ciPipelineRepository.CheckIfPipelineExistsByNameAndAppId(pipelineName, req.appId)
	if err != nil && err != pg.ErrNoRows {
		impl.logger.Errorw("error in fetching pipeline by name, FindByName", "err", err, "patch cipipeline name", pipelineName)
		return nil, err
	}
	if pipelineExists {
		pipelineName = fmt.Sprintf("%s-%d", pipelineName, id) // making pipeline name unique
	}
	var ciMaterilas []*bean.CiMaterial
	for _, refCiMaterial := range refCiPipeline.CiMaterial {
		//FIXME
		gitMaterialId := req.gitMaterialMapping[refCiMaterial.GitMaterialId]
		if refCiPipeline.ParentCiPipeline != 0 {
			gitMaterialId = refCiMaterial.GitMaterialId
		}
		ciMaterial := &bean.CiMaterial{
			GitMaterialId: gitMaterialId,
			Id:            0,
			Source: &bean.SourceTypeConfig{
				Type:  refCiMaterial.Source.Type,
				Value: refCiMaterial.Source.Value,
				Regex: refCiMaterial.Source.Regex,
			},
		}
		ciMaterilas = append(ciMaterilas, ciMaterial)
	}
	var beforeDockerBuildScripts []*bean.CiScript
	var afterDockerBuildScripts []*bean.CiScript

	for _, script := range refCiPipeline.BeforeDockerBuildScripts {
		ciScript := &bean.CiScript{
			Id:             0,
			Index:          script.Index,
			Name:           script.Name,
			Script:         script.Script,
			OutputLocation: script.OutputLocation,
		}
		beforeDockerBuildScripts = append(beforeDockerBuildScripts, ciScript)
	}
	for _, script := range refCiPipeline.AfterDockerBuildScripts {
		ciScript := &bean.CiScript{
			Id:             0,
			Index:          script.Index,
			Name:           script.Name,
			Script:         script.Script,
			OutputLocation: script.OutputLocation,
		}
		afterDockerBuildScripts = append(afterDockerBuildScripts, ciScript)
	}

<<<<<<< HEAD
			//getting pre stage and post stage details
			preStageDetail, postStageDetail, err := impl.pipelineStageService.GetCiPipelineStageDataDeepCopy(refCiPipeline.Id)
			if err != nil {
				impl.logger.Errorw("error in getting pre & post stage detail by ciPipelineId", "err", err, "ciPipelineId", refCiPipeline.Id)
				return nil, err
			}

			parentCiPipeline := refCiPipeline.ParentCiPipeline
			if refCiPipeline.PipelineType == bean.LINKED_CD {
				parentCiPipeline = req.oldToNewIdForLinkedCD[refCiPipeline.ParentCiPipeline]
			}

			ciPatchReq := &bean.CiPatchRequest{
				CiPipeline: &bean.CiPipeline{
					IsManual:                 refCiPipeline.IsManual,
					DockerArgs:               refCiPipeline.DockerArgs,
					IsExternal:               refCiPipeline.IsExternal,
					ExternalCiConfig:         bean.ExternalCiConfig{},
					CiMaterial:               ciMaterilas,
					Name:                     pipelineName,
					Id:                       0,
					Version:                  refCiPipeline.Version,
					Active:                   refCiPipeline.Active,
					Deleted:                  refCiPipeline.Deleted,
					BeforeDockerBuild:        refCiPipeline.BeforeDockerBuild,
					AfterDockerBuild:         refCiPipeline.AfterDockerBuild,
					BeforeDockerBuildScripts: beforeDockerBuildScripts,
					AfterDockerBuildScripts:  afterDockerBuildScripts,
					ParentCiPipeline:         parentCiPipeline,
					IsDockerConfigOverridden: refCiPipeline.IsDockerConfigOverridden,
					PreBuildStage:            preStageDetail,
					PostBuildStage:           postStageDetail,
					EnvironmentId:            refCiPipeline.EnvironmentId,
					ScanEnabled:              refCiPipeline.ScanEnabled,
					PipelineType:             refCiPipeline.PipelineType,
				},
				AppId:         req.appId,
				Action:        bean.CREATE,
				AppWorkflowId: req.wfId,
				UserId:        req.userId,
				IsCloneJob:    true,
			}
			if refCiPipeline.EnvironmentId != 0 {
				ciPatchReq.IsJob = true
			}
			if !refCiPipeline.IsExternal && refCiPipeline.IsDockerConfigOverridden {
				//get template override
				templateOverrideBean, err := impl.ciTemplateService.FindTemplateOverrideByCiPipelineId(refCiPipeline.Id)
				if err != nil {
					return nil, err
				}
				templateOverride := templateOverrideBean.CiTemplateOverride
				ciBuildConfig := templateOverrideBean.CiBuildConfig
				//getting new git material for this app
				//gitMaterial, err := impl.materialRepository.FindByAppIdAndCheckoutPath(req.appId, templateOverride.GitMaterial.CheckoutPath)
				if len(req.gitMaterialMapping) == 0 {
					impl.logger.Errorw("no git materials found for the app", "appId", req.appId)
					return nil, fmt.Errorf("no git materials found for the app, %d", req.appId)
				}
				gitMaterialId := req.gitMaterialMapping[ciBuildConfig.GitMaterialId]
				buildContextGitMaterialId := req.gitMaterialMapping[ciBuildConfig.BuildContextGitMaterialId]
				if gitMaterialId == 0 {
					for _, id := range req.gitMaterialMapping {
						gitMaterialId = id
						break
					}
				}
				if buildContextGitMaterialId == 0 {
					buildContextGitMaterialId = gitMaterialId
				}
				ciBuildConfig.GitMaterialId = gitMaterialId
				ciBuildConfig.BuildContextGitMaterialId = buildContextGitMaterialId
				templateOverride.GitMaterialId = gitMaterialId
				ciBuildConfig.Id = 0
				ciPatchReq.CiPipeline.DockerConfigOverride = bean.DockerConfigOverride{
					DockerRegistry:   templateOverride.DockerRegistryId,
					DockerRepository: templateOverride.DockerRepository,
					CiBuildConfig:    ciBuildConfig,
				}
=======
	//getting pre stage and post stage details
	preStageDetail, postStageDetail, err := impl.pipelineStageService.GetCiPipelineStageDataDeepCopy(refCiPipeline.Id)
	if err != nil {
		impl.logger.Errorw("error in getting pre & post stage detail by ciPipelineId", "err", err, "ciPipelineId", refCiPipeline.Id)
		return nil, err
	}
	ciPatchReq := &bean.CiPatchRequest{
		CiPipeline: &bean.CiPipeline{
			IsManual:                 refCiPipeline.IsManual,
			DockerArgs:               refCiPipeline.DockerArgs,
			IsExternal:               refCiPipeline.IsExternal,
			ExternalCiConfig:         bean.ExternalCiConfig{},
			CiMaterial:               ciMaterilas,
			Name:                     pipelineName,
			Id:                       0,
			Version:                  refCiPipeline.Version,
			Active:                   refCiPipeline.Active,
			Deleted:                  refCiPipeline.Deleted,
			BeforeDockerBuild:        refCiPipeline.BeforeDockerBuild,
			AfterDockerBuild:         refCiPipeline.AfterDockerBuild,
			BeforeDockerBuildScripts: beforeDockerBuildScripts,
			AfterDockerBuildScripts:  afterDockerBuildScripts,
			ParentCiPipeline:         refCiPipeline.ParentCiPipeline,
			IsDockerConfigOverridden: refCiPipeline.IsDockerConfigOverridden,
			PreBuildStage:            preStageDetail,
			PostBuildStage:           postStageDetail,
			EnvironmentId:            refCiPipeline.EnvironmentId,
			ScanEnabled:              refCiPipeline.ScanEnabled,
			PipelineType:             refCiPipeline.PipelineType,
		},
		AppId:         req.appId,
		Action:        bean.CREATE,
		AppWorkflowId: req.wfId,
		UserId:        req.userId,
		IsCloneJob:    true,
	}
	if refCiPipeline.EnvironmentId != 0 {
		ciPatchReq.IsJob = true
	}
	if !refCiPipeline.IsExternal && refCiPipeline.IsDockerConfigOverridden {
		//get template override
		templateOverrideBean, err := impl.ciTemplateService.FindTemplateOverrideByCiPipelineId(refCiPipeline.Id)
		if err != nil {
			return nil, err
		}
		templateOverride := templateOverrideBean.CiTemplateOverride
		ciBuildConfig := templateOverrideBean.CiBuildConfig
		//getting new git material for this app
		//gitMaterial, err := impl.materialRepository.FindByAppIdAndCheckoutPath(req.appId, templateOverride.GitMaterial.CheckoutPath)
		if len(req.gitMaterialMapping) == 0 {
			impl.logger.Errorw("no git materials found for the app", "appId", req.appId)
			return nil, fmt.Errorf("no git materials found for the app, %d", req.appId)
		}
		gitMaterialId := req.gitMaterialMapping[ciBuildConfig.GitMaterialId]
		buildContextGitMaterialId := req.gitMaterialMapping[ciBuildConfig.BuildContextGitMaterialId]
		if gitMaterialId == 0 {
			for _, id := range req.gitMaterialMapping {
				gitMaterialId = id
				break
>>>>>>> d97f813a
			}
		}
		if buildContextGitMaterialId == 0 {
			buildContextGitMaterialId = gitMaterialId
		}
		ciBuildConfig.GitMaterialId = gitMaterialId
		ciBuildConfig.BuildContextGitMaterialId = buildContextGitMaterialId
		templateOverride.GitMaterialId = gitMaterialId
		ciBuildConfig.Id = 0
		ciPatchReq.CiPipeline.DockerConfigOverride = bean.DockerConfigOverride{
			DockerRegistry:   templateOverride.DockerRegistryId,
			DockerRepository: templateOverride.DockerRepository,
			CiBuildConfig:    ciBuildConfig,
		}
	}
	return impl.pipelineBuilder.PatchCiPipeline(ciPatchReq)
}

type cloneCdPipelineRequest struct {
	refCdPipelineId       int
	refAppId              int
	appId                 int
	userId                int32
	ciPipelineId          int
	appWfId               int
	refAppName            string
	sourceToNewPipelineId map[int]int
	externalCiPipelineId  int
}

func (impl *AppCloneServiceImpl) CreateCdPipeline(req *cloneCdPipelineRequest, ctx context.Context) (*bean.CdPipelines, error) {
	refPipelines, err := impl.pipelineBuilder.GetCdPipelinesForApp(req.refAppId)
	if err != nil {
		return nil, err
	}
	var refCdPipeline *bean.CDPipelineConfigObject
	for _, refPipeline := range refPipelines.Pipelines {
		if refPipeline.Id == req.refCdPipelineId {
			refCdPipeline = refPipeline
			break
		}
	}
	if refCdPipeline == nil {
		return nil, fmt.Errorf("no cd pipeline found")
	}
	refCdPipeline.SourceToNewPipelineId = req.sourceToNewPipelineId
	pipelineName := refCdPipeline.Name
	if strings.HasPrefix(pipelineName, req.refAppName) {
		pipelineName = strings.Replace(pipelineName, req.refAppName+"-", "", 1)
	}
	// by default all deployment types are allowed
	AllowedDeploymentAppTypes := map[string]bool{
		util.PIPELINE_DEPLOYMENT_TYPE_ACD:  true,
		util.PIPELINE_DEPLOYMENT_TYPE_HELM: true,
	}
	DeploymentAppConfigForEnvironment, err := impl.pipelineBuilder.GetDeploymentConfigMap(refCdPipeline.EnvironmentId)
	if err != nil {
		impl.logger.Errorw("error in fetching deployment config for environment", "err", err)
	}
	for deploymentType, allowed := range DeploymentAppConfigForEnvironment {
		AllowedDeploymentAppTypes[deploymentType] = allowed
	}
	isGitopsConfigured, err := impl.pipelineBuilder.IsGitopsConfigured()
	if err != nil {
		impl.logger.Errorw("error in checking if gitOps configured", "err", err)
		return nil, err
	}
	var deploymentAppType string
	if AllowedDeploymentAppTypes[util.PIPELINE_DEPLOYMENT_TYPE_ACD] && AllowedDeploymentAppTypes[util.PIPELINE_DEPLOYMENT_TYPE_HELM] {
		deploymentAppType = refCdPipeline.DeploymentAppType
	} else if AllowedDeploymentAppTypes[util.PIPELINE_DEPLOYMENT_TYPE_ACD] && isGitopsConfigured {
		deploymentAppType = util.PIPELINE_DEPLOYMENT_TYPE_ACD
	} else if AllowedDeploymentAppTypes[util.PIPELINE_DEPLOYMENT_TYPE_HELM] {
		deploymentAppType = util.PIPELINE_DEPLOYMENT_TYPE_HELM
	}

	cdPipeline := &bean.CDPipelineConfigObject{
		Id:                            0,
		EnvironmentId:                 refCdPipeline.EnvironmentId,
		CiPipelineId:                  req.ciPipelineId,
		TriggerType:                   refCdPipeline.TriggerType,
		Name:                          pipelineName,
		Strategies:                    refCdPipeline.Strategies,
		Namespace:                     refCdPipeline.Namespace,
		AppWorkflowId:                 req.appWfId,
		DeploymentTemplate:            refCdPipeline.DeploymentTemplate,
		PreStage:                      refCdPipeline.PreStage, //FIXME
		PostStage:                     refCdPipeline.PostStage,
		PreStageConfigMapSecretNames:  refCdPipeline.PreStageConfigMapSecretNames,
		PostStageConfigMapSecretNames: refCdPipeline.PostStageConfigMapSecretNames,
		RunPostStageInEnv:             refCdPipeline.RunPostStageInEnv,
		RunPreStageInEnv:              refCdPipeline.RunPreStageInEnv,
		DeploymentAppType:             deploymentAppType,
		UserApprovalConf:              refCdPipeline.UserApprovalConf,
		IsVirtualEnvironment:          refCdPipeline.IsVirtualEnvironment,
		PreDeployStage:                refCdPipeline.PreDeployStage,
		PostDeployStage:               refCdPipeline.PostDeployStage,
		SourceToNewPipelineId:         refCdPipeline.SourceToNewPipelineId,
		RefPipelineId:                 refCdPipeline.Id,
		ParentPipelineType:            refCdPipeline.ParentPipelineType,
	}
	if refCdPipeline.ParentPipelineType == "WEBHOOK" {
		cdPipeline.CiPipelineId = 0
		cdPipeline.ParentPipelineId = req.externalCiPipelineId
	} else if refCdPipeline.ParentPipelineType != appWorkflow.CI_PIPELINE_TYPE {
		cdPipeline.ParentPipelineId = refCdPipeline.ParentPipelineId
	}
	if refCdPipeline.IsVirtualEnvironment && refCdPipeline.DeploymentAppType == util.PIPELINE_DEPLOYMENT_TYPE_MANIFEST_PUSH {
		cdPipeline.ManifestStorageType = refCdPipeline.ManifestStorageType
		cdPipeline.ContainerRegistryName = refCdPipeline.ContainerRegistryName
		cdPipeline.RepoName = refCdPipeline.RepoName
	}
	cdPipelineReq := &bean.CdPipelines{
		Pipelines: []*bean.CDPipelineConfigObject{cdPipeline},
		AppId:     req.appId,
		UserId:    req.userId,
	}
	cdPipelineRes, err := impl.pipelineBuilder.CreateCdPipelines(cdPipelineReq, ctx)
	return cdPipelineRes, err

}<|MERGE_RESOLUTION|>--- conflicted
+++ resolved
@@ -809,7 +809,6 @@
 	if strings.HasPrefix(pipelineName, req.refAppName) {
 		pipelineName = strings.Replace(pipelineName, req.refAppName+"-ci-", "", 1)
 	}
-
 	pipelineExists, err := impl.ciPipelineRepository.CheckIfPipelineExistsByNameAndAppId(pipelineName, req.appId)
 	if err != nil && err != pg.ErrNoRows {
 		impl.logger.Errorw("error in fetching pipeline by name, FindByName", "err", err, "patch cipipeline name", pipelineName)
@@ -860,93 +859,18 @@
 		afterDockerBuildScripts = append(afterDockerBuildScripts, ciScript)
 	}
 
-<<<<<<< HEAD
-			//getting pre stage and post stage details
-			preStageDetail, postStageDetail, err := impl.pipelineStageService.GetCiPipelineStageDataDeepCopy(refCiPipeline.Id)
-			if err != nil {
-				impl.logger.Errorw("error in getting pre & post stage detail by ciPipelineId", "err", err, "ciPipelineId", refCiPipeline.Id)
-				return nil, err
-			}
-
-			parentCiPipeline := refCiPipeline.ParentCiPipeline
-			if refCiPipeline.PipelineType == bean.LINKED_CD {
-				parentCiPipeline = req.oldToNewIdForLinkedCD[refCiPipeline.ParentCiPipeline]
-			}
-
-			ciPatchReq := &bean.CiPatchRequest{
-				CiPipeline: &bean.CiPipeline{
-					IsManual:                 refCiPipeline.IsManual,
-					DockerArgs:               refCiPipeline.DockerArgs,
-					IsExternal:               refCiPipeline.IsExternal,
-					ExternalCiConfig:         bean.ExternalCiConfig{},
-					CiMaterial:               ciMaterilas,
-					Name:                     pipelineName,
-					Id:                       0,
-					Version:                  refCiPipeline.Version,
-					Active:                   refCiPipeline.Active,
-					Deleted:                  refCiPipeline.Deleted,
-					BeforeDockerBuild:        refCiPipeline.BeforeDockerBuild,
-					AfterDockerBuild:         refCiPipeline.AfterDockerBuild,
-					BeforeDockerBuildScripts: beforeDockerBuildScripts,
-					AfterDockerBuildScripts:  afterDockerBuildScripts,
-					ParentCiPipeline:         parentCiPipeline,
-					IsDockerConfigOverridden: refCiPipeline.IsDockerConfigOverridden,
-					PreBuildStage:            preStageDetail,
-					PostBuildStage:           postStageDetail,
-					EnvironmentId:            refCiPipeline.EnvironmentId,
-					ScanEnabled:              refCiPipeline.ScanEnabled,
-					PipelineType:             refCiPipeline.PipelineType,
-				},
-				AppId:         req.appId,
-				Action:        bean.CREATE,
-				AppWorkflowId: req.wfId,
-				UserId:        req.userId,
-				IsCloneJob:    true,
-			}
-			if refCiPipeline.EnvironmentId != 0 {
-				ciPatchReq.IsJob = true
-			}
-			if !refCiPipeline.IsExternal && refCiPipeline.IsDockerConfigOverridden {
-				//get template override
-				templateOverrideBean, err := impl.ciTemplateService.FindTemplateOverrideByCiPipelineId(refCiPipeline.Id)
-				if err != nil {
-					return nil, err
-				}
-				templateOverride := templateOverrideBean.CiTemplateOverride
-				ciBuildConfig := templateOverrideBean.CiBuildConfig
-				//getting new git material for this app
-				//gitMaterial, err := impl.materialRepository.FindByAppIdAndCheckoutPath(req.appId, templateOverride.GitMaterial.CheckoutPath)
-				if len(req.gitMaterialMapping) == 0 {
-					impl.logger.Errorw("no git materials found for the app", "appId", req.appId)
-					return nil, fmt.Errorf("no git materials found for the app, %d", req.appId)
-				}
-				gitMaterialId := req.gitMaterialMapping[ciBuildConfig.GitMaterialId]
-				buildContextGitMaterialId := req.gitMaterialMapping[ciBuildConfig.BuildContextGitMaterialId]
-				if gitMaterialId == 0 {
-					for _, id := range req.gitMaterialMapping {
-						gitMaterialId = id
-						break
-					}
-				}
-				if buildContextGitMaterialId == 0 {
-					buildContextGitMaterialId = gitMaterialId
-				}
-				ciBuildConfig.GitMaterialId = gitMaterialId
-				ciBuildConfig.BuildContextGitMaterialId = buildContextGitMaterialId
-				templateOverride.GitMaterialId = gitMaterialId
-				ciBuildConfig.Id = 0
-				ciPatchReq.CiPipeline.DockerConfigOverride = bean.DockerConfigOverride{
-					DockerRegistry:   templateOverride.DockerRegistryId,
-					DockerRepository: templateOverride.DockerRepository,
-					CiBuildConfig:    ciBuildConfig,
-				}
-=======
 	//getting pre stage and post stage details
 	preStageDetail, postStageDetail, err := impl.pipelineStageService.GetCiPipelineStageDataDeepCopy(refCiPipeline.Id)
 	if err != nil {
 		impl.logger.Errorw("error in getting pre & post stage detail by ciPipelineId", "err", err, "ciPipelineId", refCiPipeline.Id)
 		return nil, err
 	}
+
+	parentCiPipeline := refCiPipeline.ParentCiPipeline
+	if refCiPipeline.PipelineType == bean.LINKED_CD {
+		parentCiPipeline = req.oldToNewIdForLinkedCD[refCiPipeline.ParentCiPipeline]
+	}
+
 	ciPatchReq := &bean.CiPatchRequest{
 		CiPipeline: &bean.CiPipeline{
 			IsManual:                 refCiPipeline.IsManual,
@@ -963,7 +887,7 @@
 			AfterDockerBuild:         refCiPipeline.AfterDockerBuild,
 			BeforeDockerBuildScripts: beforeDockerBuildScripts,
 			AfterDockerBuildScripts:  afterDockerBuildScripts,
-			ParentCiPipeline:         refCiPipeline.ParentCiPipeline,
+			ParentCiPipeline:         parentCiPipeline,
 			IsDockerConfigOverridden: refCiPipeline.IsDockerConfigOverridden,
 			PreBuildStage:            preStageDetail,
 			PostBuildStage:           postStageDetail,
@@ -1000,7 +924,6 @@
 			for _, id := range req.gitMaterialMapping {
 				gitMaterialId = id
 				break
->>>>>>> d97f813a
 			}
 		}
 		if buildContextGitMaterialId == 0 {
@@ -1016,7 +939,9 @@
 			CiBuildConfig:    ciBuildConfig,
 		}
 	}
+
 	return impl.pipelineBuilder.PatchCiPipeline(ciPatchReq)
+
 }
 
 type cloneCdPipelineRequest struct {
