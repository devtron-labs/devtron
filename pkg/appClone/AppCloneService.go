--- conflicted
+++ resolved
@@ -103,7 +103,6 @@
 	userId               int32
 	newWfId              int
 	gitMaterialMapping   map[int]int
-	isSameProject        bool
 	externalCiPipelineId int
 }
 
@@ -636,14 +635,9 @@
 			}
 		}
 		createWorkflowMappingDto.gitMaterialMapping = gitMaterialMapping
-		createWorkflowMappingDto.isSameProject = isSameProject
 		createWorkflowMappingDto.externalCiPipelineId = externalCiPipelineId
 
-<<<<<<< HEAD
-		err = impl.createWfMappings(refAppWF.AppWorkflowMappingDto, oldAppId, newAppId, userId, thisWf.Id, gitMaterialMapping, ctx)
-=======
 		err = impl.createWfInstances(refAppWF.AppWorkflowMappingDto, createWorkflowMappingDto, ctx)
->>>>>>> 4c2f42f3
 		if err != nil {
 			impl.logger.Errorw("error in creating workflow mapping", "err", err)
 			return nil, err
@@ -652,9 +646,6 @@
 	return nil, nil
 }
 
-<<<<<<< HEAD
-func (impl *AppCloneServiceImpl) createWfMappings(refWfMappings []appWorkflow.AppWorkflowMappingDto, oldAppId, newAppId int, userId int32, thisWfId int, gitMaterialMapping map[int]int, ctx context.Context) error {
-=======
 func (impl *AppCloneServiceImpl) createExternalCiAndAppWorkflowMapping(createWorkflowMappingDto CreateWorkflowMappingDto) (int, error) {
 	dbConnection := impl.pipelineRepository.GetConnection()
 	tx, err := dbConnection.Begin()
@@ -677,7 +668,6 @@
 }
 
 func (impl *AppCloneServiceImpl) createWfInstances(refWfMappings []appWorkflow.AppWorkflowMappingDto, createWorkflowMappingDto CreateWorkflowMappingDto, ctx context.Context) error {
->>>>>>> 4c2f42f3
 	impl.logger.Debugw("wf mapping cloning", "refWfMappings", refWfMappings)
 	var ciMapping []appWorkflow.AppWorkflowMappingDto
 	var cdMappings []appWorkflow.AppWorkflowMappingDto
@@ -693,29 +683,6 @@
 			return fmt.Errorf("unsupported wf type: %s", appWf.Type)
 		}
 	}
-<<<<<<< HEAD
-	refApp, err := impl.pipelineBuilder.GetApp(oldAppId)
-	if err != nil {
-		impl.logger.Errorw("error in getting refApp by oldAppId", "oldAppId", oldAppId)
-		return err
-	}
-	if len(webhookMappings) > 0 {
-		for _, refwebhookMappings := range cdMappings {
-			cdCloneReq := &cloneCdPipelineRequest{
-				refCdPipelineId: refwebhookMappings.ComponentId,
-				refAppId:        oldAppId,
-				appId:           newAppId,
-				userId:          userId,
-				ciPipelineId:    0,
-				appWfId:         thisWfId,
-				refAppName:      refApp.AppName,
-			}
-			pipeline, err := impl.CreateCdPipeline(cdCloneReq, ctx)
-			impl.logger.Debugw("cd pipeline created", "pipeline", pipeline)
-			if err != nil {
-				impl.logger.Errorw("error in getting cd-pipeling", "err", err)
-				return err
-=======
 	sourceToNewPipelineIdMapping := make(map[int]int)
 	refApp, err := impl.pipelineBuilder.GetApp(createWorkflowMappingDto.oldAppId)
 	if err != nil {
@@ -723,7 +690,6 @@
 		return err
 	}
 	if len(webhookMappings) > 0 {
-		if createWorkflowMappingDto.isSameProject {
 			for _, refwebhookMappings := range cdMappings {
 				cdCloneReq := &cloneCdPipelineRequest{
 					refCdPipelineId:       refwebhookMappings.ComponentId,
@@ -742,9 +708,7 @@
 					impl.logger.Errorw("error in getting cd-pipeline", "refAppId", createWorkflowMappingDto.oldAppId, "newAppId", createWorkflowMappingDto.newAppId, "err", err)
 					return err
 				}
->>>>>>> 4c2f42f3
-			}
-		}
+			}
 		return nil
 	}
 
@@ -780,18 +744,6 @@
 		impl.logger.Debugw("ci created", "ci", ci)
 	}
 
-<<<<<<< HEAD
-	for _, refCdMapping := range cdMappings {
-		cdCloneReq := &cloneCdPipelineRequest{
-			refCdPipelineId: refCdMapping.ComponentId,
-			refAppId:        oldAppId,
-			appId:           newAppId,
-			userId:          userId,
-			ciPipelineId:    ci.CiPipelines[0].Id,
-			appWfId:         thisWfId,
-			refAppName:      refApp.AppName,
-=======
-	if createWorkflowMappingDto.isSameProject {
 		for _, refCdMapping := range cdMappings {
 			cdCloneReq := &cloneCdPipelineRequest{
 				refCdPipelineId:       refCdMapping.ComponentId,
@@ -809,15 +761,7 @@
 				return err
 			}
 			impl.logger.Debugw("cd pipeline created", "pipeline", pipeline)
->>>>>>> 4c2f42f3
-		}
-		pipeline, err := impl.CreateCdPipeline(cdCloneReq, ctx)
-		if err != nil {
-			impl.logger.Errorw("error in creating cd pipeline, app clone", "err", err)
-			return err
-		}
-		impl.logger.Debugw("cd pipeline created", "pipeline", pipeline)
-	}
+		}
 
 	//find ci
 	//save ci
