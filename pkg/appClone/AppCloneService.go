/*
 * Copyright (c) 2020 Devtron Labs
 *
 * Licensed under the Apache License, Version 2.0 (the "License");
 * you may not use this file except in compliance with the License.
 * You may obtain a copy of the License at
 *
 *    http://www.apache.org/licenses/LICENSE-2.0
 *
 * Unless required by applicable law or agreed to in writing, software
 * distributed under the License is distributed on an "AS IS" BASIS,
 * WITHOUT WARRANTIES OR CONDITIONS OF ANY KIND, either express or implied.
 * See the License for the specific language governing permissions and
 * limitations under the License.
 *
 */

package appClone

import (
	"context"
	"fmt"
	bean2 "github.com/devtron-labs/devtron/api/bean"
	"github.com/devtron-labs/devtron/internal/constants"
	app2 "github.com/devtron-labs/devtron/internal/sql/repository/app"
	appWorkflow2 "github.com/devtron-labs/devtron/internal/sql/repository/appWorkflow"
	"github.com/devtron-labs/devtron/internal/sql/repository/helper"
	"github.com/devtron-labs/devtron/internal/sql/repository/pipelineConfig"
	"github.com/devtron-labs/devtron/internal/util"
	"github.com/devtron-labs/devtron/pkg/app"
	"github.com/devtron-labs/devtron/pkg/appWorkflow"
	"github.com/devtron-labs/devtron/pkg/bean"
	"github.com/devtron-labs/devtron/pkg/chart"
	"github.com/devtron-labs/devtron/pkg/imageDigestPolicy"
	"github.com/devtron-labs/devtron/pkg/pipeline"
	bean3 "github.com/devtron-labs/devtron/pkg/pipeline/bean"
	"github.com/go-pg/pg"
	"go.uber.org/zap"
	"strings"
)

type AppCloneService interface {
	CloneApp(createReq *bean.CreateAppDTO, context context.Context) (*bean.CreateAppDTO, error)
}
type AppCloneServiceImpl struct {
	logger                  *zap.SugaredLogger
	pipelineBuilder         pipeline.PipelineBuilder
	materialRepository      pipelineConfig.MaterialRepository
	chartService            chart.ChartService
	configMapService        pipeline.ConfigMapService
	appWorkflowService      appWorkflow.AppWorkflowService
	appListingService       app.AppListingService
	propertiesConfigService pipeline.PropertiesConfigService
	pipelineStageService    pipeline.PipelineStageService
	ciTemplateService       pipeline.CiTemplateService
	appRepository           app2.AppRepository
	ciPipelineRepository    pipelineConfig.CiPipelineRepository
	pipelineRepository      pipelineConfig.PipelineRepository
	appWorkflowRepository   appWorkflow2.AppWorkflowRepository
	ciPipelineConfigService pipeline.CiPipelineConfigService
	imageDigestService      imageDigestPolicy.ImageDigestPolicyService
}

func NewAppCloneServiceImpl(logger *zap.SugaredLogger,
	pipelineBuilder pipeline.PipelineBuilder,
	materialRepository pipelineConfig.MaterialRepository,
	chartService chart.ChartService,
	configMapService pipeline.ConfigMapService,
	appWorkflowService appWorkflow.AppWorkflowService,
	appListingService app.AppListingService,
	propertiesConfigService pipeline.PropertiesConfigService,
	ciTemplateOverrideRepository pipelineConfig.CiTemplateOverrideRepository,
	pipelineStageService pipeline.PipelineStageService, ciTemplateService pipeline.CiTemplateService,
	appRepository app2.AppRepository, ciPipelineRepository pipelineConfig.CiPipelineRepository,
	pipelineRepository pipelineConfig.PipelineRepository, appWorkflowRepository appWorkflow2.AppWorkflowRepository,
	ciPipelineConfigService pipeline.CiPipelineConfigService,
	imageDigestService imageDigestPolicy.ImageDigestPolicyService) *AppCloneServiceImpl {
	return &AppCloneServiceImpl{
		logger:                  logger,
		pipelineBuilder:         pipelineBuilder,
		materialRepository:      materialRepository,
		chartService:            chartService,
		configMapService:        configMapService,
		appWorkflowService:      appWorkflowService,
		appListingService:       appListingService,
		propertiesConfigService: propertiesConfigService,
		pipelineStageService:    pipelineStageService,
		ciTemplateService:       ciTemplateService,
		appRepository:           appRepository,
		ciPipelineRepository:    ciPipelineRepository,
		pipelineRepository:      pipelineRepository,
		appWorkflowRepository:   appWorkflowRepository,
		ciPipelineConfigService: ciPipelineConfigService,
		imageDigestService:      imageDigestService,
	}
}

type CloneRequest struct {
	RefAppId    int                            `json:"refAppId"`
	Name        string                         `json:"name"`
	ProjectId   int                            `json:"projectId"`
	AppLabels   []*bean.Label                  `json:"labels,omitempty" validate:"dive"`
	Description *bean2.GenericNoteResponseBean `json:"description"`
	AppType     helper.AppType                 `json:"appType"`
}

type CreateWorkflowMappingDto struct {
	oldAppId             int
	newAppId             int
	userId               int32
	newWfId              int
	gitMaterialMapping   map[int]int
	externalCiPipelineId int
	oldToNewCDPipelineId map[int]int
}

func (impl *AppCloneServiceImpl) CloneApp(createReq *bean.CreateAppDTO, context context.Context) (*bean.CreateAppDTO, error) {
	//validate template app
	templateApp, err := impl.appRepository.FindById(createReq.TemplateId)
	if err != nil && err != pg.ErrNoRows {
		return nil, err
	}
	//If the template does not exist then don't clone
	//If the template app-type is chart-store app then don't clone
	//If the template app-type and create request app-type is not same then don't clone
	if (templateApp == nil && templateApp.Id == 0) || (templateApp.AppType == helper.ChartStoreApp) || (templateApp.AppType != createReq.AppType) {
		impl.logger.Warnw("template app does not exist", "id", createReq.TemplateId)
		err = &util.ApiError{
			Code:            constants.AppDoesNotExist.Code,
			InternalMessage: "app does not exist",
			UserMessage:     constants.AppAlreadyExists.UserMessage(createReq.TemplateId),
		}
		return nil, err
	}
	//create new app
	cloneReq := &CloneRequest{
		RefAppId:    createReq.TemplateId,
		Name:        createReq.AppName,
		ProjectId:   createReq.TeamId,
		AppLabels:   createReq.AppLabels,
		AppType:     createReq.AppType,
		Description: createReq.GenericNote,
	}
	userId := createReq.UserId
	appStatus, err := impl.appListingService.FetchAppStageStatus(cloneReq.RefAppId, int(cloneReq.AppType))
	if err != nil {
		return nil, err
	}

	refAppStatus := make(map[string]bool)
	for _, as := range appStatus {
		refAppStatus[as.StageName] = as.Status
	}

	//TODO check stage of current app
	if createReq.AppType != helper.Job {
		if !refAppStatus["APP"] {
			impl.logger.Warnw("status not", "APP", cloneReq.RefAppId)
			return nil, nil
		}
	}
	app, err := impl.CreateApp(cloneReq, userId)
	if err != nil {
		impl.logger.Errorw("error in creating app", "req", cloneReq, "err", err)
		return nil, err
	}
	newAppId := app.Id
	if !refAppStatus["MATERIAL"] {
		impl.logger.Errorw("status not", "MATERIAL", cloneReq.RefAppId)
		return app, nil
	}
	_, gitMaterialMap, err := impl.CloneGitRepo(cloneReq.RefAppId, newAppId, userId)
	if err != nil {
		impl.logger.Errorw("error in cloning git", "ref", cloneReq.RefAppId, "new", newAppId, "err", err)
		return nil, err
	}

	_, err = impl.CreateCiTemplate(cloneReq.RefAppId, newAppId, userId, gitMaterialMap)
	if err != nil {
		impl.logger.Errorw("error in cloning docker template", "ref", cloneReq.RefAppId, "new", newAppId, "err", err)
		return nil, err
	}
	if createReq.AppType != helper.Job {
		if !refAppStatus["TEMPLATE"] {
			impl.logger.Errorw("status not", "TEMPLATE", cloneReq.RefAppId)
			return app, nil
		}
		if !refAppStatus["CHART"] {
			impl.logger.Errorw("status not", "CHART", cloneReq.RefAppId)
			return app, nil
		}
		_, err = impl.CreateDeploymentTemplate(cloneReq.RefAppId, newAppId, userId, context)
		if err != nil {
			impl.logger.Errorw("error in creating deployment template", "ref", cloneReq.RefAppId, "new", newAppId, "err", err)
			return nil, err
		}
	}
	_, err = impl.CreateGlobalCM(cloneReq.RefAppId, newAppId, userId)

	if err != nil {
		impl.logger.Errorw("error in creating global cm", "ref", cloneReq.RefAppId, "new", newAppId, "err", err)
		return nil, err
	}
	_, err = impl.CreateGlobalSecret(cloneReq.RefAppId, newAppId, userId)
	if err != nil {
		impl.logger.Errorw("error in creating global secret", "ref", cloneReq.RefAppId, "new", newAppId, "err", err)
		return nil, err
	}

	if createReq.AppType != helper.Job {
		_, err = impl.CreateEnvCm(context, cloneReq.RefAppId, newAppId, userId)
		if err != nil {
			impl.logger.Errorw("error in creating env cm", "err", err)
			return nil, err
		}
		_, err = impl.CreateEnvSecret(context, cloneReq.RefAppId, newAppId, userId)
		if err != nil {
			impl.logger.Errorw("error in creating env secret", "err", err)
			return nil, err
		}
		_, err = impl.createEnvOverride(cloneReq.RefAppId, newAppId, userId, context)
		if err != nil {
			impl.logger.Errorw("error in cloning  env override", "err", err)
			return nil, err
		}
	} else {
		_, err := impl.configMapService.ConfigSecretEnvironmentClone(cloneReq.RefAppId, newAppId, userId)
		if err != nil {
			impl.logger.Errorw("error in cloning cm cs env override", "err", err)
			return nil, err
		}
	}
	_, err = impl.CreateWf(cloneReq.RefAppId, newAppId, userId, gitMaterialMap, context)
	if err != nil {
		impl.logger.Errorw("error in creating wf", "ref", cloneReq.RefAppId, "new", newAppId, "err", err)
		return nil, err
	}

	return app, nil
}

func (impl *AppCloneServiceImpl) CreateApp(cloneReq *CloneRequest, userId int32) (*bean.CreateAppDTO, error) {
	createAppReq := &bean.CreateAppDTO{
		AppName:     cloneReq.Name,
		UserId:      userId,
		TeamId:      cloneReq.ProjectId,
		AppLabels:   cloneReq.AppLabels,
		AppType:     cloneReq.AppType,
		GenericNote: cloneReq.Description,
	}
	createRes, err := impl.pipelineBuilder.CreateApp(createAppReq)
	return createRes, err
}

func (impl *AppCloneServiceImpl) CloneGitRepo(oldAppId, newAppId int, userId int32) (*bean.CreateMaterialDTO, map[int]int, error) {
	originalApp, err := impl.pipelineBuilder.GetApp(oldAppId)
	if err != nil {
		return nil, nil, err
	}
	createMaterial := &bean.CreateMaterialDTO{
		AppId:  newAppId,
		UserId: userId,
	}
	var savedGitMaterials []*bean.GitMaterial
	gitMaterialsMap := make(map[int]int)
	for _, material := range originalApp.Material {
		gitMaterial := &bean.GitMaterial{
			Name:          material.Name,
			Url:           material.Url,
			Id:            0,
			GitProviderId: material.GitProviderId,
			CheckoutPath:  material.CheckoutPath,
			FilterPattern: material.FilterPattern,
		}
		createMaterial.Material = []*bean.GitMaterial{gitMaterial} // append(createMaterial.Material, gitMaterial)
		createMaterialres, err := impl.pipelineBuilder.CreateMaterialsForApp(createMaterial)
		if err != nil {
			return nil, nil, err
		}
		savedGitMaterials = append(savedGitMaterials, createMaterialres.Material...)
		gitMaterialsMap[material.Id] = createMaterial.Material[0].Id
	}
	createMaterial.Material = savedGitMaterials
	//impl.logger.Infof()
	return createMaterial, gitMaterialsMap, err
}

func (impl *AppCloneServiceImpl) CreateCiTemplate(oldAppId, newAppId int, userId int32, gitMaterialMap map[int]int) (*bean.PipelineCreateResponse, error) {
	refCiConf, err := impl.pipelineBuilder.GetCiPipeline(oldAppId)
	if err != nil {
		return nil, err
	}
	if gitMaterialMap == nil || len(gitMaterialMap) == 0 {
		return nil, fmt.Errorf("no git for %d", newAppId)
	}

	//gitMaterialMap contains the mappings for old app git-material-id -> new app git-material-id
	dockerfileGitMaterial := gitMaterialMap[refCiConf.CiBuildConfig.GitMaterialId]
	buildContextGitMaterial := gitMaterialMap[refCiConf.CiBuildConfig.BuildContextGitMaterialId]
	//this might be possible if build-configuration is not set in the old app.
	if dockerfileGitMaterial == 0 {
		//set the dockerfileGitMaterial to first material in the map
		for _, newAppMaterialId := range gitMaterialMap {
			dockerfileGitMaterial = newAppMaterialId
			break
		}
	}
	//if buildContextGitMaterial not found set to build context repo to dockerfile git repo
	if buildContextGitMaterial == 0 {
		buildContextGitMaterial = dockerfileGitMaterial
	}

	ciBuildConfig := refCiConf.CiBuildConfig
	ciBuildConfig.GitMaterialId = dockerfileGitMaterial
	ciBuildConfig.BuildContextGitMaterialId = buildContextGitMaterial
	ciConfRequest := &bean.CiConfigRequest{
		Id:                0,
		AppId:             newAppId,
		DockerRegistry:    refCiConf.DockerRegistry,
		DockerRepository:  refCiConf.DockerRepository,
		CiBuildConfig:     ciBuildConfig,
		DockerRegistryUrl: refCiConf.DockerRegistry,
		CiTemplateName:    refCiConf.CiTemplateName,
		UserId:            userId,
		BeforeDockerBuild: refCiConf.BeforeDockerBuild,
		AfterDockerBuild:  refCiConf.AfterDockerBuild,
		ScanEnabled:       refCiConf.ScanEnabled,
	}

	res, err := impl.pipelineBuilder.CreateCiPipeline(ciConfRequest)
	return res, err
}

func (impl *AppCloneServiceImpl) CreateDeploymentTemplate(oldAppId, newAppId int, userId int32, context context.Context) (*chart.TemplateResponse, error) {
	refTemplate, err := impl.chartService.FindLatestChartForAppByAppId(oldAppId)
	if err != nil {
		impl.logger.Errorw("error in fetching ref app chart ", "app", oldAppId, "err", err)
		return nil, err
	}
	templateReq := chart.TemplateRequest{
		Id:                0,
		AppId:             newAppId,
		Latest:            refTemplate.Latest,
		ValuesOverride:    refTemplate.DefaultAppOverride,
		ChartRefId:        refTemplate.ChartRefId,
		UserId:            userId,
		IsBasicViewLocked: refTemplate.IsBasicViewLocked,
		CurrentViewEditor: refTemplate.CurrentViewEditor,
	}
	templateRes, err := impl.chartService.Create(templateReq, context)
	if err != nil {
		impl.logger.Errorw("template clone err", "req", templateReq, "err", templateReq)
	}
	return templateRes, err
}

func (impl *AppCloneServiceImpl) CreateAppMetrics(oldAppId, newAppId int, userId int32) {

}

func (impl *AppCloneServiceImpl) CreateGlobalCM(oldAppId, newAppId int, userId int32) (*bean3.ConfigDataRequest, error) {
	refCM, err := impl.configMapService.CMGlobalFetch(oldAppId)
	if err != nil {
		return nil, err
	}
	thisCm, err := impl.configMapService.CMGlobalFetch(newAppId)
	if err != nil {
		return nil, err
	}

	cfgDatas := impl.configDataClone(refCM.ConfigData)
	for _, cfgData := range cfgDatas {
		newCm := &bean3.ConfigDataRequest{
			AppId:         newAppId,
			EnvironmentId: refCM.EnvironmentId,
			ConfigData:    []*bean3.ConfigData{cfgData},
			UserId:        userId,
			Id:            thisCm.Id,
		}
		thisCm, err = impl.configMapService.CMGlobalAddUpdate(newCm)
		if err != nil {
			return nil, err
		}
	}
	return thisCm, err

}

func (impl *AppCloneServiceImpl) CreateEnvCm(ctx context.Context, oldAppId, newAppId int, userId int32) (interface{}, error) {
	refEnvs, err := impl.appListingService.FetchOtherEnvironment(ctx, oldAppId)
	if err != nil {
		return nil, err
	}
	for _, refEnv := range refEnvs {
		impl.logger.Debugw("cloning cfg for env", "env", refEnv)
		refCm, err := impl.configMapService.CMEnvironmentFetch(oldAppId, refEnv.EnvironmentId)
		if err != nil {
			return nil, err
		}
		thisCm, err := impl.configMapService.CMEnvironmentFetch(newAppId, refEnv.EnvironmentId)
		if err != nil {
			return nil, err
		}

		var refEnvCm []*bean3.ConfigData
		for _, refCmData := range refCm.ConfigData {
			if !refCmData.Global || refCmData.Data != nil {
				refEnvCm = append(refEnvCm, refCmData)
			}
		}
		if len(refEnvCm) == 0 {
			impl.logger.Debug("no env cm")
			continue
		}
		cfgDatas := impl.configDataClone(refEnvCm)
		for _, cfgData := range cfgDatas {
			newCm := &bean3.ConfigDataRequest{
				AppId:         newAppId,
				EnvironmentId: refEnv.EnvironmentId,
				ConfigData:    []*bean3.ConfigData{cfgData},
				UserId:        userId,
				Id:            thisCm.Id,
			}
			thisCm, err = impl.configMapService.CMEnvironmentAddUpdate(newCm)
			if err != nil {
				return nil, err
			}
		}
	}
	return nil, nil
}

func (impl *AppCloneServiceImpl) CreateEnvSecret(ctx context.Context, oldAppId, newAppId int, userId int32) (interface{}, error) {
	refEnvs, err := impl.appListingService.FetchOtherEnvironment(ctx, oldAppId)
	if err != nil {
		return nil, err
	}
	for _, refEnv := range refEnvs {
		impl.logger.Debugw("cloning cfg for env", "env", refEnv)
		refCm, err := impl.configMapService.CSEnvironmentFetch(oldAppId, refEnv.EnvironmentId)
		if err != nil {
			return nil, err
		}
		thisCm, err := impl.configMapService.CSEnvironmentFetch(newAppId, refEnv.EnvironmentId)
		if err != nil {
			return nil, err
		}

		var refEnvCm []*bean3.ConfigData
		for _, refCmData := range refCm.ConfigData {
			if !refCmData.Global || refCmData.Data != nil {
				refEnvCm = append(refEnvCm, refCmData)
			}
		}
		if len(refEnvCm) == 0 {
			impl.logger.Debug("no env cm")
			continue
		}
		cfgDatas := impl.configDataClone(refEnvCm)
		for _, cfgData := range cfgDatas {
			var configData []*bean3.ConfigData
			configData = append(configData, cfgData)
			newCm := &bean3.ConfigDataRequest{
				AppId:         newAppId,
				EnvironmentId: refEnv.EnvironmentId,
				ConfigData:    configData,
				UserId:        userId,
				Id:            thisCm.Id,
			}
			thisCm, err = impl.configMapService.CSEnvironmentAddUpdate(newCm)
			if err != nil {
				return nil, err
			}
		}
	}
	return nil, nil
}

func (impl *AppCloneServiceImpl) createEnvOverride(oldAppId, newAppId int, userId int32, ctx context.Context) (interface{}, error) {
	refEnvs, err := impl.appListingService.FetchOtherEnvironment(ctx, oldAppId)
	if err != nil {
		return nil, err
	}
	for _, refEnv := range refEnvs {

		chartRefRes, err := impl.chartService.ChartRefAutocompleteForAppOrEnv(oldAppId, refEnv.EnvironmentId)
		if err != nil {
			return nil, err
		}
		refEnvProperties, err := impl.propertiesConfigService.GetEnvironmentProperties(oldAppId, refEnv.EnvironmentId, chartRefRes.LatestEnvChartRef)
		if err != nil {
			return nil, err
		}
		if !refEnvProperties.IsOverride {
			impl.logger.Debugw("no env override", "env", refEnv.EnvironmentId)
			continue
		}
		thisEnvProperties, err := impl.propertiesConfigService.GetEnvironmentProperties(newAppId, refEnv.EnvironmentId, chartRefRes.LatestEnvChartRef)
		if err != nil {
			return nil, err
		}
		envPropertiesReq := &bean3.EnvironmentProperties{
			Id:                thisEnvProperties.EnvironmentConfig.Id,
			EnvOverrideValues: refEnvProperties.EnvironmentConfig.EnvOverrideValues,
			Status:            refEnvProperties.EnvironmentConfig.Status,
			ManualReviewed:    refEnvProperties.EnvironmentConfig.ManualReviewed,
			Active:            refEnvProperties.EnvironmentConfig.Active,
			Namespace:         refEnvProperties.EnvironmentConfig.Namespace,
			EnvironmentId:     refEnvProperties.EnvironmentConfig.EnvironmentId,
			EnvironmentName:   refEnvProperties.EnvironmentConfig.EnvironmentName,
			Latest:            refEnvProperties.EnvironmentConfig.Latest,
			UserId:            userId,
			AppMetrics:        refEnvProperties.EnvironmentConfig.AppMetrics,
			ChartRefId:        refEnvProperties.EnvironmentConfig.ChartRefId,
			IsOverride:        refEnvProperties.EnvironmentConfig.IsOverride,
			IsBasicViewLocked: refEnvProperties.EnvironmentConfig.IsBasicViewLocked,
			CurrentViewEditor: refEnvProperties.EnvironmentConfig.CurrentViewEditor,
		}
		createResp, err := impl.propertiesConfigService.CreateEnvironmentProperties(newAppId, envPropertiesReq)
		if err != nil {
			if err.Error() == bean2.NOCHARTEXIST {
				templateRequest := chart.TemplateRequest{
					AppId:             newAppId,
					ChartRefId:        envPropertiesReq.ChartRefId,
					ValuesOverride:    []byte("{}"),
					UserId:            userId,
					IsBasicViewLocked: envPropertiesReq.IsBasicViewLocked,
					CurrentViewEditor: envPropertiesReq.CurrentViewEditor,
				}
				_, err = impl.chartService.CreateChartFromEnvOverride(templateRequest, ctx)
				if err != nil {
					impl.logger.Error(err)
					return nil, nil
				}
				createResp, err = impl.propertiesConfigService.CreateEnvironmentProperties(newAppId, envPropertiesReq)

			}
		}
		impl.logger.Debugw("env override create res", "createRes", createResp)
		//create object
		//save object

	}
	return nil, nil
}

func (impl *AppCloneServiceImpl) configDataClone(cfData []*bean3.ConfigData) []*bean3.ConfigData {
	var copiedData []*bean3.ConfigData
	for _, refdata := range cfData {
		data := &bean3.ConfigData{
			Name:               refdata.Name,
			Type:               refdata.Type,
			External:           refdata.External,
			MountPath:          refdata.MountPath,
			Data:               refdata.Data,
			DefaultData:        refdata.DefaultData,
			DefaultMountPath:   refdata.DefaultMountPath,
			Global:             refdata.Global,
			ExternalSecretType: refdata.ExternalSecretType,
		}
		copiedData = append(copiedData, data)
	}
	return copiedData
}

func (impl *AppCloneServiceImpl) CreateGlobalSecret(oldAppId, newAppId int, userId int32) (*bean3.ConfigDataRequest, error) {

	refCs, err := impl.configMapService.CSGlobalFetch(oldAppId)
	if err != nil {
		return nil, err
	}
	thisCm, err := impl.configMapService.CMGlobalFetch(newAppId)
	if err != nil {
		return nil, err
	}

	cfgDatas := impl.configDataClone(refCs.ConfigData)
	for _, cfgData := range cfgDatas {
		var configData []*bean3.ConfigData
		configData = append(configData, cfgData)
		newCm := &bean3.ConfigDataRequest{
			AppId:         newAppId,
			EnvironmentId: refCs.EnvironmentId,
			ConfigData:    configData,
			UserId:        userId,
			Id:            thisCm.Id,
		}
		thisCm, err = impl.configMapService.CSGlobalAddUpdate(newCm)
		if err != nil {
			return nil, err
		}
	}
	return thisCm, err
}

func (impl *AppCloneServiceImpl) CreateWf(oldAppId, newAppId int, userId int32, gitMaterialMapping map[int]int, ctx context.Context) (interface{}, error) {
	refAppWFs, err := impl.appWorkflowService.FindAppWorkflows(oldAppId)
	if err != nil {
		return nil, err
	}

	impl.logger.Debugw("workflow found", "wf", refAppWFs)

	createWorkflowMappingDtoResp := CreateWorkflowMappingDto{
		oldToNewCDPipelineId: make(map[int]int),
	}
	for _, refAppWF := range refAppWFs {
		thisWf := appWorkflow.AppWorkflowDto{
			Id:                    0,
			Name:                  refAppWF.Name,
			AppId:                 newAppId,
			AppWorkflowMappingDto: nil, //first create new mapping then add it
			UserId:                userId,
		}
		thisWf, err = impl.appWorkflowService.CreateAppWorkflow(thisWf)
		if err != nil {
			impl.logger.Errorw("error in creating workflow without external-ci", "err", err)
			return nil, err
		}

		isExternalCiPresent := false
		for _, awm := range refAppWF.AppWorkflowMappingDto {
			if awm.Type == appWorkflow2.WEBHOOK {
				isExternalCiPresent = true
				break
			}
		}
		createWorkflowMappingDto := CreateWorkflowMappingDto{
			newAppId:             newAppId,
			oldAppId:             oldAppId,
			newWfId:              thisWf.Id,
			userId:               userId,
			oldToNewCDPipelineId: createWorkflowMappingDtoResp.oldToNewCDPipelineId,
		}
		var externalCiPipelineId int
		if isExternalCiPresent {
			externalCiPipelineId, err = impl.createExternalCiAndAppWorkflowMapping(createWorkflowMappingDto)
			if err != nil {
				impl.logger.Errorw("error in createExternalCiAndAppWorkflowMapping", "err", err)
				return nil, err
			}
		}
		createWorkflowMappingDto.gitMaterialMapping = gitMaterialMapping
		createWorkflowMappingDto.externalCiPipelineId = externalCiPipelineId

		createWorkflowMappingDtoResp, err = impl.createWfInstances(refAppWF.AppWorkflowMappingDto, createWorkflowMappingDto, ctx)
		if err != nil {
			impl.logger.Errorw("error in creating workflow mapping", "err", err)
			return nil, err
		}
	}
	return nil, nil
}

func (impl *AppCloneServiceImpl) createExternalCiAndAppWorkflowMapping(createWorkflowMappingDto CreateWorkflowMappingDto) (int, error) {
	dbConnection := impl.pipelineRepository.GetConnection()
	tx, err := dbConnection.Begin()
	if err != nil {
		impl.logger.Errorw("error in beginning transaction", "err", err)
		return 0, err
	}
	// Rollback tx on error.
	defer tx.Rollback()
	externalCiPipelineId, _, err := impl.ciPipelineConfigService.CreateExternalCiAndAppWorkflowMapping(createWorkflowMappingDto.newAppId, createWorkflowMappingDto.newWfId, createWorkflowMappingDto.userId, tx)
	if err != nil {
		impl.logger.Errorw("error in creating new external ci pipeline and new app workflow mapping", "refAppId", createWorkflowMappingDto.oldAppId, "newAppId", createWorkflowMappingDto.newAppId, "err", err)
		return 0, err
	}
	err = tx.Commit()
	if err != nil {
		return 0, err
	}
	return externalCiPipelineId, nil
}

func (impl *AppCloneServiceImpl) createWfInstances(refWfMappings []appWorkflow.AppWorkflowMappingDto, createWorkflowMappingDto CreateWorkflowMappingDto, ctx context.Context) (CreateWorkflowMappingDto, error) {
	impl.logger.Debugw("wf mapping cloning", "refWfMappings", refWfMappings)
	var ciMapping []appWorkflow.AppWorkflowMappingDto
	var cdMappings []appWorkflow.AppWorkflowMappingDto
	var webhookMappings []appWorkflow.AppWorkflowMappingDto

	refWfMappings = appWorkflow.LevelWiseSort(refWfMappings)

	for _, appWf := range refWfMappings {
		if appWf.Type == appWorkflow2.CIPIPELINE {
			ciMapping = append(ciMapping, appWf)
		} else if appWf.Type == appWorkflow2.CDPIPELINE {
			cdMappings = append(cdMappings, appWf)
		} else if appWf.Type == appWorkflow2.WEBHOOK {
			webhookMappings = append(webhookMappings, appWf)
		} else {
			return createWorkflowMappingDto, fmt.Errorf("unsupported wf type: %s", appWf.Type)
		}
	}
	sourceToNewPipelineIdMapping := make(map[int]int)
	refApp, err := impl.pipelineBuilder.GetApp(createWorkflowMappingDto.oldAppId)
	if err != nil {
		impl.logger.Errorw("error in getting app from refAppId", "refAppId", createWorkflowMappingDto.oldAppId)
		return createWorkflowMappingDto, err
	}
	if len(webhookMappings) > 0 {
		for _, refwebhookMappings := range cdMappings {
			cdCloneReq := &cloneCdPipelineRequest{
				refCdPipelineId:       refwebhookMappings.ComponentId,
				refAppId:              createWorkflowMappingDto.oldAppId,
				appId:                 createWorkflowMappingDto.newAppId,
				userId:                createWorkflowMappingDto.userId,
				ciPipelineId:          0,
				appWfId:               createWorkflowMappingDto.newWfId,
				refAppName:            refApp.AppName,
				sourceToNewPipelineId: sourceToNewPipelineIdMapping,
				externalCiPipelineId:  createWorkflowMappingDto.externalCiPipelineId,
			}
			pipeline, err := impl.CreateCdPipeline(cdCloneReq, ctx)
			impl.logger.Debugw("cd pipeline created", "pipeline", pipeline)
			if err != nil {
				impl.logger.Errorw("error in getting cd-pipeline", "refAppId", createWorkflowMappingDto.oldAppId, "newAppId", createWorkflowMappingDto.newAppId, "err", err)
				return createWorkflowMappingDto, err
			}
		}
		return createWorkflowMappingDto, nil
	}

	if len(ciMapping) == 0 {
		impl.logger.Warn("no ci pipeline found")
		return createWorkflowMappingDto, nil
	} else if len(ciMapping) != 1 {
		impl.logger.Warn("more than one ci pipeline not supported")
		return createWorkflowMappingDto, nil
	}

	if err != nil {
		return createWorkflowMappingDto, err
	}
	var ci *bean.CiConfigRequest
	for _, refCiMapping := range ciMapping {
		impl.logger.Debugw("creating ci", "ref", refCiMapping)

		cloneCiPipelineRequest := &cloneCiPipelineRequest{
			refAppId:              createWorkflowMappingDto.oldAppId,
			refCiPipelineId:       refCiMapping.ComponentId,
			userId:                createWorkflowMappingDto.userId,
			appId:                 createWorkflowMappingDto.newAppId,
			wfId:                  createWorkflowMappingDto.newWfId,
			gitMaterialMapping:    createWorkflowMappingDto.gitMaterialMapping,
			refAppName:            refApp.AppName,
			oldToNewIdForLinkedCD: createWorkflowMappingDto.oldToNewCDPipelineId,
		}
		ci, err = impl.CreateCiPipeline(cloneCiPipelineRequest)
		if err != nil {
			impl.logger.Errorw("error in creating ci pipeline, app clone", "err", err)
			return createWorkflowMappingDto, err
		}
		impl.logger.Debugw("ci created", "ci", ci)
	}

	for _, refCdMapping := range cdMappings {
		cdCloneReq := &cloneCdPipelineRequest{
			refCdPipelineId:       refCdMapping.ComponentId,
			refAppId:              createWorkflowMappingDto.oldAppId,
			appId:                 createWorkflowMappingDto.newAppId,
			userId:                createWorkflowMappingDto.userId,
			ciPipelineId:          ci.CiPipelines[0].Id,
			appWfId:               createWorkflowMappingDto.newWfId,
			refAppName:            refApp.AppName,
			sourceToNewPipelineId: sourceToNewPipelineIdMapping,
		}
		pipeline, err := impl.CreateCdPipeline(cdCloneReq, ctx)
		if err != nil {
			impl.logger.Errorw("error in creating cd pipeline, app clone", "err", err)
			return createWorkflowMappingDto, err
		}
		createWorkflowMappingDto.oldToNewCDPipelineId[refCdMapping.ComponentId] = pipeline.Pipelines[0].Id
		impl.logger.Debugw("cd pipeline created", "pipeline", pipeline)
	}

	//find ci
	//save ci
	//find cd
	//save cd
	//save mappings
	return createWorkflowMappingDto, nil
}

type cloneCiPipelineRequest struct {
	refAppId              int
	refCiPipelineId       int
	userId                int32
	appId                 int
	wfId                  int
	gitMaterialMapping    map[int]int
	refAppName            string
	oldToNewIdForLinkedCD map[int]int
}

func (impl *AppCloneServiceImpl) CreateCiPipeline(req *cloneCiPipelineRequest) (*bean.CiConfigRequest, error) {
	refCiConfig, err := impl.pipelineBuilder.GetCiPipeline(req.refAppId)
	if err != nil {
		return nil, err
	}

	var refCiPipeline *bean.CiPipeline
	var uniqueId int
	for id, reqCiPipeline := range refCiConfig.CiPipelines {
		if reqCiPipeline.Id == req.refCiPipelineId {
			refCiPipeline = reqCiPipeline
			uniqueId = id
			break
		}
	}
	if refCiPipeline == nil {
		return nil, nil
	}
	pipelineName := refCiPipeline.Name
	if strings.HasPrefix(pipelineName, req.refAppName) {
		pipelineName = strings.Replace(pipelineName, req.refAppName+"-ci-", "", 1)
	}
	pipelineExists, err := impl.ciPipelineRepository.CheckIfPipelineExistsByNameAndAppId(pipelineName, req.appId)
	if err != nil && err != pg.ErrNoRows {
		impl.logger.Errorw("error in fetching pipeline by name, FindByName", "err", err, "patch cipipeline name", pipelineName)
		return nil, err
	}
	if pipelineExists {
		pipelineName = fmt.Sprintf("%s-%d", pipelineName, uniqueId) // making pipeline name unique
	}
	var ciMaterilas []*bean.CiMaterial
	for _, refCiMaterial := range refCiPipeline.CiMaterial {
		//FIXME
		gitMaterialId := req.gitMaterialMapping[refCiMaterial.GitMaterialId]
		if refCiPipeline.ParentCiPipeline != 0 {
			gitMaterialId = refCiMaterial.GitMaterialId
		}
		ciMaterial := &bean.CiMaterial{
			GitMaterialId: gitMaterialId,
			Id:            0,
			Source: &bean.SourceTypeConfig{
				Type:  refCiMaterial.Source.Type,
				Value: refCiMaterial.Source.Value,
				Regex: refCiMaterial.Source.Regex,
			},
		}
		ciMaterilas = append(ciMaterilas, ciMaterial)
	}
	var beforeDockerBuildScripts []*bean.CiScript
	var afterDockerBuildScripts []*bean.CiScript

	for _, script := range refCiPipeline.BeforeDockerBuildScripts {
		ciScript := &bean.CiScript{
			Id:             0,
			Index:          script.Index,
			Name:           script.Name,
			Script:         script.Script,
			OutputLocation: script.OutputLocation,
		}
		beforeDockerBuildScripts = append(beforeDockerBuildScripts, ciScript)
	}
	for _, script := range refCiPipeline.AfterDockerBuildScripts {
		ciScript := &bean.CiScript{
			Id:             0,
			Index:          script.Index,
			Name:           script.Name,
			Script:         script.Script,
			OutputLocation: script.OutputLocation,
		}
		afterDockerBuildScripts = append(afterDockerBuildScripts, ciScript)
	}

	//getting pre stage and post stage details
	preStageDetail, postStageDetail, err := impl.pipelineStageService.GetCiPipelineStageDataDeepCopy(refCiPipeline.Id)
	if err != nil {
		impl.logger.Errorw("error in getting pre & post stage detail by ciPipelineId", "err", err, "ciPipelineId", refCiPipeline.Id)
		return nil, err
	}

	parentCiPipeline := refCiPipeline.ParentCiPipeline
	if refCiPipeline.PipelineType == bean.LINKED_CD {
		parentCiPipeline = req.oldToNewIdForLinkedCD[refCiPipeline.ParentCiPipeline]
	}

	ciPatchReq := &bean.CiPatchRequest{
		CiPipeline: &bean.CiPipeline{
			IsManual:                 refCiPipeline.IsManual,
			DockerArgs:               refCiPipeline.DockerArgs,
			IsExternal:               refCiPipeline.IsExternal,
			ExternalCiConfig:         bean.ExternalCiConfig{},
			CiMaterial:               ciMaterilas,
			Name:                     pipelineName,
			Id:                       0,
			Version:                  refCiPipeline.Version,
			Active:                   refCiPipeline.Active,
			Deleted:                  refCiPipeline.Deleted,
			BeforeDockerBuild:        refCiPipeline.BeforeDockerBuild,
			AfterDockerBuild:         refCiPipeline.AfterDockerBuild,
			BeforeDockerBuildScripts: beforeDockerBuildScripts,
			AfterDockerBuildScripts:  afterDockerBuildScripts,
			ParentCiPipeline:         parentCiPipeline,
			IsDockerConfigOverridden: refCiPipeline.IsDockerConfigOverridden,
			PreBuildStage:            preStageDetail,
			PostBuildStage:           postStageDetail,
			EnvironmentId:            refCiPipeline.EnvironmentId,
			ScanEnabled:              refCiPipeline.ScanEnabled,
			PipelineType:             refCiPipeline.PipelineType,
		},
		AppId:         req.appId,
		Action:        bean.CREATE,
		AppWorkflowId: req.wfId,
		UserId:        req.userId,
		IsCloneJob:    true,
	}
	if refCiPipeline.EnvironmentId != 0 {
		ciPatchReq.IsJob = true
	}
	if !refCiPipeline.IsExternal && refCiPipeline.IsDockerConfigOverridden {
		//get template override
		templateOverrideBean, err := impl.ciTemplateService.FindTemplateOverrideByCiPipelineId(refCiPipeline.Id)
		if err != nil {
			return nil, err
		}
		templateOverride := templateOverrideBean.CiTemplateOverride
		ciBuildConfig := templateOverrideBean.CiBuildConfig
		//getting new git material for this app
		//gitMaterial, err := impl.materialRepository.FindByAppIdAndCheckoutPath(req.appId, templateOverride.GitMaterial.CheckoutPath)
		if len(req.gitMaterialMapping) == 0 {
			impl.logger.Errorw("no git materials found for the app", "appId", req.appId)
			return nil, fmt.Errorf("no git materials found for the app, %d", req.appId)
		}
		gitMaterialId := req.gitMaterialMapping[ciBuildConfig.GitMaterialId]
		buildContextGitMaterialId := req.gitMaterialMapping[ciBuildConfig.BuildContextGitMaterialId]
		if gitMaterialId == 0 {
			for _, id := range req.gitMaterialMapping {
				gitMaterialId = id
				break
			}
		}
		if buildContextGitMaterialId == 0 {
			buildContextGitMaterialId = gitMaterialId
		}
		ciBuildConfig.GitMaterialId = gitMaterialId
		ciBuildConfig.BuildContextGitMaterialId = buildContextGitMaterialId
		templateOverride.GitMaterialId = gitMaterialId
		ciBuildConfig.Id = 0
		ciPatchReq.CiPipeline.DockerConfigOverride = bean.DockerConfigOverride{
			DockerRegistry:   templateOverride.DockerRegistryId,
			DockerRepository: templateOverride.DockerRepository,
			CiBuildConfig:    ciBuildConfig,
		}
	} else if refCiPipeline.IsExternal {
		ciPatchReq.CiPipeline.IsDockerConfigOverridden = false
	}

	return impl.pipelineBuilder.PatchCiPipeline(ciPatchReq)

}

type cloneCdPipelineRequest struct {
	refCdPipelineId       int
	refAppId              int
	appId                 int
	userId                int32
	ciPipelineId          int
	appWfId               int
	refAppName            string
	sourceToNewPipelineId map[int]int
	externalCiPipelineId  int
}

func (impl *AppCloneServiceImpl) CreateCdPipeline(req *cloneCdPipelineRequest, ctx context.Context) (*bean.CdPipelines, error) {
	refPipelines, err := impl.pipelineBuilder.GetCdPipelinesForApp(req.refAppId)
	if err != nil {
		return nil, err
	}
	var refCdPipeline *bean.CDPipelineConfigObject
	for _, refPipeline := range refPipelines.Pipelines {
		if refPipeline.Id == req.refCdPipelineId {
			refCdPipeline = refPipeline
			break
		}
	}
	if refCdPipeline == nil {
		return nil, fmt.Errorf("no cd pipeline found")
	}
	refCdPipeline.SourceToNewPipelineId = req.sourceToNewPipelineId
	pipelineName := refCdPipeline.Name
	if strings.HasPrefix(pipelineName, req.refAppName) {
		pipelineName = strings.Replace(pipelineName, req.refAppName+"-", "", 1)
	}
	// by default all deployment types are allowed
	AllowedDeploymentAppTypes := map[string]bool{
		util.PIPELINE_DEPLOYMENT_TYPE_ACD:  true,
		util.PIPELINE_DEPLOYMENT_TYPE_HELM: true,
	}
	DeploymentAppConfigForEnvironment, err := impl.pipelineBuilder.GetDeploymentConfigMap(refCdPipeline.EnvironmentId)
	if err != nil {
		impl.logger.Errorw("error in fetching deployment config for environment", "err", err)
	}
	for deploymentType, allowed := range DeploymentAppConfigForEnvironment {
		AllowedDeploymentAppTypes[deploymentType] = allowed
	}
	isGitopsConfigured, err := impl.pipelineBuilder.IsGitopsConfigured()
	if err != nil {
		impl.logger.Errorw("error in checking if gitOps configured", "err", err)
		return nil, err
	}
	var deploymentAppType string
	if AllowedDeploymentAppTypes[util.PIPELINE_DEPLOYMENT_TYPE_ACD] && AllowedDeploymentAppTypes[util.PIPELINE_DEPLOYMENT_TYPE_HELM] {
		deploymentAppType = refCdPipeline.DeploymentAppType
	} else if AllowedDeploymentAppTypes[util.PIPELINE_DEPLOYMENT_TYPE_ACD] && isGitopsConfigured {
		deploymentAppType = util.PIPELINE_DEPLOYMENT_TYPE_ACD
	} else if AllowedDeploymentAppTypes[util.PIPELINE_DEPLOYMENT_TYPE_HELM] {
		deploymentAppType = util.PIPELINE_DEPLOYMENT_TYPE_HELM
	}
<<<<<<< HEAD
	isDigestPolicyConfiguredForRefPipeline, err := impl.imageDigestService.IsPolicyConfiguredForPipeline(refCdPipeline.Id)
	if err != nil {
		impl.logger.Errorw("error in checking if digest configured for reference cd-pipeline or not in app clone", "err", err, "refCdPipelineId", refCdPipeline.Id)
		return nil, err
	}
=======

>>>>>>> de62cd1e
	cdPipeline := &bean.CDPipelineConfigObject{
		Id:                            0,
		EnvironmentId:                 refCdPipeline.EnvironmentId,
		CiPipelineId:                  req.ciPipelineId,
		TriggerType:                   refCdPipeline.TriggerType,
		Name:                          pipelineName,
		Strategies:                    refCdPipeline.Strategies,
		Namespace:                     refCdPipeline.Namespace,
		AppWorkflowId:                 req.appWfId,
		DeploymentTemplate:            refCdPipeline.DeploymentTemplate,
		PreStage:                      refCdPipeline.PreStage, //FIXME
		PostStage:                     refCdPipeline.PostStage,
		PreStageConfigMapSecretNames:  refCdPipeline.PreStageConfigMapSecretNames,
		PostStageConfigMapSecretNames: refCdPipeline.PostStageConfigMapSecretNames,
		RunPostStageInEnv:             refCdPipeline.RunPostStageInEnv,
		RunPreStageInEnv:              refCdPipeline.RunPreStageInEnv,
		DeploymentAppType:             deploymentAppType,
		UserApprovalConf:              refCdPipeline.UserApprovalConf,
		IsVirtualEnvironment:          refCdPipeline.IsVirtualEnvironment,
		PreDeployStage:                refCdPipeline.PreDeployStage,
		PostDeployStage:               refCdPipeline.PostDeployStage,
		SourceToNewPipelineId:         refCdPipeline.SourceToNewPipelineId,
		RefPipelineId:                 refCdPipeline.Id,
		ParentPipelineType:            refCdPipeline.ParentPipelineType,
		IsDigestEnforcedForPipeline:   refCdPipeline.IsDigestEnforcedForPipeline,
	}
	if refCdPipeline.ParentPipelineType == "WEBHOOK" {
		cdPipeline.CiPipelineId = 0
		cdPipeline.ParentPipelineId = req.externalCiPipelineId
	} else if refCdPipeline.ParentPipelineType != appWorkflow.CI_PIPELINE_TYPE {
		cdPipeline.ParentPipelineId = refCdPipeline.ParentPipelineId
	}
	if refCdPipeline.IsVirtualEnvironment && refCdPipeline.DeploymentAppType == util.PIPELINE_DEPLOYMENT_TYPE_MANIFEST_PUSH {
		cdPipeline.ManifestStorageType = refCdPipeline.ManifestStorageType
		cdPipeline.ContainerRegistryName = refCdPipeline.ContainerRegistryName
		cdPipeline.RepoName = refCdPipeline.RepoName
	}
	cdPipelineReq := &bean.CdPipelines{
		Pipelines: []*bean.CDPipelineConfigObject{cdPipeline},
		AppId:     req.appId,
		UserId:    req.userId,
	}
	cdPipelineRes, err := impl.pipelineBuilder.CreateCdPipelines(cdPipelineReq, ctx)
	return cdPipelineRes, err

}<|MERGE_RESOLUTION|>--- conflicted
+++ resolved
@@ -1009,15 +1009,7 @@
 	} else if AllowedDeploymentAppTypes[util.PIPELINE_DEPLOYMENT_TYPE_HELM] {
 		deploymentAppType = util.PIPELINE_DEPLOYMENT_TYPE_HELM
 	}
-<<<<<<< HEAD
-	isDigestPolicyConfiguredForRefPipeline, err := impl.imageDigestService.IsPolicyConfiguredForPipeline(refCdPipeline.Id)
-	if err != nil {
-		impl.logger.Errorw("error in checking if digest configured for reference cd-pipeline or not in app clone", "err", err, "refCdPipelineId", refCdPipeline.Id)
-		return nil, err
-	}
-=======
-
->>>>>>> de62cd1e
+
 	cdPipeline := &bean.CDPipelineConfigObject{
 		Id:                            0,
 		EnvironmentId:                 refCdPipeline.EnvironmentId,
