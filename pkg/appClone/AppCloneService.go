/*
 * Copyright (c) 2020 Devtron Labs
 *
 * Licensed under the Apache License, Version 2.0 (the "License");
 * you may not use this file except in compliance with the License.
 * You may obtain a copy of the License at
 *
 *    http://www.apache.org/licenses/LICENSE-2.0
 *
 * Unless required by applicable law or agreed to in writing, software
 * distributed under the License is distributed on an "AS IS" BASIS,
 * WITHOUT WARRANTIES OR CONDITIONS OF ANY KIND, either express or implied.
 * See the License for the specific language governing permissions and
 * limitations under the License.
 *
 */

package appClone

import (
	"context"
	bean2 "github.com/devtron-labs/devtron/api/bean"
	"github.com/devtron-labs/devtron/pkg/chart"
	"strings"

	"fmt"
	appWorkflow2 "github.com/devtron-labs/devtron/internal/sql/repository/appWorkflow"
	"github.com/devtron-labs/devtron/internal/sql/repository/pipelineConfig"
	"github.com/devtron-labs/devtron/pkg/app"
	"github.com/devtron-labs/devtron/pkg/appWorkflow"
	"github.com/devtron-labs/devtron/pkg/bean"
	"github.com/devtron-labs/devtron/pkg/pipeline"
	"go.uber.org/zap"
)

type AppCloneService interface {
	CloneApp(createReq *bean.CreateAppDTO, context context.Context) (*bean.CreateAppDTO, error)
}
type AppCloneServiceImpl struct {
	logger                  *zap.SugaredLogger
	pipelineBuilder         pipeline.PipelineBuilder
	materialRepository      pipelineConfig.MaterialRepository
	chartService            chart.ChartService
	configMapService        pipeline.ConfigMapService
	appWorkflowService      appWorkflow.AppWorkflowService
	appListingService       app.AppListingService
	propertiesConfigService pipeline.PropertiesConfigService
	pipelineStageService    pipeline.PipelineStageService
	ciTemplateOverrideRepository pipelineConfig.CiTemplateOverrideRepository
	pipelineStageService         pipeline.PipelineStageService
}

func NewAppCloneServiceImpl(logger *zap.SugaredLogger,
	pipelineBuilder pipeline.PipelineBuilder,
	materialRepository pipelineConfig.MaterialRepository,
	chartService chart.ChartService,
	configMapService pipeline.ConfigMapService,
	appWorkflowService appWorkflow.AppWorkflowService,
	appListingService app.AppListingService,
	propertiesConfigService pipeline.PropertiesConfigService,
<<<<<<< HEAD
	pipelineStageService pipeline.PipelineStageService,
	ciTemplateOverrideRepository pipelineConfig.CiTemplateOverrideRepository) *AppCloneServiceImpl {
=======
	ciTemplateOverrideRepository pipelineConfig.CiTemplateOverrideRepository,
	pipelineStageService pipeline.PipelineStageService) *AppCloneServiceImpl {
>>>>>>> 02708390
	return &AppCloneServiceImpl{
		logger:                  logger,
		pipelineBuilder:         pipelineBuilder,
		materialRepository:      materialRepository,
		chartService:            chartService,
		configMapService:        configMapService,
		appWorkflowService:      appWorkflowService,
		appListingService:       appListingService,
		propertiesConfigService: propertiesConfigService,
		pipelineStageService:    pipelineStageService,
		ciTemplateOverrideRepository: ciTemplateOverrideRepository,
<<<<<<< HEAD

=======
		pipelineStageService:         pipelineStageService,
>>>>>>> 02708390
	}

}

type CloneRequest struct {
	RefAppId  int           `json:"refAppId"`
	Name      string        `json:"name"`
	ProjectId int           `json:"projectId"`
	AppLabels []*bean.Label `json:"labels,omitempty" validate:"dive"`
}

func (impl *AppCloneServiceImpl) CloneApp(createReq *bean.CreateAppDTO, context context.Context) (*bean.CreateAppDTO, error) {
	//create new app
	cloneReq := &CloneRequest{
		RefAppId:  createReq.TemplateId,
		Name:      createReq.AppName,
		ProjectId: createReq.TeamId,
		AppLabels: createReq.AppLabels,
	}
	userId := createReq.UserId
	appStatus, err := impl.appListingService.FetchAppStageStatus(cloneReq.RefAppId)
	if err != nil {
		return nil, err
	}
	refApp, err := impl.pipelineBuilder.GetApp(cloneReq.RefAppId)
	if err != nil {
		return nil, err
	}
	isSmaeProject := refApp.TeamId == cloneReq.ProjectId
	/*	appStageStatus = append(appStageStatus, impl.makeAppStageStatus(0, "APP", stages.AppId))
		appStageStatus = append(appStageStatus, impl.makeAppStageStatus(1, "MATERIAL", materialExists))
		appStageStatus = append(appStageStatus, impl.makeAppStageStatus(2, "TEMPLATE", stages.CiTemplateId))
		appStageStatus = append(appStageStatus, impl.makeAppStageStatus(3, "CI_PIPELINE", stages.CiPipelineId))
		appStageStatus = append(appStageStatus, impl.makeAppStageStatus(4, "CHART", stages.ChartId))
		appStageStatus = append(appStageStatus, impl.makeAppStageStatus(5, "CD_PIPELINE", stages.PipelineId))
	*/
	refAppStatus := make(map[string]bool)
	for _, as := range appStatus {
		refAppStatus[as.StageName] = as.Status
	}

	//TODO check stage of current app
	if !refAppStatus["APP"] {
		impl.logger.Warnw("status not", "APP", cloneReq.RefAppId)
		return nil, nil
	}
	app, err := impl.CreateApp(cloneReq, userId)
	if err != nil {
		impl.logger.Errorw("error in creating app", "req", cloneReq, "err", err)
		return nil, err
	}
	newAppId := app.Id
	if !refAppStatus["MATERIAL"] {
		impl.logger.Errorw("status not", "MATERIAL", cloneReq.RefAppId)
		return nil, nil
	}
	_, gitMaerialMap, err := impl.CloneGitRepo(cloneReq.RefAppId, newAppId, userId)
	if err != nil {
		impl.logger.Errorw("error in cloning git", "ref", cloneReq.RefAppId, "new", newAppId, "err", err)
		return nil, err
	}

	_, err = impl.CreateCiTemplate(cloneReq.RefAppId, newAppId, userId)
	if err != nil {
		impl.logger.Errorw("error in cloning docker template", "ref", cloneReq.RefAppId, "new", newAppId, "err", err)
		return nil, err
	}
	if !refAppStatus["TEMPLATE"] {
		impl.logger.Errorw("status not", "TEMPLATE", cloneReq.RefAppId)
		return nil, nil
	}
	_, err = impl.CreateDeploymentTemplate(cloneReq.RefAppId, newAppId, userId, context)
	if err != nil {
		impl.logger.Errorw("error in creating deployment template", "ref", cloneReq.RefAppId, "new", newAppId, "err", err)
		return nil, err
	}
	_, err = impl.CreateGlobalCM(cloneReq.RefAppId, newAppId, userId)

	if err != nil {
		impl.logger.Errorw("error in creating global cm", "ref", cloneReq.RefAppId, "new", newAppId, "err", err)
		return nil, err
	}
	_, err = impl.CreateGlobalSecret(cloneReq.RefAppId, newAppId, userId)
	if err != nil {
		impl.logger.Errorw("error in creating global secret", "ref", cloneReq.RefAppId, "new", newAppId, "err", err)
		return nil, err
	}
	if isSmaeProject {
		_, err = impl.CreateEnvCm(cloneReq.RefAppId, newAppId, userId)
		if err != nil {
			impl.logger.Errorw("error in creating env cm", "err", err)
			return nil, err
		}
		_, err = impl.CreateEnvSecret(cloneReq.RefAppId, newAppId, userId)
		if err != nil {
			impl.logger.Errorw("error in creating env secret", "err", err)
			return nil, err
		}
		_, err = impl.createEnvOverride(cloneReq.RefAppId, newAppId, userId, context)
		if err != nil {
			impl.logger.Errorw("error in cloning  env override", "err", err)
			return nil, err
		}
	}

	_, err = impl.CreateWf(cloneReq.RefAppId, newAppId, userId, gitMaerialMap, context, isSmaeProject)
	if err != nil {
		impl.logger.Errorw("error in creating wf", "ref", cloneReq.RefAppId, "new", newAppId, "err", err)
		return nil, err
	}

	return app, nil
}

func (impl *AppCloneServiceImpl) CreateApp(cloneReq *CloneRequest, userId int32) (*bean.CreateAppDTO, error) {
	createAppReq := &bean.CreateAppDTO{
		AppName:   cloneReq.Name,
		UserId:    userId,
		TeamId:    cloneReq.ProjectId,
		AppLabels: cloneReq.AppLabels,
	}
	createRes, err := impl.pipelineBuilder.CreateApp(createAppReq)
	return createRes, err
}

func (impl *AppCloneServiceImpl) CloneGitRepo(oldAppId, newAppId int, userId int32) (*bean.CreateMaterialDTO, map[int]int, error) {
	originalApp, err := impl.pipelineBuilder.GetApp(oldAppId)
	if err != nil {
		return nil, nil, err
	}
	createMaterial := &bean.CreateMaterialDTO{
		AppId:  newAppId,
		UserId: userId,
	}
	var savedGitMaterials []*bean.GitMaterial
	gitMaterialsMap := make(map[int]int)
	for _, material := range originalApp.Material {
		gitMaterial := &bean.GitMaterial{
			Name:          material.Name,
			Url:           material.Url,
			Id:            0,
			GitProviderId: material.GitProviderId,
			CheckoutPath:  material.CheckoutPath,
		}
		createMaterial.Material = []*bean.GitMaterial{gitMaterial} // append(createMaterial.Material, gitMaterial)
		createMaterialres, err := impl.pipelineBuilder.CreateMaterialsForApp(createMaterial)
		if err != nil {
			return nil, nil, err
		}
		savedGitMaterials = append(savedGitMaterials, createMaterialres.Material...)
		gitMaterialsMap[material.Id] = createMaterial.Material[0].Id
	}
	createMaterial.Material = savedGitMaterials
	//impl.logger.Infof()
	return createMaterial, gitMaterialsMap, err
}

func (impl *AppCloneServiceImpl) CreateCiTemplate(oldAppId, newAppId int, userId int32) (*bean.PipelineCreateResponse, error) {
	refCiConf, err := impl.pipelineBuilder.GetCiPipeline(oldAppId)
	if err != nil {
		return nil, err
	}
	gitMaterials, err := impl.materialRepository.FindByAppId(newAppId)
	if err != nil {
		impl.logger.Errorw("error in fetching git materials", "appID", newAppId, "err", err)
		return nil, err
	}
	if len(gitMaterials) == 0 {
		return nil, fmt.Errorf("no git for %d", newAppId)
	}
	dockerfileGitMaterial := 0
	if len(gitMaterials) == 1 {
		dockerfileGitMaterial = gitMaterials[0].Id
	} else {
		refGitmaterial, err := impl.materialRepository.FindById(refCiConf.DockerBuildConfig.GitMaterialId)
		if err != nil {
			impl.logger.Errorw("error in fetching ref git material", "id", refCiConf.DockerBuildConfig.GitMaterialId, "err", err)
			return nil, err
		}
		//first repo with same checkout path
		if dockerfileGitMaterial == 0 {
			for _, gitMaterial := range gitMaterials {
				if gitMaterial.CheckoutPath == refGitmaterial.CheckoutPath {
					dockerfileGitMaterial = gitMaterial.Id
					break
				}
			}
		}
		// first repo with same url
		if dockerfileGitMaterial == 0 {
			for _, gitMaterial := range gitMaterials {
				if gitMaterial.Url == refGitmaterial.Url {
					dockerfileGitMaterial = gitMaterial.Id
					break
				}
			}
		}
		//take first
		if dockerfileGitMaterial == 0 {
			dockerfileGitMaterial = gitMaterials[0].Id
		}
	}

	ciConfRequest := &bean.CiConfigRequest{
		Id:               0,
		AppId:            newAppId,
		DockerRegistry:   refCiConf.DockerRegistry,
		DockerRepository: refCiConf.DockerRepository,
		DockerBuildConfig: &bean.DockerBuildConfig{
			GitMaterialId:  dockerfileGitMaterial,
			DockerfilePath: refCiConf.DockerBuildConfig.DockerfilePath,
			Args:           refCiConf.DockerBuildConfig.Args,
			TargetPlatform: refCiConf.DockerBuildConfig.TargetPlatform,
		},
		DockerRegistryUrl: refCiConf.DockerRegistry,
		CiTemplateName:    refCiConf.CiTemplateName,
		UserId:            userId,
		BeforeDockerBuild: refCiConf.BeforeDockerBuild,
		AfterDockerBuild:  refCiConf.AfterDockerBuild,
	}

	res, err := impl.pipelineBuilder.CreateCiPipeline(ciConfRequest)
	return res, err
}

func (impl *AppCloneServiceImpl) CreateDeploymentTemplate(oldAppId, newAppId int, userId int32, context context.Context) (*chart.TemplateRequest, error) {
	refTemplate, err := impl.chartService.FindLatestChartForAppByAppId(oldAppId)
	if err != nil {
		impl.logger.Errorw("error in fetching ref app chart ", "app", oldAppId, "err", err)
		return nil, err
	}
	templateReq := chart.TemplateRequest{
		Id:             0,
		AppId:          newAppId,
		Latest:         refTemplate.Latest,
		ValuesOverride: refTemplate.DefaultAppOverride,
		ChartRefId:     refTemplate.ChartRefId,
		UserId:         userId,
	}
	templateRes, err := impl.chartService.Create(templateReq, context)
	if err != nil {
		impl.logger.Errorw("template clone err", "req", templateReq, "err", templateReq)
	}
	return templateRes, err
}

func (impl *AppCloneServiceImpl) CreateAppMetrics(oldAppId, newAppId int, userId int32) {

}

func (impl *AppCloneServiceImpl) CreateGlobalCM(oldAppId, newAppId int, userId int32) (*pipeline.ConfigDataRequest, error) {
	refCM, err := impl.configMapService.CMGlobalFetch(oldAppId)
	if err != nil {
		return nil, err
	}
	thisCm, err := impl.configMapService.CMGlobalFetch(newAppId)
	if err != nil {
		return nil, err
	}

	cfgDatas := impl.configDataClone(refCM.ConfigData)
	for _, cfgData := range cfgDatas {
		newCm := &pipeline.ConfigDataRequest{
			AppId:         newAppId,
			EnvironmentId: refCM.EnvironmentId,
			ConfigData:    []*pipeline.ConfigData{cfgData},
			UserId:        userId,
			Id:            thisCm.Id,
		}
		thisCm, err = impl.configMapService.CMGlobalAddUpdate(newCm)
		if err != nil {
			return nil, err
		}
	}
	return thisCm, err

}

func (impl *AppCloneServiceImpl) CreateEnvCm(oldAppId, newAppId int, userId int32) (interface{}, error) {
	refEnvs, err := impl.appListingService.FetchOtherEnvironment(oldAppId)
	if err != nil {
		return nil, err
	}
	for _, refEnv := range refEnvs {
		impl.logger.Debugw("cloning cfg for env", "env", refEnv)
		refCm, err := impl.configMapService.CMEnvironmentFetch(oldAppId, refEnv.EnvironmentId)
		if err != nil {
			return nil, err
		}
		thisCm, err := impl.configMapService.CMEnvironmentFetch(newAppId, refEnv.EnvironmentId)
		if err != nil {
			return nil, err
		}

		var refEnvCm []*pipeline.ConfigData
		for _, refCmData := range refCm.ConfigData {
			if !refCmData.Global || refCmData.Data != nil {
				refEnvCm = append(refEnvCm, refCmData)
			}
		}
		if len(refEnvCm) == 0 {
			impl.logger.Debug("no env cm")
			continue
		}
		cfgDatas := impl.configDataClone(refEnvCm)
		for _, cfgData := range cfgDatas {
			newCm := &pipeline.ConfigDataRequest{
				AppId:         newAppId,
				EnvironmentId: refEnv.EnvironmentId,
				ConfigData:    []*pipeline.ConfigData{cfgData},
				UserId:        userId,
				Id:            thisCm.Id,
			}
			thisCm, err = impl.configMapService.CMEnvironmentAddUpdate(newCm)
			if err != nil {
				return nil, err
			}
		}
	}
	return nil, nil
}

func (impl *AppCloneServiceImpl) CreateEnvSecret(oldAppId, newAppId int, userId int32) (interface{}, error) {
	refEnvs, err := impl.appListingService.FetchOtherEnvironment(oldAppId)
	if err != nil {
		return nil, err
	}
	for _, refEnv := range refEnvs {
		impl.logger.Debugw("cloning cfg for env", "env", refEnv)
		refCm, err := impl.configMapService.CSEnvironmentFetch(oldAppId, refEnv.EnvironmentId)
		if err != nil {
			return nil, err
		}
		thisCm, err := impl.configMapService.CSEnvironmentFetch(newAppId, refEnv.EnvironmentId)
		if err != nil {
			return nil, err
		}

		var refEnvCm []*pipeline.ConfigData
		for _, refCmData := range refCm.ConfigData {
			if !refCmData.Global || refCmData.Data != nil {
				refEnvCm = append(refEnvCm, refCmData)
			}
		}
		if len(refEnvCm) == 0 {
			impl.logger.Debug("no env cm")
			continue
		}
		cfgDatas := impl.configDataClone(refEnvCm)
		for _, cfgData := range cfgDatas {
			var configData []*pipeline.ConfigData
			configData = append(configData, cfgData)
			newCm := &pipeline.ConfigDataRequest{
				AppId:         newAppId,
				EnvironmentId: refEnv.EnvironmentId,
				ConfigData:    configData,
				UserId:        userId,
				Id:            thisCm.Id,
			}
			thisCm, err = impl.configMapService.CSEnvironmentAddUpdate(newCm)
			if err != nil {
				return nil, err
			}
		}
	}
	return nil, nil
}

func (impl *AppCloneServiceImpl) createEnvOverride(oldAppId, newAppId int, userId int32, ctx context.Context) (interface{}, error) {
	refEnvs, err := impl.appListingService.FetchOtherEnvironment(oldAppId)
	if err != nil {
		return nil, err
	}
	for _, refEnv := range refEnvs {

		chartRefRes, err := impl.chartService.ChartRefAutocompleteForAppOrEnv(oldAppId, refEnv.EnvironmentId)
		if err != nil {
			return nil, err
		}
		refEnvProperties, err := impl.propertiesConfigService.GetEnvironmentProperties(oldAppId, refEnv.EnvironmentId, chartRefRes.LatestEnvChartRef)
		if err != nil {
			return nil, err
		}
		if !refEnvProperties.IsOverride {
			impl.logger.Debugw("no env override", "env", refEnv.EnvironmentId)
			continue
		}
		thisEnvProperties, err := impl.propertiesConfigService.GetEnvironmentProperties(newAppId, refEnv.EnvironmentId, chartRefRes.LatestEnvChartRef)
		if err != nil {
			return nil, err
		}
		envPropertiesReq := &pipeline.EnvironmentProperties{
			Id:                thisEnvProperties.EnvironmentConfig.Id,
			EnvOverrideValues: refEnvProperties.EnvironmentConfig.EnvOverrideValues,
			Status:            refEnvProperties.EnvironmentConfig.Status,
			ManualReviewed:    refEnvProperties.EnvironmentConfig.ManualReviewed,
			Active:            refEnvProperties.EnvironmentConfig.Active,
			Namespace:         refEnvProperties.EnvironmentConfig.Namespace,
			EnvironmentId:     refEnvProperties.EnvironmentConfig.EnvironmentId,
			EnvironmentName:   refEnvProperties.EnvironmentConfig.EnvironmentName,
			Latest:            refEnvProperties.EnvironmentConfig.Latest,
			UserId:            userId,
			AppMetrics:        refEnvProperties.EnvironmentConfig.AppMetrics,
			ChartRefId:        refEnvProperties.EnvironmentConfig.ChartRefId,
			IsOverride:        refEnvProperties.EnvironmentConfig.IsOverride,
		}
		createResp, err := impl.propertiesConfigService.CreateEnvironmentProperties(newAppId, envPropertiesReq)
		if err != nil {
			if err.Error() == bean2.NOCHARTEXIST {
				templateRequest := chart.TemplateRequest{
					AppId:          newAppId,
					ChartRefId:     envPropertiesReq.ChartRefId,
					ValuesOverride: []byte("{}"),
					UserId:         userId,
				}
				_, err = impl.chartService.CreateChartFromEnvOverride(templateRequest, ctx)
				if err != nil {
					impl.logger.Error(err)
					return nil, nil
				}
				createResp, err = impl.propertiesConfigService.CreateEnvironmentProperties(newAppId, envPropertiesReq)

			}
		}
		impl.logger.Debugw("env override create res", "createRes", createResp)
		//create object
		//save object

	}
	return nil, nil
}

func (impl *AppCloneServiceImpl) configDataClone(cfData []*pipeline.ConfigData) []*pipeline.ConfigData {
	var copiedData []*pipeline.ConfigData
	for _, refdata := range cfData {
		data := &pipeline.ConfigData{
			Name:               refdata.Name,
			Type:               refdata.Type,
			External:           refdata.External,
			MountPath:          refdata.MountPath,
			Data:               refdata.Data,
			DefaultData:        refdata.DefaultData,
			DefaultMountPath:   refdata.DefaultMountPath,
			Global:             refdata.Global,
			ExternalSecretType: refdata.ExternalSecretType,
		}
		copiedData = append(copiedData, data)
	}
	return copiedData
}

func (impl *AppCloneServiceImpl) CreateGlobalSecret(oldAppId, newAppId int, userId int32) (*pipeline.ConfigDataRequest, error) {

	refCs, err := impl.configMapService.CSGlobalFetch(oldAppId)
	if err != nil {
		return nil, err
	}
	thisCm, err := impl.configMapService.CMGlobalFetch(newAppId)
	if err != nil {
		return nil, err
	}

	cfgDatas := impl.configDataClone(refCs.ConfigData)
	for _, cfgData := range cfgDatas {
		var configData []*pipeline.ConfigData
		configData = append(configData, cfgData)
		newCm := &pipeline.ConfigDataRequest{
			AppId:         newAppId,
			EnvironmentId: refCs.EnvironmentId,
			ConfigData:    configData,
			UserId:        userId,
			Id:            thisCm.Id,
		}
		thisCm, err = impl.configMapService.CSGlobalAddUpdate(newCm)
		if err != nil {
			return nil, err
		}
	}
	return thisCm, err
}

func (impl *AppCloneServiceImpl) CreateWf(oldAppId, newAppId int, userId int32, gitMaterialMapping map[int]int, ctx context.Context, isSmaeProject bool) (interface{}, error) {
	refAppWFs, err := impl.appWorkflowService.FindAppWorkflows(oldAppId)
	if err != nil {
		return nil, err
	}
	impl.logger.Debugw("workflow found", "wf", refAppWFs)
	for _, refAppWF := range refAppWFs {
		thisWf := appWorkflow.AppWorkflowDto{
			Id:                    0,
			Name:                  refAppWF.Name,
			AppId:                 newAppId,
			AppWorkflowMappingDto: nil, //first create new mapping then add it
			UserId:                userId,
		}
		thisWf, err := impl.appWorkflowService.CreateAppWorkflow(thisWf)
		if err != nil {
			return nil, err
		}
		err = impl.createWfMappings(refAppWF.AppWorkflowMappingDto, oldAppId, newAppId, userId, thisWf.Id, gitMaterialMapping, ctx, isSmaeProject)
		if err != nil {
			return nil, err
		}
	}
	return nil, nil
}

func (impl *AppCloneServiceImpl) createWfMappings(refWfMappings []appWorkflow.AppWorkflowMappingDto, oldAppId, newAppId int, userId int32, thisWfId int, gitMaterialMapping map[int]int, ctx context.Context, isSmaeProject bool) error {
	impl.logger.Debugw("wf mapping cloning", "refWfMappings", refWfMappings)
	var ciMapping []appWorkflow.AppWorkflowMappingDto
	var cdMappings []appWorkflow.AppWorkflowMappingDto
	for _, appWf := range refWfMappings {
		if appWf.Type == appWorkflow2.CIPIPELINE {
			ciMapping = append(ciMapping, appWf)
		} else if appWf.Type == appWorkflow2.CDPIPELINE {
			cdMappings = append(cdMappings, appWf)
		} else {
			return fmt.Errorf("unsupported wf type: %s", appWf.Type)
		}
	}
	if len(ciMapping) == 0 {
		impl.logger.Warn("no ci pipeline found")
		return nil
	} else if len(ciMapping) != 1 {
		impl.logger.Warn("more than one cd pipeline not supported")
		return nil
	}
	refApp, err := impl.pipelineBuilder.GetApp(oldAppId)
	if err != nil {
		return err
	}
	var ci *bean.CiConfigRequest
	for _, refCiMapping := range ciMapping {
		impl.logger.Debugw("creating ci", "ref", refCiMapping)

		cloneCiPipelineRequest := &cloneCiPipelineRequest{
			refAppId:           oldAppId,
			refCiPipelineId:    refCiMapping.ComponentId,
			userId:             userId,
			appId:              newAppId,
			wfId:               thisWfId,
			gitMaterialMapping: gitMaterialMapping,
			refAppName:         refApp.AppName,
		}
		ci, err = impl.CreateCiPipeline(cloneCiPipelineRequest)
		if err != nil {
			return err
		}
		impl.logger.Debugw("ci created", "ci", ci)
	}
	if isSmaeProject {
		for _, refCdMapping := range cdMappings {
			cdCloneReq := &cloneCdPipelineRequest{
				refCdPipelineId: refCdMapping.ComponentId,
				refAppId:        oldAppId,
				appId:           newAppId,
				userId:          userId,
				ciPipelineId:    ci.CiPipelines[0].Id,
				appWfId:         thisWfId,
				refAppName:      refApp.AppName,
			}
			pipeline, err := impl.CreateCdPipeline(cdCloneReq, ctx)
			if err != nil {
				return err
			}
			impl.logger.Debugw("cd pipeline created", "pipeline", pipeline)
		}
	} else {
		impl.logger.Debug("not the same project, skipping cd pipeline creation")
	}

	//find ci
	//save ci
	//find cd
	//save cd
	//save mappings
	return nil
}

type cloneCiPipelineRequest struct {
	refAppId           int
	refCiPipelineId    int
	userId             int32
	appId              int
	wfId               int
	gitMaterialMapping map[int]int
	refAppName         string
}

func (impl *AppCloneServiceImpl) CreateCiPipeline(req *cloneCiPipelineRequest) (*bean.CiConfigRequest, error) {
	refCiConfig, err := impl.pipelineBuilder.GetCiPipeline(req.refAppId)
	if err != nil {
		return nil, err
	}
	for _, refCiPipeline := range refCiConfig.CiPipelines {
		if refCiPipeline.Id == req.refCiPipelineId {
			pipelineName := refCiPipeline.Name
			if strings.HasPrefix(pipelineName, req.refAppName) {
				pipelineName = strings.Replace(pipelineName, req.refAppName+"-ci-", "", 1)
			}
			var ciMaterilas []*bean.CiMaterial
			for _, refCiMaterial := range refCiPipeline.CiMaterial {
				//FIXME
				gitMaterialId := req.gitMaterialMapping[refCiMaterial.GitMaterialId]
				if refCiPipeline.ParentCiPipeline != 0 {
					gitMaterialId = refCiMaterial.GitMaterialId
				}
				ciMaterial := &bean.CiMaterial{
					GitMaterialId: gitMaterialId,
					Id:            0,
					Source: &bean.SourceTypeConfig{
						Type:  refCiMaterial.Source.Type,
						Value: refCiMaterial.Source.Value,
						Regex: refCiMaterial.Source.Regex,
					},
				}
				ciMaterilas = append(ciMaterilas, ciMaterial)
			}
			var beforeDockerBuildScripts []*bean.CiScript
			var afterDockerBuildScripts []*bean.CiScript

			for _, script := range refCiPipeline.BeforeDockerBuildScripts {
				ciScript := &bean.CiScript{
					Id:             0,
					Index:          script.Index,
					Name:           script.Name,
					Script:         script.Script,
					OutputLocation: script.OutputLocation,
				}
				beforeDockerBuildScripts = append(beforeDockerBuildScripts, ciScript)
			}
			for _, script := range refCiPipeline.AfterDockerBuildScripts {
				ciScript := &bean.CiScript{
					Id:             0,
					Index:          script.Index,
					Name:           script.Name,
					Script:         script.Script,
					OutputLocation: script.OutputLocation,
				}
				afterDockerBuildScripts = append(afterDockerBuildScripts, ciScript)
			}

			//getting pre stage and post stage details
			preStageDetail, postStageDetail, err := impl.pipelineStageService.GetCiPipelineStageDataDeepCopy(refCiPipeline.Id)
			if err != nil {
				impl.logger.Errorw("error in getting pre & post stage detail by ciPipelineId", "err", err, "ciPipelineId", refCiPipeline.Id)
				return nil, err
			}
			ciPatchReq := &bean.CiPatchRequest{
				CiPipeline: &bean.CiPipeline{
					IsManual:                 refCiPipeline.IsManual,
					DockerArgs:               refCiPipeline.DockerArgs,
					IsExternal:               refCiPipeline.IsExternal,
					ExternalCiConfig:         bean.ExternalCiConfig{},
					CiMaterial:               ciMaterilas,
					Name:                     pipelineName,
					Id:                       0,
					Version:                  refCiPipeline.Version,
					Active:                   refCiPipeline.Active,
					Deleted:                  refCiPipeline.Deleted,
					BeforeDockerBuild:        refCiPipeline.BeforeDockerBuild,
					AfterDockerBuild:         refCiPipeline.AfterDockerBuild,
					BeforeDockerBuildScripts: beforeDockerBuildScripts,
					AfterDockerBuildScripts:  afterDockerBuildScripts,
					ParentCiPipeline:         refCiPipeline.ParentCiPipeline,
					PreBuildStage:            preStageDetail,
					PostBuildStage:           postStageDetail,
					IsDockerConfigOverridden: refCiPipeline.IsDockerConfigOverridden,
					PreBuildStage:            preStageDetail,
					PostBuildStage:           postStageDetail,
				},
				AppId:         req.appId,
				Action:        bean.CREATE,
				AppWorkflowId: req.wfId,
				UserId:        req.userId,
			}
			if !refCiPipeline.IsExternal && refCiPipeline.IsDockerConfigOverridden {
				//get template override
				templateOverride, err := impl.ciTemplateOverrideRepository.FindByCiPipelineId(refCiPipeline.Id)
				if err != nil {
					impl.logger.Errorw("error in getting ciTemplateOverride by ciPipelineId", "err", err, "ciPipelineId", refCiPipeline.Id)
					return nil, err
				}
				//getting new git material for this app
				gitMaterial, err := impl.materialRepository.FindByAppIdAndCheckoutPath(req.appId, templateOverride.GitMaterial.CheckoutPath)
				if err != nil {
					impl.logger.Errorw("error in getting git material by appId and checkoutPath", "err", err, "appid", req.refAppId, "checkoutPath", templateOverride.GitMaterial.CheckoutPath)
					return nil, err
				}
				ciPatchReq.CiPipeline.DockerConfigOverride = bean.DockerConfigOverride{
					DockerRegistry:   templateOverride.DockerRegistryId,
					DockerRepository: templateOverride.DockerRepository,
					DockerBuildConfig: &bean.DockerBuildConfig{
						DockerfilePath: templateOverride.DockerfilePath,
						GitMaterialId:  gitMaterial.Id,
					},
				}
			}

			return impl.pipelineBuilder.PatchCiPipeline(ciPatchReq)
		}
	}
	return nil, fmt.Errorf("ci pipeline not found ")
}

type cloneCdPipelineRequest struct {
	refCdPipelineId int
	refAppId        int
	appId           int
	userId          int32
	ciPipelineId    int
	appWfId         int
	refAppName      string
}

func (impl *AppCloneServiceImpl) CreateCdPipeline(req *cloneCdPipelineRequest, ctx context.Context) (*bean.CdPipelines, error) {
	refPipelines, err := impl.pipelineBuilder.GetCdPipelinesForApp(req.refAppId)
	if err != nil {
		return nil, err
	}
	var refCdPipeline *bean.CDPipelineConfigObject
	for _, refPipeline := range refPipelines.Pipelines {
		if refPipeline.Id == req.refCdPipelineId {
			refCdPipeline = refPipeline
			break
		}
	}
	if refCdPipeline == nil {
		return nil, fmt.Errorf("no cd pipeline found")
	}
	pipelineName := refCdPipeline.Name
	if strings.HasPrefix(pipelineName, req.refAppName) {
		pipelineName = strings.Replace(pipelineName, req.refAppName+"-", "", 1)
	}
	cdPipeline := &bean.CDPipelineConfigObject{
		Id:                            0,
		EnvironmentId:                 refCdPipeline.EnvironmentId,
		CiPipelineId:                  req.ciPipelineId,
		TriggerType:                   refCdPipeline.TriggerType,
		Name:                          pipelineName,
		Strategies:                    refCdPipeline.Strategies,
		Namespace:                     refCdPipeline.Namespace,
		AppWorkflowId:                 req.appWfId,
		DeploymentTemplate:            refCdPipeline.DeploymentTemplate,
		PreStage:                      refCdPipeline.PreStage, //FIXME
		PostStage:                     refCdPipeline.PostStage,
		PreStageConfigMapSecretNames:  refCdPipeline.PreStageConfigMapSecretNames,
		PostStageConfigMapSecretNames: refCdPipeline.PostStageConfigMapSecretNames,
		RunPostStageInEnv:             refCdPipeline.RunPostStageInEnv,
		RunPreStageInEnv:              refCdPipeline.RunPreStageInEnv,
	}
	cdPipelineReq := &bean.CdPipelines{
		Pipelines: []*bean.CDPipelineConfigObject{cdPipeline},
		AppId:     req.appId,
		UserId:    req.userId,
	}
	cdPipelineRes, err := impl.pipelineBuilder.CreateCdPipelines(cdPipelineReq, ctx)
	return cdPipelineRes, err
}<|MERGE_RESOLUTION|>--- conflicted
+++ resolved
@@ -47,7 +47,6 @@
 	propertiesConfigService pipeline.PropertiesConfigService
 	pipelineStageService    pipeline.PipelineStageService
 	ciTemplateOverrideRepository pipelineConfig.CiTemplateOverrideRepository
-	pipelineStageService         pipeline.PipelineStageService
 }
 
 func NewAppCloneServiceImpl(logger *zap.SugaredLogger,
@@ -58,13 +57,8 @@
 	appWorkflowService appWorkflow.AppWorkflowService,
 	appListingService app.AppListingService,
 	propertiesConfigService pipeline.PropertiesConfigService,
-<<<<<<< HEAD
-	pipelineStageService pipeline.PipelineStageService,
-	ciTemplateOverrideRepository pipelineConfig.CiTemplateOverrideRepository) *AppCloneServiceImpl {
-=======
 	ciTemplateOverrideRepository pipelineConfig.CiTemplateOverrideRepository,
 	pipelineStageService pipeline.PipelineStageService) *AppCloneServiceImpl {
->>>>>>> 02708390
 	return &AppCloneServiceImpl{
 		logger:                  logger,
 		pipelineBuilder:         pipelineBuilder,
@@ -76,11 +70,6 @@
 		propertiesConfigService: propertiesConfigService,
 		pipelineStageService:    pipelineStageService,
 		ciTemplateOverrideRepository: ciTemplateOverrideRepository,
-<<<<<<< HEAD
-
-=======
-		pipelineStageService:         pipelineStageService,
->>>>>>> 02708390
 	}
 
 }
@@ -746,8 +735,6 @@
 					BeforeDockerBuildScripts: beforeDockerBuildScripts,
 					AfterDockerBuildScripts:  afterDockerBuildScripts,
 					ParentCiPipeline:         refCiPipeline.ParentCiPipeline,
-					PreBuildStage:            preStageDetail,
-					PostBuildStage:           postStageDetail,
 					IsDockerConfigOverridden: refCiPipeline.IsDockerConfigOverridden,
 					PreBuildStage:            preStageDetail,
 					PostBuildStage:           postStageDetail,
