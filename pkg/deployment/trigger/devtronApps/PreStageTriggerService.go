package devtronApps

import (
	"context"
	"encoding/json"
	"fmt"
	blob_storage "github.com/devtron-labs/common-lib/blob-storage"
	bean2 "github.com/devtron-labs/devtron/api/bean"
	gitSensorClient "github.com/devtron-labs/devtron/client/gitSensor"
	"github.com/devtron-labs/devtron/enterprise/pkg/resourceFilter"
	"github.com/devtron-labs/devtron/internal/sql/repository"
	"github.com/devtron-labs/devtron/internal/sql/repository/pipelineConfig"
	"github.com/devtron-labs/devtron/internal/sql/repository/security"
	"github.com/devtron-labs/devtron/internal/util"
	bean4 "github.com/devtron-labs/devtron/pkg/bean"
	repository2 "github.com/devtron-labs/devtron/pkg/cluster/repository"
	"github.com/devtron-labs/devtron/pkg/deployment/trigger/devtronApps/bean"
	"github.com/devtron-labs/devtron/pkg/imageDigestPolicy"
	"github.com/devtron-labs/devtron/pkg/pipeline"
	"github.com/devtron-labs/devtron/pkg/pipeline/adapter"
	pipelineConfigBean "github.com/devtron-labs/devtron/pkg/pipeline/bean"
	"github.com/devtron-labs/devtron/pkg/pipeline/bean/CiPipeline"
	"github.com/devtron-labs/devtron/pkg/pipeline/executors"
	repository3 "github.com/devtron-labs/devtron/pkg/pipeline/history/repository"
	repository4 "github.com/devtron-labs/devtron/pkg/pipeline/repository"
	"github.com/devtron-labs/devtron/pkg/pipeline/types"
	"github.com/devtron-labs/devtron/pkg/plugin"
	"github.com/devtron-labs/devtron/pkg/resourceQualifiers"
	"github.com/devtron-labs/devtron/pkg/sql"
	util3 "github.com/devtron-labs/devtron/pkg/util"
	repository5 "github.com/devtron-labs/devtron/pkg/variables/repository"
	util4 "github.com/devtron-labs/devtron/util"
	util2 "github.com/devtron-labs/devtron/util/event"
	"github.com/go-pg/pg"
	"go.opentelemetry.io/otel"
	"strconv"
	"strings"
	"time"
)

const (
	GIT_COMMIT_HASH_PREFIX       = "GIT_COMMIT_HASH"
	GIT_SOURCE_TYPE_PREFIX       = "GIT_SOURCE_TYPE"
	GIT_SOURCE_VALUE_PREFIX      = "GIT_SOURCE_VALUE"
	GIT_SOURCE_COUNT             = "GIT_SOURCE_COUNT"
	APP_LABEL_KEY_PREFIX         = "APP_LABEL_KEY"
	APP_LABEL_VALUE_PREFIX       = "APP_LABEL_VALUE"
	APP_LABEL_COUNT              = "APP_LABEL_COUNT"
	CHILD_CD_ENV_NAME_PREFIX     = "CHILD_CD_ENV_NAME"
	CHILD_CD_CLUSTER_NAME_PREFIX = "CHILD_CD_CLUSTER_NAME"
	CHILD_CD_COUNT               = "CHILD_CD_COUNT"
)

func (impl *TriggerServiceImpl) TriggerPreStage(request bean.TriggerRequest) error {
<<<<<<< HEAD

=======
	request.WorkflowType = bean2.CD_WORKFLOW_TYPE_PRE
>>>>>>> 0532c065
	// setting triggeredAt variable to have consistent data for various audit log places in db for deployment time
	triggeredAt := time.Now()
	triggeredBy := request.TriggeredBy
	artifact := request.Artifact
	pipeline := request.Pipeline
	ctx := request.TriggerContext.Context
	// in case of pre stage manual trigger auth is already applied and for auto triggers there is no need for auth check here
	cdWf := request.CdWf
<<<<<<< HEAD

	var env *repository2.Environment
	_, span := otel.Tracer("orchestrator").Start(ctx, "envRepository.FindById")
	env, err := impl.envRepository.FindById(pipeline.EnvironmentId)
	span.End()
=======
	env, namespace, err := impl.getEnvAndNsIfRunStageInEnv(ctx, request)
>>>>>>> 0532c065
	if err != nil {
		impl.logger.Errorw("error, getEnvAndNsIfRunStageInEnv", "err", err, "pipeline", pipeline, "stage", request.WorkflowType)
		return nil
	}
	request.RunStageInEnvNamespace = namespace
	app, err := impl.appRepository.FindById(pipeline.AppId)
	if err != nil {
		return err
	}
	preStage, err := impl.pipelineStageService.GetCdStageByCdPipelineIdAndStageType(pipeline.Id, repository4.PIPELINE_STAGE_TYPE_PRE_CD)
	if err != nil && err != pg.ErrNoRows {
		impl.logger.Errorw("error in fetching CD pipeline stage", "cdPipelineId", pipeline.Id, "stage", repository4.PIPELINE_STAGE_TYPE_PRE_CD, "err", err)
		return err
	}
	// this will handle the scenario when post stage yaml is not migrated yet into pipeline stage table
	pipelineStageType := resourceFilter.PrePipelineStageYaml
	stageId := pipeline.Id
	if preStage != nil {
		pipelineStageType = resourceFilter.PipelineStage
		stageId = preStage.Id
	}

	scope := resourceQualifiers.Scope{AppId: pipeline.AppId, EnvId: pipeline.EnvironmentId, ClusterId: env.ClusterId, ProjectId: app.TeamId, IsProdEnv: env.Default}
	impl.logger.Infow("scope for auto trigger ", "scope", scope)
	filters, err := impl.resourceFilterService.GetFiltersByScope(scope)
	if err != nil {
		impl.logger.Errorw("error in getting resource filters for the pipeline", "pipelineId", pipeline.Id, "err", err)
		return err
	}
	// get releaseTags from imageTaggingService
	imageTagNames, err := impl.imageTaggingService.GetTagNamesByArtifactId(artifact.Id)
	if err != nil {
		impl.logger.Errorw("error in getting image tags for the given artifact id", "artifactId", artifact.Id, "err", err)
		return err
	}

	filterState, filterIdVsState, err := impl.resourceFilterService.CheckForResource(filters, artifact.Image, imageTagNames)
	if err != nil {
		return err
	}

	// store evaluated result
	filterEvaluationAudit, err := impl.resourceFilterService.CreateFilterEvaluationAudit(resourceFilter.Artifact, artifact.Id, pipelineStageType, stageId, filters, filterIdVsState)
	if err != nil {
		impl.logger.Errorw("error in creating filter evaluation audit data cd pre stage trigger", "err", err, "cdPipelineId", pipeline.Id, "artifactId", artifact.Id, "preStageId", preStage.Id)
		return err
	}

	// allow or block w.r.t filterState
	if filterState != resourceFilter.ALLOW {
		return fmt.Errorf("the artifact does not pass filtering condition")
	}
<<<<<<< HEAD

	request, err = impl.checkForDeploymentWindow(request, resourceFilter.PreDeploy)
	if err != nil {
		return err
	}

	if cdWf == nil {
		cdWf = &pipelineConfig.CdWorkflow{
			CiArtifactId: artifact.Id,
			PipelineId:   pipeline.Id,
			AuditLog:     sql.AuditLog{CreatedOn: triggeredAt, CreatedBy: 1, UpdatedOn: triggeredAt, UpdatedBy: 1},
		}
		err = impl.cdWorkflowRepository.SaveWorkFlow(ctx, cdWf)
		if err != nil {
			return err
		}
	}
	cdWorkflowExecutorType := impl.config.GetWorkflowExecutorType()
	runner := &pipelineConfig.CdWorkflowRunner{
		Name:                  pipeline.Name,
		WorkflowType:          bean2.CD_WORKFLOW_TYPE_PRE,
		ExecutorType:          cdWorkflowExecutorType,
		Status:                pipelineConfig.WorkflowStarting, // starting PreStage
		TriggeredBy:           triggeredBy,
		StartedOn:             triggeredAt,
		Namespace:             impl.config.GetDefaultNamespace(),
		BlobStorageEnabled:    impl.config.BlobStorageEnabled,
		CdWorkflowId:          cdWf.Id,
		LogLocation:           fmt.Sprintf("%s/%s%s-%s/main.log", impl.config.GetDefaultBuildLogsKeyPrefix(), strconv.Itoa(cdWf.Id), string(bean2.CD_WORKFLOW_TYPE_PRE), pipeline.Name),
		AuditLog:              sql.AuditLog{CreatedOn: triggeredAt, CreatedBy: 1, UpdatedOn: triggeredAt, UpdatedBy: 1},
		RefCdWorkflowRunnerId: request.RefCdWorkflowRunnerId,
		ReferenceId:           request.TriggerContext.ReferenceId,
		TriggerMetadata:       request.TriggerMessage,
	}
	if pipeline.RunPreStageInEnv {
		impl.logger.Debugw("env", "env", env)
		runner.Namespace = env.Namespace
	}
	_, span1 := otel.Tracer("orchestrator").Start(ctx, "cdWorkflowRepository.SaveWorkFlowRunner")
	_, err = impl.cdWorkflowRepository.SaveWorkFlowRunner(runner)
	span1.End()
=======
	cdWf, runner, err := impl.createStartingWfAndRunner(request, triggeredAt)
>>>>>>> 0532c065
	if err != nil {
		impl.logger.Errorw("error in creating wf starting and runner entry", "err", err, "request", request)
		return err
	}

	impl.createAuditDataForDeploymentWindowBypass(request, runner.Id)

	if filterEvaluationAudit != nil {
		// update resource_filter_evaluation entry with wfrId and type
		err = impl.resourceFilterService.UpdateFilterEvaluationAuditRef(filterEvaluationAudit.Id, resourceFilter.CdWorkflowRunner, runner.Id)
		if err != nil {
			impl.logger.Errorw("error in updating filter evaluation audit reference", "filterEvaluationAuditId", filterEvaluationAudit.Id, "err", err)
			return err
		}
	}

	// custom gitops repo url validation --> Start
	err = impl.handleCustomGitOpsRepoValidation(runner, pipeline, triggeredBy)
	if err != nil {
		impl.logger.Errorw("custom GitOps repository validation error, TriggerPreStage", "err", err)
		return err
	}
	// custom gitops repo url validation --> Ends

	// checking vulnerability for the selected image
	err = impl.checkVulnerabilityStatusAndFailWfIfNeeded(ctx, artifact, pipeline, runner, triggeredBy)
	if err != nil {
		impl.logger.Errorw("error, checkVulnerabilityStatusAndFailWfIfNeeded", "err", err, "runner", runner)
		return err
	}
	_, span := otel.Tracer("orchestrator").Start(ctx, "buildWFRequest")
	cdStageWorkflowRequest, err := impl.buildWFRequest(runner, cdWf, pipeline, triggeredBy)
	span.End()
	if err != nil {
		return err
	}
	cdStageWorkflowRequest.StageType = types.PRE
	// handling copyContainerImage plugin specific logic
	imagePathReservationIds, err := impl.SetCopyContainerImagePluginDataInWorkflowRequest(cdStageWorkflowRequest, pipeline.Id, types.PRE, artifact)
	if err != nil {
		runner.Status = pipelineConfig.WorkflowFailed
		runner.Message = err.Error()
		_ = impl.cdWorkflowRepository.UpdateWorkFlowRunner(runner)
		return err
	} else {
		runner.ImagePathReservationIds = imagePathReservationIds
		_ = impl.cdWorkflowRepository.UpdateWorkFlowRunner(runner)
	}

	_, span = otel.Tracer("orchestrator").Start(ctx, "cdWorkflowService.SubmitWorkflow")
	cdStageWorkflowRequest.Pipeline = pipeline
	cdStageWorkflowRequest.Env = env
	cdStageWorkflowRequest.Type = pipelineConfigBean.CD_WORKFLOW_PIPELINE_TYPE
	_, jobHelmPackagePath, err := impl.cdWorkflowService.SubmitWorkflow(cdStageWorkflowRequest)
	span.End()
	if err != nil {
		return err
	}
	if util.IsManifestDownload(pipeline.DeploymentAppType) || util.IsManifestPush(pipeline.DeploymentAppType) {
		if pipeline.App.Id == 0 {
			appDbObject, err := impl.appRepository.FindById(pipeline.AppId)
			if err != nil {
				impl.logger.Errorw("error in getting app by appId", "err", err)
				return err
			}
			pipeline.App = *appDbObject
		}
		if pipeline.Environment.Id == 0 {
			envDbObject, err := impl.envRepository.FindById(pipeline.EnvironmentId)
			if err != nil {
				impl.logger.Errorw("error in getting env by envId", "err", err)
				return err
			}
			pipeline.Environment = *envDbObject
		}
		deleteChart := !util.IsManifestPush(pipeline.DeploymentAppType)
		imageTag := strings.Split(artifact.Image, ":")[1]
		chartName := fmt.Sprintf("%s-%s-%s-%s", "pre", pipeline.App.AppName, pipeline.Environment.Name, imageTag)
		chartBytes, err := impl.chartTemplateService.LoadChartInBytes(jobHelmPackagePath, deleteChart, chartName, fmt.Sprint(cdWf.Id))
		if err != nil && util.IsManifestDownload(pipeline.DeploymentAppType) {
			return err
		}
		if util.IsManifestPush(pipeline.DeploymentAppType) {
			err = impl.PushPrePostCDManifest(runner.Id, triggeredBy, jobHelmPackagePath, types.PRE, pipeline, imageTag, ctx)
			if err != nil {
				runner.Status = pipelineConfig.WorkflowFailed
				runner.UpdatedBy = triggeredBy
				runner.UpdatedOn = triggeredAt
				runner.FinishedOn = time.Now()
				runnerSaveErr := impl.cdWorkflowRepository.UpdateWorkFlowRunner(runner)
				if runnerSaveErr != nil {
					impl.logger.Errorw("error in saving runner object in db", "err", runnerSaveErr)
				}
				impl.logger.Errorw("error in pushing manifest to helm repo", "err", err)
				return err
			}
		}
		runner.Status = pipelineConfig.WorkflowSucceeded
		runner.UpdatedBy = triggeredBy
		runner.UpdatedOn = triggeredAt
		runner.FinishedOn = time.Now()
		runner.HelmReferenceChart = chartBytes
		err = impl.cdWorkflowRepository.UpdateWorkFlowRunner(runner)
		if err != nil {
			impl.logger.Errorw("error in saving runner object in db", "err", err)
			return err
		}
		// Handle auto trigger after pre stage success event
		go impl.TriggerAutoCDOnPreStageSuccess(request.TriggerContext, pipeline.Id, artifact.Id, cdWf.Id, triggeredBy)
	}

	err = impl.sendPreStageNotification(ctx, cdWf, pipeline)
	if err != nil {
		return err
	}
	// creating cd config history entry
	_, span = otel.Tracer("orchestrator").Start(ctx, "prePostCdScriptHistoryService.CreatePrePostCdScriptHistory")
	err = impl.prePostCdScriptHistoryService.CreatePrePostCdScriptHistory(pipeline, nil, repository3.PRE_CD_TYPE, true, triggeredBy, triggeredAt)
	span.End()
	if err != nil {
		impl.logger.Errorw("error in creating pre cd script entry", "err", err, "pipeline", pipeline)
		return err
	}
	return nil
}

func (impl *TriggerServiceImpl) createStartingWfAndRunner(request bean.TriggerRequest, triggeredAt time.Time) (*pipelineConfig.CdWorkflow, *pipelineConfig.CdWorkflowRunner, error) {
	triggeredBy := request.TriggeredBy
	artifact := request.Artifact
	pipeline := request.Pipeline
	ctx := request.TriggerContext.Context
	//in case of pre stage manual trigger auth is already applied and for auto triggers there is no need for auth check here
	cdWf := request.CdWf
	var err error
	if cdWf == nil && request.WorkflowType == bean2.CD_WORKFLOW_TYPE_PRE {
		cdWf = &pipelineConfig.CdWorkflow{
			CiArtifactId: artifact.Id,
			PipelineId:   pipeline.Id,
			AuditLog:     sql.AuditLog{CreatedOn: triggeredAt, CreatedBy: 1, UpdatedOn: triggeredAt, UpdatedBy: 1},
		}
		err = impl.cdWorkflowRepository.SaveWorkFlow(ctx, cdWf)
		if err != nil {
			return nil, nil, err
		}
	}
	runner := &pipelineConfig.CdWorkflowRunner{
		Name:                  pipeline.Name,
		WorkflowType:          request.WorkflowType,
		ExecutorType:          impl.config.GetWorkflowExecutorType(),
		Status:                pipelineConfig.WorkflowStarting, // starting PreStage
		TriggeredBy:           triggeredBy,
		StartedOn:             triggeredAt,
		Namespace:             request.RunStageInEnvNamespace,
		BlobStorageEnabled:    impl.config.BlobStorageEnabled,
		CdWorkflowId:          cdWf.Id,
		LogLocation:           fmt.Sprintf("%s/%s%s-%s/main.log", impl.config.GetDefaultBuildLogsKeyPrefix(), strconv.Itoa(cdWf.Id), request.WorkflowType, pipeline.Name),
		AuditLog:              sql.AuditLog{CreatedOn: triggeredAt, CreatedBy: 1, UpdatedOn: triggeredAt, UpdatedBy: 1},
		RefCdWorkflowRunnerId: request.RefCdWorkflowRunnerId,
		ReferenceId:           request.TriggerContext.ReferenceId,
	}
	_, span := otel.Tracer("orchestrator").Start(ctx, "cdWorkflowRepository.SaveWorkFlowRunner")
	_, err = impl.cdWorkflowRepository.SaveWorkFlowRunner(runner)
	span.End()
	if err != nil {
		return nil, nil, err
	}
	return cdWf, runner, nil
}

func (impl *TriggerServiceImpl) getEnvAndNsIfRunStageInEnv(ctx context.Context, request bean.TriggerRequest) (*repository2.Environment, string, error) {
	workflowStage := request.WorkflowType
	pipeline := request.Pipeline
	var env *repository2.Environment
	var err error
	namespace := impl.config.GetDefaultNamespace()
	runStageInEnv := false
	if workflowStage == bean2.CD_WORKFLOW_TYPE_PRE {
		runStageInEnv = pipeline.RunPreStageInEnv
	} else if workflowStage == bean2.CD_WORKFLOW_TYPE_POST {
		runStageInEnv = pipeline.RunPostStageInEnv
	}
	_, span := otel.Tracer("orchestrator").Start(ctx, "envRepository.FindById")
	env, err = impl.envRepository.FindById(pipeline.EnvironmentId)
	span.End()
	if err != nil {
		impl.logger.Errorw(" unable to find env ", "err", err)
		return nil, namespace, err
	}
	if runStageInEnv {
		namespace = env.Namespace
	}
	return env, namespace, nil
}

func (impl *TriggerServiceImpl) checkVulnerabilityStatusAndFailWfIfNeeded(ctx context.Context, artifact *repository.CiArtifact,
	cdPipeline *pipelineConfig.Pipeline, runner *pipelineConfig.CdWorkflowRunner, triggeredBy int32) error {
	//checking vulnerability for the selected image
	isVulnerable, err := impl.GetArtifactVulnerabilityStatus(artifact, cdPipeline, ctx)
	if err != nil {
		impl.logger.Errorw("error in getting Artifact vulnerability status, TriggerPreStage", "err", err)
		return err
	}
	if isVulnerable {
		// if image vulnerable, update timeline status and return
		runner.Status = pipelineConfig.WorkflowFailed
		runner.Message = pipelineConfig.FOUND_VULNERABILITY
		runner.FinishedOn = time.Now()
		runner.UpdatedOn = time.Now()
		runner.UpdatedBy = triggeredBy
		err = impl.cdWorkflowRepository.UpdateWorkFlowRunner(runner)
		if err != nil {
			impl.logger.Errorw("error in updating wfr status due to vulnerable image", "err", err)
			return err
		}
		return fmt.Errorf("found vulnerability for image digest %s", artifact.ImageDigest)
	}
	return nil
}

func (impl *TriggerServiceImpl) SetCopyContainerImagePluginDataInWorkflowRequest(cdStageWorkflowRequest *types.WorkflowRequest, pipelineId int, pipelineStage string, artifact *repository.CiArtifact) ([]int, error) {
	copyContainerImagePluginId, err := impl.globalPluginService.GetRefPluginIdByRefPluginName(pipeline.COPY_CONTAINER_IMAGE)
	var imagePathReservationIds []int
	if err != nil && err != pg.ErrNoRows {
		impl.logger.Errorw("error in getting copyContainerImage plugin id", "err", err)
		return imagePathReservationIds, err
	}
	for _, step := range cdStageWorkflowRequest.PrePostDeploySteps {
		if copyContainerImagePluginId != 0 && step.RefPluginId == copyContainerImagePluginId {
			var pipelineStageEntityType int
			if pipelineStage == types.PRE {
				pipelineStageEntityType = pipelineConfigBean.EntityTypePreCD
			} else {
				pipelineStageEntityType = pipelineConfigBean.EntityTypePostCD
			}
			customTagId := -1
			var DockerImageTag string

			customTag, err := impl.customTagService.GetActiveCustomTagByEntityKeyAndValue(pipelineStageEntityType, strconv.Itoa(pipelineId))
			if err != nil && err != pg.ErrNoRows {
				impl.logger.Errorw("error in fetching custom tag data", "err", err)
				return imagePathReservationIds, err
			}

			if !customTag.Enabled {
				// case when custom tag is not configured - source image tag will be taken as docker image tag
				pluginTriggerImageSplit := strings.Split(artifact.Image, ":")
				DockerImageTag = pluginTriggerImageSplit[len(pluginTriggerImageSplit)-1]
			} else {
				// for copyContainerImage plugin parse destination images and save its data in image path reservation table
				customTagDbObject, customDockerImageTag, err := impl.customTagService.GetCustomTag(pipelineStageEntityType, strconv.Itoa(pipelineId))
				if err != nil && err != pg.ErrNoRows {
					impl.logger.Errorw("error in fetching custom tag by entity key and value for CD", "err", err)
					return imagePathReservationIds, err
				}
				if customTagDbObject != nil && customTagDbObject.Id > 0 {
					customTagId = customTagDbObject.Id
				}
				DockerImageTag = customDockerImageTag
			}

			var sourceDockerRegistryId string
			if artifact.DataSource == repository.PRE_CD || artifact.DataSource == repository.POST_CD || artifact.DataSource == repository.POST_CI {
				if artifact.CredentialsSourceType == repository.GLOBAL_CONTAINER_REGISTRY {
					sourceDockerRegistryId = artifact.CredentialSourceValue
				}
			} else {
				sourceDockerRegistryId = cdStageWorkflowRequest.DockerRegistryId
			}
			registryDestinationImageMap, registryCredentialMap, err := impl.pluginInputVariableParser.HandleCopyContainerImagePluginInputVariables(step.InputVars, DockerImageTag, cdStageWorkflowRequest.CiArtifactDTO.Image, sourceDockerRegistryId)
			if err != nil {
				impl.logger.Errorw("error in parsing copyContainerImage input variable", "err", err)
				return imagePathReservationIds, err
			}
			var destinationImages []string
			for _, images := range registryDestinationImageMap {
				for _, image := range images {
					destinationImages = append(destinationImages, image)
				}
			}
			// fetch already saved artifacts to check if they are already present
			savedCIArtifacts, err := impl.ciArtifactRepository.FindCiArtifactByImagePaths(destinationImages)
			if err != nil {
				impl.logger.Errorw("error in fetching artifacts by image path", "err", err)
				return imagePathReservationIds, err
			}
			if len(savedCIArtifacts) > 0 {
				// if already present in ci artifact, return "image path already in use error"
				return imagePathReservationIds, pipelineConfigBean.ErrImagePathInUse
			}
			imagePathReservationIds, err = impl.ReserveImagesGeneratedAtPlugin(customTagId, registryDestinationImageMap)
			if err != nil {
				impl.logger.Errorw("error in reserving image", "err", err)
				return imagePathReservationIds, err
			}
			cdStageWorkflowRequest.RegistryDestinationImageMap = registryDestinationImageMap
			cdStageWorkflowRequest.RegistryCredentialMap = registryCredentialMap
			var pluginArtifactStage string
			if pipelineStage == types.PRE {
				pluginArtifactStage = repository.PRE_CD
			} else {
				pluginArtifactStage = repository.POST_CD
			}
			cdStageWorkflowRequest.PluginArtifactStage = pluginArtifactStage
		}
	}
	return imagePathReservationIds, nil
}

func (impl *TriggerServiceImpl) buildWFRequest(runner *pipelineConfig.CdWorkflowRunner, cdWf *pipelineConfig.CdWorkflow, cdPipeline *pipelineConfig.Pipeline, triggeredBy int32) (*types.WorkflowRequest, error) {
	if cdPipeline.App.Id == 0 {
		appModel, err := impl.appRepository.FindById(cdPipeline.AppId)
		if err != nil {
			impl.logger.Errorw("error in getting app", "appId", cdPipeline.AppId, "err", err)
			return nil, err
		}
		cdPipeline.App = *appModel
	}
	cdWorkflowConfig, err := impl.cdWorkflowRepository.FindConfigByPipelineId(cdPipeline.Id)
	if err != nil && !util.IsErrNoRows(err) {
		return nil, err
	}

	workflowExecutor := runner.ExecutorType

	artifact, err := impl.ciArtifactRepository.Get(cdWf.CiArtifactId)
	if err != nil {
		return nil, err
	}
	// Migration of deprecated DataSource Type
	if artifact.IsMigrationRequired() {
		migrationErr := impl.ciArtifactRepository.MigrateToWebHookDataSourceType(artifact.Id)
		if migrationErr != nil {
			impl.logger.Warnw("unable to migrate deprecated DataSource", "artifactId", artifact.Id)
		}
	}
	ciMaterialInfo, err := repository.GetCiMaterialInfo(artifact.MaterialInfo, artifact.DataSource)
	if err != nil {
		impl.logger.Errorw("parsing error", "err", err)
		return nil, err
	}

	var ciProjectDetails []pipelineConfigBean.CiProjectDetails
	var ciPipeline *pipelineConfig.CiPipeline
	if cdPipeline.CiPipelineId > 0 {
		ciPipeline, err = impl.ciPipelineRepository.FindById(cdPipeline.CiPipelineId)
		if err != nil && !util.IsErrNoRows(err) {
			impl.logger.Errorw("cannot find ciPipelineRequest", "err", err)
			return nil, err
		}
		if ciPipeline != nil && util.IsErrNoRows(err) {
			ciPipeline.Id = 0
		}
		for _, m := range ciPipeline.CiPipelineMaterials {
			// git material should be active in this case
			if m == nil || m.GitMaterial == nil || !m.GitMaterial.Active {
				continue
			}
			var ciMaterialCurrent repository.CiMaterialInfo
			for _, ciMaterial := range ciMaterialInfo {
				if ciMaterial.Material.GitConfiguration.URL == m.GitMaterial.Url {
					ciMaterialCurrent = ciMaterial
					break
				}
			}
			gitMaterial, err := impl.materialRepository.FindById(m.GitMaterialId)
			if err != nil && !util.IsErrNoRows(err) {
				impl.logger.Errorw("could not fetch git materials", "err", err)
				return nil, err
			}

			ciProjectDetail := pipelineConfigBean.CiProjectDetails{
				GitRepository:   ciMaterialCurrent.Material.GitConfiguration.URL,
				MaterialName:    gitMaterial.Name,
				CheckoutPath:    gitMaterial.CheckoutPath,
				FetchSubmodules: gitMaterial.FetchSubmodules,
				SourceType:      m.Type,
				SourceValue:     m.Value,
				Type:            string(m.Type),
				GitOptions: pipelineConfigBean.GitOptions{
					UserName:      gitMaterial.GitProvider.UserName,
					Password:      gitMaterial.GitProvider.Password,
					SshPrivateKey: gitMaterial.GitProvider.SshPrivateKey,
					AccessToken:   gitMaterial.GitProvider.AccessToken,
					AuthMode:      gitMaterial.GitProvider.AuthMode,
				},
			}
			if executors.IsShallowClonePossible(m, impl.config.GitProviders, impl.config.CloningMode) {
				ciProjectDetail.CloningMode = executors.CloningModeShallow
			}
			if len(ciMaterialCurrent.Modifications) > 0 {
				ciProjectDetail.CommitHash = ciMaterialCurrent.Modifications[0].Revision
				ciProjectDetail.Author = ciMaterialCurrent.Modifications[0].Author
				ciProjectDetail.GitTag = ciMaterialCurrent.Modifications[0].Tag
				ciProjectDetail.Message = ciMaterialCurrent.Modifications[0].Message
				commitTime, err := convert(ciMaterialCurrent.Modifications[0].ModifiedTime)
				if err != nil {
					return nil, err
				}
				ciProjectDetail.CommitTime = commitTime.Format(bean4.LayoutRFC3339)
			} else if ciPipeline.PipelineType == string(CiPipeline.CI_JOB) {
				// This has been done to resolve unmarshalling issue in ci-runner, in case of no commit time(eg- polling container images)
				ciProjectDetail.CommitTime = time.Time{}.Format(bean4.LayoutRFC3339)
			} else {
				impl.logger.Debugw("devtronbug#1062", ciPipeline.Id, cdPipeline.Id)
				return nil, fmt.Errorf("modifications not found for %d", ciPipeline.Id)
			}

			// set webhook data
			if m.Type == pipelineConfig.SOURCE_TYPE_WEBHOOK && len(ciMaterialCurrent.Modifications) > 0 {
				webhookData := ciMaterialCurrent.Modifications[0].WebhookData
				ciProjectDetail.WebhookData = pipelineConfig.WebhookData{
					Id:              webhookData.Id,
					EventActionType: webhookData.EventActionType,
					Data:            webhookData.Data,
				}
			}

			ciProjectDetails = append(ciProjectDetails, ciProjectDetail)
		}
	}
	var stageYaml string
	var deployStageWfr pipelineConfig.CdWorkflowRunner
	var deployStageTriggeredByUserEmail string
	var pipelineReleaseCounter int
	var preDeploySteps []*pipelineConfigBean.StepObject
	var postDeploySteps []*pipelineConfigBean.StepObject
	var refPluginsData []*pipelineConfigBean.RefPluginObject
	//if pipeline_stage_steps present for pre-CD or post-CD then no need to add stageYaml to cdWorkflowRequest in that
	//case add PreDeploySteps and PostDeploySteps to cdWorkflowRequest, this is done for backward compatibility
	pipelineStage, err := impl.pipelineStageService.GetCdStageByCdPipelineIdAndStageType(cdPipeline.Id, runner.WorkflowType.WorkflowTypeToStageType())
	if err != nil && err != pg.ErrNoRows {
		impl.logger.Errorw("error in fetching CD pipeline stage", "cdPipelineId", cdPipeline.Id, "stage ", runner.WorkflowType.WorkflowTypeToStageType(), "err", err)
		return nil, err
	}
	env, err := impl.envRepository.FindById(cdPipeline.EnvironmentId)
	if err != nil {
		impl.logger.Errorw("error in getting environment by id", "err", err)
		return nil, err
	}

	//Scope will pick the environment of CD pipeline irrespective of in-cluster mode,
	//since user sees the environment of the CD pipeline
	scope := resourceQualifiers.Scope{
		AppId:     cdPipeline.AppId,
		EnvId:     env.Id,
		ClusterId: env.ClusterId,
		SystemMetadata: &resourceQualifiers.SystemMetadata{
			EnvironmentName: env.Name,
			ClusterName:     env.Cluster.ClusterName,
			Namespace:       env.Namespace,
			Image:           artifact.Image,
			ImageTag:        util3.GetImageTagFromImage(artifact.Image),
		},
	}
	if pipelineStage != nil {
		var variableSnapshot map[string]string
		if runner.WorkflowType == bean2.CD_WORKFLOW_TYPE_PRE {
			//TODO: use const from pipeline.WorkflowService:95
			prePostAndRefPluginResponse, err := impl.pipelineStageService.BuildPrePostAndRefPluginStepsDataForWfRequest(cdPipeline.Id, "preCD", scope)
			if err != nil {
				impl.logger.Errorw("error in getting pre, post & refPlugin steps data for wf request", "err", err, "cdPipelineId", cdPipeline.Id)
				return nil, err
			}
			preDeploySteps = prePostAndRefPluginResponse.PreStageSteps
			refPluginsData = prePostAndRefPluginResponse.RefPluginData
			variableSnapshot = prePostAndRefPluginResponse.VariableSnapshot
		} else if runner.WorkflowType == bean2.CD_WORKFLOW_TYPE_POST {
			//TODO: use const from pipeline.WorkflowService:96
			prePostAndRefPluginResponse, err := impl.pipelineStageService.BuildPrePostAndRefPluginStepsDataForWfRequest(cdPipeline.Id, "postCD", scope)
			if err != nil {
				impl.logger.Errorw("error in getting pre, post & refPlugin steps data for wf request", "err", err, "cdPipelineId", cdPipeline.Id)
				return nil, err
			}
			postDeploySteps = prePostAndRefPluginResponse.PostStageSteps
			refPluginsData = prePostAndRefPluginResponse.RefPluginData
			variableSnapshot = prePostAndRefPluginResponse.VariableSnapshot
			deployStageWfr, deployStageTriggeredByUserEmail, pipelineReleaseCounter, err = impl.getDeployStageDetails(cdPipeline.Id)
			if err != nil {
				impl.logger.Errorw("error in getting deployStageWfr, deployStageTriggeredByUser and pipelineReleaseCounter wf request", "err", err, "cdPipelineId", cdPipeline.Id)
				return nil, err
			}
		} else {
			return nil, fmt.Errorf("unsupported workflow triggerd")
		}

		//Save Scoped VariableSnapshot
		var variableSnapshotHistories = util4.GetBeansPtr(
			repository5.GetSnapshotBean(runner.Id, repository5.HistoryReferenceTypeCDWORKFLOWRUNNER, variableSnapshot))
		if len(variableSnapshotHistories) > 0 {
			err = impl.scopedVariableManager.SaveVariableHistoriesForTrigger(variableSnapshotHistories, runner.TriggeredBy)
			if err != nil {
				impl.logger.Errorf("Not able to save variable snapshot for CD trigger %s %d %s", err, runner.Id, variableSnapshot)
			}
		}
	} else {
		//in this case no plugin script is not present for this cdPipeline hence going with attaching preStage or postStage config
		if runner.WorkflowType == bean2.CD_WORKFLOW_TYPE_PRE {
			stageYaml = cdPipeline.PreStageConfig
		} else if runner.WorkflowType == bean2.CD_WORKFLOW_TYPE_POST {
			stageYaml = cdPipeline.PostStageConfig
			deployStageWfr, deployStageTriggeredByUserEmail, pipelineReleaseCounter, err = impl.getDeployStageDetails(cdPipeline.Id)
			if err != nil {
				impl.logger.Errorw("error in getting deployStageWfr, deployStageTriggeredByUser and pipelineReleaseCounter wf request", "err", err, "cdPipelineId", cdPipeline.Id)
				return nil, err
			}

		} else {
			return nil, fmt.Errorf("unsupported workflow triggerd")
		}
	}

	digestConfigurationRequest := imageDigestPolicy.DigestPolicyConfigurationRequest{
		ClusterId:     env.ClusterId,
		EnvironmentId: env.Id,
		PipelineId:    cdPipeline.Id,
	}
	digestPolicyConfigurations, err := impl.imageDigestPolicyService.GetDigestPolicyConfigurations(digestConfigurationRequest)
	if err != nil {
		impl.logger.Errorw("error in checking if isImageDigestPolicyConfiguredForPipeline", "err", err, "pipelineId", cdPipeline.Id)
		return nil, err
	}
	image := artifact.Image
	if digestPolicyConfigurations.UseDigestForTrigger() {
		image = ReplaceImageTagWithDigest(image, artifact.ImageDigest)
	}
	cdStageWorkflowRequest := &types.WorkflowRequest{
		EnvironmentId:         cdPipeline.EnvironmentId,
		AppId:                 cdPipeline.AppId,
		WorkflowId:            cdWf.Id,
		WorkflowRunnerId:      runner.Id,
		WorkflowNamePrefix:    strconv.Itoa(runner.Id) + "-" + runner.Name,
		WorkflowPrefixForLog:  strconv.Itoa(cdWf.Id) + string(runner.WorkflowType) + "-" + runner.Name,
		CdImage:               impl.config.GetDefaultImage(),
		CdPipelineId:          cdWf.PipelineId,
		TriggeredBy:           triggeredBy,
		StageYaml:             stageYaml,
		CiProjectDetails:      ciProjectDetails,
		Namespace:             runner.Namespace,
		ActiveDeadlineSeconds: impl.config.GetDefaultTimeout(),
		CiArtifactDTO: types.CiArtifactDTO{
			Id:           artifact.Id,
			PipelineId:   artifact.PipelineId,
			Image:        image,
			ImageDigest:  artifact.ImageDigest,
			MaterialInfo: artifact.MaterialInfo,
			DataSource:   artifact.DataSource,
			WorkflowId:   artifact.WorkflowId,
		},
		OrchestratorHost:  impl.config.OrchestratorHost,
		OrchestratorToken: impl.config.OrchestratorToken,
		CloudProvider:     impl.config.CloudProvider,
		WorkflowExecutor:  workflowExecutor,
		RefPlugins:        refPluginsData,
		Scope:             scope,
	}

	extraEnvVariables := make(map[string]string)
	if env != nil {
		extraEnvVariables[plugin.CD_PIPELINE_ENV_NAME_KEY] = env.Name
		if env.Cluster != nil {
			extraEnvVariables[plugin.CD_PIPELINE_CLUSTER_NAME_KEY] = env.Cluster.ClusterName
		}
	}
	ciWf, err := impl.ciWorkflowRepository.FindLastTriggeredWorkflowByArtifactId(artifact.Id)
	if err != nil && err != pg.ErrNoRows {
		impl.logger.Errorw("error in getting ciWf by artifactId", "err", err, "artifactId", artifact.Id)
		return nil, err
	}
	var webhookAndCiData *gitSensorClient.WebhookAndCiData
	if ciWf != nil && ciWf.GitTriggers != nil {
		i := 1
		var gitCommitEnvVariables []types.GitMetadata

		for ciPipelineMaterialId, gitTrigger := range ciWf.GitTriggers {
			extraEnvVariables[fmt.Sprintf("%s_%d", GIT_COMMIT_HASH_PREFIX, i)] = gitTrigger.Commit
			extraEnvVariables[fmt.Sprintf("%s_%d", GIT_SOURCE_TYPE_PREFIX, i)] = string(gitTrigger.CiConfigureSourceType)
			extraEnvVariables[fmt.Sprintf("%s_%d", GIT_SOURCE_VALUE_PREFIX, i)] = gitTrigger.CiConfigureSourceValue

			gitCommitEnvVariables = append(gitCommitEnvVariables, types.GitMetadata{
				GitCommitHash:  gitTrigger.Commit,
				GitSourceType:  string(gitTrigger.CiConfigureSourceType),
				GitSourceValue: gitTrigger.CiConfigureSourceValue,
			})

			// CODE-BLOCK starts - store extra environment variables if webhook
			if gitTrigger.CiConfigureSourceType == pipelineConfig.SOURCE_TYPE_WEBHOOK {
				webhookDataId := gitTrigger.WebhookData.Id
				if webhookDataId > 0 {
					webhookDataRequest := &gitSensorClient.WebhookDataRequest{
						Id:                   webhookDataId,
						CiPipelineMaterialId: ciPipelineMaterialId,
					}
					webhookAndCiData, err = impl.gitSensorGrpcClient.GetWebhookData(context.Background(), webhookDataRequest)
					if err != nil {
						impl.logger.Errorw("err while getting webhook data from git-sensor", "err", err, "webhookDataRequest", webhookDataRequest)
						return nil, err
					}
					if webhookAndCiData != nil {
						for extEnvVariableKey, extEnvVariableVal := range webhookAndCiData.ExtraEnvironmentVariables {
							extraEnvVariables[extEnvVariableKey] = extEnvVariableVal
						}
					}
				}
			}
			// CODE_BLOCK ends

			i++
		}
		gitMetadata, err := json.Marshal(&gitCommitEnvVariables)
		if err != nil {
			impl.logger.Errorw("err while marshaling git metdata", "err", err)
			return nil, err
		}
		extraEnvVariables[plugin.GIT_METADATA] = string(gitMetadata)

		extraEnvVariables[GIT_SOURCE_COUNT] = strconv.Itoa(len(ciWf.GitTriggers))
	}

	childCdIds, err := impl.appWorkflowRepository.FindChildCDIdsByParentCDPipelineId(cdPipeline.Id)
	if err != nil && err != pg.ErrNoRows {
		impl.logger.Errorw("error in getting child cdPipelineIds by parent cdPipelineId", "err", err, "parent cdPipelineId", cdPipeline.Id)
		return nil, err
	}
	if len(childCdIds) > 0 {
		childPipelines, err := impl.pipelineRepository.FindByIdsIn(childCdIds)
		if err != nil {
			impl.logger.Errorw("error in getting pipelines by ids", "err", err, "ids", childCdIds)
			return nil, err
		}
		var childCdEnvVariables []types.ChildCdMetadata
		for i, childPipeline := range childPipelines {
			extraEnvVariables[fmt.Sprintf("%s_%d", CHILD_CD_ENV_NAME_PREFIX, i+1)] = childPipeline.Environment.Name
			extraEnvVariables[fmt.Sprintf("%s_%d", CHILD_CD_CLUSTER_NAME_PREFIX, i+1)] = childPipeline.Environment.Cluster.ClusterName

			childCdEnvVariables = append(childCdEnvVariables, types.ChildCdMetadata{
				ChildCdEnvName:     childPipeline.Environment.Name,
				ChildCdClusterName: childPipeline.Environment.Cluster.ClusterName,
			})
		}
		childCdEnvVariablesMetadata, err := json.Marshal(&childCdEnvVariables)
		if err != nil {
			impl.logger.Errorw("err while marshaling childCdEnvVariables", "err", err)
			return nil, err
		}
		extraEnvVariables[plugin.CHILD_CD_METADATA] = string(childCdEnvVariablesMetadata)

		extraEnvVariables[CHILD_CD_COUNT] = strconv.Itoa(len(childPipelines))
	}

	if ciPipeline != nil && ciPipeline.Id > 0 {
		sourceCiPipeline, err := impl.getSourceCiPipelineForArtifact(*ciPipeline)
		if err != nil {
			impl.logger.Errorw("error in getting source ciPipeline for artifact", "err", err)
			return nil, err
		}
		extraEnvVariables["APP_NAME"] = sourceCiPipeline.App.AppName
		cdStageWorkflowRequest.CiPipelineType = sourceCiPipeline.PipelineType
		buildRegistryConfig, dbErr := impl.getBuildRegistryConfigForArtifact(*sourceCiPipeline, *artifact)
		if dbErr != nil {
			impl.logger.Errorw("error in getting registry credentials for the artifact", "err", dbErr)
			return nil, dbErr
		}
		adapter.UpdateRegistryDetailsToWrfReq(cdStageWorkflowRequest, buildRegistryConfig)
	} else if cdPipeline.AppId > 0 {
		// the below flow is used for external ci base pipelines;
		extraEnvVariables["APP_NAME"] = cdPipeline.App.AppName
		buildRegistryConfig, err := impl.ciTemplateService.GetBaseDockerConfigForCiPipeline(cdPipeline.AppId)
		if err != nil {
			impl.logger.Errorw("error in getting build configurations", "err", err)
			return nil, fmt.Errorf("error in getting build configurations")
		}
		adapter.UpdateRegistryDetailsToWrfReq(cdStageWorkflowRequest, buildRegistryConfig)
		appLabels, err := impl.appLabelRepository.FindAllByAppId(cdPipeline.AppId)
		if err != nil && err != pg.ErrNoRows {
			impl.logger.Errorw("error in getting labels by appId", "err", err, "appId", cdPipeline.AppId)
			return nil, err
		}
		var appLabelEnvVariables []types.AppLabelMetadata
		for i, appLabel := range appLabels {
			extraEnvVariables[fmt.Sprintf("%s_%d", APP_LABEL_KEY_PREFIX, i+1)] = appLabel.Key
			extraEnvVariables[fmt.Sprintf("%s_%d", APP_LABEL_VALUE_PREFIX, i+1)] = appLabel.Value
			appLabelEnvVariables = append(appLabelEnvVariables, types.AppLabelMetadata{
				AppLabelKey:   appLabel.Key,
				AppLabelValue: appLabel.Value,
			})
		}
		if len(appLabels) > 0 {
			extraEnvVariables[APP_LABEL_COUNT] = strconv.Itoa(len(appLabels))
			appLabelEnvVariablesMetadata, err := json.Marshal(&appLabelEnvVariables)
			if err != nil {
				impl.logger.Errorw("err while marshaling appLabelEnvVariables", "err", err)
				return nil, err
			}
			extraEnvVariables[plugin.APP_LABEL_METADATA] = string(appLabelEnvVariablesMetadata)

		}
	}
	cdStageWorkflowRequest.ExtraEnvironmentVariables = extraEnvVariables
	cdStageWorkflowRequest.DeploymentTriggerTime = deployStageWfr.StartedOn
	cdStageWorkflowRequest.DeploymentTriggeredBy = deployStageTriggeredByUserEmail

	if pipelineReleaseCounter > 0 {
		cdStageWorkflowRequest.DeploymentReleaseCounter = pipelineReleaseCounter
	}
	if cdWorkflowConfig.CdCacheRegion == "" {
		cdWorkflowConfig.CdCacheRegion = impl.config.GetDefaultCdLogsBucketRegion()
	}

	if runner.WorkflowType == bean2.CD_WORKFLOW_TYPE_PRE {
		//populate input variables of steps with extra env variables
		setExtraEnvVariableInDeployStep(preDeploySteps, extraEnvVariables, webhookAndCiData)
		cdStageWorkflowRequest.PrePostDeploySteps = preDeploySteps
	} else if runner.WorkflowType == bean2.CD_WORKFLOW_TYPE_POST {
		setExtraEnvVariableInDeployStep(postDeploySteps, extraEnvVariables, webhookAndCiData)
		cdStageWorkflowRequest.PrePostDeploySteps = postDeploySteps
	}
	cdStageWorkflowRequest.BlobStorageConfigured = runner.BlobStorageEnabled
	switch cdStageWorkflowRequest.CloudProvider {
	case types.BLOB_STORAGE_S3:
		//No AccessKey is used for uploading artifacts, instead IAM based auth is used
		cdStageWorkflowRequest.CdCacheRegion = cdWorkflowConfig.CdCacheRegion
		cdStageWorkflowRequest.CdCacheLocation = cdWorkflowConfig.CdCacheBucket
		cdStageWorkflowRequest.ArtifactLocation, cdStageWorkflowRequest.CiArtifactBucket, cdStageWorkflowRequest.CiArtifactFileName = impl.buildArtifactLocationForS3(cdWorkflowConfig, cdWf, runner)
		cdStageWorkflowRequest.BlobStorageS3Config = &blob_storage.BlobStorageS3Config{
			AccessKey:                  impl.config.BlobStorageS3AccessKey,
			Passkey:                    impl.config.BlobStorageS3SecretKey,
			EndpointUrl:                impl.config.BlobStorageS3Endpoint,
			IsInSecure:                 impl.config.BlobStorageS3EndpointInsecure,
			CiCacheBucketName:          cdWorkflowConfig.CdCacheBucket,
			CiCacheRegion:              cdWorkflowConfig.CdCacheRegion,
			CiCacheBucketVersioning:    impl.config.BlobStorageS3BucketVersioned,
			CiArtifactBucketName:       cdStageWorkflowRequest.CiArtifactBucket,
			CiArtifactRegion:           cdWorkflowConfig.CdCacheRegion,
			CiArtifactBucketVersioning: impl.config.BlobStorageS3BucketVersioned,
			CiLogBucketName:            impl.config.GetDefaultBuildLogsBucket(),
			CiLogRegion:                impl.config.GetDefaultCdLogsBucketRegion(),
			CiLogBucketVersioning:      impl.config.BlobStorageS3BucketVersioned,
		}
	case types.BLOB_STORAGE_GCP:
		cdStageWorkflowRequest.GcpBlobConfig = &blob_storage.GcpBlobConfig{
			CredentialFileJsonData: impl.config.BlobStorageGcpCredentialJson,
			ArtifactBucketName:     impl.config.GetDefaultBuildLogsBucket(),
			LogBucketName:          impl.config.GetDefaultBuildLogsBucket(),
		}
		cdStageWorkflowRequest.ArtifactLocation = impl.buildDefaultArtifactLocation(cdWorkflowConfig, cdWf, runner)
		cdStageWorkflowRequest.CiArtifactFileName = cdStageWorkflowRequest.ArtifactLocation
	case types.BLOB_STORAGE_AZURE:
		cdStageWorkflowRequest.AzureBlobConfig = &blob_storage.AzureBlobConfig{
			Enabled:               true,
			AccountName:           impl.config.AzureAccountName,
			BlobContainerCiCache:  impl.config.AzureBlobContainerCiCache,
			AccountKey:            impl.config.AzureAccountKey,
			BlobContainerCiLog:    impl.config.AzureBlobContainerCiLog,
			BlobContainerArtifact: impl.config.AzureBlobContainerCiLog,
		}
		cdStageWorkflowRequest.BlobStorageS3Config = &blob_storage.BlobStorageS3Config{
			EndpointUrl:     impl.config.AzureGatewayUrl,
			IsInSecure:      impl.config.AzureGatewayConnectionInsecure,
			CiLogBucketName: impl.config.AzureBlobContainerCiLog,
			CiLogRegion:     "",
			AccessKey:       impl.config.AzureAccountName,
		}
		cdStageWorkflowRequest.ArtifactLocation = impl.buildDefaultArtifactLocation(cdWorkflowConfig, cdWf, runner)
		cdStageWorkflowRequest.CiArtifactFileName = cdStageWorkflowRequest.ArtifactLocation
	default:
		if impl.config.BlobStorageEnabled {
			return nil, fmt.Errorf("blob storage %s not supported", cdStageWorkflowRequest.CloudProvider)
		}
	}
	cdStageWorkflowRequest.DefaultAddressPoolBaseCidr = impl.config.GetDefaultAddressPoolBaseCidr()
	cdStageWorkflowRequest.DefaultAddressPoolSize = impl.config.GetDefaultAddressPoolSize()
	if util.IsManifestDownload(cdPipeline.DeploymentAppType) || util.IsManifestPush(cdPipeline.DeploymentAppType) {
		cdStageWorkflowRequest.IsDryRun = true
	}
	return cdStageWorkflowRequest, nil
}

/*
getBuildRegistryConfigForArtifact performs the following logic to get Pre/Post CD Registry Credentials:

 1. CI Build:
    It will use the overridden credentials (if any) OR the base application level credentials.

 2. Link CI:
    It will fetch the parent CI pipeline first.
    Then will use the CI Build overridden credentials (if any) OR the Source application (App that contains CI Build) level credentials.

 3. Sync CD:
    It will fetch the parent CD pipeline first.

    - CASE CD Pipeline has CI Build as artifact provider:

    Then will use the CI Build overridden credentials (if any) OR the Source application (App that contains CI Build) level credentials.

    - CASE CD Pipeline has Link CI as artifact provider:

    It will fetch the parent CI pipeline of the Link CI  first.
    Then will use the CI Build overridden credentials (if any) OR the Source application (App that contains CI Build) level credentials.

 4. Skopeo Plugin:
    If any artifact has information about : credentials_source_type(global_container_registry) credentials_source_value(registry_id)
    Then we will use the credentials_source_value to derive the credentials.

 5. Polling plugin:
    If the ci_pipeline_type type is CI_JOB
    We will always fetch the registry credentials from the ci_template_override table
*/
func (impl *TriggerServiceImpl) getBuildRegistryConfigForArtifact(sourceCiPipeline pipelineConfig.CiPipeline, artifact repository.CiArtifact) (*types.DockerArtifactStoreBean, error) {
	// Handling for Skopeo Plugin
	if artifact.IsRegistryCredentialMapped() {
		dockerArtifactStore, err := impl.dockerArtifactStoreRepository.FindOne(artifact.CredentialSourceValue)
		if util.IsErrNoRows(err) {
			impl.logger.Errorw("source artifact registry not found", "registryId", artifact.CredentialSourceValue, "err", err)
			return nil, fmt.Errorf("source artifact registry '%s' not found", artifact.CredentialSourceValue)
		} else if err != nil {
			impl.logger.Errorw("error in fetching artifact info", "err", err)
			return nil, err
		}
		return adapter.GetDockerConfigBean(dockerArtifactStore), nil
	}

	// Handling for CI Job
	if adapter.IsCIJob(sourceCiPipeline) {
		// for bean.CI_JOB the source artifact is always driven from overridden ci template
		buildRegistryConfig, err := impl.ciTemplateService.GetAppliedDockerConfigForCiPipeline(sourceCiPipeline.Id, sourceCiPipeline.AppId, true)
		if err != nil {
			impl.logger.Errorw("error in getting build configurations", "err", err)
			return nil, fmt.Errorf("error in getting build configurations")
		}
		return buildRegistryConfig, nil
	}

	// Handling for Linked CI
	if adapter.IsLinkedCI(sourceCiPipeline) {
		parentCiPipeline, err := impl.ciPipelineRepository.FindById(sourceCiPipeline.ParentCiPipeline)
		if err != nil {
			impl.logger.Errorw("error in finding ciPipeline", "ciPipelineId", sourceCiPipeline.ParentCiPipeline, "err", err)
			return nil, err
		}
		buildRegistryConfig, err := impl.ciTemplateService.GetAppliedDockerConfigForCiPipeline(parentCiPipeline.Id, parentCiPipeline.AppId, parentCiPipeline.IsDockerConfigOverridden)
		if err != nil {
			impl.logger.Errorw("error in getting build configurations", "err", err)
			return nil, fmt.Errorf("error in getting build configurations")
		}
		return buildRegistryConfig, nil
	}

	// Handling for Build CI
	buildRegistryConfig, err := impl.ciTemplateService.GetAppliedDockerConfigForCiPipeline(sourceCiPipeline.Id, sourceCiPipeline.AppId, sourceCiPipeline.IsDockerConfigOverridden)
	if err != nil {
		impl.logger.Errorw("error in getting build configurations", "err", err)
		return nil, fmt.Errorf("error in getting build configurations")
	}
	return buildRegistryConfig, nil
}

func (impl *TriggerServiceImpl) getSourceCiPipelineForArtifact(ciPipeline pipelineConfig.CiPipeline) (*pipelineConfig.CiPipeline, error) {
	sourceCiPipeline := &ciPipeline
	if adapter.IsLinkedCD(ciPipeline) {
		sourceCdPipeline, err := impl.pipelineRepository.FindById(ciPipeline.ParentCiPipeline)
		if err != nil {
			impl.logger.Errorw("error in finding source cdPipeline for linked cd", "cdPipelineId", ciPipeline.ParentCiPipeline, "err", err)
			return nil, err
		}
		sourceCiPipeline, err = impl.ciPipelineRepository.FindOneWithAppData(sourceCdPipeline.CiPipelineId)
		if err != nil && !util.IsErrNoRows(err) {
			impl.logger.Errorw("error in finding ciPipeline for the cd pipeline", "CiPipelineId", sourceCdPipeline.Id, "CiPipelineId", sourceCdPipeline.CiPipelineId, "err", err)
			return nil, err
		}
	}
	return sourceCiPipeline, nil
}

func (impl *TriggerServiceImpl) GetArtifactVulnerabilityStatus(artifact *repository.CiArtifact, cdPipeline *pipelineConfig.Pipeline, ctx context.Context) (bool, error) {
	isVulnerable := false
	if len(artifact.ImageDigest) > 0 {
		var cveStores []*security.CveStore
		_, span := otel.Tracer("orchestrator").Start(ctx, "scanResultRepository.FindByImageDigest")
		imageScanResult, err := impl.scanResultRepository.FindByImageDigest(artifact.ImageDigest)
		span.End()
		if err != nil && err != pg.ErrNoRows {
			impl.logger.Errorw("error fetching image digest", "digest", artifact.ImageDigest, "err", err)
			return false, err
		}
		for _, item := range imageScanResult {
			cveStores = append(cveStores, &item.CveStore)
		}
		_, span = otel.Tracer("orchestrator").Start(ctx, "cvePolicyRepository.GetBlockedCVEList")
		if cdPipeline.Environment.ClusterId == 0 {
			envDetails, err := impl.envRepository.FindById(cdPipeline.EnvironmentId)
			if err != nil {
				impl.logger.Errorw("error fetching cluster details by env, GetArtifactVulnerabilityStatus", "envId", cdPipeline.EnvironmentId, "err", err)
				return false, err
			}
			cdPipeline.Environment = *envDetails
		}
		blockCveList, err := impl.cvePolicyRepository.GetBlockedCVEList(cveStores, cdPipeline.Environment.ClusterId, cdPipeline.EnvironmentId, cdPipeline.AppId, false)
		span.End()
		if err != nil {
			impl.logger.Errorw("error while fetching env", "err", err)
			return false, err
		}
		if len(blockCveList) > 0 {
			isVulnerable = true
		}
	}
	return isVulnerable, nil
}

func (impl *TriggerServiceImpl) ReserveImagesGeneratedAtPlugin(customTagId int, registryImageMap map[string][]string) ([]int, error) {
	var imagePathReservationIds []int
	for _, images := range registryImageMap {
		for _, image := range images {
			imagePathReservationData, err := impl.customTagService.ReserveImagePath(image, customTagId)
			if err != nil {
				impl.logger.Errorw("Error in marking custom tag reserved", "err", err)
				return imagePathReservationIds, err
			}
			if imagePathReservationData != nil {
				imagePathReservationIds = append(imagePathReservationIds, imagePathReservationData.Id)
			}
		}
	}
	return imagePathReservationIds, nil
}

func setExtraEnvVariableInDeployStep(deploySteps []*pipelineConfigBean.StepObject, extraEnvVariables map[string]string, webhookAndCiData *gitSensorClient.WebhookAndCiData) {
	for _, deployStep := range deploySteps {
		for variableKey, variableValue := range extraEnvVariables {
			if isExtraVariableDynamic(variableKey, webhookAndCiData) && deployStep.StepType == "INLINE" {
				extraInputVar := &pipelineConfigBean.VariableObject{
					Name:                  variableKey,
					Format:                "STRING",
					Value:                 variableValue,
					VariableType:          pipelineConfigBean.VARIABLE_TYPE_REF_GLOBAL,
					ReferenceVariableName: variableKey,
				}
				deployStep.InputVars = append(deployStep.InputVars, extraInputVar)
			}
		}
	}
}

func (impl *TriggerServiceImpl) getDeployStageDetails(pipelineId int) (pipelineConfig.CdWorkflowRunner, string, int, error) {
	deployStageWfr := pipelineConfig.CdWorkflowRunner{}
	//getting deployment pipeline latest wfr by pipelineId
	deployStageWfr, err := impl.cdWorkflowRepository.FindLastStatusByPipelineIdAndRunnerType(pipelineId, bean2.CD_WORKFLOW_TYPE_DEPLOY)
	if err != nil {
		impl.logger.Errorw("error in getting latest status of deploy type wfr by pipelineId", "err", err, "pipelineId", pipelineId)
		return deployStageWfr, "", 0, err
	}
	deployStageTriggeredByUserEmail, err := impl.userService.GetEmailById(deployStageWfr.TriggeredBy)
	if err != nil {
		impl.logger.Errorw("error in getting user email by id", "err", err, "userId", deployStageWfr.TriggeredBy)
		return deployStageWfr, "", 0, err
	}
	pipelineReleaseCounter, err := impl.pipelineOverrideRepository.GetCurrentPipelineReleaseCounter(pipelineId)
	if err != nil {
		impl.logger.Errorw("error occurred while fetching latest release counter for pipeline", "pipelineId", pipelineId, "err", err)
		return deployStageWfr, "", 0, err
	}
	return deployStageWfr, deployStageTriggeredByUserEmail, pipelineReleaseCounter, nil
}

func (impl *TriggerServiceImpl) buildArtifactLocationForS3(cdWorkflowConfig *pipelineConfig.CdWorkflowConfig, cdWf *pipelineConfig.CdWorkflow, runner *pipelineConfig.CdWorkflowRunner) (string, string, string) {
	cdArtifactLocationFormat := cdWorkflowConfig.CdArtifactLocationFormat
	if cdArtifactLocationFormat == "" {
		cdArtifactLocationFormat = impl.config.GetArtifactLocationFormat()
	}
	if cdWorkflowConfig.LogsBucket == "" {
		cdWorkflowConfig.LogsBucket = impl.config.GetDefaultBuildLogsBucket()
	}
	ArtifactLocation := fmt.Sprintf("s3://%s/"+impl.config.GetDefaultArtifactKeyPrefix()+"/"+cdArtifactLocationFormat, cdWorkflowConfig.LogsBucket, cdWf.Id, runner.Id)
	artifactFileName := fmt.Sprintf(impl.config.GetDefaultArtifactKeyPrefix()+"/"+cdArtifactLocationFormat, cdWf.Id, runner.Id)
	return ArtifactLocation, cdWorkflowConfig.LogsBucket, artifactFileName
}

func (impl *TriggerServiceImpl) buildDefaultArtifactLocation(cdWorkflowConfig *pipelineConfig.CdWorkflowConfig, savedWf *pipelineConfig.CdWorkflow, runner *pipelineConfig.CdWorkflowRunner) string {
	cdArtifactLocationFormat := cdWorkflowConfig.CdArtifactLocationFormat
	if cdArtifactLocationFormat == "" {
		cdArtifactLocationFormat = impl.config.GetArtifactLocationFormat()
	}
	ArtifactLocation := fmt.Sprintf("%s/"+cdArtifactLocationFormat, impl.config.GetDefaultArtifactKeyPrefix(), savedWf.Id, runner.Id)
	return ArtifactLocation
}

func ReplaceImageTagWithDigest(image, digest string) string {
	imageWithoutTag := strings.Split(image, ":")[0]
	imageWithDigest := fmt.Sprintf("%s@%s", imageWithoutTag, digest)
	return imageWithDigest
}

func (impl *TriggerServiceImpl) sendPreStageNotification(ctx context.Context, cdWf *pipelineConfig.CdWorkflow, pipeline *pipelineConfig.Pipeline) error {
	wfr, err := impl.cdWorkflowRepository.FindByWorkflowIdAndRunnerType(ctx, cdWf.Id, bean2.CD_WORKFLOW_TYPE_PRE)
	if err != nil {
		return err
	}

	event := impl.eventFactory.Build(util2.Trigger, &pipeline.Id, pipeline.AppId, &pipeline.EnvironmentId, util2.CD)
	impl.logger.Debugw("event PreStageTrigger", "event", event)
	event = impl.eventFactory.BuildExtraCDData(event, &wfr, 0, bean2.CD_WORKFLOW_TYPE_PRE)
	_, span := otel.Tracer("orchestrator").Start(ctx, "eventClient.WriteNotificationEvent")
	_, evtErr := impl.eventClient.WriteNotificationEvent(event)
	span.End()
	if evtErr != nil {
		impl.logger.Errorw("CD trigger event not sent", "error", evtErr)
	}
	return nil
}

func isExtraVariableDynamic(variableName string, webhookAndCiData *gitSensorClient.WebhookAndCiData) bool {
	if strings.Contains(variableName, GIT_COMMIT_HASH_PREFIX) || strings.Contains(variableName, GIT_SOURCE_TYPE_PREFIX) || strings.Contains(variableName, GIT_SOURCE_VALUE_PREFIX) ||
		strings.Contains(variableName, APP_LABEL_VALUE_PREFIX) || strings.Contains(variableName, APP_LABEL_KEY_PREFIX) ||
		strings.Contains(variableName, CHILD_CD_ENV_NAME_PREFIX) || strings.Contains(variableName, CHILD_CD_CLUSTER_NAME_PREFIX) ||
		strings.Contains(variableName, CHILD_CD_COUNT) || strings.Contains(variableName, APP_LABEL_COUNT) || strings.Contains(variableName, GIT_SOURCE_COUNT) ||
		webhookAndCiData != nil {

		return true
	}
	return false
}

func convert(ts string) (*time.Time, error) {
	t, err := time.Parse(bean4.LayoutRFC3339, ts)
	if err != nil {
		return nil, err
	}
	return &t, nil
}<|MERGE_RESOLUTION|>--- conflicted
+++ resolved
@@ -52,11 +52,7 @@
 )
 
 func (impl *TriggerServiceImpl) TriggerPreStage(request bean.TriggerRequest) error {
-<<<<<<< HEAD
-
-=======
 	request.WorkflowType = bean2.CD_WORKFLOW_TYPE_PRE
->>>>>>> 0532c065
 	// setting triggeredAt variable to have consistent data for various audit log places in db for deployment time
 	triggeredAt := time.Now()
 	triggeredBy := request.TriggeredBy
@@ -65,15 +61,7 @@
 	ctx := request.TriggerContext.Context
 	// in case of pre stage manual trigger auth is already applied and for auto triggers there is no need for auth check here
 	cdWf := request.CdWf
-<<<<<<< HEAD
-
-	var env *repository2.Environment
-	_, span := otel.Tracer("orchestrator").Start(ctx, "envRepository.FindById")
-	env, err := impl.envRepository.FindById(pipeline.EnvironmentId)
-	span.End()
-=======
 	env, namespace, err := impl.getEnvAndNsIfRunStageInEnv(ctx, request)
->>>>>>> 0532c065
 	if err != nil {
 		impl.logger.Errorw("error, getEnvAndNsIfRunStageInEnv", "err", err, "pipeline", pipeline, "stage", request.WorkflowType)
 		return nil
@@ -126,51 +114,13 @@
 	if filterState != resourceFilter.ALLOW {
 		return fmt.Errorf("the artifact does not pass filtering condition")
 	}
-<<<<<<< HEAD
 
 	request, err = impl.checkForDeploymentWindow(request, resourceFilter.PreDeploy)
 	if err != nil {
 		return err
 	}
 
-	if cdWf == nil {
-		cdWf = &pipelineConfig.CdWorkflow{
-			CiArtifactId: artifact.Id,
-			PipelineId:   pipeline.Id,
-			AuditLog:     sql.AuditLog{CreatedOn: triggeredAt, CreatedBy: 1, UpdatedOn: triggeredAt, UpdatedBy: 1},
-		}
-		err = impl.cdWorkflowRepository.SaveWorkFlow(ctx, cdWf)
-		if err != nil {
-			return err
-		}
-	}
-	cdWorkflowExecutorType := impl.config.GetWorkflowExecutorType()
-	runner := &pipelineConfig.CdWorkflowRunner{
-		Name:                  pipeline.Name,
-		WorkflowType:          bean2.CD_WORKFLOW_TYPE_PRE,
-		ExecutorType:          cdWorkflowExecutorType,
-		Status:                pipelineConfig.WorkflowStarting, // starting PreStage
-		TriggeredBy:           triggeredBy,
-		StartedOn:             triggeredAt,
-		Namespace:             impl.config.GetDefaultNamespace(),
-		BlobStorageEnabled:    impl.config.BlobStorageEnabled,
-		CdWorkflowId:          cdWf.Id,
-		LogLocation:           fmt.Sprintf("%s/%s%s-%s/main.log", impl.config.GetDefaultBuildLogsKeyPrefix(), strconv.Itoa(cdWf.Id), string(bean2.CD_WORKFLOW_TYPE_PRE), pipeline.Name),
-		AuditLog:              sql.AuditLog{CreatedOn: triggeredAt, CreatedBy: 1, UpdatedOn: triggeredAt, UpdatedBy: 1},
-		RefCdWorkflowRunnerId: request.RefCdWorkflowRunnerId,
-		ReferenceId:           request.TriggerContext.ReferenceId,
-		TriggerMetadata:       request.TriggerMessage,
-	}
-	if pipeline.RunPreStageInEnv {
-		impl.logger.Debugw("env", "env", env)
-		runner.Namespace = env.Namespace
-	}
-	_, span1 := otel.Tracer("orchestrator").Start(ctx, "cdWorkflowRepository.SaveWorkFlowRunner")
-	_, err = impl.cdWorkflowRepository.SaveWorkFlowRunner(runner)
-	span1.End()
-=======
 	cdWf, runner, err := impl.createStartingWfAndRunner(request, triggeredAt)
->>>>>>> 0532c065
 	if err != nil {
 		impl.logger.Errorw("error in creating wf starting and runner entry", "err", err, "request", request)
 		return err
@@ -330,6 +280,7 @@
 		AuditLog:              sql.AuditLog{CreatedOn: triggeredAt, CreatedBy: 1, UpdatedOn: triggeredAt, UpdatedBy: 1},
 		RefCdWorkflowRunnerId: request.RefCdWorkflowRunnerId,
 		ReferenceId:           request.TriggerContext.ReferenceId,
+		TriggerMetadata:       request.TriggerMessage,
 	}
 	_, span := otel.Tracer("orchestrator").Start(ctx, "cdWorkflowRepository.SaveWorkFlowRunner")
 	_, err = impl.cdWorkflowRepository.SaveWorkFlowRunner(runner)
