--- conflicted
+++ resolved
@@ -499,19 +499,11 @@
 	var deployStageWfr pipelineConfig.CdWorkflowRunner
 	var deployStageTriggeredByUserEmail string
 	var pipelineReleaseCounter int
-<<<<<<< HEAD
-	var preDeploySteps []*bean3.StepObject
-	var postDeploySteps []*bean3.StepObject
-	var refPluginsData []*bean3.RefPluginObject
-	// if pipeline_stage_steps present for pre-CD or post-CD then no need to add stageYaml to cdWorkflowRequest in that
-	// case add PreDeploySteps and PostDeploySteps to cdWorkflowRequest, this is done for backward compatibility
-=======
 	var preDeploySteps []*pipelineConfigBean.StepObject
 	var postDeploySteps []*pipelineConfigBean.StepObject
 	var refPluginsData []*pipelineConfigBean.RefPluginObject
-	//if pipeline_stage_steps present for pre-CD or post-CD then no need to add stageYaml to cdWorkflowRequest in that
-	//case add PreDeploySteps and PostDeploySteps to cdWorkflowRequest, this is done for backward compatibility
->>>>>>> 393d134c
+	// if pipeline_stage_steps present for pre-CD or post-CD then no need to add stageYaml to cdWorkflowRequest in that
+	// case add PreDeploySteps and PostDeploySteps to cdWorkflowRequest, this is done for backward compatibility
 	pipelineStage, err := impl.pipelineStageService.GetCdStageByCdPipelineIdAndStageType(cdPipeline.Id, runner.WorkflowType.WorkflowTypeToStageType())
 	if err != nil && err != pg.ErrNoRows {
 		impl.logger.Errorw("error in fetching CD pipeline stage", "cdPipelineId", cdPipeline.Id, "stage ", runner.WorkflowType.WorkflowTypeToStageType(), "err", err)
