--- conflicted
+++ resolved
@@ -40,10 +40,6 @@
 	"github.com/devtron-labs/devtron/pkg/pipeline"
 	"github.com/devtron-labs/devtron/pkg/pipeline/adapter"
 	pipelineConfigBean "github.com/devtron-labs/devtron/pkg/pipeline/bean"
-<<<<<<< HEAD
-	constants "github.com/devtron-labs/devtron/pkg/pipeline/bean/CiPipeline"
-=======
->>>>>>> 74ecc576
 	repository3 "github.com/devtron-labs/devtron/pkg/pipeline/history/repository"
 	"github.com/devtron-labs/devtron/pkg/pipeline/types"
 	"github.com/devtron-labs/devtron/pkg/plugin"
@@ -535,11 +531,7 @@
 					return nil, err
 				}
 				ciProjectDetail.CommitTime = commitTime.Format(bean4.LayoutRFC3339)
-<<<<<<< HEAD
-			} else if ciPipeline.PipelineType == string(constants.CI_JOB) {
-=======
 			} else if ciPipeline.PipelineType == string(bean7.CI_JOB) {
->>>>>>> 74ecc576
 				// This has been done to resolve unmarshalling issue in ci-runner, in case of no commit time(eg- polling container images)
 				ciProjectDetail.CommitTime = time.Time{}.Format(bean4.LayoutRFC3339)
 			} else {
