package devtronApps

import (
	"context"
	"encoding/json"
	"fmt"
	blob_storage "github.com/devtron-labs/common-lib/blob-storage"
	bean2 "github.com/devtron-labs/devtron/api/bean"
	gitSensorClient "github.com/devtron-labs/devtron/client/gitSensor"
	"github.com/devtron-labs/devtron/enterprise/pkg/resourceFilter"
	"github.com/devtron-labs/devtron/internal/sql/repository"
	"github.com/devtron-labs/devtron/internal/sql/repository/pipelineConfig"
	"github.com/devtron-labs/devtron/internal/util"
	bean4 "github.com/devtron-labs/devtron/pkg/bean"
	repository2 "github.com/devtron-labs/devtron/pkg/cluster/repository"
	adapter2 "github.com/devtron-labs/devtron/pkg/deployment/trigger/devtronApps/adapter"
	"github.com/devtron-labs/devtron/pkg/deployment/trigger/devtronApps/bean"
	"github.com/devtron-labs/devtron/pkg/imageDigestPolicy"
	"github.com/devtron-labs/devtron/pkg/pipeline"
	"github.com/devtron-labs/devtron/pkg/pipeline/adapter"
	pipelineConfigBean "github.com/devtron-labs/devtron/pkg/pipeline/bean"
	"github.com/devtron-labs/devtron/pkg/pipeline/constants"
	"github.com/devtron-labs/devtron/pkg/pipeline/executors"
	repository3 "github.com/devtron-labs/devtron/pkg/pipeline/history/repository"
	repository4 "github.com/devtron-labs/devtron/pkg/pipeline/repository"
	"github.com/devtron-labs/devtron/pkg/pipeline/types"
	"github.com/devtron-labs/devtron/pkg/plugin"
	"github.com/devtron-labs/devtron/pkg/resourceQualifiers"
	"github.com/devtron-labs/devtron/pkg/sql"
	util3 "github.com/devtron-labs/devtron/pkg/util"
	repository5 "github.com/devtron-labs/devtron/pkg/variables/repository"
	util4 "github.com/devtron-labs/devtron/util"
	util2 "github.com/devtron-labs/devtron/util/event"
	"github.com/go-pg/pg"
	"go.opentelemetry.io/otel"
	"strconv"
	"strings"
	"time"
)

const (
	GIT_COMMIT_HASH_PREFIX       = "GIT_COMMIT_HASH"
	GIT_SOURCE_TYPE_PREFIX       = "GIT_SOURCE_TYPE"
	GIT_SOURCE_VALUE_PREFIX      = "GIT_SOURCE_VALUE"
	GIT_SOURCE_COUNT             = "GIT_SOURCE_COUNT"
	APP_LABEL_KEY_PREFIX         = "APP_LABEL_KEY"
	APP_LABEL_VALUE_PREFIX       = "APP_LABEL_VALUE"
	APP_LABEL_COUNT              = "APP_LABEL_COUNT"
	CHILD_CD_ENV_NAME_PREFIX     = "CHILD_CD_ENV_NAME"
	CHILD_CD_CLUSTER_NAME_PREFIX = "CHILD_CD_CLUSTER_NAME"
	CHILD_CD_COUNT               = "CHILD_CD_COUNT"
)

func (impl *TriggerServiceImpl) TriggerPreStage(request bean.TriggerRequest) error {
	request.WorkflowType = bean2.CD_WORKFLOW_TYPE_PRE
	// setting triggeredAt variable to have consistent data for various audit log places in db for deployment time
	triggeredAt := time.Now()
	triggeredBy := request.TriggeredBy
	artifact := request.Artifact
	pipeline := request.Pipeline
	ctx := request.TriggerContext.Context
	// in case of pre stage manual trigger auth is already applied and for auto triggers there is no need for auth check here
	cdWf := request.CdWf
	env, namespace, err := impl.getEnvAndNsIfRunStageInEnv(ctx, request)
	if err != nil {
		impl.logger.Errorw("error, getEnvAndNsIfRunStageInEnv", "err", err, "pipeline", pipeline, "stage", request.WorkflowType)
		return nil
	}
	request.RunStageInEnvNamespace = namespace
	app, err := impl.appRepository.FindById(pipeline.AppId)
	if err != nil {
		return err
	}
	preStage, err := impl.pipelineStageService.GetCdStageByCdPipelineIdAndStageType(pipeline.Id, repository4.PIPELINE_STAGE_TYPE_PRE_CD)
	if err != nil && err != pg.ErrNoRows {
		impl.logger.Errorw("error in fetching CD pipeline stage", "cdPipelineId", pipeline.Id, "stage", repository4.PIPELINE_STAGE_TYPE_PRE_CD, "err", err)
		return err
	}
	// this will handle the scenario when post stage yaml is not migrated yet into pipeline stage table
	pipelineStageType := resourceFilter.PrePipelineStageYaml
	stageId := pipeline.Id
	if preStage != nil {
		pipelineStageType = resourceFilter.PipelineStage
		stageId = preStage.Id
	}

	scope := resourceQualifiers.Scope{AppId: pipeline.AppId, EnvId: pipeline.EnvironmentId, ClusterId: env.ClusterId, ProjectId: app.TeamId, IsProdEnv: env.Default}
	impl.logger.Infow("scope for auto trigger ", "scope", scope)
<<<<<<< HEAD
	filters, err := impl.resourceFilterService.GetFiltersByScope(scope)
	if err != nil {
		impl.logger.Errorw("error in getting resource filters for the pipeline", "pipelineId", pipeline.Id, "err", err)
		return err
	}
	// get releaseTags from imageTaggingService
	imageTagNames, err := impl.imageTaggingService.GetTagNamesByArtifactId(artifact.Id)
	if err != nil {
		impl.logger.Errorw("error in getting image tags for the given artifact id", "artifactId", artifact.Id, "err", err)
		return err
	}

	materialInfos, err := artifact.GetMaterialInfo()
	if err != nil {
		impl.logger.Errorw("error in getting material info for the given artifact", "artifactId", cdWf.CiArtifactId, "materialInfo", cdWf.CiArtifact.MaterialInfo, "err", err)
		return err
	}
	filterState, filterIdVsState, err := impl.resourceFilterService.CheckForResource(filters, artifact.Image, imageTagNames, materialInfos)
	if err != nil {
		return err
	}

	// store evaluated result
	filterEvaluationAudit, err := impl.resourceFilterService.CreateFilterEvaluationAudit(resourceFilter.Artifact, artifact.Id, pipelineStageType, stageId, filters, filterIdVsState)
	if err != nil {
		impl.logger.Errorw("error in creating filter evaluation audit data cd pre stage trigger", "err", err, "cdPipelineId", pipeline.Id, "artifactId", artifact.Id, "preStageId", preStage.Id)
		return err
	}

	// allow or block w.r.t filterState
	if filterState != resourceFilter.ALLOW {
		return fmt.Errorf("the artifact does not pass filtering condition")
	}

	request, err = impl.checkForDeploymentWindow(request, resourceFilter.PreDeploy)
	if err != nil {
		return err
	}
=======
	triggerRequirementRequest := adapter2.GetTriggerRequirementRequest(scope, request, resourceFilter.PreDeploy)
	feasibilityResponse, filterEvaluationAudit, err := impl.checkFeasibilityAndCreateAudit(triggerRequirementRequest, artifact.Id, pipelineStageType, stageId)
	if err != nil {
		impl.logger.Errorw("error encountered in TriggerPreStage", "err", err, "triggerRequirementRequest", triggerRequirementRequest)
		return err
	}

	// overriding request frm feasibility response
	request = feasibilityResponse.TriggerRequest
>>>>>>> b784277f

	cdWf, runner, err := impl.createStartingWfAndRunner(request, triggeredAt)
	if err != nil {
		impl.logger.Errorw("error in creating wf starting and runner entry", "err", err, "request", request)
		return err
	}

	impl.createAuditDataForDeploymentWindowBypass(request, runner.Id)

	if filterEvaluationAudit != nil {
		// update resource_filter_evaluation entry with wfrId and type
		err = impl.resourceFilterService.UpdateFilterEvaluationAuditRef(filterEvaluationAudit.Id, resourceFilter.CdWorkflowRunner, runner.Id)
		if err != nil {
			impl.logger.Errorw("error in updating filter evaluation audit reference", "filterEvaluationAuditId", filterEvaluationAudit.Id, "err", err)
			return err
		}
	}

	// custom gitops repo url validation --> Start
	err = impl.handleCustomGitOpsRepoValidation(runner, pipeline, triggeredBy)
	if err != nil {
		impl.logger.Errorw("custom GitOps repository validation error, TriggerPreStage", "err", err)
		return err
	}
	// custom gitops repo url validation --> Ends

	// checking vulnerability for the selected image
	err = impl.checkVulnerabilityStatusAndFailWfIfNeeded(ctx, artifact, pipeline, runner, triggeredBy)
	if err != nil {
		impl.logger.Errorw("error, checkVulnerabilityStatusAndFailWfIfNeeded", "err", err, "runner", runner)
		return err
	}
	_, span := otel.Tracer("orchestrator").Start(ctx, "buildWFRequest")
	cdStageWorkflowRequest, err := impl.buildWFRequest(runner, cdWf, pipeline, triggeredBy)
	span.End()
	if err != nil {
		return err
	}
	cdStageWorkflowRequest.StageType = types.PRE
	// handling copyContainerImage plugin specific logic
	imagePathReservationIds, err := impl.SetCopyContainerImagePluginDataInWorkflowRequest(cdStageWorkflowRequest, pipeline.Id, types.PRE, artifact)
	if err != nil {
		runner.Status = pipelineConfig.WorkflowFailed
		runner.Message = err.Error()
		_ = impl.cdWorkflowRepository.UpdateWorkFlowRunner(runner)
		return err
	} else {
		runner.ImagePathReservationIds = imagePathReservationIds
		_ = impl.cdWorkflowRepository.UpdateWorkFlowRunner(runner)
	}

	_, span = otel.Tracer("orchestrator").Start(ctx, "cdWorkflowService.SubmitWorkflow")
	cdStageWorkflowRequest.Pipeline = pipeline
	cdStageWorkflowRequest.Env = env
	cdStageWorkflowRequest.Type = pipelineConfigBean.CD_WORKFLOW_PIPELINE_TYPE
	_, jobHelmPackagePath, err := impl.cdWorkflowService.SubmitWorkflow(cdStageWorkflowRequest)
	span.End()
	if err != nil {
		return err
	}
	if util.IsManifestDownload(pipeline.DeploymentAppType) || util.IsManifestPush(pipeline.DeploymentAppType) {
		if pipeline.App.Id == 0 {
			appDbObject, err := impl.appRepository.FindById(pipeline.AppId)
			if err != nil {
				impl.logger.Errorw("error in getting app by appId", "err", err)
				return err
			}
			pipeline.App = *appDbObject
		}
		if pipeline.Environment.Id == 0 {
			envDbObject, err := impl.envRepository.FindById(pipeline.EnvironmentId)
			if err != nil {
				impl.logger.Errorw("error in getting env by envId", "err", err)
				return err
			}
			pipeline.Environment = *envDbObject
		}
		deleteChart := !util.IsManifestPush(pipeline.DeploymentAppType)
		imageTag := strings.Split(artifact.Image, ":")[1]
		chartName := fmt.Sprintf("%s-%s-%s-%s", "pre", pipeline.App.AppName, pipeline.Environment.Name, imageTag)
		chartBytes, err := impl.chartTemplateService.LoadChartInBytes(jobHelmPackagePath, deleteChart, chartName, fmt.Sprint(cdWf.Id))
		if err != nil && util.IsManifestDownload(pipeline.DeploymentAppType) {
			return err
		}
		if util.IsManifestPush(pipeline.DeploymentAppType) {
			err = impl.PushPrePostCDManifest(runner.Id, triggeredBy, jobHelmPackagePath, types.PRE, pipeline, imageTag, ctx)
			if err != nil {
				runner.Status = pipelineConfig.WorkflowFailed
				runner.UpdatedBy = triggeredBy
				runner.UpdatedOn = triggeredAt
				runner.FinishedOn = time.Now()
				runnerSaveErr := impl.cdWorkflowRepository.UpdateWorkFlowRunner(runner)
				if runnerSaveErr != nil {
					impl.logger.Errorw("error in saving runner object in db", "err", runnerSaveErr)
				}
				impl.logger.Errorw("error in pushing manifest to helm repo", "err", err)
				return err
			}
		}
		runner.Status = pipelineConfig.WorkflowSucceeded
		runner.UpdatedBy = triggeredBy
		runner.UpdatedOn = triggeredAt
		runner.FinishedOn = time.Now()
		runner.HelmReferenceChart = chartBytes
		err = impl.cdWorkflowRepository.UpdateWorkFlowRunner(runner)
		if err != nil {
			impl.logger.Errorw("error in saving runner object in db", "err", err)
			return err
		}
		// Handle auto trigger after pre stage success event
		go impl.TriggerAutoCDOnPreStageSuccess(request.TriggerContext, pipeline.Id, artifact.Id, cdWf.Id, triggeredBy)
	}

	err = impl.sendPreStageNotification(ctx, cdWf, pipeline)
	if err != nil {
		return err
	}
	// creating cd config history entry
	_, span = otel.Tracer("orchestrator").Start(ctx, "prePostCdScriptHistoryService.CreatePrePostCdScriptHistory")
	err = impl.prePostCdScriptHistoryService.CreatePrePostCdScriptHistory(pipeline, nil, repository3.PRE_CD_TYPE, true, triggeredBy, triggeredAt)
	span.End()
	if err != nil {
		impl.logger.Errorw("error in creating pre cd script entry", "err", err, "pipeline", pipeline)
		return err
	}
	return nil
}

func (impl *TriggerServiceImpl) createStartingWfAndRunner(request bean.TriggerRequest, triggeredAt time.Time) (*pipelineConfig.CdWorkflow, *pipelineConfig.CdWorkflowRunner, error) {
	triggeredBy := request.TriggeredBy
	artifact := request.Artifact
	pipeline := request.Pipeline
	ctx := request.TriggerContext.Context
	//in case of pre stage manual trigger auth is already applied and for auto triggers there is no need for auth check here
	cdWf := request.CdWf
	var err error
	if cdWf == nil && request.WorkflowType == bean2.CD_WORKFLOW_TYPE_PRE {
		cdWf = &pipelineConfig.CdWorkflow{
			CiArtifactId: artifact.Id,
			PipelineId:   pipeline.Id,
			AuditLog:     sql.AuditLog{CreatedOn: triggeredAt, CreatedBy: 1, UpdatedOn: triggeredAt, UpdatedBy: 1},
		}
		err = impl.cdWorkflowRepository.SaveWorkFlow(ctx, cdWf)
		if err != nil {
			return nil, nil, err
		}
	}
	runner := &pipelineConfig.CdWorkflowRunner{
		Name:                  pipeline.Name,
		WorkflowType:          request.WorkflowType,
		ExecutorType:          impl.config.GetWorkflowExecutorType(),
		Status:                pipelineConfig.WorkflowStarting, // starting PreStage
		TriggeredBy:           triggeredBy,
		StartedOn:             triggeredAt,
		Namespace:             request.RunStageInEnvNamespace,
		BlobStorageEnabled:    impl.config.BlobStorageEnabled,
		CdWorkflowId:          cdWf.Id,
		LogLocation:           fmt.Sprintf("%s/%s%s-%s/main.log", impl.config.GetDefaultBuildLogsKeyPrefix(), strconv.Itoa(cdWf.Id), request.WorkflowType, pipeline.Name),
		AuditLog:              sql.AuditLog{CreatedOn: triggeredAt, CreatedBy: 1, UpdatedOn: triggeredAt, UpdatedBy: 1},
		RefCdWorkflowRunnerId: request.RefCdWorkflowRunnerId,
		ReferenceId:           request.TriggerContext.ReferenceId,
		TriggerMetadata:       request.TriggerMessage,
	}
	_, span := otel.Tracer("orchestrator").Start(ctx, "cdWorkflowRepository.SaveWorkFlowRunner")
	err = impl.cdWorkflowRepository.SaveWorkFlowRunner(runner)
	span.End()
	if err != nil {
		return nil, nil, err
	}
	return cdWf, runner, nil
}

func (impl *TriggerServiceImpl) getEnvAndNsIfRunStageInEnv(ctx context.Context, request bean.TriggerRequest) (*repository2.Environment, string, error) {
	workflowStage := request.WorkflowType
	pipeline := request.Pipeline
	var env *repository2.Environment
	var err error
	namespace := impl.config.GetDefaultNamespace()
	runStageInEnv := false
	if workflowStage == bean2.CD_WORKFLOW_TYPE_PRE {
		runStageInEnv = pipeline.RunPreStageInEnv
	} else if workflowStage == bean2.CD_WORKFLOW_TYPE_POST {
		runStageInEnv = pipeline.RunPostStageInEnv
	}
	_, span := otel.Tracer("orchestrator").Start(ctx, "envRepository.FindById")
	env, err = impl.envRepository.FindById(pipeline.EnvironmentId)
	span.End()
	if err != nil {
		impl.logger.Errorw(" unable to find env ", "err", err)
		return nil, namespace, err
	}
	if runStageInEnv {
		namespace = env.Namespace
	}
	return env, namespace, nil
}

func (impl *TriggerServiceImpl) checkVulnerabilityStatusAndFailWfIfNeeded(ctx context.Context, artifact *repository.CiArtifact,
	cdPipeline *pipelineConfig.Pipeline, runner *pipelineConfig.CdWorkflowRunner, triggeredBy int32) error {
	//checking vulnerability for the selected image
	vulnerabilityCheckRequest := adapter2.GetVulnerabilityCheckRequest(cdPipeline, artifact.ImageDigest)
	isVulnerable, err := impl.imageScanService.GetArtifactVulnerabilityStatus(ctx, vulnerabilityCheckRequest)
	if err != nil {
		impl.logger.Errorw("error in getting Artifact vulnerability status, TriggerPreStage", "err", err)
		return err
	}
	if isVulnerable {
		// if image vulnerable, update timeline status and return
		runner.Status = pipelineConfig.WorkflowFailed
		runner.Message = pipelineConfig.FOUND_VULNERABILITY
		runner.FinishedOn = time.Now()
		runner.UpdatedOn = time.Now()
		runner.UpdatedBy = triggeredBy
		err = impl.cdWorkflowRepository.UpdateWorkFlowRunner(runner)
		if err != nil {
			impl.logger.Errorw("error in updating wfr status due to vulnerable image", "err", err)
			return err
		}
		return fmt.Errorf("found vulnerability for image digest %s", artifact.ImageDigest)
	}
	return nil
}

func (impl *TriggerServiceImpl) SetCopyContainerImagePluginDataInWorkflowRequest(cdStageWorkflowRequest *types.WorkflowRequest, pipelineId int, pipelineStage string, artifact *repository.CiArtifact) ([]int, error) {
	copyContainerImagePluginId, err := impl.globalPluginService.GetRefPluginIdByRefPluginName(pipeline.COPY_CONTAINER_IMAGE)
	var imagePathReservationIds []int
	if err != nil && err != pg.ErrNoRows {
		impl.logger.Errorw("error in getting copyContainerImage plugin id", "err", err)
		return imagePathReservationIds, err
	}
	for _, step := range cdStageWorkflowRequest.PrePostDeploySteps {
		if copyContainerImagePluginId != 0 && step.RefPluginId == copyContainerImagePluginId {
			var pipelineStageEntityType int
			if pipelineStage == types.PRE {
				pipelineStageEntityType = pipelineConfigBean.EntityTypePreCD
			} else {
				pipelineStageEntityType = pipelineConfigBean.EntityTypePostCD
			}
			customTagId := -1
			var DockerImageTag string

			customTag, err := impl.customTagService.GetActiveCustomTagByEntityKeyAndValue(pipelineStageEntityType, strconv.Itoa(pipelineId))
			if err != nil && err != pg.ErrNoRows {
				impl.logger.Errorw("error in fetching custom tag data", "err", err)
				return imagePathReservationIds, err
			}

			if !customTag.Enabled {
				// case when custom tag is not configured - source image tag will be taken as docker image tag
				pluginTriggerImageSplit := strings.Split(artifact.Image, ":")
				DockerImageTag = pluginTriggerImageSplit[len(pluginTriggerImageSplit)-1]
			} else {
				// for copyContainerImage plugin parse destination images and save its data in image path reservation table
				customTagDbObject, customDockerImageTag, err := impl.customTagService.GetCustomTag(pipelineStageEntityType, strconv.Itoa(pipelineId))
				if err != nil && err != pg.ErrNoRows {
					impl.logger.Errorw("error in fetching custom tag by entity key and value for CD", "err", err)
					return imagePathReservationIds, err
				}
				if customTagDbObject != nil && customTagDbObject.Id > 0 {
					customTagId = customTagDbObject.Id
				}
				DockerImageTag = customDockerImageTag
			}

			var sourceDockerRegistryId string
			if artifact.DataSource == repository.PRE_CD || artifact.DataSource == repository.POST_CD || artifact.DataSource == repository.POST_CI {
				if artifact.CredentialsSourceType == repository.GLOBAL_CONTAINER_REGISTRY {
					sourceDockerRegistryId = artifact.CredentialSourceValue
				}
			} else {
				sourceDockerRegistryId = cdStageWorkflowRequest.DockerRegistryId
			}
			registryDestinationImageMap, registryCredentialMap, err := impl.pluginInputVariableParser.HandleCopyContainerImagePluginInputVariables(step.InputVars, DockerImageTag, cdStageWorkflowRequest.CiArtifactDTO.Image, sourceDockerRegistryId)
			if err != nil {
				impl.logger.Errorw("error in parsing copyContainerImage input variable", "err", err)
				return imagePathReservationIds, err
			}
			var destinationImages []string
			for _, images := range registryDestinationImageMap {
				for _, image := range images {
					destinationImages = append(destinationImages, image)
				}
			}
			// fetch already saved artifacts to check if they are already present
			savedCIArtifacts, err := impl.ciArtifactRepository.FindCiArtifactByImagePaths(destinationImages)
			if err != nil {
				impl.logger.Errorw("error in fetching artifacts by image path", "err", err)
				return imagePathReservationIds, err
			}
			if len(savedCIArtifacts) > 0 {
				// if already present in ci artifact, return "image path already in use error"
				return imagePathReservationIds, pipelineConfigBean.ErrImagePathInUse
			}
			imagePathReservationIds, err = impl.ReserveImagesGeneratedAtPlugin(customTagId, registryDestinationImageMap)
			if err != nil {
				impl.logger.Errorw("error in reserving image", "err", err)
				return imagePathReservationIds, err
			}
			cdStageWorkflowRequest.RegistryDestinationImageMap = registryDestinationImageMap
			cdStageWorkflowRequest.RegistryCredentialMap = registryCredentialMap
			var pluginArtifactStage string
			if pipelineStage == types.PRE {
				pluginArtifactStage = repository.PRE_CD
			} else {
				pluginArtifactStage = repository.POST_CD
			}
			cdStageWorkflowRequest.PluginArtifactStage = pluginArtifactStage
		}
	}
	return imagePathReservationIds, nil
}

func (impl *TriggerServiceImpl) buildWFRequest(runner *pipelineConfig.CdWorkflowRunner, cdWf *pipelineConfig.CdWorkflow, cdPipeline *pipelineConfig.Pipeline, triggeredBy int32) (*types.WorkflowRequest, error) {
	if cdPipeline.App.Id == 0 {
		appModel, err := impl.appRepository.FindById(cdPipeline.AppId)
		if err != nil {
			impl.logger.Errorw("error in getting app", "appId", cdPipeline.AppId, "err", err)
			return nil, err
		}
		cdPipeline.App = *appModel
	}
	cdWorkflowConfig, err := impl.cdWorkflowRepository.FindConfigByPipelineId(cdPipeline.Id)
	if err != nil && !util.IsErrNoRows(err) {
		return nil, err
	}

	workflowExecutor := runner.ExecutorType

	artifact, err := impl.ciArtifactRepository.Get(cdWf.CiArtifactId)
	if err != nil {
		return nil, err
	}
	// Migration of deprecated DataSource Type
	if artifact.IsMigrationRequired() {
		migrationErr := impl.ciArtifactRepository.MigrateToWebHookDataSourceType(artifact.Id)
		if migrationErr != nil {
			impl.logger.Warnw("unable to migrate deprecated DataSource", "artifactId", artifact.Id)
		}
	}
	ciMaterialInfo, err := repository.GetCiMaterialInfo(artifact.MaterialInfo, artifact.DataSource)
	if err != nil {
		impl.logger.Errorw("parsing error", "err", err)
		return nil, err
	}

	var ciProjectDetails []pipelineConfigBean.CiProjectDetails
	var ciPipeline *pipelineConfig.CiPipeline
	if cdPipeline.CiPipelineId > 0 {
		ciPipeline, err = impl.ciPipelineRepository.FindById(cdPipeline.CiPipelineId)
		if err != nil && !util.IsErrNoRows(err) {
			impl.logger.Errorw("cannot find ciPipelineRequest", "err", err)
			return nil, err
		}
		if ciPipeline != nil && util.IsErrNoRows(err) {
			ciPipeline.Id = 0
		}
		for _, m := range ciPipeline.CiPipelineMaterials {
			// git material should be active in this case
			if m == nil || m.GitMaterial == nil || !m.GitMaterial.Active {
				continue
			}
			var ciMaterialCurrent repository.CiMaterialInfo
			for _, ciMaterial := range ciMaterialInfo {
				if ciMaterial.Material.GitConfiguration.URL == m.GitMaterial.Url {
					ciMaterialCurrent = ciMaterial
					break
				}
			}
			gitMaterial, err := impl.materialRepository.FindById(m.GitMaterialId)
			if err != nil && !util.IsErrNoRows(err) {
				impl.logger.Errorw("could not fetch git materials", "err", err)
				return nil, err
			}

			ciProjectDetail := pipelineConfigBean.CiProjectDetails{
				GitRepository:   ciMaterialCurrent.Material.GitConfiguration.URL,
				MaterialName:    gitMaterial.Name,
				CheckoutPath:    gitMaterial.CheckoutPath,
				FetchSubmodules: gitMaterial.FetchSubmodules,
				SourceType:      m.Type,
				SourceValue:     m.Value,
				Type:            string(m.Type),
				GitOptions: pipelineConfigBean.GitOptions{
					UserName:      gitMaterial.GitProvider.UserName,
					Password:      gitMaterial.GitProvider.Password,
					SshPrivateKey: gitMaterial.GitProvider.SshPrivateKey,
					AccessToken:   gitMaterial.GitProvider.AccessToken,
					AuthMode:      gitMaterial.GitProvider.AuthMode,
				},
			}
			if executors.IsShallowClonePossible(m, impl.config.GitProviders, impl.config.CloningMode) {
				ciProjectDetail.CloningMode = executors.CloningModeShallow
			}
			if len(ciMaterialCurrent.Modifications) > 0 {
				ciProjectDetail.CommitHash = ciMaterialCurrent.Modifications[0].Revision
				ciProjectDetail.Author = ciMaterialCurrent.Modifications[0].Author
				ciProjectDetail.GitTag = ciMaterialCurrent.Modifications[0].Tag
				ciProjectDetail.Message = ciMaterialCurrent.Modifications[0].Message
				commitTime, err := convert(ciMaterialCurrent.Modifications[0].ModifiedTime)
				if err != nil {
					return nil, err
				}
				ciProjectDetail.CommitTime = commitTime.Format(bean4.LayoutRFC3339)
			} else if ciPipeline.PipelineType == string(constants.CI_JOB) {
				// This has been done to resolve unmarshalling issue in ci-runner, in case of no commit time(eg- polling container images)
				ciProjectDetail.CommitTime = time.Time{}.Format(bean4.LayoutRFC3339)
			} else {
				impl.logger.Debugw("devtronbug#1062", ciPipeline.Id, cdPipeline.Id)
				return nil, fmt.Errorf("modifications not found for %d", ciPipeline.Id)
			}

			// set webhook data
			if m.Type == pipelineConfig.SOURCE_TYPE_WEBHOOK && len(ciMaterialCurrent.Modifications) > 0 {
				webhookData := ciMaterialCurrent.Modifications[0].WebhookData
				ciProjectDetail.WebhookData = pipelineConfig.WebhookData{
					Id:              webhookData.Id,
					EventActionType: webhookData.EventActionType,
					Data:            webhookData.Data,
				}
			}

			ciProjectDetails = append(ciProjectDetails, ciProjectDetail)
		}
	}
	var stageYaml string
	var deployStageWfr pipelineConfig.CdWorkflowRunner
	var deployStageTriggeredByUserEmail string
	var pipelineReleaseCounter int
	var preDeploySteps []*pipelineConfigBean.StepObject
	var postDeploySteps []*pipelineConfigBean.StepObject
	var refPluginsData []*pipelineConfigBean.RefPluginObject
	// if pipeline_stage_steps present for pre-CD or post-CD then no need to add stageYaml to cdWorkflowRequest in that
	// case add PreDeploySteps and PostDeploySteps to cdWorkflowRequest, this is done for backward compatibility
	pipelineStage, err := impl.pipelineStageService.GetCdStageByCdPipelineIdAndStageType(cdPipeline.Id, runner.WorkflowType.WorkflowTypeToStageType())
	if err != nil && err != pg.ErrNoRows {
		impl.logger.Errorw("error in fetching CD pipeline stage", "cdPipelineId", cdPipeline.Id, "stage ", runner.WorkflowType.WorkflowTypeToStageType(), "err", err)
		return nil, err
	}
	env, err := impl.envRepository.FindById(cdPipeline.EnvironmentId)
	if err != nil {
		impl.logger.Errorw("error in getting environment by id", "err", err)
		return nil, err
	}

	// Scope will pick the environment of CD pipeline irrespective of in-cluster mode,
	// since user sees the environment of the CD pipeline
	scope := resourceQualifiers.Scope{
		AppId:     cdPipeline.AppId,
		EnvId:     env.Id,
		ClusterId: env.ClusterId,
		SystemMetadata: &resourceQualifiers.SystemMetadata{
			EnvironmentName: env.Name,
			ClusterName:     env.Cluster.ClusterName,
			Namespace:       env.Namespace,
			Image:           artifact.Image,
			ImageTag:        util3.GetImageTagFromImage(artifact.Image),
		},
	}
	if pipelineStage != nil {
		var variableSnapshot map[string]string
		if runner.WorkflowType == bean2.CD_WORKFLOW_TYPE_PRE {
			// TODO: use const from pipeline.WorkflowService:95
			prePostAndRefPluginResponse, err := impl.pipelineStageService.BuildPrePostAndRefPluginStepsDataForWfRequest(cdPipeline.Id, "preCD", scope)
			if err != nil {
				impl.logger.Errorw("error in getting pre, post & refPlugin steps data for wf request", "err", err, "cdPipelineId", cdPipeline.Id)
				return nil, err
			}
			preDeploySteps = prePostAndRefPluginResponse.PreStageSteps
			refPluginsData = prePostAndRefPluginResponse.RefPluginData
			variableSnapshot = prePostAndRefPluginResponse.VariableSnapshot
		} else if runner.WorkflowType == bean2.CD_WORKFLOW_TYPE_POST {
			// TODO: use const from pipeline.WorkflowService:96
			prePostAndRefPluginResponse, err := impl.pipelineStageService.BuildPrePostAndRefPluginStepsDataForWfRequest(cdPipeline.Id, "postCD", scope)
			if err != nil {
				impl.logger.Errorw("error in getting pre, post & refPlugin steps data for wf request", "err", err, "cdPipelineId", cdPipeline.Id)
				return nil, err
			}
			postDeploySteps = prePostAndRefPluginResponse.PostStageSteps
			refPluginsData = prePostAndRefPluginResponse.RefPluginData
			variableSnapshot = prePostAndRefPluginResponse.VariableSnapshot
			deployStageWfr, deployStageTriggeredByUserEmail, pipelineReleaseCounter, err = impl.getDeployStageDetails(cdPipeline.Id)
			if err != nil {
				impl.logger.Errorw("error in getting deployStageWfr, deployStageTriggeredByUser and pipelineReleaseCounter wf request", "err", err, "cdPipelineId", cdPipeline.Id)
				return nil, err
			}
		} else {
			return nil, fmt.Errorf("unsupported workflow triggerd")
		}

		// Save Scoped VariableSnapshot
		var variableSnapshotHistories = util4.GetBeansPtr(
			repository5.GetSnapshotBean(runner.Id, repository5.HistoryReferenceTypeCDWORKFLOWRUNNER, variableSnapshot))
		if len(variableSnapshotHistories) > 0 {
			err = impl.scopedVariableManager.SaveVariableHistoriesForTrigger(variableSnapshotHistories, runner.TriggeredBy)
			if err != nil {
				impl.logger.Errorf("Not able to save variable snapshot for CD trigger %s %d %s", err, runner.Id, variableSnapshot)
			}
		}
	} else {
		// in this case no plugin script is not present for this cdPipeline hence going with attaching preStage or postStage config
		if runner.WorkflowType == bean2.CD_WORKFLOW_TYPE_PRE {
			stageYaml = cdPipeline.PreStageConfig
		} else if runner.WorkflowType == bean2.CD_WORKFLOW_TYPE_POST {
			stageYaml = cdPipeline.PostStageConfig
			deployStageWfr, deployStageTriggeredByUserEmail, pipelineReleaseCounter, err = impl.getDeployStageDetails(cdPipeline.Id)
			if err != nil {
				impl.logger.Errorw("error in getting deployStageWfr, deployStageTriggeredByUser and pipelineReleaseCounter wf request", "err", err, "cdPipelineId", cdPipeline.Id)
				return nil, err
			}

		} else {
			return nil, fmt.Errorf("unsupported workflow triggerd")
		}
	}

	digestConfigurationRequest := imageDigestPolicy.DigestPolicyConfigurationRequest{
		ClusterId:     env.ClusterId,
		EnvironmentId: env.Id,
		PipelineId:    cdPipeline.Id,
	}
	digestPolicyConfigurations, err := impl.imageDigestPolicyService.GetDigestPolicyConfigurations(digestConfigurationRequest)
	if err != nil {
		impl.logger.Errorw("error in checking if isImageDigestPolicyConfiguredForPipeline", "err", err, "pipelineId", cdPipeline.Id)
		return nil, err
	}
	image := artifact.Image
	if digestPolicyConfigurations.UseDigestForTrigger() {
		image = ReplaceImageTagWithDigest(image, artifact.ImageDigest)
	}
	cdStageWorkflowRequest := &types.WorkflowRequest{
		EnvironmentId:         cdPipeline.EnvironmentId,
		AppId:                 cdPipeline.AppId,
		WorkflowId:            cdWf.Id,
		WorkflowRunnerId:      runner.Id,
		WorkflowNamePrefix:    strconv.Itoa(runner.Id) + "-" + runner.Name,
		WorkflowPrefixForLog:  strconv.Itoa(cdWf.Id) + string(runner.WorkflowType) + "-" + runner.Name,
		CdImage:               impl.config.GetDefaultImage(),
		CdPipelineId:          cdWf.PipelineId,
		TriggeredBy:           triggeredBy,
		StageYaml:             stageYaml,
		CiProjectDetails:      ciProjectDetails,
		Namespace:             runner.Namespace,
		ActiveDeadlineSeconds: impl.config.GetDefaultTimeout(),
		CiArtifactDTO: types.CiArtifactDTO{
			Id:           artifact.Id,
			PipelineId:   artifact.PipelineId,
			Image:        image,
			ImageDigest:  artifact.ImageDigest,
			MaterialInfo: artifact.MaterialInfo,
			DataSource:   artifact.DataSource,
			WorkflowId:   artifact.WorkflowId,
		},
		OrchestratorHost:  impl.config.OrchestratorHost,
		OrchestratorToken: impl.config.OrchestratorToken,
		CloudProvider:     impl.config.CloudProvider,
		WorkflowExecutor:  workflowExecutor,
		RefPlugins:        refPluginsData,
		Scope:             scope,
	}

	extraEnvVariables := make(map[string]string)
	if env != nil {
		extraEnvVariables[plugin.CD_PIPELINE_ENV_NAME_KEY] = env.Name
		if env.Cluster != nil {
			extraEnvVariables[plugin.CD_PIPELINE_CLUSTER_NAME_KEY] = env.Cluster.ClusterName
		}
	}
	ciWf, err := impl.ciWorkflowRepository.FindLastTriggeredWorkflowByArtifactId(artifact.Id)
	if err != nil && err != pg.ErrNoRows {
		impl.logger.Errorw("error in getting ciWf by artifactId", "err", err, "artifactId", artifact.Id)
		return nil, err
	}
	var webhookAndCiData *gitSensorClient.WebhookAndCiData
	if ciWf != nil && ciWf.GitTriggers != nil {
		i := 1
		var gitCommitEnvVariables []types.GitMetadata

		for ciPipelineMaterialId, gitTrigger := range ciWf.GitTriggers {
			extraEnvVariables[fmt.Sprintf("%s_%d", GIT_COMMIT_HASH_PREFIX, i)] = gitTrigger.Commit
			extraEnvVariables[fmt.Sprintf("%s_%d", GIT_SOURCE_TYPE_PREFIX, i)] = string(gitTrigger.CiConfigureSourceType)
			extraEnvVariables[fmt.Sprintf("%s_%d", GIT_SOURCE_VALUE_PREFIX, i)] = gitTrigger.CiConfigureSourceValue

			gitCommitEnvVariables = append(gitCommitEnvVariables, types.GitMetadata{
				GitCommitHash:  gitTrigger.Commit,
				GitSourceType:  string(gitTrigger.CiConfigureSourceType),
				GitSourceValue: gitTrigger.CiConfigureSourceValue,
			})

			// CODE-BLOCK starts - store extra environment variables if webhook
			if gitTrigger.CiConfigureSourceType == pipelineConfig.SOURCE_TYPE_WEBHOOK {
				webhookDataId := gitTrigger.WebhookData.Id
				if webhookDataId > 0 {
					webhookDataRequest := &gitSensorClient.WebhookDataRequest{
						Id:                   webhookDataId,
						CiPipelineMaterialId: ciPipelineMaterialId,
					}
					webhookAndCiData, err = impl.gitSensorGrpcClient.GetWebhookData(context.Background(), webhookDataRequest)
					if err != nil {
						impl.logger.Errorw("err while getting webhook data from git-sensor", "err", err, "webhookDataRequest", webhookDataRequest)
						return nil, err
					}
					if webhookAndCiData != nil {
						for extEnvVariableKey, extEnvVariableVal := range webhookAndCiData.ExtraEnvironmentVariables {
							extraEnvVariables[extEnvVariableKey] = extEnvVariableVal
						}
					}
				}
			}
			// CODE_BLOCK ends

			i++
		}
		gitMetadata, err := json.Marshal(&gitCommitEnvVariables)
		if err != nil {
			impl.logger.Errorw("err while marshaling git metdata", "err", err)
			return nil, err
		}
		extraEnvVariables[plugin.GIT_METADATA] = string(gitMetadata)

		extraEnvVariables[GIT_SOURCE_COUNT] = strconv.Itoa(len(ciWf.GitTriggers))
	}

	childCdIds, err := impl.appWorkflowRepository.FindChildCDIdsByParentCDPipelineId(cdPipeline.Id)
	if err != nil && err != pg.ErrNoRows {
		impl.logger.Errorw("error in getting child cdPipelineIds by parent cdPipelineId", "err", err, "parent cdPipelineId", cdPipeline.Id)
		return nil, err
	}
	if len(childCdIds) > 0 {
		childPipelines, err := impl.pipelineRepository.FindByIdsIn(childCdIds)
		if err != nil {
			impl.logger.Errorw("error in getting pipelines by ids", "err", err, "ids", childCdIds)
			return nil, err
		}
		var childCdEnvVariables []types.ChildCdMetadata
		for i, childPipeline := range childPipelines {
			extraEnvVariables[fmt.Sprintf("%s_%d", CHILD_CD_ENV_NAME_PREFIX, i+1)] = childPipeline.Environment.Name
			extraEnvVariables[fmt.Sprintf("%s_%d", CHILD_CD_CLUSTER_NAME_PREFIX, i+1)] = childPipeline.Environment.Cluster.ClusterName

			childCdEnvVariables = append(childCdEnvVariables, types.ChildCdMetadata{
				ChildCdEnvName:     childPipeline.Environment.Name,
				ChildCdClusterName: childPipeline.Environment.Cluster.ClusterName,
			})
		}
		childCdEnvVariablesMetadata, err := json.Marshal(&childCdEnvVariables)
		if err != nil {
			impl.logger.Errorw("err while marshaling childCdEnvVariables", "err", err)
			return nil, err
		}
		extraEnvVariables[plugin.CHILD_CD_METADATA] = string(childCdEnvVariablesMetadata)

		extraEnvVariables[CHILD_CD_COUNT] = strconv.Itoa(len(childPipelines))
	}

	if ciPipeline != nil && ciPipeline.Id > 0 {
		sourceCiPipeline, err := impl.getSourceCiPipelineForArtifact(*ciPipeline)
		if err != nil {
			impl.logger.Errorw("error in getting source ciPipeline for artifact", "err", err)
			return nil, err
		}
		extraEnvVariables["APP_NAME"] = sourceCiPipeline.App.AppName
		cdStageWorkflowRequest.CiPipelineType = sourceCiPipeline.PipelineType
		buildRegistryConfig, dbErr := impl.getBuildRegistryConfigForArtifact(*sourceCiPipeline, *artifact)
		if dbErr != nil {
			impl.logger.Errorw("error in getting registry credentials for the artifact", "err", dbErr)
			return nil, dbErr
		}
		adapter.UpdateRegistryDetailsToWrfReq(cdStageWorkflowRequest, buildRegistryConfig)
	} else if cdPipeline.AppId > 0 {
		// the below flow is used for external ci base pipelines;
		extraEnvVariables["APP_NAME"] = cdPipeline.App.AppName
		buildRegistryConfig, err := impl.ciTemplateService.GetBaseDockerConfigForCiPipeline(cdPipeline.AppId)
		if err != nil {
			impl.logger.Errorw("error in getting build configurations", "err", err)
			return nil, fmt.Errorf("error in getting build configurations")
		}
		adapter.UpdateRegistryDetailsToWrfReq(cdStageWorkflowRequest, buildRegistryConfig)
		appLabels, err := impl.appLabelRepository.FindAllByAppId(cdPipeline.AppId)
		if err != nil && err != pg.ErrNoRows {
			impl.logger.Errorw("error in getting labels by appId", "err", err, "appId", cdPipeline.AppId)
			return nil, err
		}
		var appLabelEnvVariables []types.AppLabelMetadata
		for i, appLabel := range appLabels {
			extraEnvVariables[fmt.Sprintf("%s_%d", APP_LABEL_KEY_PREFIX, i+1)] = appLabel.Key
			extraEnvVariables[fmt.Sprintf("%s_%d", APP_LABEL_VALUE_PREFIX, i+1)] = appLabel.Value
			appLabelEnvVariables = append(appLabelEnvVariables, types.AppLabelMetadata{
				AppLabelKey:   appLabel.Key,
				AppLabelValue: appLabel.Value,
			})
		}
		if len(appLabels) > 0 {
			extraEnvVariables[APP_LABEL_COUNT] = strconv.Itoa(len(appLabels))
			appLabelEnvVariablesMetadata, err := json.Marshal(&appLabelEnvVariables)
			if err != nil {
				impl.logger.Errorw("err while marshaling appLabelEnvVariables", "err", err)
				return nil, err
			}
			extraEnvVariables[plugin.APP_LABEL_METADATA] = string(appLabelEnvVariablesMetadata)

		}
	}
	cdStageWorkflowRequest.ExtraEnvironmentVariables = extraEnvVariables
	cdStageWorkflowRequest.DeploymentTriggerTime = deployStageWfr.StartedOn
	cdStageWorkflowRequest.DeploymentTriggeredBy = deployStageTriggeredByUserEmail

	if pipelineReleaseCounter > 0 {
		cdStageWorkflowRequest.DeploymentReleaseCounter = pipelineReleaseCounter
	}
	if cdWorkflowConfig.CdCacheRegion == "" {
		cdWorkflowConfig.CdCacheRegion = impl.config.GetDefaultCdLogsBucketRegion()
	}

	if runner.WorkflowType == bean2.CD_WORKFLOW_TYPE_PRE {
		// populate input variables of steps with extra env variables
		setExtraEnvVariableInDeployStep(preDeploySteps, extraEnvVariables, webhookAndCiData)
		cdStageWorkflowRequest.PrePostDeploySteps = preDeploySteps
	} else if runner.WorkflowType == bean2.CD_WORKFLOW_TYPE_POST {
		setExtraEnvVariableInDeployStep(postDeploySteps, extraEnvVariables, webhookAndCiData)
		cdStageWorkflowRequest.PrePostDeploySteps = postDeploySteps
	}
	cdStageWorkflowRequest.BlobStorageConfigured = runner.BlobStorageEnabled
	switch cdStageWorkflowRequest.CloudProvider {
	case types.BLOB_STORAGE_S3:
		// No AccessKey is used for uploading artifacts, instead IAM based auth is used
		cdStageWorkflowRequest.CdCacheRegion = cdWorkflowConfig.CdCacheRegion
		cdStageWorkflowRequest.CdCacheLocation = cdWorkflowConfig.CdCacheBucket
		cdStageWorkflowRequest.ArtifactLocation, cdStageWorkflowRequest.CiArtifactBucket, cdStageWorkflowRequest.CiArtifactFileName = impl.buildArtifactLocationForS3(cdWorkflowConfig, cdWf, runner)
		cdStageWorkflowRequest.BlobStorageS3Config = &blob_storage.BlobStorageS3Config{
			AccessKey:                  impl.config.BlobStorageS3AccessKey,
			Passkey:                    impl.config.BlobStorageS3SecretKey,
			EndpointUrl:                impl.config.BlobStorageS3Endpoint,
			IsInSecure:                 impl.config.BlobStorageS3EndpointInsecure,
			CiCacheBucketName:          cdWorkflowConfig.CdCacheBucket,
			CiCacheRegion:              cdWorkflowConfig.CdCacheRegion,
			CiCacheBucketVersioning:    impl.config.BlobStorageS3BucketVersioned,
			CiArtifactBucketName:       cdStageWorkflowRequest.CiArtifactBucket,
			CiArtifactRegion:           cdWorkflowConfig.CdCacheRegion,
			CiArtifactBucketVersioning: impl.config.BlobStorageS3BucketVersioned,
			CiLogBucketName:            impl.config.GetDefaultBuildLogsBucket(),
			CiLogRegion:                impl.config.GetDefaultCdLogsBucketRegion(),
			CiLogBucketVersioning:      impl.config.BlobStorageS3BucketVersioned,
		}
	case types.BLOB_STORAGE_GCP:
		cdStageWorkflowRequest.GcpBlobConfig = &blob_storage.GcpBlobConfig{
			CredentialFileJsonData: impl.config.BlobStorageGcpCredentialJson,
			ArtifactBucketName:     impl.config.GetDefaultBuildLogsBucket(),
			LogBucketName:          impl.config.GetDefaultBuildLogsBucket(),
		}
		cdStageWorkflowRequest.ArtifactLocation = impl.buildDefaultArtifactLocation(cdWorkflowConfig, cdWf, runner)
		cdStageWorkflowRequest.CiArtifactFileName = cdStageWorkflowRequest.ArtifactLocation
	case types.BLOB_STORAGE_AZURE:
		cdStageWorkflowRequest.AzureBlobConfig = &blob_storage.AzureBlobConfig{
			Enabled:               true,
			AccountName:           impl.config.AzureAccountName,
			BlobContainerCiCache:  impl.config.AzureBlobContainerCiCache,
			AccountKey:            impl.config.AzureAccountKey,
			BlobContainerCiLog:    impl.config.AzureBlobContainerCiLog,
			BlobContainerArtifact: impl.config.AzureBlobContainerCiLog,
		}
		cdStageWorkflowRequest.BlobStorageS3Config = &blob_storage.BlobStorageS3Config{
			EndpointUrl:     impl.config.AzureGatewayUrl,
			IsInSecure:      impl.config.AzureGatewayConnectionInsecure,
			CiLogBucketName: impl.config.AzureBlobContainerCiLog,
			CiLogRegion:     "",
			AccessKey:       impl.config.AzureAccountName,
		}
		cdStageWorkflowRequest.ArtifactLocation = impl.buildDefaultArtifactLocation(cdWorkflowConfig, cdWf, runner)
		cdStageWorkflowRequest.CiArtifactFileName = cdStageWorkflowRequest.ArtifactLocation
	default:
		if impl.config.BlobStorageEnabled {
			return nil, fmt.Errorf("blob storage %s not supported", cdStageWorkflowRequest.CloudProvider)
		}
	}
	cdStageWorkflowRequest.DefaultAddressPoolBaseCidr = impl.config.GetDefaultAddressPoolBaseCidr()
	cdStageWorkflowRequest.DefaultAddressPoolSize = impl.config.GetDefaultAddressPoolSize()
	if util.IsManifestDownload(cdPipeline.DeploymentAppType) || util.IsManifestPush(cdPipeline.DeploymentAppType) {
		cdStageWorkflowRequest.IsDryRun = true
	}
	return cdStageWorkflowRequest, nil
}

/*
getBuildRegistryConfigForArtifact performs the following logic to get Pre/Post CD Registry Credentials:

 1. CI Build:
    It will use the overridden credentials (if any) OR the base application level credentials.

 2. Link CI:
    It will fetch the parent CI pipeline first.
    Then will use the CI Build overridden credentials (if any) OR the Source application (App that contains CI Build) level credentials.

 3. Sync CD:
    It will fetch the parent CD pipeline first.

    - CASE CD Pipeline has CI Build as artifact provider:

    Then will use the CI Build overridden credentials (if any) OR the Source application (App that contains CI Build) level credentials.

    - CASE CD Pipeline has Link CI as artifact provider:

    It will fetch the parent CI pipeline of the Link CI  first.
    Then will use the CI Build overridden credentials (if any) OR the Source application (App that contains CI Build) level credentials.

 4. Skopeo Plugin:
    If any artifact has information about : credentials_source_type(global_container_registry) credentials_source_value(registry_id)
    Then we will use the credentials_source_value to derive the credentials.

 5. Polling plugin:
    If the ci_pipeline_type type is CI_JOB
    We will always fetch the registry credentials from the ci_template_override table
*/
func (impl *TriggerServiceImpl) getBuildRegistryConfigForArtifact(sourceCiPipeline pipelineConfig.CiPipeline, artifact repository.CiArtifact) (*types.DockerArtifactStoreBean, error) {
	// Handling for Skopeo Plugin
	if artifact.IsRegistryCredentialMapped() {
		dockerArtifactStore, err := impl.dockerArtifactStoreRepository.FindOne(artifact.CredentialSourceValue)
		if util.IsErrNoRows(err) {
			impl.logger.Errorw("source artifact registry not found", "registryId", artifact.CredentialSourceValue, "err", err)
			return nil, fmt.Errorf("source artifact registry '%s' not found", artifact.CredentialSourceValue)
		} else if err != nil {
			impl.logger.Errorw("error in fetching artifact info", "err", err)
			return nil, err
		}
		return adapter.GetDockerConfigBean(dockerArtifactStore), nil
	}

	// Handling for CI Job
	if adapter.IsCIJob(sourceCiPipeline) {
		// for bean.CI_JOB the source artifact is always driven from overridden ci template
		buildRegistryConfig, err := impl.ciTemplateService.GetAppliedDockerConfigForCiPipeline(sourceCiPipeline.Id, sourceCiPipeline.AppId, true)
		if err != nil {
			impl.logger.Errorw("error in getting build configurations", "err", err)
			return nil, fmt.Errorf("error in getting build configurations")
		}
		return buildRegistryConfig, nil
	}

	// Handling for Linked CI
	if adapter.IsLinkedCI(sourceCiPipeline) {
		parentCiPipeline, err := impl.ciPipelineRepository.FindById(sourceCiPipeline.ParentCiPipeline)
		if err != nil {
			impl.logger.Errorw("error in finding ciPipeline", "ciPipelineId", sourceCiPipeline.ParentCiPipeline, "err", err)
			return nil, err
		}
		buildRegistryConfig, err := impl.ciTemplateService.GetAppliedDockerConfigForCiPipeline(parentCiPipeline.Id, parentCiPipeline.AppId, parentCiPipeline.IsDockerConfigOverridden)
		if err != nil {
			impl.logger.Errorw("error in getting build configurations", "err", err)
			return nil, fmt.Errorf("error in getting build configurations")
		}
		return buildRegistryConfig, nil
	}

	// Handling for Build CI
	buildRegistryConfig, err := impl.ciTemplateService.GetAppliedDockerConfigForCiPipeline(sourceCiPipeline.Id, sourceCiPipeline.AppId, sourceCiPipeline.IsDockerConfigOverridden)
	if err != nil {
		impl.logger.Errorw("error in getting build configurations", "err", err)
		return nil, fmt.Errorf("error in getting build configurations")
	}
	return buildRegistryConfig, nil
}

func (impl *TriggerServiceImpl) getSourceCiPipelineForArtifact(ciPipeline pipelineConfig.CiPipeline) (*pipelineConfig.CiPipeline, error) {
	sourceCiPipeline := &ciPipeline
	if adapter.IsLinkedCD(ciPipeline) {
		sourceCdPipeline, err := impl.pipelineRepository.FindById(ciPipeline.ParentCiPipeline)
		if err != nil {
			impl.logger.Errorw("error in finding source cdPipeline for linked cd", "cdPipelineId", ciPipeline.ParentCiPipeline, "err", err)
			return nil, err
		}
		sourceCiPipeline, err = impl.ciPipelineRepository.FindOneWithAppData(sourceCdPipeline.CiPipelineId)
		if err != nil && !util.IsErrNoRows(err) {
			impl.logger.Errorw("error in finding ciPipeline for the cd pipeline", "CiPipelineId", sourceCdPipeline.Id, "CiPipelineId", sourceCdPipeline.CiPipelineId, "err", err)
			return nil, err
		}
	}
	return sourceCiPipeline, nil
}

func (impl *TriggerServiceImpl) ReserveImagesGeneratedAtPlugin(customTagId int, registryImageMap map[string][]string) ([]int, error) {
	var imagePathReservationIds []int
	for _, images := range registryImageMap {
		for _, image := range images {
			imagePathReservationData, err := impl.customTagService.ReserveImagePath(image, customTagId)
			if err != nil {
				impl.logger.Errorw("Error in marking custom tag reserved", "err", err)
				return imagePathReservationIds, err
			}
			if imagePathReservationData != nil {
				imagePathReservationIds = append(imagePathReservationIds, imagePathReservationData.Id)
			}
		}
	}
	return imagePathReservationIds, nil
}

func setExtraEnvVariableInDeployStep(deploySteps []*pipelineConfigBean.StepObject, extraEnvVariables map[string]string, webhookAndCiData *gitSensorClient.WebhookAndCiData) {
	for _, deployStep := range deploySteps {
		for variableKey, variableValue := range extraEnvVariables {
			if isExtraVariableDynamic(variableKey, webhookAndCiData) && deployStep.StepType == "INLINE" {
				extraInputVar := &pipelineConfigBean.VariableObject{
					Name:                  variableKey,
					Format:                "STRING",
					Value:                 variableValue,
					VariableType:          pipelineConfigBean.VARIABLE_TYPE_REF_GLOBAL,
					ReferenceVariableName: variableKey,
				}
				deployStep.InputVars = append(deployStep.InputVars, extraInputVar)
			}
		}
	}
}

func (impl *TriggerServiceImpl) getDeployStageDetails(pipelineId int) (pipelineConfig.CdWorkflowRunner, string, int, error) {
	deployStageWfr := pipelineConfig.CdWorkflowRunner{}
	// getting deployment pipeline latest wfr by pipelineId
	deployStageWfr, err := impl.cdWorkflowRepository.FindLastStatusByPipelineIdAndRunnerType(pipelineId, bean2.CD_WORKFLOW_TYPE_DEPLOY)
	if err != nil {
		impl.logger.Errorw("error in getting latest status of deploy type wfr by pipelineId", "err", err, "pipelineId", pipelineId)
		return deployStageWfr, "", 0, err
	}
	deployStageTriggeredByUserEmail, err := impl.userService.GetEmailById(deployStageWfr.TriggeredBy)
	if err != nil {
		impl.logger.Errorw("error in getting user email by id", "err", err, "userId", deployStageWfr.TriggeredBy)
		return deployStageWfr, "", 0, err
	}
	pipelineReleaseCounter, err := impl.pipelineOverrideRepository.GetCurrentPipelineReleaseCounter(pipelineId)
	if err != nil {
		impl.logger.Errorw("error occurred while fetching latest release counter for pipeline", "pipelineId", pipelineId, "err", err)
		return deployStageWfr, "", 0, err
	}
	return deployStageWfr, deployStageTriggeredByUserEmail, pipelineReleaseCounter, nil
}

func (impl *TriggerServiceImpl) buildArtifactLocationForS3(cdWorkflowConfig *pipelineConfig.CdWorkflowConfig, cdWf *pipelineConfig.CdWorkflow, runner *pipelineConfig.CdWorkflowRunner) (string, string, string) {
	cdArtifactLocationFormat := cdWorkflowConfig.CdArtifactLocationFormat
	if cdArtifactLocationFormat == "" {
		cdArtifactLocationFormat = impl.config.GetArtifactLocationFormat()
	}
	if cdWorkflowConfig.LogsBucket == "" {
		cdWorkflowConfig.LogsBucket = impl.config.GetDefaultBuildLogsBucket()
	}
	ArtifactLocation := fmt.Sprintf("s3://%s/"+impl.config.GetDefaultArtifactKeyPrefix()+"/"+cdArtifactLocationFormat, cdWorkflowConfig.LogsBucket, cdWf.Id, runner.Id)
	artifactFileName := fmt.Sprintf(impl.config.GetDefaultArtifactKeyPrefix()+"/"+cdArtifactLocationFormat, cdWf.Id, runner.Id)
	return ArtifactLocation, cdWorkflowConfig.LogsBucket, artifactFileName
}

func (impl *TriggerServiceImpl) buildDefaultArtifactLocation(cdWorkflowConfig *pipelineConfig.CdWorkflowConfig, savedWf *pipelineConfig.CdWorkflow, runner *pipelineConfig.CdWorkflowRunner) string {
	cdArtifactLocationFormat := cdWorkflowConfig.CdArtifactLocationFormat
	if cdArtifactLocationFormat == "" {
		cdArtifactLocationFormat = impl.config.GetArtifactLocationFormat()
	}
	ArtifactLocation := fmt.Sprintf("%s/"+cdArtifactLocationFormat, impl.config.GetDefaultArtifactKeyPrefix(), savedWf.Id, runner.Id)
	return ArtifactLocation
}

func ReplaceImageTagWithDigest(image, digest string) string {
	imageWithoutTag := strings.Split(image, ":")[0]
	imageWithDigest := fmt.Sprintf("%s@%s", imageWithoutTag, digest)
	return imageWithDigest
}

func (impl *TriggerServiceImpl) sendPreStageNotification(ctx context.Context, cdWf *pipelineConfig.CdWorkflow, pipeline *pipelineConfig.Pipeline) error {
	wfr, err := impl.cdWorkflowRepository.FindByWorkflowIdAndRunnerType(ctx, cdWf.Id, bean2.CD_WORKFLOW_TYPE_PRE)
	if err != nil {
		return err
	}

	event := impl.eventFactory.Build(util2.Trigger, &pipeline.Id, pipeline.AppId, &pipeline.EnvironmentId, util2.CD)
	impl.logger.Debugw("event PreStageTrigger", "event", event)
	event = impl.eventFactory.BuildExtraCDData(event, &wfr, 0, bean2.CD_WORKFLOW_TYPE_PRE)
	_, span := otel.Tracer("orchestrator").Start(ctx, "eventClient.WriteNotificationEvent")
	_, evtErr := impl.eventClient.WriteNotificationEvent(event)
	span.End()
	if evtErr != nil {
		impl.logger.Errorw("CD trigger event not sent", "error", evtErr)
	}
	return nil
}

func isExtraVariableDynamic(variableName string, webhookAndCiData *gitSensorClient.WebhookAndCiData) bool {
	if strings.Contains(variableName, GIT_COMMIT_HASH_PREFIX) || strings.Contains(variableName, GIT_SOURCE_TYPE_PREFIX) || strings.Contains(variableName, GIT_SOURCE_VALUE_PREFIX) ||
		strings.Contains(variableName, APP_LABEL_VALUE_PREFIX) || strings.Contains(variableName, APP_LABEL_KEY_PREFIX) ||
		strings.Contains(variableName, CHILD_CD_ENV_NAME_PREFIX) || strings.Contains(variableName, CHILD_CD_CLUSTER_NAME_PREFIX) ||
		strings.Contains(variableName, CHILD_CD_COUNT) || strings.Contains(variableName, APP_LABEL_COUNT) || strings.Contains(variableName, GIT_SOURCE_COUNT) ||
		webhookAndCiData != nil {

		return true
	}
	return false
}

func convert(ts string) (*time.Time, error) {
	t, err := time.Parse(bean4.LayoutRFC3339, ts)
	if err != nil {
		return nil, err
	}
	return &t, nil
}<|MERGE_RESOLUTION|>--- conflicted
+++ resolved
@@ -86,46 +86,6 @@
 
 	scope := resourceQualifiers.Scope{AppId: pipeline.AppId, EnvId: pipeline.EnvironmentId, ClusterId: env.ClusterId, ProjectId: app.TeamId, IsProdEnv: env.Default}
 	impl.logger.Infow("scope for auto trigger ", "scope", scope)
-<<<<<<< HEAD
-	filters, err := impl.resourceFilterService.GetFiltersByScope(scope)
-	if err != nil {
-		impl.logger.Errorw("error in getting resource filters for the pipeline", "pipelineId", pipeline.Id, "err", err)
-		return err
-	}
-	// get releaseTags from imageTaggingService
-	imageTagNames, err := impl.imageTaggingService.GetTagNamesByArtifactId(artifact.Id)
-	if err != nil {
-		impl.logger.Errorw("error in getting image tags for the given artifact id", "artifactId", artifact.Id, "err", err)
-		return err
-	}
-
-	materialInfos, err := artifact.GetMaterialInfo()
-	if err != nil {
-		impl.logger.Errorw("error in getting material info for the given artifact", "artifactId", cdWf.CiArtifactId, "materialInfo", cdWf.CiArtifact.MaterialInfo, "err", err)
-		return err
-	}
-	filterState, filterIdVsState, err := impl.resourceFilterService.CheckForResource(filters, artifact.Image, imageTagNames, materialInfos)
-	if err != nil {
-		return err
-	}
-
-	// store evaluated result
-	filterEvaluationAudit, err := impl.resourceFilterService.CreateFilterEvaluationAudit(resourceFilter.Artifact, artifact.Id, pipelineStageType, stageId, filters, filterIdVsState)
-	if err != nil {
-		impl.logger.Errorw("error in creating filter evaluation audit data cd pre stage trigger", "err", err, "cdPipelineId", pipeline.Id, "artifactId", artifact.Id, "preStageId", preStage.Id)
-		return err
-	}
-
-	// allow or block w.r.t filterState
-	if filterState != resourceFilter.ALLOW {
-		return fmt.Errorf("the artifact does not pass filtering condition")
-	}
-
-	request, err = impl.checkForDeploymentWindow(request, resourceFilter.PreDeploy)
-	if err != nil {
-		return err
-	}
-=======
 	triggerRequirementRequest := adapter2.GetTriggerRequirementRequest(scope, request, resourceFilter.PreDeploy)
 	feasibilityResponse, filterEvaluationAudit, err := impl.checkFeasibilityAndCreateAudit(triggerRequirementRequest, artifact.Id, pipelineStageType, stageId)
 	if err != nil {
@@ -135,7 +95,6 @@
 
 	// overriding request frm feasibility response
 	request = feasibilityResponse.TriggerRequest
->>>>>>> b784277f
 
 	cdWf, runner, err := impl.createStartingWfAndRunner(request, triggeredAt)
 	if err != nil {
