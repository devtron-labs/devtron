package devtronApps

import (
	"context"
	"encoding/json"
	"fmt"
	blob_storage "github.com/devtron-labs/common-lib/blob-storage"
	bean2 "github.com/devtron-labs/devtron/api/bean"
	gitSensorClient "github.com/devtron-labs/devtron/client/gitSensor"
	"github.com/devtron-labs/devtron/enterprise/pkg/resourceFilter"
	"github.com/devtron-labs/devtron/internal/sql/repository"
	"github.com/devtron-labs/devtron/internal/sql/repository/pipelineConfig"
	"github.com/devtron-labs/devtron/internal/sql/repository/security"
	"github.com/devtron-labs/devtron/internal/util"
	bean4 "github.com/devtron-labs/devtron/pkg/bean"
	repository2 "github.com/devtron-labs/devtron/pkg/cluster/repository"
	"github.com/devtron-labs/devtron/pkg/deployment/trigger/devtronApps/bean"
	"github.com/devtron-labs/devtron/pkg/imageDigestPolicy"
	"github.com/devtron-labs/devtron/pkg/pipeline"
	"github.com/devtron-labs/devtron/pkg/pipeline/adapter"
<<<<<<< HEAD
	pipelineConfigBean "github.com/devtron-labs/devtron/pkg/pipeline/bean"
	"github.com/devtron-labs/devtron/pkg/pipeline/executors"
=======
	bean3 "github.com/devtron-labs/devtron/pkg/pipeline/bean"
>>>>>>> f5b70963
	repository3 "github.com/devtron-labs/devtron/pkg/pipeline/history/repository"
	repository4 "github.com/devtron-labs/devtron/pkg/pipeline/repository"
	"github.com/devtron-labs/devtron/pkg/pipeline/types"
	"github.com/devtron-labs/devtron/pkg/plugin"
	"github.com/devtron-labs/devtron/pkg/resourceQualifiers"
	"github.com/devtron-labs/devtron/pkg/sql"
	util3 "github.com/devtron-labs/devtron/pkg/util"
	repository5 "github.com/devtron-labs/devtron/pkg/variables/repository"
	util4 "github.com/devtron-labs/devtron/util"
	util2 "github.com/devtron-labs/devtron/util/event"
	"github.com/go-pg/pg"
	"go.opentelemetry.io/otel"
	"strconv"
	"strings"
	"time"
)

const (
	GIT_COMMIT_HASH_PREFIX       = "GIT_COMMIT_HASH"
	GIT_SOURCE_TYPE_PREFIX       = "GIT_SOURCE_TYPE"
	GIT_SOURCE_VALUE_PREFIX      = "GIT_SOURCE_VALUE"
	GIT_SOURCE_COUNT             = "GIT_SOURCE_COUNT"
	APP_LABEL_KEY_PREFIX         = "APP_LABEL_KEY"
	APP_LABEL_VALUE_PREFIX       = "APP_LABEL_VALUE"
	APP_LABEL_COUNT              = "APP_LABEL_COUNT"
	CHILD_CD_ENV_NAME_PREFIX     = "CHILD_CD_ENV_NAME"
	CHILD_CD_CLUSTER_NAME_PREFIX = "CHILD_CD_CLUSTER_NAME"
	CHILD_CD_COUNT               = "CHILD_CD_COUNT"
)

func (impl *TriggerServiceImpl) TriggerPreStage(request bean.TriggerRequest) error {
	request.WorkflowType = bean2.CD_WORKFLOW_TYPE_PRE
	// setting triggeredAt variable to have consistent data for various audit log places in db for deployment time
	triggeredAt := time.Now()
	triggeredBy := request.TriggeredBy
	artifact := request.Artifact
	pipeline := request.Pipeline
	ctx := request.TriggerContext.Context
	// in case of pre stage manual trigger auth is already applied and for auto triggers there is no need for auth check here
	cdWf := request.CdWf
	env, namespace, err := impl.getEnvAndNsIfRunStageInEnv(ctx, request)
	if err != nil {
		impl.logger.Errorw("error, getEnvAndNsIfRunStageInEnv", "err", err, "pipeline", pipeline, "stage", request.WorkflowType)
		return nil
	}
	request.RunStageInEnvNamespace = namespace
	app, err := impl.appRepository.FindById(pipeline.AppId)
	if err != nil {
		return err
	}
	preStage, err := impl.pipelineStageService.GetCdStageByCdPipelineIdAndStageType(pipeline.Id, repository4.PIPELINE_STAGE_TYPE_PRE_CD)
	if err != nil && err != pg.ErrNoRows {
		impl.logger.Errorw("error in fetching CD pipeline stage", "cdPipelineId", pipeline.Id, "stage", repository4.PIPELINE_STAGE_TYPE_PRE_CD, "err", err)
		return err
	}
	// this will handle the scenario when post stage yaml is not migrated yet into pipeline stage table
	pipelineStageType := resourceFilter.PrePipelineStageYaml
	stageId := pipeline.Id
	if preStage != nil {
		pipelineStageType = resourceFilter.PipelineStage
		stageId = preStage.Id
	}

	scope := resourceQualifiers.Scope{AppId: pipeline.AppId, EnvId: pipeline.EnvironmentId, ClusterId: env.ClusterId, ProjectId: app.TeamId, IsProdEnv: env.Default}
	impl.logger.Infow("scope for auto trigger ", "scope", scope)
	filters, err := impl.resourceFilterService.GetFiltersByScope(scope)
	if err != nil {
		impl.logger.Errorw("error in getting resource filters for the pipeline", "pipelineId", pipeline.Id, "err", err)
		return err
	}
	// get releaseTags from imageTaggingService
	imageTagNames, err := impl.imageTaggingService.GetTagNamesByArtifactId(artifact.Id)
	if err != nil {
		impl.logger.Errorw("error in getting image tags for the given artifact id", "artifactId", artifact.Id, "err", err)
		return err
	}

	filterState, filterIdVsState, err := impl.resourceFilterService.CheckForResource(filters, artifact.Image, imageTagNames)
	if err != nil {
		return err
	}

	// store evaluated result
	filterEvaluationAudit, err := impl.resourceFilterService.CreateFilterEvaluationAudit(resourceFilter.Artifact, artifact.Id, pipelineStageType, stageId, filters, filterIdVsState)
	if err != nil {
		impl.logger.Errorw("error in creating filter evaluation audit data cd pre stage trigger", "err", err, "cdPipelineId", pipeline.Id, "artifactId", artifact.Id, "preStageId", preStage.Id)
		return err
	}

	// allow or block w.r.t filterState
	if filterState != resourceFilter.ALLOW {
		return fmt.Errorf("the artifact does not pass filtering condition")
	}
	cdWf, runner, err := impl.createStartingWfAndRunner(request, triggeredAt)
	if err != nil {
		impl.logger.Errorw("error in creating wf starting and runner entry", "err", err, "request", request)
		return err
	}

<<<<<<< HEAD
	if filterEvaluationAudit != nil {
		// update resource_filter_evaluation entry with wfrId and type
		err = impl.resourceFilterService.UpdateFilterEvaluationAuditRef(filterEvaluationAudit.Id, resourceFilter.CdWorkflowRunner, runner.Id)
		if err != nil {
			impl.logger.Errorw("error in updating filter evaluation audit reference", "filterEvaluationAuditId", filterEvaluationAudit.Id, "err", err)
			return err
		}
	}

	// custom gitops repo url validation --> Start
=======
	// custom GitOps repo url validation --> Start
>>>>>>> f5b70963
	err = impl.handleCustomGitOpsRepoValidation(runner, pipeline, triggeredBy)
	if err != nil {
		impl.logger.Errorw("custom GitOps repository validation error, TriggerPreStage", "err", err)
		return err
	}
<<<<<<< HEAD
	// custom gitops repo url validation --> Ends

	// checking vulnerability for the selected image
=======
	// custom GitOps repo url validation --> Ends

	//checking vulnerability for the selected image
>>>>>>> f5b70963
	err = impl.checkVulnerabilityStatusAndFailWfIfNeeded(ctx, artifact, pipeline, runner, triggeredBy)
	if err != nil {
		impl.logger.Errorw("error, checkVulnerabilityStatusAndFailWfIfNeeded", "err", err, "runner", runner)
		return err
	}
	_, span := otel.Tracer("orchestrator").Start(ctx, "buildWFRequest")
	cdStageWorkflowRequest, err := impl.buildWFRequest(runner, cdWf, pipeline, triggeredBy)
	span.End()
	if err != nil {
		return err
	}
	cdStageWorkflowRequest.StageType = types.PRE
	// handling copyContainerImage plugin specific logic
	imagePathReservationIds, err := impl.SetCopyContainerImagePluginDataInWorkflowRequest(cdStageWorkflowRequest, pipeline.Id, types.PRE, artifact)
	if err != nil {
		runner.Status = pipelineConfig.WorkflowFailed
		runner.Message = err.Error()
		_ = impl.cdWorkflowRepository.UpdateWorkFlowRunner(runner)
		return err
	} else {
		runner.ImagePathReservationIds = imagePathReservationIds
		_ = impl.cdWorkflowRepository.UpdateWorkFlowRunner(runner)
	}

	_, span = otel.Tracer("orchestrator").Start(ctx, "cdWorkflowService.SubmitWorkflow")
	cdStageWorkflowRequest.Pipeline = pipeline
	cdStageWorkflowRequest.Env = env
	cdStageWorkflowRequest.Type = pipelineConfigBean.CD_WORKFLOW_PIPELINE_TYPE
	_, jobHelmPackagePath, err := impl.cdWorkflowService.SubmitWorkflow(cdStageWorkflowRequest)
	span.End()
	if err != nil {
		return err
	}
	if util.IsManifestDownload(pipeline.DeploymentAppType) || util.IsManifestPush(pipeline.DeploymentAppType) {
		if pipeline.App.Id == 0 {
			appDbObject, err := impl.appRepository.FindById(pipeline.AppId)
			if err != nil {
				impl.logger.Errorw("error in getting app by appId", "err", err)
				return err
			}
			pipeline.App = *appDbObject
		}
		if pipeline.Environment.Id == 0 {
			envDbObject, err := impl.envRepository.FindById(pipeline.EnvironmentId)
			if err != nil {
				impl.logger.Errorw("error in getting env by envId", "err", err)
				return err
			}
			pipeline.Environment = *envDbObject
		}
		deleteChart := !util.IsManifestPush(pipeline.DeploymentAppType)
		imageTag := strings.Split(artifact.Image, ":")[1]
		chartName := fmt.Sprintf("%s-%s-%s-%s", "pre", pipeline.App.AppName, pipeline.Environment.Name, imageTag)
		chartBytes, err := impl.chartTemplateService.LoadChartInBytes(jobHelmPackagePath, deleteChart, chartName, fmt.Sprint(cdWf.Id))
		if err != nil && util.IsManifestDownload(pipeline.DeploymentAppType) {
			return err
		}
		if util.IsManifestPush(pipeline.DeploymentAppType) {
			err = impl.PushPrePostCDManifest(runner.Id, triggeredBy, jobHelmPackagePath, types.PRE, pipeline, imageTag, ctx)
			if err != nil {
				runner.Status = pipelineConfig.WorkflowFailed
				runner.UpdatedBy = triggeredBy
				runner.UpdatedOn = triggeredAt
				runner.FinishedOn = time.Now()
				runnerSaveErr := impl.cdWorkflowRepository.UpdateWorkFlowRunner(runner)
				if runnerSaveErr != nil {
					impl.logger.Errorw("error in saving runner object in db", "err", runnerSaveErr)
				}
				impl.logger.Errorw("error in pushing manifest to helm repo", "err", err)
				return err
			}
		}
		runner.Status = pipelineConfig.WorkflowSucceeded
		runner.UpdatedBy = triggeredBy
		runner.UpdatedOn = triggeredAt
		runner.FinishedOn = time.Now()
		runner.HelmReferenceChart = chartBytes
		err = impl.cdWorkflowRepository.UpdateWorkFlowRunner(runner)
		if err != nil {
			impl.logger.Errorw("error in saving runner object in db", "err", err)
			return err
		}
		// Handle auto trigger after pre stage success event
		go impl.TriggerAutoCDOnPreStageSuccess(request.TriggerContext, pipeline.Id, artifact.Id, cdWf.Id, triggeredBy)
	}

	err = impl.sendPreStageNotification(ctx, cdWf, pipeline)
	if err != nil {
		return err
	}
	// creating cd config history entry
	_, span = otel.Tracer("orchestrator").Start(ctx, "prePostCdScriptHistoryService.CreatePrePostCdScriptHistory")
	err = impl.prePostCdScriptHistoryService.CreatePrePostCdScriptHistory(pipeline, nil, repository3.PRE_CD_TYPE, true, triggeredBy, triggeredAt)
	span.End()
	if err != nil {
		impl.logger.Errorw("error in creating pre cd script entry", "err", err, "pipeline", pipeline)
		return err
	}
	return nil
}

func (impl *TriggerServiceImpl) createStartingWfAndRunner(request bean.TriggerRequest, triggeredAt time.Time) (*pipelineConfig.CdWorkflow, *pipelineConfig.CdWorkflowRunner, error) {
	triggeredBy := request.TriggeredBy
	artifact := request.Artifact
	pipeline := request.Pipeline
	ctx := request.TriggerContext.Context
	//in case of pre stage manual trigger auth is already applied and for auto triggers there is no need for auth check here
	cdWf := request.CdWf
	var err error
	if cdWf == nil && request.WorkflowType == bean2.CD_WORKFLOW_TYPE_PRE {
		cdWf = &pipelineConfig.CdWorkflow{
			CiArtifactId: artifact.Id,
			PipelineId:   pipeline.Id,
			AuditLog:     sql.AuditLog{CreatedOn: triggeredAt, CreatedBy: 1, UpdatedOn: triggeredAt, UpdatedBy: 1},
		}
		err = impl.cdWorkflowRepository.SaveWorkFlow(ctx, cdWf)
		if err != nil {
			return nil, nil, err
		}
	}
	runner := &pipelineConfig.CdWorkflowRunner{
		Name:                  pipeline.Name,
		WorkflowType:          request.WorkflowType,
		ExecutorType:          impl.config.GetWorkflowExecutorType(),
		Status:                pipelineConfig.WorkflowStarting, // starting PreStage
		TriggeredBy:           triggeredBy,
		StartedOn:             triggeredAt,
		Namespace:             request.RunStageInEnvNamespace,
		BlobStorageEnabled:    impl.config.BlobStorageEnabled,
		CdWorkflowId:          cdWf.Id,
		LogLocation:           fmt.Sprintf("%s/%s%s-%s/main.log", impl.config.GetDefaultBuildLogsKeyPrefix(), strconv.Itoa(cdWf.Id), request.WorkflowType, pipeline.Name),
		AuditLog:              sql.AuditLog{CreatedOn: triggeredAt, CreatedBy: 1, UpdatedOn: triggeredAt, UpdatedBy: 1},
		RefCdWorkflowRunnerId: request.RefCdWorkflowRunnerId,
		ReferenceId:           request.TriggerContext.ReferenceId,
	}
	_, span := otel.Tracer("orchestrator").Start(ctx, "cdWorkflowRepository.SaveWorkFlowRunner")
	_, err = impl.cdWorkflowRepository.SaveWorkFlowRunner(runner)
	span.End()
	if err != nil {
		return nil, nil, err
	}
	return cdWf, runner, nil
}

func (impl *TriggerServiceImpl) getEnvAndNsIfRunStageInEnv(ctx context.Context, request bean.TriggerRequest) (*repository2.Environment, string, error) {
	workflowStage := request.WorkflowType
	pipeline := request.Pipeline
	var env *repository2.Environment
	var err error
	namespace := impl.config.GetDefaultNamespace()
	runStageInEnv := false
	if workflowStage == bean2.CD_WORKFLOW_TYPE_PRE {
		runStageInEnv = pipeline.RunPreStageInEnv
	} else if workflowStage == bean2.CD_WORKFLOW_TYPE_POST {
		runStageInEnv = pipeline.RunPostStageInEnv
	}
	_, span := otel.Tracer("orchestrator").Start(ctx, "envRepository.FindById")
	env, err = impl.envRepository.FindById(pipeline.EnvironmentId)
	span.End()
	if err != nil {
		impl.logger.Errorw(" unable to find env ", "err", err)
		return nil, namespace, err
	}
	if runStageInEnv {
		namespace = env.Namespace
	}
	return env, namespace, nil
}

func (impl *TriggerServiceImpl) checkVulnerabilityStatusAndFailWfIfNeeded(ctx context.Context, artifact *repository.CiArtifact,
	cdPipeline *pipelineConfig.Pipeline, runner *pipelineConfig.CdWorkflowRunner, triggeredBy int32) error {
	//checking vulnerability for the selected image
	isVulnerable, err := impl.GetArtifactVulnerabilityStatus(artifact, cdPipeline, ctx)
	if err != nil {
		impl.logger.Errorw("error in getting Artifact vulnerability status, TriggerPreStage", "err", err)
		return err
	}
	if isVulnerable {
		// if image vulnerable, update timeline status and return
		runner.Status = pipelineConfig.WorkflowFailed
		runner.Message = pipelineConfig.FOUND_VULNERABILITY
		runner.FinishedOn = time.Now()
		runner.UpdatedOn = time.Now()
		runner.UpdatedBy = triggeredBy
		err = impl.cdWorkflowRepository.UpdateWorkFlowRunner(runner)
		if err != nil {
			impl.logger.Errorw("error in updating wfr status due to vulnerable image", "err", err)
			return err
		}
		return fmt.Errorf("found vulnerability for image digest %s", artifact.ImageDigest)
	}
	return nil
}

func (impl *TriggerServiceImpl) SetCopyContainerImagePluginDataInWorkflowRequest(cdStageWorkflowRequest *types.WorkflowRequest, pipelineId int, pipelineStage string, artifact *repository.CiArtifact) ([]int, error) {
	copyContainerImagePluginId, err := impl.globalPluginService.GetRefPluginIdByRefPluginName(pipeline.COPY_CONTAINER_IMAGE)
	var imagePathReservationIds []int
	if err != nil && err != pg.ErrNoRows {
		impl.logger.Errorw("error in getting copyContainerImage plugin id", "err", err)
		return imagePathReservationIds, err
	}
	for _, step := range cdStageWorkflowRequest.PrePostDeploySteps {
		if copyContainerImagePluginId != 0 && step.RefPluginId == copyContainerImagePluginId {
			var pipelineStageEntityType int
			if pipelineStage == types.PRE {
				pipelineStageEntityType = pipelineConfigBean.EntityTypePreCD
			} else {
				pipelineStageEntityType = pipelineConfigBean.EntityTypePostCD
			}
			customTagId := -1
			var DockerImageTag string

			customTag, err := impl.customTagService.GetActiveCustomTagByEntityKeyAndValue(pipelineStageEntityType, strconv.Itoa(pipelineId))
			if err != nil && err != pg.ErrNoRows {
				impl.logger.Errorw("error in fetching custom tag data", "err", err)
				return imagePathReservationIds, err
			}

			if !customTag.Enabled {
				// case when custom tag is not configured - source image tag will be taken as docker image tag
				pluginTriggerImageSplit := strings.Split(artifact.Image, ":")
				DockerImageTag = pluginTriggerImageSplit[len(pluginTriggerImageSplit)-1]
			} else {
				// for copyContainerImage plugin parse destination images and save its data in image path reservation table
				customTagDbObject, customDockerImageTag, err := impl.customTagService.GetCustomTag(pipelineStageEntityType, strconv.Itoa(pipelineId))
				if err != nil && err != pg.ErrNoRows {
					impl.logger.Errorw("error in fetching custom tag by entity key and value for CD", "err", err)
					return imagePathReservationIds, err
				}
				if customTagDbObject != nil && customTagDbObject.Id > 0 {
					customTagId = customTagDbObject.Id
				}
				DockerImageTag = customDockerImageTag
			}

			var sourceDockerRegistryId string
			if artifact.DataSource == repository.PRE_CD || artifact.DataSource == repository.POST_CD || artifact.DataSource == repository.POST_CI {
				if artifact.CredentialsSourceType == repository.GLOBAL_CONTAINER_REGISTRY {
					sourceDockerRegistryId = artifact.CredentialSourceValue
				}
			} else {
				sourceDockerRegistryId = cdStageWorkflowRequest.DockerRegistryId
			}
			registryDestinationImageMap, registryCredentialMap, err := impl.pluginInputVariableParser.HandleCopyContainerImagePluginInputVariables(step.InputVars, DockerImageTag, cdStageWorkflowRequest.CiArtifactDTO.Image, sourceDockerRegistryId)
			if err != nil {
				impl.logger.Errorw("error in parsing copyContainerImage input variable", "err", err)
				return imagePathReservationIds, err
			}
			var destinationImages []string
			for _, images := range registryDestinationImageMap {
				for _, image := range images {
					destinationImages = append(destinationImages, image)
				}
			}
			// fetch already saved artifacts to check if they are already present
			savedCIArtifacts, err := impl.ciArtifactRepository.FindCiArtifactByImagePaths(destinationImages)
			if err != nil {
				impl.logger.Errorw("error in fetching artifacts by image path", "err", err)
				return imagePathReservationIds, err
			}
			if len(savedCIArtifacts) > 0 {
				// if already present in ci artifact, return "image path already in use error"
				return imagePathReservationIds, pipelineConfigBean.ErrImagePathInUse
			}
			imagePathReservationIds, err = impl.ReserveImagesGeneratedAtPlugin(customTagId, registryDestinationImageMap)
			if err != nil {
				impl.logger.Errorw("error in reserving image", "err", err)
				return imagePathReservationIds, err
			}
			cdStageWorkflowRequest.RegistryDestinationImageMap = registryDestinationImageMap
			cdStageWorkflowRequest.RegistryCredentialMap = registryCredentialMap
			var pluginArtifactStage string
			if pipelineStage == types.PRE {
				pluginArtifactStage = repository.PRE_CD
			} else {
				pluginArtifactStage = repository.POST_CD
			}
			cdStageWorkflowRequest.PluginArtifactStage = pluginArtifactStage
		}
	}
	return imagePathReservationIds, nil
}

func (impl *TriggerServiceImpl) buildWFRequest(runner *pipelineConfig.CdWorkflowRunner, cdWf *pipelineConfig.CdWorkflow, cdPipeline *pipelineConfig.Pipeline, triggeredBy int32) (*types.WorkflowRequest, error) {
	if cdPipeline.App.Id == 0 {
		appModel, err := impl.appRepository.FindById(cdPipeline.AppId)
		if err != nil {
			impl.logger.Errorw("error in getting app", "appId", cdPipeline.AppId, "err", err)
			return nil, err
		}
		cdPipeline.App = *appModel
	}
	cdWorkflowConfig, err := impl.cdWorkflowRepository.FindConfigByPipelineId(cdPipeline.Id)
	if err != nil && !util.IsErrNoRows(err) {
		return nil, err
	}

	workflowExecutor := runner.ExecutorType

	artifact, err := impl.ciArtifactRepository.Get(cdWf.CiArtifactId)
	if err != nil {
		return nil, err
	}
	// Migration of deprecated DataSource Type
	if artifact.IsMigrationRequired() {
		migrationErr := impl.ciArtifactRepository.MigrateToWebHookDataSourceType(artifact.Id)
		if migrationErr != nil {
			impl.logger.Warnw("unable to migrate deprecated DataSource", "artifactId", artifact.Id)
		}
	}
	ciMaterialInfo, err := repository.GetCiMaterialInfo(artifact.MaterialInfo, artifact.DataSource)
	if err != nil {
		impl.logger.Errorw("parsing error", "err", err)
		return nil, err
	}

	var ciProjectDetails []pipelineConfigBean.CiProjectDetails
	var ciPipeline *pipelineConfig.CiPipeline
	if cdPipeline.CiPipelineId > 0 {
		ciPipeline, err = impl.ciPipelineRepository.FindById(cdPipeline.CiPipelineId)
		if err != nil && !util.IsErrNoRows(err) {
			impl.logger.Errorw("cannot find ciPipelineRequest", "err", err)
			return nil, err
		}
		if ciPipeline != nil && util.IsErrNoRows(err) {
			ciPipeline.Id = 0
		}
		for _, m := range ciPipeline.CiPipelineMaterials {
			// git material should be active in this case
			if m == nil || m.GitMaterial == nil || !m.GitMaterial.Active {
				continue
			}
			var ciMaterialCurrent repository.CiMaterialInfo
			for _, ciMaterial := range ciMaterialInfo {
				if ciMaterial.Material.GitConfiguration.URL == m.GitMaterial.Url {
					ciMaterialCurrent = ciMaterial
					break
				}
			}
			gitMaterial, err := impl.materialRepository.FindById(m.GitMaterialId)
			if err != nil && !util.IsErrNoRows(err) {
				impl.logger.Errorw("could not fetch git materials", "err", err)
				return nil, err
			}

			ciProjectDetail := pipelineConfigBean.CiProjectDetails{
				GitRepository:   ciMaterialCurrent.Material.GitConfiguration.URL,
				MaterialName:    gitMaterial.Name,
				CheckoutPath:    gitMaterial.CheckoutPath,
				FetchSubmodules: gitMaterial.FetchSubmodules,
				SourceType:      m.Type,
				SourceValue:     m.Value,
				Type:            string(m.Type),
				GitOptions: pipelineConfigBean.GitOptions{
					UserName:      gitMaterial.GitProvider.UserName,
					Password:      gitMaterial.GitProvider.Password,
					SshPrivateKey: gitMaterial.GitProvider.SshPrivateKey,
					AccessToken:   gitMaterial.GitProvider.AccessToken,
					AuthMode:      gitMaterial.GitProvider.AuthMode,
				},
			}
			if executors.IsShallowClonePossible(m, impl.config.GitProviders, impl.config.CloningMode) {
				ciProjectDetail.CloningMode = executors.CloningModeShallow
			}
			if len(ciMaterialCurrent.Modifications) > 0 {
				ciProjectDetail.CommitHash = ciMaterialCurrent.Modifications[0].Revision
				ciProjectDetail.Author = ciMaterialCurrent.Modifications[0].Author
				ciProjectDetail.GitTag = ciMaterialCurrent.Modifications[0].Tag
				ciProjectDetail.Message = ciMaterialCurrent.Modifications[0].Message
				commitTime, err := convert(ciMaterialCurrent.Modifications[0].ModifiedTime)
				if err != nil {
					return nil, err
				}
				ciProjectDetail.CommitTime = commitTime.Format(bean4.LayoutRFC3339)
<<<<<<< HEAD
			} else if ciPipeline.PipelineType == string(pipelineConfigBean.CI_JOB) {
=======
			} else if ciPipeline.PipelineType == string(bean3.CI_JOB) {
>>>>>>> f5b70963
				// This has been done to resolve unmarshalling issue in ci-runner, in case of no commit time(eg- polling container images)
				ciProjectDetail.CommitTime = time.Time{}.Format(bean4.LayoutRFC3339)
			} else {
				impl.logger.Debugw("devtronbug#1062", ciPipeline.Id, cdPipeline.Id)
				return nil, fmt.Errorf("modifications not found for %d", ciPipeline.Id)
			}

			// set webhook data
			if m.Type == pipelineConfig.SOURCE_TYPE_WEBHOOK && len(ciMaterialCurrent.Modifications) > 0 {
				webhookData := ciMaterialCurrent.Modifications[0].WebhookData
				ciProjectDetail.WebhookData = pipelineConfig.WebhookData{
					Id:              webhookData.Id,
					EventActionType: webhookData.EventActionType,
					Data:            webhookData.Data,
				}
			}

			ciProjectDetails = append(ciProjectDetails, ciProjectDetail)
		}
	}
	var stageYaml string
	var deployStageWfr pipelineConfig.CdWorkflowRunner
	var deployStageTriggeredByUserEmail string
	var pipelineReleaseCounter int
	var preDeploySteps []*pipelineConfigBean.StepObject
	var postDeploySteps []*pipelineConfigBean.StepObject
	var refPluginsData []*pipelineConfigBean.RefPluginObject
	//if pipeline_stage_steps present for pre-CD or post-CD then no need to add stageYaml to cdWorkflowRequest in that
	//case add PreDeploySteps and PostDeploySteps to cdWorkflowRequest, this is done for backward compatibility
	pipelineStage, err := impl.pipelineStageService.GetCdStageByCdPipelineIdAndStageType(cdPipeline.Id, runner.WorkflowType.WorkflowTypeToStageType())
	if err != nil && err != pg.ErrNoRows {
		impl.logger.Errorw("error in fetching CD pipeline stage", "cdPipelineId", cdPipeline.Id, "stage ", runner.WorkflowType.WorkflowTypeToStageType(), "err", err)
		return nil, err
	}
	env, err := impl.envRepository.FindById(cdPipeline.EnvironmentId)
	if err != nil {
		impl.logger.Errorw("error in getting environment by id", "err", err)
		return nil, err
	}

	//Scope will pick the environment of CD pipeline irrespective of in-cluster mode,
	//since user sees the environment of the CD pipeline
	scope := resourceQualifiers.Scope{
		AppId:     cdPipeline.AppId,
		EnvId:     env.Id,
		ClusterId: env.ClusterId,
		SystemMetadata: &resourceQualifiers.SystemMetadata{
			EnvironmentName: env.Name,
			ClusterName:     env.Cluster.ClusterName,
			Namespace:       env.Namespace,
			Image:           artifact.Image,
			ImageTag:        util3.GetImageTagFromImage(artifact.Image),
		},
	}
	if pipelineStage != nil {
		var variableSnapshot map[string]string
		if runner.WorkflowType == bean2.CD_WORKFLOW_TYPE_PRE {
			//TODO: use const from pipeline.WorkflowService:95
			prePostAndRefPluginResponse, err := impl.pipelineStageService.BuildPrePostAndRefPluginStepsDataForWfRequest(cdPipeline.Id, "preCD", scope)
			if err != nil {
				impl.logger.Errorw("error in getting pre, post & refPlugin steps data for wf request", "err", err, "cdPipelineId", cdPipeline.Id)
				return nil, err
			}
			preDeploySteps = prePostAndRefPluginResponse.PreStageSteps
			refPluginsData = prePostAndRefPluginResponse.RefPluginData
			variableSnapshot = prePostAndRefPluginResponse.VariableSnapshot
		} else if runner.WorkflowType == bean2.CD_WORKFLOW_TYPE_POST {
			//TODO: use const from pipeline.WorkflowService:96
			prePostAndRefPluginResponse, err := impl.pipelineStageService.BuildPrePostAndRefPluginStepsDataForWfRequest(cdPipeline.Id, "postCD", scope)
			if err != nil {
				impl.logger.Errorw("error in getting pre, post & refPlugin steps data for wf request", "err", err, "cdPipelineId", cdPipeline.Id)
				return nil, err
			}
			postDeploySteps = prePostAndRefPluginResponse.PostStageSteps
			refPluginsData = prePostAndRefPluginResponse.RefPluginData
			variableSnapshot = prePostAndRefPluginResponse.VariableSnapshot
			deployStageWfr, deployStageTriggeredByUserEmail, pipelineReleaseCounter, err = impl.getDeployStageDetails(cdPipeline.Id)
			if err != nil {
				impl.logger.Errorw("error in getting deployStageWfr, deployStageTriggeredByUser and pipelineReleaseCounter wf request", "err", err, "cdPipelineId", cdPipeline.Id)
				return nil, err
			}
		} else {
			return nil, fmt.Errorf("unsupported workflow triggerd")
		}

		//Save Scoped VariableSnapshot
		var variableSnapshotHistories = util4.GetBeansPtr(
			repository5.GetSnapshotBean(runner.Id, repository5.HistoryReferenceTypeCDWORKFLOWRUNNER, variableSnapshot))
		if len(variableSnapshotHistories) > 0 {
			err = impl.scopedVariableManager.SaveVariableHistoriesForTrigger(variableSnapshotHistories, runner.TriggeredBy)
			if err != nil {
				impl.logger.Errorf("Not able to save variable snapshot for CD trigger %s %d %s", err, runner.Id, variableSnapshot)
			}
		}
	} else {
		//in this case no plugin script is not present for this cdPipeline hence going with attaching preStage or postStage config
		if runner.WorkflowType == bean2.CD_WORKFLOW_TYPE_PRE {
			stageYaml = cdPipeline.PreStageConfig
		} else if runner.WorkflowType == bean2.CD_WORKFLOW_TYPE_POST {
			stageYaml = cdPipeline.PostStageConfig
			deployStageWfr, deployStageTriggeredByUserEmail, pipelineReleaseCounter, err = impl.getDeployStageDetails(cdPipeline.Id)
			if err != nil {
				impl.logger.Errorw("error in getting deployStageWfr, deployStageTriggeredByUser and pipelineReleaseCounter wf request", "err", err, "cdPipelineId", cdPipeline.Id)
				return nil, err
			}

		} else {
			return nil, fmt.Errorf("unsupported workflow triggerd")
		}
	}

	digestConfigurationRequest := imageDigestPolicy.DigestPolicyConfigurationRequest{
		ClusterId:     env.ClusterId,
		EnvironmentId: env.Id,
		PipelineId:    cdPipeline.Id,
	}
	digestPolicyConfigurations, err := impl.imageDigestPolicyService.GetDigestPolicyConfigurations(digestConfigurationRequest)
	if err != nil {
		impl.logger.Errorw("error in checking if isImageDigestPolicyConfiguredForPipeline", "err", err, "pipelineId", cdPipeline.Id)
		return nil, err
	}
	image := artifact.Image
	if digestPolicyConfigurations.UseDigestForTrigger() {
		image = ReplaceImageTagWithDigest(image, artifact.ImageDigest)
	}
	cdStageWorkflowRequest := &types.WorkflowRequest{
		EnvironmentId:         cdPipeline.EnvironmentId,
		AppId:                 cdPipeline.AppId,
		WorkflowId:            cdWf.Id,
		WorkflowRunnerId:      runner.Id,
		WorkflowNamePrefix:    strconv.Itoa(runner.Id) + "-" + runner.Name,
		WorkflowPrefixForLog:  strconv.Itoa(cdWf.Id) + string(runner.WorkflowType) + "-" + runner.Name,
		CdImage:               impl.config.GetDefaultImage(),
		CdPipelineId:          cdWf.PipelineId,
		TriggeredBy:           triggeredBy,
		StageYaml:             stageYaml,
		CiProjectDetails:      ciProjectDetails,
		Namespace:             runner.Namespace,
		ActiveDeadlineSeconds: impl.config.GetDefaultTimeout(),
		CiArtifactDTO: types.CiArtifactDTO{
			Id:           artifact.Id,
			PipelineId:   artifact.PipelineId,
			Image:        image,
			ImageDigest:  artifact.ImageDigest,
			MaterialInfo: artifact.MaterialInfo,
			DataSource:   artifact.DataSource,
			WorkflowId:   artifact.WorkflowId,
		},
		OrchestratorHost:  impl.config.OrchestratorHost,
		OrchestratorToken: impl.config.OrchestratorToken,
		CloudProvider:     impl.config.CloudProvider,
		WorkflowExecutor:  workflowExecutor,
		RefPlugins:        refPluginsData,
		Scope:             scope,
	}

	extraEnvVariables := make(map[string]string)
	if env != nil {
		extraEnvVariables[plugin.CD_PIPELINE_ENV_NAME_KEY] = env.Name
		if env.Cluster != nil {
			extraEnvVariables[plugin.CD_PIPELINE_CLUSTER_NAME_KEY] = env.Cluster.ClusterName
		}
	}
	ciWf, err := impl.ciWorkflowRepository.FindLastTriggeredWorkflowByArtifactId(artifact.Id)
	if err != nil && err != pg.ErrNoRows {
		impl.logger.Errorw("error in getting ciWf by artifactId", "err", err, "artifactId", artifact.Id)
		return nil, err
	}
	var webhookAndCiData *gitSensorClient.WebhookAndCiData
	if ciWf != nil && ciWf.GitTriggers != nil {
		i := 1
		var gitCommitEnvVariables []types.GitMetadata

		for ciPipelineMaterialId, gitTrigger := range ciWf.GitTriggers {
			extraEnvVariables[fmt.Sprintf("%s_%d", GIT_COMMIT_HASH_PREFIX, i)] = gitTrigger.Commit
			extraEnvVariables[fmt.Sprintf("%s_%d", GIT_SOURCE_TYPE_PREFIX, i)] = string(gitTrigger.CiConfigureSourceType)
			extraEnvVariables[fmt.Sprintf("%s_%d", GIT_SOURCE_VALUE_PREFIX, i)] = gitTrigger.CiConfigureSourceValue

			gitCommitEnvVariables = append(gitCommitEnvVariables, types.GitMetadata{
				GitCommitHash:  gitTrigger.Commit,
				GitSourceType:  string(gitTrigger.CiConfigureSourceType),
				GitSourceValue: gitTrigger.CiConfigureSourceValue,
			})

			// CODE-BLOCK starts - store extra environment variables if webhook
			if gitTrigger.CiConfigureSourceType == pipelineConfig.SOURCE_TYPE_WEBHOOK {
				webhookDataId := gitTrigger.WebhookData.Id
				if webhookDataId > 0 {
					webhookDataRequest := &gitSensorClient.WebhookDataRequest{
						Id:                   webhookDataId,
						CiPipelineMaterialId: ciPipelineMaterialId,
					}
					webhookAndCiData, err = impl.gitSensorGrpcClient.GetWebhookData(context.Background(), webhookDataRequest)
					if err != nil {
						impl.logger.Errorw("err while getting webhook data from git-sensor", "err", err, "webhookDataRequest", webhookDataRequest)
						return nil, err
					}
					if webhookAndCiData != nil {
						for extEnvVariableKey, extEnvVariableVal := range webhookAndCiData.ExtraEnvironmentVariables {
							extraEnvVariables[extEnvVariableKey] = extEnvVariableVal
						}
					}
				}
			}
			// CODE_BLOCK ends

			i++
		}
		gitMetadata, err := json.Marshal(&gitCommitEnvVariables)
		if err != nil {
			impl.logger.Errorw("err while marshaling git metdata", "err", err)
			return nil, err
		}
		extraEnvVariables[plugin.GIT_METADATA] = string(gitMetadata)

		extraEnvVariables[GIT_SOURCE_COUNT] = strconv.Itoa(len(ciWf.GitTriggers))
	}

	childCdIds, err := impl.appWorkflowRepository.FindChildCDIdsByParentCDPipelineId(cdPipeline.Id)
	if err != nil && err != pg.ErrNoRows {
		impl.logger.Errorw("error in getting child cdPipelineIds by parent cdPipelineId", "err", err, "parent cdPipelineId", cdPipeline.Id)
		return nil, err
	}
	if len(childCdIds) > 0 {
		childPipelines, err := impl.pipelineRepository.FindByIdsIn(childCdIds)
		if err != nil {
			impl.logger.Errorw("error in getting pipelines by ids", "err", err, "ids", childCdIds)
			return nil, err
		}
		var childCdEnvVariables []types.ChildCdMetadata
		for i, childPipeline := range childPipelines {
			extraEnvVariables[fmt.Sprintf("%s_%d", CHILD_CD_ENV_NAME_PREFIX, i+1)] = childPipeline.Environment.Name
			extraEnvVariables[fmt.Sprintf("%s_%d", CHILD_CD_CLUSTER_NAME_PREFIX, i+1)] = childPipeline.Environment.Cluster.ClusterName

			childCdEnvVariables = append(childCdEnvVariables, types.ChildCdMetadata{
				ChildCdEnvName:     childPipeline.Environment.Name,
				ChildCdClusterName: childPipeline.Environment.Cluster.ClusterName,
			})
		}
		childCdEnvVariablesMetadata, err := json.Marshal(&childCdEnvVariables)
		if err != nil {
			impl.logger.Errorw("err while marshaling childCdEnvVariables", "err", err)
			return nil, err
		}
		extraEnvVariables[plugin.CHILD_CD_METADATA] = string(childCdEnvVariablesMetadata)

		extraEnvVariables[CHILD_CD_COUNT] = strconv.Itoa(len(childPipelines))
	}

	if ciPipeline != nil && ciPipeline.Id > 0 {
		sourceCiPipeline, err := impl.getSourceCiPipelineForArtifact(*ciPipeline)
		if err != nil {
			impl.logger.Errorw("error in getting source ciPipeline for artifact", "err", err)
			return nil, err
		}
		extraEnvVariables["APP_NAME"] = sourceCiPipeline.App.AppName
		cdStageWorkflowRequest.CiPipelineType = sourceCiPipeline.PipelineType
		buildRegistryConfig, dbErr := impl.getBuildRegistryConfigForArtifact(*sourceCiPipeline, *artifact)
		if dbErr != nil {
			impl.logger.Errorw("error in getting registry credentials for the artifact", "err", dbErr)
			return nil, dbErr
		}
		adapter.UpdateRegistryDetailsToWrfReq(cdStageWorkflowRequest, buildRegistryConfig)
	} else if cdPipeline.AppId > 0 {
		// the below flow is used for external ci base pipelines;
		extraEnvVariables["APP_NAME"] = cdPipeline.App.AppName
		buildRegistryConfig, err := impl.ciTemplateService.GetBaseDockerConfigForCiPipeline(cdPipeline.AppId)
		if err != nil {
			impl.logger.Errorw("error in getting build configurations", "err", err)
			return nil, fmt.Errorf("error in getting build configurations")
		}
		adapter.UpdateRegistryDetailsToWrfReq(cdStageWorkflowRequest, buildRegistryConfig)
		appLabels, err := impl.appLabelRepository.FindAllByAppId(cdPipeline.AppId)
		if err != nil && err != pg.ErrNoRows {
			impl.logger.Errorw("error in getting labels by appId", "err", err, "appId", cdPipeline.AppId)
			return nil, err
		}
		var appLabelEnvVariables []types.AppLabelMetadata
		for i, appLabel := range appLabels {
			extraEnvVariables[fmt.Sprintf("%s_%d", APP_LABEL_KEY_PREFIX, i+1)] = appLabel.Key
			extraEnvVariables[fmt.Sprintf("%s_%d", APP_LABEL_VALUE_PREFIX, i+1)] = appLabel.Value
			appLabelEnvVariables = append(appLabelEnvVariables, types.AppLabelMetadata{
				AppLabelKey:   appLabel.Key,
				AppLabelValue: appLabel.Value,
			})
		}
		if len(appLabels) > 0 {
			extraEnvVariables[APP_LABEL_COUNT] = strconv.Itoa(len(appLabels))
			appLabelEnvVariablesMetadata, err := json.Marshal(&appLabelEnvVariables)
			if err != nil {
				impl.logger.Errorw("err while marshaling appLabelEnvVariables", "err", err)
				return nil, err
			}
			extraEnvVariables[plugin.APP_LABEL_METADATA] = string(appLabelEnvVariablesMetadata)

		}
	}
	cdStageWorkflowRequest.ExtraEnvironmentVariables = extraEnvVariables
	cdStageWorkflowRequest.DeploymentTriggerTime = deployStageWfr.StartedOn
	cdStageWorkflowRequest.DeploymentTriggeredBy = deployStageTriggeredByUserEmail

	if pipelineReleaseCounter > 0 {
		cdStageWorkflowRequest.DeploymentReleaseCounter = pipelineReleaseCounter
	}
	if cdWorkflowConfig.CdCacheRegion == "" {
		cdWorkflowConfig.CdCacheRegion = impl.config.GetDefaultCdLogsBucketRegion()
	}

	if runner.WorkflowType == bean2.CD_WORKFLOW_TYPE_PRE {
		//populate input variables of steps with extra env variables
		setExtraEnvVariableInDeployStep(preDeploySteps, extraEnvVariables, webhookAndCiData)
		cdStageWorkflowRequest.PrePostDeploySteps = preDeploySteps
	} else if runner.WorkflowType == bean2.CD_WORKFLOW_TYPE_POST {
		setExtraEnvVariableInDeployStep(postDeploySteps, extraEnvVariables, webhookAndCiData)
		cdStageWorkflowRequest.PrePostDeploySteps = postDeploySteps
	}
	cdStageWorkflowRequest.BlobStorageConfigured = runner.BlobStorageEnabled
	switch cdStageWorkflowRequest.CloudProvider {
	case types.BLOB_STORAGE_S3:
		//No AccessKey is used for uploading artifacts, instead IAM based auth is used
		cdStageWorkflowRequest.CdCacheRegion = cdWorkflowConfig.CdCacheRegion
		cdStageWorkflowRequest.CdCacheLocation = cdWorkflowConfig.CdCacheBucket
		cdStageWorkflowRequest.ArtifactLocation, cdStageWorkflowRequest.CiArtifactBucket, cdStageWorkflowRequest.CiArtifactFileName = impl.buildArtifactLocationForS3(cdWorkflowConfig, cdWf, runner)
		cdStageWorkflowRequest.BlobStorageS3Config = &blob_storage.BlobStorageS3Config{
			AccessKey:                  impl.config.BlobStorageS3AccessKey,
			Passkey:                    impl.config.BlobStorageS3SecretKey,
			EndpointUrl:                impl.config.BlobStorageS3Endpoint,
			IsInSecure:                 impl.config.BlobStorageS3EndpointInsecure,
			CiCacheBucketName:          cdWorkflowConfig.CdCacheBucket,
			CiCacheRegion:              cdWorkflowConfig.CdCacheRegion,
			CiCacheBucketVersioning:    impl.config.BlobStorageS3BucketVersioned,
			CiArtifactBucketName:       cdStageWorkflowRequest.CiArtifactBucket,
			CiArtifactRegion:           cdWorkflowConfig.CdCacheRegion,
			CiArtifactBucketVersioning: impl.config.BlobStorageS3BucketVersioned,
			CiLogBucketName:            impl.config.GetDefaultBuildLogsBucket(),
			CiLogRegion:                impl.config.GetDefaultCdLogsBucketRegion(),
			CiLogBucketVersioning:      impl.config.BlobStorageS3BucketVersioned,
		}
	case types.BLOB_STORAGE_GCP:
		cdStageWorkflowRequest.GcpBlobConfig = &blob_storage.GcpBlobConfig{
			CredentialFileJsonData: impl.config.BlobStorageGcpCredentialJson,
			ArtifactBucketName:     impl.config.GetDefaultBuildLogsBucket(),
			LogBucketName:          impl.config.GetDefaultBuildLogsBucket(),
		}
		cdStageWorkflowRequest.ArtifactLocation = impl.buildDefaultArtifactLocation(cdWorkflowConfig, cdWf, runner)
		cdStageWorkflowRequest.CiArtifactFileName = cdStageWorkflowRequest.ArtifactLocation
	case types.BLOB_STORAGE_AZURE:
		cdStageWorkflowRequest.AzureBlobConfig = &blob_storage.AzureBlobConfig{
			Enabled:               true,
			AccountName:           impl.config.AzureAccountName,
			BlobContainerCiCache:  impl.config.AzureBlobContainerCiCache,
			AccountKey:            impl.config.AzureAccountKey,
			BlobContainerCiLog:    impl.config.AzureBlobContainerCiLog,
			BlobContainerArtifact: impl.config.AzureBlobContainerCiLog,
		}
		cdStageWorkflowRequest.BlobStorageS3Config = &blob_storage.BlobStorageS3Config{
			EndpointUrl:     impl.config.AzureGatewayUrl,
			IsInSecure:      impl.config.AzureGatewayConnectionInsecure,
			CiLogBucketName: impl.config.AzureBlobContainerCiLog,
			CiLogRegion:     "",
			AccessKey:       impl.config.AzureAccountName,
		}
		cdStageWorkflowRequest.ArtifactLocation = impl.buildDefaultArtifactLocation(cdWorkflowConfig, cdWf, runner)
		cdStageWorkflowRequest.CiArtifactFileName = cdStageWorkflowRequest.ArtifactLocation
	default:
		if impl.config.BlobStorageEnabled {
			return nil, fmt.Errorf("blob storage %s not supported", cdStageWorkflowRequest.CloudProvider)
		}
	}
	cdStageWorkflowRequest.DefaultAddressPoolBaseCidr = impl.config.GetDefaultAddressPoolBaseCidr()
	cdStageWorkflowRequest.DefaultAddressPoolSize = impl.config.GetDefaultAddressPoolSize()
	if util.IsManifestDownload(cdPipeline.DeploymentAppType) || util.IsManifestPush(cdPipeline.DeploymentAppType) {
		cdStageWorkflowRequest.IsDryRun = true
	}
	return cdStageWorkflowRequest, nil
}

/*
getBuildRegistryConfigForArtifact performs the following logic to get Pre/Post CD Registry Credentials:

 1. CI Build:
    It will use the overridden credentials (if any) OR the base application level credentials.

 2. Link CI:
    It will fetch the parent CI pipeline first.
    Then will use the CI Build overridden credentials (if any) OR the Source application (App that contains CI Build) level credentials.

 3. Sync CD:
    It will fetch the parent CD pipeline first.

    - CASE CD Pipeline has CI Build as artifact provider:

    Then will use the CI Build overridden credentials (if any) OR the Source application (App that contains CI Build) level credentials.

    - CASE CD Pipeline has Link CI as artifact provider:

    It will fetch the parent CI pipeline of the Link CI  first.
    Then will use the CI Build overridden credentials (if any) OR the Source application (App that contains CI Build) level credentials.

 4. Skopeo Plugin:
    If any artifact has information about : credentials_source_type(global_container_registry) credentials_source_value(registry_id)
    Then we will use the credentials_source_value to derive the credentials.

 5. Polling plugin:
    If the ci_pipeline_type type is CI_JOB
    We will always fetch the registry credentials from the ci_template_override table
*/
func (impl *TriggerServiceImpl) getBuildRegistryConfigForArtifact(sourceCiPipeline pipelineConfig.CiPipeline, artifact repository.CiArtifact) (*types.DockerArtifactStoreBean, error) {
	// Handling for Skopeo Plugin
	if artifact.IsRegistryCredentialMapped() {
		dockerArtifactStore, err := impl.dockerArtifactStoreRepository.FindOne(artifact.CredentialSourceValue)
		if util.IsErrNoRows(err) {
			impl.logger.Errorw("source artifact registry not found", "registryId", artifact.CredentialSourceValue, "err", err)
			return nil, fmt.Errorf("source artifact registry '%s' not found", artifact.CredentialSourceValue)
		} else if err != nil {
			impl.logger.Errorw("error in fetching artifact info", "err", err)
			return nil, err
		}
		return adapter.GetDockerConfigBean(dockerArtifactStore), nil
	}

	// Handling for CI Job
	if adapter.IsCIJob(sourceCiPipeline) {
		// for bean.CI_JOB the source artifact is always driven from overridden ci template
		buildRegistryConfig, err := impl.ciTemplateService.GetAppliedDockerConfigForCiPipeline(sourceCiPipeline.Id, sourceCiPipeline.AppId, true)
		if err != nil {
			impl.logger.Errorw("error in getting build configurations", "err", err)
			return nil, fmt.Errorf("error in getting build configurations")
		}
		return buildRegistryConfig, nil
	}

	// Handling for Linked CI
	if adapter.IsLinkedCI(sourceCiPipeline) {
		parentCiPipeline, err := impl.ciPipelineRepository.FindById(sourceCiPipeline.ParentCiPipeline)
		if err != nil {
			impl.logger.Errorw("error in finding ciPipeline", "ciPipelineId", sourceCiPipeline.ParentCiPipeline, "err", err)
			return nil, err
		}
		buildRegistryConfig, err := impl.ciTemplateService.GetAppliedDockerConfigForCiPipeline(parentCiPipeline.Id, parentCiPipeline.AppId, parentCiPipeline.IsDockerConfigOverridden)
		if err != nil {
			impl.logger.Errorw("error in getting build configurations", "err", err)
			return nil, fmt.Errorf("error in getting build configurations")
		}
		return buildRegistryConfig, nil
	}

	// Handling for Build CI
	buildRegistryConfig, err := impl.ciTemplateService.GetAppliedDockerConfigForCiPipeline(sourceCiPipeline.Id, sourceCiPipeline.AppId, sourceCiPipeline.IsDockerConfigOverridden)
	if err != nil {
		impl.logger.Errorw("error in getting build configurations", "err", err)
		return nil, fmt.Errorf("error in getting build configurations")
	}
	return buildRegistryConfig, nil
}

func (impl *TriggerServiceImpl) getSourceCiPipelineForArtifact(ciPipeline pipelineConfig.CiPipeline) (*pipelineConfig.CiPipeline, error) {
	sourceCiPipeline := &ciPipeline
	if adapter.IsLinkedCD(ciPipeline) {
		sourceCdPipeline, err := impl.pipelineRepository.FindById(ciPipeline.ParentCiPipeline)
		if err != nil {
			impl.logger.Errorw("error in finding source cdPipeline for linked cd", "cdPipelineId", ciPipeline.ParentCiPipeline, "err", err)
			return nil, err
		}
		sourceCiPipeline, err = impl.ciPipelineRepository.FindOneWithAppData(sourceCdPipeline.CiPipelineId)
		if err != nil && !util.IsErrNoRows(err) {
			impl.logger.Errorw("error in finding ciPipeline for the cd pipeline", "CiPipelineId", sourceCdPipeline.Id, "CiPipelineId", sourceCdPipeline.CiPipelineId, "err", err)
			return nil, err
		}
	}
	return sourceCiPipeline, nil
}

func (impl *TriggerServiceImpl) GetArtifactVulnerabilityStatus(artifact *repository.CiArtifact, cdPipeline *pipelineConfig.Pipeline, ctx context.Context) (bool, error) {
	isVulnerable := false
	if len(artifact.ImageDigest) > 0 {
		var cveStores []*security.CveStore
		_, span := otel.Tracer("orchestrator").Start(ctx, "scanResultRepository.FindByImageDigest")
		imageScanResult, err := impl.scanResultRepository.FindByImageDigest(artifact.ImageDigest)
		span.End()
		if err != nil && err != pg.ErrNoRows {
			impl.logger.Errorw("error fetching image digest", "digest", artifact.ImageDigest, "err", err)
			return false, err
		}
		for _, item := range imageScanResult {
			cveStores = append(cveStores, &item.CveStore)
		}
		_, span = otel.Tracer("orchestrator").Start(ctx, "cvePolicyRepository.GetBlockedCVEList")
		if cdPipeline.Environment.ClusterId == 0 {
			envDetails, err := impl.envRepository.FindById(cdPipeline.EnvironmentId)
			if err != nil {
				impl.logger.Errorw("error fetching cluster details by env, GetArtifactVulnerabilityStatus", "envId", cdPipeline.EnvironmentId, "err", err)
				return false, err
			}
			cdPipeline.Environment = *envDetails
		}
		blockCveList, err := impl.cvePolicyRepository.GetBlockedCVEList(cveStores, cdPipeline.Environment.ClusterId, cdPipeline.EnvironmentId, cdPipeline.AppId, false)
		span.End()
		if err != nil {
			impl.logger.Errorw("error while fetching env", "err", err)
			return false, err
		}
		if len(blockCveList) > 0 {
			isVulnerable = true
		}
	}
	return isVulnerable, nil
}

func (impl *TriggerServiceImpl) ReserveImagesGeneratedAtPlugin(customTagId int, registryImageMap map[string][]string) ([]int, error) {
	var imagePathReservationIds []int
	for _, images := range registryImageMap {
		for _, image := range images {
			imagePathReservationData, err := impl.customTagService.ReserveImagePath(image, customTagId)
			if err != nil {
				impl.logger.Errorw("Error in marking custom tag reserved", "err", err)
				return imagePathReservationIds, err
			}
			if imagePathReservationData != nil {
				imagePathReservationIds = append(imagePathReservationIds, imagePathReservationData.Id)
			}
		}
	}
	return imagePathReservationIds, nil
}

func setExtraEnvVariableInDeployStep(deploySteps []*pipelineConfigBean.StepObject, extraEnvVariables map[string]string, webhookAndCiData *gitSensorClient.WebhookAndCiData) {
	for _, deployStep := range deploySteps {
		for variableKey, variableValue := range extraEnvVariables {
			if isExtraVariableDynamic(variableKey, webhookAndCiData) && deployStep.StepType == "INLINE" {
				extraInputVar := &pipelineConfigBean.VariableObject{
					Name:                  variableKey,
					Format:                "STRING",
					Value:                 variableValue,
					VariableType:          pipelineConfigBean.VARIABLE_TYPE_REF_GLOBAL,
					ReferenceVariableName: variableKey,
				}
				deployStep.InputVars = append(deployStep.InputVars, extraInputVar)
			}
		}
	}
}

func (impl *TriggerServiceImpl) getDeployStageDetails(pipelineId int) (pipelineConfig.CdWorkflowRunner, string, int, error) {
	deployStageWfr := pipelineConfig.CdWorkflowRunner{}
	//getting deployment pipeline latest wfr by pipelineId
	deployStageWfr, err := impl.cdWorkflowRepository.FindLastStatusByPipelineIdAndRunnerType(pipelineId, bean2.CD_WORKFLOW_TYPE_DEPLOY)
	if err != nil {
		impl.logger.Errorw("error in getting latest status of deploy type wfr by pipelineId", "err", err, "pipelineId", pipelineId)
		return deployStageWfr, "", 0, err
	}
	deployStageTriggeredByUserEmail, err := impl.userService.GetEmailById(deployStageWfr.TriggeredBy)
	if err != nil {
		impl.logger.Errorw("error in getting user email by id", "err", err, "userId", deployStageWfr.TriggeredBy)
		return deployStageWfr, "", 0, err
	}
	pipelineReleaseCounter, err := impl.pipelineOverrideRepository.GetCurrentPipelineReleaseCounter(pipelineId)
	if err != nil {
		impl.logger.Errorw("error occurred while fetching latest release counter for pipeline", "pipelineId", pipelineId, "err", err)
		return deployStageWfr, "", 0, err
	}
	return deployStageWfr, deployStageTriggeredByUserEmail, pipelineReleaseCounter, nil
}

func (impl *TriggerServiceImpl) buildArtifactLocationForS3(cdWorkflowConfig *pipelineConfig.CdWorkflowConfig, cdWf *pipelineConfig.CdWorkflow, runner *pipelineConfig.CdWorkflowRunner) (string, string, string) {
	cdArtifactLocationFormat := cdWorkflowConfig.CdArtifactLocationFormat
	if cdArtifactLocationFormat == "" {
		cdArtifactLocationFormat = impl.config.GetArtifactLocationFormat()
	}
	if cdWorkflowConfig.LogsBucket == "" {
		cdWorkflowConfig.LogsBucket = impl.config.GetDefaultBuildLogsBucket()
	}
	ArtifactLocation := fmt.Sprintf("s3://%s/"+impl.config.GetDefaultArtifactKeyPrefix()+"/"+cdArtifactLocationFormat, cdWorkflowConfig.LogsBucket, cdWf.Id, runner.Id)
	artifactFileName := fmt.Sprintf(impl.config.GetDefaultArtifactKeyPrefix()+"/"+cdArtifactLocationFormat, cdWf.Id, runner.Id)
	return ArtifactLocation, cdWorkflowConfig.LogsBucket, artifactFileName
}

func (impl *TriggerServiceImpl) buildDefaultArtifactLocation(cdWorkflowConfig *pipelineConfig.CdWorkflowConfig, savedWf *pipelineConfig.CdWorkflow, runner *pipelineConfig.CdWorkflowRunner) string {
	cdArtifactLocationFormat := cdWorkflowConfig.CdArtifactLocationFormat
	if cdArtifactLocationFormat == "" {
		cdArtifactLocationFormat = impl.config.GetArtifactLocationFormat()
	}
	ArtifactLocation := fmt.Sprintf("%s/"+cdArtifactLocationFormat, impl.config.GetDefaultArtifactKeyPrefix(), savedWf.Id, runner.Id)
	return ArtifactLocation
}

func ReplaceImageTagWithDigest(image, digest string) string {
	imageWithoutTag := strings.Split(image, ":")[0]
	imageWithDigest := fmt.Sprintf("%s@%s", imageWithoutTag, digest)
	return imageWithDigest
}

func (impl *TriggerServiceImpl) sendPreStageNotification(ctx context.Context, cdWf *pipelineConfig.CdWorkflow, pipeline *pipelineConfig.Pipeline) error {
	wfr, err := impl.cdWorkflowRepository.FindByWorkflowIdAndRunnerType(ctx, cdWf.Id, bean2.CD_WORKFLOW_TYPE_PRE)
	if err != nil {
		return err
	}

	event := impl.eventFactory.Build(util2.Trigger, &pipeline.Id, pipeline.AppId, &pipeline.EnvironmentId, util2.CD)
	impl.logger.Debugw("event PreStageTrigger", "event", event)
	event = impl.eventFactory.BuildExtraCDData(event, &wfr, 0, bean2.CD_WORKFLOW_TYPE_PRE)
	_, span := otel.Tracer("orchestrator").Start(ctx, "eventClient.WriteNotificationEvent")
	_, evtErr := impl.eventClient.WriteNotificationEvent(event)
	span.End()
	if evtErr != nil {
		impl.logger.Errorw("CD trigger event not sent", "error", evtErr)
	}
	return nil
}

func isExtraVariableDynamic(variableName string, webhookAndCiData *gitSensorClient.WebhookAndCiData) bool {
	if strings.Contains(variableName, GIT_COMMIT_HASH_PREFIX) || strings.Contains(variableName, GIT_SOURCE_TYPE_PREFIX) || strings.Contains(variableName, GIT_SOURCE_VALUE_PREFIX) ||
		strings.Contains(variableName, APP_LABEL_VALUE_PREFIX) || strings.Contains(variableName, APP_LABEL_KEY_PREFIX) ||
		strings.Contains(variableName, CHILD_CD_ENV_NAME_PREFIX) || strings.Contains(variableName, CHILD_CD_CLUSTER_NAME_PREFIX) ||
		strings.Contains(variableName, CHILD_CD_COUNT) || strings.Contains(variableName, APP_LABEL_COUNT) || strings.Contains(variableName, GIT_SOURCE_COUNT) ||
		webhookAndCiData != nil {

		return true
	}
	return false
}

func convert(ts string) (*time.Time, error) {
	t, err := time.Parse(bean4.LayoutRFC3339, ts)
	if err != nil {
		return nil, err
	}
	return &t, nil
}<|MERGE_RESOLUTION|>--- conflicted
+++ resolved
@@ -18,12 +18,8 @@
 	"github.com/devtron-labs/devtron/pkg/imageDigestPolicy"
 	"github.com/devtron-labs/devtron/pkg/pipeline"
 	"github.com/devtron-labs/devtron/pkg/pipeline/adapter"
-<<<<<<< HEAD
-	pipelineConfigBean "github.com/devtron-labs/devtron/pkg/pipeline/bean"
+	bean3 "github.com/devtron-labs/devtron/pkg/pipeline/bean"
 	"github.com/devtron-labs/devtron/pkg/pipeline/executors"
-=======
-	bean3 "github.com/devtron-labs/devtron/pkg/pipeline/bean"
->>>>>>> f5b70963
 	repository3 "github.com/devtron-labs/devtron/pkg/pipeline/history/repository"
 	repository4 "github.com/devtron-labs/devtron/pkg/pipeline/repository"
 	"github.com/devtron-labs/devtron/pkg/pipeline/types"
@@ -123,7 +119,6 @@
 		return err
 	}
 
-<<<<<<< HEAD
 	if filterEvaluationAudit != nil {
 		// update resource_filter_evaluation entry with wfrId and type
 		err = impl.resourceFilterService.UpdateFilterEvaluationAuditRef(filterEvaluationAudit.Id, resourceFilter.CdWorkflowRunner, runner.Id)
@@ -134,23 +129,14 @@
 	}
 
 	// custom gitops repo url validation --> Start
-=======
-	// custom GitOps repo url validation --> Start
->>>>>>> f5b70963
 	err = impl.handleCustomGitOpsRepoValidation(runner, pipeline, triggeredBy)
 	if err != nil {
 		impl.logger.Errorw("custom GitOps repository validation error, TriggerPreStage", "err", err)
 		return err
 	}
-<<<<<<< HEAD
 	// custom gitops repo url validation --> Ends
 
 	// checking vulnerability for the selected image
-=======
-	// custom GitOps repo url validation --> Ends
-
-	//checking vulnerability for the selected image
->>>>>>> f5b70963
 	err = impl.checkVulnerabilityStatusAndFailWfIfNeeded(ctx, artifact, pipeline, runner, triggeredBy)
 	if err != nil {
 		impl.logger.Errorw("error, checkVulnerabilityStatusAndFailWfIfNeeded", "err", err, "runner", runner)
@@ -178,7 +164,7 @@
 	_, span = otel.Tracer("orchestrator").Start(ctx, "cdWorkflowService.SubmitWorkflow")
 	cdStageWorkflowRequest.Pipeline = pipeline
 	cdStageWorkflowRequest.Env = env
-	cdStageWorkflowRequest.Type = pipelineConfigBean.CD_WORKFLOW_PIPELINE_TYPE
+	cdStageWorkflowRequest.Type = bean3.CD_WORKFLOW_PIPELINE_TYPE
 	_, jobHelmPackagePath, err := impl.cdWorkflowService.SubmitWorkflow(cdStageWorkflowRequest)
 	span.End()
 	if err != nil {
@@ -356,9 +342,9 @@
 		if copyContainerImagePluginId != 0 && step.RefPluginId == copyContainerImagePluginId {
 			var pipelineStageEntityType int
 			if pipelineStage == types.PRE {
-				pipelineStageEntityType = pipelineConfigBean.EntityTypePreCD
+				pipelineStageEntityType = bean3.EntityTypePreCD
 			} else {
-				pipelineStageEntityType = pipelineConfigBean.EntityTypePostCD
+				pipelineStageEntityType = bean3.EntityTypePostCD
 			}
 			customTagId := -1
 			var DockerImageTag string
@@ -413,7 +399,7 @@
 			}
 			if len(savedCIArtifacts) > 0 {
 				// if already present in ci artifact, return "image path already in use error"
-				return imagePathReservationIds, pipelineConfigBean.ErrImagePathInUse
+				return imagePathReservationIds, bean3.ErrImagePathInUse
 			}
 			imagePathReservationIds, err = impl.ReserveImagesGeneratedAtPlugin(customTagId, registryDestinationImageMap)
 			if err != nil {
@@ -467,7 +453,7 @@
 		return nil, err
 	}
 
-	var ciProjectDetails []pipelineConfigBean.CiProjectDetails
+	var ciProjectDetails []bean3.CiProjectDetails
 	var ciPipeline *pipelineConfig.CiPipeline
 	if cdPipeline.CiPipelineId > 0 {
 		ciPipeline, err = impl.ciPipelineRepository.FindById(cdPipeline.CiPipelineId)
@@ -496,7 +482,7 @@
 				return nil, err
 			}
 
-			ciProjectDetail := pipelineConfigBean.CiProjectDetails{
+			ciProjectDetail := bean3.CiProjectDetails{
 				GitRepository:   ciMaterialCurrent.Material.GitConfiguration.URL,
 				MaterialName:    gitMaterial.Name,
 				CheckoutPath:    gitMaterial.CheckoutPath,
@@ -504,7 +490,7 @@
 				SourceType:      m.Type,
 				SourceValue:     m.Value,
 				Type:            string(m.Type),
-				GitOptions: pipelineConfigBean.GitOptions{
+				GitOptions: bean3.GitOptions{
 					UserName:      gitMaterial.GitProvider.UserName,
 					Password:      gitMaterial.GitProvider.Password,
 					SshPrivateKey: gitMaterial.GitProvider.SshPrivateKey,
@@ -525,11 +511,7 @@
 					return nil, err
 				}
 				ciProjectDetail.CommitTime = commitTime.Format(bean4.LayoutRFC3339)
-<<<<<<< HEAD
-			} else if ciPipeline.PipelineType == string(pipelineConfigBean.CI_JOB) {
-=======
 			} else if ciPipeline.PipelineType == string(bean3.CI_JOB) {
->>>>>>> f5b70963
 				// This has been done to resolve unmarshalling issue in ci-runner, in case of no commit time(eg- polling container images)
 				ciProjectDetail.CommitTime = time.Time{}.Format(bean4.LayoutRFC3339)
 			} else {
@@ -554,9 +536,9 @@
 	var deployStageWfr pipelineConfig.CdWorkflowRunner
 	var deployStageTriggeredByUserEmail string
 	var pipelineReleaseCounter int
-	var preDeploySteps []*pipelineConfigBean.StepObject
-	var postDeploySteps []*pipelineConfigBean.StepObject
-	var refPluginsData []*pipelineConfigBean.RefPluginObject
+	var preDeploySteps []*bean3.StepObject
+	var postDeploySteps []*bean3.StepObject
+	var refPluginsData []*bean3.RefPluginObject
 	//if pipeline_stage_steps present for pre-CD or post-CD then no need to add stageYaml to cdWorkflowRequest in that
 	//case add PreDeploySteps and PostDeploySteps to cdWorkflowRequest, this is done for backward compatibility
 	pipelineStage, err := impl.pipelineStageService.GetCdStageByCdPipelineIdAndStageType(cdPipeline.Id, runner.WorkflowType.WorkflowTypeToStageType())
@@ -1056,15 +1038,15 @@
 	return imagePathReservationIds, nil
 }
 
-func setExtraEnvVariableInDeployStep(deploySteps []*pipelineConfigBean.StepObject, extraEnvVariables map[string]string, webhookAndCiData *gitSensorClient.WebhookAndCiData) {
+func setExtraEnvVariableInDeployStep(deploySteps []*bean3.StepObject, extraEnvVariables map[string]string, webhookAndCiData *gitSensorClient.WebhookAndCiData) {
 	for _, deployStep := range deploySteps {
 		for variableKey, variableValue := range extraEnvVariables {
 			if isExtraVariableDynamic(variableKey, webhookAndCiData) && deployStep.StepType == "INLINE" {
-				extraInputVar := &pipelineConfigBean.VariableObject{
+				extraInputVar := &bean3.VariableObject{
 					Name:                  variableKey,
 					Format:                "STRING",
 					Value:                 variableValue,
-					VariableType:          pipelineConfigBean.VARIABLE_TYPE_REF_GLOBAL,
+					VariableType:          bean3.VARIABLE_TYPE_REF_GLOBAL,
 					ReferenceVariableName: variableKey,
 				}
 				deployStep.InputVars = append(deployStep.InputVars, extraInputVar)
