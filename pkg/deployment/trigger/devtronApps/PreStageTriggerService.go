--- conflicted
+++ resolved
@@ -154,7 +154,6 @@
 		return err
 	}
 
-<<<<<<< HEAD
 	if filterEvaluationAudit != nil {
 		// update resource_filter_evaluation entry with wfrId and type
 		err = impl.resourceFilterService.UpdateFilterEvaluationAuditRef(filterEvaluationAudit.Id, resourceFilter.CdWorkflowRunner, runner.Id)
@@ -165,11 +164,7 @@
 	}
 
 	// checking vulnerability for the selected image
-	isVulnerable, err := impl.GetArtifactVulnerabilityStatus(artifact, pipeline, ctx)
-=======
-	//checking vulnerability for the selected image
 	err = impl.checkVulnerabilityStatusAndFailWfIfNeeded(ctx, artifact, pipeline, runner, triggeredBy)
->>>>>>> 4588c6a8
 	if err != nil {
 		impl.logger.Errorw("error, checkVulnerabilityStatusAndFailWfIfNeeded", "err", err, "runner", runner)
 		return err
