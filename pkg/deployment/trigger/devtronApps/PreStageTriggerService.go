package devtronApps

import (
	"context"
	"encoding/json"
	"fmt"
	blob_storage "github.com/devtron-labs/common-lib/blob-storage"
	bean2 "github.com/devtron-labs/devtron/api/bean"
	gitSensorClient "github.com/devtron-labs/devtron/client/gitSensor"
	"github.com/devtron-labs/devtron/enterprise/pkg/resourceFilter"
	"github.com/devtron-labs/devtron/internal/sql/repository"
	"github.com/devtron-labs/devtron/internal/sql/repository/pipelineConfig"
	"github.com/devtron-labs/devtron/internal/util"
	bean4 "github.com/devtron-labs/devtron/pkg/bean"
	repository2 "github.com/devtron-labs/devtron/pkg/cluster/repository"
	adapter2 "github.com/devtron-labs/devtron/pkg/deployment/trigger/devtronApps/adapter"
	"github.com/devtron-labs/devtron/pkg/deployment/trigger/devtronApps/bean"
	"github.com/devtron-labs/devtron/pkg/imageDigestPolicy"
	"github.com/devtron-labs/devtron/pkg/pipeline"
	"github.com/devtron-labs/devtron/pkg/pipeline/adapter"
	pipelineConfigBean "github.com/devtron-labs/devtron/pkg/pipeline/bean"
	"github.com/devtron-labs/devtron/pkg/pipeline/constants"
	"github.com/devtron-labs/devtron/pkg/pipeline/executors"
	repository3 "github.com/devtron-labs/devtron/pkg/pipeline/history/repository"
	repository4 "github.com/devtron-labs/devtron/pkg/pipeline/repository"
	"github.com/devtron-labs/devtron/pkg/pipeline/types"
	"github.com/devtron-labs/devtron/pkg/plugin"
	"github.com/devtron-labs/devtron/pkg/resourceQualifiers"
	"github.com/devtron-labs/devtron/pkg/sql"
	util3 "github.com/devtron-labs/devtron/pkg/util"
	repository5 "github.com/devtron-labs/devtron/pkg/variables/repository"
	util4 "github.com/devtron-labs/devtron/util"
	util2 "github.com/devtron-labs/devtron/util/event"
	"github.com/go-pg/pg"
	"go.opentelemetry.io/otel"
	"strconv"
	"strings"
	"time"
)

const (
	GIT_COMMIT_HASH_PREFIX       = "GIT_COMMIT_HASH"
	GIT_SOURCE_TYPE_PREFIX       = "GIT_SOURCE_TYPE"
	GIT_SOURCE_VALUE_PREFIX      = "GIT_SOURCE_VALUE"
	GIT_SOURCE_COUNT             = "GIT_SOURCE_COUNT"
	APP_LABEL_KEY_PREFIX         = "APP_LABEL_KEY"
	APP_LABEL_VALUE_PREFIX       = "APP_LABEL_VALUE"
	APP_LABEL_COUNT              = "APP_LABEL_COUNT"
	CHILD_CD_ENV_NAME_PREFIX     = "CHILD_CD_ENV_NAME"
	CHILD_CD_CLUSTER_NAME_PREFIX = "CHILD_CD_CLUSTER_NAME"
	CHILD_CD_COUNT               = "CHILD_CD_COUNT"
)

func (impl *TriggerServiceImpl) TriggerPreStage(request bean.TriggerRequest) error {
	request.WorkflowType = bean2.CD_WORKFLOW_TYPE_PRE
	// setting triggeredAt variable to have consistent data for various audit log places in db for deployment time
	triggeredAt := time.Now()
	triggeredBy := request.TriggeredBy
	artifact := request.Artifact
	pipeline := request.Pipeline
	ctx := request.TriggerContext.Context
	// in case of pre stage manual trigger auth is already applied and for auto triggers there is no need for auth check here
	cdWf := request.CdWf
	env, namespace, err := impl.getEnvAndNsIfRunStageInEnv(ctx, request)
	if err != nil {
		impl.logger.Errorw("error, getEnvAndNsIfRunStageInEnv", "err", err, "pipeline", pipeline, "stage", request.WorkflowType)
		return nil
	}
	request.RunStageInEnvNamespace = namespace
	app, err := impl.appRepository.FindById(pipeline.AppId)
	if err != nil {
		return err
	}
	preStage, err := impl.pipelineStageService.GetCdStageByCdPipelineIdAndStageType(pipeline.Id, repository4.PIPELINE_STAGE_TYPE_PRE_CD)
	if err != nil && err != pg.ErrNoRows {
		impl.logger.Errorw("error in fetching CD pipeline stage", "cdPipelineId", pipeline.Id, "stage", repository4.PIPELINE_STAGE_TYPE_PRE_CD, "err", err)
		return err
	}
	// this will handle the scenario when post stage yaml is not migrated yet into pipeline stage table
	pipelineStageType := resourceFilter.PrePipelineStageYaml
	stageId := pipeline.Id
	if preStage != nil {
		pipelineStageType = resourceFilter.PipelineStage
		stageId = preStage.Id
	}

	scope := resourceQualifiers.Scope{AppId: pipeline.AppId, EnvId: pipeline.EnvironmentId, ClusterId: env.ClusterId, ProjectId: app.TeamId, IsProdEnv: env.Default}
	impl.logger.Infow("scope for auto trigger ", "scope", scope)
<<<<<<< HEAD
	triggerRequirementRequest := adapter2.GetTriggerRequirementRequest(scope, request, resourceFilter.PreDeploy)
	feasibilityResponse, filterEvaluationAudit, err := impl.checkFeasibilityAndCreateAudit(triggerRequirementRequest, artifact.Id, pipelineStageType, stageId)
=======
	filters, err := impl.resourceFilterService.GetFiltersByScope(scope)
	if err != nil {
		impl.logger.Errorw("error in getting resource filters for the pipeline", "pipelineId", pipeline.Id, "err", err)
		return err
	}
	// get releaseTags from imageTaggingService
	imageTagNames, err := impl.imageTaggingService.GetTagNamesByArtifactId(artifact.Id)
	if err != nil {
		impl.logger.Errorw("error in getting image tags for the given artifact id", "artifactId", artifact.Id, "err", err)
		return err
	}

	materialInfos, err := artifact.GetMaterialInfo()
	if err != nil {
		impl.logger.Errorw("error in getting material info for the given artifact", "artifactId", cdWf.CiArtifactId, "materialInfo", cdWf.CiArtifact.MaterialInfo, "err", err)
		return err
	}
	filterState, filterIdVsState, err := impl.resourceFilterService.CheckForResource(filters, artifact.Image, imageTagNames, materialInfos)
>>>>>>> 6054d2a7
	if err != nil {
		impl.logger.Errorw("error encountered in TriggerPreStage", "err", err, "triggerRequirementRequest", triggerRequirementRequest)
		return err
	}

	// overriding request frm feasibility response
	request = feasibilityResponse.TriggerRequest

	cdWf, runner, err := impl.createStartingWfAndRunner(request, triggeredAt)
	if err != nil {
		impl.logger.Errorw("error in creating wf starting and runner entry", "err", err, "request", request)
		return err
	}

	impl.createAuditDataForDeploymentWindowBypass(request, runner.Id)

	if filterEvaluationAudit != nil {
		// update resource_filter_evaluation entry with wfrId and type
		err = impl.resourceFilterService.UpdateFilterEvaluationAuditRef(filterEvaluationAudit.Id, resourceFilter.CdWorkflowRunner, runner.Id)
		if err != nil {
			impl.logger.Errorw("error in updating filter evaluation audit reference", "filterEvaluationAuditId", filterEvaluationAudit.Id, "err", err)
			return err
		}
	}

	// custom gitops repo url validation --> Start
	err = impl.handleCustomGitOpsRepoValidation(runner, pipeline, triggeredBy)
	if err != nil {
		impl.logger.Errorw("custom GitOps repository validation error, TriggerPreStage", "err", err)
		return err
	}
	// custom gitops repo url validation --> Ends

	// checking vulnerability for the selected image
	err = impl.checkVulnerabilityStatusAndFailWfIfNeeded(ctx, artifact, pipeline, runner, triggeredBy)
	if err != nil {
		impl.logger.Errorw("error, checkVulnerabilityStatusAndFailWfIfNeeded", "err", err, "runner", runner)
		return err
	}
	_, span := otel.Tracer("orchestrator").Start(ctx, "buildWFRequest")
	cdStageWorkflowRequest, err := impl.buildWFRequest(runner, cdWf, pipeline, triggeredBy)
	span.End()
	if err != nil {
		return err
	}
	cdStageWorkflowRequest.StageType = types.PRE
	// handling copyContainerImage plugin specific logic
	imagePathReservationIds, err := impl.SetCopyContainerImagePluginDataInWorkflowRequest(cdStageWorkflowRequest, pipeline.Id, types.PRE, artifact)
	if err != nil {
		runner.Status = pipelineConfig.WorkflowFailed
		runner.Message = err.Error()
		_ = impl.cdWorkflowRepository.UpdateWorkFlowRunner(runner)
		return err
	} else {
		runner.ImagePathReservationIds = imagePathReservationIds
		_ = impl.cdWorkflowRepository.UpdateWorkFlowRunner(runner)
	}

	_, span = otel.Tracer("orchestrator").Start(ctx, "cdWorkflowService.SubmitWorkflow")
	cdStageWorkflowRequest.Pipeline = pipeline
	cdStageWorkflowRequest.Env = env
	cdStageWorkflowRequest.Type = pipelineConfigBean.CD_WORKFLOW_PIPELINE_TYPE
	_, jobHelmPackagePath, err := impl.cdWorkflowService.SubmitWorkflow(cdStageWorkflowRequest)
	span.End()
	if err != nil {
		return err
	}
	if util.IsManifestDownload(pipeline.DeploymentAppType) || util.IsManifestPush(pipeline.DeploymentAppType) {
		if pipeline.App.Id == 0 {
			appDbObject, err := impl.appRepository.FindById(pipeline.AppId)
			if err != nil {
				impl.logger.Errorw("error in getting app by appId", "err", err)
				return err
			}
			pipeline.App = *appDbObject
		}
		if pipeline.Environment.Id == 0 {
			envDbObject, err := impl.envRepository.FindById(pipeline.EnvironmentId)
			if err != nil {
				impl.logger.Errorw("error in getting env by envId", "err", err)
				return err
			}
			pipeline.Environment = *envDbObject
		}
		deleteChart := !util.IsManifestPush(pipeline.DeploymentAppType)
		imageTag := strings.Split(artifact.Image, ":")[1]
		chartName := fmt.Sprintf("%s-%s-%s-%s", "pre", pipeline.App.AppName, pipeline.Environment.Name, imageTag)
		chartBytes, err := impl.chartTemplateService.LoadChartInBytes(jobHelmPackagePath, deleteChart, chartName, fmt.Sprint(cdWf.Id))
		if err != nil && util.IsManifestDownload(pipeline.DeploymentAppType) {
			return err
		}
		if util.IsManifestPush(pipeline.DeploymentAppType) {
			err = impl.PushPrePostCDManifest(runner.Id, triggeredBy, jobHelmPackagePath, types.PRE, pipeline, imageTag, ctx)
			if err != nil {
				runner.Status = pipelineConfig.WorkflowFailed
				runner.UpdatedBy = triggeredBy
				runner.UpdatedOn = triggeredAt
				runner.FinishedOn = time.Now()
				runnerSaveErr := impl.cdWorkflowRepository.UpdateWorkFlowRunner(runner)
				if runnerSaveErr != nil {
					impl.logger.Errorw("error in saving runner object in db", "err", runnerSaveErr)
				}
				impl.logger.Errorw("error in pushing manifest to helm repo", "err", err)
				return err
			}
		}
		runner.Status = pipelineConfig.WorkflowSucceeded
		runner.UpdatedBy = triggeredBy
		runner.UpdatedOn = triggeredAt
		runner.FinishedOn = time.Now()
		runner.HelmReferenceChart = chartBytes
		err = impl.cdWorkflowRepository.UpdateWorkFlowRunner(runner)
		if err != nil {
			impl.logger.Errorw("error in saving runner object in db", "err", err)
			return err
		}
		// Handle auto trigger after pre stage success event
		go impl.TriggerAutoCDOnPreStageSuccess(request.TriggerContext, pipeline.Id, artifact.Id, cdWf.Id, triggeredBy)
	}

	err = impl.sendPreStageNotification(ctx, cdWf, pipeline)
	if err != nil {
		return err
	}
	// creating cd config history entry
	_, span = otel.Tracer("orchestrator").Start(ctx, "prePostCdScriptHistoryService.CreatePrePostCdScriptHistory")
	err = impl.prePostCdScriptHistoryService.CreatePrePostCdScriptHistory(pipeline, nil, repository3.PRE_CD_TYPE, true, triggeredBy, triggeredAt)
	span.End()
	if err != nil {
		impl.logger.Errorw("error in creating pre cd script entry", "err", err, "pipeline", pipeline)
		return err
	}
	return nil
}

func (impl *TriggerServiceImpl) createStartingWfAndRunner(request bean.TriggerRequest, triggeredAt time.Time) (*pipelineConfig.CdWorkflow, *pipelineConfig.CdWorkflowRunner, error) {
	triggeredBy := request.TriggeredBy
	artifact := request.Artifact
	pipeline := request.Pipeline
	ctx := request.TriggerContext.Context
	//in case of pre stage manual trigger auth is already applied and for auto triggers there is no need for auth check here
	cdWf := request.CdWf
	var err error
	if cdWf == nil && request.WorkflowType == bean2.CD_WORKFLOW_TYPE_PRE {
		cdWf = &pipelineConfig.CdWorkflow{
			CiArtifactId: artifact.Id,
			PipelineId:   pipeline.Id,
			AuditLog:     sql.AuditLog{CreatedOn: triggeredAt, CreatedBy: 1, UpdatedOn: triggeredAt, UpdatedBy: 1},
		}
		err = impl.cdWorkflowRepository.SaveWorkFlow(ctx, cdWf)
		if err != nil {
			return nil, nil, err
		}
	}
	runner := &pipelineConfig.CdWorkflowRunner{
		Name:                  pipeline.Name,
		WorkflowType:          request.WorkflowType,
		ExecutorType:          impl.config.GetWorkflowExecutorType(),
		Status:                pipelineConfig.WorkflowStarting, // starting PreStage
		TriggeredBy:           triggeredBy,
		StartedOn:             triggeredAt,
		Namespace:             request.RunStageInEnvNamespace,
		BlobStorageEnabled:    impl.config.BlobStorageEnabled,
		CdWorkflowId:          cdWf.Id,
		LogLocation:           fmt.Sprintf("%s/%s%s-%s/main.log", impl.config.GetDefaultBuildLogsKeyPrefix(), strconv.Itoa(cdWf.Id), request.WorkflowType, pipeline.Name),
		AuditLog:              sql.AuditLog{CreatedOn: triggeredAt, CreatedBy: 1, UpdatedOn: triggeredAt, UpdatedBy: 1},
		RefCdWorkflowRunnerId: request.RefCdWorkflowRunnerId,
		ReferenceId:           request.TriggerContext.ReferenceId,
		TriggerMetadata:       request.TriggerMessage,
	}
	_, span := otel.Tracer("orchestrator").Start(ctx, "cdWorkflowRepository.SaveWorkFlowRunner")
	err = impl.cdWorkflowRepository.SaveWorkFlowRunner(runner)
	span.End()
	if err != nil {
		return nil, nil, err
	}
	return cdWf, runner, nil
}

func (impl *TriggerServiceImpl) getEnvAndNsIfRunStageInEnv(ctx context.Context, request bean.TriggerRequest) (*repository2.Environment, string, error) {
	workflowStage := request.WorkflowType
	pipeline := request.Pipeline
	var env *repository2.Environment
	var err error
	namespace := impl.config.GetDefaultNamespace()
	runStageInEnv := false
	if workflowStage == bean2.CD_WORKFLOW_TYPE_PRE {
		runStageInEnv = pipeline.RunPreStageInEnv
	} else if workflowStage == bean2.CD_WORKFLOW_TYPE_POST {
		runStageInEnv = pipeline.RunPostStageInEnv
	}
	_, span := otel.Tracer("orchestrator").Start(ctx, "envRepository.FindById")
	env, err = impl.envRepository.FindById(pipeline.EnvironmentId)
	span.End()
	if err != nil {
		impl.logger.Errorw(" unable to find env ", "err", err)
		return nil, namespace, err
	}
	if runStageInEnv {
		namespace = env.Namespace
	}
	return env, namespace, nil
}

func (impl *TriggerServiceImpl) checkVulnerabilityStatusAndFailWfIfNeeded(ctx context.Context, artifact *repository.CiArtifact,
	cdPipeline *pipelineConfig.Pipeline, runner *pipelineConfig.CdWorkflowRunner, triggeredBy int32) error {
	//checking vulnerability for the selected image
	vulnerabilityCheckRequest := adapter2.GetVulnerabilityCheckRequest(cdPipeline, artifact.ImageDigest)
	isVulnerable, err := impl.imageScanService.GetArtifactVulnerabilityStatus(ctx, vulnerabilityCheckRequest)
	if err != nil {
		impl.logger.Errorw("error in getting Artifact vulnerability status, TriggerPreStage", "err", err)
		return err
	}
	if isVulnerable {
		// if image vulnerable, update timeline status and return
		runner.Status = pipelineConfig.WorkflowFailed
		runner.Message = pipelineConfig.FOUND_VULNERABILITY
		runner.FinishedOn = time.Now()
		runner.UpdatedOn = time.Now()
		runner.UpdatedBy = triggeredBy
		err = impl.cdWorkflowRepository.UpdateWorkFlowRunner(runner)
		if err != nil {
			impl.logger.Errorw("error in updating wfr status due to vulnerable image", "err", err)
			return err
		}
		return fmt.Errorf("found vulnerability for image digest %s", artifact.ImageDigest)
	}
	return nil
}

func (impl *TriggerServiceImpl) SetCopyContainerImagePluginDataInWorkflowRequest(cdStageWorkflowRequest *types.WorkflowRequest, pipelineId int, pipelineStage string, artifact *repository.CiArtifact) ([]int, error) {
	copyContainerImagePluginId, err := impl.globalPluginService.GetRefPluginIdByRefPluginName(pipeline.COPY_CONTAINER_IMAGE)
	var imagePathReservationIds []int
	if err != nil && err != pg.ErrNoRows {
		impl.logger.Errorw("error in getting copyContainerImage plugin id", "err", err)
		return imagePathReservationIds, err
	}
	for _, step := range cdStageWorkflowRequest.PrePostDeploySteps {
		if copyContainerImagePluginId != 0 && step.RefPluginId == copyContainerImagePluginId {
			var pipelineStageEntityType int
			if pipelineStage == types.PRE {
				pipelineStageEntityType = pipelineConfigBean.EntityTypePreCD
			} else {
				pipelineStageEntityType = pipelineConfigBean.EntityTypePostCD
			}
			customTagId := -1
			var DockerImageTag string

			customTag, err := impl.customTagService.GetActiveCustomTagByEntityKeyAndValue(pipelineStageEntityType, strconv.Itoa(pipelineId))
			if err != nil && err != pg.ErrNoRows {
				impl.logger.Errorw("error in fetching custom tag data", "err", err)
				return imagePathReservationIds, err
			}

			if !customTag.Enabled {
				// case when custom tag is not configured - source image tag will be taken as docker image tag
				pluginTriggerImageSplit := strings.Split(artifact.Image, ":")
				DockerImageTag = pluginTriggerImageSplit[len(pluginTriggerImageSplit)-1]
			} else {
				// for copyContainerImage plugin parse destination images and save its data in image path reservation table
				customTagDbObject, customDockerImageTag, err := impl.customTagService.GetCustomTag(pipelineStageEntityType, strconv.Itoa(pipelineId))
				if err != nil && err != pg.ErrNoRows {
					impl.logger.Errorw("error in fetching custom tag by entity key and value for CD", "err", err)
					return imagePathReservationIds, err
				}
				if customTagDbObject != nil && customTagDbObject.Id > 0 {
					customTagId = customTagDbObject.Id
				}
				DockerImageTag = customDockerImageTag
			}

			var sourceDockerRegistryId string
			if artifact.DataSource == repository.PRE_CD || artifact.DataSource == repository.POST_CD || artifact.DataSource == repository.POST_CI {
				if artifact.CredentialsSourceType == repository.GLOBAL_CONTAINER_REGISTRY {
					sourceDockerRegistryId = artifact.CredentialSourceValue
				}
			} else {
				sourceDockerRegistryId = cdStageWorkflowRequest.DockerRegistryId
			}
			registryDestinationImageMap, registryCredentialMap, err := impl.pluginInputVariableParser.HandleCopyContainerImagePluginInputVariables(step.InputVars, DockerImageTag, cdStageWorkflowRequest.CiArtifactDTO.Image, sourceDockerRegistryId)
			if err != nil {
				impl.logger.Errorw("error in parsing copyContainerImage input variable", "err", err)
				return imagePathReservationIds, err
			}
			var destinationImages []string
			for _, images := range registryDestinationImageMap {
				for _, image := range images {
					destinationImages = append(destinationImages, image)
				}
			}
			// fetch already saved artifacts to check if they are already present
			savedCIArtifacts, err := impl.ciArtifactRepository.FindCiArtifactByImagePaths(destinationImages)
			if err != nil {
				impl.logger.Errorw("error in fetching artifacts by image path", "err", err)
				return imagePathReservationIds, err
			}
			if len(savedCIArtifacts) > 0 {
				// if already present in ci artifact, return "image path already in use error"
				return imagePathReservationIds, pipelineConfigBean.ErrImagePathInUse
			}
			imagePathReservationIds, err = impl.ReserveImagesGeneratedAtPlugin(customTagId, registryDestinationImageMap)
			if err != nil {
				impl.logger.Errorw("error in reserving image", "err", err)
				return imagePathReservationIds, err
			}
			cdStageWorkflowRequest.RegistryDestinationImageMap = registryDestinationImageMap
			cdStageWorkflowRequest.RegistryCredentialMap = registryCredentialMap
			var pluginArtifactStage string
			if pipelineStage == types.PRE {
				pluginArtifactStage = repository.PRE_CD
			} else {
				pluginArtifactStage = repository.POST_CD
			}
			cdStageWorkflowRequest.PluginArtifactStage = pluginArtifactStage
		}
	}
	return imagePathReservationIds, nil
}

func (impl *TriggerServiceImpl) buildWFRequest(runner *pipelineConfig.CdWorkflowRunner, cdWf *pipelineConfig.CdWorkflow, cdPipeline *pipelineConfig.Pipeline, triggeredBy int32) (*types.WorkflowRequest, error) {
	if cdPipeline.App.Id == 0 {
		appModel, err := impl.appRepository.FindById(cdPipeline.AppId)
		if err != nil {
			impl.logger.Errorw("error in getting app", "appId", cdPipeline.AppId, "err", err)
			return nil, err
		}
		cdPipeline.App = *appModel
	}
	cdWorkflowConfig, err := impl.cdWorkflowRepository.FindConfigByPipelineId(cdPipeline.Id)
	if err != nil && !util.IsErrNoRows(err) {
		return nil, err
	}

	workflowExecutor := runner.ExecutorType

	artifact, err := impl.ciArtifactRepository.Get(cdWf.CiArtifactId)
	if err != nil {
		return nil, err
	}
	// Migration of deprecated DataSource Type
	if artifact.IsMigrationRequired() {
		migrationErr := impl.ciArtifactRepository.MigrateToWebHookDataSourceType(artifact.Id)
		if migrationErr != nil {
			impl.logger.Warnw("unable to migrate deprecated DataSource", "artifactId", artifact.Id)
		}
	}
	ciMaterialInfo, err := repository.GetCiMaterialInfo(artifact.MaterialInfo, artifact.DataSource)
	if err != nil {
		impl.logger.Errorw("parsing error", "err", err)
		return nil, err
	}

	var ciProjectDetails []pipelineConfigBean.CiProjectDetails
	var ciPipeline *pipelineConfig.CiPipeline
	if cdPipeline.CiPipelineId > 0 {
		ciPipeline, err = impl.ciPipelineRepository.FindById(cdPipeline.CiPipelineId)
		if err != nil && !util.IsErrNoRows(err) {
			impl.logger.Errorw("cannot find ciPipelineRequest", "err", err)
			return nil, err
		}
		if ciPipeline != nil && util.IsErrNoRows(err) {
			ciPipeline.Id = 0
		}
		for _, m := range ciPipeline.CiPipelineMaterials {
			// git material should be active in this case
			if m == nil || m.GitMaterial == nil || !m.GitMaterial.Active {
				continue
			}
			var ciMaterialCurrent repository.CiMaterialInfo
			for _, ciMaterial := range ciMaterialInfo {
				if ciMaterial.Material.GitConfiguration.URL == m.GitMaterial.Url {
					ciMaterialCurrent = ciMaterial
					break
				}
			}
			gitMaterial, err := impl.materialRepository.FindById(m.GitMaterialId)
			if err != nil && !util.IsErrNoRows(err) {
				impl.logger.Errorw("could not fetch git materials", "err", err)
				return nil, err
			}

			ciProjectDetail := pipelineConfigBean.CiProjectDetails{
				GitRepository:   ciMaterialCurrent.Material.GitConfiguration.URL,
				MaterialName:    gitMaterial.Name,
				CheckoutPath:    gitMaterial.CheckoutPath,
				FetchSubmodules: gitMaterial.FetchSubmodules,
				SourceType:      m.Type,
				SourceValue:     m.Value,
				Type:            string(m.Type),
				GitOptions: pipelineConfigBean.GitOptions{
					UserName:      gitMaterial.GitProvider.UserName,
					Password:      gitMaterial.GitProvider.Password,
					SshPrivateKey: gitMaterial.GitProvider.SshPrivateKey,
					AccessToken:   gitMaterial.GitProvider.AccessToken,
					AuthMode:      gitMaterial.GitProvider.AuthMode,
				},
			}
			if executors.IsShallowClonePossible(m, impl.config.GitProviders, impl.config.CloningMode) {
				ciProjectDetail.CloningMode = executors.CloningModeShallow
			}
			if len(ciMaterialCurrent.Modifications) > 0 {
				ciProjectDetail.CommitHash = ciMaterialCurrent.Modifications[0].Revision
				ciProjectDetail.Author = ciMaterialCurrent.Modifications[0].Author
				ciProjectDetail.GitTag = ciMaterialCurrent.Modifications[0].Tag
				ciProjectDetail.Message = ciMaterialCurrent.Modifications[0].Message
				commitTime, err := convert(ciMaterialCurrent.Modifications[0].ModifiedTime)
				if err != nil {
					return nil, err
				}
				ciProjectDetail.CommitTime = commitTime.Format(bean4.LayoutRFC3339)
			} else if ciPipeline.PipelineType == string(constants.CI_JOB) {
				// This has been done to resolve unmarshalling issue in ci-runner, in case of no commit time(eg- polling container images)
				ciProjectDetail.CommitTime = time.Time{}.Format(bean4.LayoutRFC3339)
			} else {
				impl.logger.Debugw("devtronbug#1062", ciPipeline.Id, cdPipeline.Id)
				return nil, fmt.Errorf("modifications not found for %d", ciPipeline.Id)
			}

			// set webhook data
			if m.Type == pipelineConfig.SOURCE_TYPE_WEBHOOK && len(ciMaterialCurrent.Modifications) > 0 {
				webhookData := ciMaterialCurrent.Modifications[0].WebhookData
				ciProjectDetail.WebhookData = pipelineConfig.WebhookData{
					Id:              webhookData.Id,
					EventActionType: webhookData.EventActionType,
					Data:            webhookData.Data,
				}
			}

			ciProjectDetails = append(ciProjectDetails, ciProjectDetail)
		}
	}
	var stageYaml string
	var deployStageWfr pipelineConfig.CdWorkflowRunner
	var deployStageTriggeredByUserEmail string
	var pipelineReleaseCounter int
	var preDeploySteps []*pipelineConfigBean.StepObject
	var postDeploySteps []*pipelineConfigBean.StepObject
	var refPluginsData []*pipelineConfigBean.RefPluginObject
	// if pipeline_stage_steps present for pre-CD or post-CD then no need to add stageYaml to cdWorkflowRequest in that
	// case add PreDeploySteps and PostDeploySteps to cdWorkflowRequest, this is done for backward compatibility
	pipelineStage, err := impl.pipelineStageService.GetCdStageByCdPipelineIdAndStageType(cdPipeline.Id, runner.WorkflowType.WorkflowTypeToStageType())
	if err != nil && err != pg.ErrNoRows {
		impl.logger.Errorw("error in fetching CD pipeline stage", "cdPipelineId", cdPipeline.Id, "stage ", runner.WorkflowType.WorkflowTypeToStageType(), "err", err)
		return nil, err
	}
	env, err := impl.envRepository.FindById(cdPipeline.EnvironmentId)
	if err != nil {
		impl.logger.Errorw("error in getting environment by id", "err", err)
		return nil, err
	}

	// Scope will pick the environment of CD pipeline irrespective of in-cluster mode,
	// since user sees the environment of the CD pipeline
	scope := resourceQualifiers.Scope{
		AppId:     cdPipeline.AppId,
		EnvId:     env.Id,
		ClusterId: env.ClusterId,
		SystemMetadata: &resourceQualifiers.SystemMetadata{
			EnvironmentName: env.Name,
			ClusterName:     env.Cluster.ClusterName,
			Namespace:       env.Namespace,
			Image:           artifact.Image,
			ImageTag:        util3.GetImageTagFromImage(artifact.Image),
		},
	}
	if pipelineStage != nil {
		var variableSnapshot map[string]string
		if runner.WorkflowType == bean2.CD_WORKFLOW_TYPE_PRE {
			// TODO: use const from pipeline.WorkflowService:95
			prePostAndRefPluginResponse, err := impl.pipelineStageService.BuildPrePostAndRefPluginStepsDataForWfRequest(cdPipeline.Id, "preCD", scope)
			if err != nil {
				impl.logger.Errorw("error in getting pre, post & refPlugin steps data for wf request", "err", err, "cdPipelineId", cdPipeline.Id)
				return nil, err
			}
			preDeploySteps = prePostAndRefPluginResponse.PreStageSteps
			refPluginsData = prePostAndRefPluginResponse.RefPluginData
			variableSnapshot = prePostAndRefPluginResponse.VariableSnapshot
		} else if runner.WorkflowType == bean2.CD_WORKFLOW_TYPE_POST {
			// TODO: use const from pipeline.WorkflowService:96
			prePostAndRefPluginResponse, err := impl.pipelineStageService.BuildPrePostAndRefPluginStepsDataForWfRequest(cdPipeline.Id, "postCD", scope)
			if err != nil {
				impl.logger.Errorw("error in getting pre, post & refPlugin steps data for wf request", "err", err, "cdPipelineId", cdPipeline.Id)
				return nil, err
			}
			postDeploySteps = prePostAndRefPluginResponse.PostStageSteps
			refPluginsData = prePostAndRefPluginResponse.RefPluginData
			variableSnapshot = prePostAndRefPluginResponse.VariableSnapshot
			deployStageWfr, deployStageTriggeredByUserEmail, pipelineReleaseCounter, err = impl.getDeployStageDetails(cdPipeline.Id)
			if err != nil {
				impl.logger.Errorw("error in getting deployStageWfr, deployStageTriggeredByUser and pipelineReleaseCounter wf request", "err", err, "cdPipelineId", cdPipeline.Id)
				return nil, err
			}
		} else {
			return nil, fmt.Errorf("unsupported workflow triggerd")
		}

		// Save Scoped VariableSnapshot
		var variableSnapshotHistories = util4.GetBeansPtr(
			repository5.GetSnapshotBean(runner.Id, repository5.HistoryReferenceTypeCDWORKFLOWRUNNER, variableSnapshot))
		if len(variableSnapshotHistories) > 0 {
			err = impl.scopedVariableManager.SaveVariableHistoriesForTrigger(variableSnapshotHistories, runner.TriggeredBy)
			if err != nil {
				impl.logger.Errorf("Not able to save variable snapshot for CD trigger %s %d %s", err, runner.Id, variableSnapshot)
			}
		}
	} else {
		// in this case no plugin script is not present for this cdPipeline hence going with attaching preStage or postStage config
		if runner.WorkflowType == bean2.CD_WORKFLOW_TYPE_PRE {
			stageYaml = cdPipeline.PreStageConfig
		} else if runner.WorkflowType == bean2.CD_WORKFLOW_TYPE_POST {
			stageYaml = cdPipeline.PostStageConfig
			deployStageWfr, deployStageTriggeredByUserEmail, pipelineReleaseCounter, err = impl.getDeployStageDetails(cdPipeline.Id)
			if err != nil {
				impl.logger.Errorw("error in getting deployStageWfr, deployStageTriggeredByUser and pipelineReleaseCounter wf request", "err", err, "cdPipelineId", cdPipeline.Id)
				return nil, err
			}

		} else {
			return nil, fmt.Errorf("unsupported workflow triggerd")
		}
	}

	digestConfigurationRequest := imageDigestPolicy.DigestPolicyConfigurationRequest{
		ClusterId:     env.ClusterId,
		EnvironmentId: env.Id,
		PipelineId:    cdPipeline.Id,
	}
	digestPolicyConfigurations, err := impl.imageDigestPolicyService.GetDigestPolicyConfigurations(digestConfigurationRequest)
	if err != nil {
		impl.logger.Errorw("error in checking if isImageDigestPolicyConfiguredForPipeline", "err", err, "pipelineId", cdPipeline.Id)
		return nil, err
	}
	image := artifact.Image
	if digestPolicyConfigurations.UseDigestForTrigger() {
		image = ReplaceImageTagWithDigest(image, artifact.ImageDigest)
	}
	cdStageWorkflowRequest := &types.WorkflowRequest{
		EnvironmentId:         cdPipeline.EnvironmentId,
		AppId:                 cdPipeline.AppId,
		WorkflowId:            cdWf.Id,
		WorkflowRunnerId:      runner.Id,
		WorkflowNamePrefix:    strconv.Itoa(runner.Id) + "-" + runner.Name,
		WorkflowPrefixForLog:  strconv.Itoa(cdWf.Id) + string(runner.WorkflowType) + "-" + runner.Name,
		CdImage:               impl.config.GetDefaultImage(),
		CdPipelineId:          cdWf.PipelineId,
		TriggeredBy:           triggeredBy,
		StageYaml:             stageYaml,
		CiProjectDetails:      ciProjectDetails,
		Namespace:             runner.Namespace,
		ActiveDeadlineSeconds: impl.config.GetDefaultTimeout(),
		CiArtifactDTO: types.CiArtifactDTO{
			Id:           artifact.Id,
			PipelineId:   artifact.PipelineId,
			Image:        image,
			ImageDigest:  artifact.ImageDigest,
			MaterialInfo: artifact.MaterialInfo,
			DataSource:   artifact.DataSource,
			WorkflowId:   artifact.WorkflowId,
		},
		OrchestratorHost:  impl.config.OrchestratorHost,
		OrchestratorToken: impl.config.OrchestratorToken,
		CloudProvider:     impl.config.CloudProvider,
		WorkflowExecutor:  workflowExecutor,
		RefPlugins:        refPluginsData,
		Scope:             scope,
	}

	extraEnvVariables := make(map[string]string)
	if env != nil {
		extraEnvVariables[plugin.CD_PIPELINE_ENV_NAME_KEY] = env.Name
		if env.Cluster != nil {
			extraEnvVariables[plugin.CD_PIPELINE_CLUSTER_NAME_KEY] = env.Cluster.ClusterName
		}
	}
	ciWf, err := impl.ciWorkflowRepository.FindLastTriggeredWorkflowByArtifactId(artifact.Id)
	if err != nil && err != pg.ErrNoRows {
		impl.logger.Errorw("error in getting ciWf by artifactId", "err", err, "artifactId", artifact.Id)
		return nil, err
	}
	var webhookAndCiData *gitSensorClient.WebhookAndCiData
	if ciWf != nil && ciWf.GitTriggers != nil {
		i := 1
		var gitCommitEnvVariables []types.GitMetadata

		for ciPipelineMaterialId, gitTrigger := range ciWf.GitTriggers {
			extraEnvVariables[fmt.Sprintf("%s_%d", GIT_COMMIT_HASH_PREFIX, i)] = gitTrigger.Commit
			extraEnvVariables[fmt.Sprintf("%s_%d", GIT_SOURCE_TYPE_PREFIX, i)] = string(gitTrigger.CiConfigureSourceType)
			extraEnvVariables[fmt.Sprintf("%s_%d", GIT_SOURCE_VALUE_PREFIX, i)] = gitTrigger.CiConfigureSourceValue

			gitCommitEnvVariables = append(gitCommitEnvVariables, types.GitMetadata{
				GitCommitHash:  gitTrigger.Commit,
				GitSourceType:  string(gitTrigger.CiConfigureSourceType),
				GitSourceValue: gitTrigger.CiConfigureSourceValue,
			})

			// CODE-BLOCK starts - store extra environment variables if webhook
			if gitTrigger.CiConfigureSourceType == pipelineConfig.SOURCE_TYPE_WEBHOOK {
				webhookDataId := gitTrigger.WebhookData.Id
				if webhookDataId > 0 {
					webhookDataRequest := &gitSensorClient.WebhookDataRequest{
						Id:                   webhookDataId,
						CiPipelineMaterialId: ciPipelineMaterialId,
					}
					webhookAndCiData, err = impl.gitSensorGrpcClient.GetWebhookData(context.Background(), webhookDataRequest)
					if err != nil {
						impl.logger.Errorw("err while getting webhook data from git-sensor", "err", err, "webhookDataRequest", webhookDataRequest)
						return nil, err
					}
					if webhookAndCiData != nil {
						for extEnvVariableKey, extEnvVariableVal := range webhookAndCiData.ExtraEnvironmentVariables {
							extraEnvVariables[extEnvVariableKey] = extEnvVariableVal
						}
					}
				}
			}
			// CODE_BLOCK ends

			i++
		}
		gitMetadata, err := json.Marshal(&gitCommitEnvVariables)
		if err != nil {
			impl.logger.Errorw("err while marshaling git metdata", "err", err)
			return nil, err
		}
		extraEnvVariables[plugin.GIT_METADATA] = string(gitMetadata)

		extraEnvVariables[GIT_SOURCE_COUNT] = strconv.Itoa(len(ciWf.GitTriggers))
	}

	childCdIds, err := impl.appWorkflowRepository.FindChildCDIdsByParentCDPipelineId(cdPipeline.Id)
	if err != nil && err != pg.ErrNoRows {
		impl.logger.Errorw("error in getting child cdPipelineIds by parent cdPipelineId", "err", err, "parent cdPipelineId", cdPipeline.Id)
		return nil, err
	}
	if len(childCdIds) > 0 {
		childPipelines, err := impl.pipelineRepository.FindByIdsIn(childCdIds)
		if err != nil {
			impl.logger.Errorw("error in getting pipelines by ids", "err", err, "ids", childCdIds)
			return nil, err
		}
		var childCdEnvVariables []types.ChildCdMetadata
		for i, childPipeline := range childPipelines {
			extraEnvVariables[fmt.Sprintf("%s_%d", CHILD_CD_ENV_NAME_PREFIX, i+1)] = childPipeline.Environment.Name
			extraEnvVariables[fmt.Sprintf("%s_%d", CHILD_CD_CLUSTER_NAME_PREFIX, i+1)] = childPipeline.Environment.Cluster.ClusterName

			childCdEnvVariables = append(childCdEnvVariables, types.ChildCdMetadata{
				ChildCdEnvName:     childPipeline.Environment.Name,
				ChildCdClusterName: childPipeline.Environment.Cluster.ClusterName,
			})
		}
		childCdEnvVariablesMetadata, err := json.Marshal(&childCdEnvVariables)
		if err != nil {
			impl.logger.Errorw("err while marshaling childCdEnvVariables", "err", err)
			return nil, err
		}
		extraEnvVariables[plugin.CHILD_CD_METADATA] = string(childCdEnvVariablesMetadata)

		extraEnvVariables[CHILD_CD_COUNT] = strconv.Itoa(len(childPipelines))
	}

	if ciPipeline != nil && ciPipeline.Id > 0 {
		sourceCiPipeline, err := impl.getSourceCiPipelineForArtifact(*ciPipeline)
		if err != nil {
			impl.logger.Errorw("error in getting source ciPipeline for artifact", "err", err)
			return nil, err
		}
		extraEnvVariables["APP_NAME"] = sourceCiPipeline.App.AppName
		cdStageWorkflowRequest.CiPipelineType = sourceCiPipeline.PipelineType
		buildRegistryConfig, dbErr := impl.getBuildRegistryConfigForArtifact(*sourceCiPipeline, *artifact)
		if dbErr != nil {
			impl.logger.Errorw("error in getting registry credentials for the artifact", "err", dbErr)
			return nil, dbErr
		}
		adapter.UpdateRegistryDetailsToWrfReq(cdStageWorkflowRequest, buildRegistryConfig)
	} else if cdPipeline.AppId > 0 {
		// the below flow is used for external ci base pipelines;
		extraEnvVariables["APP_NAME"] = cdPipeline.App.AppName
		buildRegistryConfig, err := impl.ciTemplateService.GetBaseDockerConfigForCiPipeline(cdPipeline.AppId)
		if err != nil {
			impl.logger.Errorw("error in getting build configurations", "err", err)
			return nil, fmt.Errorf("error in getting build configurations")
		}
		adapter.UpdateRegistryDetailsToWrfReq(cdStageWorkflowRequest, buildRegistryConfig)
		appLabels, err := impl.appLabelRepository.FindAllByAppId(cdPipeline.AppId)
		if err != nil && err != pg.ErrNoRows {
			impl.logger.Errorw("error in getting labels by appId", "err", err, "appId", cdPipeline.AppId)
			return nil, err
		}
		var appLabelEnvVariables []types.AppLabelMetadata
		for i, appLabel := range appLabels {
			extraEnvVariables[fmt.Sprintf("%s_%d", APP_LABEL_KEY_PREFIX, i+1)] = appLabel.Key
			extraEnvVariables[fmt.Sprintf("%s_%d", APP_LABEL_VALUE_PREFIX, i+1)] = appLabel.Value
			appLabelEnvVariables = append(appLabelEnvVariables, types.AppLabelMetadata{
				AppLabelKey:   appLabel.Key,
				AppLabelValue: appLabel.Value,
			})
		}
		if len(appLabels) > 0 {
			extraEnvVariables[APP_LABEL_COUNT] = strconv.Itoa(len(appLabels))
			appLabelEnvVariablesMetadata, err := json.Marshal(&appLabelEnvVariables)
			if err != nil {
				impl.logger.Errorw("err while marshaling appLabelEnvVariables", "err", err)
				return nil, err
			}
			extraEnvVariables[plugin.APP_LABEL_METADATA] = string(appLabelEnvVariablesMetadata)

		}
	}
	cdStageWorkflowRequest.ExtraEnvironmentVariables = extraEnvVariables
	cdStageWorkflowRequest.DeploymentTriggerTime = deployStageWfr.StartedOn
	cdStageWorkflowRequest.DeploymentTriggeredBy = deployStageTriggeredByUserEmail

	if pipelineReleaseCounter > 0 {
		cdStageWorkflowRequest.DeploymentReleaseCounter = pipelineReleaseCounter
	}
	if cdWorkflowConfig.CdCacheRegion == "" {
		cdWorkflowConfig.CdCacheRegion = impl.config.GetDefaultCdLogsBucketRegion()
	}

	if runner.WorkflowType == bean2.CD_WORKFLOW_TYPE_PRE {
		// populate input variables of steps with extra env variables
		setExtraEnvVariableInDeployStep(preDeploySteps, extraEnvVariables, webhookAndCiData)
		cdStageWorkflowRequest.PrePostDeploySteps = preDeploySteps
	} else if runner.WorkflowType == bean2.CD_WORKFLOW_TYPE_POST {
		setExtraEnvVariableInDeployStep(postDeploySteps, extraEnvVariables, webhookAndCiData)
		cdStageWorkflowRequest.PrePostDeploySteps = postDeploySteps
	}
	cdStageWorkflowRequest.BlobStorageConfigured = runner.BlobStorageEnabled
	switch cdStageWorkflowRequest.CloudProvider {
	case types.BLOB_STORAGE_S3:
		// No AccessKey is used for uploading artifacts, instead IAM based auth is used
		cdStageWorkflowRequest.CdCacheRegion = cdWorkflowConfig.CdCacheRegion
		cdStageWorkflowRequest.CdCacheLocation = cdWorkflowConfig.CdCacheBucket
		cdStageWorkflowRequest.ArtifactLocation, cdStageWorkflowRequest.CiArtifactBucket, cdStageWorkflowRequest.CiArtifactFileName = impl.buildArtifactLocationForS3(cdWorkflowConfig, cdWf, runner)
		cdStageWorkflowRequest.BlobStorageS3Config = &blob_storage.BlobStorageS3Config{
			AccessKey:                  impl.config.BlobStorageS3AccessKey,
			Passkey:                    impl.config.BlobStorageS3SecretKey,
			EndpointUrl:                impl.config.BlobStorageS3Endpoint,
			IsInSecure:                 impl.config.BlobStorageS3EndpointInsecure,
			CiCacheBucketName:          cdWorkflowConfig.CdCacheBucket,
			CiCacheRegion:              cdWorkflowConfig.CdCacheRegion,
			CiCacheBucketVersioning:    impl.config.BlobStorageS3BucketVersioned,
			CiArtifactBucketName:       cdStageWorkflowRequest.CiArtifactBucket,
			CiArtifactRegion:           cdWorkflowConfig.CdCacheRegion,
			CiArtifactBucketVersioning: impl.config.BlobStorageS3BucketVersioned,
			CiLogBucketName:            impl.config.GetDefaultBuildLogsBucket(),
			CiLogRegion:                impl.config.GetDefaultCdLogsBucketRegion(),
			CiLogBucketVersioning:      impl.config.BlobStorageS3BucketVersioned,
		}
	case types.BLOB_STORAGE_GCP:
		cdStageWorkflowRequest.GcpBlobConfig = &blob_storage.GcpBlobConfig{
			CredentialFileJsonData: impl.config.BlobStorageGcpCredentialJson,
			ArtifactBucketName:     impl.config.GetDefaultBuildLogsBucket(),
			LogBucketName:          impl.config.GetDefaultBuildLogsBucket(),
		}
		cdStageWorkflowRequest.ArtifactLocation = impl.buildDefaultArtifactLocation(cdWorkflowConfig, cdWf, runner)
		cdStageWorkflowRequest.CiArtifactFileName = cdStageWorkflowRequest.ArtifactLocation
	case types.BLOB_STORAGE_AZURE:
		cdStageWorkflowRequest.AzureBlobConfig = &blob_storage.AzureBlobConfig{
			Enabled:               true,
			AccountName:           impl.config.AzureAccountName,
			BlobContainerCiCache:  impl.config.AzureBlobContainerCiCache,
			AccountKey:            impl.config.AzureAccountKey,
			BlobContainerCiLog:    impl.config.AzureBlobContainerCiLog,
			BlobContainerArtifact: impl.config.AzureBlobContainerCiLog,
		}
		cdStageWorkflowRequest.BlobStorageS3Config = &blob_storage.BlobStorageS3Config{
			EndpointUrl:     impl.config.AzureGatewayUrl,
			IsInSecure:      impl.config.AzureGatewayConnectionInsecure,
			CiLogBucketName: impl.config.AzureBlobContainerCiLog,
			CiLogRegion:     "",
			AccessKey:       impl.config.AzureAccountName,
		}
		cdStageWorkflowRequest.ArtifactLocation = impl.buildDefaultArtifactLocation(cdWorkflowConfig, cdWf, runner)
		cdStageWorkflowRequest.CiArtifactFileName = cdStageWorkflowRequest.ArtifactLocation
	default:
		if impl.config.BlobStorageEnabled {
			return nil, fmt.Errorf("blob storage %s not supported", cdStageWorkflowRequest.CloudProvider)
		}
	}
	cdStageWorkflowRequest.DefaultAddressPoolBaseCidr = impl.config.GetDefaultAddressPoolBaseCidr()
	cdStageWorkflowRequest.DefaultAddressPoolSize = impl.config.GetDefaultAddressPoolSize()
	if util.IsManifestDownload(cdPipeline.DeploymentAppType) || util.IsManifestPush(cdPipeline.DeploymentAppType) {
		cdStageWorkflowRequest.IsDryRun = true
	}
	return cdStageWorkflowRequest, nil
}

/*
getBuildRegistryConfigForArtifact performs the following logic to get Pre/Post CD Registry Credentials:

 1. CI Build:
    It will use the overridden credentials (if any) OR the base application level credentials.

 2. Link CI:
    It will fetch the parent CI pipeline first.
    Then will use the CI Build overridden credentials (if any) OR the Source application (App that contains CI Build) level credentials.

 3. Sync CD:
    It will fetch the parent CD pipeline first.

    - CASE CD Pipeline has CI Build as artifact provider:

    Then will use the CI Build overridden credentials (if any) OR the Source application (App that contains CI Build) level credentials.

    - CASE CD Pipeline has Link CI as artifact provider:

    It will fetch the parent CI pipeline of the Link CI  first.
    Then will use the CI Build overridden credentials (if any) OR the Source application (App that contains CI Build) level credentials.

 4. Skopeo Plugin:
    If any artifact has information about : credentials_source_type(global_container_registry) credentials_source_value(registry_id)
    Then we will use the credentials_source_value to derive the credentials.

 5. Polling plugin:
    If the ci_pipeline_type type is CI_JOB
    We will always fetch the registry credentials from the ci_template_override table
*/
func (impl *TriggerServiceImpl) getBuildRegistryConfigForArtifact(sourceCiPipeline pipelineConfig.CiPipeline, artifact repository.CiArtifact) (*types.DockerArtifactStoreBean, error) {
	// Handling for Skopeo Plugin
	if artifact.IsRegistryCredentialMapped() {
		dockerArtifactStore, err := impl.dockerArtifactStoreRepository.FindOne(artifact.CredentialSourceValue)
		if util.IsErrNoRows(err) {
			impl.logger.Errorw("source artifact registry not found", "registryId", artifact.CredentialSourceValue, "err", err)
			return nil, fmt.Errorf("source artifact registry '%s' not found", artifact.CredentialSourceValue)
		} else if err != nil {
			impl.logger.Errorw("error in fetching artifact info", "err", err)
			return nil, err
		}
		return adapter.GetDockerConfigBean(dockerArtifactStore), nil
	}

	// Handling for CI Job
	if adapter.IsCIJob(sourceCiPipeline) {
		// for bean.CI_JOB the source artifact is always driven from overridden ci template
		buildRegistryConfig, err := impl.ciTemplateService.GetAppliedDockerConfigForCiPipeline(sourceCiPipeline.Id, sourceCiPipeline.AppId, true)
		if err != nil {
			impl.logger.Errorw("error in getting build configurations", "err", err)
			return nil, fmt.Errorf("error in getting build configurations")
		}
		return buildRegistryConfig, nil
	}

	// Handling for Linked CI
	if adapter.IsLinkedCI(sourceCiPipeline) {
		parentCiPipeline, err := impl.ciPipelineRepository.FindById(sourceCiPipeline.ParentCiPipeline)
		if err != nil {
			impl.logger.Errorw("error in finding ciPipeline", "ciPipelineId", sourceCiPipeline.ParentCiPipeline, "err", err)
			return nil, err
		}
		buildRegistryConfig, err := impl.ciTemplateService.GetAppliedDockerConfigForCiPipeline(parentCiPipeline.Id, parentCiPipeline.AppId, parentCiPipeline.IsDockerConfigOverridden)
		if err != nil {
			impl.logger.Errorw("error in getting build configurations", "err", err)
			return nil, fmt.Errorf("error in getting build configurations")
		}
		return buildRegistryConfig, nil
	}

	// Handling for Build CI
	buildRegistryConfig, err := impl.ciTemplateService.GetAppliedDockerConfigForCiPipeline(sourceCiPipeline.Id, sourceCiPipeline.AppId, sourceCiPipeline.IsDockerConfigOverridden)
	if err != nil {
		impl.logger.Errorw("error in getting build configurations", "err", err)
		return nil, fmt.Errorf("error in getting build configurations")
	}
	return buildRegistryConfig, nil
}

func (impl *TriggerServiceImpl) getSourceCiPipelineForArtifact(ciPipeline pipelineConfig.CiPipeline) (*pipelineConfig.CiPipeline, error) {
	sourceCiPipeline := &ciPipeline
	if adapter.IsLinkedCD(ciPipeline) {
		sourceCdPipeline, err := impl.pipelineRepository.FindById(ciPipeline.ParentCiPipeline)
		if err != nil {
			impl.logger.Errorw("error in finding source cdPipeline for linked cd", "cdPipelineId", ciPipeline.ParentCiPipeline, "err", err)
			return nil, err
		}
		sourceCiPipeline, err = impl.ciPipelineRepository.FindOneWithAppData(sourceCdPipeline.CiPipelineId)
		if err != nil && !util.IsErrNoRows(err) {
			impl.logger.Errorw("error in finding ciPipeline for the cd pipeline", "CiPipelineId", sourceCdPipeline.Id, "CiPipelineId", sourceCdPipeline.CiPipelineId, "err", err)
			return nil, err
		}
	}
	return sourceCiPipeline, nil
}

func (impl *TriggerServiceImpl) ReserveImagesGeneratedAtPlugin(customTagId int, registryImageMap map[string][]string) ([]int, error) {
	var imagePathReservationIds []int
	for _, images := range registryImageMap {
		for _, image := range images {
			imagePathReservationData, err := impl.customTagService.ReserveImagePath(image, customTagId)
			if err != nil {
				impl.logger.Errorw("Error in marking custom tag reserved", "err", err)
				return imagePathReservationIds, err
			}
			if imagePathReservationData != nil {
				imagePathReservationIds = append(imagePathReservationIds, imagePathReservationData.Id)
			}
		}
	}
	return imagePathReservationIds, nil
}

func setExtraEnvVariableInDeployStep(deploySteps []*pipelineConfigBean.StepObject, extraEnvVariables map[string]string, webhookAndCiData *gitSensorClient.WebhookAndCiData) {
	for _, deployStep := range deploySteps {
		for variableKey, variableValue := range extraEnvVariables {
			if isExtraVariableDynamic(variableKey, webhookAndCiData) && deployStep.StepType == "INLINE" {
				extraInputVar := &pipelineConfigBean.VariableObject{
					Name:                  variableKey,
					Format:                "STRING",
					Value:                 variableValue,
					VariableType:          pipelineConfigBean.VARIABLE_TYPE_REF_GLOBAL,
					ReferenceVariableName: variableKey,
				}
				deployStep.InputVars = append(deployStep.InputVars, extraInputVar)
			}
		}
	}
}

func (impl *TriggerServiceImpl) getDeployStageDetails(pipelineId int) (pipelineConfig.CdWorkflowRunner, string, int, error) {
	deployStageWfr := pipelineConfig.CdWorkflowRunner{}
	// getting deployment pipeline latest wfr by pipelineId
	deployStageWfr, err := impl.cdWorkflowRepository.FindLastStatusByPipelineIdAndRunnerType(pipelineId, bean2.CD_WORKFLOW_TYPE_DEPLOY)
	if err != nil {
		impl.logger.Errorw("error in getting latest status of deploy type wfr by pipelineId", "err", err, "pipelineId", pipelineId)
		return deployStageWfr, "", 0, err
	}
	deployStageTriggeredByUserEmail, err := impl.userService.GetEmailById(deployStageWfr.TriggeredBy)
	if err != nil {
		impl.logger.Errorw("error in getting user email by id", "err", err, "userId", deployStageWfr.TriggeredBy)
		return deployStageWfr, "", 0, err
	}
	pipelineReleaseCounter, err := impl.pipelineOverrideRepository.GetCurrentPipelineReleaseCounter(pipelineId)
	if err != nil {
		impl.logger.Errorw("error occurred while fetching latest release counter for pipeline", "pipelineId", pipelineId, "err", err)
		return deployStageWfr, "", 0, err
	}
	return deployStageWfr, deployStageTriggeredByUserEmail, pipelineReleaseCounter, nil
}

func (impl *TriggerServiceImpl) buildArtifactLocationForS3(cdWorkflowConfig *pipelineConfig.CdWorkflowConfig, cdWf *pipelineConfig.CdWorkflow, runner *pipelineConfig.CdWorkflowRunner) (string, string, string) {
	cdArtifactLocationFormat := cdWorkflowConfig.CdArtifactLocationFormat
	if cdArtifactLocationFormat == "" {
		cdArtifactLocationFormat = impl.config.GetArtifactLocationFormat()
	}
	if cdWorkflowConfig.LogsBucket == "" {
		cdWorkflowConfig.LogsBucket = impl.config.GetDefaultBuildLogsBucket()
	}
	ArtifactLocation := fmt.Sprintf("s3://%s/"+impl.config.GetDefaultArtifactKeyPrefix()+"/"+cdArtifactLocationFormat, cdWorkflowConfig.LogsBucket, cdWf.Id, runner.Id)
	artifactFileName := fmt.Sprintf(impl.config.GetDefaultArtifactKeyPrefix()+"/"+cdArtifactLocationFormat, cdWf.Id, runner.Id)
	return ArtifactLocation, cdWorkflowConfig.LogsBucket, artifactFileName
}

func (impl *TriggerServiceImpl) buildDefaultArtifactLocation(cdWorkflowConfig *pipelineConfig.CdWorkflowConfig, savedWf *pipelineConfig.CdWorkflow, runner *pipelineConfig.CdWorkflowRunner) string {
	cdArtifactLocationFormat := cdWorkflowConfig.CdArtifactLocationFormat
	if cdArtifactLocationFormat == "" {
		cdArtifactLocationFormat = impl.config.GetArtifactLocationFormat()
	}
	ArtifactLocation := fmt.Sprintf("%s/"+cdArtifactLocationFormat, impl.config.GetDefaultArtifactKeyPrefix(), savedWf.Id, runner.Id)
	return ArtifactLocation
}

func ReplaceImageTagWithDigest(image, digest string) string {
	imageWithoutTag := strings.Split(image, ":")[0]
	imageWithDigest := fmt.Sprintf("%s@%s", imageWithoutTag, digest)
	return imageWithDigest
}

func (impl *TriggerServiceImpl) sendPreStageNotification(ctx context.Context, cdWf *pipelineConfig.CdWorkflow, pipeline *pipelineConfig.Pipeline) error {
	wfr, err := impl.cdWorkflowRepository.FindByWorkflowIdAndRunnerType(ctx, cdWf.Id, bean2.CD_WORKFLOW_TYPE_PRE)
	if err != nil {
		return err
	}

	event := impl.eventFactory.Build(util2.Trigger, &pipeline.Id, pipeline.AppId, &pipeline.EnvironmentId, util2.CD)
	impl.logger.Debugw("event PreStageTrigger", "event", event)
	event = impl.eventFactory.BuildExtraCDData(event, &wfr, 0, bean2.CD_WORKFLOW_TYPE_PRE)
	_, span := otel.Tracer("orchestrator").Start(ctx, "eventClient.WriteNotificationEvent")
	_, evtErr := impl.eventClient.WriteNotificationEvent(event)
	span.End()
	if evtErr != nil {
		impl.logger.Errorw("CD trigger event not sent", "error", evtErr)
	}
	return nil
}

func isExtraVariableDynamic(variableName string, webhookAndCiData *gitSensorClient.WebhookAndCiData) bool {
	if strings.Contains(variableName, GIT_COMMIT_HASH_PREFIX) || strings.Contains(variableName, GIT_SOURCE_TYPE_PREFIX) || strings.Contains(variableName, GIT_SOURCE_VALUE_PREFIX) ||
		strings.Contains(variableName, APP_LABEL_VALUE_PREFIX) || strings.Contains(variableName, APP_LABEL_KEY_PREFIX) ||
		strings.Contains(variableName, CHILD_CD_ENV_NAME_PREFIX) || strings.Contains(variableName, CHILD_CD_CLUSTER_NAME_PREFIX) ||
		strings.Contains(variableName, CHILD_CD_COUNT) || strings.Contains(variableName, APP_LABEL_COUNT) || strings.Contains(variableName, GIT_SOURCE_COUNT) ||
		webhookAndCiData != nil {

		return true
	}
	return false
}

func convert(ts string) (*time.Time, error) {
	t, err := time.Parse(bean4.LayoutRFC3339, ts)
	if err != nil {
		return nil, err
	}
	return &t, nil
}<|MERGE_RESOLUTION|>--- conflicted
+++ resolved
@@ -86,29 +86,8 @@
 
 	scope := resourceQualifiers.Scope{AppId: pipeline.AppId, EnvId: pipeline.EnvironmentId, ClusterId: env.ClusterId, ProjectId: app.TeamId, IsProdEnv: env.Default}
 	impl.logger.Infow("scope for auto trigger ", "scope", scope)
-<<<<<<< HEAD
 	triggerRequirementRequest := adapter2.GetTriggerRequirementRequest(scope, request, resourceFilter.PreDeploy)
 	feasibilityResponse, filterEvaluationAudit, err := impl.checkFeasibilityAndCreateAudit(triggerRequirementRequest, artifact.Id, pipelineStageType, stageId)
-=======
-	filters, err := impl.resourceFilterService.GetFiltersByScope(scope)
-	if err != nil {
-		impl.logger.Errorw("error in getting resource filters for the pipeline", "pipelineId", pipeline.Id, "err", err)
-		return err
-	}
-	// get releaseTags from imageTaggingService
-	imageTagNames, err := impl.imageTaggingService.GetTagNamesByArtifactId(artifact.Id)
-	if err != nil {
-		impl.logger.Errorw("error in getting image tags for the given artifact id", "artifactId", artifact.Id, "err", err)
-		return err
-	}
-
-	materialInfos, err := artifact.GetMaterialInfo()
-	if err != nil {
-		impl.logger.Errorw("error in getting material info for the given artifact", "artifactId", cdWf.CiArtifactId, "materialInfo", cdWf.CiArtifact.MaterialInfo, "err", err)
-		return err
-	}
-	filterState, filterIdVsState, err := impl.resourceFilterService.CheckForResource(filters, artifact.Image, imageTagNames, materialInfos)
->>>>>>> 6054d2a7
 	if err != nil {
 		impl.logger.Errorw("error encountered in TriggerPreStage", "err", err, "triggerRequirementRequest", triggerRequirementRequest)
 		return err
