/*
 * Copyright (c) 2024. Devtron Inc.
 *
 * Licensed under the Apache License, Version 2.0 (the "License");
 * you may not use this file except in compliance with the License.
 * You may obtain a copy of the License at
 *
 *    http://www.apache.org/licenses/LICENSE-2.0
 *
 * Unless required by applicable law or agreed to in writing, software
 * distributed under the License is distributed on an "AS IS" BASIS,
 * WITHOUT WARRANTIES OR CONDITIONS OF ANY KIND, either express or implied.
 * See the License for the specific language governing permissions and
 * limitations under the License.
 */

package devtronApps

import (
	"context"
	bean3 "github.com/devtron-labs/devtron/api/bean"
	"github.com/devtron-labs/devtron/client/fluxcd"
	"github.com/devtron-labs/devtron/pkg/app"
	"go.opentelemetry.io/otel"
	"time"
)

const (
	gitRepositoryReconcileInterval = 1 * time.Minute
	helmReleaseReconcileInterval   = 1 * time.Minute
)

func (impl *HandlerServiceImpl) deployFluxCdApp(ctx context.Context, overrideRequest *bean3.ValuesOverrideRequest,
	valuesOverrideResponse *app.ValuesOverrideResponse) error {
	newCtx, span := otel.Tracer("orchestrator").Start(ctx, "HandlerServiceImpl.deployFluxCdApp")
	defer span.End()
	clusterConfig, err := impl.clusterService.GetClusterConfigByClusterId(overrideRequest.ClusterId)
	if err != nil {
		impl.logger.Errorw("error in getting cluster", "clusterId", overrideRequest.ClusterId, "error", err)
		return err
	}
<<<<<<< HEAD
	gitOpsSecret, err := impl.upsertGitRepoSecret(newCtx,
		valuesOverrideResponse.DeploymentConfig.ReleaseConfiguration.FluxCDSpec.GitOpsSecretName,
		valuesOverrideResponse.ManifestPushTemplate.RepoUrl,
		valuesOverrideResponse.DeploymentConfig.ReleaseConfiguration.FluxCDSpec.GitRepositoryNamespace,
		clusterConfig)
	if err != nil {
		impl.logger.Errorw("error in creating git repo secret", "clusterId", overrideRequest.ClusterId, "err", err)
		return err
	}
	restConfig, err := impl.K8sUtil.GetRestConfigByCluster(clusterConfig)
	if err != nil {
		impl.logger.Errorw("error in getting rest config", "clusterId", overrideRequest.ClusterId, "err", err)
		return err
=======
	req := &fluxcd.DeploymentRequest{
		ClusterConfig:    clusterConfig,
		DeploymentConfig: valuesOverrideResponse.DeploymentConfig,
		IsAppCreated:     valuesOverrideResponse.Pipeline != nil && valuesOverrideResponse.Pipeline.DeploymentAppCreated,
>>>>>>> c74391cd
	}
	err = impl.fluxCdDeploymentService.DeployFluxCdApp(newCtx, req)
	if err != nil {
		impl.logger.Errorw("error in deploying FluxCdApp", "err", err)
		return err
	}
	if !req.IsAppCreated {
		//setting deploymentAppCreated = true
		_, err = impl.updatePipeline(valuesOverrideResponse.Pipeline, overrideRequest.UserId)
		if err != nil {
			impl.logger.Errorw("error in update cd pipeline for deployment app created or not", "err", err)
			return err
		}
	}
	return nil
<<<<<<< HEAD
}

func getClient(config *rest.Config) (client.Client, error) {
	scheme := runtime.NewScheme()
	// Register core Kubernetes types
	_ = v1.AddToScheme(scheme)
	// Register Flux types
	_ = sourcev1.AddToScheme(scheme)
	_ = helmv2.AddToScheme(scheme)
	return client.New(config, client.Options{Scheme: scheme})
}

func (impl *HandlerServiceImpl) upsertGitRepoSecret(ctx context.Context, secretName, repoUrl, namespace string, clusterConfig *k8s.ClusterConfig) (*v1.Secret, error) {
	gitOpsConfig, err := impl.gitOpsConfigReadService.GetGitOpsProviderByRepoURL(repoUrl)
	if err != nil {
		impl.logger.Errorw("error fetching gitops config by repo url", "repoUrl", repoUrl, "err", err)
		return nil, err
	}

	data := map[string][]byte{
		"username": []byte(gitOpsConfig.Username),
		"password": []byte(gitOpsConfig.Token),
	}

	labels := map[string]string{
		"managed-by": "devtron",
		"providerId": gitOpsConfig.Provider,
	}

	secret := &v1.Secret{
		ObjectMeta: metav1.ObjectMeta{
			Name:      secretName,
			Namespace: namespace,
			Labels:    labels,
		},
		Type: v1.SecretTypeBasicAuth,
		Data: data,
	}

	coreV1Client, err := impl.K8sUtil.GetCoreV1Client(clusterConfig)
	if err != nil {
		impl.logger.Errorw("error in getting core v1 client", "clusterId", clusterConfig.ClusterId, "err", err)
		return nil, err
	}
	// Try to create the secret first
	createdSecret, err := coreV1Client.Secrets(namespace).Create(ctx, secret, metav1.CreateOptions{})
	if err == nil {
		return createdSecret, nil
	}
	if !k8serrors.IsAlreadyExists(err) {
		impl.logger.Errorw("error creating secret", "namespace", namespace, "name", secretName, "err", err)
		return nil, err
	}

	// Secret already exists, get and update
	existingSecret, err := coreV1Client.Secrets(namespace).Get(ctx, secretName, metav1.GetOptions{})
	if err != nil {
		impl.logger.Errorw("error getting existing secret", "namespace", namespace, "name", secretName, "err", err)
		return nil, err
	}

	// Update data and labels
	existingSecret.Data = data
	if existingSecret.Labels == nil {
		existingSecret.Labels = make(map[string]string)
	}
	for k, v := range labels {
		existingSecret.Labels[k] = v
	}

	updatedSecret, err := coreV1Client.Secrets(namespace).Update(ctx, existingSecret, metav1.UpdateOptions{})
	if err != nil {
		impl.logger.Errorw("error updating secret", "namespace", namespace, "name", secretName, "err", err)
		return nil, err
	}

	return updatedSecret, nil
}

func (impl *HandlerServiceImpl) createFluxCdApp(ctx context.Context, valuesOverrideResponse *app.ValuesOverrideResponse,
	gitOpsSecretName string, apiClient client.Client, userId int32) error {
	newCtx, span := otel.Tracer("orchestrator").Start(ctx, "HandlerServiceImpl.createFluxCdApp")
	defer span.End()
	manifestPushTemplate := valuesOverrideResponse.ManifestPushTemplate
	fluxCdSpec := valuesOverrideResponse.DeploymentConfig.ReleaseConfiguration.FluxCDSpec
	_, err := impl.CreateGitRepository(newCtx, fluxCdSpec, gitOpsSecretName, manifestPushTemplate, apiClient)
	if err != nil {
		impl.logger.Errorw("error in creating git repository", "fluxCdSpec", fluxCdSpec, "err", err)
		return err
	}

	_, err = impl.CreateHelmRelease(newCtx, fluxCdSpec, manifestPushTemplate, apiClient)
	if err != nil {
		impl.logger.Errorw("error in creating helm release", "fluxCdSpec", fluxCdSpec, "err", err)
		return err
	}

	//setting deploymentAppCreated = true
	_, err = impl.updatePipeline(valuesOverrideResponse.Pipeline, userId)
	if err != nil {
		impl.logger.Errorw("error in update cd pipeline for deployment app created or not", "err", err)
		return err
	}

	return nil
}

func (impl *HandlerServiceImpl) updateFluxCdApp(ctx context.Context, valuesOverrideResponse *app.ValuesOverrideResponse,
	gitOpsSecretName string, apiClient client.Client) error {
	newCtx, span := otel.Tracer("orchestrator").Start(ctx, "HandlerServiceImpl.updateFluxCdApp")
	defer span.End()
	manifestPushTemplate := valuesOverrideResponse.ManifestPushTemplate
	fluxCdSpec := valuesOverrideResponse.DeploymentConfig.ReleaseConfiguration.FluxCDSpec
	_, err := impl.UpdateGitRepository(newCtx, fluxCdSpec, manifestPushTemplate, gitOpsSecretName, apiClient)
	if err != nil {
		impl.logger.Errorw("error in updating git repository", "fluxCdSpec", fluxCdSpec, "err", err)
		return err
	}

	_, err = impl.UpdateHelmRelease(newCtx, fluxCdSpec, manifestPushTemplate, apiClient)
	if err != nil {
		impl.logger.Errorw("error in updating helm release", "fluxCdSpec", fluxCdSpec, "err", err)
		return err
	}
	return nil
}

func (impl *HandlerServiceImpl) CreateGitRepository(ctx context.Context, fluxCdSpec bean.FluxCDSpec, secretName string, manifestPushTemplate *bean2.ManifestPushTemplate, apiClient client.Client) (*sourcev1.GitRepository, error) {
	name, namespace := fluxCdSpec.GitRepositoryName, fluxCdSpec.GitRepositoryNamespace
	gitRepo := &sourcev1.GitRepository{
		ObjectMeta: metav1.ObjectMeta{
			Name:      name,
			Namespace: namespace,
		},
		Spec: sourcev1.GitRepositorySpec{
			Interval: metav1.Duration{Duration: gitRepositoryReconcileInterval},
			URL:      manifestPushTemplate.RepoUrl,
			SecretRef: &meta.LocalObjectReference{
				Name: secretName,
			},
			Reference: &sourcev1.GitRepositoryRef{
				Branch: manifestPushTemplate.TargetRevision,
			},
		},
	}
	err := apiClient.Create(ctx, gitRepo)
	if err != nil {
		impl.logger.Errorw("error creating GitRepository", "name", name, "namespace", namespace, "err", err)
		return nil, err
	}
	return gitRepo, nil
}

func (impl *HandlerServiceImpl) UpdateGitRepository(ctx context.Context, fluxCdSpec bean.FluxCDSpec, manifestPushTemplate *bean2.ManifestPushTemplate,
	secretName string, apiClient client.Client) (*sourcev1.GitRepository, error) {
	name, namespace := fluxCdSpec.GitRepositoryName, fluxCdSpec.GitRepositoryNamespace
	key := types.NamespacedName{Name: name, Namespace: namespace}
	existing := &sourcev1.GitRepository{}

	err := apiClient.Get(ctx, key, existing)
	if err != nil {
		impl.logger.Errorw("error in getting git repository", "name", name, "namespace", namespace, "err", err)
		return nil, err
	}
	existing.Spec.URL = manifestPushTemplate.RepoUrl
	existing.Spec.Interval = metav1.Duration{Duration: gitRepositoryReconcileInterval}
	existing.Spec.SecretRef = &meta.LocalObjectReference{Name: secretName}
	existing.Spec.Reference = &sourcev1.GitRepositoryRef{Branch: manifestPushTemplate.TargetRevision}

	err = apiClient.Update(ctx, existing)
	if err != nil {
		impl.logger.Errorw("error in updating git repository", "name", name, "namespace", namespace, "err", err)
		return nil, err
	}
	return existing, nil
}

func (impl *HandlerServiceImpl) CreateHelmRelease(ctx context.Context, fluxCdSpec bean.FluxCDSpec,
	manifestPushTemplate *bean2.ManifestPushTemplate, apiClient client.Client) (*helmv2.HelmRelease, error) {
	name, namespace := fluxCdSpec.HelmReleaseName, fluxCdSpec.HelmReleaseNamespace
	helmRelease := &helmv2.HelmRelease{
		ObjectMeta: metav1.ObjectMeta{
			Name:      name,
			Namespace: namespace,
			Labels: map[string]string{
				"managed-by": "devtron",
			},
		},
		Spec: helmv2.HelmReleaseSpec{
			Interval: metav1.Duration{Duration: helmReleaseReconcileInterval}, //TODO
			DriftDetection: &helmv2.DriftDetection{
				Mode: helmv2.DriftDetectionEnabled,
			},
			Chart: &helmv2.HelmChartTemplate{
				Spec: helmv2.HelmChartTemplateSpec{
					ReconcileStrategy: "Revision",
					Chart:             manifestPushTemplate.ChartLocation,
					Version:           manifestPushTemplate.ChartVersion,
					SourceRef: helmv2.CrossNamespaceObjectReference{
						Kind:      sourcev1.GitRepositoryKind,
						Name:      fluxCdSpec.GitRepositoryName, //using same name for git repository and helm release which will be = deploymentAppName
						Namespace: fluxCdSpec.GitRepositoryNamespace,
					},
					ValuesFiles: fluxCdSpec.GetFinalValuesFilePathArray(),
				},
			},
		},
	}
	err := apiClient.Create(ctx, helmRelease)
	if err != nil {
		impl.logger.Errorw("error in creating helm release", "name", name, "namespace", namespace, "err", err)
		return nil, fmt.Errorf("failed to create HelmRelease: %w", err)
	}
	return helmRelease, nil
}

func (impl *HandlerServiceImpl) UpdateHelmRelease(ctx context.Context, fluxCdSpec bean.FluxCDSpec,
	manifestPushTemplate *bean2.ManifestPushTemplate, apiClient client.Client) (*helmv2.HelmRelease, error) {
	name, namespace := fluxCdSpec.HelmReleaseName, fluxCdSpec.HelmReleaseNamespace
	key := types.NamespacedName{Name: name, Namespace: namespace}
	existing := &helmv2.HelmRelease{}

	err := apiClient.Get(ctx, key, existing)
	if err != nil {
		impl.logger.Errorw("error in getting helm release", "name", name, "namespace", namespace, "err", err)
		return nil, fmt.Errorf("failed to get HelmRelease: %w", err)
	}
	existing.Spec.DriftDetection = &helmv2.DriftDetection{
		Mode: helmv2.DriftDetectionEnabled,
	}
	existing.Spec.Interval = metav1.Duration{Duration: helmReleaseReconcileInterval}
	existing.Spec.Chart = &helmv2.HelmChartTemplate{
		Spec: helmv2.HelmChartTemplateSpec{
			ReconcileStrategy: "Revision",
			Chart:             manifestPushTemplate.ChartLocation,
			Version:           manifestPushTemplate.ChartVersion,
			SourceRef: helmv2.CrossNamespaceObjectReference{
				Kind:      sourcev1.GitRepositoryKind,
				Name:      fluxCdSpec.GitRepositoryName,
				Namespace: fluxCdSpec.GitRepositoryNamespace,
			},
			ValuesFiles: fluxCdSpec.GetFinalValuesFilePathArray(),
		},
	}
	// resetting original values so that values are derived only from existing.Spec.Chart.Spec.ValuesFiles
	existing.Spec.Values = nil
	existing.Spec.ValuesFrom = nil
	err = apiClient.Update(ctx, existing)
	if err != nil {
		impl.logger.Errorw("error in updating helm release", "name", name, "namespace", namespace, "err", err)
		return nil, fmt.Errorf("failed to update HelmRelease: %w", err)
	}
	return existing, nil
=======
>>>>>>> c74391cd
}<|MERGE_RESOLUTION|>--- conflicted
+++ resolved
@@ -39,26 +39,10 @@
 		impl.logger.Errorw("error in getting cluster", "clusterId", overrideRequest.ClusterId, "error", err)
 		return err
 	}
-<<<<<<< HEAD
-	gitOpsSecret, err := impl.upsertGitRepoSecret(newCtx,
-		valuesOverrideResponse.DeploymentConfig.ReleaseConfiguration.FluxCDSpec.GitOpsSecretName,
-		valuesOverrideResponse.ManifestPushTemplate.RepoUrl,
-		valuesOverrideResponse.DeploymentConfig.ReleaseConfiguration.FluxCDSpec.GitRepositoryNamespace,
-		clusterConfig)
-	if err != nil {
-		impl.logger.Errorw("error in creating git repo secret", "clusterId", overrideRequest.ClusterId, "err", err)
-		return err
-	}
-	restConfig, err := impl.K8sUtil.GetRestConfigByCluster(clusterConfig)
-	if err != nil {
-		impl.logger.Errorw("error in getting rest config", "clusterId", overrideRequest.ClusterId, "err", err)
-		return err
-=======
 	req := &fluxcd.DeploymentRequest{
 		ClusterConfig:    clusterConfig,
 		DeploymentConfig: valuesOverrideResponse.DeploymentConfig,
 		IsAppCreated:     valuesOverrideResponse.Pipeline != nil && valuesOverrideResponse.Pipeline.DeploymentAppCreated,
->>>>>>> c74391cd
 	}
 	err = impl.fluxCdDeploymentService.DeployFluxCdApp(newCtx, req)
 	if err != nil {
@@ -74,260 +58,4 @@
 		}
 	}
 	return nil
-<<<<<<< HEAD
-}
-
-func getClient(config *rest.Config) (client.Client, error) {
-	scheme := runtime.NewScheme()
-	// Register core Kubernetes types
-	_ = v1.AddToScheme(scheme)
-	// Register Flux types
-	_ = sourcev1.AddToScheme(scheme)
-	_ = helmv2.AddToScheme(scheme)
-	return client.New(config, client.Options{Scheme: scheme})
-}
-
-func (impl *HandlerServiceImpl) upsertGitRepoSecret(ctx context.Context, secretName, repoUrl, namespace string, clusterConfig *k8s.ClusterConfig) (*v1.Secret, error) {
-	gitOpsConfig, err := impl.gitOpsConfigReadService.GetGitOpsProviderByRepoURL(repoUrl)
-	if err != nil {
-		impl.logger.Errorw("error fetching gitops config by repo url", "repoUrl", repoUrl, "err", err)
-		return nil, err
-	}
-
-	data := map[string][]byte{
-		"username": []byte(gitOpsConfig.Username),
-		"password": []byte(gitOpsConfig.Token),
-	}
-
-	labels := map[string]string{
-		"managed-by": "devtron",
-		"providerId": gitOpsConfig.Provider,
-	}
-
-	secret := &v1.Secret{
-		ObjectMeta: metav1.ObjectMeta{
-			Name:      secretName,
-			Namespace: namespace,
-			Labels:    labels,
-		},
-		Type: v1.SecretTypeBasicAuth,
-		Data: data,
-	}
-
-	coreV1Client, err := impl.K8sUtil.GetCoreV1Client(clusterConfig)
-	if err != nil {
-		impl.logger.Errorw("error in getting core v1 client", "clusterId", clusterConfig.ClusterId, "err", err)
-		return nil, err
-	}
-	// Try to create the secret first
-	createdSecret, err := coreV1Client.Secrets(namespace).Create(ctx, secret, metav1.CreateOptions{})
-	if err == nil {
-		return createdSecret, nil
-	}
-	if !k8serrors.IsAlreadyExists(err) {
-		impl.logger.Errorw("error creating secret", "namespace", namespace, "name", secretName, "err", err)
-		return nil, err
-	}
-
-	// Secret already exists, get and update
-	existingSecret, err := coreV1Client.Secrets(namespace).Get(ctx, secretName, metav1.GetOptions{})
-	if err != nil {
-		impl.logger.Errorw("error getting existing secret", "namespace", namespace, "name", secretName, "err", err)
-		return nil, err
-	}
-
-	// Update data and labels
-	existingSecret.Data = data
-	if existingSecret.Labels == nil {
-		existingSecret.Labels = make(map[string]string)
-	}
-	for k, v := range labels {
-		existingSecret.Labels[k] = v
-	}
-
-	updatedSecret, err := coreV1Client.Secrets(namespace).Update(ctx, existingSecret, metav1.UpdateOptions{})
-	if err != nil {
-		impl.logger.Errorw("error updating secret", "namespace", namespace, "name", secretName, "err", err)
-		return nil, err
-	}
-
-	return updatedSecret, nil
-}
-
-func (impl *HandlerServiceImpl) createFluxCdApp(ctx context.Context, valuesOverrideResponse *app.ValuesOverrideResponse,
-	gitOpsSecretName string, apiClient client.Client, userId int32) error {
-	newCtx, span := otel.Tracer("orchestrator").Start(ctx, "HandlerServiceImpl.createFluxCdApp")
-	defer span.End()
-	manifestPushTemplate := valuesOverrideResponse.ManifestPushTemplate
-	fluxCdSpec := valuesOverrideResponse.DeploymentConfig.ReleaseConfiguration.FluxCDSpec
-	_, err := impl.CreateGitRepository(newCtx, fluxCdSpec, gitOpsSecretName, manifestPushTemplate, apiClient)
-	if err != nil {
-		impl.logger.Errorw("error in creating git repository", "fluxCdSpec", fluxCdSpec, "err", err)
-		return err
-	}
-
-	_, err = impl.CreateHelmRelease(newCtx, fluxCdSpec, manifestPushTemplate, apiClient)
-	if err != nil {
-		impl.logger.Errorw("error in creating helm release", "fluxCdSpec", fluxCdSpec, "err", err)
-		return err
-	}
-
-	//setting deploymentAppCreated = true
-	_, err = impl.updatePipeline(valuesOverrideResponse.Pipeline, userId)
-	if err != nil {
-		impl.logger.Errorw("error in update cd pipeline for deployment app created or not", "err", err)
-		return err
-	}
-
-	return nil
-}
-
-func (impl *HandlerServiceImpl) updateFluxCdApp(ctx context.Context, valuesOverrideResponse *app.ValuesOverrideResponse,
-	gitOpsSecretName string, apiClient client.Client) error {
-	newCtx, span := otel.Tracer("orchestrator").Start(ctx, "HandlerServiceImpl.updateFluxCdApp")
-	defer span.End()
-	manifestPushTemplate := valuesOverrideResponse.ManifestPushTemplate
-	fluxCdSpec := valuesOverrideResponse.DeploymentConfig.ReleaseConfiguration.FluxCDSpec
-	_, err := impl.UpdateGitRepository(newCtx, fluxCdSpec, manifestPushTemplate, gitOpsSecretName, apiClient)
-	if err != nil {
-		impl.logger.Errorw("error in updating git repository", "fluxCdSpec", fluxCdSpec, "err", err)
-		return err
-	}
-
-	_, err = impl.UpdateHelmRelease(newCtx, fluxCdSpec, manifestPushTemplate, apiClient)
-	if err != nil {
-		impl.logger.Errorw("error in updating helm release", "fluxCdSpec", fluxCdSpec, "err", err)
-		return err
-	}
-	return nil
-}
-
-func (impl *HandlerServiceImpl) CreateGitRepository(ctx context.Context, fluxCdSpec bean.FluxCDSpec, secretName string, manifestPushTemplate *bean2.ManifestPushTemplate, apiClient client.Client) (*sourcev1.GitRepository, error) {
-	name, namespace := fluxCdSpec.GitRepositoryName, fluxCdSpec.GitRepositoryNamespace
-	gitRepo := &sourcev1.GitRepository{
-		ObjectMeta: metav1.ObjectMeta{
-			Name:      name,
-			Namespace: namespace,
-		},
-		Spec: sourcev1.GitRepositorySpec{
-			Interval: metav1.Duration{Duration: gitRepositoryReconcileInterval},
-			URL:      manifestPushTemplate.RepoUrl,
-			SecretRef: &meta.LocalObjectReference{
-				Name: secretName,
-			},
-			Reference: &sourcev1.GitRepositoryRef{
-				Branch: manifestPushTemplate.TargetRevision,
-			},
-		},
-	}
-	err := apiClient.Create(ctx, gitRepo)
-	if err != nil {
-		impl.logger.Errorw("error creating GitRepository", "name", name, "namespace", namespace, "err", err)
-		return nil, err
-	}
-	return gitRepo, nil
-}
-
-func (impl *HandlerServiceImpl) UpdateGitRepository(ctx context.Context, fluxCdSpec bean.FluxCDSpec, manifestPushTemplate *bean2.ManifestPushTemplate,
-	secretName string, apiClient client.Client) (*sourcev1.GitRepository, error) {
-	name, namespace := fluxCdSpec.GitRepositoryName, fluxCdSpec.GitRepositoryNamespace
-	key := types.NamespacedName{Name: name, Namespace: namespace}
-	existing := &sourcev1.GitRepository{}
-
-	err := apiClient.Get(ctx, key, existing)
-	if err != nil {
-		impl.logger.Errorw("error in getting git repository", "name", name, "namespace", namespace, "err", err)
-		return nil, err
-	}
-	existing.Spec.URL = manifestPushTemplate.RepoUrl
-	existing.Spec.Interval = metav1.Duration{Duration: gitRepositoryReconcileInterval}
-	existing.Spec.SecretRef = &meta.LocalObjectReference{Name: secretName}
-	existing.Spec.Reference = &sourcev1.GitRepositoryRef{Branch: manifestPushTemplate.TargetRevision}
-
-	err = apiClient.Update(ctx, existing)
-	if err != nil {
-		impl.logger.Errorw("error in updating git repository", "name", name, "namespace", namespace, "err", err)
-		return nil, err
-	}
-	return existing, nil
-}
-
-func (impl *HandlerServiceImpl) CreateHelmRelease(ctx context.Context, fluxCdSpec bean.FluxCDSpec,
-	manifestPushTemplate *bean2.ManifestPushTemplate, apiClient client.Client) (*helmv2.HelmRelease, error) {
-	name, namespace := fluxCdSpec.HelmReleaseName, fluxCdSpec.HelmReleaseNamespace
-	helmRelease := &helmv2.HelmRelease{
-		ObjectMeta: metav1.ObjectMeta{
-			Name:      name,
-			Namespace: namespace,
-			Labels: map[string]string{
-				"managed-by": "devtron",
-			},
-		},
-		Spec: helmv2.HelmReleaseSpec{
-			Interval: metav1.Duration{Duration: helmReleaseReconcileInterval}, //TODO
-			DriftDetection: &helmv2.DriftDetection{
-				Mode: helmv2.DriftDetectionEnabled,
-			},
-			Chart: &helmv2.HelmChartTemplate{
-				Spec: helmv2.HelmChartTemplateSpec{
-					ReconcileStrategy: "Revision",
-					Chart:             manifestPushTemplate.ChartLocation,
-					Version:           manifestPushTemplate.ChartVersion,
-					SourceRef: helmv2.CrossNamespaceObjectReference{
-						Kind:      sourcev1.GitRepositoryKind,
-						Name:      fluxCdSpec.GitRepositoryName, //using same name for git repository and helm release which will be = deploymentAppName
-						Namespace: fluxCdSpec.GitRepositoryNamespace,
-					},
-					ValuesFiles: fluxCdSpec.GetFinalValuesFilePathArray(),
-				},
-			},
-		},
-	}
-	err := apiClient.Create(ctx, helmRelease)
-	if err != nil {
-		impl.logger.Errorw("error in creating helm release", "name", name, "namespace", namespace, "err", err)
-		return nil, fmt.Errorf("failed to create HelmRelease: %w", err)
-	}
-	return helmRelease, nil
-}
-
-func (impl *HandlerServiceImpl) UpdateHelmRelease(ctx context.Context, fluxCdSpec bean.FluxCDSpec,
-	manifestPushTemplate *bean2.ManifestPushTemplate, apiClient client.Client) (*helmv2.HelmRelease, error) {
-	name, namespace := fluxCdSpec.HelmReleaseName, fluxCdSpec.HelmReleaseNamespace
-	key := types.NamespacedName{Name: name, Namespace: namespace}
-	existing := &helmv2.HelmRelease{}
-
-	err := apiClient.Get(ctx, key, existing)
-	if err != nil {
-		impl.logger.Errorw("error in getting helm release", "name", name, "namespace", namespace, "err", err)
-		return nil, fmt.Errorf("failed to get HelmRelease: %w", err)
-	}
-	existing.Spec.DriftDetection = &helmv2.DriftDetection{
-		Mode: helmv2.DriftDetectionEnabled,
-	}
-	existing.Spec.Interval = metav1.Duration{Duration: helmReleaseReconcileInterval}
-	existing.Spec.Chart = &helmv2.HelmChartTemplate{
-		Spec: helmv2.HelmChartTemplateSpec{
-			ReconcileStrategy: "Revision",
-			Chart:             manifestPushTemplate.ChartLocation,
-			Version:           manifestPushTemplate.ChartVersion,
-			SourceRef: helmv2.CrossNamespaceObjectReference{
-				Kind:      sourcev1.GitRepositoryKind,
-				Name:      fluxCdSpec.GitRepositoryName,
-				Namespace: fluxCdSpec.GitRepositoryNamespace,
-			},
-			ValuesFiles: fluxCdSpec.GetFinalValuesFilePathArray(),
-		},
-	}
-	// resetting original values so that values are derived only from existing.Spec.Chart.Spec.ValuesFiles
-	existing.Spec.Values = nil
-	existing.Spec.ValuesFrom = nil
-	err = apiClient.Update(ctx, existing)
-	if err != nil {
-		impl.logger.Errorw("error in updating helm release", "name", name, "namespace", namespace, "err", err)
-		return nil, fmt.Errorf("failed to update HelmRelease: %w", err)
-	}
-	return existing, nil
-=======
->>>>>>> c74391cd
 }