/*
 * Copyright (c) 2024. Devtron Inc.
 *
 * Licensed under the Apache License, Version 2.0 (the "License");
 * you may not use this file except in compliance with the License.
 * You may obtain a copy of the License at
 *
 *     http://www.apache.org/licenses/LICENSE-2.0
 *
 * Unless required by applicable law or agreed to in writing, software
 * distributed under the License is distributed on an "AS IS" BASIS,
 * WITHOUT WARRANTIES OR CONDITIONS OF ANY KIND, either express or implied.
 * See the License for the specific language governing permissions and
 * limitations under the License.
 */

package devtronApps

import (
	"context"
	"errors"
	"fmt"
	pubsub "github.com/devtron-labs/common-lib/pubsub-lib"
	util5 "github.com/devtron-labs/common-lib/utils/k8s"
	bean3 "github.com/devtron-labs/devtron/api/bean"
	"github.com/devtron-labs/devtron/api/bean/gitOps"
	"github.com/devtron-labs/devtron/api/helm-app/gRPC"
	client2 "github.com/devtron-labs/devtron/api/helm-app/service"
	"github.com/devtron-labs/devtron/client/argocdServer"
	bean7 "github.com/devtron-labs/devtron/client/argocdServer/bean"
	client "github.com/devtron-labs/devtron/client/events"
	gitSensorClient "github.com/devtron-labs/devtron/client/gitSensor"
	"github.com/devtron-labs/devtron/internal/middleware"
	"github.com/devtron-labs/devtron/internal/sql/models"
	repository3 "github.com/devtron-labs/devtron/internal/sql/repository"
	appRepository "github.com/devtron-labs/devtron/internal/sql/repository/app"
	"github.com/devtron-labs/devtron/internal/sql/repository/appWorkflow"
	"github.com/devtron-labs/devtron/internal/sql/repository/chartConfig"
	repository4 "github.com/devtron-labs/devtron/internal/sql/repository/dockerRegistry"
	"github.com/devtron-labs/devtron/internal/sql/repository/pipelineConfig"
	"github.com/devtron-labs/devtron/internal/sql/repository/pipelineConfig/bean/timelineStatus"
	"github.com/devtron-labs/devtron/internal/sql/repository/pipelineConfig/bean/workflow/cdWorkflow"
	"github.com/devtron-labs/devtron/internal/util"
	"github.com/devtron-labs/devtron/pkg/app"
	bean4 "github.com/devtron-labs/devtron/pkg/app/bean"
	"github.com/devtron-labs/devtron/pkg/app/status"
	statusBean "github.com/devtron-labs/devtron/pkg/app/status/bean"
	"github.com/devtron-labs/devtron/pkg/attributes"
	"github.com/devtron-labs/devtron/pkg/auth/user"
	bean2 "github.com/devtron-labs/devtron/pkg/bean"
	"github.com/devtron-labs/devtron/pkg/build/git/gitMaterial/read"
	pipeline2 "github.com/devtron-labs/devtron/pkg/build/pipeline"
	chartRepoRepository "github.com/devtron-labs/devtron/pkg/chartRepo/repository"
	repository2 "github.com/devtron-labs/devtron/pkg/cluster/environment/repository"
	repository5 "github.com/devtron-labs/devtron/pkg/cluster/repository"
	"github.com/devtron-labs/devtron/pkg/deployment/common"
	bean9 "github.com/devtron-labs/devtron/pkg/deployment/common/bean"
	"github.com/devtron-labs/devtron/pkg/deployment/gitOps/config"
	"github.com/devtron-labs/devtron/pkg/deployment/gitOps/git"
	"github.com/devtron-labs/devtron/pkg/deployment/manifest"
	"github.com/devtron-labs/devtron/pkg/deployment/manifest/deploymentTemplate"
	bean10 "github.com/devtron-labs/devtron/pkg/deployment/manifest/deploymentTemplate/bean"
	bean5 "github.com/devtron-labs/devtron/pkg/deployment/manifest/deploymentTemplate/chartRef/bean"
	"github.com/devtron-labs/devtron/pkg/deployment/manifest/publish"
	"github.com/devtron-labs/devtron/pkg/deployment/trigger/devtronApps/adapter"
	"github.com/devtron-labs/devtron/pkg/deployment/trigger/devtronApps/bean"
	"github.com/devtron-labs/devtron/pkg/deployment/trigger/devtronApps/helper"
	"github.com/devtron-labs/devtron/pkg/deployment/trigger/devtronApps/userDeploymentRequest/service"
	clientErrors "github.com/devtron-labs/devtron/pkg/errors"
	"github.com/devtron-labs/devtron/pkg/eventProcessor/out"
	"github.com/devtron-labs/devtron/pkg/imageDigestPolicy"
	k8s2 "github.com/devtron-labs/devtron/pkg/k8s"
	"github.com/devtron-labs/devtron/pkg/pipeline"
	bean8 "github.com/devtron-labs/devtron/pkg/pipeline/bean"
	"github.com/devtron-labs/devtron/pkg/pipeline/history"
	"github.com/devtron-labs/devtron/pkg/pipeline/repository"
	"github.com/devtron-labs/devtron/pkg/pipeline/types"
	"github.com/devtron-labs/devtron/pkg/plugin"
	security2 "github.com/devtron-labs/devtron/pkg/policyGovernance/security/imageScanning"
	read2 "github.com/devtron-labs/devtron/pkg/policyGovernance/security/imageScanning/read"
	repository6 "github.com/devtron-labs/devtron/pkg/policyGovernance/security/imageScanning/repository"
	"github.com/devtron-labs/devtron/pkg/sql"
	"github.com/devtron-labs/devtron/pkg/variables"
	"github.com/devtron-labs/devtron/pkg/workflow/cd"
	globalUtil "github.com/devtron-labs/devtron/util"
	util2 "github.com/devtron-labs/devtron/util/event"
	"github.com/devtron-labs/devtron/util/rbac"
	"github.com/go-pg/pg"
	"go.opentelemetry.io/otel"
	"go.uber.org/zap"
	"golang.org/x/exp/slices"
	"google.golang.org/grpc/codes"
	status2 "google.golang.org/grpc/status"
	"helm.sh/helm/v3/pkg/chart"
	"net/http"
	"path"
	"regexp"
	"strconv"
	"strings"
	"time"
)

type TriggerService interface {
	TriggerPostStage(request bean.TriggerRequest) (*bean4.ManifestPushTemplate, error)
	TriggerPreStage(request bean.TriggerRequest) (*bean4.ManifestPushTemplate, error)

	TriggerAutoCDOnPreStageSuccess(triggerContext bean.TriggerContext, cdPipelineId, ciArtifactId, workflowId int, triggerdBy int32) error

	TriggerStageForBulk(triggerRequest bean.TriggerRequest) error

	ManualCdTrigger(triggerContext bean.TriggerContext, overrideRequest *bean3.ValuesOverrideRequest) (int, string, *bean4.ManifestPushTemplate, error)
	TriggerAutomaticDeployment(request bean.TriggerRequest) error

	TriggerRelease(overrideRequest *bean3.ValuesOverrideRequest, envDeploymentConfig *bean9.DeploymentConfig, ctx context.Context, triggeredAt time.Time, triggeredBy int32) (releaseNo int, manifestPushTemplate *bean4.ManifestPushTemplate, err error)
}

type TriggerServiceImpl struct {
<<<<<<< HEAD
	logger                           *zap.SugaredLogger
	cdWorkflowCommonService          cd.CdWorkflowCommonService
	gitOpsManifestPushService        publish.GitOpsPushService
	gitOpsConfigReadService          config.GitOpsConfigReadService
	argoK8sClient                    argocdServer.ArgoK8sClient
	ACDConfig                        *argocdServer.ACDConfig
	argoClientWrapperService         argocdServer.ArgoClientWrapperService
	pipelineStatusTimelineService    status.PipelineStatusTimelineService
	chartTemplateService             util.ChartTemplateService
	eventFactory                     client.EventFactory
	eventClient                      client.EventClient
	globalEnvVariables               *globalUtil.GlobalEnvVariables
	workflowEventPublishService      out.WorkflowEventPublishService
	manifestCreationService          manifest.ManifestCreationService
	pipelineStageService             pipeline.PipelineStageService
	globalPluginService              plugin.GlobalPluginService
	customTagService                 pipeline.CustomTagService
	pluginInputVariableParser        pipeline.PluginInputVariableParser
	prePostCdScriptHistoryService    history.PrePostCdScriptHistoryService
	scopedVariableManager            variables.ScopedVariableCMCSManager
	cdWorkflowService                pipeline.WorkflowService
	imageDigestPolicyService         imageDigestPolicy.ImageDigestPolicyService
	userService                      user.UserService
	gitSensorClient                  gitSensorClient.Client
	config                           *types.CdConfig
	helmAppService                   client2.HelmAppService
	imageScanService                 security2.ImageScanService
	enforcerUtil                     rbac.EnforcerUtil
	userDeploymentRequestService     service.UserDeploymentRequestService
	helmAppClient                    gRPC.HelmAppClient //TODO refactoring: use helm app service instead
	appRepository                    appRepository.AppRepository
	ciPipelineMaterialRepository     pipelineConfig.CiPipelineMaterialRepository
	imageScanHistoryReadService      read2.ImageScanHistoryReadService
	imageScanDeployInfoService       security2.ImageScanDeployInfoService
	imageScanDeployInfoReadService   read2.ImageScanDeployInfoReadService
	pipelineRepository               pipelineConfig.PipelineRepository
	pipelineOverrideRepository       chartConfig.PipelineOverrideRepository
	manifestPushConfigRepository     repository.ManifestPushConfigRepository
	chartRepository                  chartRepoRepository.ChartRepository
	envRepository                    repository2.EnvironmentRepository
	cdWorkflowRepository             pipelineConfig.CdWorkflowRepository
	ciWorkflowRepository             pipelineConfig.CiWorkflowRepository
	ciArtifactRepository             repository3.CiArtifactRepository
	ciTemplateService                pipeline2.CiTemplateReadService
	gitMaterialReadService           read.GitMaterialReadService
	appLabelRepository               pipelineConfig.AppLabelRepository
	ciPipelineRepository             pipelineConfig.CiPipelineRepository
	appWorkflowRepository            appWorkflow.AppWorkflowRepository
	dockerArtifactStoreRepository    repository4.DockerArtifactStoreRepository
	K8sUtil                          *util5.K8sServiceImpl
	transactionUtilImpl              *sql.TransactionUtilImpl
	deploymentConfigService          common.DeploymentConfigService
	deploymentServiceTypeConfig      *globalUtil.DeploymentServiceTypeConfig
	ciCdPipelineOrchestrator         pipeline.CiCdPipelineOrchestrator
	gitOperationService              git.GitOperationService
	attributeService                 attributes.AttributesService
	clusterRepository                repository5.ClusterRepository
	deploymentTemplateHistoryService deploymentTemplate.DeploymentTemplateHistoryService
=======
	logger                              *zap.SugaredLogger
	cdWorkflowCommonService             cd.CdWorkflowCommonService
	gitOpsManifestPushService           publish.GitOpsPushService
	gitOpsConfigReadService             config.GitOpsConfigReadService
	argoK8sClient                       argocdServer.ArgoK8sClient
	ACDConfig                           *argocdServer.ACDConfig
	argoClientWrapperService            argocdServer.ArgoClientWrapperService
	pipelineStatusTimelineService       status.PipelineStatusTimelineService
	chartTemplateService                util.ChartTemplateService
	eventFactory                        client.EventFactory
	eventClient                         client.EventClient
	globalEnvVariables                  *globalUtil.GlobalEnvVariables
	workflowEventPublishService         out.WorkflowEventPublishService
	manifestCreationService             manifest.ManifestCreationService
	deployedConfigurationHistoryService history.DeployedConfigurationHistoryService
	pipelineStageService                pipeline.PipelineStageService
	globalPluginService                 plugin.GlobalPluginService
	customTagService                    pipeline.CustomTagService
	pluginInputVariableParser           pipeline.PluginInputVariableParser
	prePostCdScriptHistoryService       history.PrePostCdScriptHistoryService
	scopedVariableManager               variables.ScopedVariableCMCSManager
	cdWorkflowService                   pipeline.WorkflowService
	imageDigestPolicyService            imageDigestPolicy.ImageDigestPolicyService
	userService                         user.UserService
	gitSensorClient                     gitSensorClient.Client
	config                              *types.CdConfig
	helmAppService                      client2.HelmAppService
	imageScanService                    security2.ImageScanService
	enforcerUtil                        rbac.EnforcerUtil
	userDeploymentRequestService        service.UserDeploymentRequestService
	helmAppClient                       gRPC.HelmAppClient //TODO refactoring: use helm app service instead
	appRepository                       appRepository.AppRepository
	ciPipelineMaterialRepository        pipelineConfig.CiPipelineMaterialRepository
	imageScanHistoryReadService         read2.ImageScanHistoryReadService
	imageScanDeployInfoService          security2.ImageScanDeployInfoService
	imageScanDeployInfoReadService      read2.ImageScanDeployInfoReadService
	pipelineRepository                  pipelineConfig.PipelineRepository
	pipelineOverrideRepository          chartConfig.PipelineOverrideRepository
	manifestPushConfigRepository        repository.ManifestPushConfigRepository
	chartRepository                     chartRepoRepository.ChartRepository
	envRepository                       repository2.EnvironmentRepository
	cdWorkflowRepository                pipelineConfig.CdWorkflowRepository
	ciWorkflowRepository                pipelineConfig.CiWorkflowRepository
	ciArtifactRepository                repository3.CiArtifactRepository
	ciTemplateService                   pipeline2.CiTemplateReadService
	gitMaterialReadService              read.GitMaterialReadService
	appLabelRepository                  pipelineConfig.AppLabelRepository
	ciPipelineRepository                pipelineConfig.CiPipelineRepository
	appWorkflowRepository               appWorkflow.AppWorkflowRepository
	dockerArtifactStoreRepository       repository4.DockerArtifactStoreRepository
	K8sUtil                             *util5.K8sServiceImpl
	transactionUtilImpl                 *sql.TransactionUtilImpl
	deploymentConfigService             common.DeploymentConfigService
	deploymentServiceTypeConfig         *globalUtil.DeploymentServiceTypeConfig
	ciCdPipelineOrchestrator            pipeline.CiCdPipelineOrchestrator
	gitOperationService                 git.GitOperationService
	attributeService                    attributes.AttributesService
	clusterRepository                   repository5.ClusterRepository
	cdWorkflowRunnerService             cd.CdWorkflowRunnerService
>>>>>>> 39e45ec1
}

func NewTriggerServiceImpl(logger *zap.SugaredLogger,
	cdWorkflowCommonService cd.CdWorkflowCommonService,
	gitOpsManifestPushService publish.GitOpsPushService,
	gitOpsConfigReadService config.GitOpsConfigReadService,
	argoK8sClient argocdServer.ArgoK8sClient,
	ACDConfig *argocdServer.ACDConfig,
	argoClientWrapperService argocdServer.ArgoClientWrapperService,
	pipelineStatusTimelineService status.PipelineStatusTimelineService,
	chartTemplateService util.ChartTemplateService,
	workflowEventPublishService out.WorkflowEventPublishService,
	manifestCreationService manifest.ManifestCreationService,
	pipelineStageService pipeline.PipelineStageService,
	globalPluginService plugin.GlobalPluginService,
	customTagService pipeline.CustomTagService,
	pluginInputVariableParser pipeline.PluginInputVariableParser,
	prePostCdScriptHistoryService history.PrePostCdScriptHistoryService,
	scopedVariableManager variables.ScopedVariableCMCSManager,
	cdWorkflowService pipeline.WorkflowService,
	imageDigestPolicyService imageDigestPolicy.ImageDigestPolicyService,
	userService user.UserService,
	gitSensorClient gitSensorClient.Client,
	helmAppService client2.HelmAppService,
	enforcerUtil rbac.EnforcerUtil,
	userDeploymentRequestService service.UserDeploymentRequestService,
	helmAppClient gRPC.HelmAppClient,
	eventFactory client.EventFactory,
	eventClient client.EventClient,
	envVariables *globalUtil.EnvironmentVariables,
	appRepository appRepository.AppRepository,
	ciPipelineMaterialRepository pipelineConfig.CiPipelineMaterialRepository,
	imageScanHistoryReadService read2.ImageScanHistoryReadService,
	imageScanDeployInfoReadService read2.ImageScanDeployInfoReadService,
	imageScanDeployInfoService security2.ImageScanDeployInfoService,
	pipelineRepository pipelineConfig.PipelineRepository,
	pipelineOverrideRepository chartConfig.PipelineOverrideRepository,
	manifestPushConfigRepository repository.ManifestPushConfigRepository,
	chartRepository chartRepoRepository.ChartRepository,
	envRepository repository2.EnvironmentRepository,
	cdWorkflowRepository pipelineConfig.CdWorkflowRepository,
	ciWorkflowRepository pipelineConfig.CiWorkflowRepository,
	ciArtifactRepository repository3.CiArtifactRepository,
	ciTemplateService pipeline2.CiTemplateReadService,
	gitMaterialReadService read.GitMaterialReadService,
	appLabelRepository pipelineConfig.AppLabelRepository,
	ciPipelineRepository pipelineConfig.CiPipelineRepository,
	appWorkflowRepository appWorkflow.AppWorkflowRepository,
	dockerArtifactStoreRepository repository4.DockerArtifactStoreRepository,
	imageScanService security2.ImageScanService,
	K8sUtil *util5.K8sServiceImpl,
	transactionUtilImpl *sql.TransactionUtilImpl,
	deploymentConfigService common.DeploymentConfigService,
	ciCdPipelineOrchestrator pipeline.CiCdPipelineOrchestrator,
	gitOperationService git.GitOperationService,
	attributeService attributes.AttributesService,
	clusterRepository repository5.ClusterRepository,
<<<<<<< HEAD
	deploymentTemplateHistoryService deploymentTemplate.DeploymentTemplateHistoryService,
=======
	cdWorkflowRunnerService cd.CdWorkflowRunnerService,
>>>>>>> 39e45ec1
) (*TriggerServiceImpl, error) {
	impl := &TriggerServiceImpl{
		logger:                        logger,
		cdWorkflowCommonService:       cdWorkflowCommonService,
		gitOpsManifestPushService:     gitOpsManifestPushService,
		gitOpsConfigReadService:       gitOpsConfigReadService,
		argoK8sClient:                 argoK8sClient,
		ACDConfig:                     ACDConfig,
		argoClientWrapperService:      argoClientWrapperService,
		pipelineStatusTimelineService: pipelineStatusTimelineService,
		chartTemplateService:          chartTemplateService,
		workflowEventPublishService:   workflowEventPublishService,
		manifestCreationService:       manifestCreationService,
		pipelineStageService:          pipelineStageService,
		globalPluginService:           globalPluginService,
		customTagService:              customTagService,
		pluginInputVariableParser:     pluginInputVariableParser,
		prePostCdScriptHistoryService: prePostCdScriptHistoryService,
		scopedVariableManager:         scopedVariableManager,
		cdWorkflowService:             cdWorkflowService,
		imageDigestPolicyService:      imageDigestPolicyService,
		userService:                   userService,
		gitSensorClient:               gitSensorClient,
		helmAppService:                helmAppService,
		enforcerUtil:                  enforcerUtil,
		eventFactory:                  eventFactory,
		eventClient:                   eventClient,

		globalEnvVariables:             envVariables.GlobalEnvVariables,
		userDeploymentRequestService:   userDeploymentRequestService,
		helmAppClient:                  helmAppClient,
		appRepository:                  appRepository,
		ciPipelineMaterialRepository:   ciPipelineMaterialRepository,
		imageScanHistoryReadService:    imageScanHistoryReadService,
		imageScanDeployInfoReadService: imageScanDeployInfoReadService,
		imageScanDeployInfoService:     imageScanDeployInfoService,
		pipelineRepository:             pipelineRepository,
		pipelineOverrideRepository:     pipelineOverrideRepository,
		manifestPushConfigRepository:   manifestPushConfigRepository,
		chartRepository:                chartRepository,
		envRepository:                  envRepository,
		cdWorkflowRepository:           cdWorkflowRepository,
		ciWorkflowRepository:           ciWorkflowRepository,
		ciArtifactRepository:           ciArtifactRepository,
		ciTemplateService:              ciTemplateService,
		gitMaterialReadService:         gitMaterialReadService,
		appLabelRepository:             appLabelRepository,
		ciPipelineRepository:           ciPipelineRepository,
		appWorkflowRepository:          appWorkflowRepository,
		dockerArtifactStoreRepository:  dockerArtifactStoreRepository,

		imageScanService: imageScanService,
		K8sUtil:          K8sUtil,

		transactionUtilImpl: transactionUtilImpl,

<<<<<<< HEAD
		deploymentConfigService:          deploymentConfigService,
		deploymentServiceTypeConfig:      envVariables.DeploymentServiceTypeConfig,
		ciCdPipelineOrchestrator:         ciCdPipelineOrchestrator,
		gitOperationService:              gitOperationService,
		attributeService:                 attributeService,
		deploymentTemplateHistoryService: deploymentTemplateHistoryService,
=======
		deploymentConfigService:     deploymentConfigService,
		deploymentServiceTypeConfig: envVariables.DeploymentServiceTypeConfig,
		ciCdPipelineOrchestrator:    ciCdPipelineOrchestrator,
		gitOperationService:         gitOperationService,
		attributeService:            attributeService,
		cdWorkflowRunnerService:     cdWorkflowRunnerService,
>>>>>>> 39e45ec1

		clusterRepository: clusterRepository,
	}
	config, err := types.GetCdConfig()
	if err != nil {
		return nil, err
	}
	impl.config = config
	return impl, nil
}

func (impl *TriggerServiceImpl) TriggerStageForBulk(triggerRequest bean.TriggerRequest) error {

	preStage, err := impl.pipelineStageService.GetCdStageByCdPipelineIdAndStageType(triggerRequest.Pipeline.Id, repository.PIPELINE_STAGE_TYPE_PRE_CD, false)
	if err != nil && err != pg.ErrNoRows {
		impl.logger.Errorw("error in fetching CD pipeline stage", "cdPipelineId", triggerRequest.Pipeline.Id, "stage ", repository.PIPELINE_STAGE_TYPE_PRE_CD, "err", err)
		return err
	}

	// handle corrupt data (https://github.com/devtron-labs/devtron/issues/3826)
	err, deleted := impl.deleteCorruptedPipelineStage(preStage, triggerRequest.TriggeredBy)
	if err != nil {
		impl.logger.Errorw("error in deleteCorruptedPipelineStage ", "cdPipelineId", triggerRequest.Pipeline.Id, "err", err, "preStage", preStage, "triggeredBy", triggerRequest.TriggeredBy)
		return err
	}

	triggerRequest.TriggerContext.Context = context.Background()
	if len(triggerRequest.Pipeline.PreStageConfig) > 0 || (preStage != nil && !deleted) {
		// pre stage exists
		impl.logger.Debugw("trigger pre stage for pipeline", "artifactId", triggerRequest.Artifact.Id, "pipelineId", triggerRequest.Pipeline.Id)
		triggerRequest.RefCdWorkflowRunnerId = 0
		err = impl.preStageHandlingForTriggerStageInBulk(&triggerRequest)
		if err != nil {
			return err
		}
		_, err = impl.TriggerPreStage(triggerRequest) // TODO handle error here
		return err
	} else {
		// trigger deployment
		impl.logger.Debugw("trigger cd for pipeline", "artifactId", triggerRequest.Artifact.Id, "pipelineId", triggerRequest.Pipeline.Id)
		err = impl.TriggerAutomaticDeployment(triggerRequest)
		return err
	}
}

func (impl *TriggerServiceImpl) getCdPipelineForManualCdTrigger(ctx context.Context, pipelineId int) (*pipelineConfig.Pipeline, error) {
	_, span := otel.Tracer("TriggerService").Start(ctx, "getCdPipelineForManualCdTrigger")
	defer span.End()
	cdPipeline, err := impl.pipelineRepository.FindById(pipelineId)
	if err != nil {
		impl.logger.Errorw("manual trigger request with invalid pipelineId, ManualCdTrigger", "pipelineId", pipelineId, "err", err)
		return nil, err
	}
	//checking if namespace exist or not
	clusterIdToNsMap := map[int]string{
		cdPipeline.Environment.ClusterId: cdPipeline.Environment.Namespace,
	}

	err = impl.helmAppService.CheckIfNsExistsForClusterIds(clusterIdToNsMap)
	if err != nil {
		impl.logger.Errorw("manual trigger request with invalid namespace, ManualCdTrigger", "pipelineId", pipelineId, "err", err)
		return nil, err
	}
	return cdPipeline, nil
}

func (impl *TriggerServiceImpl) validateDeploymentTriggerRequest(ctx context.Context, validateDeploymentTriggerObj *bean.ValidateDeploymentTriggerObj) error {
	newCtx, span := otel.Tracer("orchestrator").Start(ctx, "TriggerServiceImpl.validateDeploymentTriggerRequest")
	defer span.End()
	// custom GitOps repo url validation --> Start
	err := impl.handleCustomGitOpsRepoValidation(validateDeploymentTriggerObj.Runner, validateDeploymentTriggerObj.CdPipeline, validateDeploymentTriggerObj.DeploymentConfig, validateDeploymentTriggerObj.TriggeredBy)
	if err != nil {
		impl.logger.Errorw("custom GitOps repository validation error, TriggerStage", "err", err)
		return err
	}
	// custom GitOps repo url validation --> Ends
	var isVulnerable bool
	// if request is for rollback then bypass vulnerability validation
	if !validateDeploymentTriggerObj.IsDeploymentTypeRollback() {
		// checking vulnerability for deploying image
		vulnerabilityCheckRequest := adapter.GetVulnerabilityCheckRequest(validateDeploymentTriggerObj.CdPipeline, validateDeploymentTriggerObj.ImageDigest)
		isVulnerable, err = impl.imageScanService.GetArtifactVulnerabilityStatus(newCtx, vulnerabilityCheckRequest)
		if err != nil {
			impl.logger.Errorw("error in getting Artifact vulnerability status, ManualCdTrigger", "err", err)
			return err
		}
	}

	if isVulnerable == true {
		// if image vulnerable, update timeline status and return
		if err = impl.cdWorkflowCommonService.MarkCurrentDeploymentFailed(validateDeploymentTriggerObj.Runner, errors.New(cdWorkflow.FOUND_VULNERABILITY), validateDeploymentTriggerObj.TriggeredBy); err != nil {
			impl.logger.Errorw("error while updating current runner status to failed, TriggerDeployment", "wfrId", validateDeploymentTriggerObj.Runner.Id, "err", err)
		}
		return fmt.Errorf("found vulnerability for image digest %s", validateDeploymentTriggerObj.ImageDigest)
	}
	return nil
}

// TODO: write a wrapper to handle auto and manual trigger
func (impl *TriggerServiceImpl) ManualCdTrigger(triggerContext bean.TriggerContext, overrideRequest *bean3.ValuesOverrideRequest) (int, string, *bean4.ManifestPushTemplate, error) {

	triggerContext.TriggerType = bean.Manual
	// setting triggeredAt variable to have consistent data for various audit log places in db for deployment time
	triggeredAt := time.Now()

	releaseId := 0
	ctx := triggerContext.Context
	cdPipeline, err := impl.getCdPipelineForManualCdTrigger(ctx, overrideRequest.PipelineId)
	if err != nil {
		if overrideRequest.WfrId != 0 {
			err2 := impl.cdWorkflowCommonService.MarkDeploymentFailedForRunnerId(overrideRequest.WfrId, err, overrideRequest.UserId)
			if err2 != nil {
				impl.logger.Errorw("error while updating current runner status to failed, ManualCdTrigger", "cdWfr", overrideRequest.WfrId, "err2", err2)
			}
		}
		return 0, "", nil, err
	}
	envDeploymentConfig, err := impl.deploymentConfigService.GetAndMigrateConfigIfAbsentForDevtronApps(cdPipeline.AppId, cdPipeline.EnvironmentId)
	if err != nil {
		impl.logger.Errorw("error in fetching environment deployment config by appId and envId", "appId", cdPipeline.AppId, "envId", cdPipeline.EnvironmentId, "err", err)
		return 0, "", nil, err
	}

	adapter.SetPipelineFieldsInOverrideRequest(overrideRequest, cdPipeline, envDeploymentConfig)
	ciArtifactId := overrideRequest.CiArtifactId

	_, span := otel.Tracer("orchestrator").Start(ctx, "ciArtifactRepository.Get")
	artifact, err := impl.ciArtifactRepository.Get(ciArtifactId)
	span.End()
	if err != nil {
		impl.logger.Errorw("error in getting CiArtifact", "CiArtifactId", overrideRequest.CiArtifactId, "err", err)
		return 0, "", nil, err
	}

	if artifact.IsMigrationRequired() {
		// Migration of deprecated DataSource Type
		migrationErr := impl.ciArtifactRepository.MigrateToWebHookDataSourceType(artifact.Id)
		if migrationErr != nil {
			impl.logger.Warnw("unable to migrate deprecated DataSource", "artifactId", artifact.Id)
		}
	}

	_, imageTag, err := artifact.ExtractImageRepoAndTag()
	if err != nil {
		impl.logger.Errorw("error in getting image tag and repo", "err", err)
	}
	helmPackageName := fmt.Sprintf("%s-%s-%s", cdPipeline.App.AppName, cdPipeline.Environment.Name, imageTag)
	var manifestPushTemplate *bean4.ManifestPushTemplate

	switch overrideRequest.CdWorkflowType {
	case bean3.CD_WORKFLOW_TYPE_PRE:
		var cdWf *pipelineConfig.CdWorkflow
		if overrideRequest.CdWorkflowId == 0 {
			cdWf = &pipelineConfig.CdWorkflow{
				CiArtifactId: artifact.Id,
				PipelineId:   cdPipeline.Id,
				AuditLog:     sql.AuditLog{CreatedOn: triggeredAt, CreatedBy: 1, UpdatedOn: triggeredAt, UpdatedBy: 1},
			}
			err := impl.cdWorkflowRepository.SaveWorkFlow(ctx, cdWf)
			if err != nil {
				return 0, "", nil, err
			}
		} else {
			cdWf, err = impl.cdWorkflowRepository.FindById(overrideRequest.CdWorkflowId)
			if err != nil {
				impl.logger.Errorw("error in TriggerPreStage, ManualCdTrigger", "err", err)
				return 0, "", nil, err
			}
		}
		overrideRequest.CdWorkflowId = cdWf.Id

		_, span = otel.Tracer("orchestrator").Start(ctx, "TriggerPreStage")
		triggerRequest := bean.TriggerRequest{
			CdWf:                  cdWf,
			Artifact:              artifact,
			Pipeline:              cdPipeline,
			TriggeredBy:           overrideRequest.UserId,
			ApplyAuth:             false,
			TriggerContext:        triggerContext,
			RefCdWorkflowRunnerId: 0,
			CdWorkflowRunnerId:    overrideRequest.WfrId,
		}
		manifestPushTemplate, err = impl.TriggerPreStage(triggerRequest)
		span.End()
		if err != nil {
			impl.logger.Errorw("error in TriggerPreStage, ManualCdTrigger", "err", err)
			return 0, "", nil, err
		}
	case bean3.CD_WORKFLOW_TYPE_DEPLOY:
		if overrideRequest.DeploymentType == models.DEPLOYMENTTYPE_UNKNOWN {
			overrideRequest.DeploymentType = models.DEPLOYMENTTYPE_DEPLOY
		}

		cdWf, err := impl.cdWorkflowRepository.FindByWorkflowIdAndRunnerType(ctx, overrideRequest.CdWorkflowId, bean3.CD_WORKFLOW_TYPE_PRE)
		if err != nil && !util.IsErrNoRows(err) {
			impl.logger.Errorw("error in getting cdWorkflow, ManualCdTrigger", "CdWorkflowId", overrideRequest.CdWorkflowId, "err", err)
			return 0, "", nil, err
		}

		cdWorkflowId := cdWf.CdWorkflowId
		if cdWf.CdWorkflowId == 0 {
			cdWf := &pipelineConfig.CdWorkflow{
				CiArtifactId: overrideRequest.CiArtifactId,
				PipelineId:   overrideRequest.PipelineId,
				AuditLog:     sql.AuditLog{CreatedOn: triggeredAt, CreatedBy: overrideRequest.UserId, UpdatedOn: triggeredAt, UpdatedBy: overrideRequest.UserId},
			}
			err := impl.cdWorkflowRepository.SaveWorkFlow(ctx, cdWf)
			if err != nil {
				impl.logger.Errorw("error in creating cdWorkflow, ManualCdTrigger", "PipelineId", overrideRequest.PipelineId, "err", err)
				return 0, "", nil, err
			}
			cdWorkflowId = cdWf.Id
		}

		runner := &pipelineConfig.CdWorkflowRunner{
			Name:         cdPipeline.Name,
			WorkflowType: bean3.CD_WORKFLOW_TYPE_DEPLOY,
			ExecutorType: cdWorkflow.WORKFLOW_EXECUTOR_TYPE_AWF,
			Status:       cdWorkflow.WorkflowInitiated, //deployment Initiated for manual trigger
			TriggeredBy:  overrideRequest.UserId,
			StartedOn:    triggeredAt,
			Namespace:    impl.config.GetDefaultNamespace(),
			CdWorkflowId: cdWorkflowId,
			AuditLog:     sql.AuditLog{CreatedOn: triggeredAt, CreatedBy: overrideRequest.UserId, UpdatedOn: triggeredAt, UpdatedBy: overrideRequest.UserId},
			ReferenceId:  triggerContext.ReferenceId,
		}
		savedWfr, err := impl.cdWorkflowRunnerService.SaveCDWorkflowRunnerWithStage(runner)
		if err != nil {
			impl.logger.Errorw("err in creating cdWorkflowRunner, ManualCdTrigger", "cdWorkflowId", cdWorkflowId, "err", err)
			return 0, "", nil, err
		}
		runner.CdWorkflow = &pipelineConfig.CdWorkflow{
			Pipeline: cdPipeline,
		}
		overrideRequest.WfrId = savedWfr.Id
		overrideRequest.CdWorkflowId = cdWorkflowId
		// creating cd pipeline status timeline for deployment initialisation
		timeline := impl.pipelineStatusTimelineService.NewDevtronAppPipelineStatusTimelineDbObject(runner.Id, timelineStatus.TIMELINE_STATUS_DEPLOYMENT_INITIATED, timelineStatus.TIMELINE_DESCRIPTION_DEPLOYMENT_INITIATED, overrideRequest.UserId)
		_, span = otel.Tracer("orchestrator").Start(ctx, "cdPipelineStatusTimelineRepo.SaveTimelineForACDHelmApps")
		_, err = impl.pipelineStatusTimelineService.SaveTimelineIfNotAlreadyPresent(timeline, nil)

		span.End()
		if err != nil {
			impl.logger.Errorw("error in creating timeline status for deployment initiation, ManualCdTrigger", "err", err, "timeline", timeline)
		}
		if isNotHibernateRequest(overrideRequest.DeploymentType) {
			validateReqObj := adapter.NewValidateDeploymentTriggerObj(runner, cdPipeline, artifact.ImageDigest, envDeploymentConfig, overrideRequest.UserId, overrideRequest.IsRollbackDeployment)
			validationErr := impl.validateDeploymentTriggerRequest(ctx, validateReqObj)
			if validationErr != nil {
				impl.logger.Errorw("validation error deployment request", "cdWfr", runner.Id, "err", validationErr)
				return 0, "", nil, validationErr
			}
		}
		// Deploy the release
		var releaseErr error
		releaseId, manifestPushTemplate, releaseErr = impl.handleCDTriggerRelease(ctx, overrideRequest, envDeploymentConfig, triggeredAt, overrideRequest.UserId)
		// if releaseErr found, then the mark current deployment Failed and return
		if releaseErr != nil {
			err := impl.cdWorkflowCommonService.MarkCurrentDeploymentFailed(runner, releaseErr, overrideRequest.UserId)
			if err != nil {
				impl.logger.Errorw("error while updating current runner status to failed", "cdWfr", runner.Id, "err", err)
			}
			return 0, "", nil, releaseErr
		}

	case bean3.CD_WORKFLOW_TYPE_POST:
		cdWfRunner, err := impl.cdWorkflowRepository.FindByWorkflowIdAndRunnerType(ctx, overrideRequest.CdWorkflowId, bean3.CD_WORKFLOW_TYPE_DEPLOY)
		if err != nil && !util.IsErrNoRows(err) {
			impl.logger.Errorw("err in getting cdWorkflowRunner, ManualCdTrigger", "cdWorkflowId", overrideRequest.CdWorkflowId, "err", err)
			return 0, "", nil, err
		}

		var cdWf *pipelineConfig.CdWorkflow
		if cdWfRunner.CdWorkflowId == 0 {
			cdWf = &pipelineConfig.CdWorkflow{
				CiArtifactId: ciArtifactId,
				PipelineId:   overrideRequest.PipelineId,
				AuditLog:     sql.AuditLog{CreatedOn: triggeredAt, CreatedBy: overrideRequest.UserId, UpdatedOn: triggeredAt, UpdatedBy: overrideRequest.UserId},
			}
			err := impl.cdWorkflowRepository.SaveWorkFlow(ctx, cdWf)
			if err != nil {
				impl.logger.Errorw("error in creating cdWorkflow, ManualCdTrigger", "CdWorkflowId", overrideRequest.CdWorkflowId, "err", err)
				return 0, "", nil, err
			}
			overrideRequest.CdWorkflowId = cdWf.Id
		} else {
			_, span = otel.Tracer("orchestrator").Start(ctx, "cdWorkflowRepository.FindById")
			cdWf, err = impl.cdWorkflowRepository.FindById(overrideRequest.CdWorkflowId)
			span.End()
			if err != nil && !util.IsErrNoRows(err) {
				impl.logger.Errorw("error in getting cdWorkflow, ManualCdTrigger", "CdWorkflowId", overrideRequest.CdWorkflowId, "err", err)
				return 0, "", nil, err
			}
		}
		_, span = otel.Tracer("orchestrator").Start(ctx, "TriggerPostStage")
		triggerRequest := bean.TriggerRequest{
			CdWf:                  cdWf,
			Pipeline:              cdPipeline,
			TriggeredBy:           overrideRequest.UserId,
			RefCdWorkflowRunnerId: 0,
			TriggerContext:        triggerContext,
			CdWorkflowRunnerId:    overrideRequest.WfrId,
		}
		manifestPushTemplate, err = impl.TriggerPostStage(triggerRequest)
		span.End()
		if err != nil {
			impl.logger.Errorw("error in TriggerPostStage, ManualCdTrigger", "CdWorkflowId", cdWf.Id, "err", err)
			return 0, "", nil, err
		}
	default:
		impl.logger.Errorw("invalid CdWorkflowType, ManualCdTrigger", "CdWorkflowType", overrideRequest.CdWorkflowType, "err", err)
		return 0, "", nil, fmt.Errorf("invalid CdWorkflowType %s for the trigger request", string(overrideRequest.CdWorkflowType))
	}
	return releaseId, helmPackageName, manifestPushTemplate, err
}

func isNotHibernateRequest(deploymentType models.DeploymentType) bool {
	return deploymentType != models.DEPLOYMENTTYPE_STOP && deploymentType != models.DEPLOYMENTTYPE_START
}

// TODO: write a wrapper to handle auto and manual trigger
func (impl *TriggerServiceImpl) TriggerAutomaticDeployment(request bean.TriggerRequest) error {
	// in case of manual trigger auth is already applied and for auto triggers there is no need for auth check here
	triggeredBy := request.TriggeredBy
	pipeline := request.Pipeline
	artifact := request.Artifact

	//setting triggeredAt variable to have consistent data for various audit log places in db for deployment time
	triggeredAt := time.Now()
	cdWf := request.CdWf
	ctx := context.Background()

	if cdWf == nil || (cdWf != nil && cdWf.CiArtifactId != artifact.Id) {
		// cdWf != nil && cdWf.CiArtifactId != artifact.Id for auto trigger case when deployment is triggered with image generated by plugin
		cdWf = &pipelineConfig.CdWorkflow{
			CiArtifactId: artifact.Id,
			PipelineId:   pipeline.Id,
			AuditLog:     sql.AuditLog{CreatedOn: triggeredAt, CreatedBy: 1, UpdatedOn: triggeredAt, UpdatedBy: 1},
		}
		err := impl.cdWorkflowRepository.SaveWorkFlow(ctx, cdWf)
		if err != nil {
			return err
		}
	}

	runner := &pipelineConfig.CdWorkflowRunner{
		Name:         pipeline.Name,
		WorkflowType: bean3.CD_WORKFLOW_TYPE_DEPLOY,
		ExecutorType: cdWorkflow.WORKFLOW_EXECUTOR_TYPE_SYSTEM,
		Status:       cdWorkflow.WorkflowInitiated, // deployment Initiated for auto trigger
		TriggeredBy:  1,
		StartedOn:    triggeredAt,
		Namespace:    impl.config.GetDefaultNamespace(),
		CdWorkflowId: cdWf.Id,
		AuditLog:     sql.AuditLog{CreatedOn: triggeredAt, CreatedBy: triggeredBy, UpdatedOn: triggeredAt, UpdatedBy: triggeredBy},
		ReferenceId:  request.TriggerContext.ReferenceId,
	}
	savedWfr, err := impl.cdWorkflowRunnerService.SaveCDWorkflowRunnerWithStage(runner)
	if err != nil {
		return err
	}
	runner.CdWorkflow = &pipelineConfig.CdWorkflow{
		Pipeline: pipeline,
	}
	// creating cd pipeline status timeline for deployment initialisation
	timeline := &pipelineConfig.PipelineStatusTimeline{
		CdWorkflowRunnerId: runner.Id,
		Status:             timelineStatus.TIMELINE_STATUS_DEPLOYMENT_INITIATED,
		StatusDetail:       "Deployment initiated successfully.",
		StatusTime:         time.Now(),
	}
	timeline.CreateAuditLog(1)
	err = impl.pipelineStatusTimelineService.SaveTimeline(timeline, nil)
	if err != nil {
		impl.logger.Errorw("error in creating timeline status for deployment initiation", "err", err, "timeline", timeline)
	}
	envDeploymentConfig, err := impl.deploymentConfigService.GetAndMigrateConfigIfAbsentForDevtronApps(pipeline.AppId, pipeline.EnvironmentId)
	if err != nil {
		impl.logger.Errorw("error in fetching environment deployment config by appId and envId", "appId", pipeline.AppId, "envId", pipeline.EnvironmentId, "err", err)
		return err
	}
	// setting triggeredBy as 1(system user) since case of auto trigger
	validationErr := impl.validateDeploymentTriggerRequest(ctx, adapter.NewValidateDeploymentTriggerObj(runner, pipeline, artifact.ImageDigest, envDeploymentConfig, 1, false))
	if validationErr != nil {
		impl.logger.Errorw("validation error deployment request", "cdWfr", runner.Id, "err", validationErr)
		return validationErr
	}
	releaseErr := impl.TriggerCD(ctx, artifact, cdWf.Id, savedWfr.Id, pipeline, envDeploymentConfig, triggeredAt)
	// if releaseErr found, then the mark current deployment Failed and return
	if releaseErr != nil {
		err := impl.cdWorkflowCommonService.MarkCurrentDeploymentFailed(runner, releaseErr, triggeredBy)
		if err != nil {
			impl.logger.Errorw("error while updating current runner status to failed, updatePreviousDeploymentStatus", "cdWfr", runner.Id, "err", err)
		}
		return releaseErr
	}
	return nil
}

func (impl *TriggerServiceImpl) TriggerCD(ctx context.Context, artifact *repository3.CiArtifact, cdWorkflowId, wfrId int, pipeline *pipelineConfig.Pipeline, envDeploymentConfig *bean9.DeploymentConfig, triggeredAt time.Time) error {
	impl.logger.Debugw("automatic pipeline trigger attempt async", "artifactId", artifact.Id)
	err := impl.triggerReleaseAsync(ctx, artifact, cdWorkflowId, wfrId, pipeline, envDeploymentConfig, triggeredAt)
	if err != nil {
		impl.logger.Errorw("error in cd trigger", "err", err)
		return err
	}
	return err
}

func (impl *TriggerServiceImpl) triggerReleaseAsync(ctx context.Context, artifact *repository3.CiArtifact, cdWorkflowId, wfrId int, pipeline *pipelineConfig.Pipeline, envDeploymentConfig *bean9.DeploymentConfig, triggeredAt time.Time) error {
	err := impl.validateAndTrigger(ctx, pipeline, envDeploymentConfig, artifact, cdWorkflowId, wfrId, triggeredAt)
	if err != nil {
		impl.logger.Errorw("error in trigger for pipeline", "pipelineId", strconv.Itoa(pipeline.Id))
	}
	impl.logger.Debugw("trigger attempted for all pipeline ", "artifactId", artifact.Id)
	return err
}

func (impl *TriggerServiceImpl) validateAndTrigger(ctx context.Context, p *pipelineConfig.Pipeline, envDeploymentConfig *bean9.DeploymentConfig, artifact *repository3.CiArtifact, cdWorkflowId, wfrId int, triggeredAt time.Time) error {
	//TODO: verify this logic
	object := impl.enforcerUtil.GetAppRBACNameByAppId(p.AppId)
	envApp := strings.Split(object, "/")
	if len(envApp) != 2 {
		impl.logger.Error("invalid req, app and env not found from rbac")
		return errors.New("invalid req, app and env not found from rbac")
	}
	err := impl.releasePipeline(ctx, p, envDeploymentConfig, artifact, cdWorkflowId, wfrId, triggeredAt)
	return err
}

func (impl *TriggerServiceImpl) releasePipeline(ctx context.Context, pipeline *pipelineConfig.Pipeline, envDeploymentConfig *bean9.DeploymentConfig, artifact *repository3.CiArtifact, cdWorkflowId, wfrId int, triggeredAt time.Time) error {
	startTime := time.Now()
	defer func() {
		impl.logger.Debugw("auto trigger release process completed", "timeTaken", time.Since(startTime), "cdPipelineId", pipeline.Id, "artifactId", artifact.Id, "wfrId", wfrId)
	}()
	impl.logger.Debugw("auto triggering release for", "cdPipelineId", pipeline.Id, "artifactId", artifact.Id, "wfrId", wfrId)
	pipeline, err := impl.pipelineRepository.FindById(pipeline.Id)
	if err != nil {
		impl.logger.Errorw("error in fetching pipeline by pipelineId", "err", err)
		return err
	}

	request := &bean3.ValuesOverrideRequest{
		PipelineId:           pipeline.Id,
		UserId:               artifact.CreatedBy,
		CiArtifactId:         artifact.Id,
		AppId:                pipeline.AppId,
		CdWorkflowId:         cdWorkflowId,
		ForceTrigger:         true,
		DeploymentWithConfig: bean3.DEPLOYMENT_CONFIG_TYPE_LAST_SAVED,
		WfrId:                wfrId,
	}

	adapter.SetPipelineFieldsInOverrideRequest(request, pipeline, envDeploymentConfig)

	// setting deployedBy as 1(system user) since case of auto trigger
	id, _, err := impl.handleCDTriggerRelease(ctx, request, envDeploymentConfig, triggeredAt, 1)
	if err != nil {
		impl.logger.Errorw("error in auto  cd pipeline trigger", "pipelineId", pipeline.Id, "artifactId", artifact.Id, "err", err)
	} else {
		impl.logger.Infow("pipeline successfully triggered", "cdPipelineId", pipeline.Id, "artifactId", artifact.Id, "releaseId", id)
	}
	return err
}

func (impl *TriggerServiceImpl) triggerAsyncRelease(userDeploymentRequestId int, overrideRequest *bean3.ValuesOverrideRequest, ctx context.Context, triggeredAt time.Time, deployedBy int32) (releaseNo int, manifestPushTemplate *bean4.ManifestPushTemplate, err error) {
	newCtx, span := otel.Tracer("orchestrator").Start(ctx, "TriggerServiceImpl.triggerAsyncRelease")
	defer span.End()
	// build merged values and save PCO history for the release
	valuesOverrideResponse, err := impl.manifestCreationService.GetValuesOverrideForTrigger(overrideRequest, triggeredAt, newCtx)
	// auditDeploymentTriggerHistory is performed irrespective of GetValuesOverrideForTrigger error - for auditing purposes
	historyErr := impl.auditDeploymentTriggerHistory(overrideRequest.WfrId, valuesOverrideResponse, newCtx, triggeredAt, deployedBy)
	if historyErr != nil {
		impl.logger.Errorw("error in auditing deployment trigger history", "cdWfrId", overrideRequest.WfrId, "err", err)
		return releaseNo, manifestPushTemplate, err
	}
	// handling GetValuesOverrideForTrigger error
	if err != nil {
		impl.logger.Errorw("error in fetching values for trigger", "err", err)
		return releaseNo, manifestPushTemplate, err
	}
	// asynchronous mode of Helm/ArgoCd installation starts
	return impl.workflowEventPublishService.TriggerAsyncRelease(userDeploymentRequestId, overrideRequest, valuesOverrideResponse, newCtx, deployedBy)
}

func (impl *TriggerServiceImpl) handleCDTriggerRelease(ctx context.Context, overrideRequest *bean3.ValuesOverrideRequest, envDeploymentConfig *bean9.DeploymentConfig, triggeredAt time.Time, deployedBy int32) (releaseNo int, manifestPushTemplate *bean4.ManifestPushTemplate, err error) {
	newCtx, span := otel.Tracer("orchestrator").Start(ctx, "TriggerServiceImpl.handleCDTriggerRelease")
	defer span.End()
	// Handling for auto trigger
	if overrideRequest.UserId == 0 {
		overrideRequest.UserId = deployedBy
	}
	tx, err := impl.transactionUtilImpl.StartTx()
	if err != nil {
		impl.logger.Errorw("error in starting transaction to update userDeploymentRequest", "error", err)
		return releaseNo, manifestPushTemplate, err
	}
	defer impl.transactionUtilImpl.RollbackTx(tx)
	newDeploymentRequest := adapter.NewUserDeploymentRequest(overrideRequest, triggeredAt, overrideRequest.UserId)
	// creating new user deployment request
	userDeploymentRequestId, err := impl.userDeploymentRequestService.SaveNewDeployment(newCtx, tx, newDeploymentRequest)
	if err != nil {
		impl.logger.Errorw("error in saving new userDeploymentRequest", "overrideRequest", overrideRequest, "err", err)
		return releaseNo, manifestPushTemplate, err
	}
	timeline := impl.pipelineStatusTimelineService.NewDevtronAppPipelineStatusTimelineDbObject(overrideRequest.WfrId, timelineStatus.TIMELINE_STATUS_DEPLOYMENT_REQUEST_VALIDATED, timelineStatus.TIMELINE_DESCRIPTION_DEPLOYMENT_REQUEST_VALIDATED, deployedBy)
	// creating cd pipeline status timeline for deployment trigger request validated
	_, err = impl.pipelineStatusTimelineService.SaveTimelineIfNotAlreadyPresent(timeline, tx)
	err = impl.transactionUtilImpl.CommitTx(tx)
	if err != nil {
		impl.logger.Errorw("error in committing transaction to update userDeploymentRequest", "error", err)
		return userDeploymentRequestId, manifestPushTemplate, err
	}
	isAsyncMode, err := impl.isDevtronAsyncInstallModeEnabled(overrideRequest)
	if err != nil {
		impl.logger.Errorw("error in checking async mode for devtron app", "err", err, "deploymentType", overrideRequest.DeploymentType,
			"forceSyncDeployment", overrideRequest.ForceSyncDeployment, "appId", overrideRequest.AppId, "envId", overrideRequest.EnvId)
		return userDeploymentRequestId, manifestPushTemplate, err
	}
	if isAsyncMode {
		return impl.triggerAsyncRelease(userDeploymentRequestId, overrideRequest, newCtx, triggeredAt, deployedBy)
	}
	// synchronous mode of installation starts
	return impl.TriggerRelease(overrideRequest, envDeploymentConfig, newCtx, triggeredAt, deployedBy)
}

func (impl *TriggerServiceImpl) auditDeploymentTriggerHistory(cdWfrId int, valuesOverrideResponse *app.ValuesOverrideResponse, ctx context.Context, triggeredAt time.Time, triggeredBy int32) (err error) {
	if valuesOverrideResponse.Pipeline == nil || valuesOverrideResponse.EnvOverride == nil {
		impl.logger.Warnw("unable to save histories for deployment trigger, invalid valuesOverrideResponse received", "cdWfrId", cdWfrId)
		return nil
	}
	err1 := impl.deploymentTemplateHistoryService.CreateHistoriesForDeploymentTrigger(ctx, valuesOverrideResponse.Pipeline, valuesOverrideResponse.PipelineStrategy, valuesOverrideResponse.EnvOverride, triggeredAt, triggeredBy)
	if err1 != nil {
		impl.logger.Errorw("error in saving histories for deployment trigger", "err", err1, "pipelineId", valuesOverrideResponse.Pipeline.Id, "cdWfrId", cdWfrId)
		return nil
	}
	return nil
}

// TriggerRelease will trigger Install/Upgrade request for Devtron App releases synchronously
func (impl *TriggerServiceImpl) TriggerRelease(overrideRequest *bean3.ValuesOverrideRequest, envDeploymentConfig *bean9.DeploymentConfig, ctx context.Context, triggeredAt time.Time, triggeredBy int32) (releaseNo int, manifestPushTemplate *bean4.ManifestPushTemplate, err error) {
	newCtx, span := otel.Tracer("orchestrator").Start(ctx, "TriggerServiceImpl.TriggerRelease")
	defer span.End()
	triggerEvent, skipRequest, err := impl.buildTriggerEventForOverrideRequest(overrideRequest, triggeredAt)
	if err != nil {
		return releaseNo, manifestPushTemplate, err
	}
	impl.logger.Debugw("processing TriggerRelease", "wfrId", overrideRequest.WfrId, "triggerEvent", triggerEvent)
	// request has already been served, skipping
	if skipRequest {
		impl.logger.Infow("request already served, skipping", "wfrId", overrideRequest.WfrId)
		return releaseNo, manifestPushTemplate, nil
	}
	// build merged values and save PCO history for the release
	valuesOverrideResponse, builtChartPath, err := impl.manifestCreationService.BuildManifestForTrigger(overrideRequest, triggeredAt, newCtx)

	if envDeploymentConfig == nil || (envDeploymentConfig != nil && envDeploymentConfig.Id == 0) {
		envDeploymentConfig, err1 := impl.deploymentConfigService.GetAndMigrateConfigIfAbsentForDevtronApps(overrideRequest.AppId, overrideRequest.EnvId)
		if err1 != nil {
			impl.logger.Errorw("error in getting deployment config by appId and envId", "appId", overrideRequest.AppId, "envId", overrideRequest.EnvId, "err", err1)
			return releaseNo, manifestPushTemplate, err1
		}
		valuesOverrideResponse.DeploymentConfig = envDeploymentConfig
	}
	valuesOverrideResponse.DeploymentConfig = envDeploymentConfig

	// auditDeploymentTriggerHistory is performed irrespective of BuildManifestForTrigger error - for auditing purposes
	historyErr := impl.auditDeploymentTriggerHistory(overrideRequest.WfrId, valuesOverrideResponse, newCtx, triggeredAt, triggeredBy)
	if historyErr != nil {
		impl.logger.Errorw("error in auditing deployment trigger history", "cdWfrId", overrideRequest.WfrId, "err", err)
		return releaseNo, manifestPushTemplate, err
	}
	if err != nil {
		impl.logger.Errorw("error in building merged manifest for trigger", "err", err)
		impl.manifestGenerationFailedTimelineHandling(triggerEvent, overrideRequest, err)
		return releaseNo, manifestPushTemplate, err
	}
	helmManifest, err := impl.getHelmManifestForTriggerRelease(ctx, triggerEvent, overrideRequest, valuesOverrideResponse, builtChartPath)
	if err != nil {
		impl.logger.Errorw("error, getHelmManifestForTriggerRelease", "err", err)
		return releaseNo, manifestPushTemplate, err
	}
	impl.logger.Debugw("triggering pipeline for release", "wfrId", overrideRequest.WfrId, "builtChartPath", builtChartPath)
	releaseNo, err = impl.triggerPipeline(overrideRequest, valuesOverrideResponse, builtChartPath, triggerEvent, newCtx)
	if err != nil {
		return 0, manifestPushTemplate, err
	}

	err = impl.triggerReleaseSuccessHandling(triggerEvent, overrideRequest, valuesOverrideResponse, helmManifest)
	if err != nil {
		impl.logger.Errorw("error, triggerReleaseSuccessHandling", "triggerEvent", triggerEvent, "err", err)
		return releaseNo, manifestPushTemplate, err
	}
	// creating cd pipeline status timeline for deployment triggered - for successfully triggered requests
	timeline := impl.pipelineStatusTimelineService.NewDevtronAppPipelineStatusTimelineDbObject(overrideRequest.WfrId, timelineStatus.TIMELINE_STATUS_DEPLOYMENT_TRIGGERED, timelineStatus.TIMELINE_DESCRIPTION_DEPLOYMENT_COMPLETED, overrideRequest.UserId)
	_, dbErr := impl.pipelineStatusTimelineService.SaveTimelineIfNotAlreadyPresent(timeline, nil)
	if dbErr != nil {
		impl.logger.Errorw("error in creating timeline status for deployment completed", "err", dbErr, "timeline", timeline)
	}
	impl.logger.Debugw("triggered pipeline for release successfully", "wfrId", overrideRequest.WfrId, "builtChartPath", builtChartPath)
	return releaseNo, valuesOverrideResponse.ManifestPushTemplate, nil
}

func (impl *TriggerServiceImpl) performGitOps(ctx context.Context,
	overrideRequest *bean3.ValuesOverrideRequest, valuesOverrideResponse *app.ValuesOverrideResponse,
	builtChartPath string, triggerEvent bean.TriggerEvent) error {
	newCtx, span := otel.Tracer("orchestrator").Start(ctx, "TriggerServiceImpl.performGitOps")
	defer span.End()
	// update workflow runner status, used in app workflow view
	err := impl.cdWorkflowCommonService.UpdateNonTerminalStatusInRunner(newCtx, overrideRequest.WfrId, overrideRequest.UserId, cdWorkflow.WorkflowInProgress)
	if err != nil {
		impl.logger.Errorw("error in updating the workflow runner status", "err", err)
		return err
	}
	manifestPushTemplate, err := impl.buildManifestPushTemplate(overrideRequest, valuesOverrideResponse, builtChartPath)
	if err != nil {
		impl.logger.Errorw("error in building manifest push template", "err", err)
		return err
	}
	manifestPushService := impl.getManifestPushService(triggerEvent.ManifestStorageType)
	manifestPushResponse := manifestPushService.PushChart(newCtx, manifestPushTemplate)
	if manifestPushResponse.Error != nil {
		impl.logger.Errorw("error in pushing manifest to git/helm", "err", manifestPushResponse.Error, "git_repo_url", manifestPushTemplate.RepoUrl)
		return manifestPushResponse.Error
	}
	if manifestPushResponse.IsNewGitRepoConfigured() {
		// Update GitOps repo url after repo new repo created
		valuesOverrideResponse.DeploymentConfig.RepoURL = manifestPushResponse.NewGitRepoUrl
	}
	valuesOverrideResponse.ManifestPushTemplate = manifestPushTemplate
	return nil
}

func (impl *TriggerServiceImpl) buildTriggerEventForOverrideRequest(overrideRequest *bean3.ValuesOverrideRequest, triggeredAt time.Time) (triggerEvent bean.TriggerEvent, skipRequest bool, err error) {
	triggerEvent = helper.NewTriggerEvent(overrideRequest.DeploymentAppType, triggeredAt, overrideRequest.UserId)
	request := statusBean.NewTimelineGetRequest().
		WithCdWfrId(overrideRequest.WfrId).
		ExcludingStatuses(timelineStatus.TIMELINE_STATUS_UNABLE_TO_FETCH_STATUS,
			timelineStatus.TIMELINE_STATUS_KUBECTL_APPLY_STARTED,
			timelineStatus.TIMELINE_STATUS_KUBECTL_APPLY_SYNCED)
	timelineStatuses, err := impl.pipelineStatusTimelineService.GetTimelineStatusesFor(request)
	if err != nil {
		impl.logger.Errorw("error in getting last timeline status by cdWfrId", "cdWfrId", overrideRequest.WfrId, "err", err)
		return triggerEvent, skipRequest, err
	} else if !slices.Contains(timelineStatuses, timelineStatus.TIMELINE_STATUS_DEPLOYMENT_REQUEST_VALIDATED) {
		impl.logger.Errorw("pre-condition missing: timeline for deployment request validation", "cdWfrId", overrideRequest.WfrId, "timelineStatuses", timelineStatuses)
		return triggerEvent, skipRequest, fmt.Errorf("pre-condition missing: timeline for deployment request validation")
	} else if timelineStatus.ContainsTerminalTimelineStatus(timelineStatuses) {
		impl.logger.Info("deployment is already terminated", "cdWfrId", overrideRequest.WfrId, "timelineStatuses", timelineStatuses)
		skipRequest = true
		return triggerEvent, skipRequest, nil
	} else if slices.Contains(timelineStatuses, timelineStatus.TIMELINE_STATUS_DEPLOYMENT_TRIGGERED) {
		impl.logger.Info("deployment has been performed. skipping", "cdWfrId", overrideRequest.WfrId, "timelineStatuses", timelineStatuses)
		skipRequest = true
		return triggerEvent, skipRequest, nil
	}
	if slices.Contains(timelineStatuses, timelineStatus.TIMELINE_STATUS_GIT_COMMIT) ||
		slices.Contains(timelineStatuses, timelineStatus.TIMELINE_STATUS_ARGOCD_SYNC_INITIATED) {
		// git commit has already been performed
		triggerEvent.PerformChartPush = false
	}
	if slices.Contains(timelineStatuses, timelineStatus.TIMELINE_STATUS_ARGOCD_SYNC_COMPLETED) {
		// ArgoCd sync has already been performed
		triggerEvent.DeployArgoCdApp = false
	}
	return triggerEvent, skipRequest, nil
}

func (impl *TriggerServiceImpl) triggerPipeline(overrideRequest *bean3.ValuesOverrideRequest, valuesOverrideResponse *app.ValuesOverrideResponse, builtChartPath string, triggerEvent bean.TriggerEvent, ctx context.Context) (releaseNo int, err error) {
	newCtx, span := otel.Tracer("orchestrator").Start(ctx, "TriggerServiceImpl.triggerPipeline")
	defer span.End()
	if triggerEvent.PerformChartPush {
		impl.logger.Debugw("performing chart push operation in triggerPipeline", "cdWfrId", overrideRequest.WfrId)
		err = impl.performGitOps(newCtx, overrideRequest, valuesOverrideResponse, builtChartPath, triggerEvent)
		if err != nil {
			impl.logger.Errorw("error in performing GitOps", "cdWfrId", overrideRequest.WfrId, "err", err)
			return releaseNo, err
		}
		impl.logger.Debugw("chart push operation completed successfully", "cdWfrId", overrideRequest.WfrId)
	}

	if triggerEvent.PerformDeploymentOnCluster {
		err = impl.deployApp(newCtx, overrideRequest, valuesOverrideResponse, triggerEvent)
		if err != nil {
			impl.logger.Errorw("error in deploying app", "err", err)
			return releaseNo, err
		}
	}

	go impl.writeCDTriggerEvent(overrideRequest, valuesOverrideResponse.Artifact, valuesOverrideResponse.PipelineOverride.PipelineReleaseCounter, valuesOverrideResponse.PipelineOverride.Id, overrideRequest.WfrId)

	_ = impl.markImageScanDeployed(newCtx, overrideRequest.AppId, overrideRequest.EnvId, overrideRequest.ClusterId,
		valuesOverrideResponse.Artifact.ImageDigest, valuesOverrideResponse.Artifact.ScanEnabled, valuesOverrideResponse.Artifact.Image)

	middleware.CdTriggerCounter.WithLabelValues(overrideRequest.AppName, overrideRequest.EnvName).Inc()

	// Update previous deployment runner status (in transaction): Failed
	dbErr := impl.cdWorkflowCommonService.SupersedePreviousDeployments(newCtx, overrideRequest.WfrId, overrideRequest.PipelineId, triggerEvent.TriggeredAt, overrideRequest.UserId)
	if dbErr != nil {
		impl.logger.Errorw("error while update previous cd workflow runners", "err", dbErr, "currentRunnerId", overrideRequest.WfrId, "pipelineId", overrideRequest.PipelineId)
		return releaseNo, dbErr
	}
	return valuesOverrideResponse.PipelineOverride.PipelineReleaseCounter, nil
}

func (impl *TriggerServiceImpl) buildManifestPushTemplate(overrideRequest *bean3.ValuesOverrideRequest, valuesOverrideResponse *app.ValuesOverrideResponse, builtChartPath string) (*bean4.ManifestPushTemplate, error) {

	manifestPushTemplate := &bean4.ManifestPushTemplate{
		WorkflowRunnerId:      overrideRequest.WfrId,
		AppId:                 overrideRequest.AppId,
		ChartRefId:            valuesOverrideResponse.EnvOverride.Chart.ChartRefId,
		EnvironmentId:         valuesOverrideResponse.EnvOverride.Environment.Id,
		EnvironmentName:       valuesOverrideResponse.EnvOverride.Environment.Namespace,
		UserId:                overrideRequest.UserId,
		PipelineOverrideId:    valuesOverrideResponse.PipelineOverride.Id,
		AppName:               overrideRequest.AppName,
		TargetEnvironmentName: valuesOverrideResponse.EnvOverride.TargetEnvironment,
		BuiltChartPath:        builtChartPath,
		MergedValues:          valuesOverrideResponse.MergedValues,
	}

	manifestPushConfig, err := impl.manifestPushConfigRepository.GetManifestPushConfigByAppIdAndEnvId(overrideRequest.AppId, overrideRequest.EnvId)
	if err != nil && err != pg.ErrNoRows {
		impl.logger.Errorw("error in fetching manifest push config from db", "err", err)
		return manifestPushTemplate, err
	}

	if manifestPushConfig != nil && manifestPushConfig.Id != 0 {
		if manifestPushConfig.StorageType == bean2.ManifestStorageGit {
			// need to implement for git repo push
			// currently manifest push config doesn't have git push config. GitOps config is derived from charts, chart_env_config_override and chart_ref table
		} else {
			err2 := impl.buildManifestPushTemplateForNonGitStorageType(overrideRequest, valuesOverrideResponse, builtChartPath, err, manifestPushConfig, manifestPushTemplate)
			if err2 != nil {
				return manifestPushTemplate, err2
			}
		}
	} else {
		manifestPushTemplate.ChartReferenceTemplate = valuesOverrideResponse.EnvOverride.Chart.ReferenceTemplate
		manifestPushTemplate.ChartName = valuesOverrideResponse.EnvOverride.Chart.ChartName
		manifestPushTemplate.ChartVersion = valuesOverrideResponse.EnvOverride.Chart.ChartVersion
		manifestPushTemplate.ChartLocation = valuesOverrideResponse.EnvOverride.Chart.ChartLocation
		manifestPushTemplate.RepoUrl = valuesOverrideResponse.DeploymentConfig.RepoURL
		manifestPushTemplate.IsCustomGitRepository = common.IsCustomGitOpsRepo(valuesOverrideResponse.DeploymentConfig.ConfigType)
	}
	return manifestPushTemplate, nil
}

func (impl *TriggerServiceImpl) deployApp(ctx context.Context, overrideRequest *bean3.ValuesOverrideRequest, valuesOverrideResponse *app.ValuesOverrideResponse, triggerEvent bean.TriggerEvent) error {
	newCtx, span := otel.Tracer("orchestrator").Start(ctx, "TriggerServiceImpl.deployApp")
	defer span.End()
	var referenceChartByte []byte
	var err error

	if util.IsAcdApp(overrideRequest.DeploymentAppType) && triggerEvent.DeployArgoCdApp {
		err = impl.deployArgoCdApp(newCtx, overrideRequest, valuesOverrideResponse)
		if err != nil {
			impl.logger.Errorw("error in deploying app on ArgoCd", "err", err)
			return err
		}
	} else if util.IsHelmApp(overrideRequest.DeploymentAppType) {
		_, referenceChartByte, err = impl.createHelmAppForCdPipeline(newCtx, overrideRequest, valuesOverrideResponse)
		if err != nil {
			impl.logger.Errorw("error in creating or updating helm application for cd pipeline", "err", err)
			return err
		}
	}
	impl.postDeployHook(overrideRequest, valuesOverrideResponse, referenceChartByte, err)
	return nil
}

func (impl *TriggerServiceImpl) createHelmAppForCdPipeline(ctx context.Context, overrideRequest *bean3.ValuesOverrideRequest, valuesOverrideResponse *app.ValuesOverrideResponse) (bool, []byte, error) {
	newCtx, span := otel.Tracer("orchestrator").Start(ctx, "TriggerServiceImpl.createHelmAppForCdPipeline")
	defer span.End()
	pipelineModel := valuesOverrideResponse.Pipeline
	envOverride := valuesOverrideResponse.EnvOverride
	mergeAndSave := valuesOverrideResponse.MergedValues
	chartMetaData, helmRevisionHistory, releaseIdentifier, err := impl.getHelmHistoryLimitAndChartMetadataForHelmAppCreation(ctx, valuesOverrideResponse)
	if err != nil {
		impl.logger.Errorw("error, getHelmHistoryLimitAndChartMetadataForHelmAppCreation", "valuesOverrideResponse", valuesOverrideResponse, "err", err)
		return false, nil, err
	}
	referenceTemplate := envOverride.Chart.ReferenceTemplate
	referenceTemplatePath := path.Join(bean5.RefChartDirPath, referenceTemplate)
	var referenceChartByte []byte
	if util.IsHelmApp(valuesOverrideResponse.DeploymentConfig.DeploymentAppType) {
		sanitizedK8sVersion, err := impl.getSanitizedK8sVersion(referenceTemplate)
		if err != nil {
			return false, nil, err
		}
		referenceChartByte, err = impl.getReferenceChartByteForHelmTypeApp(envOverride, chartMetaData, referenceTemplatePath, overrideRequest, valuesOverrideResponse)
		if err != nil {
			impl.logger.Errorw("error, getReferenceChartByteForHelmTypeApp", "envOverride", envOverride, "err", err)
			return false, nil, err
		}
		if pipelineModel.DeploymentAppCreated {
			req := &gRPC.UpgradeReleaseRequest{
				ReleaseIdentifier: releaseIdentifier,
				ValuesYaml:        mergeAndSave,
				HistoryMax:        helmRevisionHistory,
				ChartContent:      &gRPC.ChartContent{Content: referenceChartByte},
			}
			if len(sanitizedK8sVersion) > 0 {
				req.K8SVersion = sanitizedK8sVersion
			}
			if impl.isDevtronAsyncHelmInstallModeEnabled(overrideRequest.ForceSyncDeployment) {
				req.RunInCtx = true
			}
			// For cases where helm release was not found, kubelink will install the same configuration
			updateApplicationResponse, err := impl.helmAppClient.UpdateApplication(newCtx, req)
			if err != nil {
				impl.logger.Errorw("error in updating helm application for cd pipelineModel", "err", err)
				if util.IsErrorContextCancelled(err) {
					return false, nil, cdWorkflow.ErrorDeploymentSuperseded
				} else if util.IsErrorContextDeadlineExceeded(err) {
					return false, nil, context.DeadlineExceeded
				}
				apiError := clientErrors.ConvertToApiError(err)
				if apiError != nil {
					return false, nil, apiError
				}
				return false, nil, err
			} else {
				impl.logger.Debugw("updated helm application", "response", updateApplicationResponse, "isSuccess", updateApplicationResponse.Success)
			}

		} else {

			helmResponse, err := impl.helmInstallReleaseWithCustomChart(newCtx, releaseIdentifier, referenceChartByte,
				mergeAndSave, sanitizedK8sVersion, overrideRequest.ForceSyncDeployment)

			// For connection related errors, no need to update the db
			if err != nil && strings.Contains(err.Error(), "connection error") {
				impl.logger.Errorw("error in helm install custom chart", "err", err)
				return false, nil, err
			}

			// IMP: update cd pipelineModel to mark deployment app created, even if helm install fails
			// If the helm install fails, it still creates the app in failed state, so trying to
			// re-create the app results in error from helm that cannot re-use name which is still in use
			_, pgErr := impl.updatePipeline(pipelineModel, overrideRequest.UserId)

			if err != nil {
				impl.logger.Errorw("error in helm install custom chart", "err", err)
				if pgErr != nil {
					impl.logger.Errorw("failed to update deployment app created flag in pipelineModel table", "err", err)
				}
				if util.IsErrorContextCancelled(err) {
					return false, nil, cdWorkflow.ErrorDeploymentSuperseded
				} else if util.IsErrorContextDeadlineExceeded(err) {
					return false, nil, context.DeadlineExceeded
				}
				apiError := clientErrors.ConvertToApiError(err)
				if apiError != nil {
					return false, nil, apiError
				}
				return false, nil, err
			}

			if pgErr != nil {
				impl.logger.Errorw("failed to update deployment app created flag in pipelineModel table", "err", err)
				return false, nil, err
			}

			impl.logger.Debugw("received helm release response", "helmResponse", helmResponse, "isSuccess", helmResponse.Success)
		}

		//update workflow runner status, used in app workflow view
		err = impl.cdWorkflowCommonService.UpdateNonTerminalStatusInRunner(newCtx, overrideRequest.WfrId, overrideRequest.UserId, cdWorkflow.WorkflowInProgress)
		if err != nil {
			impl.logger.Errorw("error in updating the workflow runner status, createHelmAppForCdPipeline", "err", err)
			return false, nil, err
		}
	}
	return true, referenceChartByte, nil
}

func (impl *TriggerServiceImpl) deployArgoCdApp(ctx context.Context, overrideRequest *bean3.ValuesOverrideRequest,
	valuesOverrideResponse *app.ValuesOverrideResponse) error {
	newCtx, span := otel.Tracer("orchestrator").Start(ctx, "TriggerServiceImpl.deployArgoCdApp")
	defer span.End()
	impl.logger.Debugw("new pipeline found", "pipeline", valuesOverrideResponse.Pipeline)
	name, err := impl.createArgoApplicationIfRequired(newCtx, overrideRequest.AppId, valuesOverrideResponse.EnvOverride, valuesOverrideResponse.Pipeline, overrideRequest.UserId)
	if err != nil {
		impl.logger.Errorw("acd application create error on cd trigger", "err", err, "req", overrideRequest)
		return err
	}
	impl.logger.Debugw("ArgoCd application created", "name", name)
	updateAppInArgoCd, err := impl.updateArgoPipeline(newCtx, valuesOverrideResponse.Pipeline, valuesOverrideResponse.EnvOverride, valuesOverrideResponse.DeploymentConfig)
	if err != nil {
		impl.logger.Errorw("error in updating argocd app ", "err", err)
		return err
	}
	syncTime := time.Now()
	err = impl.argoClientWrapperService.SyncArgoCDApplicationIfNeededAndRefresh(newCtx, valuesOverrideResponse.Pipeline.DeploymentAppName)
	if err != nil {
		impl.logger.Errorw("error in getting argo application with normal refresh", "argoAppName", valuesOverrideResponse.Pipeline.DeploymentAppName)
		return fmt.Errorf("%s. err: %s", bean.ARGOCD_SYNC_ERROR, util.GetClientErrorDetailedMessage(err))
	}
	if impl.ACDConfig.IsManualSyncEnabled() {
		timeline := &pipelineConfig.PipelineStatusTimeline{
			CdWorkflowRunnerId: overrideRequest.WfrId,
			StatusTime:         syncTime,
			Status:             timelineStatus.TIMELINE_STATUS_ARGOCD_SYNC_COMPLETED,
			StatusDetail:       timelineStatus.TIMELINE_DESCRIPTION_ARGOCD_SYNC_COMPLETED,
		}
		timeline.CreateAuditLog(overrideRequest.UserId)
		_, err = impl.pipelineStatusTimelineService.SaveTimelineIfNotAlreadyPresent(timeline, nil)
		if err != nil {
			impl.logger.Errorw("error in saving pipeline status timeline", "err", err)
		}
	}
	if updateAppInArgoCd {
		impl.logger.Debug("argo-cd successfully updated")
	} else {
		impl.logger.Debug("argo-cd failed to update, ignoring it")
	}
	return nil
}

// update repoUrl, revision and argo app sync mode (auto/manual) if needed
func (impl *TriggerServiceImpl) updateArgoPipeline(ctx context.Context, pipeline *pipelineConfig.Pipeline, envOverride *bean10.EnvConfigOverride, deploymentConfig *bean9.DeploymentConfig) (bool, error) {
	if ctx == nil {
		impl.logger.Errorw("err in syncing ACD, ctx is NULL", "pipelineName", pipeline.Name)
		return false, nil
	}
	newCtx, span := otel.Tracer("orchestrator").Start(ctx, "TriggerServiceImpl.updateArgoPipeline")
	defer span.End()
	argoAppName := pipeline.DeploymentAppName
	impl.logger.Infow("received payload, updateArgoPipeline", "appId", pipeline.AppId, "pipelineName", pipeline.Name, "envId", envOverride.TargetEnvironment, "argoAppName", argoAppName)
	argoApplication, err := impl.argoClientWrapperService.GetArgoAppByName(newCtx, argoAppName)
	if err != nil {
		impl.logger.Errorw("unable to get ArgoCd app", "app", argoAppName, "pipeline", pipeline.Name, "err", err)
		return false, err
	}
	// if status, ok:=status.FromError(err);ok{
	appStatus, _ := status2.FromError(err)
	if appStatus.Code() == codes.OK {
		impl.logger.Debugw("argo app exists", "app", argoAppName, "pipeline", pipeline.Name)
		if impl.argoClientWrapperService.IsArgoAppPatchRequired(argoApplication.Spec.Source, deploymentConfig.RepoURL, envOverride.Chart.ChartLocation) {
			patchRequestDto := &bean7.ArgoCdAppPatchReqDto{
				ArgoAppName:    argoAppName,
				ChartLocation:  envOverride.Chart.ChartLocation,
				GitRepoUrl:     deploymentConfig.RepoURL,
				TargetRevision: bean7.TargetRevisionMaster,
				PatchType:      bean7.PatchTypeMerge,
			}
			url, err := impl.gitOperationService.GetRepoUrlWithUserName(deploymentConfig.RepoURL)
			if err != nil {
				return false, err
			}
			patchRequestDto.GitRepoUrl = url
			err = impl.argoClientWrapperService.PatchArgoCdApp(newCtx, patchRequestDto)
			if err != nil {
				impl.logger.Errorw("error in patching argo pipeline", "err", err, "req", patchRequestDto)
				return false, err
			}
			if deploymentConfig.RepoURL != argoApplication.Spec.Source.RepoURL {
				impl.logger.Infow("patching argo application's repo url", "argoAppName", argoAppName)
			}
			impl.logger.Debugw("pipeline update req", "res", patchRequestDto)
		} else {
			impl.logger.Debug("pipeline no need to update ")
		}
		err := impl.argoClientWrapperService.UpdateArgoCDSyncModeIfNeeded(newCtx, argoApplication)
		if err != nil {
			impl.logger.Errorw("error in updating argocd sync mode", "err", err)
			return false, err
		}
		return true, nil
	} else if appStatus.Code() == codes.NotFound {
		impl.logger.Errorw("argo app not found", "app", argoAppName, "pipeline", pipeline.Name)
		return false, nil
	} else {
		impl.logger.Errorw("err in checking application on argoCD", "err", err, "pipeline", pipeline.Name)
		return false, err
	}
}

func (impl *TriggerServiceImpl) createArgoApplicationIfRequired(ctx context.Context, appId int, envConfigOverride *bean10.EnvConfigOverride, pipeline *pipelineConfig.Pipeline, userId int32) (string, error) {
	newCtx, span := otel.Tracer("orchestrator").Start(ctx, "TriggerServiceImpl.createArgoApplicationIfRequired")
	defer span.End()
	// repo has been registered while helm create
	chart, err := impl.chartRepository.FindLatestChartForAppByAppId(appId)
	if err != nil {
		impl.logger.Errorw("no chart found ", "app", appId)
		return "", err
	}
	envModel, err := impl.envRepository.FindById(envConfigOverride.TargetEnvironment)
	if err != nil {
		return "", err
	}
	argoAppName := pipeline.DeploymentAppName
	if pipeline.DeploymentAppCreated {
		return argoAppName, nil
	} else {
		// create
		appNamespace := envConfigOverride.Namespace
		if appNamespace == "" {
			appNamespace = "default"
		}
		namespace := argocdServer.DevtronInstalationNs

		appRequest := &argocdServer.AppTemplate{
			ApplicationName: argoAppName,
			Namespace:       namespace,
			TargetNamespace: appNamespace,
			TargetServer:    envModel.Cluster.ServerUrl,
			Project:         "default",
			ValuesFile:      helper.GetValuesFileForEnv(envModel.Id),
			RepoPath:        chart.ChartLocation,
			RepoUrl:         chart.GitRepoUrl,
			AutoSyncEnabled: impl.ACDConfig.ArgoCDAutoSyncEnabled,
		}
		appRequest.RepoUrl, err = impl.gitOperationService.GetRepoUrlWithUserName(appRequest.RepoUrl)
		if err != nil {
			return "", err
		}
		argoAppName, err := impl.argoK8sClient.CreateAcdApp(newCtx, appRequest, argocdServer.ARGOCD_APPLICATION_TEMPLATE)
		if err != nil {
			return "", err
		}
		// update cd pipeline to mark deployment app created
		_, err = impl.updatePipeline(pipeline, userId)
		if err != nil {
			impl.logger.Errorw("error in update cd pipeline for deployment app created or not", "err", err)
			return "", err
		}
		return argoAppName, nil
	}
}

func (impl *TriggerServiceImpl) updatePipeline(pipeline *pipelineConfig.Pipeline, userId int32) (bool, error) {
	err := impl.pipelineRepository.SetDeploymentAppCreatedInPipeline(true, pipeline.Id, userId)
	if err != nil {
		impl.logger.Errorw("error on updating cd pipeline for setting deployment app created", "err", err)
		return false, err
	}
	return true, nil
}

// helmInstallReleaseWithCustomChart performs helm install with custom chart
func (impl *TriggerServiceImpl) helmInstallReleaseWithCustomChart(ctx context.Context, releaseIdentifier *gRPC.ReleaseIdentifier,
	referenceChartByte []byte, valuesYaml, k8sServerVersion string, forceSync bool) (*gRPC.HelmInstallCustomResponse, error) {
	newCtx, span := otel.Tracer("orchestrator").Start(ctx, "TriggerServiceImpl.helmInstallReleaseWithCustomChart")
	defer span.End()
	helmInstallRequest := gRPC.HelmInstallCustomRequest{
		ValuesYaml:        valuesYaml,
		ChartContent:      &gRPC.ChartContent{Content: referenceChartByte},
		ReleaseIdentifier: releaseIdentifier,
	}
	if len(k8sServerVersion) > 0 {
		helmInstallRequest.K8SVersion = k8sServerVersion
	}
	if impl.isDevtronAsyncHelmInstallModeEnabled(forceSync) {
		helmInstallRequest.RunInCtx = true
	}
	// Request exec
	return impl.helmAppClient.InstallReleaseWithCustomChart(newCtx, &helmInstallRequest)
}

func (impl *TriggerServiceImpl) writeCDTriggerEvent(overrideRequest *bean3.ValuesOverrideRequest, artifact *repository3.CiArtifact, releaseId, pipelineOverrideId, wfrId int) {

	event, err := impl.eventFactory.Build(util2.Trigger, &overrideRequest.PipelineId, overrideRequest.AppId, &overrideRequest.EnvId, util2.CD)
	if err != nil {
		impl.logger.Errorw("error in building cd trigger event", "cdPipelineId", overrideRequest.PipelineId, "err", err)
	}
	impl.logger.Debugw("event WriteCDTriggerEvent", "event", event)
	wfr := impl.getEnrichedWorkflowRunner(overrideRequest, artifact, wfrId)
	event = impl.eventFactory.BuildExtraCDData(event, wfr, pipelineOverrideId, bean3.CD_WORKFLOW_TYPE_DEPLOY)
	_, evtErr := impl.eventClient.WriteNotificationEvent(event)
	if evtErr != nil {
		impl.logger.Errorw("CD trigger event not sent", "error", evtErr)
	}
	deploymentEvent := app.DeploymentEvent{
		ApplicationId:      overrideRequest.AppId,
		EnvironmentId:      overrideRequest.EnvId, // check for production Environment
		ReleaseId:          releaseId,
		PipelineOverrideId: pipelineOverrideId,
		TriggerTime:        time.Now(),
		CiArtifactId:       overrideRequest.CiArtifactId,
	}

	ciPipelineMaterials, err := impl.ciPipelineMaterialRepository.GetByPipelineId(artifact.PipelineId)
	if err != nil {
		impl.logger.Errorw("error in ")
	}
	materialInfoMap, mErr := artifact.ParseMaterialInfo()
	if mErr != nil {
		impl.logger.Errorw("material info map error", mErr)
		return
	}
	for _, ciPipelineMaterial := range ciPipelineMaterials {
		hash := materialInfoMap[ciPipelineMaterial.GitMaterial.Url]
		pipelineMaterialInfo := &app.PipelineMaterialInfo{PipelineMaterialId: ciPipelineMaterial.Id, CommitHash: hash}
		deploymentEvent.PipelineMaterials = append(deploymentEvent.PipelineMaterials, pipelineMaterialInfo)
	}
	impl.logger.Infow("triggering deployment event", "event", deploymentEvent)
	err = impl.eventClient.WriteNatsEvent(pubsub.CD_SUCCESS, deploymentEvent)
	if err != nil {
		impl.logger.Errorw("error in writing cd trigger event", "err", err)
	}
}

func (impl *TriggerServiceImpl) markImageScanDeployed(ctx context.Context, appId, envId, clusterId int,
	imageDigest string, isScanEnabled bool, image string) error {
	_, span := otel.Tracer("orchestrator").Start(ctx, "TriggerServiceImpl.markImageScanDeployed")
	defer span.End()
	// TODO KB: send NATS event for self consumption
	impl.logger.Debugw("mark image scan deployed for devtron app, from cd auto or manual trigger", "imageDigest", imageDigest)
	executionHistory, err := impl.imageScanHistoryReadService.FindByImageAndDigest(imageDigest, image)
	if err != nil && !errors.Is(err, pg.ErrNoRows) {
		impl.logger.Errorw("error in fetching execution history", "err", err)
		return err
	}
	if errors.Is(err, pg.ErrNoRows) || executionHistory == nil || executionHistory.Id == 0 {
		if isScanEnabled {
			// There should ImageScanHistory for ScanEnabled artifacts
			impl.logger.Errorw("no execution history found for digest", "digest", imageDigest)
			return fmt.Errorf("no execution history found for digest - %s", imageDigest)
		} else {
			// For ScanDisabled artifacts it should be an expected condition
			impl.logger.Infow("no execution history found for digest", "digest", imageDigest)
			return nil
		}
	}
	impl.logger.Debugw("saving image_scan_deploy_info for cd auto or manual trigger", "executionHistory", executionHistory)
	var ids []int
	ids = append(ids, executionHistory.Id)

	ot, err := impl.imageScanDeployInfoReadService.FetchByAppIdAndEnvId(appId, envId, []string{repository6.ScanObjectType_APP})

	if err == pg.ErrNoRows && !isScanEnabled {
		// ignoring if no rows are found and scan is disabled
		return nil
	}

	if err != nil && err != pg.ErrNoRows {
		return err
	} else if err == pg.ErrNoRows && isScanEnabled {
		imageScanDeployInfo := &repository6.ImageScanDeployInfo{
			ImageScanExecutionHistoryId: ids,
			ScanObjectMetaId:            appId,
			ObjectType:                  repository6.ScanObjectType_APP,
			EnvId:                       envId,
			ClusterId:                   clusterId,
			AuditLog: sql.AuditLog{
				CreatedOn: time.Now(),
				CreatedBy: 1,
				UpdatedOn: time.Now(),
				UpdatedBy: 1,
			},
		}
		impl.logger.Debugw("mark image scan deployed for normal app, from cd auto or manual trigger", "imageScanDeployInfo", imageScanDeployInfo)
		err = impl.imageScanDeployInfoService.Save(imageScanDeployInfo)
		if err != nil {
			impl.logger.Errorw("error in creating deploy info", "err", err)
		}
	} else {
		// Updating Execution history for Latest Deployment to fetch out security Vulnerabilities for latest deployed info
		if isScanEnabled {
			ot.ImageScanExecutionHistoryId = ids
		} else {
			arr := []int{-1}
			ot.ImageScanExecutionHistoryId = arr
		}
		err = impl.imageScanDeployInfoService.Update(ot)
		if err != nil {
			impl.logger.Errorw("error in updating deploy info for latest deployed image", "err", err)
		}
	}
	return err
}

func (impl *TriggerServiceImpl) isDevtronAsyncHelmInstallModeEnabled(forceSync bool) bool {
	return impl.globalEnvVariables.EnableAsyncHelmInstallDevtronChart && !forceSync
}

func (impl *TriggerServiceImpl) isDevtronAsyncInstallModeEnabled(overrideRequest *bean3.ValuesOverrideRequest) (bool, error) {
	if util.IsHelmApp(overrideRequest.DeploymentAppType) {
		return impl.isDevtronAsyncHelmInstallModeEnabled(overrideRequest.ForceSyncDeployment), nil
	} else if util.IsAcdApp(overrideRequest.DeploymentAppType) {
		return impl.isDevtronAsyncArgoCdInstallModeEnabledForApp(overrideRequest.AppId,
			overrideRequest.EnvId, overrideRequest.ForceSyncDeployment)
	}
	return false, nil
}

func (impl *TriggerServiceImpl) deleteCorruptedPipelineStage(pipelineStage *repository.PipelineStage, triggeredBy int32) (error, bool) {
	if pipelineStage != nil {
		stageReq := &bean8.PipelineStageDto{
			Id:   pipelineStage.Id,
			Type: pipelineStage.Type,
		}
		err, deleted := impl.pipelineStageService.DeletePipelineStageIfReq(stageReq, triggeredBy)
		if err != nil {
			impl.logger.Errorw("error in deleting the corrupted pipeline stage", "err", err, "pipelineStageReq", stageReq)
			return err, false
		}
		return nil, deleted
	}
	return nil, false
}

func (impl *TriggerServiceImpl) handleCustomGitOpsRepoValidation(runner *pipelineConfig.CdWorkflowRunner, pipeline *pipelineConfig.Pipeline, envDeploymentConfig *bean9.DeploymentConfig, triggeredBy int32) error {
	if !util.IsAcdApp(pipeline.DeploymentAppName) {
		return nil
	}
	isGitOpsConfigured := false
	gitOpsConfig, err := impl.gitOpsConfigReadService.GetGitOpsConfigActive()
	if err != nil && err != pg.ErrNoRows {
		impl.logger.Errorw("error while getting active GitOpsConfig", "err", err)
	}
	if gitOpsConfig != nil && gitOpsConfig.Id > 0 {
		isGitOpsConfigured = true
	}
	if isGitOpsConfigured && gitOpsConfig.AllowCustomRepository {
		//chart, err := impl.chartRepository.FindLatestChartForAppByAppId(pipeline.AppId)
		//if err != nil {
		//	impl.logger.Errorw("error in fetching latest chart for app by appId", "err", err, "appId", pipeline.AppId)
		//	return err
		//}
		if gitOps.IsGitOpsRepoNotConfigured(envDeploymentConfig.RepoURL) {
			if err = impl.cdWorkflowCommonService.MarkCurrentDeploymentFailed(runner, errors.New(cdWorkflow.GITOPS_REPO_NOT_CONFIGURED), triggeredBy); err != nil {
				impl.logger.Errorw("error while updating current runner status to failed, TriggerDeployment", "wfrId", runner.Id, "err", err)
			}
			apiErr := &util.ApiError{
				HttpStatusCode:  http.StatusConflict,
				UserMessage:     cdWorkflow.GITOPS_REPO_NOT_CONFIGURED,
				InternalMessage: cdWorkflow.GITOPS_REPO_NOT_CONFIGURED,
			}
			return apiErr
		}
	}
	return nil
}

func (impl *TriggerServiceImpl) getSanitizedK8sVersion(referenceTemplate string) (string, error) {
	var sanitizedK8sVersion string
	//handle specific case for all cronjob charts from cronjob-chart_1-2-0 to cronjob-chart_1-5-0 where semverCompare
	//comparison func has wrong api version mentioned, so for already installed charts via these charts that comparison
	//is always false, handles the gh issue:- https://github.com/devtron-labs/devtron/issues/4860
	cronJobChartRegex := regexp.MustCompile(bean.CronJobChartRegexExpression)
	if cronJobChartRegex.MatchString(referenceTemplate) {
		k8sServerVersion, err := impl.K8sUtil.GetKubeVersion()
		if err != nil {
			impl.logger.Errorw("exception caught in getting k8sServerVersion", "err", err)
			return "", err
		}
		sanitizedK8sVersion = k8s2.StripPrereleaseFromK8sVersion(k8sServerVersion.String())
	}
	return sanitizedK8sVersion, nil
}

func (impl *TriggerServiceImpl) getReferenceChartByteForHelmTypeApp(envOverride *bean10.EnvConfigOverride,
	chartMetaData *chart.Metadata, referenceTemplatePath string, overrideRequest *bean3.ValuesOverrideRequest,
	valuesOverrideResponse *app.ValuesOverrideResponse) ([]byte, error) {
	referenceChartByte := envOverride.Chart.ReferenceChart
	// here updating reference chart into database.
	if len(envOverride.Chart.ReferenceChart) == 0 {
		refChartByte, err := impl.chartTemplateService.GetByteArrayRefChart(chartMetaData, referenceTemplatePath)
		if err != nil {
			impl.logger.Errorw("ref chart commit error on cd trigger", "err", err, "req", overrideRequest)
			return nil, err
		}
		ch := envOverride.Chart
		ch.ReferenceChart = refChartByte
		ch.UpdatedOn = time.Now()
		ch.UpdatedBy = overrideRequest.UserId
		err = impl.chartRepository.Update(ch)
		if err != nil {
			impl.logger.Errorw("chart update error", "err", err, "req", overrideRequest)
			return nil, err
		}
		referenceChartByte = refChartByte
	}
	var err error
	referenceChartByte, err = impl.overrideReferenceChartByteForHelmTypeApp(valuesOverrideResponse, chartMetaData, referenceTemplatePath, referenceChartByte)
	if err != nil {
		impl.logger.Errorw("ref chart commit error on cd trigger", "err", err, "req", overrideRequest)
		return nil, err
	}
	return referenceChartByte, nil
}<|MERGE_RESOLUTION|>--- conflicted
+++ resolved
@@ -115,7 +115,6 @@
 }
 
 type TriggerServiceImpl struct {
-<<<<<<< HEAD
 	logger                           *zap.SugaredLogger
 	cdWorkflowCommonService          cd.CdWorkflowCommonService
 	gitOpsManifestPushService        publish.GitOpsPushService
@@ -174,67 +173,7 @@
 	attributeService                 attributes.AttributesService
 	clusterRepository                repository5.ClusterRepository
 	deploymentTemplateHistoryService deploymentTemplate.DeploymentTemplateHistoryService
-=======
-	logger                              *zap.SugaredLogger
-	cdWorkflowCommonService             cd.CdWorkflowCommonService
-	gitOpsManifestPushService           publish.GitOpsPushService
-	gitOpsConfigReadService             config.GitOpsConfigReadService
-	argoK8sClient                       argocdServer.ArgoK8sClient
-	ACDConfig                           *argocdServer.ACDConfig
-	argoClientWrapperService            argocdServer.ArgoClientWrapperService
-	pipelineStatusTimelineService       status.PipelineStatusTimelineService
-	chartTemplateService                util.ChartTemplateService
-	eventFactory                        client.EventFactory
-	eventClient                         client.EventClient
-	globalEnvVariables                  *globalUtil.GlobalEnvVariables
-	workflowEventPublishService         out.WorkflowEventPublishService
-	manifestCreationService             manifest.ManifestCreationService
-	deployedConfigurationHistoryService history.DeployedConfigurationHistoryService
-	pipelineStageService                pipeline.PipelineStageService
-	globalPluginService                 plugin.GlobalPluginService
-	customTagService                    pipeline.CustomTagService
-	pluginInputVariableParser           pipeline.PluginInputVariableParser
-	prePostCdScriptHistoryService       history.PrePostCdScriptHistoryService
-	scopedVariableManager               variables.ScopedVariableCMCSManager
-	cdWorkflowService                   pipeline.WorkflowService
-	imageDigestPolicyService            imageDigestPolicy.ImageDigestPolicyService
-	userService                         user.UserService
-	gitSensorClient                     gitSensorClient.Client
-	config                              *types.CdConfig
-	helmAppService                      client2.HelmAppService
-	imageScanService                    security2.ImageScanService
-	enforcerUtil                        rbac.EnforcerUtil
-	userDeploymentRequestService        service.UserDeploymentRequestService
-	helmAppClient                       gRPC.HelmAppClient //TODO refactoring: use helm app service instead
-	appRepository                       appRepository.AppRepository
-	ciPipelineMaterialRepository        pipelineConfig.CiPipelineMaterialRepository
-	imageScanHistoryReadService         read2.ImageScanHistoryReadService
-	imageScanDeployInfoService          security2.ImageScanDeployInfoService
-	imageScanDeployInfoReadService      read2.ImageScanDeployInfoReadService
-	pipelineRepository                  pipelineConfig.PipelineRepository
-	pipelineOverrideRepository          chartConfig.PipelineOverrideRepository
-	manifestPushConfigRepository        repository.ManifestPushConfigRepository
-	chartRepository                     chartRepoRepository.ChartRepository
-	envRepository                       repository2.EnvironmentRepository
-	cdWorkflowRepository                pipelineConfig.CdWorkflowRepository
-	ciWorkflowRepository                pipelineConfig.CiWorkflowRepository
-	ciArtifactRepository                repository3.CiArtifactRepository
-	ciTemplateService                   pipeline2.CiTemplateReadService
-	gitMaterialReadService              read.GitMaterialReadService
-	appLabelRepository                  pipelineConfig.AppLabelRepository
-	ciPipelineRepository                pipelineConfig.CiPipelineRepository
-	appWorkflowRepository               appWorkflow.AppWorkflowRepository
-	dockerArtifactStoreRepository       repository4.DockerArtifactStoreRepository
-	K8sUtil                             *util5.K8sServiceImpl
-	transactionUtilImpl                 *sql.TransactionUtilImpl
-	deploymentConfigService             common.DeploymentConfigService
-	deploymentServiceTypeConfig         *globalUtil.DeploymentServiceTypeConfig
-	ciCdPipelineOrchestrator            pipeline.CiCdPipelineOrchestrator
-	gitOperationService                 git.GitOperationService
-	attributeService                    attributes.AttributesService
-	clusterRepository                   repository5.ClusterRepository
-	cdWorkflowRunnerService             cd.CdWorkflowRunnerService
->>>>>>> 39e45ec1
+	cdWorkflowRunnerService          cd.CdWorkflowRunnerService
 }
 
 func NewTriggerServiceImpl(logger *zap.SugaredLogger,
@@ -292,11 +231,8 @@
 	gitOperationService git.GitOperationService,
 	attributeService attributes.AttributesService,
 	clusterRepository repository5.ClusterRepository,
-<<<<<<< HEAD
 	deploymentTemplateHistoryService deploymentTemplate.DeploymentTemplateHistoryService,
-=======
 	cdWorkflowRunnerService cd.CdWorkflowRunnerService,
->>>>>>> 39e45ec1
 ) (*TriggerServiceImpl, error) {
 	impl := &TriggerServiceImpl{
 		logger:                        logger,
@@ -353,21 +289,13 @@
 
 		transactionUtilImpl: transactionUtilImpl,
 
-<<<<<<< HEAD
 		deploymentConfigService:          deploymentConfigService,
 		deploymentServiceTypeConfig:      envVariables.DeploymentServiceTypeConfig,
 		ciCdPipelineOrchestrator:         ciCdPipelineOrchestrator,
 		gitOperationService:              gitOperationService,
 		attributeService:                 attributeService,
 		deploymentTemplateHistoryService: deploymentTemplateHistoryService,
-=======
-		deploymentConfigService:     deploymentConfigService,
-		deploymentServiceTypeConfig: envVariables.DeploymentServiceTypeConfig,
-		ciCdPipelineOrchestrator:    ciCdPipelineOrchestrator,
-		gitOperationService:         gitOperationService,
-		attributeService:            attributeService,
-		cdWorkflowRunnerService:     cdWorkflowRunnerService,
->>>>>>> 39e45ec1
+		cdWorkflowRunnerService:          cdWorkflowRunnerService,
 
 		clusterRepository: clusterRepository,
 	}
