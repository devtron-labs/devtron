package devtronApps

import (
	"context"
	"encoding/json"
	"errors"
	"fmt"
	pubsub "github.com/devtron-labs/common-lib/pubsub-lib"
	util5 "github.com/devtron-labs/common-lib/utils/k8s"
	bean3 "github.com/devtron-labs/devtron/api/bean"
	"github.com/devtron-labs/devtron/api/bean/gitOps"
	bean6 "github.com/devtron-labs/devtron/api/helm-app/bean"
	"github.com/devtron-labs/devtron/api/helm-app/gRPC"
	client2 "github.com/devtron-labs/devtron/api/helm-app/service"
	"github.com/devtron-labs/devtron/client/argocdServer"
	bean7 "github.com/devtron-labs/devtron/client/argocdServer/bean"
	client "github.com/devtron-labs/devtron/client/events"
	gitSensorClient "github.com/devtron-labs/devtron/client/gitSensor"
	"github.com/devtron-labs/devtron/enterprise/pkg/resourceFilter"
	"github.com/devtron-labs/devtron/internal/middleware"
	"github.com/devtron-labs/devtron/internal/sql/models"
	repository3 "github.com/devtron-labs/devtron/internal/sql/repository"
	appRepository "github.com/devtron-labs/devtron/internal/sql/repository/app"
	"github.com/devtron-labs/devtron/internal/sql/repository/appWorkflow"
	"github.com/devtron-labs/devtron/internal/sql/repository/chartConfig"
	repository6 "github.com/devtron-labs/devtron/internal/sql/repository/dockerRegistry"
	"github.com/devtron-labs/devtron/internal/sql/repository/pipelineConfig"
	"github.com/devtron-labs/devtron/internal/sql/repository/security"
	"github.com/devtron-labs/devtron/internal/util"
	"github.com/devtron-labs/devtron/pkg/app"
	bean4 "github.com/devtron-labs/devtron/pkg/app/bean"
	"github.com/devtron-labs/devtron/pkg/app/status"
	"github.com/devtron-labs/devtron/pkg/auth/user"
	bean2 "github.com/devtron-labs/devtron/pkg/bean"
	chartService "github.com/devtron-labs/devtron/pkg/chart"
	chartRepoRepository "github.com/devtron-labs/devtron/pkg/chartRepo/repository"
	repository2 "github.com/devtron-labs/devtron/pkg/cluster/repository"
	"github.com/devtron-labs/devtron/pkg/deployment/gitOps/config"
	"github.com/devtron-labs/devtron/pkg/deployment/manifest"
	bean5 "github.com/devtron-labs/devtron/pkg/deployment/manifest/deploymentTemplate/chartRef/bean"
	"github.com/devtron-labs/devtron/pkg/deployment/trigger/devtronApps/adapter"
	"github.com/devtron-labs/devtron/pkg/deployment/trigger/devtronApps/bean"
	constants2 "github.com/devtron-labs/devtron/pkg/deployment/trigger/devtronApps/constants"
	"github.com/devtron-labs/devtron/pkg/deployment/trigger/devtronApps/helper"
	clientErrors "github.com/devtron-labs/devtron/pkg/errors"
	"github.com/devtron-labs/devtron/pkg/eventProcessor/out"
	bean9 "github.com/devtron-labs/devtron/pkg/eventProcessor/out/bean"
	"github.com/devtron-labs/devtron/pkg/imageDigestPolicy"
	"github.com/devtron-labs/devtron/pkg/pipeline"
	bean8 "github.com/devtron-labs/devtron/pkg/pipeline/bean"
	"github.com/devtron-labs/devtron/pkg/pipeline/history"
	"github.com/devtron-labs/devtron/pkg/pipeline/repository"
	"github.com/devtron-labs/devtron/pkg/pipeline/types"
	"github.com/devtron-labs/devtron/pkg/plugin"
	"github.com/devtron-labs/devtron/pkg/policyGovernance/artifactApproval/read"
	read2 "github.com/devtron-labs/devtron/pkg/policyGovernance/artifactPromotion/read"
	"github.com/devtron-labs/devtron/pkg/resourceQualifiers"
	"github.com/devtron-labs/devtron/pkg/sql"
	"github.com/devtron-labs/devtron/pkg/variables"
	"github.com/devtron-labs/devtron/pkg/workflow/cd"
	util3 "github.com/devtron-labs/devtron/util"
	"github.com/devtron-labs/devtron/util/argo"
	util2 "github.com/devtron-labs/devtron/util/event"
	"github.com/devtron-labs/devtron/util/rbac"
	"github.com/go-pg/pg"
	errors3 "github.com/juju/errors"
	"go.opentelemetry.io/otel"
	"go.uber.org/zap"
	"google.golang.org/grpc/codes"
	status2 "google.golang.org/grpc/status"
	"io/ioutil"
	"k8s.io/helm/pkg/proto/hapi/chart"
	"net/http"
	"path"
	"sigs.k8s.io/yaml"
	"strconv"
	"strings"
	"time"
)

type TriggerService interface {
	TriggerPostStage(request bean.TriggerRequest) error
	TriggerPreStage(request bean.TriggerRequest) error

	TriggerStageForBulk(triggerRequest bean.TriggerRequest) error

	ManualCdTrigger(triggerContext bean.TriggerContext, overrideRequest *bean3.ValuesOverrideRequest) (int, string, error)
	TriggerAutomaticDeployment(request bean.TriggerRequest) error
	TriggerAutoCDOnPreStageSuccess(triggerContext bean.TriggerContext, cdPipelineId, ciArtifactId, workflowId int, triggerdBy int32) error

	HandleCDTriggerRelease(overrideRequest *bean3.ValuesOverrideRequest, ctx context.Context,
		triggeredAt time.Time, deployedBy int32) (releaseNo int, manifest []byte, err error)

	TriggerRelease(overrideRequest *bean3.ValuesOverrideRequest, valuesOverrideResponse *app.ValuesOverrideResponse,
		builtChartPath string, ctx context.Context, triggeredAt time.Time, triggeredBy int32) (releaseNo int, manifest []byte, err error)
<<<<<<< HEAD

	// TODO: make this method private and move all usages in this service since TriggerService should own if async mode is enabled and if yes then how to act on it
	IsDevtronAsyncInstallModeEnabled(deploymentAppType string) bool
=======
>>>>>>> bf20b6fe
}

type TriggerServiceImpl struct {
	logger                              *zap.SugaredLogger
	cdWorkflowCommonService             cd.CdWorkflowCommonService
	gitOpsManifestPushService           app.GitOpsPushService
	gitOpsConfigReadService             config.GitOpsConfigReadService
	argoK8sClient                       argocdServer.ArgoK8sClient
	ACDConfig                           *argocdServer.ACDConfig
	argoClientWrapperService            argocdServer.ArgoClientWrapperService
	pipelineStatusTimelineService       status.PipelineStatusTimelineService
	chartTemplateService                util.ChartTemplateService
	chartService                        chartService.ChartService
	eventFactory                        client.EventFactory
	eventClient                         client.EventClient
	globalEnvVariables                  *util3.GlobalEnvVariables
	workflowEventPublishService         out.WorkflowEventPublishService
	manifestCreationService             manifest.ManifestCreationService
	deployedConfigurationHistoryService history.DeployedConfigurationHistoryService
	argoUserService                     argo.ArgoUserService
	pipelineStageService                pipeline.PipelineStageService
	globalPluginService                 plugin.GlobalPluginService
	customTagService                    pipeline.CustomTagService
	pluginInputVariableParser           pipeline.PluginInputVariableParser
	prePostCdScriptHistoryService       history.PrePostCdScriptHistoryService
	scopedVariableManager               variables.ScopedVariableCMCSManager
	cdWorkflowService                   pipeline.WorkflowService
	imageDigestPolicyService            imageDigestPolicy.ImageDigestPolicyService
	userService                         user.UserService
	gitSensorGrpcClient                 gitSensorClient.Client
	config                              *types.CdConfig
	resourceFilterService               resourceFilter.ResourceFilterService
	deploymentApprovalRepository        pipelineConfig.DeploymentApprovalRepository
	helmRepoPushService                 app.HelmRepoPushService
	helmAppService                      client2.HelmAppService
	imageTaggingService                 pipeline.ImageTaggingService
	artifactApprovalDataReadService     read.ArtifactApprovalDataReadService
	artifactPromotionDataReadService    read2.ArtifactPromotionDataReadService
	cdPipelineConfigService             pipeline.CdPipelineConfigService

	mergeUtil     util.MergeUtil
	enforcerUtil  rbac.EnforcerUtil
	helmAppClient gRPC.HelmAppClient // TODO refactoring: use helm app service instead

	appRepository                 appRepository.AppRepository
	scanResultRepository          security.ImageScanResultRepository
	cvePolicyRepository           security.CvePolicyRepository
	ciPipelineMaterialRepository  pipelineConfig.CiPipelineMaterialRepository
	imageScanHistoryRepository    security.ImageScanHistoryRepository
	imageScanDeployInfoRepository security.ImageScanDeployInfoRepository
	pipelineRepository            pipelineConfig.PipelineRepository
	pipelineOverrideRepository    chartConfig.PipelineOverrideRepository
	manifestPushConfigRepository  repository.ManifestPushConfigRepository
	chartRepository               chartRepoRepository.ChartRepository
	envRepository                 repository2.EnvironmentRepository
	cdWorkflowRepository          pipelineConfig.CdWorkflowRepository
	ciWorkflowRepository          pipelineConfig.CiWorkflowRepository
	ciArtifactRepository          repository3.CiArtifactRepository
	ciTemplateService             pipeline.CiTemplateService
	materialRepository            pipelineConfig.MaterialRepository
	appLabelRepository            pipelineConfig.AppLabelRepository
	ciPipelineRepository          pipelineConfig.CiPipelineRepository
	appWorkflowRepository         appWorkflow.AppWorkflowRepository
	dockerArtifactStoreRepository repository6.DockerArtifactStoreRepository
}

func NewTriggerServiceImpl(logger *zap.SugaredLogger, cdWorkflowCommonService cd.CdWorkflowCommonService,
	gitOpsManifestPushService app.GitOpsPushService,
	gitOpsConfigReadService config.GitOpsConfigReadService,
	argoK8sClient argocdServer.ArgoK8sClient,
	ACDConfig *argocdServer.ACDConfig,
	argoClientWrapperService argocdServer.ArgoClientWrapperService,
	pipelineStatusTimelineService status.PipelineStatusTimelineService,
	chartTemplateService util.ChartTemplateService,
	chartService chartService.ChartService,
	workflowEventPublishService out.WorkflowEventPublishService,
	manifestCreationService manifest.ManifestCreationService,
	deployedConfigurationHistoryService history.DeployedConfigurationHistoryService,
	argoUserService argo.ArgoUserService,
	pipelineStageService pipeline.PipelineStageService,
	globalPluginService plugin.GlobalPluginService,
	customTagService pipeline.CustomTagService,
	pluginInputVariableParser pipeline.PluginInputVariableParser,
	prePostCdScriptHistoryService history.PrePostCdScriptHistoryService,
	scopedVariableManager variables.ScopedVariableCMCSManager,
	cdWorkflowService pipeline.WorkflowService,
	imageDigestPolicyService imageDigestPolicy.ImageDigestPolicyService,
	userService user.UserService,
	gitSensorGrpcClient gitSensorClient.Client,
	helmAppService client2.HelmAppService,
	artifactApprovalDataReadService read.ArtifactApprovalDataReadService,
	mergeUtil util.MergeUtil,
	enforcerUtil rbac.EnforcerUtil,
	helmAppClient gRPC.HelmAppClient,
	eventFactory client.EventFactory,
	eventClient client.EventClient,
	imageTaggingService pipeline.ImageTaggingService,

	cdPipelineConfigService pipeline.CdPipelineConfigService,
	deploymentApprovalRepository pipelineConfig.DeploymentApprovalRepository,
	helmRepoPushService app.HelmRepoPushService,
	resourceFilterService resourceFilter.ResourceFilterService,
	globalEnvVariables *util3.GlobalEnvVariables,
	appRepository appRepository.AppRepository,
	scanResultRepository security.ImageScanResultRepository,
	cvePolicyRepository security.CvePolicyRepository,
	ciPipelineMaterialRepository pipelineConfig.CiPipelineMaterialRepository,
	imageScanHistoryRepository security.ImageScanHistoryRepository,
	imageScanDeployInfoRepository security.ImageScanDeployInfoRepository,
	pipelineRepository pipelineConfig.PipelineRepository,
	pipelineOverrideRepository chartConfig.PipelineOverrideRepository,
	manifestPushConfigRepository repository.ManifestPushConfigRepository,
	chartRepository chartRepoRepository.ChartRepository,
	envRepository repository2.EnvironmentRepository,
	cdWorkflowRepository pipelineConfig.CdWorkflowRepository,
	ciWorkflowRepository pipelineConfig.CiWorkflowRepository,
	ciArtifactRepository repository3.CiArtifactRepository,
	ciTemplateService pipeline.CiTemplateService,
	materialRepository pipelineConfig.MaterialRepository,
	appLabelRepository pipelineConfig.AppLabelRepository,
	ciPipelineRepository pipelineConfig.CiPipelineRepository,
	appWorkflowRepository appWorkflow.AppWorkflowRepository,
	dockerArtifactStoreRepository repository6.DockerArtifactStoreRepository,
	artifactPromotionDataReadService read2.ArtifactPromotionDataReadService) (*TriggerServiceImpl, error) {
	impl := &TriggerServiceImpl{
		logger:                              logger,
		cdWorkflowCommonService:             cdWorkflowCommonService,
		gitOpsManifestPushService:           gitOpsManifestPushService,
		gitOpsConfigReadService:             gitOpsConfigReadService,
		argoK8sClient:                       argoK8sClient,
		ACDConfig:                           ACDConfig,
		argoClientWrapperService:            argoClientWrapperService,
		pipelineStatusTimelineService:       pipelineStatusTimelineService,
		chartTemplateService:                chartTemplateService,
		chartService:                        chartService,
		workflowEventPublishService:         workflowEventPublishService,
		manifestCreationService:             manifestCreationService,
		deployedConfigurationHistoryService: deployedConfigurationHistoryService,
		argoUserService:                     argoUserService,
		pipelineStageService:                pipelineStageService,
		globalPluginService:                 globalPluginService,
		customTagService:                    customTagService,
		pluginInputVariableParser:           pluginInputVariableParser,
		prePostCdScriptHistoryService:       prePostCdScriptHistoryService,
		scopedVariableManager:               scopedVariableManager,
		cdWorkflowService:                   cdWorkflowService,
		imageDigestPolicyService:            imageDigestPolicyService,
		userService:                         userService,
		gitSensorGrpcClient:                 gitSensorGrpcClient,
		helmAppService:                      helmAppService,
		artifactApprovalDataReadService:     artifactApprovalDataReadService,
		cdPipelineConfigService:             cdPipelineConfigService,
		artifactPromotionDataReadService:    artifactPromotionDataReadService,
		mergeUtil:                           mergeUtil,
		enforcerUtil:                        enforcerUtil,
		eventFactory:                        eventFactory,
		eventClient:                         eventClient,
		imageTaggingService:                 imageTaggingService,
		deploymentApprovalRepository:        deploymentApprovalRepository,
		helmRepoPushService:                 helmRepoPushService,
		resourceFilterService:               resourceFilterService,
		globalEnvVariables:                  globalEnvVariables,
		helmAppClient:                       helmAppClient,
		appRepository:                       appRepository,
		scanResultRepository:                scanResultRepository,
		cvePolicyRepository:                 cvePolicyRepository,
		ciPipelineMaterialRepository:        ciPipelineMaterialRepository,
		imageScanHistoryRepository:          imageScanHistoryRepository,
		imageScanDeployInfoRepository:       imageScanDeployInfoRepository,
		pipelineRepository:                  pipelineRepository,
		pipelineOverrideRepository:          pipelineOverrideRepository,
		manifestPushConfigRepository:        manifestPushConfigRepository,
		chartRepository:                     chartRepository,
		envRepository:                       envRepository,
		cdWorkflowRepository:                cdWorkflowRepository,
		ciWorkflowRepository:                ciWorkflowRepository,
		ciArtifactRepository:                ciArtifactRepository,
		ciTemplateService:                   ciTemplateService,
		materialRepository:                  materialRepository,
		appLabelRepository:                  appLabelRepository,
		ciPipelineRepository:                ciPipelineRepository,
		appWorkflowRepository:               appWorkflowRepository,
		dockerArtifactStoreRepository:       dockerArtifactStoreRepository,
	}
	config, err := types.GetCdConfig()
	if err != nil {
		return nil, err
	}
	impl.config = config
	return impl, nil
}

func (impl *TriggerServiceImpl) TriggerStageForBulk(triggerRequest bean.TriggerRequest) error {

	preStage, err := impl.pipelineStageService.GetCdStageByCdPipelineIdAndStageType(triggerRequest.Pipeline.Id, repository.PIPELINE_STAGE_TYPE_PRE_CD)
	if err != nil && err != pg.ErrNoRows {
		impl.logger.Errorw("error in fetching CD pipeline stage", "cdPipelineId", triggerRequest.Pipeline.Id, "stage ", repository.PIPELINE_STAGE_TYPE_PRE_CD, "err", err)
		return err
	}

	// handle corrupt data (https://github.com/devtron-labs/devtron/issues/3826)
	err, deleted := impl.deleteCorruptedPipelineStage(preStage, triggerRequest.TriggeredBy)
	if err != nil {
		impl.logger.Errorw("error in deleteCorruptedPipelineStage ", "cdPipelineId", triggerRequest.Pipeline.Id, "err", err, "preStage", preStage, "triggeredBy", triggerRequest.TriggeredBy)
		return err
	}

	triggerRequest.TriggerContext.Context = context.Background()
	if len(triggerRequest.Pipeline.PreStageConfig) > 0 || (preStage != nil && !deleted) {
		// pre stage exists
		impl.logger.Debugw("trigger pre stage for pipeline", "artifactId", triggerRequest.Artifact.Id, "pipelineId", triggerRequest.Pipeline.Id)
		triggerRequest.RefCdWorkflowRunnerId = 0
		err = impl.TriggerPreStage(triggerRequest) // TODO handle error here
		return err
	} else {
		// trigger deployment
		impl.logger.Debugw("trigger cd for pipeline", "artifactId", triggerRequest.Artifact.Id, "pipelineId", triggerRequest.Pipeline.Id)
		err = impl.TriggerAutomaticDeployment(triggerRequest)
		return err
	}
}

// TODO: write a wrapper to handle auto and manual trigger
func (impl *TriggerServiceImpl) ManualCdTrigger(triggerContext bean.TriggerContext, overrideRequest *bean3.ValuesOverrideRequest) (int, string, error) {
	// setting triggeredAt variable to have consistent data for various audit log places in db for deployment time
	triggeredAt := time.Now()
	releaseId := 0
	ctx := triggerContext.Context
	var manifest []byte
	var err error
	_, span := otel.Tracer("orchestrator").Start(ctx, "pipelineRepository.FindById")
	cdPipeline, err := impl.pipelineRepository.FindById(overrideRequest.PipelineId)
	span.End()
	if err != nil {
		impl.logger.Errorw("manual trigger request with invalid pipelineId, ManualCdTrigger", "pipelineId", overrideRequest.PipelineId, "err", err)
		return 0, "", err
	}
<<<<<<< HEAD

	SetPipelineFieldsInOverrideRequest(overrideRequest, cdPipeline)
=======
	adapter.SetPipelineFieldsInOverrideRequest(overrideRequest, cdPipeline)
>>>>>>> bf20b6fe

	ciArtifactId := overrideRequest.CiArtifactId

	_, span = otel.Tracer("orchestrator").Start(ctx, "ciArtifactRepository.Get")
	artifact, err := impl.ciArtifactRepository.Get(ciArtifactId)
	span.End()
	if err != nil {
		impl.logger.Errorw("err", "err", err)
		return 0, "", err
	}
	if overrideRequest.IsDeployDeploymentType() || overrideRequest.IsUnknownDeploymentType() {
		isArtifactAvailable, err := impl.isArtifactDeploymentAllowed(cdPipeline, artifact, overrideRequest.CdWorkflowType)
		if err != nil {
			impl.logger.Errorw("error in checking artifact availability on cdPipeline", "artifactId", ciArtifactId, "cdPipelineId", cdPipeline.Id, "err", err)
			return 0, "", err
		}
		if !isArtifactAvailable {
			return 0, "", util.NewApiError().WithHttpStatusCode(http.StatusConflict).WithUserMessage(constants2.ARTIFACT_UNAVAILABLE_MESSAGE)
		}

		_, err = impl.isImagePromotionPolicyViolated(cdPipeline, artifact.Id, overrideRequest.UserId)
		if err != nil {
			impl.logger.Errorw("error in checking if image promotion policy violated", "artifactId", overrideRequest.CiArtifactId, "cdPipelineId", overrideRequest.PipelineId, "err", err)
			return 0, "", err
		}
	}

	if artifact.IsMigrationRequired() {
		// Migration of deprecated DataSource Type
		migrationErr := impl.ciArtifactRepository.MigrateToWebHookDataSourceType(artifact.Id)
		if migrationErr != nil {
			impl.logger.Warnw("unable to migrate deprecated DataSource", "artifactId", artifact.Id)
		}
	}
	var imageTag string
	if len(artifact.Image) > 0 {
		imageTag = strings.Split(artifact.Image, ":")[1]
	}
	helmPackageName := fmt.Sprintf("%s-%s-%s", cdPipeline.App.AppName, cdPipeline.Environment.Name, imageTag)

	switch overrideRequest.CdWorkflowType {
	case bean3.CD_WORKFLOW_TYPE_PRE:
		cdWf := &pipelineConfig.CdWorkflow{
			CiArtifactId: artifact.Id,
			PipelineId:   cdPipeline.Id,
			AuditLog:     sql.AuditLog{CreatedOn: triggeredAt, CreatedBy: 1, UpdatedOn: triggeredAt, UpdatedBy: 1},
		}
		err := impl.cdWorkflowRepository.SaveWorkFlow(ctx, cdWf)
		if err != nil {
			return 0, "", err
		}
		overrideRequest.CdWorkflowId = cdWf.Id
		_, span = otel.Tracer("orchestrator").Start(ctx, "TriggerPreStage")
		triggerRequest := bean.TriggerRequest{
			CdWf:                  cdWf,
			Artifact:              artifact,
			Pipeline:              cdPipeline,
			TriggeredBy:           overrideRequest.UserId,
			ApplyAuth:             false,
			TriggerContext:        triggerContext,
			RefCdWorkflowRunnerId: 0,
		}
		err = impl.TriggerPreStage(triggerRequest)
		span.End()
		if err != nil {
			impl.logger.Errorw("error in TriggerPreStage, ManualCdTrigger", "err", err)
			return 0, "", err
		}
	case bean3.CD_WORKFLOW_TYPE_DEPLOY:

		if overrideRequest.DeploymentType == models.DEPLOYMENTTYPE_UNKNOWN {
			overrideRequest.DeploymentType = models.DEPLOYMENTTYPE_DEPLOY
		}
		approvalRequestId, err := impl.checkApprovalNodeForDeployment(overrideRequest.UserId, cdPipeline, ciArtifactId)
		if err != nil {
			return 0, "", err
		}

		cdWf, err := impl.cdWorkflowRepository.FindByWorkflowIdAndRunnerType(ctx, overrideRequest.CdWorkflowId, bean3.CD_WORKFLOW_TYPE_PRE)
		if err != nil && !util.IsErrNoRows(err) {
			impl.logger.Errorw("error in getting cdWorkflow, ManualCdTrigger", "CdWorkflowId", overrideRequest.CdWorkflowId, "err", err)
			return 0, "", err
		}

		scope := resourceQualifiers.Scope{AppId: overrideRequest.AppId, EnvId: overrideRequest.EnvId, ClusterId: overrideRequest.ClusterId, ProjectId: overrideRequest.ProjectId, IsProdEnv: overrideRequest.IsProdEnv}
		filters, err := impl.resourceFilterService.GetFiltersByScope(scope)
		if err != nil {
			impl.logger.Errorw("error in getting resource filters for the pipeline", "pipelineId", overrideRequest.PipelineId, "err", err)
			return 0, "", err
		}

		// get releaseTags from imageTaggingService
		imageTagNames, err := impl.imageTaggingService.GetTagNamesByArtifactId(artifact.Id)
		if err != nil {
			impl.logger.Errorw("error in getting image tags for the given artifact id", "artifactId", artifact.Id, "err", err)
			return 0, "", err
		}

		materialInfos, err := artifact.GetMaterialInfo()
		if err != nil {
			impl.logger.Errorw("error in getting material info for the given artifact", "artifactId", artifact.Id, "materialInfo", artifact.MaterialInfo, "err", err)
			return 0, "", err
		}
		filterState, filterIdVsState, err := impl.resourceFilterService.CheckForResource(filters, artifact.Image, imageTagNames, materialInfos)
		if err != nil {
			return 0, "", err
		}

		// store evaluated result
		filterEvaluationAudit, err := impl.resourceFilterService.CreateFilterEvaluationAudit(resourceFilter.Artifact, ciArtifactId, resourceFilter.Pipeline, cdPipeline.Id, filters, filterIdVsState)
		if err != nil {
			impl.logger.Errorw("error in creating filter evaluation audit data cd post stage trigger", "err", err, "cdPipelineId", cdPipeline.Id, "artifactId", ciArtifactId)
			return 0, "", err
		}

		// allow or block w.r.t filterState
		if filterState != resourceFilter.ALLOW {
			return 0, "", fmt.Errorf("the artifact does not pass filtering condition")
		}

		cdWorkflowId := cdWf.CdWorkflowId
		if cdWf.CdWorkflowId == 0 {
			cdWf := &pipelineConfig.CdWorkflow{
				CiArtifactId: ciArtifactId,
				PipelineId:   overrideRequest.PipelineId,
				AuditLog:     sql.AuditLog{CreatedOn: triggeredAt, CreatedBy: overrideRequest.UserId, UpdatedOn: triggeredAt, UpdatedBy: overrideRequest.UserId},
			}
			err := impl.cdWorkflowRepository.SaveWorkFlow(ctx, cdWf)
			if err != nil {
				impl.logger.Errorw("error in creating cdWorkflow, ManualCdTrigger", "PipelineId", overrideRequest.PipelineId, "err", err)
				return 0, "", err
			}
			cdWorkflowId = cdWf.Id
		}

		runner := &pipelineConfig.CdWorkflowRunner{
			Name:         cdPipeline.Name,
			WorkflowType: bean3.CD_WORKFLOW_TYPE_DEPLOY,
			ExecutorType: pipelineConfig.WORKFLOW_EXECUTOR_TYPE_AWF,
			Status:       pipelineConfig.WorkflowInitiated, // deployment Initiated for manual trigger
			TriggeredBy:  overrideRequest.UserId,
			StartedOn:    triggeredAt,
			Namespace:    impl.config.GetDefaultNamespace(),
			CdWorkflowId: cdWorkflowId,
			AuditLog:     sql.AuditLog{CreatedOn: triggeredAt, CreatedBy: overrideRequest.UserId, UpdatedOn: triggeredAt, UpdatedBy: overrideRequest.UserId},
			ReferenceId:  triggerContext.ReferenceId,
		}
		if approvalRequestId > 0 {
			runner.DeploymentApprovalRequestId = approvalRequestId
		}
		savedWfr, err := impl.cdWorkflowRepository.SaveWorkFlowRunner(runner)
		overrideRequest.WfrId = savedWfr.Id
		if err != nil {
			impl.logger.Errorw("err in creating cdWorkflowRunner, ManualCdTrigger", "cdWorkflowId", cdWorkflowId, "err", err)
			return 0, "", err
		}

		if filterEvaluationAudit != nil {
			// update resource_filter_evaluation entry with wfrId and type
			err = impl.resourceFilterService.UpdateFilterEvaluationAuditRef(filterEvaluationAudit.Id, resourceFilter.CdWorkflowRunner, runner.Id)
			if err != nil {
				impl.logger.Errorw("error in updating filter evaluation audit reference", "filterEvaluationAuditId", filterEvaluationAudit.Id, "err", err)
				return 0, "", err
			}
		}
		if approvalRequestId > 0 {
			err = impl.deploymentApprovalRepository.ConsumeApprovalRequest(approvalRequestId)
			if err != nil {
				return 0, "", err
			}
		}

		runner.CdWorkflow = &pipelineConfig.CdWorkflow{
			Pipeline: cdPipeline,
		}
		overrideRequest.CdWorkflowId = cdWorkflowId
		// creating cd pipeline status timeline for deployment initialisation
		timeline := impl.pipelineStatusTimelineService.GetTimelineDbObjectByTimelineStatusAndTimelineDescription(savedWfr.Id, 0, pipelineConfig.TIMELINE_STATUS_DEPLOYMENT_INITIATED, pipelineConfig.TIMELINE_DESCRIPTION_DEPLOYMENT_INITIATED, overrideRequest.UserId, time.Now())
		_, span = otel.Tracer("orchestrator").Start(ctx, "cdPipelineStatusTimelineRepo.SaveTimelineForACDHelmApps")
		err = impl.pipelineStatusTimelineService.SaveTimeline(timeline, nil, false)

		span.End()
		if err != nil {
			impl.logger.Errorw("error in creating timeline status for deployment initiation, ManualCdTrigger", "err", err, "timeline", timeline)
		}

		// checking vulnerability for deploying image
		isVulnerable, err := impl.GetArtifactVulnerabilityStatus(artifact, cdPipeline, ctx)
		if err != nil {
			impl.logger.Errorw("error in getting Artifact vulnerability status, ManualCdTrigger", "err", err)
			return 0, "", err
		}

		if isVulnerable == true {
			// if image vulnerable, update timeline status and return
			if err = impl.cdWorkflowCommonService.MarkCurrentDeploymentFailed(runner, errors.New(pipelineConfig.FOUND_VULNERABILITY), overrideRequest.UserId); err != nil {
				impl.logger.Errorw("error while updating current runner status to failed, TriggerDeployment", "wfrId", runner.Id, "err", err)
			}
			return 0, "", fmt.Errorf("found vulnerability for image digest %s", artifact.ImageDigest)
		}

		// Deploy the release
		_, span = otel.Tracer("orchestrator").Start(ctx, "WorkflowDagExecutorImpl.HandleCDTriggerRelease")
		var releaseErr error
		releaseId, manifest, releaseErr = impl.HandleCDTriggerRelease(overrideRequest, ctx, triggeredAt, overrideRequest.UserId)
		span.End()
		// if releaseErr found, then the mark current deployment Failed and return
		if releaseErr != nil {
			err := impl.cdWorkflowCommonService.MarkCurrentDeploymentFailed(runner, releaseErr, overrideRequest.UserId)
			if err != nil {
				impl.logger.Errorw("error while updating current runner status to failed, updatePreviousDeploymentStatus", "cdWfr", runner.Id, "err", err)
			}
			return 0, "", releaseErr
		}

		// skip updatePreviousDeploymentStatus if Async Install is enabled; handled inside SubscribeDevtronAsyncHelmInstallRequest
		if !impl.isDevtronAsyncInstallModeEnabled(cdPipeline.DeploymentAppType) {
			// Update previous deployment runner status (in transaction): Failed
			_, span = otel.Tracer("orchestrator").Start(ctx, "updatePreviousDeploymentStatus")
			err1 := impl.cdWorkflowCommonService.UpdatePreviousDeploymentStatus(runner, cdPipeline.Id, triggeredAt, overrideRequest.UserId)
			span.End()
			if err1 != nil {
				impl.logger.Errorw("error while update previous cd workflow runners, ManualCdTrigger", "err", err, "runner", runner, "pipelineId", cdPipeline.Id)
				return 0, "", err1
			}
		}
		if overrideRequest.DeploymentAppType == util.PIPELINE_DEPLOYMENT_TYPE_MANIFEST_DOWNLOAD || overrideRequest.DeploymentAppType == util.PIPELINE_DEPLOYMENT_TYPE_MANIFEST_PUSH {
			if err == nil {
				runner := &pipelineConfig.CdWorkflowRunner{
					Id:                 runner.Id,
					Name:               cdPipeline.Name,
					WorkflowType:       bean3.CD_WORKFLOW_TYPE_DEPLOY,
					ExecutorType:       pipelineConfig.WORKFLOW_EXECUTOR_TYPE_AWF,
					TriggeredBy:        overrideRequest.UserId,
					StartedOn:          triggeredAt,
					Status:             pipelineConfig.WorkflowSucceeded,
					Namespace:          impl.config.GetDefaultNamespace(),
					CdWorkflowId:       overrideRequest.CdWorkflowId,
					AuditLog:           sql.AuditLog{CreatedOn: triggeredAt, CreatedBy: overrideRequest.UserId, UpdatedOn: triggeredAt, UpdatedBy: overrideRequest.UserId},
					HelmReferenceChart: manifest,
					FinishedOn:         time.Now(),
				}
				updateErr := impl.cdWorkflowRepository.UpdateWorkFlowRunner(runner)
				if updateErr != nil {
					impl.logger.Errorw("error in updating runner for manifest_download type", "err", err)
				}
				// Handle auto trigger after deployment success event
				pipelineOverride, err := impl.pipelineOverrideRepository.FindLatestByCdWorkflowId(overrideRequest.CdWorkflowId)
				if err != nil {
					impl.logger.Errorw("error in getting latest pipeline override by cdWorkflowId", "err", err, "cdWorkflowId", cdWf.Id)
					return 0, "", err
				}
<<<<<<< HEAD
				fmt.Println(pipelineOverride)
				// TODO: update
=======
>>>>>>> bf20b6fe
				cdSuccessEvent := bean9.DeployStageSuccessEventReq{
					DeployStageType:  bean3.CD_WORKFLOW_TYPE_DEPLOY,
					PipelineOverride: pipelineOverride,
				}
				go impl.workflowEventPublishService.PublishDeployStageSuccessEvent(cdSuccessEvent)
			}
		}

	case bean3.CD_WORKFLOW_TYPE_POST:
		cdWfRunner, err := impl.cdWorkflowRepository.FindByWorkflowIdAndRunnerType(ctx, overrideRequest.CdWorkflowId, bean3.CD_WORKFLOW_TYPE_DEPLOY)
		if err != nil && !util.IsErrNoRows(err) {
			impl.logger.Errorw("err in getting cdWorkflowRunner, ManualCdTrigger", "cdWorkflowId", overrideRequest.CdWorkflowId, "err", err)
			return 0, "", err
		}

		var cdWf *pipelineConfig.CdWorkflow
		if cdWfRunner.CdWorkflowId == 0 {
			cdWf = &pipelineConfig.CdWorkflow{
				CiArtifactId: ciArtifactId,
				PipelineId:   overrideRequest.PipelineId,
				AuditLog:     sql.AuditLog{CreatedOn: triggeredAt, CreatedBy: overrideRequest.UserId, UpdatedOn: triggeredAt, UpdatedBy: overrideRequest.UserId},
			}
			err := impl.cdWorkflowRepository.SaveWorkFlow(ctx, cdWf)
			if err != nil {
				impl.logger.Errorw("error in creating cdWorkflow, ManualCdTrigger", "CdWorkflowId", overrideRequest.CdWorkflowId, "err", err)
				return 0, "", err
			}
			overrideRequest.CdWorkflowId = cdWf.Id
		} else {
			_, span = otel.Tracer("orchestrator").Start(ctx, "cdWorkflowRepository.FindById")
			cdWf, err = impl.cdWorkflowRepository.FindById(overrideRequest.CdWorkflowId)
			span.End()
			if err != nil && !util.IsErrNoRows(err) {
				impl.logger.Errorw("error in getting cdWorkflow, ManualCdTrigger", "CdWorkflowId", overrideRequest.CdWorkflowId, "err", err)
				return 0, "", err
			}
		}
		_, span = otel.Tracer("orchestrator").Start(ctx, "TriggerPostStage")
		triggerRequest := bean.TriggerRequest{
			CdWf:                  cdWf,
			Pipeline:              cdPipeline,
			TriggeredBy:           overrideRequest.UserId,
			RefCdWorkflowRunnerId: 0,
			TriggerContext:        triggerContext,
		}
		err = impl.TriggerPostStage(triggerRequest)
		span.End()
		if err != nil {
			impl.logger.Errorw("error in TriggerPostStage, ManualCdTrigger", "CdWorkflowId", cdWf.Id, "err", err)
			return 0, "", err
		}
	default:
		impl.logger.Errorw("invalid CdWorkflowType, ManualCdTrigger", "CdWorkflowType", overrideRequest.CdWorkflowType, "err", err)
		return 0, "", fmt.Errorf("invalid CdWorkflowType %s for the trigger request", string(overrideRequest.CdWorkflowType))
	}
	return releaseId, helmPackageName, err
}

func (impl *TriggerServiceImpl) isArtifactDeploymentAllowed(pipeline *pipelineConfig.Pipeline, ciArtifact *repository3.CiArtifact, deployStage bean3.WorkflowType) (bool, error) {
	parentId, parentType, _, err := impl.cdPipelineConfigService.ExtractParentMetaDataByPipeline(pipeline, deployStage)
	if err != nil {
		impl.logger.Errorw("error in getting parent details for cd pipeline id", "cdPipelineId", pipeline.Id, "err", err)
		return false, err
	}
	if parentType == bean3.CI_WORKFLOW_TYPE {
		// artifact can be created at post-ci as well
		if parentId == ciArtifact.PipelineId || (ciArtifact.DataSource == repository3.POST_CI && ciArtifact.ComponentId == parentId) {
			return true, nil
		}
	} else if parentType == bean3.WEBHOOK_WORKFLOW_TYPE {
		if parentId == ciArtifact.ExternalCiPipelineId {
			return true, nil
		}
	} else {
		var pluginStage string
		if parentType == pipelineConfig.WorkflowTypePre {
			pluginStage = repository3.PRE_CD
		} else if parentType == pipelineConfig.WorkflowTypePost {
			pluginStage = repository3.POST_CD
		}
		artifactAvailable, err := impl.ciArtifactRepository.IsArtifactAvailableForDeployment(pipeline.Id, parentId, ciArtifact.Id, string(parentType), pluginStage, string(deployStage))
		if err != nil {
			impl.logger.Errorw("error in getting if artifact is available for deployment or not ", "pipelineId", pipeline.Id, "parentId", parentId, "parentType", string(parentType), "ciArtifactId", ciArtifact.Id, "err", err)
			return false, err
		}
		return artifactAvailable, nil
	}
	return false, nil
}

func (impl *TriggerServiceImpl) isImagePromotionPolicyViolated(cdPipeline *pipelineConfig.Pipeline, artifactId int, userId int32) (bool, error) {
	promotionPolicy, err := impl.artifactPromotionDataReadService.GetPromotionPolicyByAppAndEnvId(cdPipeline.AppId, cdPipeline.EnvironmentId)
	if err != nil {
		impl.logger.Errorw("error in fetching image promotion policy for checking trigger access", "cdPipelineId", cdPipeline.Id, "err", err)
		return false, err
	}
	if promotionPolicy != nil && promotionPolicy.Id > 0 {
		if promotionPolicy.BlockApproverFromDeploy() {
			isUserApprover, err := impl.artifactPromotionDataReadService.IsUserApprover(artifactId, cdPipeline.Id, userId)
			if err != nil {
				impl.logger.Errorw("error in checking if user is approver or not", "artifactId", artifactId, "cdPipelineId", cdPipeline.Id, "err", err)
				return false, err
			}
			if isUserApprover {
				impl.logger.Errorw("error in cd trigger, user who has approved the image for promotion cannot deploy")
				return true, util.NewApiError().WithHttpStatusCode(http.StatusForbidden).WithUserMessage(bean.ImagePromotionPolicyValidationErr).WithInternalMessage(bean.ImagePromotionPolicyValidationErr)
			}
		}
	}
	return false, nil
}

// TODO: write a wrapper to handle auto and manual trigger
func (impl *TriggerServiceImpl) TriggerAutomaticDeployment(request bean.TriggerRequest) error {
	// in case of manual trigger auth is already applied and for auto triggers there is no need for auth check here
	triggeredBy := request.TriggeredBy
	pipeline := request.Pipeline
	artifact := request.Artifact

	// in case of manual ci RBAC need to apply, this method used for auto cd deployment
	pipelineId := pipeline.Id

	artifactId := artifact.Id
	env, err := impl.envRepository.FindById(pipeline.EnvironmentId)
	if err != nil {
		impl.logger.Errorw("error while fetching env", "err", err)
		return err
	}

	app, err := impl.appRepository.FindById(pipeline.AppId)
	if err != nil {
		return err
	}
	scope := resourceQualifiers.Scope{AppId: pipeline.AppId, EnvId: pipeline.EnvironmentId, ClusterId: env.ClusterId, ProjectId: app.TeamId, IsProdEnv: env.Default}
	impl.logger.Infow("scope for auto trigger ", "scope", scope)
	filters, err := impl.resourceFilterService.GetFiltersByScope(scope)
	if err != nil {
		impl.logger.Errorw("error in getting resource filters for the pipeline", "pipelineId", pipeline.Id, "err", err)
		return err
	}
	// get releaseTags from imageTaggingService
	imageTagNames, err := impl.imageTaggingService.GetTagNamesByArtifactId(artifact.Id)
	if err != nil {
		impl.logger.Errorw("error in getting image tags for the given artifact id", "artifactId", artifact.Id, "err", err)
		return err
	}

	materialInfos, err := artifact.GetMaterialInfo()
	if err != nil {
		impl.logger.Errorw("error in getting material info for the given artifact", "artifactId", artifact.Id, "materialInfo", artifact.MaterialInfo, "err", err)
		return err
	}
	filterState, filterIdVsState, err := impl.resourceFilterService.CheckForResource(filters, artifact.Image, imageTagNames, materialInfos)
	if err != nil {
		return err
	}

	// store evaluated result
	filterEvaluationAudit, err := impl.resourceFilterService.CreateFilterEvaluationAudit(resourceFilter.Artifact, artifact.Id, resourceFilter.Pipeline, pipeline.Id, filters, filterIdVsState)
	if err != nil {
		impl.logger.Errorw("error in creating filter evaluation audit data cd post stage trigger", "err", err, "cdPipelineId", pipeline.Id, "artifactId", artifact.Id)
		return err
	}

	// allow or block w.r.t filterState
	if filterState != resourceFilter.ALLOW {
		return fmt.Errorf("the artifact does not pass filtering condition")
	}
	// need to check for approved artifact only in case configured
	approvalRequestId, err := impl.checkApprovalNodeForDeployment(triggeredBy, pipeline, artifactId)
	if err != nil {
		return err
	}
	// setting triggeredAt variable to have consistent data for various audit log places in db for deployment time
	triggeredAt := time.Now()
	cdWf := request.CdWf

	if cdWf == nil || (cdWf != nil && cdWf.CiArtifactId != artifact.Id) {
		// cdWf != nil && cdWf.CiArtifactId != artifact.Id for auto trigger case when deployment is triggered with image generated by plugin
		cdWf = &pipelineConfig.CdWorkflow{
			CiArtifactId: artifactId,
			PipelineId:   pipelineId,
			AuditLog:     sql.AuditLog{CreatedOn: triggeredAt, CreatedBy: 1, UpdatedOn: triggeredAt, UpdatedBy: 1},
		}
		err := impl.cdWorkflowRepository.SaveWorkFlow(context.Background(), cdWf)
		if err != nil {
			return err
		}
	}

	runner := &pipelineConfig.CdWorkflowRunner{
		Name:         pipeline.Name,
		WorkflowType: bean3.CD_WORKFLOW_TYPE_DEPLOY,
		ExecutorType: pipelineConfig.WORKFLOW_EXECUTOR_TYPE_SYSTEM,
		Status:       pipelineConfig.WorkflowInitiated, // deployment Initiated for auto trigger
		TriggeredBy:  1,
		StartedOn:    triggeredAt,
		Namespace:    impl.config.GetDefaultNamespace(),
		CdWorkflowId: cdWf.Id,
		AuditLog:     sql.AuditLog{CreatedOn: triggeredAt, CreatedBy: triggeredBy, UpdatedOn: triggeredAt, UpdatedBy: triggeredBy},
		ReferenceId:  request.TriggerContext.ReferenceId,
	}
	if approvalRequestId > 0 {
		runner.DeploymentApprovalRequestId = approvalRequestId
	}
	savedWfr, err := impl.cdWorkflowRepository.SaveWorkFlowRunner(runner)
	if err != nil {
		return err
	}

	if filterEvaluationAudit != nil {
		// update resource_filter_evaluation entry with wfrId and type
		err = impl.resourceFilterService.UpdateFilterEvaluationAuditRef(filterEvaluationAudit.Id, resourceFilter.CdWorkflowRunner, runner.Id)
		if err != nil {
			impl.logger.Errorw("error in updating filter evaluation audit reference", "filterEvaluationAuditId", filterEvaluationAudit.Id, "err", err)
			return err
		}
	}
	if approvalRequestId > 0 {
		err = impl.deploymentApprovalRepository.ConsumeApprovalRequest(approvalRequestId)
		if err != nil {
			return err
		}
	}
	runner.CdWorkflow = &pipelineConfig.CdWorkflow{
		Pipeline: pipeline,
	}
	// creating cd pipeline status timeline for deployment initialisation
	timeline := &pipelineConfig.PipelineStatusTimeline{
		CdWorkflowRunnerId: runner.Id,
		Status:             pipelineConfig.TIMELINE_STATUS_DEPLOYMENT_INITIATED,
		StatusDetail:       "Deployment initiated successfully.",
		StatusTime:         time.Now(),
		AuditLog: sql.AuditLog{
			CreatedBy: 1,
			CreatedOn: time.Now(),
			UpdatedBy: 1,
			UpdatedOn: time.Now(),
		},
	}
	isAppStore := false
	err = impl.pipelineStatusTimelineService.SaveTimeline(timeline, nil, isAppStore)
	if err != nil {
		impl.logger.Errorw("error in creating timeline status for deployment initiation", "err", err, "timeline", timeline)
	}

	// custom gitops repo url validation --> Start
	err = impl.handleCustomGitOpsRepoValidation(runner, pipeline, triggeredBy)
	if err != nil {
		impl.logger.Errorw("custom GitOps repository validation error, TriggerPreStage", "err", err)
		return err
	}
	// custom gitops repo url validation --> Ends

	// checking vulnerability for deploying image
	isVulnerable := false
	if len(artifact.ImageDigest) > 0 {
		var cveStores []*security.CveStore
		imageScanResult, err := impl.scanResultRepository.FindByImageDigest(artifact.ImageDigest)
		if err != nil && err != pg.ErrNoRows {
			impl.logger.Errorw("error fetching image digest", "digest", artifact.ImageDigest, "err", err)
			return err
		}
		for _, item := range imageScanResult {
			cveStores = append(cveStores, &item.CveStore)
		}
		blockCveList, err := impl.cvePolicyRepository.GetBlockedCVEList(cveStores, env.ClusterId, pipeline.EnvironmentId, pipeline.AppId, false)
		if err != nil {
			impl.logger.Errorw("error while fetching blocked cve list", "err", err)
			return err
		}
		if len(blockCveList) > 0 {
			isVulnerable = true
		}
	}
	if isVulnerable == true {
		if err = impl.cdWorkflowCommonService.MarkCurrentDeploymentFailed(runner, errors.New(pipelineConfig.FOUND_VULNERABILITY), triggeredBy); err != nil {
			impl.logger.Errorw("error while updating current runner status to failed, TriggerDeployment", "wfrId", runner.Id, "err", err)
		}
		return nil
	}

	manifest, releaseErr := impl.TriggerCD(artifact, cdWf.Id, savedWfr.Id, pipeline, triggeredAt)
	// if releaseErr found, then the mark current deployment Failed and return
	if releaseErr != nil {
		err := impl.cdWorkflowCommonService.MarkCurrentDeploymentFailed(runner, releaseErr, triggeredBy)
		if err != nil {
			impl.logger.Errorw("error while updating current runner status to failed, updatePreviousDeploymentStatus", "cdWfr", runner.Id, "err", err)
		}
		return releaseErr
	}
	// skip updatePreviousDeploymentStatus if Async Install is enabled; handled inside SubscribeDevtronAsyncHelmInstallRequest
	if !impl.isDevtronAsyncInstallModeEnabled(pipeline.DeploymentAppType) {
		err1 := impl.cdWorkflowCommonService.UpdatePreviousDeploymentStatus(runner, pipeline.Id, triggeredAt, triggeredBy)
		if err1 != nil {
			impl.logger.Errorw("error while update previous cd workflow runners", "err", err, "runner", runner, "pipelineId", pipeline.Id)
			return err1
		}
	}
	if util.IsManifestDownload(pipeline.DeploymentAppType) || util.IsManifestPush(pipeline.DeploymentAppType) {
		runner := &pipelineConfig.CdWorkflowRunner{
			Id:                 runner.Id,
			Name:               pipeline.Name,
			WorkflowType:       bean3.CD_WORKFLOW_TYPE_DEPLOY,
			ExecutorType:       pipelineConfig.WORKFLOW_EXECUTOR_TYPE_AWF,
			TriggeredBy:        1,
			StartedOn:          triggeredAt,
			Status:             pipelineConfig.WorkflowSucceeded,
			Namespace:          impl.config.GetDefaultNamespace(),
			CdWorkflowId:       cdWf.Id,
			AuditLog:           sql.AuditLog{CreatedOn: triggeredAt, CreatedBy: 1, UpdatedOn: triggeredAt, UpdatedBy: 1},
			FinishedOn:         time.Now(),
			HelmReferenceChart: *manifest,
		}
		updateErr := impl.cdWorkflowRepository.UpdateWorkFlowRunner(runner)
		if updateErr != nil {
			impl.logger.Errorw("error in updating runner for manifest_download type", "err", err)
		}
		// Handle Auto Trigger for Manifest Push deployment type
		pipelineOverride, err := impl.pipelineOverrideRepository.FindLatestByCdWorkflowId(cdWf.Id)
		if err != nil {
			impl.logger.Errorw("error in getting latest pipeline override by cdWorkflowId", "err", err, "cdWorkflowId", cdWf.Id)
			return err
		}
<<<<<<< HEAD
		fmt.Println(pipelineOverride)
		// TODO: update
=======
>>>>>>> bf20b6fe
		cdSuccessEvent := bean9.DeployStageSuccessEventReq{
			DeployStageType:  bean3.CD_WORKFLOW_TYPE_DEPLOY,
			PipelineOverride: pipelineOverride,
		}
		go impl.workflowEventPublishService.PublishDeployStageSuccessEvent(cdSuccessEvent)
	}
	return nil
}

func (impl *TriggerServiceImpl) TriggerCD(artifact *repository3.CiArtifact, cdWorkflowId, wfrId int, pipeline *pipelineConfig.Pipeline, triggeredAt time.Time) (*[]byte, error) {
	impl.logger.Debugw("automatic pipeline trigger attempt async", "artifactId", artifact.Id)
	manifest, err := impl.triggerReleaseAsync(artifact, cdWorkflowId, wfrId, pipeline, triggeredAt)
	if err != nil {
		impl.logger.Errorw("error in cd trigger", "err", err)
		return manifest, err
	}
	return manifest, err
}

func (impl *TriggerServiceImpl) triggerReleaseAsync(artifact *repository3.CiArtifact, cdWorkflowId, wfrId int, pipeline *pipelineConfig.Pipeline, triggeredAt time.Time) (*[]byte, error) {
	manifest, err := impl.validateAndTrigger(pipeline, artifact, cdWorkflowId, wfrId, triggeredAt)
	if err != nil {
		impl.logger.Errorw("error in trigger for pipeline", "pipelineId", strconv.Itoa(pipeline.Id))
	}
	impl.logger.Debugw("trigger attempted for all pipeline ", "artifactId", artifact.Id)
	return manifest, err
}

func (impl *TriggerServiceImpl) validateAndTrigger(p *pipelineConfig.Pipeline, artifact *repository3.CiArtifact, cdWorkflowId, wfrId int, triggeredAt time.Time) (*[]byte, error) {
	object := impl.enforcerUtil.GetAppRBACNameByAppId(p.AppId)
	envApp := strings.Split(object, "/")
	if len(envApp) != 2 {
		impl.logger.Error("invalid req, app and env not found from rbac")
		return nil, errors3.New("invalid req, app and env not found from rbac")
	}
	manifest, err := impl.releasePipeline(p, artifact, cdWorkflowId, wfrId, triggeredAt)
	return manifest, err
}

func (impl *TriggerServiceImpl) releasePipeline(pipeline *pipelineConfig.Pipeline, artifact *repository3.CiArtifact, cdWorkflowId, wfrId int, triggeredAt time.Time) (*[]byte, error) {
	impl.logger.Debugw("triggering release for ", "cdPipelineId", pipeline.Id, "artifactId", artifact.Id)

	pipeline, err := impl.pipelineRepository.FindById(pipeline.Id)
	if err != nil {
		impl.logger.Errorw("error in fetching pipeline by pipelineId", "err", err)
		return nil, err
	}

	request := &bean3.ValuesOverrideRequest{
		PipelineId:           pipeline.Id,
		UserId:               artifact.CreatedBy,
		CiArtifactId:         artifact.Id,
		AppId:                pipeline.AppId,
		CdWorkflowId:         cdWorkflowId,
		ForceTrigger:         true,
		DeploymentWithConfig: bean3.DEPLOYMENT_CONFIG_TYPE_LAST_SAVED,
		WfrId:                wfrId,
	}
	adapter.SetPipelineFieldsInOverrideRequest(request, pipeline)

	ctx, err := impl.argoUserService.BuildACDContext()
	if err != nil {
		impl.logger.Errorw("error in creating acd sync context", "pipelineId", pipeline.Id, "artifactId", artifact.Id, "err", err)
		return nil, err
	}
	// setting deployedBy as 1(system user) since case of auto trigger
	_, span := otel.Tracer("orchestrator").Start(ctx, "WorkflowDagExecutorImpl.HandleCDTriggerRelease")
	id, manifest, err := impl.HandleCDTriggerRelease(request, ctx, triggeredAt, 1)
	span.End()
	if err != nil {
		impl.logger.Errorw("error in auto  cd pipeline trigger", "pipelineId", pipeline.Id, "artifactId", artifact.Id, "err", err)
	} else {
		impl.logger.Infow("pipeline successfully triggered ", "cdPipelineId", pipeline.Id, "artifactId", artifact.Id, "releaseId", id)
	}
	return &manifest, err

}

func (impl *TriggerServiceImpl) HandleCDTriggerRelease(overrideRequest *bean3.ValuesOverrideRequest, ctx context.Context,
	triggeredAt time.Time, deployedBy int32) (releaseNo int, manifest []byte, err error) {
	if impl.isDevtronAsyncInstallModeEnabled(overrideRequest.DeploymentAppType) {
		// asynchronous mode of installation starts
		return impl.workflowEventPublishService.TriggerHelmAsyncRelease(overrideRequest, ctx, triggeredAt, deployedBy)
	}
	// synchronous mode of installation starts

	valuesOverrideResponse, builtChartPath, err := impl.manifestCreationService.BuildManifestForTrigger(overrideRequest, triggeredAt, ctx)
	_, span := otel.Tracer("orchestrator").Start(ctx, "CreateHistoriesForDeploymentTrigger")
	err1 := impl.deployedConfigurationHistoryService.CreateHistoriesForDeploymentTrigger(valuesOverrideResponse.Pipeline, valuesOverrideResponse.PipelineStrategy, valuesOverrideResponse.EnvOverride, triggeredAt, deployedBy)
	if err1 != nil {
		impl.logger.Errorw("error in saving histories for trigger", "err", err1, "pipelineId", valuesOverrideResponse.Pipeline.Id, "wfrId", overrideRequest.WfrId)
	}
	span.End()
	if err != nil {
		impl.logger.Errorw("error in building merged manifest for trigger", "err", err)
		return releaseNo, manifest, err
	}
	_, span = otel.Tracer("orchestrator").Start(ctx, "WorkflowDagExecutorImpl.TriggerRelease")
	releaseId, manifest, releaseErr := impl.TriggerRelease(overrideRequest, valuesOverrideResponse, builtChartPath, ctx, triggeredAt, deployedBy)
	span.End()
	return releaseId, manifest, releaseErr
}

// TriggerRelease will trigger Install/Upgrade request for Devtron App releases synchronously
func (impl *TriggerServiceImpl) TriggerRelease(overrideRequest *bean3.ValuesOverrideRequest, valuesOverrideResponse *app.ValuesOverrideResponse,
	builtChartPath string, ctx context.Context, triggeredAt time.Time, triggeredBy int32) (releaseNo int, manifest []byte, err error) {
	// Handling for auto trigger
	if overrideRequest.UserId == 0 {
		overrideRequest.UserId = triggeredBy
	}
	triggerEvent := helper.GetTriggerEvent(overrideRequest.DeploymentAppType, triggeredAt, triggeredBy)
	releaseNo, manifest, err = impl.triggerPipeline(overrideRequest, valuesOverrideResponse, builtChartPath, triggerEvent, ctx)
	if err != nil {
		return 0, manifest, err
	}
	return releaseNo, manifest, nil
}

func (impl *TriggerServiceImpl) triggerPipeline(overrideRequest *bean3.ValuesOverrideRequest, valuesOverrideResponse *app.ValuesOverrideResponse,
	builtChartPath string, triggerEvent bean.TriggerEvent, ctx context.Context) (releaseNo int, manifest []byte, err error) {
	isRequestValid, err := helper.ValidateTriggerEvent(triggerEvent)
	if !isRequestValid {
		return releaseNo, manifest, err
	}
	if err != nil && triggerEvent.GetManifestInResponse {
		timeline := &pipelineConfig.PipelineStatusTimeline{
			CdWorkflowRunnerId: overrideRequest.WfrId,
			Status:             "HELM_PACKAGE_GENERATION_FAILED",
			StatusDetail:       fmt.Sprintf("Helm package generation failed. - %v", err),
			StatusTime:         time.Now(),
			AuditLog: sql.AuditLog{
				CreatedBy: overrideRequest.UserId,
				CreatedOn: time.Now(),
				UpdatedBy: overrideRequest.UserId,
				UpdatedOn: time.Now(),
			},
		}
		err1 := impl.pipelineStatusTimelineService.SaveTimeline(timeline, nil, false)
		if err1 != nil {
			impl.logger.Errorw("error in saving timeline for manifest_download type")
		}
	}
	if err != nil {
		return releaseNo, manifest, err
	}

	if triggerEvent.GetManifestInResponse {
		timeline := &pipelineConfig.PipelineStatusTimeline{
			CdWorkflowRunnerId: overrideRequest.WfrId,
			Status:             "HELM_PACKAGE_GENERATED",
			StatusDetail:       "Helm package generated successfully.",
			StatusTime:         time.Now(),
			AuditLog: sql.AuditLog{
				CreatedBy: overrideRequest.UserId,
				CreatedOn: time.Now(),
				UpdatedBy: overrideRequest.UserId,
				UpdatedOn: time.Now(),
			},
		}
		_, span := otel.Tracer("orchestrator").Start(ctx, "cdPipelineStatusTimelineRepo.SaveTimelineForACDHelmApps")
		err = impl.pipelineStatusTimelineService.SaveTimeline(timeline, nil, false)
		if err != nil {
			impl.logger.Errorw("error in saving timeline for manifest_download type")
		}
		span.End()
		err = impl.MergeDefaultValuesWithOverrideValues(valuesOverrideResponse.MergedValues, builtChartPath)
		if err != nil {
			impl.logger.Errorw("error in merging default values with override values ", "err", err)
			return releaseNo, manifest, err
		}
		// for downloaded manifest name is equal to <app-name>-<env-name>-<image-tag>
		image := valuesOverrideResponse.Artifact.Image
		var imageTag string
		if len(image) > 0 {
			imageTag = strings.Split(image, ":")[1]
		}
		chartName := fmt.Sprintf("%s-%s-%s", overrideRequest.AppName, overrideRequest.EnvName, imageTag)
		// As this chart will be pushed, don't delete it now
		deleteChart := !triggerEvent.PerformChartPush
		manifest, err = impl.chartTemplateService.LoadChartInBytes(builtChartPath, deleteChart, chartName, valuesOverrideResponse.EnvOverride.Chart.ChartVersion)
		if err != nil {
			impl.logger.Errorw("error in converting chart to bytes", "err", err)
			return releaseNo, manifest, err
		}
	}

	if triggerEvent.PerformChartPush {
		// update workflow runner status, used in app workflow view
		err = impl.cdWorkflowCommonService.UpdateCDWorkflowRunnerStatus(ctx, overrideRequest, triggerEvent.TriggerdAt, pipelineConfig.WorkflowInProgress, "")
		if err != nil {
			impl.logger.Errorw("error in updating the workflow runner status, createHelmAppForCdPipeline", "err", err)
			return releaseNo, manifest, err
		}
		manifestPushTemplate, err := impl.buildManifestPushTemplate(overrideRequest, valuesOverrideResponse, builtChartPath)
		if err != nil {
			impl.logger.Errorw("error in building manifest push template", "err", err)
			return releaseNo, manifest, err
		}
		manifestPushService := impl.getManifestPushService(triggerEvent.ManifestStorageType)
		manifestPushResponse := manifestPushService.PushChart(manifestPushTemplate, ctx)
		if manifestPushResponse.Error != nil {
			impl.logger.Errorw("Error in pushing manifest to git/helm", "err", err, "git_repo_url", manifestPushTemplate.RepoUrl)
			return releaseNo, manifest, manifestPushResponse.Error
		}
		// Update GitOps repo url after repo migration
		if manifestPushResponse.IsGitOpsRepoMigrated() {
			valuesOverrideResponse.EnvOverride.Chart.GitRepoUrl = manifestPushResponse.OverRiddenRepoUrl
			// below function will override gitRepoUrl for charts even if user has already configured gitOps repoURL
			err = impl.chartService.OverrideGitOpsRepoUrl(manifestPushTemplate.AppId, manifestPushResponse.OverRiddenRepoUrl, manifestPushTemplate.UserId)
			if err != nil {
				impl.logger.Errorw("error in updating git repo url in charts", "err", err)
				return releaseNo, manifest, fmt.Errorf("No repository configured for Gitops! Error while migrating gitops repository: '%s'", manifestPushResponse.OverRiddenRepoUrl)
			}
		}
		pipelineOverrideUpdateRequest := &chartConfig.PipelineOverride{
			Id:                     valuesOverrideResponse.PipelineOverride.Id,
			GitHash:                manifestPushResponse.CommitHash,
			CommitTime:             manifestPushResponse.CommitTime,
			EnvConfigOverrideId:    valuesOverrideResponse.EnvOverride.Id,
			PipelineOverrideValues: valuesOverrideResponse.ReleaseOverrideJSON,
			PipelineId:             overrideRequest.PipelineId,
			CiArtifactId:           overrideRequest.CiArtifactId,
			PipelineMergedValues:   valuesOverrideResponse.MergedValues,
			AuditLog:               sql.AuditLog{UpdatedOn: triggerEvent.TriggerdAt, UpdatedBy: overrideRequest.UserId},
		}
		_, span := otel.Tracer("orchestrator").Start(ctx, "pipelineOverrideRepository.Update")
		err = impl.pipelineOverrideRepository.Update(pipelineOverrideUpdateRequest)
		span.End()
	}

	if triggerEvent.PerformDeploymentOnCluster {
		err = impl.deployApp(overrideRequest, valuesOverrideResponse, triggerEvent.TriggerdAt, ctx)
		if err != nil {
			impl.logger.Errorw("error in deploying app", "err", err)
			return releaseNo, manifest, err
		}
	}

	go impl.writeCDTriggerEvent(overrideRequest, valuesOverrideResponse.Artifact, valuesOverrideResponse.PipelineOverride.PipelineReleaseCounter, valuesOverrideResponse.PipelineOverride.Id, overrideRequest.WfrId)

	_, span := otel.Tracer("orchestrator").Start(ctx, "MarkImageScanDeployed")
	_ = impl.markImageScanDeployed(overrideRequest.AppId, valuesOverrideResponse.EnvOverride.TargetEnvironment, valuesOverrideResponse.Artifact.ImageDigest, overrideRequest.ClusterId, valuesOverrideResponse.Artifact.ScanEnabled, valuesOverrideResponse.Artifact.Image)
	span.End()

	middleware.CdTriggerCounter.WithLabelValues(overrideRequest.AppName, overrideRequest.EnvName).Inc()

	return valuesOverrideResponse.PipelineOverride.PipelineReleaseCounter, manifest, nil

}

func (impl *TriggerServiceImpl) buildManifestPushTemplate(overrideRequest *bean3.ValuesOverrideRequest, valuesOverrideResponse *app.ValuesOverrideResponse,
	builtChartPath string) (*bean4.ManifestPushTemplate, error) {

	manifestPushTemplate := &bean4.ManifestPushTemplate{
		WorkflowRunnerId:      overrideRequest.WfrId,
		AppId:                 overrideRequest.AppId,
		ChartRefId:            valuesOverrideResponse.EnvOverride.Chart.ChartRefId,
		EnvironmentId:         valuesOverrideResponse.EnvOverride.Environment.Id,
		EnvironmentName:       valuesOverrideResponse.EnvOverride.Environment.Namespace,
		UserId:                overrideRequest.UserId,
		PipelineOverrideId:    valuesOverrideResponse.PipelineOverride.Id,
		AppName:               overrideRequest.AppName,
		TargetEnvironmentName: valuesOverrideResponse.EnvOverride.TargetEnvironment,
		BuiltChartPath:        builtChartPath,
		MergedValues:          valuesOverrideResponse.MergedValues,
	}

	manifestPushConfig, err := impl.manifestPushConfigRepository.GetManifestPushConfigByAppIdAndEnvId(overrideRequest.AppId, overrideRequest.EnvId)
	if err != nil && err != pg.ErrNoRows {
		impl.logger.Errorw("error in fetching manifest push config from db", "err", err)
		return manifestPushTemplate, err
	}

	if manifestPushConfig.Id != 0 {
		if manifestPushConfig.StorageType == bean2.ManifestStorageOCIHelmRepo {
			var credentialsConfig bean4.HelmRepositoryConfig
			err = json.Unmarshal([]byte(manifestPushConfig.CredentialsConfig), &credentialsConfig)
			if err != nil {
				impl.logger.Errorw("error in json unmarshal", "err", err)
				return manifestPushTemplate, err
			}
			dockerArtifactStore, err := impl.dockerArtifactStoreRepository.FindOne(credentialsConfig.ContainerRegistryName)
			if err != nil {
				impl.logger.Errorw("error in fetching artifact info", "err", err)
				return manifestPushTemplate, err
			}
			image := valuesOverrideResponse.Artifact.Image
			imageTag := strings.Split(image, ":")[1]
			repoPath, chartName := app.GetRepoPathAndChartNameFromRepoName(credentialsConfig.RepositoryName)
			manifestPushTemplate.RepoUrl = path.Join(dockerArtifactStore.RegistryURL, repoPath)
			// pushed chart name should be same as repo name configured by user (if repo name is a/b/c chart name will be c)
			manifestPushTemplate.ChartName = chartName
			manifestPushTemplate.ChartVersion = fmt.Sprintf("%d.%d.%d-%s-%s", 1, 0, overrideRequest.WfrId, "DEPLOY", imageTag)
			manifestBytes, err := impl.chartTemplateService.LoadChartInBytes(builtChartPath, true, chartName, manifestPushTemplate.ChartVersion)
			if err != nil {
				impl.logger.Errorw("error in converting chart to bytes", "err", err)
				return manifestPushTemplate, err
			}
			manifestPushTemplate.BuiltChartBytes = &manifestBytes
			containerRegistryConfig := &bean4.ContainerRegistryConfig{
				RegistryUrl:  dockerArtifactStore.RegistryURL,
				Username:     dockerArtifactStore.Username,
				Password:     dockerArtifactStore.Password,
				Insecure:     true,
				AccessKey:    dockerArtifactStore.AWSAccessKeyId,
				SecretKey:    dockerArtifactStore.AWSSecretAccessKey,
				AwsRegion:    dockerArtifactStore.AWSRegion,
				RegistryType: string(dockerArtifactStore.RegistryType),
				RepoName:     repoPath,
			}
			for _, ociRegistryConfig := range dockerArtifactStore.OCIRegistryConfig {
				if ociRegistryConfig.RepositoryType == repository6.OCI_REGISRTY_REPO_TYPE_CHART {
					containerRegistryConfig.IsPublic = ociRegistryConfig.IsPublic
				}
			}
			manifestPushTemplate.ContainerRegistryConfig = containerRegistryConfig

		} else if manifestPushConfig.StorageType == bean2.ManifestStorageGit {
			// need to implement for git repo push
			// currently manifest push config doesn't have git push config. GitOps config is derived from charts, chart_env_config_override and chart_ref table
		}
	} else {
		manifestPushTemplate.ChartReferenceTemplate = valuesOverrideResponse.EnvOverride.Chart.ReferenceTemplate
		manifestPushTemplate.ChartName = valuesOverrideResponse.EnvOverride.Chart.ChartName
		manifestPushTemplate.ChartVersion = valuesOverrideResponse.EnvOverride.Chart.ChartVersion
		manifestPushTemplate.ChartLocation = valuesOverrideResponse.EnvOverride.Chart.ChartLocation
		manifestPushTemplate.RepoUrl = valuesOverrideResponse.EnvOverride.Chart.GitRepoUrl
		manifestPushTemplate.IsCustomGitRepository = valuesOverrideResponse.EnvOverride.Chart.IsCustomGitRepository
		manifestPushTemplate.GitOpsRepoMigrationRequired = impl.checkIfRepoMigrationRequired(manifestPushTemplate)
	}
	return manifestPushTemplate, nil
}

// checkIfRepoMigrationRequired checks if gitOps repo name is changed
func (impl *TriggerServiceImpl) checkIfRepoMigrationRequired(manifestPushTemplate *bean4.ManifestPushTemplate) bool {
	monoRepoMigrationRequired := false
	if gitOps.IsGitOpsRepoNotConfigured(manifestPushTemplate.RepoUrl) || manifestPushTemplate.IsCustomGitRepository {
		return false
	}
	var err error
	gitOpsRepoName := impl.gitOpsConfigReadService.GetGitOpsRepoNameFromUrl(manifestPushTemplate.RepoUrl)
	if len(gitOpsRepoName) == 0 {
		gitOpsRepoName, err = impl.getAcdAppGitOpsRepoName(manifestPushTemplate.AppName, manifestPushTemplate.EnvironmentName)
		if err != nil || gitOpsRepoName == "" {
			return false
		}
	}
	// here will set new git repo name if required to migrate
	newGitOpsRepoName := impl.gitOpsConfigReadService.GetGitOpsRepoName(manifestPushTemplate.AppName)
	// checking weather git repo migration needed or not, if existing git repo and new independent git repo is not same than go ahead with migration
	if newGitOpsRepoName != gitOpsRepoName {
		monoRepoMigrationRequired = true
	}
	return monoRepoMigrationRequired
}

// getAcdAppGitOpsRepoName returns the GitOps repository name, configured for the argoCd app
func (impl *TriggerServiceImpl) getAcdAppGitOpsRepoName(appName string, environmentName string) (string, error) {
	// this method should only call in case of argo-integration and gitops configured
	acdToken, err := impl.argoUserService.GetLatestDevtronArgoCdUserToken()
	if err != nil {
		impl.logger.Errorw("error in getting acd token", "err", err)
		return "", err
	}
	ctx := context.Background()
	ctx = context.WithValue(ctx, "token", acdToken)
	acdAppName := fmt.Sprintf("%s-%s", appName, environmentName)
	return impl.argoClientWrapperService.GetGitOpsRepoName(ctx, acdAppName)
}

func (impl *TriggerServiceImpl) getManifestPushService(storageType string) app.ManifestPushService {
	var manifestPushService app.ManifestPushService
	if storageType == bean2.ManifestStorageGit {
		manifestPushService = impl.gitOpsManifestPushService
	} else if storageType == bean2.ManifestStorageOCIHelmRepo {
		manifestPushService = impl.helmRepoPushService
	}
	return manifestPushService
}

func (impl *TriggerServiceImpl) deployApp(overrideRequest *bean3.ValuesOverrideRequest, valuesOverrideResponse *app.ValuesOverrideResponse,
	triggeredAt time.Time, ctx context.Context) error {

	if util.IsAcdApp(overrideRequest.DeploymentAppType) {
		_, span := otel.Tracer("orchestrator").Start(ctx, "deployArgocdApp")
		err := impl.deployArgocdApp(overrideRequest, valuesOverrideResponse, triggeredAt, ctx)
		span.End()
		if err != nil {
			impl.logger.Errorw("error in deploying app on argocd", "err", err)
			return err
		}
	} else if util.IsHelmApp(overrideRequest.DeploymentAppType) {
		_, span := otel.Tracer("orchestrator").Start(ctx, "createHelmAppForCdPipeline")
		_, err := impl.createHelmAppForCdPipeline(overrideRequest, valuesOverrideResponse, triggeredAt, ctx)
		span.End()
		if err != nil {
			impl.logger.Errorw("error in creating or updating helm application for cd pipeline", "err", err)
			return err
		}
	}
	return nil
}

func (impl *TriggerServiceImpl) createHelmAppForCdPipeline(overrideRequest *bean3.ValuesOverrideRequest, valuesOverrideResponse *app.ValuesOverrideResponse,
	triggeredAt time.Time, ctx context.Context) (bool, error) {

	pipeline := valuesOverrideResponse.Pipeline
	envOverride := valuesOverrideResponse.EnvOverride
	mergeAndSave := valuesOverrideResponse.MergedValues

	chartMetaData := &chart.Metadata{
		Name:    pipeline.App.AppName,
		Version: envOverride.Chart.ChartVersion,
	}
	referenceTemplatePath := path.Join(bean5.RefChartDirPath, envOverride.Chart.ReferenceTemplate)

	if util.IsHelmApp(pipeline.DeploymentAppType) {
		referenceChartByte := envOverride.Chart.ReferenceChart
		// here updating reference chart into database.
		if len(envOverride.Chart.ReferenceChart) == 0 {
			refChartByte, err := impl.chartTemplateService.GetByteArrayRefChart(chartMetaData, referenceTemplatePath)
			if err != nil {
				impl.logger.Errorw("ref chart commit error on cd trigger", "err", err, "req", overrideRequest)
				return false, err
			}
			ch := envOverride.Chart
			ch.ReferenceChart = refChartByte
			ch.UpdatedOn = time.Now()
			ch.UpdatedBy = overrideRequest.UserId
			err = impl.chartRepository.Update(ch)
			if err != nil {
				impl.logger.Errorw("chart update error", "err", err, "req", overrideRequest)
				return false, err
			}
			referenceChartByte = refChartByte
		}

		releaseName := pipeline.DeploymentAppName
		cluster := envOverride.Environment.Cluster
		bearerToken := cluster.Config[util5.BearerToken]
		clusterConfig := &gRPC.ClusterConfig{
			ClusterId:              int32(cluster.Id),
			ClusterName:            cluster.ClusterName,
			Token:                  bearerToken,
			ApiServerUrl:           cluster.ServerUrl,
			InsecureSkipTLSVerify:  cluster.InsecureSkipTlsVerify,
			ProxyUrl:               cluster.ProxyUrl,
			ToConnectWithSSHTunnel: cluster.ToConnectWithSSHTunnel,
			SshTunnelAuthKey:       cluster.SSHTunnelAuthKey,
			SshTunnelUser:          cluster.SSHTunnelUser,
			SshTunnelPassword:      cluster.SSHTunnelPassword,
			SshTunnelServerAddress: cluster.SSHTunnelServerAddress,
		}
		if cluster.InsecureSkipTlsVerify == false {
			clusterConfig.KeyData = cluster.Config[util5.TlsKey]
			clusterConfig.CertData = cluster.Config[util5.CertData]
			clusterConfig.CaData = cluster.Config[util5.CertificateAuthorityData]
		}
		releaseIdentifier := &gRPC.ReleaseIdentifier{
			ReleaseName:      releaseName,
			ReleaseNamespace: envOverride.Namespace,
			ClusterConfig:    clusterConfig,
		}

		if pipeline.DeploymentAppCreated {
			req := &gRPC.UpgradeReleaseRequest{
				ReleaseIdentifier: releaseIdentifier,
				ValuesYaml:        mergeAndSave,
				HistoryMax:        impl.helmAppService.GetRevisionHistoryMaxValue(bean6.SOURCE_DEVTRON_APP),
				ChartContent:      &gRPC.ChartContent{Content: referenceChartByte},
			}
			if impl.isDevtronAsyncInstallModeEnabled(bean.Helm) {
				req.RunInCtx = true
			}
			// For cases where helm release was not found, kubelink will install the same configuration
			updateApplicationResponse, err := impl.helmAppClient.UpdateApplication(ctx, req)
			if err != nil {
				impl.logger.Errorw("error in updating helm application for cd pipeline", "err", err)
				apiError := clientErrors.ConvertToApiError(err)
				if apiError != nil {
					return false, apiError
				}
				if util.GetClientErrorDetailedMessage(err) == context.Canceled.Error() {
					err = errors.New(pipelineConfig.NEW_DEPLOYMENT_INITIATED)
				}
				return false, err
			} else {
				impl.logger.Debugw("updated helm application", "response", updateApplicationResponse, "isSuccess", updateApplicationResponse.Success)
			}

		} else {

			helmResponse, err := impl.helmInstallReleaseWithCustomChart(ctx, releaseIdentifier, referenceChartByte, mergeAndSave)

			// For connection related errors, no need to update the db
			if err != nil && strings.Contains(err.Error(), "connection error") {
				impl.logger.Errorw("error in helm install custom chart", "err", err)
				return false, err
			}
			if util.GetClientErrorDetailedMessage(err) == context.Canceled.Error() {
				err = errors.New(pipelineConfig.NEW_DEPLOYMENT_INITIATED)
			}

			// IMP: update cd pipeline to mark deployment app created, even if helm install fails
			// If the helm install fails, it still creates the app in failed state, so trying to
			// re-create the app results in error from helm that cannot re-use name which is still in use
			_, pgErr := impl.updatePipeline(pipeline, overrideRequest.UserId)

			if err != nil {
				impl.logger.Errorw("error in helm install custom chart", "err", err)
				if pgErr != nil {
					impl.logger.Errorw("failed to update deployment app created flag in pipeline table", "err", err)
				}
				apiError := clientErrors.ConvertToApiError(err)
				if apiError != nil {
					return false, apiError
				}
				return false, err
			}

			if pgErr != nil {
				impl.logger.Errorw("failed to update deployment app created flag in pipeline table", "err", err)
				return false, err
			}

			impl.logger.Debugw("received helm release response", "helmResponse", helmResponse, "isSuccess", helmResponse.Success)
		}

		// update workflow runner status, used in app workflow view
		err := impl.cdWorkflowCommonService.UpdateCDWorkflowRunnerStatus(ctx, overrideRequest, triggeredAt, pipelineConfig.WorkflowInProgress, "")
		if err != nil {
			impl.logger.Errorw("error in updating the workflow runner status, createHelmAppForCdPipeline", "err", err)
			return false, err
		}
	}
	return true, nil
}

func (impl *TriggerServiceImpl) deployArgocdApp(overrideRequest *bean3.ValuesOverrideRequest, valuesOverrideResponse *app.ValuesOverrideResponse, triggeredAt time.Time, ctx context.Context) error {

	impl.logger.Debugw("new pipeline found", "pipeline", valuesOverrideResponse.Pipeline)
	_, span := otel.Tracer("orchestrator").Start(ctx, "createArgoApplicationIfRequired")
	name, err := impl.createArgoApplicationIfRequired(overrideRequest.AppId, valuesOverrideResponse.EnvOverride, valuesOverrideResponse.Pipeline, overrideRequest.UserId)
	span.End()
	if err != nil {
		impl.logger.Errorw("acd application create error on cd trigger", "err", err, "req", overrideRequest)
		return err
	}
	impl.logger.Debugw("argocd application created", "name", name)

	_, span = otel.Tracer("orchestrator").Start(ctx, "updateArgoPipeline")
	updateAppInArgocd, err := impl.updateArgoPipeline(valuesOverrideResponse.Pipeline, valuesOverrideResponse.EnvOverride, ctx)
	span.End()
	if err != nil {
		impl.logger.Errorw("error in updating argocd app ", "err", err)
		return err
	}
	syncTime := time.Now()
	err = impl.argoClientWrapperService.SyncArgoCDApplicationIfNeededAndRefresh(ctx, valuesOverrideResponse.Pipeline.DeploymentAppName)
	if err != nil {
		impl.logger.Errorw("error in getting argo application with normal refresh", "argoAppName", valuesOverrideResponse.Pipeline.DeploymentAppName)
		return fmt.Errorf("%s. err: %s", bean.ARGOCD_SYNC_ERROR, err.Error())
	}
	if !impl.ACDConfig.ArgoCDAutoSyncEnabled {
		timeline := &pipelineConfig.PipelineStatusTimeline{
			CdWorkflowRunnerId: overrideRequest.WfrId,
			StatusTime:         syncTime,
			AuditLog: sql.AuditLog{
				CreatedBy: 1,
				CreatedOn: time.Now(),
				UpdatedBy: 1,
				UpdatedOn: time.Now(),
			},
			Status:       pipelineConfig.TIMELINE_STATUS_ARGOCD_SYNC_COMPLETED,
			StatusDetail: "argocd sync completed",
		}
		_, err, _ = impl.pipelineStatusTimelineService.SavePipelineStatusTimelineIfNotAlreadyPresent(overrideRequest.WfrId, timeline.Status, timeline, false)
		if err != nil {
			impl.logger.Errorw("error in saving pipeline status timeline", "err", err)
		}
	}
	if updateAppInArgocd {
		impl.logger.Debug("argo-cd successfully updated")
	} else {
		impl.logger.Debug("argo-cd failed to update, ignoring it")
	}
	return nil
}

// update repoUrl, revision and argo app sync mode (auto/manual) if needed
func (impl *TriggerServiceImpl) updateArgoPipeline(pipeline *pipelineConfig.Pipeline, envOverride *chartConfig.EnvConfigOverride, ctx context.Context) (bool, error) {
	if ctx == nil {
		impl.logger.Errorw("err in syncing ACD, ctx is NULL", "pipelineName", pipeline.Name)
		return false, nil
	}
	argoAppName := pipeline.DeploymentAppName
	impl.logger.Infow("received payload, updateArgoPipeline", "appId", pipeline.AppId, "pipelineName", pipeline.Name, "envId", envOverride.TargetEnvironment, "argoAppName", argoAppName, "context", ctx)
	argoApplication, err := impl.argoClientWrapperService.GetArgoAppByName(ctx, argoAppName)
	if err != nil {
		impl.logger.Errorw("no argo app exists", "app", argoAppName, "pipeline", pipeline.Name)
		return false, err
	}
	// if status, ok:=status.FromError(err);ok{
	appStatus, _ := status2.FromError(err)
	if appStatus.Code() == codes.OK {
		impl.logger.Debugw("argo app exists", "app", argoAppName, "pipeline", pipeline.Name)
		if argoApplication.Spec.Source.Path != envOverride.Chart.ChartLocation || argoApplication.Spec.Source.TargetRevision != "master" {
			patchRequestDto := &bean7.ArgoCdAppPatchReqDto{
				ArgoAppName:    argoAppName,
				ChartLocation:  envOverride.Chart.ChartLocation,
				GitRepoUrl:     envOverride.Chart.GitRepoUrl,
				TargetRevision: bean7.TargetRevisionMaster,
				PatchType:      bean7.PatchTypeMerge,
			}
			err = impl.argoClientWrapperService.PatchArgoCdApp(ctx, patchRequestDto)
			if err != nil {
				impl.logger.Errorw("error in patching argo pipeline", "err", err, "req", patchRequestDto)
				return false, err
			}
			impl.logger.Debugw("pipeline update req", "res", patchRequestDto)
		} else {
			impl.logger.Debug("pipeline no need to update ")
		}
		err := impl.argoClientWrapperService.UpdateArgoCDSyncModeIfNeeded(ctx, argoApplication)
		if err != nil {
			impl.logger.Errorw("error in updating argocd sync mode", "err", err)
			return false, err
		}
		return true, nil
	} else if appStatus.Code() == codes.NotFound {
		impl.logger.Errorw("argo app not found", "app", argoAppName, "pipeline", pipeline.Name)
		return false, nil
	} else {
		impl.logger.Errorw("err in checking application on argoCD", "err", err, "pipeline", pipeline.Name)
		return false, err
	}
}

func (impl *TriggerServiceImpl) createArgoApplicationIfRequired(appId int, envConfigOverride *chartConfig.EnvConfigOverride, pipeline *pipelineConfig.Pipeline, userId int32) (string, error) {
	// repo has been registered while helm create
	chart, err := impl.chartRepository.FindLatestChartForAppByAppId(appId)
	if err != nil {
		impl.logger.Errorw("no chart found ", "app", appId)
		return "", err
	}
	envModel, err := impl.envRepository.FindById(envConfigOverride.TargetEnvironment)
	if err != nil {
		return "", err
	}
	argoAppName := pipeline.DeploymentAppName
	if pipeline.DeploymentAppCreated {
		return argoAppName, nil
	} else {
		// create
		appNamespace := envConfigOverride.Namespace
		if appNamespace == "" {
			appNamespace = "default"
		}
		namespace := argocdServer.DevtronInstalationNs

		appRequest := &argocdServer.AppTemplate{
			ApplicationName: argoAppName,
			Namespace:       namespace,
			TargetNamespace: appNamespace,
			TargetServer:    envModel.Cluster.ServerUrl,
			Project:         "default",
			ValuesFile:      helper.GetValuesFileForEnv(envModel.Id),
			RepoPath:        chart.ChartLocation,
			RepoUrl:         chart.GitRepoUrl,
			AutoSyncEnabled: impl.ACDConfig.ArgoCDAutoSyncEnabled,
		}
		argoAppName, err := impl.argoK8sClient.CreateAcdApp(appRequest, envModel.Cluster, argocdServer.ARGOCD_APPLICATION_TEMPLATE)
		if err != nil {
			return "", err
		}
		// update cd pipeline to mark deployment app created
		_, err = impl.updatePipeline(pipeline, userId)
		if err != nil {
			impl.logger.Errorw("error in update cd pipeline for deployment app created or not", "err", err)
			return "", err
		}
		return argoAppName, nil
	}
}

<<<<<<< HEAD
func getValuesFileForEnv(environmentId int) string {
	return fmt.Sprintf("_%d-values.yaml", environmentId) // -{envId}-values.yaml
}

=======
>>>>>>> bf20b6fe
func (impl *TriggerServiceImpl) updatePipeline(pipeline *pipelineConfig.Pipeline, userId int32) (bool, error) {
	err := impl.pipelineRepository.SetDeploymentAppCreatedInPipeline(true, pipeline.Id, userId)
	if err != nil {
		impl.logger.Errorw("error on updating cd pipeline for setting deployment app created", "err", err)
		return false, err
	}
	return true, nil
}

// helmInstallReleaseWithCustomChart performs helm install with custom chart
func (impl *TriggerServiceImpl) helmInstallReleaseWithCustomChart(ctx context.Context, releaseIdentifier *gRPC.ReleaseIdentifier, referenceChartByte []byte, valuesYaml string) (*gRPC.HelmInstallCustomResponse, error) {

	helmInstallRequest := gRPC.HelmInstallCustomRequest{
		ValuesYaml:        valuesYaml,
		ChartContent:      &gRPC.ChartContent{Content: referenceChartByte},
		ReleaseIdentifier: releaseIdentifier,
	}
	if impl.isDevtronAsyncInstallModeEnabled(bean.Helm) {
		helmInstallRequest.RunInCtx = true
	}
	// Request exec
	return impl.helmAppClient.InstallReleaseWithCustomChart(ctx, &helmInstallRequest)
}

func (impl *TriggerServiceImpl) writeCDTriggerEvent(overrideRequest *bean3.ValuesOverrideRequest, artifact *repository3.CiArtifact, releaseId, pipelineOverrideId, wfrId int) {

	event := impl.eventFactory.Build(util2.Trigger, &overrideRequest.PipelineId, overrideRequest.AppId, &overrideRequest.EnvId, util2.CD)
	impl.logger.Debugw("event WriteCDTriggerEvent", "event", event)
	wfr, err := impl.cdWorkflowRepository.FindWorkflowRunnerByIdForApproval(wfrId)
	if err != nil {
		impl.logger.Errorw("could not get wf runner", "err", err)
	}
	event = impl.eventFactory.BuildExtraCDData(event, wfr, pipelineOverrideId, bean3.CD_WORKFLOW_TYPE_DEPLOY)
	_, evtErr := impl.eventClient.WriteNotificationEvent(event)
	if evtErr != nil {
		impl.logger.Errorw("CD trigger event not sent", "error", evtErr)
	}
	deploymentEvent := app.DeploymentEvent{
		ApplicationId:      overrideRequest.AppId,
		EnvironmentId:      overrideRequest.EnvId, // check for production Environment
		ReleaseId:          releaseId,
		PipelineOverrideId: pipelineOverrideId,
		TriggerTime:        time.Now(),
		CiArtifactId:       overrideRequest.CiArtifactId,
	}

	ciPipelineMaterials, err := impl.ciPipelineMaterialRepository.GetByPipelineId(artifact.PipelineId)
	if err != nil {
		impl.logger.Errorw("error in ")
	}
	materialInfoMap, mErr := artifact.ParseMaterialInfo()
	if mErr != nil {
		impl.logger.Errorw("material info map error", mErr)
		return
	}
	for _, ciPipelineMaterial := range ciPipelineMaterials {
		hash := materialInfoMap[ciPipelineMaterial.GitMaterial.Url]
		pipelineMaterialInfo := &app.PipelineMaterialInfo{PipelineMaterialId: ciPipelineMaterial.Id, CommitHash: hash}
		deploymentEvent.PipelineMaterials = append(deploymentEvent.PipelineMaterials, pipelineMaterialInfo)
	}
	impl.logger.Infow("triggering deployment event", "event", deploymentEvent)
	err = impl.eventClient.WriteNatsEvent(pubsub.CD_SUCCESS, deploymentEvent)
	if err != nil {
		impl.logger.Errorw("error in writing cd trigger event", "err", err)
	}
}

func (impl *TriggerServiceImpl) markImageScanDeployed(appId int, envId int, imageDigest string, clusterId int, isScanEnabled bool, image string) error {
	impl.logger.Debugw("mark image scan deployed for normal app, from cd auto or manual trigger", "imageDigest", imageDigest)
	executionHistory, err := impl.imageScanHistoryRepository.FindByImageAndDigest(imageDigest, image)
	if err != nil && err != pg.ErrNoRows {
		impl.logger.Errorw("error in fetching execution history", "err", err)
		return err
	}
	if executionHistory == nil || executionHistory.Id == 0 {
		impl.logger.Errorw("no execution history found for digest", "digest", imageDigest)
		return fmt.Errorf("no execution history found for digest - %s", imageDigest)
	}
	impl.logger.Debugw("mark image scan deployed for normal app, from cd auto or manual trigger", "executionHistory", executionHistory)
	var ids []int
	ids = append(ids, executionHistory.Id)

	ot, err := impl.imageScanDeployInfoRepository.FetchByAppIdAndEnvId(appId, envId, []string{security.ScanObjectType_APP})

	if err == pg.ErrNoRows && !isScanEnabled {
		// ignoring if no rows are found and scan is disabled
		return nil
	}

	if err != nil && err != pg.ErrNoRows {
		return err
	} else if err == pg.ErrNoRows && isScanEnabled {
		imageScanDeployInfo := &security.ImageScanDeployInfo{
			ImageScanExecutionHistoryId: ids,
			ScanObjectMetaId:            appId,
			ObjectType:                  security.ScanObjectType_APP,
			EnvId:                       envId,
			ClusterId:                   clusterId,
			AuditLog: sql.AuditLog{
				CreatedOn: time.Now(),
				CreatedBy: 1,
				UpdatedOn: time.Now(),
				UpdatedBy: 1,
			},
		}
		impl.logger.Debugw("mark image scan deployed for normal app, from cd auto or manual trigger", "imageScanDeployInfo", imageScanDeployInfo)
		err = impl.imageScanDeployInfoRepository.Save(imageScanDeployInfo)
		if err != nil {
			impl.logger.Errorw("error in creating deploy info", "err", err)
		}
	} else {
		// Updating Execution history for Latest Deployment to fetch out security Vulnerabilities for latest deployed info
		if isScanEnabled {
			ot.ImageScanExecutionHistoryId = ids
		} else {
			arr := []int{-1}
			ot.ImageScanExecutionHistoryId = arr
		}
		err = impl.imageScanDeployInfoRepository.Update(ot)
		if err != nil {
			impl.logger.Errorw("error in updating deploy info for latest deployed image", "err", err)
		}
	}
	return err
}

func (impl *TriggerServiceImpl) isDevtronAsyncInstallModeEnabled(deploymentAppType string) bool {
	return impl.globalEnvVariables.EnableAsyncInstallDevtronChart &&
		deploymentAppType == bean.Helm
}

func (impl *TriggerServiceImpl) deleteCorruptedPipelineStage(pipelineStage *repository.PipelineStage, triggeredBy int32) (error, bool) {
	if pipelineStage != nil {
		stageReq := &bean8.PipelineStageDto{
			Id:   pipelineStage.Id,
			Type: pipelineStage.Type,
		}
		err, deleted := impl.pipelineStageService.DeletePipelineStageIfReq(stageReq, triggeredBy)
		if err != nil {
			impl.logger.Errorw("error in deleting the corrupted pipeline stage", "err", err, "pipelineStageReq", stageReq)
			return err, false
		}
		return nil, deleted
	}
	return nil, false
}

func (impl *TriggerServiceImpl) TriggerAutoCDOnPreStageSuccess(triggerContext bean.TriggerContext, cdPipelineId, ciArtifactId, workflowId int, triggerdBy int32) error {
	pipeline, err := impl.pipelineRepository.FindById(cdPipelineId)
	if err != nil {
		return err
	}
	if pipeline.TriggerType == pipelineConfig.TRIGGER_TYPE_AUTOMATIC {
		ciArtifact, err := impl.ciArtifactRepository.Get(ciArtifactId)
		if err != nil {
			return err
		}
		cdWorkflow, err := impl.cdWorkflowRepository.FindById(workflowId)
		if err != nil {
			return err
		}
		// TODO : confirm about this logic used for applyAuth

		// checking if deployment is triggered already, then ignore trigger
		deploymentTriggeredAlready := impl.checkDeploymentTriggeredAlready(cdWorkflow.Id)
		if deploymentTriggeredAlready {
			impl.logger.Warnw("deployment is already triggered, so ignoring this msg", "cdPipelineId", cdPipelineId, "ciArtifactId", ciArtifactId, "workflowId", workflowId)
			return nil
		}

		triggerRequest := bean.TriggerRequest{
			CdWf:           cdWorkflow,
			Pipeline:       pipeline,
			Artifact:       ciArtifact,
			TriggeredBy:    triggerdBy,
			TriggerContext: triggerContext,
		}

		triggerRequest.TriggerContext.Context = context.Background()
		err = impl.TriggerAutomaticDeployment(triggerRequest)
		if err != nil {
			return err
		}
	}
	return nil
}

func (impl *TriggerServiceImpl) checkDeploymentTriggeredAlready(wfId int) bool {
	deploymentTriggeredAlready := false
	// TODO : need to check this logic for status check in case of multiple deployments requirement for same workflow
	workflowRunner, err := impl.cdWorkflowRepository.FindByWorkflowIdAndRunnerType(context.Background(), wfId, bean3.CD_WORKFLOW_TYPE_DEPLOY)
	if err != nil {
		impl.logger.Errorw("error occurred while fetching workflow runner", "wfId", wfId, "err", err)
		return deploymentTriggeredAlready
	}
	deploymentTriggeredAlready = workflowRunner.CdWorkflowId == wfId
	return deploymentTriggeredAlready
}

// TO check where to put, got from oss enterprise diff

func (impl *TriggerServiceImpl) PushPrePostCDManifest(cdWorklowRunnerId int, triggeredBy int32, jobHelmPackagePath string, deployType string, pipeline *pipelineConfig.Pipeline, imageTag string, ctx context.Context) error {

	manifestPushTemplate, err := impl.BuildManifestPushTemplateForPrePostCd(pipeline, cdWorklowRunnerId, triggeredBy, jobHelmPackagePath, deployType, imageTag)
	if err != nil {
		impl.logger.Errorw("error in building manifest push template for pre post cd")
		return err
	}
	manifestPushService := impl.getManifestPushService(manifestPushTemplate.StorageType)

	manifestPushResponse := manifestPushService.PushChart(manifestPushTemplate, ctx)
	if manifestPushResponse.Error != nil {
		impl.logger.Errorw("error in pushing chart to helm repo", "err", err)
		return manifestPushResponse.Error
	}
	return nil
}

func (impl *TriggerServiceImpl) MergeDefaultValuesWithOverrideValues(overrideValues string, builtChartPath string) error {
	valuesFilePath := path.Join(builtChartPath, "values.yaml") // default values of helm chart
	defaultValues, err := ioutil.ReadFile(valuesFilePath)
	if err != nil {
		return err
	}
	defaultValuesJson, err := yaml.YAMLToJSON(defaultValues)
	if err != nil {
		return err
	}
	mergedValues, err := impl.mergeUtil.JsonPatch(defaultValuesJson, []byte(overrideValues))
	if err != nil {
		return err
	}
	mergedValuesYaml, err := yaml.JSONToYAML(mergedValues)
	if err != nil {
		return err
	}
	err = ioutil.WriteFile(valuesFilePath, mergedValuesYaml, 0600)
	if err != nil {
		return err
	}
	return err
}

func (impl *TriggerServiceImpl) BuildManifestPushTemplateForPrePostCd(pipeline *pipelineConfig.Pipeline, cdWorklowRunnerId int, triggeredBy int32, jobHelmPackagePath string, deployType string, imageTag string) (*bean4.ManifestPushTemplate, error) {

	manifestPushTemplate := &bean4.ManifestPushTemplate{
		WorkflowRunnerId:      cdWorklowRunnerId,
		AppId:                 pipeline.AppId,
		EnvironmentId:         pipeline.EnvironmentId,
		UserId:                triggeredBy,
		AppName:               pipeline.App.AppName,
		TargetEnvironmentName: pipeline.Environment.Id,
		ChartVersion:          fmt.Sprintf("%d.%d.%d-%s-%s", 1, 1, cdWorklowRunnerId, deployType, imageTag),
	}

	manifestPushConfig, err := impl.manifestPushConfigRepository.GetManifestPushConfigByAppIdAndEnvId(pipeline.AppId, pipeline.EnvironmentId)
	if err != nil && err != pg.ErrNoRows {
		impl.logger.Errorw("error in fetching manifest push config for pre/post cd", "err", err)
		return manifestPushTemplate, err
	}
	manifestPushTemplate.StorageType = manifestPushConfig.StorageType

	if manifestPushConfig != nil && manifestPushConfig.StorageType == bean2.ManifestStorageOCIHelmRepo {

		var credentialsConfig bean4.HelmRepositoryConfig
		err = json.Unmarshal([]byte(manifestPushConfig.CredentialsConfig), &credentialsConfig)
		if err != nil {
			impl.logger.Errorw("error in json unmarshal", "err", err)
			return manifestPushTemplate, err
		}
		dockerArtifactStore, err := impl.dockerArtifactStoreRepository.FindOne(credentialsConfig.ContainerRegistryName)
		if err != nil {
			impl.logger.Errorw("error in fetching artifact info", "err", err)
			return manifestPushTemplate, err
		}
		repoPath, chartName := app.GetRepoPathAndChartNameFromRepoName(credentialsConfig.RepositoryName)
		manifestPushTemplate.RepoUrl = path.Join(dockerArtifactStore.RegistryURL, repoPath)
		manifestPushTemplate.ChartName = chartName
		chartBytes, err := impl.chartTemplateService.LoadChartInBytes(jobHelmPackagePath, true, chartName, manifestPushTemplate.ChartVersion)
		if err != nil {
			return manifestPushTemplate, err
		}
		manifestPushTemplate.BuiltChartBytes = &chartBytes
		containerRegistryConfig := &bean4.ContainerRegistryConfig{
			RegistryUrl:  dockerArtifactStore.RegistryURL,
			Username:     dockerArtifactStore.Username,
			Password:     dockerArtifactStore.Password,
			Insecure:     true,
			AccessKey:    dockerArtifactStore.AWSAccessKeyId,
			SecretKey:    dockerArtifactStore.AWSSecretAccessKey,
			AwsRegion:    dockerArtifactStore.AWSRegion,
			RegistryType: string(dockerArtifactStore.RegistryType),
			RepoName:     repoPath,
		}
		for _, ociRegistryConfig := range dockerArtifactStore.OCIRegistryConfig {
			if ociRegistryConfig.RepositoryType == repository6.OCI_REGISRTY_REPO_TYPE_CHART {
				containerRegistryConfig.IsPublic = ociRegistryConfig.IsPublic
			}
		}
		manifestPushTemplate.ContainerRegistryConfig = containerRegistryConfig
	} else if manifestPushConfig.StorageType == bean2.ManifestStorageGit {
		// need to implement for git repo push
	}

	return manifestPushTemplate, nil
}

func (impl *TriggerServiceImpl) checkApprovalNodeForDeployment(requestedUserId int32, pipeline *pipelineConfig.Pipeline, artifactId int) (int, error) {
	if pipeline.ApprovalNodeConfigured() {
		pipelineId := pipeline.Id
		approvalConfig, err := pipeline.GetApprovalConfig()
		if err != nil {
			impl.logger.Errorw("error occurred while fetching approval node config", "approvalConfig", pipeline.UserApprovalConfig, "err", err)
			return 0, err
		}
		userApprovalMetadata, err := impl.artifactApprovalDataReadService.FetchApprovalDataForArtifacts([]int{artifactId}, pipelineId, approvalConfig.RequiredCount)
		if err != nil {
			return 0, err
		}
		approvalMetadata, ok := userApprovalMetadata[artifactId]
		if ok && approvalMetadata.ApprovalRuntimeState != pipelineConfig.ApprovedApprovalState {
			impl.logger.Errorw("not triggering deployment since artifact is not approved", "pipelineId", pipelineId, "artifactId", artifactId)
			return 0, errors.New("not triggering deployment since artifact is not approved")
		} else if ok {
			if !impl.config.CanApproverDeploy {
				approvalUsersData := approvalMetadata.ApprovalUsersData
				for _, approvalData := range approvalUsersData {
					if approvalData.UserId == requestedUserId {
						return 0, errors.New("image cannot be deployed by its approver")
					}
				}
			}
			return approvalMetadata.ApprovalRequestId, nil
		} else {
			return 0, errors.New("request not raised for artifact")
		}
	}
	return 0, nil

}

func (impl *TriggerServiceImpl) handleCustomGitOpsRepoValidation(runner *pipelineConfig.CdWorkflowRunner, pipeline *pipelineConfig.Pipeline, triggeredBy int32) error {
	if !util.IsAcdApp(pipeline.DeploymentAppName) {
		return nil
	}
	isGitOpsConfigured := false
	gitOpsConfig, err := impl.gitOpsConfigReadService.GetGitOpsConfigActive()
	if err != nil && err != pg.ErrNoRows {
		impl.logger.Errorw("error while getting active GitOpsConfig", "err", err)
	}
	if gitOpsConfig != nil && gitOpsConfig.Id > 0 {
		isGitOpsConfigured = true
	}
	if isGitOpsConfigured && gitOpsConfig.AllowCustomRepository {
		chart, err := impl.chartRepository.FindLatestChartForAppByAppId(pipeline.AppId)
		if err != nil {
			impl.logger.Errorw("error in fetching latest chart for app by appId", "err", err, "appId", pipeline.AppId)
			return err
		}
		if gitOps.IsGitOpsRepoNotConfigured(chart.GitRepoUrl) {
			// if image vulnerable, update timeline status and return
			runner.Status = pipelineConfig.WorkflowFailed
			runner.Message = pipelineConfig.GITOPS_REPO_NOT_CONFIGURED
			runner.FinishedOn = time.Now()
			runner.UpdatedOn = time.Now()
			runner.UpdatedBy = triggeredBy
			err = impl.cdWorkflowRepository.UpdateWorkFlowRunner(runner)
			if err != nil {
				impl.logger.Errorw("error in updating wfr status due to vulnerable image", "err", err)
				return err
			}
			apiErr := &util.ApiError{
				HttpStatusCode:  http.StatusConflict,
				UserMessage:     pipelineConfig.GITOPS_REPO_NOT_CONFIGURED,
				InternalMessage: pipelineConfig.GITOPS_REPO_NOT_CONFIGURED,
			}
			return apiErr
		}
	}
	return nil
}<|MERGE_RESOLUTION|>--- conflicted
+++ resolved
@@ -93,12 +93,6 @@
 
 	TriggerRelease(overrideRequest *bean3.ValuesOverrideRequest, valuesOverrideResponse *app.ValuesOverrideResponse,
 		builtChartPath string, ctx context.Context, triggeredAt time.Time, triggeredBy int32) (releaseNo int, manifest []byte, err error)
-<<<<<<< HEAD
-
-	// TODO: make this method private and move all usages in this service since TriggerService should own if async mode is enabled and if yes then how to act on it
-	IsDevtronAsyncInstallModeEnabled(deploymentAppType string) bool
-=======
->>>>>>> bf20b6fe
 }
 
 type TriggerServiceImpl struct {
@@ -336,12 +330,8 @@
 		impl.logger.Errorw("manual trigger request with invalid pipelineId, ManualCdTrigger", "pipelineId", overrideRequest.PipelineId, "err", err)
 		return 0, "", err
 	}
-<<<<<<< HEAD
-
-	SetPipelineFieldsInOverrideRequest(overrideRequest, cdPipeline)
-=======
+
 	adapter.SetPipelineFieldsInOverrideRequest(overrideRequest, cdPipeline)
->>>>>>> bf20b6fe
 
 	ciArtifactId := overrideRequest.CiArtifactId
 
@@ -594,11 +584,8 @@
 					impl.logger.Errorw("error in getting latest pipeline override by cdWorkflowId", "err", err, "cdWorkflowId", cdWf.Id)
 					return 0, "", err
 				}
-<<<<<<< HEAD
 				fmt.Println(pipelineOverride)
 				// TODO: update
-=======
->>>>>>> bf20b6fe
 				cdSuccessEvent := bean9.DeployStageSuccessEventReq{
 					DeployStageType:  bean3.CD_WORKFLOW_TYPE_DEPLOY,
 					PipelineOverride: pipelineOverride,
@@ -923,11 +910,8 @@
 			impl.logger.Errorw("error in getting latest pipeline override by cdWorkflowId", "err", err, "cdWorkflowId", cdWf.Id)
 			return err
 		}
-<<<<<<< HEAD
 		fmt.Println(pipelineOverride)
 		// TODO: update
-=======
->>>>>>> bf20b6fe
 		cdSuccessEvent := bean9.DeployStageSuccessEventReq{
 			DeployStageType:  bean3.CD_WORKFLOW_TYPE_DEPLOY,
 			PipelineOverride: pipelineOverride,
@@ -1613,13 +1597,6 @@
 	}
 }
 
-<<<<<<< HEAD
-func getValuesFileForEnv(environmentId int) string {
-	return fmt.Sprintf("_%d-values.yaml", environmentId) // -{envId}-values.yaml
-}
-
-=======
->>>>>>> bf20b6fe
 func (impl *TriggerServiceImpl) updatePipeline(pipeline *pipelineConfig.Pipeline, userId int32) (bool, error) {
 	err := impl.pipelineRepository.SetDeploymentAppCreatedInPipeline(true, pipeline.Id, userId)
 	if err != nil {
