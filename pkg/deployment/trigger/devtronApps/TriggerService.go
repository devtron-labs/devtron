package devtronApps

import (
	"context"
	"encoding/json"
	"errors"
	"fmt"
	pubsub "github.com/devtron-labs/common-lib/pubsub-lib"
	util5 "github.com/devtron-labs/common-lib/utils/k8s"
	bean3 "github.com/devtron-labs/devtron/api/bean"
	"github.com/devtron-labs/devtron/api/bean/gitOps"
	bean6 "github.com/devtron-labs/devtron/api/helm-app/bean"
	"github.com/devtron-labs/devtron/api/helm-app/gRPC"
	client2 "github.com/devtron-labs/devtron/api/helm-app/service"
	"github.com/devtron-labs/devtron/client/argocdServer"
	bean7 "github.com/devtron-labs/devtron/client/argocdServer/bean"
	client "github.com/devtron-labs/devtron/client/events"
	gitSensorClient "github.com/devtron-labs/devtron/client/gitSensor"
	"github.com/devtron-labs/devtron/enterprise/pkg/deploymentWindow"
	"github.com/devtron-labs/devtron/enterprise/pkg/resourceFilter"
	"github.com/devtron-labs/devtron/internal/constants"
	"github.com/devtron-labs/devtron/internal/middleware"
	"github.com/devtron-labs/devtron/internal/sql/models"
	repository3 "github.com/devtron-labs/devtron/internal/sql/repository"
	appRepository "github.com/devtron-labs/devtron/internal/sql/repository/app"
	"github.com/devtron-labs/devtron/internal/sql/repository/appWorkflow"
	"github.com/devtron-labs/devtron/internal/sql/repository/chartConfig"
	repository6 "github.com/devtron-labs/devtron/internal/sql/repository/dockerRegistry"
	"github.com/devtron-labs/devtron/internal/sql/repository/pipelineConfig"
	"github.com/devtron-labs/devtron/internal/sql/repository/security"
	"github.com/devtron-labs/devtron/internal/util"
	"github.com/devtron-labs/devtron/pkg/app"
	bean4 "github.com/devtron-labs/devtron/pkg/app/bean"
	"github.com/devtron-labs/devtron/pkg/app/status"
	"github.com/devtron-labs/devtron/pkg/auth/user"
	bean2 "github.com/devtron-labs/devtron/pkg/bean"
	chartService "github.com/devtron-labs/devtron/pkg/chart"
	chartRepoRepository "github.com/devtron-labs/devtron/pkg/chartRepo/repository"
	repository2 "github.com/devtron-labs/devtron/pkg/cluster/repository"
	"github.com/devtron-labs/devtron/pkg/deployment/gitOps/config"
	"github.com/devtron-labs/devtron/pkg/deployment/manifest"
	bean5 "github.com/devtron-labs/devtron/pkg/deployment/manifest/deploymentTemplate/chartRef/bean"
	"github.com/devtron-labs/devtron/pkg/deployment/trigger/devtronApps/adapter"
	"github.com/devtron-labs/devtron/pkg/deployment/trigger/devtronApps/bean"
	constants2 "github.com/devtron-labs/devtron/pkg/deployment/trigger/devtronApps/constants"
	"github.com/devtron-labs/devtron/pkg/deployment/trigger/devtronApps/helper"
	clientErrors "github.com/devtron-labs/devtron/pkg/errors"
	"github.com/devtron-labs/devtron/pkg/eventProcessor/out"
	bean9 "github.com/devtron-labs/devtron/pkg/eventProcessor/out/bean"
	"github.com/devtron-labs/devtron/pkg/imageDigestPolicy"
	"github.com/devtron-labs/devtron/pkg/pipeline"
	bean8 "github.com/devtron-labs/devtron/pkg/pipeline/bean"
	"github.com/devtron-labs/devtron/pkg/pipeline/history"
	"github.com/devtron-labs/devtron/pkg/pipeline/repository"
	"github.com/devtron-labs/devtron/pkg/pipeline/types"
	"github.com/devtron-labs/devtron/pkg/plugin"
	"github.com/devtron-labs/devtron/pkg/policyGovernance/artifactApproval/read"
	read2 "github.com/devtron-labs/devtron/pkg/policyGovernance/artifactPromotion/read"
	"github.com/devtron-labs/devtron/pkg/resourceQualifiers"
	security2 "github.com/devtron-labs/devtron/pkg/security"
	"github.com/devtron-labs/devtron/pkg/sql"
	"github.com/devtron-labs/devtron/pkg/variables"
	"github.com/devtron-labs/devtron/pkg/workflow/cd"
	util3 "github.com/devtron-labs/devtron/util"
	"github.com/devtron-labs/devtron/util/argo"
	util2 "github.com/devtron-labs/devtron/util/event"
	"github.com/devtron-labs/devtron/util/rbac"
	"github.com/go-pg/pg"
	errors3 "github.com/juju/errors"
	"go.opentelemetry.io/otel"
	"go.uber.org/zap"
	"google.golang.org/grpc/codes"
	status2 "google.golang.org/grpc/status"
	"io/ioutil"
	"k8s.io/helm/pkg/proto/hapi/chart"
	"net/http"
	"path"
	"sigs.k8s.io/yaml"
	"strconv"
	"strings"
	"time"
)

type TriggerService interface {
	TriggerPostStage(request bean.TriggerRequest) error
	TriggerPreStage(request bean.TriggerRequest) error

	TriggerStageForBulk(triggerRequest bean.TriggerRequest) error

	ManualCdTrigger(triggerContext bean.TriggerContext, overrideRequest *bean3.ValuesOverrideRequest) (int, string, error)
	TriggerAutomaticDeployment(request bean.TriggerRequest) error
	TriggerAutoCDOnPreStageSuccess(triggerContext bean.TriggerContext, cdPipelineId, ciArtifactId, workflowId int, triggerdBy int32) error

	HandleCDTriggerRelease(overrideRequest *bean3.ValuesOverrideRequest, ctx context.Context,
		triggeredAt time.Time, deployedBy int32) (releaseNo int, manifest []byte, err error)

	TriggerRelease(overrideRequest *bean3.ValuesOverrideRequest, valuesOverrideResponse *app.ValuesOverrideResponse,
		builtChartPath string, ctx context.Context, triggeredAt time.Time, triggeredBy int32) (releaseNo int, manifest []byte, err error)
}

type TriggerServiceImpl struct {
	logger                              *zap.SugaredLogger
	cdWorkflowCommonService             cd.CdWorkflowCommonService
	gitOpsManifestPushService           app.GitOpsPushService
	gitOpsConfigReadService             config.GitOpsConfigReadService
	argoK8sClient                       argocdServer.ArgoK8sClient
	ACDConfig                           *argocdServer.ACDConfig
	argoClientWrapperService            argocdServer.ArgoClientWrapperService
	pipelineStatusTimelineService       status.PipelineStatusTimelineService
	chartTemplateService                util.ChartTemplateService
	chartService                        chartService.ChartService
	eventFactory                        client.EventFactory
	eventClient                         client.EventClient
	globalEnvVariables                  *util3.GlobalEnvVariables
	workflowEventPublishService         out.WorkflowEventPublishService
	manifestCreationService             manifest.ManifestCreationService
	deployedConfigurationHistoryService history.DeployedConfigurationHistoryService
	argoUserService                     argo.ArgoUserService
	pipelineStageService                pipeline.PipelineStageService
	globalPluginService                 plugin.GlobalPluginService
	customTagService                    pipeline.CustomTagService
	pluginInputVariableParser           pipeline.PluginInputVariableParser
	prePostCdScriptHistoryService       history.PrePostCdScriptHistoryService
	scopedVariableManager               variables.ScopedVariableCMCSManager
	cdWorkflowService                   pipeline.WorkflowService
	imageDigestPolicyService            imageDigestPolicy.ImageDigestPolicyService
	userService                         user.UserService
	gitSensorGrpcClient                 gitSensorClient.Client
	config                              *types.CdConfig
	resourceFilterService               resourceFilter.ResourceFilterService
	resourceFilterAuditService          resourceFilter.FilterEvaluationAuditService
	deploymentApprovalRepository        pipelineConfig.DeploymentApprovalRepository
	helmRepoPushService                 app.HelmRepoPushService
	helmAppService                      client2.HelmAppService
	imageTaggingService                 pipeline.ImageTaggingService
	artifactApprovalDataReadService     read.ArtifactApprovalDataReadService
<<<<<<< HEAD
	imageScanService                    security2.ImageScanService
=======
	artifactPromotionDataReadService    read2.ArtifactPromotionDataReadService
	cdPipelineConfigService             pipeline.CdPipelineConfigService
>>>>>>> 6054d2a7

	mergeUtil     util.MergeUtil
	enforcerUtil  rbac.EnforcerUtil
	helmAppClient gRPC.HelmAppClient // TODO refactoring: use helm app service instead

	appRepository                 appRepository.AppRepository
	ciPipelineMaterialRepository  pipelineConfig.CiPipelineMaterialRepository
	imageScanHistoryRepository    security.ImageScanHistoryRepository
	imageScanDeployInfoRepository security.ImageScanDeployInfoRepository
	pipelineRepository            pipelineConfig.PipelineRepository
	pipelineOverrideRepository    chartConfig.PipelineOverrideRepository
	manifestPushConfigRepository  repository.ManifestPushConfigRepository
	chartRepository               chartRepoRepository.ChartRepository
	envRepository                 repository2.EnvironmentRepository
	cdWorkflowRepository          pipelineConfig.CdWorkflowRepository
	ciWorkflowRepository          pipelineConfig.CiWorkflowRepository
	ciArtifactRepository          repository3.CiArtifactRepository
	ciTemplateService             pipeline.CiTemplateService
	materialRepository            pipelineConfig.MaterialRepository
	appLabelRepository            pipelineConfig.AppLabelRepository
	ciPipelineRepository          pipelineConfig.CiPipelineRepository
	appWorkflowRepository         appWorkflow.AppWorkflowRepository
	dockerArtifactStoreRepository repository6.DockerArtifactStoreRepository
	deploymentWindowService       deploymentWindow.DeploymentWindowService
}

func NewTriggerServiceImpl(logger *zap.SugaredLogger, cdWorkflowCommonService cd.CdWorkflowCommonService,
	gitOpsManifestPushService app.GitOpsPushService,
	gitOpsConfigReadService config.GitOpsConfigReadService,
	argoK8sClient argocdServer.ArgoK8sClient,
	ACDConfig *argocdServer.ACDConfig,
	argoClientWrapperService argocdServer.ArgoClientWrapperService,
	pipelineStatusTimelineService status.PipelineStatusTimelineService,
	chartTemplateService util.ChartTemplateService,
	chartService chartService.ChartService,
	workflowEventPublishService out.WorkflowEventPublishService,
	manifestCreationService manifest.ManifestCreationService,
	deployedConfigurationHistoryService history.DeployedConfigurationHistoryService,
	argoUserService argo.ArgoUserService,
	pipelineStageService pipeline.PipelineStageService,
	globalPluginService plugin.GlobalPluginService,
	customTagService pipeline.CustomTagService,
	pluginInputVariableParser pipeline.PluginInputVariableParser,
	prePostCdScriptHistoryService history.PrePostCdScriptHistoryService,
	scopedVariableManager variables.ScopedVariableCMCSManager,
	cdWorkflowService pipeline.WorkflowService,
	imageDigestPolicyService imageDigestPolicy.ImageDigestPolicyService,
	userService user.UserService,
	gitSensorGrpcClient gitSensorClient.Client,
	helmAppService client2.HelmAppService,
	artifactApprovalDataReadService read.ArtifactApprovalDataReadService,
	mergeUtil util.MergeUtil,
	enforcerUtil rbac.EnforcerUtil,
	helmAppClient gRPC.HelmAppClient,
	eventFactory client.EventFactory,
	eventClient client.EventClient,
	imageTaggingService pipeline.ImageTaggingService,

	cdPipelineConfigService pipeline.CdPipelineConfigService,
	deploymentApprovalRepository pipelineConfig.DeploymentApprovalRepository,
	helmRepoPushService app.HelmRepoPushService,
	resourceFilterService resourceFilter.ResourceFilterService,
	resourceFilterAuditService resourceFilter.FilterEvaluationAuditService,
	envVariables *util3.EnvironmentVariables,
	appRepository appRepository.AppRepository,
	ciPipelineMaterialRepository pipelineConfig.CiPipelineMaterialRepository,
	imageScanHistoryRepository security.ImageScanHistoryRepository,
	imageScanDeployInfoRepository security.ImageScanDeployInfoRepository,
	pipelineRepository pipelineConfig.PipelineRepository,
	pipelineOverrideRepository chartConfig.PipelineOverrideRepository,
	manifestPushConfigRepository repository.ManifestPushConfigRepository,
	chartRepository chartRepoRepository.ChartRepository,
	envRepository repository2.EnvironmentRepository,
	cdWorkflowRepository pipelineConfig.CdWorkflowRepository,
	ciWorkflowRepository pipelineConfig.CiWorkflowRepository,
	ciArtifactRepository repository3.CiArtifactRepository,
	ciTemplateService pipeline.CiTemplateService,
	materialRepository pipelineConfig.MaterialRepository,
	appLabelRepository pipelineConfig.AppLabelRepository,
	ciPipelineRepository pipelineConfig.CiPipelineRepository,
	appWorkflowRepository appWorkflow.AppWorkflowRepository,
	dockerArtifactStoreRepository repository6.DockerArtifactStoreRepository,
	deploymentWindowService deploymentWindow.DeploymentWindowService,
<<<<<<< HEAD
	imageScanService security2.ImageScanService) (*TriggerServiceImpl, error) {
=======
	artifactPromotionDataReadService read2.ArtifactPromotionDataReadService) (*TriggerServiceImpl, error) {
>>>>>>> 6054d2a7
	impl := &TriggerServiceImpl{
		logger:                              logger,
		cdWorkflowCommonService:             cdWorkflowCommonService,
		gitOpsManifestPushService:           gitOpsManifestPushService,
		gitOpsConfigReadService:             gitOpsConfigReadService,
		argoK8sClient:                       argoK8sClient,
		ACDConfig:                           ACDConfig,
		argoClientWrapperService:            argoClientWrapperService,
		pipelineStatusTimelineService:       pipelineStatusTimelineService,
		chartTemplateService:                chartTemplateService,
		chartService:                        chartService,
		workflowEventPublishService:         workflowEventPublishService,
		manifestCreationService:             manifestCreationService,
		deployedConfigurationHistoryService: deployedConfigurationHistoryService,
		argoUserService:                     argoUserService,
		pipelineStageService:                pipelineStageService,
		globalPluginService:                 globalPluginService,
		customTagService:                    customTagService,
		pluginInputVariableParser:           pluginInputVariableParser,
		prePostCdScriptHistoryService:       prePostCdScriptHistoryService,
		scopedVariableManager:               scopedVariableManager,
		cdWorkflowService:                   cdWorkflowService,
		imageDigestPolicyService:            imageDigestPolicyService,
		userService:                         userService,
		gitSensorGrpcClient:                 gitSensorGrpcClient,
		helmAppService:                      helmAppService,
		artifactApprovalDataReadService:     artifactApprovalDataReadService,
		cdPipelineConfigService:             cdPipelineConfigService,
		artifactPromotionDataReadService:    artifactPromotionDataReadService,
		mergeUtil:                           mergeUtil,
		enforcerUtil:                        enforcerUtil,
		eventFactory:                        eventFactory,
		eventClient:                         eventClient,
		imageTaggingService:                 imageTaggingService,
		deploymentApprovalRepository:        deploymentApprovalRepository,
		helmRepoPushService:                 helmRepoPushService,
		resourceFilterService:               resourceFilterService,
		resourceFilterAuditService:          resourceFilterAuditService,
		globalEnvVariables:                  envVariables.GlobalEnvVariables,
		helmAppClient:                       helmAppClient,
		appRepository:                       appRepository,
		ciPipelineMaterialRepository:        ciPipelineMaterialRepository,
		imageScanHistoryRepository:          imageScanHistoryRepository,
		imageScanDeployInfoRepository:       imageScanDeployInfoRepository,
		pipelineRepository:                  pipelineRepository,
		pipelineOverrideRepository:          pipelineOverrideRepository,
		manifestPushConfigRepository:        manifestPushConfigRepository,
		chartRepository:                     chartRepository,
		envRepository:                       envRepository,
		cdWorkflowRepository:                cdWorkflowRepository,
		ciWorkflowRepository:                ciWorkflowRepository,
		ciArtifactRepository:                ciArtifactRepository,
		ciTemplateService:                   ciTemplateService,
		materialRepository:                  materialRepository,
		appLabelRepository:                  appLabelRepository,
		ciPipelineRepository:                ciPipelineRepository,
		appWorkflowRepository:               appWorkflowRepository,
		dockerArtifactStoreRepository:       dockerArtifactStoreRepository,
		deploymentWindowService:             deploymentWindowService,
		imageScanService:                    imageScanService,
	}
	config, err := types.GetCdConfig()
	if err != nil {
		return nil, err
	}
	impl.config = config
	return impl, nil
}

func (impl *TriggerServiceImpl) TriggerStageForBulk(triggerRequest bean.TriggerRequest) error {

	preStage, err := impl.pipelineStageService.GetCdStageByCdPipelineIdAndStageType(triggerRequest.Pipeline.Id, repository.PIPELINE_STAGE_TYPE_PRE_CD)
	if err != nil && err != pg.ErrNoRows {
		impl.logger.Errorw("error in fetching CD pipeline stage", "cdPipelineId", triggerRequest.Pipeline.Id, "stage ", repository.PIPELINE_STAGE_TYPE_PRE_CD, "err", err)
		return err
	}

	// handle corrupt data (https://github.com/devtron-labs/devtron/issues/3826)
	err, deleted := impl.deleteCorruptedPipelineStage(preStage, triggerRequest.TriggeredBy)
	if err != nil {
		impl.logger.Errorw("error in deleteCorruptedPipelineStage ", "cdPipelineId", triggerRequest.Pipeline.Id, "err", err, "preStage", preStage, "triggeredBy", triggerRequest.TriggeredBy)
		return err
	}

	triggerRequest.TriggerContext.Context = context.Background()
	if len(triggerRequest.Pipeline.PreStageConfig) > 0 || (preStage != nil && !deleted) {
		// pre stage exists
		impl.logger.Debugw("trigger pre stage for pipeline", "artifactId", triggerRequest.Artifact.Id, "pipelineId", triggerRequest.Pipeline.Id)
		triggerRequest.RefCdWorkflowRunnerId = 0
		triggerRequest.TriggerType = bean.Automatic
		err = impl.TriggerPreStage(triggerRequest) // TODO handle error here
		return err
	} else {
		// trigger deployment
		impl.logger.Debugw("trigger cd for pipeline", "artifactId", triggerRequest.Artifact.Id, "pipelineId", triggerRequest.Pipeline.Id)
		err = impl.TriggerAutomaticDeployment(triggerRequest)
		return err
	}
}

func (impl *TriggerServiceImpl) handleBlockedTrigger(request bean.TriggerRequest, stage resourceFilter.ReferenceType) error {
	if request.TriggerContext.IsAutoTrigger() {
		go impl.writeBlockedTriggerEvent(request)
		err := impl.createAuditDataForDeploymentWindowBlock(request, stage)
		if err != nil {
			return fmt.Errorf("audit data entry for blocked trigger failed %v %v", request, err)
		}
	}
	return nil
}

func isDeploymentAllowed(triggerRequest bean.TriggerRequest, actionState deploymentWindow.UserActionState) bool {

	if triggerRequest.TriggerContext.IsAutoTrigger() {
		return actionState.IsActionAllowed()
	}
	return actionState.IsActionAllowedWithBypass()
}

// TODO: write a wrapper to handle auto and manual trigger
func (impl *TriggerServiceImpl) ManualCdTrigger(triggerContext bean.TriggerContext, overrideRequest *bean3.ValuesOverrideRequest) (int, string, error) {

	triggerContext.TriggerType = bean.Manual
	// setting triggeredAt variable to have consistent data for various audit log places in db for deployment time
	triggeredAt := time.Now()

	releaseId := 0
	ctx := triggerContext.Context
	var manifest []byte
	_, span := otel.Tracer("orchestrator").Start(ctx, "pipelineRepository.FindById")
	cdPipeline, err := impl.pipelineRepository.FindById(overrideRequest.PipelineId)
	span.End()
	if err != nil {
		impl.logger.Errorw("manual trigger request with invalid pipelineId, ManualCdTrigger", "pipelineId", overrideRequest.PipelineId, "err", err)
		return 0, "", err
	}

	adapter.SetPipelineFieldsInOverrideRequest(overrideRequest, cdPipeline)

	ciArtifactId := overrideRequest.CiArtifactId

	_, span = otel.Tracer("orchestrator").Start(ctx, "ciArtifactRepository.Get")
	artifact, err := impl.ciArtifactRepository.Get(ciArtifactId)
	span.End()
	if err != nil {
		impl.logger.Errorw("err", "err", err)
		return 0, "", err
	}
	if overrideRequest.IsDeployDeploymentType() || overrideRequest.IsUnknownDeploymentType() {
		isArtifactAvailable, err := impl.isArtifactDeploymentAllowed(cdPipeline, artifact, overrideRequest.CdWorkflowType)
		if err != nil {
			impl.logger.Errorw("error in checking artifact availability on cdPipeline", "artifactId", ciArtifactId, "cdPipelineId", cdPipeline.Id, "err", err)
			return 0, "", err
		}
		if !isArtifactAvailable {
			return 0, "", util.NewApiError().WithHttpStatusCode(http.StatusConflict).WithUserMessage(constants2.ARTIFACT_UNAVAILABLE_MESSAGE)
		}

		_, err = impl.isImagePromotionPolicyViolated(cdPipeline, artifact.Id, overrideRequest.UserId)
		if err != nil {
			impl.logger.Errorw("error in checking if image promotion policy violated", "artifactId", overrideRequest.CiArtifactId, "cdPipelineId", overrideRequest.PipelineId, "err", err)
			return 0, "", err
		}
	}

	if artifact.IsMigrationRequired() {
		// Migration of deprecated DataSource Type
		migrationErr := impl.ciArtifactRepository.MigrateToWebHookDataSourceType(artifact.Id)
		if migrationErr != nil {
			impl.logger.Warnw("unable to migrate deprecated DataSource", "artifactId", artifact.Id)
		}
	}
	var imageTag string
	if len(artifact.Image) > 0 {
		imageTag = strings.Split(artifact.Image, ":")[1]
	}
	helmPackageName := fmt.Sprintf("%s-%s-%s", cdPipeline.App.AppName, cdPipeline.Environment.Name, imageTag)

	switch overrideRequest.CdWorkflowType {
	case bean3.CD_WORKFLOW_TYPE_PRE:
		cdWf := &pipelineConfig.CdWorkflow{
			CiArtifactId: artifact.Id,
			PipelineId:   cdPipeline.Id,
			AuditLog:     sql.AuditLog{CreatedOn: triggeredAt, CreatedBy: 1, UpdatedOn: triggeredAt, UpdatedBy: 1},
		}
		err := impl.cdWorkflowRepository.SaveWorkFlow(ctx, cdWf)
		if err != nil {
			return 0, "", err
		}
		overrideRequest.CdWorkflowId = cdWf.Id
		_, span = otel.Tracer("orchestrator").Start(ctx, "TriggerPreStage")
		triggerRequest := bean.TriggerRequest{
			CdWf:                  cdWf,
			Artifact:              artifact,
			Pipeline:              cdPipeline,
			TriggeredBy:           overrideRequest.UserId,
			ApplyAuth:             false,
			TriggerContext:        triggerContext,
			RefCdWorkflowRunnerId: 0,
		}
		err = impl.TriggerPreStage(triggerRequest)
		span.End()
		if err != nil {
			impl.logger.Errorw("error in TriggerPreStage, ManualCdTrigger", "err", err)
			return 0, "", err
		}
	case bean3.CD_WORKFLOW_TYPE_DEPLOY:

		if overrideRequest.DeploymentType == models.DEPLOYMENTTYPE_UNKNOWN {
			overrideRequest.DeploymentType = models.DEPLOYMENTTYPE_DEPLOY
		}

		scope := resourceQualifiers.Scope{AppId: overrideRequest.AppId, EnvId: overrideRequest.EnvId, ClusterId: overrideRequest.ClusterId, ProjectId: overrideRequest.ProjectId, IsProdEnv: overrideRequest.IsProdEnv}
<<<<<<< HEAD
		impl.logger.Debug("scope for manual trigger ", "scope", scope, "pipelineId", overrideRequest.PipelineId)
=======
		filters, err := impl.resourceFilterService.GetFiltersByScope(scope)
		if err != nil {
			impl.logger.Errorw("error in getting resource filters for the pipeline", "pipelineId", overrideRequest.PipelineId, "err", err)
			return 0, "", err
		}

		// get releaseTags from imageTaggingService
		imageTagNames, err := impl.imageTaggingService.GetTagNamesByArtifactId(artifact.Id)
		if err != nil {
			impl.logger.Errorw("error in getting image tags for the given artifact id", "artifactId", artifact.Id, "err", err)
			return 0, "", err
		}

		materialInfos, err := artifact.GetMaterialInfo()
		if err != nil {
			impl.logger.Errorw("error in getting material info for the given artifact", "artifactId", artifact.Id, "materialInfo", artifact.MaterialInfo, "err", err)
			return 0, "", err
		}
		filterState, filterIdVsState, err := impl.resourceFilterService.CheckForResource(filters, artifact.Image, imageTagNames, materialInfos)
		if err != nil {
			return 0, "", err
		}

		// store evaluated result
		filterEvaluationAudit, err := impl.resourceFilterService.CreateFilterEvaluationAudit(resourceFilter.Artifact, ciArtifactId, resourceFilter.Pipeline, cdPipeline.Id, filters, filterIdVsState)
		if err != nil {
			impl.logger.Errorw("error in creating filter evaluation audit data cd post stage trigger", "err", err, "cdPipelineId", cdPipeline.Id, "artifactId", ciArtifactId)
			return 0, "", err
		}

		// allow or block w.r.t filterState
		if filterState != resourceFilter.ALLOW {
			return 0, "", fmt.Errorf("the artifact does not pass filtering condition")
		}

>>>>>>> 6054d2a7
		triggerRequest := bean.TriggerRequest{
			Pipeline:       cdPipeline,
			Artifact:       artifact,
			TriggeredBy:    overrideRequest.UserId,
			TriggerContext: triggerContext,
		}

		triggerOperationRequest := adapter.GetTriggerOperationDto(triggerRequest, pipelineConfig.WORKFLOW_EXECUTOR_TYPE_AWF, overrideRequest.PipelineId, scope, triggeredAt, overrideRequest.CdWorkflowId)
		runner, cdWfId, triggerMessage, err := impl.checkFeasibilityAndAuditStateChanges(triggerOperationRequest)
		if err != nil {
			impl.logger.Errorw("error encountered in ManualCdTrigger", "pipelineId", overrideRequest.PipelineId, "cdWorkflowId", overrideRequest.CdWorkflowId, "err", err)
			return 0, "", err
		}
		// setting the required data derived from performing operations
		overrideRequest.TriggerMetadata = triggerMessage
		overrideRequest.CdWorkflowId = cdWfId
		overrideRequest.WfrId = runner.Id

		// creating cd pipeline status timeline for deployment initialisation
		timeline := impl.pipelineStatusTimelineService.GetTimelineDbObjectByTimelineStatusAndTimelineDescription(runner.Id, 0, pipelineConfig.TIMELINE_STATUS_DEPLOYMENT_INITIATED, pipelineConfig.TIMELINE_DESCRIPTION_DEPLOYMENT_INITIATED, overrideRequest.UserId, time.Now())
		_, span = otel.Tracer("orchestrator").Start(ctx, "cdPipelineStatusTimelineRepo.SaveTimelineForACDHelmApps")
		err = impl.pipelineStatusTimelineService.SaveTimeline(timeline, nil, false)

		span.End()
		if err != nil {
			impl.logger.Errorw("error in creating timeline status for deployment initiation, ManualCdTrigger", "err", err, "timeline", timeline)
		}

		// checking vulnerability for deploying image
		vulnerabilityCheckRequest := adapter.GetVulnerabilityCheckRequest(cdPipeline, artifact.ImageDigest)
		isVulnerable, err := impl.imageScanService.GetArtifactVulnerabilityStatus(ctx, vulnerabilityCheckRequest)
		if err != nil {
			impl.logger.Errorw("error in getting Artifact vulnerability status, ManualCdTrigger", "err", err)
			return 0, "", err
		}

		if isVulnerable == true {
			// if image vulnerable, update timeline status and return
			if err = impl.cdWorkflowCommonService.MarkCurrentDeploymentFailed(runner, errors.New(pipelineConfig.FOUND_VULNERABILITY), overrideRequest.UserId); err != nil {
				impl.logger.Errorw("error while updating current runner status to failed, TriggerDeployment", "wfrId", runner.Id, "err", err)
			}
			return 0, "", fmt.Errorf("found vulnerability for image digest %s", artifact.ImageDigest)
		}

		// Deploy the release
		_, span = otel.Tracer("orchestrator").Start(ctx, "WorkflowDagExecutorImpl.HandleCDTriggerRelease")
		var releaseErr error
		releaseId, manifest, releaseErr = impl.HandleCDTriggerRelease(overrideRequest, ctx, triggeredAt, overrideRequest.UserId)
		span.End()
		// if releaseErr found, then the mark current deployment Failed and return
		if releaseErr != nil {
			err := impl.cdWorkflowCommonService.MarkCurrentDeploymentFailed(runner, releaseErr, overrideRequest.UserId)
			if err != nil {
				impl.logger.Errorw("error while updating current runner status to failed, updatePreviousDeploymentStatus", "cdWfr", runner.Id, "err", err)
			}
			return 0, "", releaseErr
		}

		// skip updatePreviousDeploymentStatus if Async Install is enabled; handled inside SubscribeDevtronAsyncHelmInstallRequest
		if !impl.isDevtronAsyncInstallModeEnabled(cdPipeline.DeploymentAppType) {
			// Update previous deployment runner status (in transaction): Failed
			_, span = otel.Tracer("orchestrator").Start(ctx, "updatePreviousDeploymentStatus")
			err1 := impl.cdWorkflowCommonService.UpdatePreviousDeploymentStatus(runner, cdPipeline.Id, triggeredAt, overrideRequest.UserId)
			span.End()
			if err1 != nil {
				impl.logger.Errorw("error while update previous cd workflow runners, ManualCdTrigger", "err", err, "runner", runner, "pipelineId", cdPipeline.Id)
				return 0, "", err1
			}
		}
		if overrideRequest.DeploymentAppType == util.PIPELINE_DEPLOYMENT_TYPE_MANIFEST_DOWNLOAD || overrideRequest.DeploymentAppType == util.PIPELINE_DEPLOYMENT_TYPE_MANIFEST_PUSH {
			if err == nil {
				runner := &pipelineConfig.CdWorkflowRunner{
					Id:                 runner.Id,
					Name:               cdPipeline.Name,
					WorkflowType:       bean3.CD_WORKFLOW_TYPE_DEPLOY,
					ExecutorType:       pipelineConfig.WORKFLOW_EXECUTOR_TYPE_AWF,
					TriggeredBy:        overrideRequest.UserId,
					StartedOn:          triggeredAt,
					Status:             pipelineConfig.WorkflowSucceeded,
					Namespace:          impl.config.GetDefaultNamespace(),
					CdWorkflowId:       overrideRequest.CdWorkflowId,
					AuditLog:           sql.AuditLog{CreatedOn: triggeredAt, CreatedBy: overrideRequest.UserId, UpdatedOn: triggeredAt, UpdatedBy: overrideRequest.UserId},
					HelmReferenceChart: manifest,
					FinishedOn:         time.Now(),
				}
				updateErr := impl.cdWorkflowRepository.UpdateWorkFlowRunner(runner)
				if updateErr != nil {
					impl.logger.Errorw("error in updating runner for manifest_download type", "err", err)
				}
				// Handle auto trigger after deployment success event
				pipelineOverride, err := impl.pipelineOverrideRepository.FindLatestByCdWorkflowId(overrideRequest.CdWorkflowId)
				if err != nil {
					impl.logger.Errorw("error in getting latest pipeline override by cdWorkflowId", "err", err, "cdWorkflowId", cdWfId)
					return 0, "", err
				}
				fmt.Println(pipelineOverride)
				// TODO: update
				cdSuccessEvent := bean9.DeployStageSuccessEventReq{
					DeployStageType:  bean3.CD_WORKFLOW_TYPE_DEPLOY,
					PipelineOverride: pipelineOverride,
				}
				go impl.workflowEventPublishService.PublishDeployStageSuccessEvent(cdSuccessEvent)
			}
		}

	case bean3.CD_WORKFLOW_TYPE_POST:
		cdWfRunner, err := impl.cdWorkflowRepository.FindByWorkflowIdAndRunnerType(ctx, overrideRequest.CdWorkflowId, bean3.CD_WORKFLOW_TYPE_DEPLOY)
		if err != nil && !util.IsErrNoRows(err) {
			impl.logger.Errorw("err in getting cdWorkflowRunner, ManualCdTrigger", "cdWorkflowId", overrideRequest.CdWorkflowId, "err", err)
			return 0, "", err
		}

		var cdWf *pipelineConfig.CdWorkflow
		if cdWfRunner.CdWorkflowId == 0 {
			cdWf = &pipelineConfig.CdWorkflow{
				CiArtifactId: ciArtifactId,
				PipelineId:   overrideRequest.PipelineId,
				AuditLog:     sql.AuditLog{CreatedOn: triggeredAt, CreatedBy: overrideRequest.UserId, UpdatedOn: triggeredAt, UpdatedBy: overrideRequest.UserId},
			}
			err := impl.cdWorkflowRepository.SaveWorkFlow(ctx, cdWf)
			if err != nil {
				impl.logger.Errorw("error in creating cdWorkflow, ManualCdTrigger", "CdWorkflowId", overrideRequest.CdWorkflowId, "err", err)
				return 0, "", err
			}
			overrideRequest.CdWorkflowId = cdWf.Id
		} else {
			_, span = otel.Tracer("orchestrator").Start(ctx, "cdWorkflowRepository.FindById")
			cdWf, err = impl.cdWorkflowRepository.FindById(overrideRequest.CdWorkflowId)
			span.End()
			if err != nil && !util.IsErrNoRows(err) {
				impl.logger.Errorw("error in getting cdWorkflow, ManualCdTrigger", "CdWorkflowId", overrideRequest.CdWorkflowId, "err", err)
				return 0, "", err
			}
		}
		_, span = otel.Tracer("orchestrator").Start(ctx, "TriggerPostStage")
		triggerRequest := bean.TriggerRequest{
			CdWf:                  cdWf,
			Pipeline:              cdPipeline,
			TriggeredBy:           overrideRequest.UserId,
			RefCdWorkflowRunnerId: 0,
			TriggerContext:        triggerContext,
		}
		err = impl.TriggerPostStage(triggerRequest)
		span.End()
		if err != nil {
			impl.logger.Errorw("error in TriggerPostStage, ManualCdTrigger", "CdWorkflowId", cdWf.Id, "err", err)
			return 0, "", err
		}
	default:
		impl.logger.Errorw("invalid CdWorkflowType, ManualCdTrigger", "CdWorkflowType", overrideRequest.CdWorkflowType, "err", err)
		return 0, "", fmt.Errorf("invalid CdWorkflowType %s for the trigger request", string(overrideRequest.CdWorkflowType))
	}
	return releaseId, helmPackageName, err
}

<<<<<<< HEAD
// createAuditForFeasibility creates audit currrently in case of filters fail and error when nil
func (impl *TriggerServiceImpl) createAuditForFeasibility(createAudit bool, subjectId int, refType resourceFilter.ReferenceType, refId int, filters []*resourceFilter.FilterMetaDataBean, filterIdVsState map[int]resourceFilter.FilterState) *resourceFilter.ResourceFilterEvaluationAudit {
	// creating audit only when error occurred due to filters fail or err is nil because in other err cases filter audit is not required.
	if createAudit {
		// store evaluated result
		filterEvaluationAudit, err := impl.resourceFilterService.CreateFilterEvaluationAudit(resourceFilter.Artifact, subjectId, refType, refId, filters, filterIdVsState)
		if err != nil {
			impl.logger.Errorw("error in creating filter evaluation audit data cd post stage trigger", "err", err, "subjectId", subjectId, "refId", refId)
		}
		return filterEvaluationAudit
=======
func (impl *TriggerServiceImpl) isArtifactDeploymentAllowed(pipeline *pipelineConfig.Pipeline, ciArtifact *repository3.CiArtifact, deployStage bean3.WorkflowType) (bool, error) {

	// fetch latest workflow to find current running artifact
	//TODO: optimize this query
	latestWf, err := impl.cdWorkflowRepository.FindArtifactByPipelineIdAndRunnerType(
		pipeline.Id,
		deployStage,
		"",
		1,
		[]string{bean7.Healthy, bean7.SUCCEEDED, bean7.Progressing})
	if err != nil && err != pg.ErrNoRows {
		impl.logger.Errorw("error in getting latest workflow by pipelineId", "pipelineId", pipeline.Id, "currentStageType", deployStage, "err", err)
		return false, err
	}
	if len(latestWf) > 0 {
		currentRunningArtifact := latestWf[0].CdWorkflow.CiArtifact
		if currentRunningArtifact.Id == ciArtifact.Id{
			return true, nil
		}
	}

	parentId, parentType, _, err := impl.cdPipelineConfigService.ExtractParentMetaDataByPipeline(pipeline, deployStage)
	if err != nil {
		impl.logger.Errorw("error in getting parent details for cd pipeline id", "cdPipelineId", pipeline.Id, "err", err)
		return false, err
	}
	if parentType == bean3.CI_WORKFLOW_TYPE {
		// artifact can be created at post-ci as well
		if parentId == ciArtifact.PipelineId || (ciArtifact.DataSource == repository3.POST_CI && ciArtifact.ComponentId == parentId) {
			return true, nil
		}
	} else if parentType == bean3.WEBHOOK_WORKFLOW_TYPE {
		if parentId == ciArtifact.ExternalCiPipelineId {
			return true, nil
		}
	} else {
		var pluginStage string
		if parentType == pipelineConfig.WorkflowTypePre {
			pluginStage = repository3.PRE_CD
		} else if parentType == pipelineConfig.WorkflowTypePost {
			pluginStage = repository3.POST_CD
		}
		artifactAvailable, err := impl.ciArtifactRepository.IsArtifactAvailableForDeployment(pipeline.Id, parentId, ciArtifact.Id, string(parentType), pluginStage, string(deployStage))
		if err != nil {
			impl.logger.Errorw("error in getting if artifact is available for deployment or not ", "pipelineId", pipeline.Id, "parentId", parentId, "parentType", string(parentType), "ciArtifactId", ciArtifact.Id, "err", err)
			return false, err
		}
		return artifactAvailable, nil
	}
	return false, nil

}

func (impl *TriggerServiceImpl) isImagePromotionPolicyViolated(cdPipeline *pipelineConfig.Pipeline, artifactId int, userId int32) (bool, error) {
	promotionPolicy, err := impl.artifactPromotionDataReadService.GetPromotionPolicyByAppAndEnvId(cdPipeline.AppId, cdPipeline.EnvironmentId)
	if err != nil {
		impl.logger.Errorw("error in fetching image promotion policy for checking trigger access", "cdPipelineId", cdPipeline.Id, "err", err)
		return false, err
	}
	if promotionPolicy != nil && promotionPolicy.Id > 0 {
		if promotionPolicy.BlockApproverFromDeploy() {
			isUserApprover, err := impl.artifactPromotionDataReadService.IsUserApprover(artifactId, cdPipeline.Id, userId)
			if err != nil {
				impl.logger.Errorw("error in checking if user is approver or not", "artifactId", artifactId, "cdPipelineId", cdPipeline.Id, "err", err)
				return false, err
			}
			if isUserApprover {
				impl.logger.Errorw("error in cd trigger, user who has approved the image for promotion cannot deploy")
				return true, util.NewApiError().WithHttpStatusCode(http.StatusForbidden).WithUserMessage(bean.ImagePromotionPolicyValidationErr).WithInternalMessage(bean.ImagePromotionPolicyValidationErr)
			}
		}
	}
	return false, nil
}

// TODO: write a wrapper to handle auto and manual trigger
func (impl *TriggerServiceImpl) TriggerAutomaticDeployment(request bean.TriggerRequest) error {

	request.TriggerContext.TriggerType = bean.Automatic
	// in case of manual trigger auth is already applied and for auto triggers there is no need for auth check here
	triggeredBy := request.TriggeredBy
	pipeline := request.Pipeline
	artifact := request.Artifact

	// in case of manual ci RBAC need to apply, this method used for auto cd deployment
	pipelineId := pipeline.Id

	artifactId := artifact.Id
	env, err := impl.envRepository.FindById(pipeline.EnvironmentId)
	if err != nil {
		impl.logger.Errorw("error while fetching env", "err", err)
		return err
	}

	app, err := impl.appRepository.FindById(pipeline.AppId)
	if err != nil {
		return err
	}
	scope := resourceQualifiers.Scope{AppId: pipeline.AppId, EnvId: pipeline.EnvironmentId, ClusterId: env.ClusterId, ProjectId: app.TeamId, IsProdEnv: env.Default}
	impl.logger.Infow("scope for auto trigger ", "scope", scope)
	filters, err := impl.resourceFilterService.GetFiltersByScope(scope)
	if err != nil {
		impl.logger.Errorw("error in getting resource filters for the pipeline", "pipelineId", pipeline.Id, "err", err)
		return err
	}
	// get releaseTags from imageTaggingService
	imageTagNames, err := impl.imageTaggingService.GetTagNamesByArtifactId(artifact.Id)
	if err != nil {
		impl.logger.Errorw("error in getting image tags for the given artifact id", "artifactId", artifact.Id, "err", err)
		return err
>>>>>>> 6054d2a7
	}
	return nil
}

<<<<<<< HEAD
// checkFeasibilityAndCreateAudit first checks feasibility and creates audit if createAudit flag comes to true
func (impl *TriggerServiceImpl) checkFeasibilityAndCreateAudit(triggerRequirementRequest *bean.TriggerRequirementRequestDto, subjectId int, refType resourceFilter.ReferenceType, refId int) (*bean.TriggerFeasibilityResponse, *resourceFilter.ResourceFilterEvaluationAudit, error) {
	var filters []*resourceFilter.FilterMetaDataBean
	var filterIdVsState map[int]resourceFilter.FilterState
	feasibilityResponse, createAudit, err := impl.CheckFeasibility(triggerRequirementRequest)
	if feasibilityResponse != nil {
		filterIdVsState, filters = feasibilityResponse.FilterIdVsState, feasibilityResponse.Filters
	}
	// this operation is independent of the error occured
	filterEvaluationAudit := impl.createAuditForFeasibility(createAudit, subjectId, refType, refId, filters, filterIdVsState)
	// handling error from CheckFeasibility
=======
	materialInfos, err := artifact.GetMaterialInfo()
	if err != nil {
		impl.logger.Errorw("error in getting material info for the given artifact", "artifactId", artifact.Id, "materialInfo", artifact.MaterialInfo, "err", err)
		return err
	}
	filterState, filterIdVsState, err := impl.resourceFilterService.CheckForResource(filters, artifact.Image, imageTagNames, materialInfos)
>>>>>>> 6054d2a7
	if err != nil {
		impl.logger.Errorw("error encountered in checkFeasibilityAndCreateAudit", "err", err, "triggerRequirementRequest", triggerRequirementRequest)
		return nil, nil, err
	}
	return feasibilityResponse, filterEvaluationAudit, nil
}

// checkFeasibilityAndAuditStateChanges performs the feasibility and required operation before actual deployment for both auto and manual deploy
// step1:checks feasibility if any policy is blocking the deployment
// step2: Creates filter evaluation audit irrespective of err in filter and deployment window block
// step3: gets or create cd workflow basis of auto or manual deployment
// step4: creates cdWorkflowRunner
// step5: createAuditDataForDeploymentWindowBypass
// step6: UpdateFilterEvaluationAuditRef if applicable
// step7: ConsumeApprovalRequest if applicable
func (impl *TriggerServiceImpl) checkFeasibilityAndAuditStateChanges(triggerOperationReq *bean.TriggerOperationDto) (runner *pipelineConfig.CdWorkflowRunner, cdWfId int, triggerMessage string, err error) {
	cdPipeline := triggerOperationReq.TriggerRequest.Pipeline
	ciArtifactId := triggerOperationReq.TriggerRequest.Artifact.Id
	triggeredBy := triggerOperationReq.TriggerRequest.TriggeredBy
	triggerRequirementRequest := adapter.GetTriggerRequirementRequest(triggerOperationReq.Scope, triggerOperationReq.TriggerRequest, resourceFilter.Deploy)
	feasibilityResponse, filterEvaluationAudit, err := impl.checkFeasibilityAndCreateAudit(triggerRequirementRequest, ciArtifactId, resourceFilter.Pipeline, cdPipeline.Id)
	if err != nil {
		impl.logger.Errorw("error encountered in performOperationsForAutoOrManualTrigger", "err", err, "triggerRequirementRequest", triggerRequirementRequest)
		return nil, 0, "", err
	}

	//overriding the request from feasibility response
	triggerOperationReq.TriggerRequest = feasibilityResponse.TriggerRequest

	var cdWorkflowId int
	switch triggerOperationReq.TriggerRequest.TriggerContext.TriggerType {
	case bean.Manual:
		{
			cdWf, err := impl.cdWorkflowRepository.FindByWorkflowIdAndRunnerType(triggerOperationReq.TriggerRequest.TriggerContext.Context, triggerOperationReq.OverrideCdWrfId, bean3.CD_WORKFLOW_TYPE_PRE)
			if err != nil && !util.IsErrNoRows(err) {
				impl.logger.Errorw("error in getting cdWorkflow, ManualCdTrigger", "CdWorkflowId", triggerOperationReq.OverrideCdWrfId, "err", err)
				return nil, 0, "", err
			}

			cdWorkflowId = cdWf.CdWorkflowId
			if cdWorkflowId == 0 {
				cdWf := &pipelineConfig.CdWorkflow{
					CiArtifactId: ciArtifactId,
					PipelineId:   triggerOperationReq.PipelineId,
					AuditLog:     sql.AuditLog{CreatedOn: triggerOperationReq.TriggeredAt, CreatedBy: triggeredBy, UpdatedOn: triggerOperationReq.TriggeredAt, UpdatedBy: triggeredBy},
				}
				err := impl.cdWorkflowRepository.SaveWorkFlow(triggerOperationReq.TriggerRequest.TriggerContext.Context, cdWf)
				if err != nil {
					impl.logger.Errorw("error in creating cdWorkflow, ManualCdTrigger", "PipelineId", triggerOperationReq.PipelineId, "err", err)
					return nil, 0, "", err
				}
				cdWorkflowId = cdWf.Id
			}
		}
	case bean.Automatic:
		{
			cdWf := triggerOperationReq.TriggerRequest.CdWf

			if cdWf == nil || (cdWf != nil && cdWf.CiArtifactId != ciArtifactId) {
				// cdWf != nil && cdWf.CiArtifactId != artifact.Id for auto trigger case when deployment is triggered with image generated by plugin
				cdWf = &pipelineConfig.CdWorkflow{
					CiArtifactId: ciArtifactId,
					PipelineId:   triggerOperationReq.PipelineId,
					AuditLog:     sql.AuditLog{CreatedOn: triggerOperationReq.TriggeredAt, CreatedBy: 1, UpdatedOn: triggerOperationReq.TriggeredAt, UpdatedBy: 1},
				}
				err := impl.cdWorkflowRepository.SaveWorkFlow(context.Background(), cdWf)
				if err != nil {
					impl.logger.Errorw("error encountered in  performOperationsForAutoOrManualTrigger", "ciArtifactId", ciArtifactId, "err", err)
					return nil, 0, "", err
				}
			}
			cdWorkflowId = cdWf.Id
		}

	}
	runner = &pipelineConfig.CdWorkflowRunner{
		Name:            cdPipeline.Name,
		WorkflowType:    bean3.CD_WORKFLOW_TYPE_DEPLOY,
		ExecutorType:    triggerOperationReq.ExecutorType,
		Status:          pipelineConfig.WorkflowInitiated,
		TriggeredBy:     triggeredBy,
		StartedOn:       triggerOperationReq.TriggeredAt,
		Namespace:       impl.config.GetDefaultNamespace(),
		CdWorkflowId:    cdWorkflowId,
		AuditLog:        sql.AuditLog{CreatedOn: triggerOperationReq.TriggeredAt, CreatedBy: triggeredBy, UpdatedOn: triggerOperationReq.TriggeredAt, UpdatedBy: triggeredBy},
		ReferenceId:     triggerOperationReq.TriggerRequest.TriggerContext.ReferenceId,
		TriggerMetadata: triggerOperationReq.TriggerRequest.TriggerMessage,
	}
	approvalRequestId := feasibilityResponse.ApprovalRequestId
	if approvalRequestId > 0 {
		runner.DeploymentApprovalRequestId = approvalRequestId
	}
	err = impl.cdWorkflowRepository.SaveWorkFlowRunner(runner)
	if err != nil {
		impl.logger.Errorw("err in creating cdWorkflowRunner, performOperationsForAutoOrManualTrigger", "cdWorkflowId", cdWorkflowId, "err", err)
		return nil, 0, "", err
	}

	impl.createAuditDataForDeploymentWindowBypass(triggerOperationReq.TriggerRequest, runner.Id)
	if filterEvaluationAudit != nil {
		// update resource_filter_evaluation entry with wfrId and type
		err = impl.resourceFilterService.UpdateFilterEvaluationAuditRef(filterEvaluationAudit.Id, resourceFilter.CdWorkflowRunner, runner.Id)
		if err != nil {
			impl.logger.Errorw("error in updating filter evaluation audit reference", "filterEvaluationAuditId", filterEvaluationAudit.Id, "err", err)
			return nil, 0, "", err
		}
	}
	if approvalRequestId > 0 {
		err = impl.deploymentApprovalRepository.ConsumeApprovalRequest(approvalRequestId)
		if err != nil {
			return nil, 0, "", err
		}
	}
	runner.CdWorkflow = &pipelineConfig.CdWorkflow{
		Pipeline: cdPipeline,
	}

	return runner, cdWorkflowId, triggerOperationReq.TriggerRequest.TriggerMessage, nil
}

// TODO: write a wrapper to handle auto and manual trigger
func (impl *TriggerServiceImpl) TriggerAutomaticDeployment(request bean.TriggerRequest) error {

	request.TriggerContext.TriggerType = bean.Automatic
	// in case of manual trigger auth is already applied and for auto triggers there is no need for auth check here
	triggeredBy := request.TriggeredBy
	// setting triggeredAt variable to have consistent data for various audit log places in db for deployment time
	triggeredAt := time.Now()
	pipeline := request.Pipeline
	artifact := request.Artifact

	if pipeline.Environment.Id == 0 {
		env, err := impl.envRepository.FindById(pipeline.EnvironmentId)
		if err != nil {
			impl.logger.Errorw("error while fetching env", "err", err)
			return err
		}
		// setting env in pipeline
		pipeline.Environment = *env
	}
	teamId := pipeline.App.TeamId
	var err error
	if teamId == 0 {
		teamId, err = impl.appRepository.GetTeamIdById(pipeline.AppId)
		if err != nil {
			impl.logger.Errorw("error encountered in TriggerAutomaticDeployment", "appId", pipeline.AppId, "err", err)
			return err
		}
	}
	scope := resourceQualifiers.Scope{AppId: pipeline.AppId, EnvId: pipeline.EnvironmentId, ClusterId: pipeline.Environment.ClusterId, ProjectId: teamId, IsProdEnv: pipeline.Environment.Default}
	impl.logger.Debug("scope for auto trigger ", "scope", scope, "pipelineId", pipeline.Id)

	triggerOperationRequest := adapter.GetTriggerOperationDto(request, pipelineConfig.WORKFLOW_EXECUTOR_TYPE_SYSTEM, pipeline.Id, scope, triggeredAt, 0)
	runner, cdWfId, _, err := impl.checkFeasibilityAndAuditStateChanges(triggerOperationRequest)
	if err != nil {
		impl.logger.Errorw("error encountered in TriggerAutomaticDeployment", "pipelineId", pipeline.Id, "err", err)
		return err
	}
	// creating cd pipeline status timeline for deployment initialisation
	timeline := &pipelineConfig.PipelineStatusTimeline{
		CdWorkflowRunnerId: runner.Id,
		Status:             pipelineConfig.TIMELINE_STATUS_DEPLOYMENT_INITIATED,
		StatusDetail:       "Deployment initiated successfully.",
		StatusTime:         time.Now(),
		AuditLog: sql.AuditLog{
			CreatedBy: 1,
			CreatedOn: time.Now(),
			UpdatedBy: 1,
			UpdatedOn: time.Now(),
		},
	}
	isAppStore := false
	err = impl.pipelineStatusTimelineService.SaveTimeline(timeline, nil, isAppStore)
	if err != nil {
		impl.logger.Errorw("error in creating timeline status for deployment initiation", "err", err, "timeline", timeline)
	}

	// custom gitops repo url validation --> Start
	err = impl.handleCustomGitOpsRepoValidation(runner, pipeline, triggeredBy)
	if err != nil {
		impl.logger.Errorw("custom GitOps repository validation error, TriggerPreStage", "err", err)
		return err
	}
	// custom gitops repo url validation --> Ends
	vulnerabilityCheckRequest := adapter.GetVulnerabilityCheckRequest(pipeline, artifact.ImageDigest)
	//checking vulnerability for deploying image
	isVulnerable, err := impl.imageScanService.GetArtifactVulnerabilityStatus(request.TriggerContext.Context, vulnerabilityCheckRequest)
	if err != nil {
		impl.logger.Errorw("error in getting Artifact vulnerability status, ManualCdTrigger", "err", err)
		return err
	}
	if isVulnerable == true {
		if err = impl.cdWorkflowCommonService.MarkCurrentDeploymentFailed(runner, errors.New(pipelineConfig.FOUND_VULNERABILITY), triggeredBy); err != nil {
			impl.logger.Errorw("error while updating current runner status to failed, TriggerDeployment", "wfrId", runner.Id, "err", err)
		}
		return nil
	}

	manifest, releaseErr := impl.TriggerCD(artifact, cdWfId, runner.Id, pipeline, triggeredAt)
	// if releaseErr found, then the mark current deployment Failed and return
	if releaseErr != nil {
		err := impl.cdWorkflowCommonService.MarkCurrentDeploymentFailed(runner, releaseErr, triggeredBy)
		if err != nil {
			impl.logger.Errorw("error while updating current runner status to failed, updatePreviousDeploymentStatus", "cdWfr", runner.Id, "err", err)
		}
		return releaseErr
	}
	// skip updatePreviousDeploymentStatus if Async Install is enabled; handled inside SubscribeDevtronAsyncHelmInstallRequest
	if !impl.isDevtronAsyncInstallModeEnabled(pipeline.DeploymentAppType) {
		err1 := impl.cdWorkflowCommonService.UpdatePreviousDeploymentStatus(runner, pipeline.Id, triggeredAt, triggeredBy)
		if err1 != nil {
			impl.logger.Errorw("error while update previous cd workflow runners", "err", err, "runner", runner, "pipelineId", pipeline.Id)
			return err1
		}
	}
	if util.IsManifestDownload(pipeline.DeploymentAppType) || util.IsManifestPush(pipeline.DeploymentAppType) {
		runner := &pipelineConfig.CdWorkflowRunner{
			Id:                 runner.Id,
			Name:               pipeline.Name,
			WorkflowType:       bean3.CD_WORKFLOW_TYPE_DEPLOY,
			ExecutorType:       pipelineConfig.WORKFLOW_EXECUTOR_TYPE_AWF,
			TriggeredBy:        1,
			StartedOn:          triggeredAt,
			Status:             pipelineConfig.WorkflowSucceeded,
			Namespace:          impl.config.GetDefaultNamespace(),
			CdWorkflowId:       cdWfId,
			AuditLog:           sql.AuditLog{CreatedOn: triggeredAt, CreatedBy: 1, UpdatedOn: triggeredAt, UpdatedBy: 1},
			FinishedOn:         time.Now(),
			HelmReferenceChart: *manifest,
		}
		updateErr := impl.cdWorkflowRepository.UpdateWorkFlowRunner(runner)
		if updateErr != nil {
			impl.logger.Errorw("error in updating runner for manifest_download type", "err", err)
		}
		// Handle Auto Trigger for Manifest Push deployment type
		pipelineOverride, err := impl.pipelineOverrideRepository.FindLatestByCdWorkflowId(cdWfId)
		if err != nil {
			impl.logger.Errorw("error in getting latest pipeline override by cdWorkflowId", "err", err, "cdWorkflowId", cdWfId)
			return err
		}
		fmt.Println(pipelineOverride)
		// TODO: update
		cdSuccessEvent := bean9.DeployStageSuccessEventReq{
			DeployStageType:  bean3.CD_WORKFLOW_TYPE_DEPLOY,
			PipelineOverride: pipelineOverride,
		}
		go impl.workflowEventPublishService.PublishDeployStageSuccessEvent(cdSuccessEvent)
	}
	return nil
}

func (impl *TriggerServiceImpl) createAuditDataForDeploymentWindowBlock(request bean.TriggerRequest, stage resourceFilter.ReferenceType) error {
	_, err := impl.resourceFilterAuditService.CreateFilterEvaluationAuditCustom(resourceFilter.Artifact, request.Artifact.Id, stage, request.Pipeline.Id, request.DeploymentWindowState.GetSerializedAuditData(request.TriggerContext.ToTriggerTypeString(), request.TriggerMessage), resourceFilter.DEPLOYMENT_WINDOW)
	if err != nil {
		return err
	}
	return nil
}

func (impl *TriggerServiceImpl) createAuditDataForDeploymentWindowBypass(request bean.TriggerRequest, wfrId int) error {
	if request.TriggerMessage == "" || request.TriggerContext.IsAutoTrigger() {
		return nil
	}
	_, err := impl.resourceFilterAuditService.CreateFilterEvaluationAuditCustom(resourceFilter.Artifact, request.Artifact.Id, resourceFilter.CdWorkflowRunner, wfrId, request.DeploymentWindowState.GetSerializedAuditData(request.TriggerContext.ToTriggerTypeString(), request.TriggerMessage), resourceFilter.DEPLOYMENT_WINDOW)
	if err != nil {
		return err
	}
	return nil
}

func (impl *TriggerServiceImpl) TriggerCD(artifact *repository3.CiArtifact, cdWorkflowId, wfrId int, pipeline *pipelineConfig.Pipeline, triggeredAt time.Time) (*[]byte, error) {
	impl.logger.Debugw("automatic pipeline trigger attempt async", "artifactId", artifact.Id)
	manifest, err := impl.triggerReleaseAsync(artifact, cdWorkflowId, wfrId, pipeline, triggeredAt)
	if err != nil {
		impl.logger.Errorw("error in cd trigger", "err", err)
		return manifest, err
	}
	return manifest, err
}

func (impl *TriggerServiceImpl) triggerReleaseAsync(artifact *repository3.CiArtifact, cdWorkflowId, wfrId int, pipeline *pipelineConfig.Pipeline, triggeredAt time.Time) (*[]byte, error) {
	manifest, err := impl.validateAndTrigger(pipeline, artifact, cdWorkflowId, wfrId, triggeredAt)
	if err != nil {
		impl.logger.Errorw("error in trigger for pipeline", "pipelineId", strconv.Itoa(pipeline.Id))
	}
	impl.logger.Debugw("trigger attempted for all pipeline ", "artifactId", artifact.Id)
	return manifest, err
}

func (impl *TriggerServiceImpl) validateAndTrigger(p *pipelineConfig.Pipeline, artifact *repository3.CiArtifact, cdWorkflowId, wfrId int, triggeredAt time.Time) (*[]byte, error) {
	object := impl.enforcerUtil.GetAppRBACNameByAppId(p.AppId)
	envApp := strings.Split(object, "/")
	if len(envApp) != 2 {
		impl.logger.Error("invalid req, app and env not found from rbac")
		return nil, errors3.New("invalid req, app and env not found from rbac")
	}
	manifest, err := impl.releasePipeline(p, artifact, cdWorkflowId, wfrId, triggeredAt)
	return manifest, err
}

func (impl *TriggerServiceImpl) releasePipeline(pipeline *pipelineConfig.Pipeline, artifact *repository3.CiArtifact, cdWorkflowId, wfrId int, triggeredAt time.Time) (*[]byte, error) {
	impl.logger.Debugw("triggering release for ", "cdPipelineId", pipeline.Id, "artifactId", artifact.Id)

	pipeline, err := impl.pipelineRepository.FindById(pipeline.Id)
	if err != nil {
		impl.logger.Errorw("error in fetching pipeline by pipelineId", "err", err)
		return nil, err
	}

	request := &bean3.ValuesOverrideRequest{
		PipelineId:           pipeline.Id,
		UserId:               artifact.CreatedBy,
		CiArtifactId:         artifact.Id,
		AppId:                pipeline.AppId,
		CdWorkflowId:         cdWorkflowId,
		ForceTrigger:         true,
		DeploymentWithConfig: bean3.DEPLOYMENT_CONFIG_TYPE_LAST_SAVED,
		WfrId:                wfrId,
	}
	adapter.SetPipelineFieldsInOverrideRequest(request, pipeline)

	ctx, err := impl.argoUserService.BuildACDContext()
	if err != nil {
		impl.logger.Errorw("error in creating acd sync context", "pipelineId", pipeline.Id, "artifactId", artifact.Id, "err", err)
		return nil, err
	}
	// setting deployedBy as 1(system user) since case of auto trigger
	_, span := otel.Tracer("orchestrator").Start(ctx, "WorkflowDagExecutorImpl.HandleCDTriggerRelease")
	id, manifest, err := impl.HandleCDTriggerRelease(request, ctx, triggeredAt, 1)
	span.End()
	if err != nil {
		impl.logger.Errorw("error in auto  cd pipeline trigger", "pipelineId", pipeline.Id, "artifactId", artifact.Id, "err", err)
	} else {
		impl.logger.Infow("pipeline successfully triggered ", "cdPipelineId", pipeline.Id, "artifactId", artifact.Id, "releaseId", id)
	}
	return &manifest, err

}

func (impl *TriggerServiceImpl) HandleCDTriggerRelease(overrideRequest *bean3.ValuesOverrideRequest, ctx context.Context,
	triggeredAt time.Time, deployedBy int32) (releaseNo int, manifest []byte, err error) {
	if impl.isDevtronAsyncInstallModeEnabled(overrideRequest.DeploymentAppType) {
		// asynchronous mode of installation starts
		return impl.workflowEventPublishService.TriggerHelmAsyncRelease(overrideRequest, ctx, triggeredAt, deployedBy)
	}
	// synchronous mode of installation starts

	valuesOverrideResponse, builtChartPath, err := impl.manifestCreationService.BuildManifestForTrigger(overrideRequest, triggeredAt, ctx)
	_, span := otel.Tracer("orchestrator").Start(ctx, "CreateHistoriesForDeploymentTrigger")
	err1 := impl.deployedConfigurationHistoryService.CreateHistoriesForDeploymentTrigger(valuesOverrideResponse.Pipeline, valuesOverrideResponse.PipelineStrategy, valuesOverrideResponse.EnvOverride, triggeredAt, deployedBy)
	if err1 != nil {
		impl.logger.Errorw("error in saving histories for trigger", "err", err1, "pipelineId", valuesOverrideResponse.Pipeline.Id, "wfrId", overrideRequest.WfrId)
	}
	span.End()
	if err != nil {
		impl.logger.Errorw("error in building merged manifest for trigger", "err", err)
		return releaseNo, manifest, err
	}
	_, span = otel.Tracer("orchestrator").Start(ctx, "WorkflowDagExecutorImpl.TriggerRelease")
	releaseId, manifest, releaseErr := impl.TriggerRelease(overrideRequest, valuesOverrideResponse, builtChartPath, ctx, triggeredAt, deployedBy)
	span.End()
	return releaseId, manifest, releaseErr
}

// TriggerRelease will trigger Install/Upgrade request for Devtron App releases synchronously
func (impl *TriggerServiceImpl) TriggerRelease(overrideRequest *bean3.ValuesOverrideRequest, valuesOverrideResponse *app.ValuesOverrideResponse,
	builtChartPath string, ctx context.Context, triggeredAt time.Time, triggeredBy int32) (releaseNo int, manifest []byte, err error) {
	// Handling for auto trigger
	if overrideRequest.UserId == 0 {
		overrideRequest.UserId = triggeredBy
	}
	triggerEvent := helper.GetTriggerEvent(overrideRequest.DeploymentAppType, triggeredAt, triggeredBy)
	releaseNo, manifest, err = impl.triggerPipeline(overrideRequest, valuesOverrideResponse, builtChartPath, triggerEvent, ctx)
	if err != nil {
		return 0, manifest, err
	}
	return releaseNo, manifest, nil
}

func (impl *TriggerServiceImpl) triggerPipeline(overrideRequest *bean3.ValuesOverrideRequest, valuesOverrideResponse *app.ValuesOverrideResponse,
	builtChartPath string, triggerEvent bean.TriggerEvent, ctx context.Context) (releaseNo int, manifest []byte, err error) {
	isRequestValid, err := helper.ValidateTriggerEvent(triggerEvent)
	if !isRequestValid {
		return releaseNo, manifest, err
	}
	if err != nil && triggerEvent.GetManifestInResponse {
		timeline := &pipelineConfig.PipelineStatusTimeline{
			CdWorkflowRunnerId: overrideRequest.WfrId,
			Status:             "HELM_PACKAGE_GENERATION_FAILED",
			StatusDetail:       fmt.Sprintf("Helm package generation failed. - %v", err),
			StatusTime:         time.Now(),
			AuditLog: sql.AuditLog{
				CreatedBy: overrideRequest.UserId,
				CreatedOn: time.Now(),
				UpdatedBy: overrideRequest.UserId,
				UpdatedOn: time.Now(),
			},
		}
		err1 := impl.pipelineStatusTimelineService.SaveTimeline(timeline, nil, false)
		if err1 != nil {
			impl.logger.Errorw("error in saving timeline for manifest_download type")
		}
	}
	if err != nil {
		return releaseNo, manifest, err
	}

	if triggerEvent.GetManifestInResponse {
		timeline := &pipelineConfig.PipelineStatusTimeline{
			CdWorkflowRunnerId: overrideRequest.WfrId,
			Status:             "HELM_PACKAGE_GENERATED",
			StatusDetail:       "Helm package generated successfully.",
			StatusTime:         time.Now(),
			AuditLog: sql.AuditLog{
				CreatedBy: overrideRequest.UserId,
				CreatedOn: time.Now(),
				UpdatedBy: overrideRequest.UserId,
				UpdatedOn: time.Now(),
			},
		}
		_, span := otel.Tracer("orchestrator").Start(ctx, "cdPipelineStatusTimelineRepo.SaveTimelineForACDHelmApps")
		err = impl.pipelineStatusTimelineService.SaveTimeline(timeline, nil, false)
		if err != nil {
			impl.logger.Errorw("error in saving timeline for manifest_download type")
		}
		span.End()
		err = impl.MergeDefaultValuesWithOverrideValues(valuesOverrideResponse.MergedValues, builtChartPath)
		if err != nil {
			impl.logger.Errorw("error in merging default values with override values ", "err", err)
			return releaseNo, manifest, err
		}
		// for downloaded manifest name is equal to <app-name>-<env-name>-<image-tag>
		image := valuesOverrideResponse.Artifact.Image
		var imageTag string
		if len(image) > 0 {
			imageTag = strings.Split(image, ":")[1]
		}
		chartName := fmt.Sprintf("%s-%s-%s", overrideRequest.AppName, overrideRequest.EnvName, imageTag)
		// As this chart will be pushed, don't delete it now
		deleteChart := !triggerEvent.PerformChartPush
		manifest, err = impl.chartTemplateService.LoadChartInBytes(builtChartPath, deleteChart, chartName, valuesOverrideResponse.EnvOverride.Chart.ChartVersion)
		if err != nil {
			impl.logger.Errorw("error in converting chart to bytes", "err", err)
			return releaseNo, manifest, err
		}
	}

	if triggerEvent.PerformChartPush {
		// update workflow runner status, used in app workflow view
		err = impl.cdWorkflowCommonService.UpdateCDWorkflowRunnerStatus(ctx, overrideRequest, triggerEvent.TriggerdAt, pipelineConfig.WorkflowInProgress, "")
		if err != nil {
			impl.logger.Errorw("error in updating the workflow runner status, createHelmAppForCdPipeline", "err", err)
			return releaseNo, manifest, err
		}
		manifestPushTemplate, err := impl.buildManifestPushTemplate(overrideRequest, valuesOverrideResponse, builtChartPath)
		if err != nil {
			impl.logger.Errorw("error in building manifest push template", "err", err)
			return releaseNo, manifest, err
		}
		manifestPushService := impl.getManifestPushService(triggerEvent.ManifestStorageType)
		manifestPushResponse := manifestPushService.PushChart(manifestPushTemplate, ctx)
		if manifestPushResponse.Error != nil {
			impl.logger.Errorw("Error in pushing manifest to git/helm", "err", err, "git_repo_url", manifestPushTemplate.RepoUrl)
			return releaseNo, manifest, manifestPushResponse.Error
		}
		// Update GitOps repo url after repo migration
		if manifestPushResponse.IsGitOpsRepoMigrated() {
			valuesOverrideResponse.EnvOverride.Chart.GitRepoUrl = manifestPushResponse.OverRiddenRepoUrl
			// below function will override gitRepoUrl for charts even if user has already configured gitOps repoURL
			err = impl.chartService.OverrideGitOpsRepoUrl(manifestPushTemplate.AppId, manifestPushResponse.OverRiddenRepoUrl, manifestPushTemplate.UserId)
			if err != nil {
				impl.logger.Errorw("error in updating git repo url in charts", "err", err)
				return releaseNo, manifest, fmt.Errorf("No repository configured for Gitops! Error while migrating gitops repository: '%s'", manifestPushResponse.OverRiddenRepoUrl)
			}
		}
		pipelineOverrideUpdateRequest := &chartConfig.PipelineOverride{
			Id:                     valuesOverrideResponse.PipelineOverride.Id,
			GitHash:                manifestPushResponse.CommitHash,
			CommitTime:             manifestPushResponse.CommitTime,
			EnvConfigOverrideId:    valuesOverrideResponse.EnvOverride.Id,
			PipelineOverrideValues: valuesOverrideResponse.ReleaseOverrideJSON,
			PipelineId:             overrideRequest.PipelineId,
			CiArtifactId:           overrideRequest.CiArtifactId,
			PipelineMergedValues:   valuesOverrideResponse.MergedValues,
			AuditLog:               sql.AuditLog{UpdatedOn: triggerEvent.TriggerdAt, UpdatedBy: overrideRequest.UserId},
		}
		_, span := otel.Tracer("orchestrator").Start(ctx, "pipelineOverrideRepository.Update")
		err = impl.pipelineOverrideRepository.Update(pipelineOverrideUpdateRequest)
		span.End()
	}

	if triggerEvent.PerformDeploymentOnCluster {
		err = impl.deployApp(overrideRequest, valuesOverrideResponse, triggerEvent.TriggerdAt, ctx)
		if err != nil {
			impl.logger.Errorw("error in deploying app", "err", err)
			return releaseNo, manifest, err
		}
	}

	go impl.writeCDTriggerEvent(overrideRequest, valuesOverrideResponse.Artifact, valuesOverrideResponse.PipelineOverride.PipelineReleaseCounter, valuesOverrideResponse.PipelineOverride.Id, overrideRequest.WfrId)

	_, span := otel.Tracer("orchestrator").Start(ctx, "MarkImageScanDeployed")
	_ = impl.markImageScanDeployed(overrideRequest.AppId, valuesOverrideResponse.EnvOverride.TargetEnvironment, valuesOverrideResponse.Artifact.ImageDigest, overrideRequest.ClusterId, valuesOverrideResponse.Artifact.ScanEnabled, valuesOverrideResponse.Artifact.Image)
	span.End()

	middleware.CdTriggerCounter.WithLabelValues(overrideRequest.AppName, overrideRequest.EnvName).Inc()

	return valuesOverrideResponse.PipelineOverride.PipelineReleaseCounter, manifest, nil

}

func (impl *TriggerServiceImpl) buildManifestPushTemplate(overrideRequest *bean3.ValuesOverrideRequest, valuesOverrideResponse *app.ValuesOverrideResponse,
	builtChartPath string) (*bean4.ManifestPushTemplate, error) {

	manifestPushTemplate := &bean4.ManifestPushTemplate{
		WorkflowRunnerId:      overrideRequest.WfrId,
		AppId:                 overrideRequest.AppId,
		ChartRefId:            valuesOverrideResponse.EnvOverride.Chart.ChartRefId,
		EnvironmentId:         valuesOverrideResponse.EnvOverride.Environment.Id,
		EnvironmentName:       valuesOverrideResponse.EnvOverride.Environment.Namespace,
		UserId:                overrideRequest.UserId,
		PipelineOverrideId:    valuesOverrideResponse.PipelineOverride.Id,
		AppName:               overrideRequest.AppName,
		TargetEnvironmentName: valuesOverrideResponse.EnvOverride.TargetEnvironment,
		BuiltChartPath:        builtChartPath,
		MergedValues:          valuesOverrideResponse.MergedValues,
	}

	manifestPushConfig, err := impl.manifestPushConfigRepository.GetManifestPushConfigByAppIdAndEnvId(overrideRequest.AppId, overrideRequest.EnvId)
	if err != nil && err != pg.ErrNoRows {
		impl.logger.Errorw("error in fetching manifest push config from db", "err", err)
		return manifestPushTemplate, err
	}

	if manifestPushConfig.Id != 0 {
		if manifestPushConfig.StorageType == bean2.ManifestStorageOCIHelmRepo {
			var credentialsConfig bean4.HelmRepositoryConfig
			err = json.Unmarshal([]byte(manifestPushConfig.CredentialsConfig), &credentialsConfig)
			if err != nil {
				impl.logger.Errorw("error in json unmarshal", "err", err)
				return manifestPushTemplate, err
			}
			dockerArtifactStore, err := impl.dockerArtifactStoreRepository.FindOne(credentialsConfig.ContainerRegistryName)
			if err != nil {
				impl.logger.Errorw("error in fetching artifact info", "err", err)
				return manifestPushTemplate, err
			}
			image := valuesOverrideResponse.Artifact.Image
			imageTag := strings.Split(image, ":")[1]
			repoPath, chartName := app.GetRepoPathAndChartNameFromRepoName(credentialsConfig.RepositoryName)
			manifestPushTemplate.RepoUrl = path.Join(dockerArtifactStore.RegistryURL, repoPath)
			// pushed chart name should be same as repo name configured by user (if repo name is a/b/c chart name will be c)
			manifestPushTemplate.ChartName = chartName
			manifestPushTemplate.ChartVersion = fmt.Sprintf("%d.%d.%d-%s-%s", 1, 0, overrideRequest.WfrId, "DEPLOY", imageTag)
			manifestBytes, err := impl.chartTemplateService.LoadChartInBytes(builtChartPath, true, chartName, manifestPushTemplate.ChartVersion)
			if err != nil {
				impl.logger.Errorw("error in converting chart to bytes", "err", err)
				return manifestPushTemplate, err
			}
			manifestPushTemplate.BuiltChartBytes = &manifestBytes
			containerRegistryConfig := &bean4.ContainerRegistryConfig{
				RegistryUrl:  dockerArtifactStore.RegistryURL,
				Username:     dockerArtifactStore.Username,
				Password:     dockerArtifactStore.Password,
				Insecure:     true,
				AccessKey:    dockerArtifactStore.AWSAccessKeyId,
				SecretKey:    dockerArtifactStore.AWSSecretAccessKey,
				AwsRegion:    dockerArtifactStore.AWSRegion,
				RegistryType: string(dockerArtifactStore.RegistryType),
				RepoName:     repoPath,
			}
			for _, ociRegistryConfig := range dockerArtifactStore.OCIRegistryConfig {
				if ociRegistryConfig.RepositoryType == repository6.OCI_REGISRTY_REPO_TYPE_CHART {
					containerRegistryConfig.IsPublic = ociRegistryConfig.IsPublic
				}
			}
			manifestPushTemplate.ContainerRegistryConfig = containerRegistryConfig

		} else if manifestPushConfig.StorageType == bean2.ManifestStorageGit {
			// need to implement for git repo push
			// currently manifest push config doesn't have git push config. GitOps config is derived from charts, chart_env_config_override and chart_ref table
		}
	} else {
		manifestPushTemplate.ChartReferenceTemplate = valuesOverrideResponse.EnvOverride.Chart.ReferenceTemplate
		manifestPushTemplate.ChartName = valuesOverrideResponse.EnvOverride.Chart.ChartName
		manifestPushTemplate.ChartVersion = valuesOverrideResponse.EnvOverride.Chart.ChartVersion
		manifestPushTemplate.ChartLocation = valuesOverrideResponse.EnvOverride.Chart.ChartLocation
		manifestPushTemplate.RepoUrl = valuesOverrideResponse.EnvOverride.Chart.GitRepoUrl
		manifestPushTemplate.IsCustomGitRepository = valuesOverrideResponse.EnvOverride.Chart.IsCustomGitRepository
	}
	return manifestPushTemplate, nil
}

// getAcdAppGitOpsRepoName returns the GitOps repository name, configured for the argoCd app
func (impl *TriggerServiceImpl) getAcdAppGitOpsRepoName(appName string, environmentName string) (string, error) {
	// this method should only call in case of argo-integration and gitops configured
	acdToken, err := impl.argoUserService.GetLatestDevtronArgoCdUserToken()
	if err != nil {
		impl.logger.Errorw("error in getting acd token", "err", err)
		return "", err
	}
	ctx := context.Background()
	ctx = context.WithValue(ctx, "token", acdToken)
	acdAppName := fmt.Sprintf("%s-%s", appName, environmentName)
	return impl.argoClientWrapperService.GetGitOpsRepoName(ctx, acdAppName)
}

func (impl *TriggerServiceImpl) getManifestPushService(storageType string) app.ManifestPushService {
	var manifestPushService app.ManifestPushService
	if storageType == bean2.ManifestStorageGit {
		manifestPushService = impl.gitOpsManifestPushService
	} else if storageType == bean2.ManifestStorageOCIHelmRepo {
		manifestPushService = impl.helmRepoPushService
	}
	return manifestPushService
}

func (impl *TriggerServiceImpl) deployApp(overrideRequest *bean3.ValuesOverrideRequest, valuesOverrideResponse *app.ValuesOverrideResponse,
	triggeredAt time.Time, ctx context.Context) error {

	if util.IsAcdApp(overrideRequest.DeploymentAppType) {
		_, span := otel.Tracer("orchestrator").Start(ctx, "deployArgocdApp")
		err := impl.deployArgocdApp(overrideRequest, valuesOverrideResponse, triggeredAt, ctx)
		span.End()
		if err != nil {
			impl.logger.Errorw("error in deploying app on argocd", "err", err)
			return err
		}
	} else if util.IsHelmApp(overrideRequest.DeploymentAppType) {
		_, span := otel.Tracer("orchestrator").Start(ctx, "createHelmAppForCdPipeline")
		_, err := impl.createHelmAppForCdPipeline(overrideRequest, valuesOverrideResponse, triggeredAt, ctx)
		span.End()
		if err != nil {
			impl.logger.Errorw("error in creating or updating helm application for cd pipeline", "err", err)
			return err
		}
	}
	return nil
}

func (impl *TriggerServiceImpl) createHelmAppForCdPipeline(overrideRequest *bean3.ValuesOverrideRequest, valuesOverrideResponse *app.ValuesOverrideResponse,
	triggeredAt time.Time, ctx context.Context) (bool, error) {

	pipeline := valuesOverrideResponse.Pipeline
	envOverride := valuesOverrideResponse.EnvOverride
	mergeAndSave := valuesOverrideResponse.MergedValues

	chartMetaData := &chart.Metadata{
		Name:    pipeline.App.AppName,
		Version: envOverride.Chart.ChartVersion,
	}
	referenceTemplatePath := path.Join(bean5.RefChartDirPath, envOverride.Chart.ReferenceTemplate)

	if util.IsHelmApp(pipeline.DeploymentAppType) {
		referenceChartByte := envOverride.Chart.ReferenceChart
		// here updating reference chart into database.
		if len(envOverride.Chart.ReferenceChart) == 0 {
			refChartByte, err := impl.chartTemplateService.GetByteArrayRefChart(chartMetaData, referenceTemplatePath)
			if err != nil {
				impl.logger.Errorw("ref chart commit error on cd trigger", "err", err, "req", overrideRequest)
				return false, err
			}
			ch := envOverride.Chart
			ch.ReferenceChart = refChartByte
			ch.UpdatedOn = time.Now()
			ch.UpdatedBy = overrideRequest.UserId
			err = impl.chartRepository.Update(ch)
			if err != nil {
				impl.logger.Errorw("chart update error", "err", err, "req", overrideRequest)
				return false, err
			}
			referenceChartByte = refChartByte
		}

		releaseName := pipeline.DeploymentAppName
		cluster := envOverride.Environment.Cluster
		bearerToken := cluster.Config[util5.BearerToken]
		clusterConfig := &gRPC.ClusterConfig{
			ClusterId:              int32(cluster.Id),
			ClusterName:            cluster.ClusterName,
			Token:                  bearerToken,
			ApiServerUrl:           cluster.ServerUrl,
			InsecureSkipTLSVerify:  cluster.InsecureSkipTlsVerify,
			ProxyUrl:               cluster.ProxyUrl,
			ToConnectWithSSHTunnel: cluster.ToConnectWithSSHTunnel,
			SshTunnelAuthKey:       cluster.SSHTunnelAuthKey,
			SshTunnelUser:          cluster.SSHTunnelUser,
			SshTunnelPassword:      cluster.SSHTunnelPassword,
			SshTunnelServerAddress: cluster.SSHTunnelServerAddress,
		}
		if cluster.InsecureSkipTlsVerify == false {
			clusterConfig.KeyData = cluster.Config[util5.TlsKey]
			clusterConfig.CertData = cluster.Config[util5.CertData]
			clusterConfig.CaData = cluster.Config[util5.CertificateAuthorityData]
		}
		releaseIdentifier := &gRPC.ReleaseIdentifier{
			ReleaseName:      releaseName,
			ReleaseNamespace: envOverride.Namespace,
			ClusterConfig:    clusterConfig,
		}

		if pipeline.DeploymentAppCreated {
			req := &gRPC.UpgradeReleaseRequest{
				ReleaseIdentifier: releaseIdentifier,
				ValuesYaml:        mergeAndSave,
				HistoryMax:        impl.helmAppService.GetRevisionHistoryMaxValue(bean6.SOURCE_DEVTRON_APP),
				ChartContent:      &gRPC.ChartContent{Content: referenceChartByte},
			}
			if impl.isDevtronAsyncInstallModeEnabled(bean.Helm) {
				req.RunInCtx = true
			}
			// For cases where helm release was not found, kubelink will install the same configuration
			updateApplicationResponse, err := impl.helmAppClient.UpdateApplication(ctx, req)
			if err != nil {
				impl.logger.Errorw("error in updating helm application for cd pipeline", "err", err)
				apiError := clientErrors.ConvertToApiError(err)
				if apiError != nil {
					return false, apiError
				}
				if util.GetClientErrorDetailedMessage(err) == context.Canceled.Error() {
					err = errors.New(pipelineConfig.NEW_DEPLOYMENT_INITIATED)
				}
				return false, err
			} else {
				impl.logger.Debugw("updated helm application", "response", updateApplicationResponse, "isSuccess", updateApplicationResponse.Success)
			}

		} else {

			helmResponse, err := impl.helmInstallReleaseWithCustomChart(ctx, releaseIdentifier, referenceChartByte, mergeAndSave)

			// For connection related errors, no need to update the db
			if err != nil && strings.Contains(err.Error(), "connection error") {
				impl.logger.Errorw("error in helm install custom chart", "err", err)
				return false, err
			}
			if util.GetClientErrorDetailedMessage(err) == context.Canceled.Error() {
				err = errors.New(pipelineConfig.NEW_DEPLOYMENT_INITIATED)
			}

			// IMP: update cd pipeline to mark deployment app created, even if helm install fails
			// If the helm install fails, it still creates the app in failed state, so trying to
			// re-create the app results in error from helm that cannot re-use name which is still in use
			_, pgErr := impl.updatePipeline(pipeline, overrideRequest.UserId)

			if err != nil {
				impl.logger.Errorw("error in helm install custom chart", "err", err)
				if pgErr != nil {
					impl.logger.Errorw("failed to update deployment app created flag in pipeline table", "err", err)
				}
				apiError := clientErrors.ConvertToApiError(err)
				if apiError != nil {
					return false, apiError
				}
				return false, err
			}

			if pgErr != nil {
				impl.logger.Errorw("failed to update deployment app created flag in pipeline table", "err", err)
				return false, err
			}

			impl.logger.Debugw("received helm release response", "helmResponse", helmResponse, "isSuccess", helmResponse.Success)
		}

		// update workflow runner status, used in app workflow view
		err := impl.cdWorkflowCommonService.UpdateCDWorkflowRunnerStatus(ctx, overrideRequest, triggeredAt, pipelineConfig.WorkflowInProgress, "")
		if err != nil {
			impl.logger.Errorw("error in updating the workflow runner status, createHelmAppForCdPipeline", "err", err)
			return false, err
		}
	}
	return true, nil
}

func (impl *TriggerServiceImpl) deployArgocdApp(overrideRequest *bean3.ValuesOverrideRequest, valuesOverrideResponse *app.ValuesOverrideResponse, triggeredAt time.Time, ctx context.Context) error {

	impl.logger.Debugw("new pipeline found", "pipeline", valuesOverrideResponse.Pipeline)
	_, span := otel.Tracer("orchestrator").Start(ctx, "createArgoApplicationIfRequired")
	name, err := impl.createArgoApplicationIfRequired(overrideRequest.AppId, valuesOverrideResponse.EnvOverride, valuesOverrideResponse.Pipeline, overrideRequest.UserId)
	span.End()
	if err != nil {
		impl.logger.Errorw("acd application create error on cd trigger", "err", err, "req", overrideRequest)
		return err
	}
	impl.logger.Debugw("argocd application created", "name", name)

	_, span = otel.Tracer("orchestrator").Start(ctx, "updateArgoPipeline")
	updateAppInArgocd, err := impl.updateArgoPipeline(ctx, valuesOverrideResponse.Pipeline, valuesOverrideResponse.EnvOverride)
	span.End()
	if err != nil {
		impl.logger.Errorw("error in updating argocd app ", "err", err)
		return err
	}
	syncTime := time.Now()
	err = impl.argoClientWrapperService.SyncArgoCDApplicationIfNeededAndRefresh(ctx, valuesOverrideResponse.Pipeline.DeploymentAppName)
	if err != nil {
		impl.logger.Errorw("error in getting argo application with normal refresh", "argoAppName", valuesOverrideResponse.Pipeline.DeploymentAppName)
		return fmt.Errorf("%s. err: %s", bean.ARGOCD_SYNC_ERROR, err.Error())
	}
	if !impl.ACDConfig.ArgoCDAutoSyncEnabled {
		timeline := &pipelineConfig.PipelineStatusTimeline{
			CdWorkflowRunnerId: overrideRequest.WfrId,
			StatusTime:         syncTime,
			AuditLog: sql.AuditLog{
				CreatedBy: 1,
				CreatedOn: time.Now(),
				UpdatedBy: 1,
				UpdatedOn: time.Now(),
			},
			Status:       pipelineConfig.TIMELINE_STATUS_ARGOCD_SYNC_COMPLETED,
			StatusDetail: "argocd sync completed",
		}
		_, err, _ = impl.pipelineStatusTimelineService.SavePipelineStatusTimelineIfNotAlreadyPresent(overrideRequest.WfrId, timeline.Status, timeline, false)
		if err != nil {
			impl.logger.Errorw("error in saving pipeline status timeline", "err", err)
		}
	}
	if updateAppInArgocd {
		impl.logger.Debug("argo-cd successfully updated")
	} else {
		impl.logger.Debug("argo-cd failed to update, ignoring it")
	}
	return nil
}

// update repoUrl, revision and argo app sync mode (auto/manual) if needed
func (impl *TriggerServiceImpl) updateArgoPipeline(ctx context.Context, pipeline *pipelineConfig.Pipeline, envOverride *chartConfig.EnvConfigOverride) (bool, error) {
	if ctx == nil {
		impl.logger.Errorw("err in syncing ACD, ctx is NULL", "pipelineName", pipeline.Name)
		return false, nil
	}
	argoAppName := pipeline.DeploymentAppName
	impl.logger.Infow("received payload, updateArgoPipeline", "appId", pipeline.AppId, "pipelineName", pipeline.Name, "envId", envOverride.TargetEnvironment, "argoAppName", argoAppName)
	argoApplication, err := impl.argoClientWrapperService.GetArgoAppByName(ctx, argoAppName)
	if err != nil {
		impl.logger.Errorw("no argo app exists", "app", argoAppName, "pipeline", pipeline.Name)
		return false, err
	}
	// if status, ok:=status.FromError(err);ok{
	appStatus, _ := status2.FromError(err)
	if appStatus.Code() == codes.OK {
		impl.logger.Debugw("argo app exists", "app", argoAppName, "pipeline", pipeline.Name)
		if impl.argoClientWrapperService.IsArgoAppPatchRequired(argoApplication.Spec.Source, envOverride.Chart.GitRepoUrl, envOverride.Chart.ChartLocation) {
			patchRequestDto := &bean7.ArgoCdAppPatchReqDto{
				ArgoAppName:    argoAppName,
				ChartLocation:  envOverride.Chart.ChartLocation,
				GitRepoUrl:     envOverride.Chart.GitRepoUrl,
				TargetRevision: bean7.TargetRevisionMaster,
				PatchType:      bean7.PatchTypeMerge,
			}
			err = impl.argoClientWrapperService.PatchArgoCdApp(ctx, patchRequestDto)
			if err != nil {
				impl.logger.Errorw("error in patching argo pipeline", "err", err, "req", patchRequestDto)
				return false, err
			}
			if envOverride.Chart.GitRepoUrl != argoApplication.Spec.Source.RepoURL {
				impl.logger.Infow("patching argo application's repo url", "argoAppName", argoAppName)
			}
			impl.logger.Debugw("pipeline update req", "res", patchRequestDto)
		} else {
			impl.logger.Debug("pipeline no need to update ")
		}
		err := impl.argoClientWrapperService.UpdateArgoCDSyncModeIfNeeded(ctx, argoApplication)
		if err != nil {
			impl.logger.Errorw("error in updating argocd sync mode", "err", err)
			return false, err
		}
		return true, nil
	} else if appStatus.Code() == codes.NotFound {
		impl.logger.Errorw("argo app not found", "app", argoAppName, "pipeline", pipeline.Name)
		return false, nil
	} else {
		impl.logger.Errorw("err in checking application on argoCD", "err", err, "pipeline", pipeline.Name)
		return false, err
	}
}

func (impl *TriggerServiceImpl) createArgoApplicationIfRequired(appId int, envConfigOverride *chartConfig.EnvConfigOverride, pipeline *pipelineConfig.Pipeline, userId int32) (string, error) {
	// repo has been registered while helm create
	chart, err := impl.chartRepository.FindLatestChartForAppByAppId(appId)
	if err != nil {
		impl.logger.Errorw("no chart found ", "app", appId)
		return "", err
	}
	envModel, err := impl.envRepository.FindById(envConfigOverride.TargetEnvironment)
	if err != nil {
		return "", err
	}
	argoAppName := pipeline.DeploymentAppName
	if pipeline.DeploymentAppCreated {
		return argoAppName, nil
	} else {
		// create
		appNamespace := envConfigOverride.Namespace
		if appNamespace == "" {
			appNamespace = "default"
		}
		namespace := argocdServer.DevtronInstalationNs

		appRequest := &argocdServer.AppTemplate{
			ApplicationName: argoAppName,
			Namespace:       namespace,
			TargetNamespace: appNamespace,
			TargetServer:    envModel.Cluster.ServerUrl,
			Project:         "default",
			ValuesFile:      helper.GetValuesFileForEnv(envModel.Id),
			RepoPath:        chart.ChartLocation,
			RepoUrl:         chart.GitRepoUrl,
			AutoSyncEnabled: impl.ACDConfig.ArgoCDAutoSyncEnabled,
		}
		argoAppName, err := impl.argoK8sClient.CreateAcdApp(appRequest, argocdServer.ARGOCD_APPLICATION_TEMPLATE)
		if err != nil {
			return "", err
		}
		// update cd pipeline to mark deployment app created
		_, err = impl.updatePipeline(pipeline, userId)
		if err != nil {
			impl.logger.Errorw("error in update cd pipeline for deployment app created or not", "err", err)
			return "", err
		}
		return argoAppName, nil
	}
}

func (impl *TriggerServiceImpl) updatePipeline(pipeline *pipelineConfig.Pipeline, userId int32) (bool, error) {
	err := impl.pipelineRepository.SetDeploymentAppCreatedInPipeline(true, pipeline.Id, userId)
	if err != nil {
		impl.logger.Errorw("error on updating cd pipeline for setting deployment app created", "err", err)
		return false, err
	}
	return true, nil
}

// helmInstallReleaseWithCustomChart performs helm install with custom chart
func (impl *TriggerServiceImpl) helmInstallReleaseWithCustomChart(ctx context.Context, releaseIdentifier *gRPC.ReleaseIdentifier, referenceChartByte []byte, valuesYaml string) (*gRPC.HelmInstallCustomResponse, error) {

	helmInstallRequest := gRPC.HelmInstallCustomRequest{
		ValuesYaml:        valuesYaml,
		ChartContent:      &gRPC.ChartContent{Content: referenceChartByte},
		ReleaseIdentifier: releaseIdentifier,
	}
	if impl.isDevtronAsyncInstallModeEnabled(bean.Helm) {
		helmInstallRequest.RunInCtx = true
	}
	// Request exec
	return impl.helmAppClient.InstallReleaseWithCustomChart(ctx, &helmInstallRequest)
}
func (impl *TriggerServiceImpl) writeBlockedTriggerEvent(request bean.TriggerRequest) {
	event := impl.eventFactory.Build(util2.Blocked, &request.Pipeline.Id, request.Pipeline.AppId, &request.Pipeline.EnvironmentId, util2.CD)
	impl.logger.Debugw("event writeBlockedTriggerEvent", "event", event)
	event.UserId = int(request.TriggeredBy)
	event = impl.eventFactory.BuildExtraBlockedTriggerData(event, bean3.CD_WORKFLOW_TYPE_DEPLOY, request.TriggerMessage, request.Artifact)
	_, evtErr := impl.eventClient.WriteNotificationEvent(event)
	if evtErr != nil {
		impl.logger.Errorw("CD trigger event not sent", "error", evtErr)
	}
}
func (impl *TriggerServiceImpl) writeCDTriggerEvent(overrideRequest *bean3.ValuesOverrideRequest, artifact *repository3.CiArtifact, releaseId, pipelineOverrideId, wfrId int) {

	event := impl.eventFactory.Build(util2.Trigger, &overrideRequest.PipelineId, overrideRequest.AppId, &overrideRequest.EnvId, util2.CD)
	impl.logger.Debugw("event WriteCDTriggerEvent", "event", event)
	wfr, err := impl.cdWorkflowRepository.FindWorkflowRunnerByIdForApproval(wfrId)
	if err != nil {
		impl.logger.Errorw("could not get wf runner", "err", err)
	}
	wfr.TriggerMetadata = overrideRequest.TriggerMetadata
	wfr.CdWorkflow = &pipelineConfig.CdWorkflow{CiArtifactId: artifact.Id}
	event = impl.eventFactory.BuildExtraCDData(event, wfr, pipelineOverrideId, bean3.CD_WORKFLOW_TYPE_DEPLOY)
	_, evtErr := impl.eventClient.WriteNotificationEvent(event)
	if evtErr != nil {
		impl.logger.Errorw("CD trigger event not sent", "error", evtErr)
	}
	deploymentEvent := app.DeploymentEvent{
		ApplicationId:      overrideRequest.AppId,
		EnvironmentId:      overrideRequest.EnvId, // check for production Environment
		ReleaseId:          releaseId,
		PipelineOverrideId: pipelineOverrideId,
		TriggerTime:        time.Now(),
		CiArtifactId:       overrideRequest.CiArtifactId,
	}

	ciPipelineMaterials, err := impl.ciPipelineMaterialRepository.GetByPipelineId(artifact.PipelineId)
	if err != nil {
		impl.logger.Errorw("error in ")
	}
	materialInfoMap, mErr := artifact.ParseMaterialInfo()
	if mErr != nil {
		impl.logger.Errorw("material info map error", mErr)
		return
	}
	for _, ciPipelineMaterial := range ciPipelineMaterials {
		hash := materialInfoMap[ciPipelineMaterial.GitMaterial.Url]
		pipelineMaterialInfo := &app.PipelineMaterialInfo{PipelineMaterialId: ciPipelineMaterial.Id, CommitHash: hash}
		deploymentEvent.PipelineMaterials = append(deploymentEvent.PipelineMaterials, pipelineMaterialInfo)
	}
	impl.logger.Infow("triggering deployment event", "event", deploymentEvent)
	err = impl.eventClient.WriteNatsEvent(pubsub.CD_SUCCESS, deploymentEvent)
	if err != nil {
		impl.logger.Errorw("error in writing cd trigger event", "err", err)
	}
}

func (impl *TriggerServiceImpl) markImageScanDeployed(appId int, envId int, imageDigest string, clusterId int, isScanEnabled bool, image string) error {
	impl.logger.Debugw("mark image scan deployed for normal app, from cd auto or manual trigger", "imageDigest", imageDigest)
	executionHistory, err := impl.imageScanHistoryRepository.FindByImageAndDigest(imageDigest, image)
	if err != nil && err != pg.ErrNoRows {
		impl.logger.Errorw("error in fetching execution history", "err", err)
		return err
	}
	if executionHistory == nil || executionHistory.Id == 0 {
		impl.logger.Errorw("no execution history found for digest", "digest", imageDigest)
		return fmt.Errorf("no execution history found for digest - %s", imageDigest)
	}
	impl.logger.Debugw("mark image scan deployed for normal app, from cd auto or manual trigger", "executionHistory", executionHistory)
	var ids []int
	ids = append(ids, executionHistory.Id)

	ot, err := impl.imageScanDeployInfoRepository.FetchByAppIdAndEnvId(appId, envId, []string{security.ScanObjectType_APP})

	if err == pg.ErrNoRows && !isScanEnabled {
		// ignoring if no rows are found and scan is disabled
		return nil
	}

	if err != nil && err != pg.ErrNoRows {
		return err
	} else if err == pg.ErrNoRows && isScanEnabled {
		imageScanDeployInfo := &security.ImageScanDeployInfo{
			ImageScanExecutionHistoryId: ids,
			ScanObjectMetaId:            appId,
			ObjectType:                  security.ScanObjectType_APP,
			EnvId:                       envId,
			ClusterId:                   clusterId,
			AuditLog: sql.AuditLog{
				CreatedOn: time.Now(),
				CreatedBy: 1,
				UpdatedOn: time.Now(),
				UpdatedBy: 1,
			},
		}
		impl.logger.Debugw("mark image scan deployed for normal app, from cd auto or manual trigger", "imageScanDeployInfo", imageScanDeployInfo)
		err = impl.imageScanDeployInfoRepository.Save(imageScanDeployInfo)
		if err != nil {
			impl.logger.Errorw("error in creating deploy info", "err", err)
		}
	} else {
		// Updating Execution history for Latest Deployment to fetch out security Vulnerabilities for latest deployed info
		if isScanEnabled {
			ot.ImageScanExecutionHistoryId = ids
		} else {
			arr := []int{-1}
			ot.ImageScanExecutionHistoryId = arr
		}
		err = impl.imageScanDeployInfoRepository.Update(ot)
		if err != nil {
			impl.logger.Errorw("error in updating deploy info for latest deployed image", "err", err)
		}
	}
	return err
}

func (impl *TriggerServiceImpl) isDevtronAsyncInstallModeEnabled(deploymentAppType string) bool {
	return impl.globalEnvVariables.EnableAsyncInstallDevtronChart &&
		deploymentAppType == bean.Helm
}

func (impl *TriggerServiceImpl) deleteCorruptedPipelineStage(pipelineStage *repository.PipelineStage, triggeredBy int32) (error, bool) {
	if pipelineStage != nil {
		stageReq := &bean8.PipelineStageDto{
			Id:   pipelineStage.Id,
			Type: pipelineStage.Type,
		}
		err, deleted := impl.pipelineStageService.DeletePipelineStageIfReq(stageReq, triggeredBy)
		if err != nil {
			impl.logger.Errorw("error in deleting the corrupted pipeline stage", "err", err, "pipelineStageReq", stageReq)
			return err, false
		}
		return nil, deleted
	}
	return nil, false
}

func (impl *TriggerServiceImpl) TriggerAutoCDOnPreStageSuccess(triggerContext bean.TriggerContext, cdPipelineId, ciArtifactId, workflowId int, triggerdBy int32) error {
	pipeline, err := impl.pipelineRepository.FindById(cdPipelineId)
	if err != nil {
		return err
	}
	if pipeline.TriggerType == pipelineConfig.TRIGGER_TYPE_AUTOMATIC {
		ciArtifact, err := impl.ciArtifactRepository.Get(ciArtifactId)
		if err != nil {
			return err
		}
		cdWorkflow, err := impl.cdWorkflowRepository.FindById(workflowId)
		if err != nil {
			return err
		}
		// TODO : confirm about this logic used for applyAuth

		// checking if deployment is triggered already, then ignore trigger
		deploymentTriggeredAlready := impl.checkDeploymentTriggeredAlready(cdWorkflow.Id)
		if deploymentTriggeredAlready {
			impl.logger.Warnw("deployment is already triggered, so ignoring this msg", "cdPipelineId", cdPipelineId, "ciArtifactId", ciArtifactId, "workflowId", workflowId)
			return nil
		}

		triggerRequest := bean.TriggerRequest{
			CdWf:           cdWorkflow,
			Pipeline:       pipeline,
			Artifact:       ciArtifact,
			TriggeredBy:    triggerdBy,
			TriggerContext: triggerContext,
		}

		triggerRequest.TriggerContext.Context = context.Background()
		err = impl.TriggerAutomaticDeployment(triggerRequest)
		if err != nil {
			return err
		}
	}
	return nil
}

func (impl *TriggerServiceImpl) checkDeploymentTriggeredAlready(wfId int) bool {
	deploymentTriggeredAlready := false
	// TODO : need to check this logic for status check in case of multiple deployments requirement for same workflow
	workflowRunner, err := impl.cdWorkflowRepository.FindByWorkflowIdAndRunnerType(context.Background(), wfId, bean3.CD_WORKFLOW_TYPE_DEPLOY)
	if err != nil {
		impl.logger.Errorw("error occurred while fetching workflow runner", "wfId", wfId, "err", err)
		return deploymentTriggeredAlready
	}
	deploymentTriggeredAlready = workflowRunner.CdWorkflowId == wfId
	return deploymentTriggeredAlready
}

// TO check where to put, got from oss enterprise diff

func (impl *TriggerServiceImpl) PushPrePostCDManifest(cdWorklowRunnerId int, triggeredBy int32, jobHelmPackagePath string, deployType string, pipeline *pipelineConfig.Pipeline, imageTag string, ctx context.Context) error {

	manifestPushTemplate, err := impl.BuildManifestPushTemplateForPrePostCd(pipeline, cdWorklowRunnerId, triggeredBy, jobHelmPackagePath, deployType, imageTag)
	if err != nil {
		impl.logger.Errorw("error in building manifest push template for pre post cd")
		return err
	}
	manifestPushService := impl.getManifestPushService(manifestPushTemplate.StorageType)

	manifestPushResponse := manifestPushService.PushChart(manifestPushTemplate, ctx)
	if manifestPushResponse.Error != nil {
		impl.logger.Errorw("error in pushing chart to helm repo", "err", err)
		return manifestPushResponse.Error
	}
	return nil
}

func (impl *TriggerServiceImpl) MergeDefaultValuesWithOverrideValues(overrideValues string, builtChartPath string) error {
	valuesFilePath := path.Join(builtChartPath, "values.yaml") // default values of helm chart
	defaultValues, err := ioutil.ReadFile(valuesFilePath)
	if err != nil {
		return err
	}
	defaultValuesJson, err := yaml.YAMLToJSON(defaultValues)
	if err != nil {
		return err
	}
	mergedValues, err := impl.mergeUtil.JsonPatch(defaultValuesJson, []byte(overrideValues))
	if err != nil {
		return err
	}
	mergedValuesYaml, err := yaml.JSONToYAML(mergedValues)
	if err != nil {
		return err
	}
	err = ioutil.WriteFile(valuesFilePath, mergedValuesYaml, 0600)
	if err != nil {
		return err
	}
	return err
}

func (impl *TriggerServiceImpl) BuildManifestPushTemplateForPrePostCd(pipeline *pipelineConfig.Pipeline, cdWorklowRunnerId int, triggeredBy int32, jobHelmPackagePath string, deployType string, imageTag string) (*bean4.ManifestPushTemplate, error) {

	manifestPushTemplate := &bean4.ManifestPushTemplate{
		WorkflowRunnerId:      cdWorklowRunnerId,
		AppId:                 pipeline.AppId,
		EnvironmentId:         pipeline.EnvironmentId,
		UserId:                triggeredBy,
		AppName:               pipeline.App.AppName,
		TargetEnvironmentName: pipeline.Environment.Id,
		ChartVersion:          fmt.Sprintf("%d.%d.%d-%s-%s", 1, 1, cdWorklowRunnerId, deployType, imageTag),
	}

	manifestPushConfig, err := impl.manifestPushConfigRepository.GetManifestPushConfigByAppIdAndEnvId(pipeline.AppId, pipeline.EnvironmentId)
	if err != nil && err != pg.ErrNoRows {
		impl.logger.Errorw("error in fetching manifest push config for pre/post cd", "err", err)
		return manifestPushTemplate, err
	}
	manifestPushTemplate.StorageType = manifestPushConfig.StorageType

	if manifestPushConfig != nil && manifestPushConfig.StorageType == bean2.ManifestStorageOCIHelmRepo {

		var credentialsConfig bean4.HelmRepositoryConfig
		err = json.Unmarshal([]byte(manifestPushConfig.CredentialsConfig), &credentialsConfig)
		if err != nil {
			impl.logger.Errorw("error in json unmarshal", "err", err)
			return manifestPushTemplate, err
		}
		dockerArtifactStore, err := impl.dockerArtifactStoreRepository.FindOne(credentialsConfig.ContainerRegistryName)
		if err != nil {
			impl.logger.Errorw("error in fetching artifact info", "err", err)
			return manifestPushTemplate, err
		}
		repoPath, chartName := app.GetRepoPathAndChartNameFromRepoName(credentialsConfig.RepositoryName)
		manifestPushTemplate.RepoUrl = path.Join(dockerArtifactStore.RegistryURL, repoPath)
		manifestPushTemplate.ChartName = chartName
		chartBytes, err := impl.chartTemplateService.LoadChartInBytes(jobHelmPackagePath, true, chartName, manifestPushTemplate.ChartVersion)
		if err != nil {
			return manifestPushTemplate, err
		}
		manifestPushTemplate.BuiltChartBytes = &chartBytes
		containerRegistryConfig := &bean4.ContainerRegistryConfig{
			RegistryUrl:  dockerArtifactStore.RegistryURL,
			Username:     dockerArtifactStore.Username,
			Password:     dockerArtifactStore.Password,
			Insecure:     true,
			AccessKey:    dockerArtifactStore.AWSAccessKeyId,
			SecretKey:    dockerArtifactStore.AWSSecretAccessKey,
			AwsRegion:    dockerArtifactStore.AWSRegion,
			RegistryType: string(dockerArtifactStore.RegistryType),
			RepoName:     repoPath,
		}
		for _, ociRegistryConfig := range dockerArtifactStore.OCIRegistryConfig {
			if ociRegistryConfig.RepositoryType == repository6.OCI_REGISRTY_REPO_TYPE_CHART {
				containerRegistryConfig.IsPublic = ociRegistryConfig.IsPublic
			}
		}
		manifestPushTemplate.ContainerRegistryConfig = containerRegistryConfig
	} else if manifestPushConfig.StorageType == bean2.ManifestStorageGit {
		// need to implement for git repo push
	}

	return manifestPushTemplate, nil
}

func (impl *TriggerServiceImpl) checkApprovalNodeForDeployment(requestedUserId int32, pipeline *pipelineConfig.Pipeline, artifactId int) (int, error) {
	if pipeline.ApprovalNodeConfigured() {
		pipelineId := pipeline.Id
		approvalConfig, err := pipeline.GetApprovalConfig()
		if err != nil {
			impl.logger.Errorw("error occurred while fetching approval node config", "approvalConfig", pipeline.UserApprovalConfig, "err", err)
			return 0, err
		}
		userApprovalMetadata, err := impl.artifactApprovalDataReadService.FetchApprovalDataForArtifacts([]int{artifactId}, pipelineId, approvalConfig.RequiredCount)
		if err != nil {
			return 0, err
		}
		approvalMetadata, ok := userApprovalMetadata[artifactId]
		if ok && approvalMetadata.ApprovalRuntimeState != pipelineConfig.ApprovedApprovalState {
			impl.logger.Errorw("not triggering deployment since artifact is not approved", "pipelineId", pipelineId, "artifactId", artifactId)
			return 0, &util.ApiError{Code: constants.ApprovalNodeFail, InternalMessage: "not triggering deployment since artifact is not approved", UserMessage: "not triggering deployment since artifact is not approved"}
		} else if ok {
			if !impl.config.CanApproverDeploy {
				approvalUsersData := approvalMetadata.ApprovalUsersData
				for _, approvalData := range approvalUsersData {
					if approvalData.UserId == requestedUserId {
						return 0, &util.ApiError{Code: constants.ApprovalNodeFail, InternalMessage: "image cannot be deployed by its approver", UserMessage: "image cannot be deployed by its approver"}
					}
				}
			}
			return approvalMetadata.ApprovalRequestId, nil
		} else {
			return 0, &util.ApiError{Code: constants.ApprovalNodeFail, InternalMessage: "request not raised for artifact", UserMessage: "request not raised for artifact"}
		}
	}
	return 0, nil

}

func (impl *TriggerServiceImpl) handleCustomGitOpsRepoValidation(runner *pipelineConfig.CdWorkflowRunner, pipeline *pipelineConfig.Pipeline, triggeredBy int32) error {
	if !util.IsAcdApp(pipeline.DeploymentAppName) {
		return nil
	}
	isGitOpsConfigured := false
	gitOpsConfig, err := impl.gitOpsConfigReadService.GetGitOpsConfigActive()
	if err != nil && err != pg.ErrNoRows {
		impl.logger.Errorw("error while getting active GitOpsConfig", "err", err)
	}
	if gitOpsConfig != nil && gitOpsConfig.Id > 0 {
		isGitOpsConfigured = true
	}
	if isGitOpsConfigured && gitOpsConfig.AllowCustomRepository {
		chart, err := impl.chartRepository.FindLatestChartForAppByAppId(pipeline.AppId)
		if err != nil {
			impl.logger.Errorw("error in fetching latest chart for app by appId", "err", err, "appId", pipeline.AppId)
			return err
		}
		if gitOps.IsGitOpsRepoNotConfigured(chart.GitRepoUrl) {
			// if image vulnerable, update timeline status and return
			runner.Status = pipelineConfig.WorkflowFailed
			runner.Message = pipelineConfig.GITOPS_REPO_NOT_CONFIGURED
			runner.FinishedOn = time.Now()
			runner.UpdatedOn = time.Now()
			runner.UpdatedBy = triggeredBy
			err = impl.cdWorkflowRepository.UpdateWorkFlowRunner(runner)
			if err != nil {
				impl.logger.Errorw("error in updating wfr status due to vulnerable image", "err", err)
				return err
			}
			apiErr := &util.ApiError{
				HttpStatusCode:  http.StatusConflict,
				UserMessage:     pipelineConfig.GITOPS_REPO_NOT_CONFIGURED,
				InternalMessage: pipelineConfig.GITOPS_REPO_NOT_CONFIGURED,
			}
			return apiErr
		}
	}
	return nil
}<|MERGE_RESOLUTION|>--- conflicted
+++ resolved
@@ -134,12 +134,9 @@
 	helmAppService                      client2.HelmAppService
 	imageTaggingService                 pipeline.ImageTaggingService
 	artifactApprovalDataReadService     read.ArtifactApprovalDataReadService
-<<<<<<< HEAD
-	imageScanService                    security2.ImageScanService
-=======
 	artifactPromotionDataReadService    read2.ArtifactPromotionDataReadService
 	cdPipelineConfigService             pipeline.CdPipelineConfigService
->>>>>>> 6054d2a7
+	imageScanService                    security2.ImageScanService
 
 	mergeUtil     util.MergeUtil
 	enforcerUtil  rbac.EnforcerUtil
@@ -223,11 +220,8 @@
 	appWorkflowRepository appWorkflow.AppWorkflowRepository,
 	dockerArtifactStoreRepository repository6.DockerArtifactStoreRepository,
 	deploymentWindowService deploymentWindow.DeploymentWindowService,
-<<<<<<< HEAD
+	artifactPromotionDataReadService read2.ArtifactPromotionDataReadService,
 	imageScanService security2.ImageScanService) (*TriggerServiceImpl, error) {
-=======
-	artifactPromotionDataReadService read2.ArtifactPromotionDataReadService) (*TriggerServiceImpl, error) {
->>>>>>> 6054d2a7
 	impl := &TriggerServiceImpl{
 		logger:                              logger,
 		cdWorkflowCommonService:             cdWorkflowCommonService,
@@ -441,45 +435,7 @@
 		}
 
 		scope := resourceQualifiers.Scope{AppId: overrideRequest.AppId, EnvId: overrideRequest.EnvId, ClusterId: overrideRequest.ClusterId, ProjectId: overrideRequest.ProjectId, IsProdEnv: overrideRequest.IsProdEnv}
-<<<<<<< HEAD
 		impl.logger.Debug("scope for manual trigger ", "scope", scope, "pipelineId", overrideRequest.PipelineId)
-=======
-		filters, err := impl.resourceFilterService.GetFiltersByScope(scope)
-		if err != nil {
-			impl.logger.Errorw("error in getting resource filters for the pipeline", "pipelineId", overrideRequest.PipelineId, "err", err)
-			return 0, "", err
-		}
-
-		// get releaseTags from imageTaggingService
-		imageTagNames, err := impl.imageTaggingService.GetTagNamesByArtifactId(artifact.Id)
-		if err != nil {
-			impl.logger.Errorw("error in getting image tags for the given artifact id", "artifactId", artifact.Id, "err", err)
-			return 0, "", err
-		}
-
-		materialInfos, err := artifact.GetMaterialInfo()
-		if err != nil {
-			impl.logger.Errorw("error in getting material info for the given artifact", "artifactId", artifact.Id, "materialInfo", artifact.MaterialInfo, "err", err)
-			return 0, "", err
-		}
-		filterState, filterIdVsState, err := impl.resourceFilterService.CheckForResource(filters, artifact.Image, imageTagNames, materialInfos)
-		if err != nil {
-			return 0, "", err
-		}
-
-		// store evaluated result
-		filterEvaluationAudit, err := impl.resourceFilterService.CreateFilterEvaluationAudit(resourceFilter.Artifact, ciArtifactId, resourceFilter.Pipeline, cdPipeline.Id, filters, filterIdVsState)
-		if err != nil {
-			impl.logger.Errorw("error in creating filter evaluation audit data cd post stage trigger", "err", err, "cdPipelineId", cdPipeline.Id, "artifactId", ciArtifactId)
-			return 0, "", err
-		}
-
-		// allow or block w.r.t filterState
-		if filterState != resourceFilter.ALLOW {
-			return 0, "", fmt.Errorf("the artifact does not pass filtering condition")
-		}
-
->>>>>>> 6054d2a7
 		triggerRequest := bean.TriggerRequest{
 			Pipeline:       cdPipeline,
 			Artifact:       artifact,
@@ -575,8 +531,6 @@
 					impl.logger.Errorw("error in getting latest pipeline override by cdWorkflowId", "err", err, "cdWorkflowId", cdWfId)
 					return 0, "", err
 				}
-				fmt.Println(pipelineOverride)
-				// TODO: update
 				cdSuccessEvent := bean9.DeployStageSuccessEventReq{
 					DeployStageType:  bean3.CD_WORKFLOW_TYPE_DEPLOY,
 					PipelineOverride: pipelineOverride,
@@ -635,7 +589,6 @@
 	return releaseId, helmPackageName, err
 }
 
-<<<<<<< HEAD
 // createAuditForFeasibility creates audit currrently in case of filters fail and error when nil
 func (impl *TriggerServiceImpl) createAuditForFeasibility(createAudit bool, subjectId int, refType resourceFilter.ReferenceType, refId int, filters []*resourceFilter.FilterMetaDataBean, filterIdVsState map[int]resourceFilter.FilterState) *resourceFilter.ResourceFilterEvaluationAudit {
 	// creating audit only when error occurred due to filters fail or err is nil because in other err cases filter audit is not required.
@@ -646,7 +599,10 @@
 			impl.logger.Errorw("error in creating filter evaluation audit data cd post stage trigger", "err", err, "subjectId", subjectId, "refId", refId)
 		}
 		return filterEvaluationAudit
-=======
+	}
+	return nil
+}
+
 func (impl *TriggerServiceImpl) isArtifactDeploymentAllowed(pipeline *pipelineConfig.Pipeline, ciArtifact *repository3.CiArtifact, deployStage bean3.WorkflowType) (bool, error) {
 
 	// fetch latest workflow to find current running artifact
@@ -722,47 +678,6 @@
 	return false, nil
 }
 
-// TODO: write a wrapper to handle auto and manual trigger
-func (impl *TriggerServiceImpl) TriggerAutomaticDeployment(request bean.TriggerRequest) error {
-
-	request.TriggerContext.TriggerType = bean.Automatic
-	// in case of manual trigger auth is already applied and for auto triggers there is no need for auth check here
-	triggeredBy := request.TriggeredBy
-	pipeline := request.Pipeline
-	artifact := request.Artifact
-
-	// in case of manual ci RBAC need to apply, this method used for auto cd deployment
-	pipelineId := pipeline.Id
-
-	artifactId := artifact.Id
-	env, err := impl.envRepository.FindById(pipeline.EnvironmentId)
-	if err != nil {
-		impl.logger.Errorw("error while fetching env", "err", err)
-		return err
-	}
-
-	app, err := impl.appRepository.FindById(pipeline.AppId)
-	if err != nil {
-		return err
-	}
-	scope := resourceQualifiers.Scope{AppId: pipeline.AppId, EnvId: pipeline.EnvironmentId, ClusterId: env.ClusterId, ProjectId: app.TeamId, IsProdEnv: env.Default}
-	impl.logger.Infow("scope for auto trigger ", "scope", scope)
-	filters, err := impl.resourceFilterService.GetFiltersByScope(scope)
-	if err != nil {
-		impl.logger.Errorw("error in getting resource filters for the pipeline", "pipelineId", pipeline.Id, "err", err)
-		return err
-	}
-	// get releaseTags from imageTaggingService
-	imageTagNames, err := impl.imageTaggingService.GetTagNamesByArtifactId(artifact.Id)
-	if err != nil {
-		impl.logger.Errorw("error in getting image tags for the given artifact id", "artifactId", artifact.Id, "err", err)
-		return err
->>>>>>> 6054d2a7
-	}
-	return nil
-}
-
-<<<<<<< HEAD
 // checkFeasibilityAndCreateAudit first checks feasibility and creates audit if createAudit flag comes to true
 func (impl *TriggerServiceImpl) checkFeasibilityAndCreateAudit(triggerRequirementRequest *bean.TriggerRequirementRequestDto, subjectId int, refType resourceFilter.ReferenceType, refId int) (*bean.TriggerFeasibilityResponse, *resourceFilter.ResourceFilterEvaluationAudit, error) {
 	var filters []*resourceFilter.FilterMetaDataBean
@@ -774,14 +689,6 @@
 	// this operation is independent of the error occured
 	filterEvaluationAudit := impl.createAuditForFeasibility(createAudit, subjectId, refType, refId, filters, filterIdVsState)
 	// handling error from CheckFeasibility
-=======
-	materialInfos, err := artifact.GetMaterialInfo()
-	if err != nil {
-		impl.logger.Errorw("error in getting material info for the given artifact", "artifactId", artifact.Id, "materialInfo", artifact.MaterialInfo, "err", err)
-		return err
-	}
-	filterState, filterIdVsState, err := impl.resourceFilterService.CheckForResource(filters, artifact.Image, imageTagNames, materialInfos)
->>>>>>> 6054d2a7
 	if err != nil {
 		impl.logger.Errorw("error encountered in checkFeasibilityAndCreateAudit", "err", err, "triggerRequirementRequest", triggerRequirementRequest)
 		return nil, nil, err
@@ -1022,8 +929,6 @@
 			impl.logger.Errorw("error in getting latest pipeline override by cdWorkflowId", "err", err, "cdWorkflowId", cdWfId)
 			return err
 		}
-		fmt.Println(pipelineOverride)
-		// TODO: update
 		cdSuccessEvent := bean9.DeployStageSuccessEventReq{
 			DeployStageType:  bean3.CD_WORKFLOW_TYPE_DEPLOY,
 			PipelineOverride: pipelineOverride,
