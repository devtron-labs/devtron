--- conflicted
+++ resolved
@@ -220,12 +220,8 @@
 	ciPipelineRepository pipelineConfig.CiPipelineRepository,
 	appWorkflowRepository appWorkflow.AppWorkflowRepository,
 	dockerArtifactStoreRepository repository6.DockerArtifactStoreRepository,
-<<<<<<< HEAD
+	deploymentWindowService deploymentWindow.DeploymentWindowService,
 	artifactPromotionDataReadService read2.ArtifactPromotionDataReadService) (*TriggerServiceImpl, error) {
-=======
-	deploymentWindowService deploymentWindow.DeploymentWindowService,
-) (*TriggerServiceImpl, error) {
->>>>>>> 6ab57e3a
 	impl := &TriggerServiceImpl{
 		logger:                              logger,
 		cdWorkflowCommonService:             cdWorkflowCommonService,
@@ -1340,32 +1336,6 @@
 	return manifestPushTemplate, nil
 }
 
-<<<<<<< HEAD
-// checkIfRepoMigrationRequired checks if gitOps repo name is changed
-func (impl *TriggerServiceImpl) checkIfRepoMigrationRequired(manifestPushTemplate *bean4.ManifestPushTemplate) bool {
-	monoRepoMigrationRequired := false
-	if gitOps.IsGitOpsRepoNotConfigured(manifestPushTemplate.RepoUrl) || manifestPushTemplate.IsCustomGitRepository {
-		return false
-	}
-	var err error
-	gitOpsRepoName := impl.gitOpsConfigReadService.GetGitOpsRepoNameFromUrl(manifestPushTemplate.RepoUrl)
-	if len(gitOpsRepoName) == 0 {
-		gitOpsRepoName, err = impl.getAcdAppGitOpsRepoName(manifestPushTemplate.AppName, manifestPushTemplate.EnvironmentName)
-		if err != nil || gitOpsRepoName == "" {
-			return false
-		}
-	}
-	// here will set new git repo name if required to migrate
-	newGitOpsRepoName := impl.gitOpsConfigReadService.GetGitOpsRepoName(manifestPushTemplate.AppName)
-	// checking weather git repo migration needed or not, if existing git repo and new independent git repo is not same than go ahead with migration
-	if newGitOpsRepoName != gitOpsRepoName {
-		monoRepoMigrationRequired = true
-	}
-	return monoRepoMigrationRequired
-}
-
-=======
->>>>>>> 6ab57e3a
 // getAcdAppGitOpsRepoName returns the GitOps repository name, configured for the argoCd app
 func (impl *TriggerServiceImpl) getAcdAppGitOpsRepoName(appName string, environmentName string) (string, error) {
 	// this method should only call in case of argo-integration and gitops configured
