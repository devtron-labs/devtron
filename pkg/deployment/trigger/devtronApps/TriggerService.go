package devtronApps

import (
	"context"
	"encoding/json"
	"errors"
	"fmt"
	"github.com/devtron-labs/common-lib-private/utils/k8s"
	pubsub "github.com/devtron-labs/common-lib/pubsub-lib"
	util5 "github.com/devtron-labs/common-lib/utils/k8s"
	bean3 "github.com/devtron-labs/devtron/api/bean"
	"github.com/devtron-labs/devtron/api/bean/gitOps"
	bean6 "github.com/devtron-labs/devtron/api/helm-app/bean"
	"github.com/devtron-labs/devtron/api/helm-app/gRPC"
	client2 "github.com/devtron-labs/devtron/api/helm-app/service"
	"github.com/devtron-labs/devtron/client/argocdServer"
	bean7 "github.com/devtron-labs/devtron/client/argocdServer/bean"
	client "github.com/devtron-labs/devtron/client/events"
	gitSensorClient "github.com/devtron-labs/devtron/client/gitSensor"
	"github.com/devtron-labs/devtron/enterprise/pkg/deploymentWindow"
	"github.com/devtron-labs/devtron/enterprise/pkg/resourceFilter"
	"github.com/devtron-labs/devtron/internal/constants"
	"github.com/devtron-labs/devtron/internal/middleware"
	"github.com/devtron-labs/devtron/internal/sql/models"
	repository3 "github.com/devtron-labs/devtron/internal/sql/repository"
	appRepository "github.com/devtron-labs/devtron/internal/sql/repository/app"
	"github.com/devtron-labs/devtron/internal/sql/repository/appWorkflow"
	"github.com/devtron-labs/devtron/internal/sql/repository/chartConfig"
	repository6 "github.com/devtron-labs/devtron/internal/sql/repository/dockerRegistry"
	"github.com/devtron-labs/devtron/internal/sql/repository/pipelineConfig"
	"github.com/devtron-labs/devtron/internal/sql/repository/security"
	"github.com/devtron-labs/devtron/internal/util"
	"github.com/devtron-labs/devtron/pkg/app"
	bean4 "github.com/devtron-labs/devtron/pkg/app/bean"
	"github.com/devtron-labs/devtron/pkg/app/status"
	"github.com/devtron-labs/devtron/pkg/auth/user"
	bean2 "github.com/devtron-labs/devtron/pkg/bean"
	chartService "github.com/devtron-labs/devtron/pkg/chart"
	chartRepoRepository "github.com/devtron-labs/devtron/pkg/chartRepo/repository"
	repository2 "github.com/devtron-labs/devtron/pkg/cluster/repository"
	"github.com/devtron-labs/devtron/pkg/deployment/gitOps/config"
	"github.com/devtron-labs/devtron/pkg/deployment/manifest"
	bean5 "github.com/devtron-labs/devtron/pkg/deployment/manifest/deploymentTemplate/chartRef/bean"
	"github.com/devtron-labs/devtron/pkg/deployment/trigger/devtronApps/adapter"
	"github.com/devtron-labs/devtron/pkg/deployment/trigger/devtronApps/bean"
	constants2 "github.com/devtron-labs/devtron/pkg/deployment/trigger/devtronApps/constants"
	"github.com/devtron-labs/devtron/pkg/deployment/trigger/devtronApps/helper"
	clientErrors "github.com/devtron-labs/devtron/pkg/errors"
	"github.com/devtron-labs/devtron/pkg/eventProcessor/out"
	bean9 "github.com/devtron-labs/devtron/pkg/eventProcessor/out/bean"
	"github.com/devtron-labs/devtron/pkg/imageDigestPolicy"
	k8s2 "github.com/devtron-labs/devtron/pkg/k8s"
	"github.com/devtron-labs/devtron/pkg/pipeline"
	bean8 "github.com/devtron-labs/devtron/pkg/pipeline/bean"
	"github.com/devtron-labs/devtron/pkg/pipeline/history"
	"github.com/devtron-labs/devtron/pkg/pipeline/repository"
	"github.com/devtron-labs/devtron/pkg/pipeline/types"
	"github.com/devtron-labs/devtron/pkg/plugin"
	"github.com/devtron-labs/devtron/pkg/policyGovernance/artifactApproval/read"
	read2 "github.com/devtron-labs/devtron/pkg/policyGovernance/artifactPromotion/read"
	"github.com/devtron-labs/devtron/pkg/resourceQualifiers"
	security2 "github.com/devtron-labs/devtron/pkg/security"
	"github.com/devtron-labs/devtron/pkg/sql"
	"github.com/devtron-labs/devtron/pkg/variables"
	"github.com/devtron-labs/devtron/pkg/workflow/cd"
	util3 "github.com/devtron-labs/devtron/util"
	"github.com/devtron-labs/devtron/util/argo"
	util2 "github.com/devtron-labs/devtron/util/event"
	"github.com/devtron-labs/devtron/util/rbac"
	"github.com/go-pg/pg"
	errors3 "github.com/juju/errors"
	"go.opentelemetry.io/otel"
	"go.uber.org/zap"
	"google.golang.org/grpc/codes"
	status2 "google.golang.org/grpc/status"
	"io/ioutil"
	"k8s.io/helm/pkg/proto/hapi/chart"
	"net/http"
	"path"
	"regexp"
	"sigs.k8s.io/yaml"
	"strconv"
	"strings"
	"time"
)

type TriggerService interface {
	TriggerPostStage(request bean.TriggerRequest) error
	TriggerPreStage(request bean.TriggerRequest) error

	TriggerStageForBulk(triggerRequest bean.TriggerRequest) error

	ManualCdTrigger(triggerContext bean.TriggerContext, overrideRequest *bean3.ValuesOverrideRequest) (int, string, error)
	TriggerAutomaticDeployment(request bean.TriggerRequest) error
	TriggerAutoCDOnPreStageSuccess(triggerContext bean.TriggerContext, cdPipelineId, ciArtifactId, workflowId int, triggerdBy int32) error

	HandleCDTriggerRelease(overrideRequest *bean3.ValuesOverrideRequest, ctx context.Context,
		triggeredAt time.Time, deployedBy int32) (releaseNo int, manifest []byte, err error)

	TriggerRelease(overrideRequest *bean3.ValuesOverrideRequest, valuesOverrideResponse *app.ValuesOverrideResponse,
		builtChartPath string, ctx context.Context, triggeredAt time.Time, triggeredBy int32) (releaseNo int, manifest []byte, err error)
}

type TriggerServiceImpl struct {
	logger                              *zap.SugaredLogger
	cdWorkflowCommonService             cd.CdWorkflowCommonService
	gitOpsManifestPushService           app.GitOpsPushService
	gitOpsConfigReadService             config.GitOpsConfigReadService
	argoK8sClient                       argocdServer.ArgoK8sClient
	ACDConfig                           *argocdServer.ACDConfig
	argoClientWrapperService            argocdServer.ArgoClientWrapperService
	pipelineStatusTimelineService       status.PipelineStatusTimelineService
	chartTemplateService                util.ChartTemplateService
	chartService                        chartService.ChartService
	eventFactory                        client.EventFactory
	eventClient                         client.EventClient
	globalEnvVariables                  *util3.GlobalEnvVariables
	workflowEventPublishService         out.WorkflowEventPublishService
	manifestCreationService             manifest.ManifestCreationService
	deployedConfigurationHistoryService history.DeployedConfigurationHistoryService
	argoUserService                     argo.ArgoUserService
	pipelineStageService                pipeline.PipelineStageService
	globalPluginService                 plugin.GlobalPluginService
	customTagService                    pipeline.CustomTagService
	pluginInputVariableParser           pipeline.PluginInputVariableParser
	prePostCdScriptHistoryService       history.PrePostCdScriptHistoryService
	scopedVariableManager               variables.ScopedVariableCMCSManager
	cdWorkflowService                   pipeline.WorkflowService
	imageDigestPolicyService            imageDigestPolicy.ImageDigestPolicyService
	userService                         user.UserService
	gitSensorGrpcClient                 gitSensorClient.Client
	config                              *types.CdConfig
	resourceFilterService               resourceFilter.ResourceFilterService
	resourceFilterAuditService          resourceFilter.FilterEvaluationAuditService
	deploymentApprovalRepository        pipelineConfig.DeploymentApprovalRepository
	helmRepoPushService                 app.HelmRepoPushService
	helmAppService                      client2.HelmAppService
	imageTaggingService                 pipeline.ImageTaggingService
	artifactApprovalDataReadService     read.ArtifactApprovalDataReadService
	artifactPromotionDataReadService    read2.ArtifactPromotionDataReadService
	cdPipelineConfigService             pipeline.CdPipelineConfigService
	imageScanService                    security2.ImageScanService

	mergeUtil     util.MergeUtil
	enforcerUtil  rbac.EnforcerUtil
	helmAppClient gRPC.HelmAppClient // TODO refactoring: use helm app service instead

	appRepository                 appRepository.AppRepository
	ciPipelineMaterialRepository  pipelineConfig.CiPipelineMaterialRepository
	imageScanHistoryRepository    security.ImageScanHistoryRepository
	imageScanDeployInfoRepository security.ImageScanDeployInfoRepository
	pipelineRepository            pipelineConfig.PipelineRepository
	pipelineOverrideRepository    chartConfig.PipelineOverrideRepository
	manifestPushConfigRepository  repository.ManifestPushConfigRepository
	chartRepository               chartRepoRepository.ChartRepository
	envRepository                 repository2.EnvironmentRepository
	cdWorkflowRepository          pipelineConfig.CdWorkflowRepository
	ciWorkflowRepository          pipelineConfig.CiWorkflowRepository
	ciArtifactRepository          repository3.CiArtifactRepository
	ciTemplateService             pipeline.CiTemplateService
	materialRepository            pipelineConfig.MaterialRepository
	appLabelRepository            pipelineConfig.AppLabelRepository
	ciPipelineRepository          pipelineConfig.CiPipelineRepository
	appWorkflowRepository         appWorkflow.AppWorkflowRepository
	dockerArtifactStoreRepository repository6.DockerArtifactStoreRepository
	deploymentWindowService       deploymentWindow.DeploymentWindowService
<<<<<<< HEAD
	ciCdPipelineOrchestrator      pipeline.CiCdPipelineOrchestrator
=======
	K8sUtil                       *k8s.K8sUtilExtended
>>>>>>> 0ecb49cc
}

func NewTriggerServiceImpl(logger *zap.SugaredLogger, cdWorkflowCommonService cd.CdWorkflowCommonService,
	gitOpsManifestPushService app.GitOpsPushService,
	gitOpsConfigReadService config.GitOpsConfigReadService,
	argoK8sClient argocdServer.ArgoK8sClient,
	ACDConfig *argocdServer.ACDConfig,
	argoClientWrapperService argocdServer.ArgoClientWrapperService,
	pipelineStatusTimelineService status.PipelineStatusTimelineService,
	chartTemplateService util.ChartTemplateService,
	chartService chartService.ChartService,
	workflowEventPublishService out.WorkflowEventPublishService,
	manifestCreationService manifest.ManifestCreationService,
	deployedConfigurationHistoryService history.DeployedConfigurationHistoryService,
	argoUserService argo.ArgoUserService,
	pipelineStageService pipeline.PipelineStageService,
	globalPluginService plugin.GlobalPluginService,
	customTagService pipeline.CustomTagService,
	pluginInputVariableParser pipeline.PluginInputVariableParser,
	prePostCdScriptHistoryService history.PrePostCdScriptHistoryService,
	scopedVariableManager variables.ScopedVariableCMCSManager,
	cdWorkflowService pipeline.WorkflowService,
	imageDigestPolicyService imageDigestPolicy.ImageDigestPolicyService,
	userService user.UserService,
	gitSensorGrpcClient gitSensorClient.Client,
	helmAppService client2.HelmAppService,
	artifactApprovalDataReadService read.ArtifactApprovalDataReadService,
	mergeUtil util.MergeUtil,
	enforcerUtil rbac.EnforcerUtil,
	helmAppClient gRPC.HelmAppClient,
	eventFactory client.EventFactory,
	eventClient client.EventClient,
	imageTaggingService pipeline.ImageTaggingService,

	cdPipelineConfigService pipeline.CdPipelineConfigService,
	deploymentApprovalRepository pipelineConfig.DeploymentApprovalRepository,
	helmRepoPushService app.HelmRepoPushService,
	resourceFilterService resourceFilter.ResourceFilterService,
	resourceFilterAuditService resourceFilter.FilterEvaluationAuditService,
	envVariables *util3.EnvironmentVariables,
	appRepository appRepository.AppRepository,
	ciPipelineMaterialRepository pipelineConfig.CiPipelineMaterialRepository,
	imageScanHistoryRepository security.ImageScanHistoryRepository,
	imageScanDeployInfoRepository security.ImageScanDeployInfoRepository,
	pipelineRepository pipelineConfig.PipelineRepository,
	pipelineOverrideRepository chartConfig.PipelineOverrideRepository,
	manifestPushConfigRepository repository.ManifestPushConfigRepository,
	chartRepository chartRepoRepository.ChartRepository,
	envRepository repository2.EnvironmentRepository,
	cdWorkflowRepository pipelineConfig.CdWorkflowRepository,
	ciWorkflowRepository pipelineConfig.CiWorkflowRepository,
	ciArtifactRepository repository3.CiArtifactRepository,
	ciTemplateService pipeline.CiTemplateService,
	materialRepository pipelineConfig.MaterialRepository,
	appLabelRepository pipelineConfig.AppLabelRepository,
	ciPipelineRepository pipelineConfig.CiPipelineRepository,
	appWorkflowRepository appWorkflow.AppWorkflowRepository,
	dockerArtifactStoreRepository repository6.DockerArtifactStoreRepository,
	deploymentWindowService deploymentWindow.DeploymentWindowService,
	artifactPromotionDataReadService read2.ArtifactPromotionDataReadService,
	imageScanService security2.ImageScanService,
<<<<<<< HEAD
	ciCdPipelineOrchestrator pipeline.CiCdPipelineOrchestrator) (*TriggerServiceImpl, error) {
=======
	K8sUtil *k8s.K8sUtilExtended) (*TriggerServiceImpl, error) {
>>>>>>> 0ecb49cc
	impl := &TriggerServiceImpl{
		logger:                              logger,
		cdWorkflowCommonService:             cdWorkflowCommonService,
		gitOpsManifestPushService:           gitOpsManifestPushService,
		gitOpsConfigReadService:             gitOpsConfigReadService,
		argoK8sClient:                       argoK8sClient,
		ACDConfig:                           ACDConfig,
		argoClientWrapperService:            argoClientWrapperService,
		pipelineStatusTimelineService:       pipelineStatusTimelineService,
		chartTemplateService:                chartTemplateService,
		chartService:                        chartService,
		workflowEventPublishService:         workflowEventPublishService,
		manifestCreationService:             manifestCreationService,
		deployedConfigurationHistoryService: deployedConfigurationHistoryService,
		argoUserService:                     argoUserService,
		pipelineStageService:                pipelineStageService,
		globalPluginService:                 globalPluginService,
		customTagService:                    customTagService,
		pluginInputVariableParser:           pluginInputVariableParser,
		prePostCdScriptHistoryService:       prePostCdScriptHistoryService,
		scopedVariableManager:               scopedVariableManager,
		cdWorkflowService:                   cdWorkflowService,
		imageDigestPolicyService:            imageDigestPolicyService,
		userService:                         userService,
		gitSensorGrpcClient:                 gitSensorGrpcClient,
		helmAppService:                      helmAppService,
		artifactApprovalDataReadService:     artifactApprovalDataReadService,
		cdPipelineConfigService:             cdPipelineConfigService,
		artifactPromotionDataReadService:    artifactPromotionDataReadService,
		mergeUtil:                           mergeUtil,
		enforcerUtil:                        enforcerUtil,
		eventFactory:                        eventFactory,
		eventClient:                         eventClient,
		imageTaggingService:                 imageTaggingService,
		deploymentApprovalRepository:        deploymentApprovalRepository,
		helmRepoPushService:                 helmRepoPushService,
		resourceFilterService:               resourceFilterService,
		resourceFilterAuditService:          resourceFilterAuditService,
		globalEnvVariables:                  envVariables.GlobalEnvVariables,
		helmAppClient:                       helmAppClient,
		appRepository:                       appRepository,
		ciPipelineMaterialRepository:        ciPipelineMaterialRepository,
		imageScanHistoryRepository:          imageScanHistoryRepository,
		imageScanDeployInfoRepository:       imageScanDeployInfoRepository,
		pipelineRepository:                  pipelineRepository,
		pipelineOverrideRepository:          pipelineOverrideRepository,
		manifestPushConfigRepository:        manifestPushConfigRepository,
		chartRepository:                     chartRepository,
		envRepository:                       envRepository,
		cdWorkflowRepository:                cdWorkflowRepository,
		ciWorkflowRepository:                ciWorkflowRepository,
		ciArtifactRepository:                ciArtifactRepository,
		ciTemplateService:                   ciTemplateService,
		materialRepository:                  materialRepository,
		appLabelRepository:                  appLabelRepository,
		ciPipelineRepository:                ciPipelineRepository,
		appWorkflowRepository:               appWorkflowRepository,
		dockerArtifactStoreRepository:       dockerArtifactStoreRepository,
		deploymentWindowService:             deploymentWindowService,
		imageScanService:                    imageScanService,
<<<<<<< HEAD
		ciCdPipelineOrchestrator:            ciCdPipelineOrchestrator,
=======
		K8sUtil:                             K8sUtil,
>>>>>>> 0ecb49cc
	}
	config, err := types.GetCdConfig()
	if err != nil {
		return nil, err
	}
	impl.config = config
	return impl, nil
}

func (impl *TriggerServiceImpl) TriggerStageForBulk(triggerRequest bean.TriggerRequest) error {

	preStage, err := impl.pipelineStageService.GetCdStageByCdPipelineIdAndStageType(triggerRequest.Pipeline.Id, repository.PIPELINE_STAGE_TYPE_PRE_CD)
	if err != nil && err != pg.ErrNoRows {
		impl.logger.Errorw("error in fetching CD pipeline stage", "cdPipelineId", triggerRequest.Pipeline.Id, "stage ", repository.PIPELINE_STAGE_TYPE_PRE_CD, "err", err)
		return err
	}

	// handle corrupt data (https://github.com/devtron-labs/devtron/issues/3826)
	err, deleted := impl.deleteCorruptedPipelineStage(preStage, triggerRequest.TriggeredBy)
	if err != nil {
		impl.logger.Errorw("error in deleteCorruptedPipelineStage ", "cdPipelineId", triggerRequest.Pipeline.Id, "err", err, "preStage", preStage, "triggeredBy", triggerRequest.TriggeredBy)
		return err
	}

	triggerRequest.TriggerContext.Context = context.Background()
	if len(triggerRequest.Pipeline.PreStageConfig) > 0 || (preStage != nil && !deleted) {
		// pre stage exists
		impl.logger.Debugw("trigger pre stage for pipeline", "artifactId", triggerRequest.Artifact.Id, "pipelineId", triggerRequest.Pipeline.Id)
		triggerRequest.RefCdWorkflowRunnerId = 0
		triggerRequest.TriggerType = bean.Automatic
		err = impl.TriggerPreStage(triggerRequest) // TODO handle error here
		return err
	} else {
		// trigger deployment
		impl.logger.Debugw("trigger cd for pipeline", "artifactId", triggerRequest.Artifact.Id, "pipelineId", triggerRequest.Pipeline.Id)
		err = impl.TriggerAutomaticDeployment(triggerRequest)
		return err
	}
}

func (impl *TriggerServiceImpl) handleBlockedTrigger(request bean.TriggerRequest, stage resourceFilter.ReferenceType) error {
	if request.TriggerContext.IsAutoTrigger() {
		go impl.writeBlockedTriggerEvent(request)
		err := impl.createAuditDataForDeploymentWindowBlock(request, stage)
		if err != nil {
			return fmt.Errorf("audit data entry for blocked trigger failed %v %v", request, err)
		}
	}
	return nil
}

func isDeploymentAllowed(triggerRequest bean.TriggerRequest, actionState deploymentWindow.UserActionState) bool {

	if triggerRequest.TriggerContext.IsAutoTrigger() {
		return actionState.IsActionAllowed()
	}
	return actionState.IsActionAllowedWithBypass()
}

// TODO: write a wrapper to handle auto and manual trigger
func (impl *TriggerServiceImpl) ManualCdTrigger(triggerContext bean.TriggerContext, overrideRequest *bean3.ValuesOverrideRequest) (int, string, error) {

	triggerContext.TriggerType = bean.Manual
	// setting triggeredAt variable to have consistent data for various audit log places in db for deployment time
	triggeredAt := time.Now()

	releaseId := 0
	ctx := triggerContext.Context
	var manifest []byte
	_, span := otel.Tracer("orchestrator").Start(ctx, "pipelineRepository.FindById")
	cdPipeline, err := impl.pipelineRepository.FindById(overrideRequest.PipelineId)
	span.End()
	if err != nil {
		impl.logger.Errorw("manual trigger request with invalid pipelineId, ManualCdTrigger", "pipelineId", overrideRequest.PipelineId, "err", err)
		return 0, "", err
	}

	adapter.SetPipelineFieldsInOverrideRequest(overrideRequest, cdPipeline)

	ciArtifactId := overrideRequest.CiArtifactId

	_, span = otel.Tracer("orchestrator").Start(ctx, "ciArtifactRepository.Get")
	artifact, err := impl.ciArtifactRepository.Get(ciArtifactId)
	span.End()
	if err != nil {
		impl.logger.Errorw("err", "err", err)
		return 0, "", err
	}
	if overrideRequest.IsDeployDeploymentType() || overrideRequest.IsUnknownDeploymentType() {
		isArtifactAvailable, err := impl.isArtifactDeploymentAllowed(cdPipeline, artifact, overrideRequest.CdWorkflowType)
		if err != nil {
			impl.logger.Errorw("error in checking artifact availability on cdPipeline", "artifactId", ciArtifactId, "cdPipelineId", cdPipeline.Id, "err", err)
			return 0, "", err
		}
		if !isArtifactAvailable {
			return 0, "", util.NewApiError().WithHttpStatusCode(http.StatusConflict).WithUserMessage(constants2.ARTIFACT_UNAVAILABLE_MESSAGE)
		}

		_, err = impl.isImagePromotionPolicyViolated(cdPipeline, artifact.Id, overrideRequest.UserId)
		if err != nil {
			impl.logger.Errorw("error in checking if image promotion policy violated", "artifactId", overrideRequest.CiArtifactId, "cdPipelineId", overrideRequest.PipelineId, "err", err)
			return 0, "", err
		}
	}

	if artifact.IsMigrationRequired() {
		// Migration of deprecated DataSource Type
		migrationErr := impl.ciArtifactRepository.MigrateToWebHookDataSourceType(artifact.Id)
		if migrationErr != nil {
			impl.logger.Warnw("unable to migrate deprecated DataSource", "artifactId", artifact.Id)
		}
	}
	var imageTag string
	if len(artifact.Image) > 0 {
		imageTag = strings.Split(artifact.Image, ":")[1]
	}
	helmPackageName := fmt.Sprintf("%s-%s-%s", cdPipeline.App.AppName, cdPipeline.Environment.Name, imageTag)

	switch overrideRequest.CdWorkflowType {
	case bean3.CD_WORKFLOW_TYPE_PRE:
		cdWf := &pipelineConfig.CdWorkflow{
			CiArtifactId: artifact.Id,
			PipelineId:   cdPipeline.Id,
			AuditLog:     sql.AuditLog{CreatedOn: triggeredAt, CreatedBy: 1, UpdatedOn: triggeredAt, UpdatedBy: 1},
		}
		err := impl.cdWorkflowRepository.SaveWorkFlow(ctx, cdWf)
		if err != nil {
			return 0, "", err
		}
		overrideRequest.CdWorkflowId = cdWf.Id
		_, span = otel.Tracer("orchestrator").Start(ctx, "TriggerPreStage")
		triggerRequest := bean.TriggerRequest{
			CdWf:                  cdWf,
			Artifact:              artifact,
			Pipeline:              cdPipeline,
			TriggeredBy:           overrideRequest.UserId,
			ApplyAuth:             false,
			TriggerContext:        triggerContext,
			RefCdWorkflowRunnerId: 0,
		}
		err = impl.TriggerPreStage(triggerRequest)
		span.End()
		if err != nil {
			impl.logger.Errorw("error in TriggerPreStage, ManualCdTrigger", "err", err)
			return 0, "", err
		}
	case bean3.CD_WORKFLOW_TYPE_DEPLOY:

		if overrideRequest.DeploymentType == models.DEPLOYMENTTYPE_UNKNOWN {
			overrideRequest.DeploymentType = models.DEPLOYMENTTYPE_DEPLOY
		}

		scope := resourceQualifiers.Scope{AppId: overrideRequest.AppId, EnvId: overrideRequest.EnvId, ClusterId: overrideRequest.ClusterId, ProjectId: overrideRequest.ProjectId, IsProdEnv: overrideRequest.IsProdEnv}
		impl.logger.Debug("scope for manual trigger ", "scope", scope, "pipelineId", overrideRequest.PipelineId)
		triggerRequest := bean.TriggerRequest{
			Pipeline:       cdPipeline,
			Artifact:       artifact,
			TriggeredBy:    overrideRequest.UserId,
			TriggerContext: triggerContext,
		}

		triggerOperationRequest := adapter.GetTriggerOperationDto(triggerRequest, pipelineConfig.WORKFLOW_EXECUTOR_TYPE_AWF, overrideRequest.PipelineId, scope, triggeredAt, overrideRequest.CdWorkflowId)
		runner, cdWfId, triggerMessage, err := impl.checkFeasibilityAndAuditStateChanges(triggerOperationRequest)
		if err != nil {
			impl.logger.Errorw("error encountered in ManualCdTrigger", "pipelineId", overrideRequest.PipelineId, "cdWorkflowId", overrideRequest.CdWorkflowId, "err", err)
			return 0, "", err
		}
		// setting the required data derived from performing operations
		overrideRequest.TriggerMetadata = triggerMessage
		overrideRequest.CdWorkflowId = cdWfId
		overrideRequest.WfrId = runner.Id

		// creating cd pipeline status timeline for deployment initialisation
		timeline := impl.pipelineStatusTimelineService.GetTimelineDbObjectByTimelineStatusAndTimelineDescription(runner.Id, 0, pipelineConfig.TIMELINE_STATUS_DEPLOYMENT_INITIATED, pipelineConfig.TIMELINE_DESCRIPTION_DEPLOYMENT_INITIATED, overrideRequest.UserId, time.Now())
		_, span = otel.Tracer("orchestrator").Start(ctx, "cdPipelineStatusTimelineRepo.SaveTimelineForACDHelmApps")
		err = impl.pipelineStatusTimelineService.SaveTimeline(timeline, nil, false)

		span.End()
		if err != nil {
			impl.logger.Errorw("error in creating timeline status for deployment initiation, ManualCdTrigger", "err", err, "timeline", timeline)
		}

		// checking vulnerability for deploying image
		vulnerabilityCheckRequest := adapter.GetVulnerabilityCheckRequest(cdPipeline, artifact.ImageDigest)
		isVulnerable, err := impl.imageScanService.GetArtifactVulnerabilityStatus(ctx, vulnerabilityCheckRequest)
		if err != nil {
			impl.logger.Errorw("error in getting Artifact vulnerability status, ManualCdTrigger", "err", err)
			return 0, "", err
		}

		if isVulnerable == true {
			// if image vulnerable, update timeline status and return
			if err = impl.cdWorkflowCommonService.MarkCurrentDeploymentFailed(runner, errors.New(pipelineConfig.FOUND_VULNERABILITY), overrideRequest.UserId); err != nil {
				impl.logger.Errorw("error while updating current runner status to failed, TriggerDeployment", "wfrId", runner.Id, "err", err)
			}
			return 0, "", fmt.Errorf("found vulnerability for image digest %s", artifact.ImageDigest)
		}

		// Deploy the release
		_, span = otel.Tracer("orchestrator").Start(ctx, "WorkflowDagExecutorImpl.HandleCDTriggerRelease")
		var releaseErr error
		releaseId, manifest, releaseErr = impl.HandleCDTriggerRelease(overrideRequest, ctx, triggeredAt, overrideRequest.UserId)
		span.End()
		// if releaseErr found, then the mark current deployment Failed and return
		if releaseErr != nil {
			err := impl.cdWorkflowCommonService.MarkCurrentDeploymentFailed(runner, releaseErr, overrideRequest.UserId)
			if err != nil {
				impl.logger.Errorw("error while updating current runner status to failed, updatePreviousDeploymentStatus", "cdWfr", runner.Id, "err", err)
			}
			return 0, "", releaseErr
		}

		// skip updatePreviousDeploymentStatus if Async Install is enabled; handled inside SubscribeDevtronAsyncHelmInstallRequest
		if !impl.isDevtronAsyncInstallModeEnabled(cdPipeline.DeploymentAppType) {
			// Update previous deployment runner status (in transaction): Failed
			_, span = otel.Tracer("orchestrator").Start(ctx, "updatePreviousDeploymentStatus")
			err1 := impl.cdWorkflowCommonService.UpdatePreviousDeploymentStatus(runner, cdPipeline.Id, triggeredAt, overrideRequest.UserId)
			span.End()
			if err1 != nil {
				impl.logger.Errorw("error while update previous cd workflow runners, ManualCdTrigger", "err", err, "runner", runner, "pipelineId", cdPipeline.Id)
				return 0, "", err1
			}
		}
		if overrideRequest.DeploymentAppType == util.PIPELINE_DEPLOYMENT_TYPE_MANIFEST_DOWNLOAD || overrideRequest.DeploymentAppType == util.PIPELINE_DEPLOYMENT_TYPE_MANIFEST_PUSH {
			if err == nil {
				runner := &pipelineConfig.CdWorkflowRunner{
					Id:                 runner.Id,
					Name:               cdPipeline.Name,
					WorkflowType:       bean3.CD_WORKFLOW_TYPE_DEPLOY,
					ExecutorType:       pipelineConfig.WORKFLOW_EXECUTOR_TYPE_AWF,
					TriggeredBy:        overrideRequest.UserId,
					StartedOn:          triggeredAt,
					Status:             pipelineConfig.WorkflowSucceeded,
					Namespace:          impl.config.GetDefaultNamespace(),
					CdWorkflowId:       overrideRequest.CdWorkflowId,
					AuditLog:           sql.AuditLog{CreatedOn: triggeredAt, CreatedBy: overrideRequest.UserId, UpdatedOn: triggeredAt, UpdatedBy: overrideRequest.UserId},
					HelmReferenceChart: manifest,
					FinishedOn:         time.Now(),
				}
				updateErr := impl.cdWorkflowRepository.UpdateWorkFlowRunner(runner)
				if updateErr != nil {
					impl.logger.Errorw("error in updating runner for manifest_download type", "err", err)
				}
				// Handle auto trigger after deployment success event
				pipelineOverride, err := impl.pipelineOverrideRepository.FindLatestByCdWorkflowId(overrideRequest.CdWorkflowId)
				if err != nil {
					impl.logger.Errorw("error in getting latest pipeline override by cdWorkflowId", "err", err, "cdWorkflowId", cdWfId)
					return 0, "", err
				}
				cdSuccessEvent := bean9.DeployStageSuccessEventReq{
					DeployStageType:  bean3.CD_WORKFLOW_TYPE_DEPLOY,
					PipelineOverride: pipelineOverride,
				}
				go impl.workflowEventPublishService.PublishDeployStageSuccessEvent(cdSuccessEvent)
			}
		}

	case bean3.CD_WORKFLOW_TYPE_POST:
		cdWfRunner, err := impl.cdWorkflowRepository.FindByWorkflowIdAndRunnerType(ctx, overrideRequest.CdWorkflowId, bean3.CD_WORKFLOW_TYPE_DEPLOY)
		if err != nil && !util.IsErrNoRows(err) {
			impl.logger.Errorw("err in getting cdWorkflowRunner, ManualCdTrigger", "cdWorkflowId", overrideRequest.CdWorkflowId, "err", err)
			return 0, "", err
		}

		var cdWf *pipelineConfig.CdWorkflow
		if cdWfRunner.CdWorkflowId == 0 {
			cdWf = &pipelineConfig.CdWorkflow{
				CiArtifactId: ciArtifactId,
				PipelineId:   overrideRequest.PipelineId,
				AuditLog:     sql.AuditLog{CreatedOn: triggeredAt, CreatedBy: overrideRequest.UserId, UpdatedOn: triggeredAt, UpdatedBy: overrideRequest.UserId},
			}
			err := impl.cdWorkflowRepository.SaveWorkFlow(ctx, cdWf)
			if err != nil {
				impl.logger.Errorw("error in creating cdWorkflow, ManualCdTrigger", "CdWorkflowId", overrideRequest.CdWorkflowId, "err", err)
				return 0, "", err
			}
			overrideRequest.CdWorkflowId = cdWf.Id
		} else {
			_, span = otel.Tracer("orchestrator").Start(ctx, "cdWorkflowRepository.FindById")
			cdWf, err = impl.cdWorkflowRepository.FindById(overrideRequest.CdWorkflowId)
			span.End()
			if err != nil && !util.IsErrNoRows(err) {
				impl.logger.Errorw("error in getting cdWorkflow, ManualCdTrigger", "CdWorkflowId", overrideRequest.CdWorkflowId, "err", err)
				return 0, "", err
			}
		}
		_, span = otel.Tracer("orchestrator").Start(ctx, "TriggerPostStage")
		triggerRequest := bean.TriggerRequest{
			CdWf:                  cdWf,
			Pipeline:              cdPipeline,
			TriggeredBy:           overrideRequest.UserId,
			RefCdWorkflowRunnerId: 0,
			TriggerContext:        triggerContext,
		}
		err = impl.TriggerPostStage(triggerRequest)
		span.End()
		if err != nil {
			impl.logger.Errorw("error in TriggerPostStage, ManualCdTrigger", "CdWorkflowId", cdWf.Id, "err", err)
			return 0, "", err
		}
	default:
		impl.logger.Errorw("invalid CdWorkflowType, ManualCdTrigger", "CdWorkflowType", overrideRequest.CdWorkflowType, "err", err)
		return 0, "", fmt.Errorf("invalid CdWorkflowType %s for the trigger request", string(overrideRequest.CdWorkflowType))
	}
	return releaseId, helmPackageName, err
}

// createAuditForFeasibility creates audit currrently in case of filters fail and error when nil
func (impl *TriggerServiceImpl) createAuditForFeasibility(createAudit bool, subjectId int, refType resourceFilter.ReferenceType, refId int, filters []*resourceFilter.FilterMetaDataBean, filterIdVsState map[int]resourceFilter.FilterState) *resourceFilter.ResourceFilterEvaluationAudit {
	// creating audit only when error occurred due to filters fail or err is nil because in other err cases filter audit is not required.
	if createAudit {
		// store evaluated result
		filterEvaluationAudit, err := impl.resourceFilterService.CreateFilterEvaluationAudit(resourceFilter.Artifact, subjectId, refType, refId, filters, filterIdVsState)
		if err != nil {
			impl.logger.Errorw("error in creating filter evaluation audit data cd post stage trigger", "err", err, "subjectId", subjectId, "refId", refId)
		}
		return filterEvaluationAudit
	}
	return nil
}

func (impl *TriggerServiceImpl) isArtifactDeploymentAllowed(pipeline *pipelineConfig.Pipeline, ciArtifact *repository3.CiArtifact, deployStage bean3.WorkflowType) (bool, error) {

	// fetch latest workflow to find current running artifact
	//TODO: optimize this query
	latestWf, err := impl.cdWorkflowRepository.FindArtifactByPipelineIdAndRunnerType(
		pipeline.Id,
		deployStage,
		"",
		1,
		[]string{bean7.Healthy, bean7.SUCCEEDED, bean7.Progressing})
	if err != nil && err != pg.ErrNoRows {
		impl.logger.Errorw("error in getting latest workflow by pipelineId", "pipelineId", pipeline.Id, "currentStageType", deployStage, "err", err)
		return false, err
	}
	if len(latestWf) > 0 {
		currentRunningArtifact := latestWf[0].CdWorkflow.CiArtifact
		if currentRunningArtifact.Id == ciArtifact.Id {
			return true, nil
		}
	}

	parentId, parentType, _, err := impl.cdPipelineConfigService.ExtractParentMetaDataByPipeline(pipeline, deployStage)
	if err != nil {
		impl.logger.Errorw("error in getting parent details for cd pipeline id", "cdPipelineId", pipeline.Id, "err", err)
		return false, err
	}
	if parentType == bean3.CI_WORKFLOW_TYPE {
		// artifact can be created at post-ci as well
		if parentId == ciArtifact.PipelineId || (ciArtifact.DataSource == repository3.POST_CI && ciArtifact.ComponentId == parentId) {
			return true, nil
		}
	} else if parentType == bean3.WEBHOOK_WORKFLOW_TYPE {
		if parentId == ciArtifact.ExternalCiPipelineId {
			return true, nil
		}
	} else {
		var pluginStage string
		if parentType == pipelineConfig.WorkflowTypePre {
			pluginStage = repository3.PRE_CD
		} else if parentType == pipelineConfig.WorkflowTypePost {
			pluginStage = repository3.POST_CD
		}
		artifactAvailable, err := impl.ciArtifactRepository.IsArtifactAvailableForDeployment(pipeline.Id, parentId, ciArtifact.Id, string(parentType), pluginStage, string(deployStage))
		if err != nil {
			impl.logger.Errorw("error in getting if artifact is available for deployment or not ", "pipelineId", pipeline.Id, "parentId", parentId, "parentType", string(parentType), "ciArtifactId", ciArtifact.Id, "err", err)
			return false, err
		}
		return artifactAvailable, nil
	}
	return false, nil

}

func (impl *TriggerServiceImpl) isImagePromotionPolicyViolated(cdPipeline *pipelineConfig.Pipeline, artifactId int, userId int32) (bool, error) {
	promotionPolicy, err := impl.artifactPromotionDataReadService.GetPromotionPolicyByAppAndEnvId(cdPipeline.AppId, cdPipeline.EnvironmentId)
	if err != nil {
		impl.logger.Errorw("error in fetching image promotion policy for checking trigger access", "cdPipelineId", cdPipeline.Id, "err", err)
		return false, err
	}
	if promotionPolicy != nil && promotionPolicy.Id > 0 {
		if promotionPolicy.BlockApproverFromDeploy() {
			isUserApprover, err := impl.artifactPromotionDataReadService.IsUserApprover(artifactId, cdPipeline.Id, userId)
			if err != nil {
				impl.logger.Errorw("error in checking if user is approver or not", "artifactId", artifactId, "cdPipelineId", cdPipeline.Id, "err", err)
				return false, err
			}
			if isUserApprover {
				impl.logger.Errorw("error in cd trigger, user who has approved the image for promotion cannot deploy")
				return true, util.NewApiError().WithHttpStatusCode(http.StatusForbidden).WithUserMessage(bean.ImagePromotionPolicyValidationErr).WithInternalMessage(bean.ImagePromotionPolicyValidationErr)
			}
		}
	}
	return false, nil
}

// checkFeasibilityAndCreateAudit first checks feasibility and creates audit if createAudit flag comes to true
func (impl *TriggerServiceImpl) checkFeasibilityAndCreateAudit(triggerRequirementRequest *bean.TriggerRequirementRequestDto, subjectId int, refType resourceFilter.ReferenceType, refId int) (*bean.TriggerFeasibilityResponse, *resourceFilter.ResourceFilterEvaluationAudit, error) {
	var filters []*resourceFilter.FilterMetaDataBean
	var filterIdVsState map[int]resourceFilter.FilterState
	feasibilityResponse, createAudit, err := impl.CheckFeasibility(triggerRequirementRequest)
	if feasibilityResponse != nil {
		filterIdVsState, filters = feasibilityResponse.FilterIdVsState, feasibilityResponse.Filters
	}
	// this operation is independent of the error occured
	filterEvaluationAudit := impl.createAuditForFeasibility(createAudit, subjectId, refType, refId, filters, filterIdVsState)
	// handling error from CheckFeasibility
	if err != nil {
		impl.logger.Errorw("error encountered in checkFeasibilityAndCreateAudit", "err", err, "triggerRequirementRequest", triggerRequirementRequest)
		return nil, nil, err
	}
	return feasibilityResponse, filterEvaluationAudit, nil
}

// checkFeasibilityAndAuditStateChanges performs the feasibility and required operation before actual deployment for both auto and manual deploy
// step1:checks feasibility if any policy is blocking the deployment
// step2: Creates filter evaluation audit irrespective of err in filter and deployment window block
// step3: gets or create cd workflow basis of auto or manual deployment
// step4: creates cdWorkflowRunner
// step5: createAuditDataForDeploymentWindowBypass
// step6: UpdateFilterEvaluationAuditRef if applicable
// step7: ConsumeApprovalRequest if applicable
func (impl *TriggerServiceImpl) checkFeasibilityAndAuditStateChanges(triggerOperationReq *bean.TriggerOperationDto) (runner *pipelineConfig.CdWorkflowRunner, cdWfId int, triggerMessage string, err error) {
	cdPipeline := triggerOperationReq.TriggerRequest.Pipeline
	ciArtifactId := triggerOperationReq.TriggerRequest.Artifact.Id
	triggeredBy := triggerOperationReq.TriggerRequest.TriggeredBy
	triggerRequirementRequest := adapter.GetTriggerRequirementRequest(triggerOperationReq.Scope, triggerOperationReq.TriggerRequest, resourceFilter.Deploy)
	feasibilityResponse, filterEvaluationAudit, err := impl.checkFeasibilityAndCreateAudit(triggerRequirementRequest, ciArtifactId, resourceFilter.Pipeline, cdPipeline.Id)
	if err != nil {
		impl.logger.Errorw("error encountered in performOperationsForAutoOrManualTrigger", "err", err, "triggerRequirementRequest", triggerRequirementRequest)
		return nil, 0, "", err
	}

	//overriding the request from feasibility response
	triggerOperationReq.TriggerRequest = feasibilityResponse.TriggerRequest

	var cdWorkflowId int
	switch triggerOperationReq.TriggerRequest.TriggerContext.TriggerType {
	case bean.Manual:
		{
			cdWf, err := impl.cdWorkflowRepository.FindByWorkflowIdAndRunnerType(triggerOperationReq.TriggerRequest.TriggerContext.Context, triggerOperationReq.OverrideCdWrfId, bean3.CD_WORKFLOW_TYPE_PRE)
			if err != nil && !util.IsErrNoRows(err) {
				impl.logger.Errorw("error in getting cdWorkflow, ManualCdTrigger", "CdWorkflowId", triggerOperationReq.OverrideCdWrfId, "err", err)
				return nil, 0, "", err
			}

			cdWorkflowId = cdWf.CdWorkflowId
			if cdWorkflowId == 0 {
				cdWf := &pipelineConfig.CdWorkflow{
					CiArtifactId: ciArtifactId,
					PipelineId:   triggerOperationReq.PipelineId,
					AuditLog:     sql.AuditLog{CreatedOn: triggerOperationReq.TriggeredAt, CreatedBy: triggeredBy, UpdatedOn: triggerOperationReq.TriggeredAt, UpdatedBy: triggeredBy},
				}
				err := impl.cdWorkflowRepository.SaveWorkFlow(triggerOperationReq.TriggerRequest.TriggerContext.Context, cdWf)
				if err != nil {
					impl.logger.Errorw("error in creating cdWorkflow, ManualCdTrigger", "PipelineId", triggerOperationReq.PipelineId, "err", err)
					return nil, 0, "", err
				}
				cdWorkflowId = cdWf.Id
			}
		}
	case bean.Automatic:
		{
			cdWf := triggerOperationReq.TriggerRequest.CdWf

			if cdWf == nil || (cdWf != nil && cdWf.CiArtifactId != ciArtifactId) {
				// cdWf != nil && cdWf.CiArtifactId != artifact.Id for auto trigger case when deployment is triggered with image generated by plugin
				cdWf = &pipelineConfig.CdWorkflow{
					CiArtifactId: ciArtifactId,
					PipelineId:   triggerOperationReq.PipelineId,
					AuditLog:     sql.AuditLog{CreatedOn: triggerOperationReq.TriggeredAt, CreatedBy: 1, UpdatedOn: triggerOperationReq.TriggeredAt, UpdatedBy: 1},
				}
				err := impl.cdWorkflowRepository.SaveWorkFlow(context.Background(), cdWf)
				if err != nil {
					impl.logger.Errorw("error encountered in  performOperationsForAutoOrManualTrigger", "ciArtifactId", ciArtifactId, "err", err)
					return nil, 0, "", err
				}
			}
			cdWorkflowId = cdWf.Id
		}

	}
	runner = &pipelineConfig.CdWorkflowRunner{
		Name:            cdPipeline.Name,
		WorkflowType:    bean3.CD_WORKFLOW_TYPE_DEPLOY,
		ExecutorType:    triggerOperationReq.ExecutorType,
		Status:          pipelineConfig.WorkflowInitiated,
		TriggeredBy:     triggeredBy,
		StartedOn:       triggerOperationReq.TriggeredAt,
		Namespace:       impl.config.GetDefaultNamespace(),
		CdWorkflowId:    cdWorkflowId,
		AuditLog:        sql.AuditLog{CreatedOn: triggerOperationReq.TriggeredAt, CreatedBy: triggeredBy, UpdatedOn: triggerOperationReq.TriggeredAt, UpdatedBy: triggeredBy},
		ReferenceId:     triggerOperationReq.TriggerRequest.TriggerContext.ReferenceId,
		TriggerMetadata: triggerOperationReq.TriggerRequest.TriggerMessage,
	}
	approvalRequestId := feasibilityResponse.ApprovalRequestId
	if approvalRequestId > 0 {
		runner.DeploymentApprovalRequestId = approvalRequestId
	}
	err = impl.cdWorkflowRepository.SaveWorkFlowRunner(runner)
	if err != nil {
		impl.logger.Errorw("err in creating cdWorkflowRunner, performOperationsForAutoOrManualTrigger", "cdWorkflowId", cdWorkflowId, "err", err)
		return nil, 0, "", err
	}

	impl.createAuditDataForDeploymentWindowBypass(triggerOperationReq.TriggerRequest, runner.Id)
	if filterEvaluationAudit != nil {
		// update resource_filter_evaluation entry with wfrId and type
		err = impl.resourceFilterService.UpdateFilterEvaluationAuditRef(filterEvaluationAudit.Id, resourceFilter.CdWorkflowRunner, runner.Id)
		if err != nil {
			impl.logger.Errorw("error in updating filter evaluation audit reference", "filterEvaluationAuditId", filterEvaluationAudit.Id, "err", err)
			return nil, 0, "", err
		}
	}
	if approvalRequestId > 0 {
		err = impl.deploymentApprovalRepository.ConsumeApprovalRequest(approvalRequestId)
		if err != nil {
			return nil, 0, "", err
		}
	}
	runner.CdWorkflow = &pipelineConfig.CdWorkflow{
		Pipeline: cdPipeline,
	}

	return runner, cdWorkflowId, triggerOperationReq.TriggerRequest.TriggerMessage, nil
}

// TODO: write a wrapper to handle auto and manual trigger
func (impl *TriggerServiceImpl) TriggerAutomaticDeployment(request bean.TriggerRequest) error {

	request.TriggerContext.TriggerType = bean.Automatic
	// in case of manual trigger auth is already applied and for auto triggers there is no need for auth check here
	triggeredBy := request.TriggeredBy
	// setting triggeredAt variable to have consistent data for various audit log places in db for deployment time
	triggeredAt := time.Now()
	pipeline := request.Pipeline
	artifact := request.Artifact

	if pipeline.Environment.Id == 0 {
		env, err := impl.envRepository.FindById(pipeline.EnvironmentId)
		if err != nil {
			impl.logger.Errorw("error while fetching env", "err", err)
			return err
		}
		// setting env in pipeline
		pipeline.Environment = *env
	}
	teamId := pipeline.App.TeamId
	var err error
	if teamId == 0 {
		teamId, err = impl.appRepository.GetTeamIdById(pipeline.AppId)
		if err != nil {
			impl.logger.Errorw("error encountered in TriggerAutomaticDeployment", "appId", pipeline.AppId, "err", err)
			return err
		}
	}
	scope := resourceQualifiers.Scope{AppId: pipeline.AppId, EnvId: pipeline.EnvironmentId, ClusterId: pipeline.Environment.ClusterId, ProjectId: teamId, IsProdEnv: pipeline.Environment.Default}
	impl.logger.Debug("scope for auto trigger ", "scope", scope, "pipelineId", pipeline.Id)

	triggerOperationRequest := adapter.GetTriggerOperationDto(request, pipelineConfig.WORKFLOW_EXECUTOR_TYPE_SYSTEM, pipeline.Id, scope, triggeredAt, 0)
	runner, cdWfId, _, err := impl.checkFeasibilityAndAuditStateChanges(triggerOperationRequest)
	if err != nil {
		impl.logger.Errorw("error encountered in TriggerAutomaticDeployment", "pipelineId", pipeline.Id, "err", err)
		return err
	}
	// creating cd pipeline status timeline for deployment initialisation
	timeline := &pipelineConfig.PipelineStatusTimeline{
		CdWorkflowRunnerId: runner.Id,
		Status:             pipelineConfig.TIMELINE_STATUS_DEPLOYMENT_INITIATED,
		StatusDetail:       "Deployment initiated successfully.",
		StatusTime:         time.Now(),
		AuditLog: sql.AuditLog{
			CreatedBy: 1,
			CreatedOn: time.Now(),
			UpdatedBy: 1,
			UpdatedOn: time.Now(),
		},
	}
	isAppStore := false
	err = impl.pipelineStatusTimelineService.SaveTimeline(timeline, nil, isAppStore)
	if err != nil {
		impl.logger.Errorw("error in creating timeline status for deployment initiation", "err", err, "timeline", timeline)
	}

	// custom gitops repo url validation --> Start
	err = impl.handleCustomGitOpsRepoValidation(runner, pipeline, triggeredBy)
	if err != nil {
		impl.logger.Errorw("custom GitOps repository validation error, TriggerPreStage", "err", err)
		return err
	}
	// custom gitops repo url validation --> Ends
	vulnerabilityCheckRequest := adapter.GetVulnerabilityCheckRequest(pipeline, artifact.ImageDigest)
	//checking vulnerability for deploying image
	isVulnerable, err := impl.imageScanService.GetArtifactVulnerabilityStatus(request.TriggerContext.Context, vulnerabilityCheckRequest)
	if err != nil {
		impl.logger.Errorw("error in getting Artifact vulnerability status, ManualCdTrigger", "err", err)
		return err
	}
	if isVulnerable == true {
		if err = impl.cdWorkflowCommonService.MarkCurrentDeploymentFailed(runner, errors.New(pipelineConfig.FOUND_VULNERABILITY), triggeredBy); err != nil {
			impl.logger.Errorw("error while updating current runner status to failed, TriggerDeployment", "wfrId", runner.Id, "err", err)
		}
		return nil
	}

	manifest, releaseErr := impl.TriggerCD(artifact, cdWfId, runner.Id, pipeline, triggeredAt)
	// if releaseErr found, then the mark current deployment Failed and return
	if releaseErr != nil {
		err := impl.cdWorkflowCommonService.MarkCurrentDeploymentFailed(runner, releaseErr, triggeredBy)
		if err != nil {
			impl.logger.Errorw("error while updating current runner status to failed, updatePreviousDeploymentStatus", "cdWfr", runner.Id, "err", err)
		}
		return releaseErr
	}
	// skip updatePreviousDeploymentStatus if Async Install is enabled; handled inside SubscribeDevtronAsyncHelmInstallRequest
	if !impl.isDevtronAsyncInstallModeEnabled(pipeline.DeploymentAppType) {
		err1 := impl.cdWorkflowCommonService.UpdatePreviousDeploymentStatus(runner, pipeline.Id, triggeredAt, triggeredBy)
		if err1 != nil {
			impl.logger.Errorw("error while update previous cd workflow runners", "err", err, "runner", runner, "pipelineId", pipeline.Id)
			return err1
		}
	}
	if util.IsManifestDownload(pipeline.DeploymentAppType) || util.IsManifestPush(pipeline.DeploymentAppType) {
		runner := &pipelineConfig.CdWorkflowRunner{
			Id:                 runner.Id,
			Name:               pipeline.Name,
			WorkflowType:       bean3.CD_WORKFLOW_TYPE_DEPLOY,
			ExecutorType:       pipelineConfig.WORKFLOW_EXECUTOR_TYPE_AWF,
			TriggeredBy:        1,
			StartedOn:          triggeredAt,
			Status:             pipelineConfig.WorkflowSucceeded,
			Namespace:          impl.config.GetDefaultNamespace(),
			CdWorkflowId:       cdWfId,
			AuditLog:           sql.AuditLog{CreatedOn: triggeredAt, CreatedBy: 1, UpdatedOn: triggeredAt, UpdatedBy: 1},
			FinishedOn:         time.Now(),
			HelmReferenceChart: *manifest,
		}
		updateErr := impl.cdWorkflowRepository.UpdateWorkFlowRunner(runner)
		if updateErr != nil {
			impl.logger.Errorw("error in updating runner for manifest_download type", "err", err)
		}
		// Handle Auto Trigger for Manifest Push deployment type
		pipelineOverride, err := impl.pipelineOverrideRepository.FindLatestByCdWorkflowId(cdWfId)
		if err != nil {
			impl.logger.Errorw("error in getting latest pipeline override by cdWorkflowId", "err", err, "cdWorkflowId", cdWfId)
			return err
		}
		cdSuccessEvent := bean9.DeployStageSuccessEventReq{
			DeployStageType:  bean3.CD_WORKFLOW_TYPE_DEPLOY,
			PipelineOverride: pipelineOverride,
		}
		go impl.workflowEventPublishService.PublishDeployStageSuccessEvent(cdSuccessEvent)
	}
	return nil
}

func (impl *TriggerServiceImpl) createAuditDataForDeploymentWindowBlock(request bean.TriggerRequest, stage resourceFilter.ReferenceType) error {
	_, err := impl.resourceFilterAuditService.CreateFilterEvaluationAuditCustom(resourceFilter.Artifact, request.Artifact.Id, stage, request.Pipeline.Id, request.DeploymentWindowState.GetSerializedAuditData(request.TriggerContext.ToTriggerTypeString(), request.TriggerMessage), resourceFilter.DEPLOYMENT_WINDOW)
	if err != nil {
		return err
	}
	return nil
}

func (impl *TriggerServiceImpl) createAuditDataForDeploymentWindowBypass(request bean.TriggerRequest, wfrId int) error {
	if request.TriggerMessage == "" || request.TriggerContext.IsAutoTrigger() {
		return nil
	}
	_, err := impl.resourceFilterAuditService.CreateFilterEvaluationAuditCustom(resourceFilter.Artifact, request.Artifact.Id, resourceFilter.CdWorkflowRunner, wfrId, request.DeploymentWindowState.GetSerializedAuditData(request.TriggerContext.ToTriggerTypeString(), request.TriggerMessage), resourceFilter.DEPLOYMENT_WINDOW)
	if err != nil {
		return err
	}
	return nil
}

func (impl *TriggerServiceImpl) TriggerCD(artifact *repository3.CiArtifact, cdWorkflowId, wfrId int, pipeline *pipelineConfig.Pipeline, triggeredAt time.Time) (*[]byte, error) {
	impl.logger.Debugw("automatic pipeline trigger attempt async", "artifactId", artifact.Id)
	manifest, err := impl.triggerReleaseAsync(artifact, cdWorkflowId, wfrId, pipeline, triggeredAt)
	if err != nil {
		impl.logger.Errorw("error in cd trigger", "err", err)
		return manifest, err
	}
	return manifest, err
}

func (impl *TriggerServiceImpl) triggerReleaseAsync(artifact *repository3.CiArtifact, cdWorkflowId, wfrId int, pipeline *pipelineConfig.Pipeline, triggeredAt time.Time) (*[]byte, error) {
	manifest, err := impl.validateAndTrigger(pipeline, artifact, cdWorkflowId, wfrId, triggeredAt)
	if err != nil {
		impl.logger.Errorw("error in trigger for pipeline", "pipelineId", strconv.Itoa(pipeline.Id))
	}
	impl.logger.Debugw("trigger attempted for all pipeline ", "artifactId", artifact.Id)
	return manifest, err
}

func (impl *TriggerServiceImpl) validateAndTrigger(p *pipelineConfig.Pipeline, artifact *repository3.CiArtifact, cdWorkflowId, wfrId int, triggeredAt time.Time) (*[]byte, error) {
	object := impl.enforcerUtil.GetAppRBACNameByAppId(p.AppId)
	envApp := strings.Split(object, "/")
	if len(envApp) != 2 {
		impl.logger.Error("invalid req, app and env not found from rbac")
		return nil, errors3.New("invalid req, app and env not found from rbac")
	}
	manifest, err := impl.releasePipeline(p, artifact, cdWorkflowId, wfrId, triggeredAt)
	return manifest, err
}

func (impl *TriggerServiceImpl) releasePipeline(pipeline *pipelineConfig.Pipeline, artifact *repository3.CiArtifact, cdWorkflowId, wfrId int, triggeredAt time.Time) (*[]byte, error) {
	impl.logger.Debugw("triggering release for ", "cdPipelineId", pipeline.Id, "artifactId", artifact.Id)

	pipeline, err := impl.pipelineRepository.FindById(pipeline.Id)
	if err != nil {
		impl.logger.Errorw("error in fetching pipeline by pipelineId", "err", err)
		return nil, err
	}

	request := &bean3.ValuesOverrideRequest{
		PipelineId:           pipeline.Id,
		UserId:               artifact.CreatedBy,
		CiArtifactId:         artifact.Id,
		AppId:                pipeline.AppId,
		CdWorkflowId:         cdWorkflowId,
		ForceTrigger:         true,
		DeploymentWithConfig: bean3.DEPLOYMENT_CONFIG_TYPE_LAST_SAVED,
		WfrId:                wfrId,
	}
	adapter.SetPipelineFieldsInOverrideRequest(request, pipeline)

	ctx, err := impl.argoUserService.BuildACDContext()
	if err != nil {
		impl.logger.Errorw("error in creating acd sync context", "pipelineId", pipeline.Id, "artifactId", artifact.Id, "err", err)
		return nil, err
	}
	// setting deployedBy as 1(system user) since case of auto trigger
	_, span := otel.Tracer("orchestrator").Start(ctx, "WorkflowDagExecutorImpl.HandleCDTriggerRelease")
	id, manifest, err := impl.HandleCDTriggerRelease(request, ctx, triggeredAt, 1)
	span.End()
	if err != nil {
		impl.logger.Errorw("error in auto  cd pipeline trigger", "pipelineId", pipeline.Id, "artifactId", artifact.Id, "err", err)
	} else {
		impl.logger.Infow("pipeline successfully triggered ", "cdPipelineId", pipeline.Id, "artifactId", artifact.Id, "releaseId", id)
	}
	return &manifest, err

}

func (impl *TriggerServiceImpl) HandleCDTriggerRelease(overrideRequest *bean3.ValuesOverrideRequest, ctx context.Context,
	triggeredAt time.Time, deployedBy int32) (releaseNo int, manifest []byte, err error) {
	if impl.isDevtronAsyncInstallModeEnabled(overrideRequest.DeploymentAppType) {
		// asynchronous mode of installation starts
		return impl.workflowEventPublishService.TriggerHelmAsyncRelease(overrideRequest, ctx, triggeredAt, deployedBy)
	}
	// synchronous mode of installation starts

	valuesOverrideResponse, builtChartPath, err := impl.manifestCreationService.BuildManifestForTrigger(overrideRequest, triggeredAt, ctx)
	_, span := otel.Tracer("orchestrator").Start(ctx, "CreateHistoriesForDeploymentTrigger")
	err1 := impl.deployedConfigurationHistoryService.CreateHistoriesForDeploymentTrigger(valuesOverrideResponse.Pipeline, valuesOverrideResponse.PipelineStrategy, valuesOverrideResponse.EnvOverride, triggeredAt, deployedBy)
	if err1 != nil {
		impl.logger.Errorw("error in saving histories for trigger", "err", err1, "pipelineId", valuesOverrideResponse.Pipeline.Id, "wfrId", overrideRequest.WfrId)
	}
	span.End()
	if err != nil {
		impl.logger.Errorw("error in building merged manifest for trigger", "err", err)
		return releaseNo, manifest, err
	}
	_, span = otel.Tracer("orchestrator").Start(ctx, "WorkflowDagExecutorImpl.TriggerRelease")
	releaseId, manifest, releaseErr := impl.TriggerRelease(overrideRequest, valuesOverrideResponse, builtChartPath, ctx, triggeredAt, deployedBy)
	span.End()
	return releaseId, manifest, releaseErr
}

// TriggerRelease will trigger Install/Upgrade request for Devtron App releases synchronously
func (impl *TriggerServiceImpl) TriggerRelease(overrideRequest *bean3.ValuesOverrideRequest, valuesOverrideResponse *app.ValuesOverrideResponse,
	builtChartPath string, ctx context.Context, triggeredAt time.Time, triggeredBy int32) (releaseNo int, manifest []byte, err error) {
	// Handling for auto trigger
	if overrideRequest.UserId == 0 {
		overrideRequest.UserId = triggeredBy
	}
	triggerEvent := helper.GetTriggerEvent(overrideRequest.DeploymentAppType, triggeredAt, triggeredBy)
	releaseNo, manifest, err = impl.triggerPipeline(overrideRequest, valuesOverrideResponse, builtChartPath, triggerEvent, ctx)
	if err != nil {
		return 0, manifest, err
	}
	return releaseNo, manifest, nil
}

func (impl *TriggerServiceImpl) triggerPipeline(overrideRequest *bean3.ValuesOverrideRequest, valuesOverrideResponse *app.ValuesOverrideResponse,
	builtChartPath string, triggerEvent bean.TriggerEvent, ctx context.Context) (releaseNo int, manifest []byte, err error) {
	isRequestValid, err := helper.ValidateTriggerEvent(triggerEvent)
	if !isRequestValid {
		return releaseNo, manifest, err
	}
	if err != nil && triggerEvent.GetManifestInResponse {
		timeline := &pipelineConfig.PipelineStatusTimeline{
			CdWorkflowRunnerId: overrideRequest.WfrId,
			Status:             "HELM_PACKAGE_GENERATION_FAILED",
			StatusDetail:       fmt.Sprintf("Helm package generation failed. - %v", err),
			StatusTime:         time.Now(),
			AuditLog: sql.AuditLog{
				CreatedBy: overrideRequest.UserId,
				CreatedOn: time.Now(),
				UpdatedBy: overrideRequest.UserId,
				UpdatedOn: time.Now(),
			},
		}
		err1 := impl.pipelineStatusTimelineService.SaveTimeline(timeline, nil, false)
		if err1 != nil {
			impl.logger.Errorw("error in saving timeline for manifest_download type")
		}
	}
	if err != nil {
		return releaseNo, manifest, err
	}

	if triggerEvent.GetManifestInResponse {
		timeline := &pipelineConfig.PipelineStatusTimeline{
			CdWorkflowRunnerId: overrideRequest.WfrId,
			Status:             "HELM_PACKAGE_GENERATED",
			StatusDetail:       "Helm package generated successfully.",
			StatusTime:         time.Now(),
			AuditLog: sql.AuditLog{
				CreatedBy: overrideRequest.UserId,
				CreatedOn: time.Now(),
				UpdatedBy: overrideRequest.UserId,
				UpdatedOn: time.Now(),
			},
		}
		_, span := otel.Tracer("orchestrator").Start(ctx, "cdPipelineStatusTimelineRepo.SaveTimelineForACDHelmApps")
		err = impl.pipelineStatusTimelineService.SaveTimeline(timeline, nil, false)
		if err != nil {
			impl.logger.Errorw("error in saving timeline for manifest_download type")
		}
		span.End()
		err = impl.MergeDefaultValuesWithOverrideValues(valuesOverrideResponse.MergedValues, builtChartPath)
		if err != nil {
			impl.logger.Errorw("error in merging default values with override values ", "err", err)
			return releaseNo, manifest, err
		}
		// for downloaded manifest name is equal to <app-name>-<env-name>-<image-tag>
		image := valuesOverrideResponse.Artifact.Image
		var imageTag string
		if len(image) > 0 {
			imageTag = strings.Split(image, ":")[1]
		}
		chartName := fmt.Sprintf("%s-%s-%s", overrideRequest.AppName, overrideRequest.EnvName, imageTag)
		// As this chart will be pushed, don't delete it now
		deleteChart := !triggerEvent.PerformChartPush
		manifest, err = impl.chartTemplateService.LoadChartInBytes(builtChartPath, deleteChart, chartName, valuesOverrideResponse.EnvOverride.Chart.ChartVersion)
		if err != nil {
			impl.logger.Errorw("error in converting chart to bytes", "err", err)
			return releaseNo, manifest, err
		}
	}

	if triggerEvent.PerformChartPush {
		// update workflow runner status, used in app workflow view
		err = impl.cdWorkflowCommonService.UpdateCDWorkflowRunnerStatus(ctx, overrideRequest, triggerEvent.TriggerdAt, pipelineConfig.WorkflowInProgress, "")
		if err != nil {
			impl.logger.Errorw("error in updating the workflow runner status, createHelmAppForCdPipeline", "err", err)
			return releaseNo, manifest, err
		}
		manifestPushTemplate, err := impl.buildManifestPushTemplate(overrideRequest, valuesOverrideResponse, builtChartPath)
		if err != nil {
			impl.logger.Errorw("error in building manifest push template", "err", err)
			return releaseNo, manifest, err
		}
		manifestPushService := impl.getManifestPushService(triggerEvent.ManifestStorageType)
		manifestPushResponse := manifestPushService.PushChart(manifestPushTemplate, ctx)
		if manifestPushResponse.Error != nil {
			impl.logger.Errorw("Error in pushing manifest to git/helm", "err", err, "git_repo_url", manifestPushTemplate.RepoUrl)
			return releaseNo, manifest, manifestPushResponse.Error
		}
		// Update GitOps repo url after repo migration
		if manifestPushResponse.IsGitOpsRepoMigrated() {
			valuesOverrideResponse.EnvOverride.Chart.GitRepoUrl = manifestPushResponse.OverRiddenRepoUrl
			// below function will override gitRepoUrl for charts even if user has already configured gitOps repoURL
			err = impl.chartService.OverrideGitOpsRepoUrl(manifestPushTemplate.AppId, manifestPushResponse.OverRiddenRepoUrl, manifestPushTemplate.UserId)
			if err != nil {
				impl.logger.Errorw("error in updating git repo url in charts", "err", err)
				return releaseNo, manifest, fmt.Errorf("No repository configured for Gitops! Error while migrating gitops repository: '%s'", manifestPushResponse.OverRiddenRepoUrl)
			}
		}
		pipelineOverrideUpdateRequest := &chartConfig.PipelineOverride{
			Id:                     valuesOverrideResponse.PipelineOverride.Id,
			GitHash:                manifestPushResponse.CommitHash,
			CommitTime:             manifestPushResponse.CommitTime,
			EnvConfigOverrideId:    valuesOverrideResponse.EnvOverride.Id,
			PipelineOverrideValues: valuesOverrideResponse.ReleaseOverrideJSON,
			PipelineId:             overrideRequest.PipelineId,
			CiArtifactId:           overrideRequest.CiArtifactId,
			PipelineMergedValues:   valuesOverrideResponse.MergedValues,
			AuditLog:               sql.AuditLog{UpdatedOn: triggerEvent.TriggerdAt, UpdatedBy: overrideRequest.UserId},
		}
		_, span := otel.Tracer("orchestrator").Start(ctx, "pipelineOverrideRepository.Update")
		err = impl.pipelineOverrideRepository.Update(pipelineOverrideUpdateRequest)
		span.End()
	}

	if triggerEvent.PerformDeploymentOnCluster {
		err = impl.deployApp(overrideRequest, valuesOverrideResponse, triggerEvent.TriggerdAt, ctx)
		if err != nil {
			impl.logger.Errorw("error in deploying app", "err", err)
			return releaseNo, manifest, err
		}
	}

	go impl.writeCDTriggerEvent(overrideRequest, valuesOverrideResponse.Artifact, valuesOverrideResponse.PipelineOverride.PipelineReleaseCounter, valuesOverrideResponse.PipelineOverride.Id, overrideRequest.WfrId)

	_, span := otel.Tracer("orchestrator").Start(ctx, "MarkImageScanDeployed")
	_ = impl.markImageScanDeployed(overrideRequest.AppId, valuesOverrideResponse.EnvOverride.TargetEnvironment, valuesOverrideResponse.Artifact.ImageDigest, overrideRequest.ClusterId, valuesOverrideResponse.Artifact.ScanEnabled, valuesOverrideResponse.Artifact.Image)
	span.End()

	middleware.CdTriggerCounter.WithLabelValues(overrideRequest.AppName, overrideRequest.EnvName).Inc()

	return valuesOverrideResponse.PipelineOverride.PipelineReleaseCounter, manifest, nil

}

func (impl *TriggerServiceImpl) buildManifestPushTemplate(overrideRequest *bean3.ValuesOverrideRequest, valuesOverrideResponse *app.ValuesOverrideResponse,
	builtChartPath string) (*bean4.ManifestPushTemplate, error) {

	manifestPushTemplate := &bean4.ManifestPushTemplate{
		WorkflowRunnerId:      overrideRequest.WfrId,
		AppId:                 overrideRequest.AppId,
		ChartRefId:            valuesOverrideResponse.EnvOverride.Chart.ChartRefId,
		EnvironmentId:         valuesOverrideResponse.EnvOverride.Environment.Id,
		EnvironmentName:       valuesOverrideResponse.EnvOverride.Environment.Namespace,
		UserId:                overrideRequest.UserId,
		PipelineOverrideId:    valuesOverrideResponse.PipelineOverride.Id,
		AppName:               overrideRequest.AppName,
		TargetEnvironmentName: valuesOverrideResponse.EnvOverride.TargetEnvironment,
		BuiltChartPath:        builtChartPath,
		MergedValues:          valuesOverrideResponse.MergedValues,
	}

	manifestPushConfig, err := impl.manifestPushConfigRepository.GetManifestPushConfigByAppIdAndEnvId(overrideRequest.AppId, overrideRequest.EnvId)
	if err != nil && err != pg.ErrNoRows {
		impl.logger.Errorw("error in fetching manifest push config from db", "err", err)
		return manifestPushTemplate, err
	}

	if manifestPushConfig.Id != 0 {
		if manifestPushConfig.StorageType == bean2.ManifestStorageOCIHelmRepo {
			var credentialsConfig bean4.HelmRepositoryConfig
			err = json.Unmarshal([]byte(manifestPushConfig.CredentialsConfig), &credentialsConfig)
			if err != nil {
				impl.logger.Errorw("error in json unmarshal", "err", err)
				return manifestPushTemplate, err
			}
			dockerArtifactStore, err := impl.dockerArtifactStoreRepository.FindOne(credentialsConfig.ContainerRegistryName)
			if err != nil {
				impl.logger.Errorw("error in fetching artifact info", "err", err)
				return manifestPushTemplate, err
			}
			image := valuesOverrideResponse.Artifact.Image
			imageTag := strings.Split(image, ":")[1]
			repoPath, chartName := app.GetRepoPathAndChartNameFromRepoName(credentialsConfig.RepositoryName)
			manifestPushTemplate.RepoUrl = path.Join(dockerArtifactStore.RegistryURL, repoPath)
			// pushed chart name should be same as repo name configured by user (if repo name is a/b/c chart name will be c)
			manifestPushTemplate.ChartName = chartName
			manifestPushTemplate.ChartVersion = fmt.Sprintf("%d.%d.%d-%s-%s", 1, 0, overrideRequest.WfrId, "DEPLOY", imageTag)
			manifestBytes, err := impl.chartTemplateService.LoadChartInBytes(builtChartPath, true, chartName, manifestPushTemplate.ChartVersion)
			if err != nil {
				impl.logger.Errorw("error in converting chart to bytes", "err", err)
				return manifestPushTemplate, err
			}
			manifestPushTemplate.BuiltChartBytes = &manifestBytes
			containerRegistryConfig := &bean4.ContainerRegistryConfig{
				RegistryUrl:  dockerArtifactStore.RegistryURL,
				Username:     dockerArtifactStore.Username,
				Password:     dockerArtifactStore.Password,
				Insecure:     true,
				AccessKey:    dockerArtifactStore.AWSAccessKeyId,
				SecretKey:    dockerArtifactStore.AWSSecretAccessKey,
				AwsRegion:    dockerArtifactStore.AWSRegion,
				RegistryType: string(dockerArtifactStore.RegistryType),
				RepoName:     repoPath,
			}
			for _, ociRegistryConfig := range dockerArtifactStore.OCIRegistryConfig {
				if ociRegistryConfig.RepositoryType == repository6.OCI_REGISRTY_REPO_TYPE_CHART {
					containerRegistryConfig.IsPublic = ociRegistryConfig.IsPublic
				}
			}
			manifestPushTemplate.ContainerRegistryConfig = containerRegistryConfig

		} else if manifestPushConfig.StorageType == bean2.ManifestStorageGit {
			// need to implement for git repo push
			// currently manifest push config doesn't have git push config. GitOps config is derived from charts, chart_env_config_override and chart_ref table
		}
	} else {
		manifestPushTemplate.ChartReferenceTemplate = valuesOverrideResponse.EnvOverride.Chart.ReferenceTemplate
		manifestPushTemplate.ChartName = valuesOverrideResponse.EnvOverride.Chart.ChartName
		manifestPushTemplate.ChartVersion = valuesOverrideResponse.EnvOverride.Chart.ChartVersion
		manifestPushTemplate.ChartLocation = valuesOverrideResponse.EnvOverride.Chart.ChartLocation
		manifestPushTemplate.RepoUrl = valuesOverrideResponse.EnvOverride.Chart.GitRepoUrl
		manifestPushTemplate.IsCustomGitRepository = valuesOverrideResponse.EnvOverride.Chart.IsCustomGitRepository
	}
	return manifestPushTemplate, nil
}

// getAcdAppGitOpsRepoName returns the GitOps repository name, configured for the argoCd app
func (impl *TriggerServiceImpl) getAcdAppGitOpsRepoName(appName string, environmentName string) (string, error) {
	// this method should only call in case of argo-integration and gitops configured
	acdToken, err := impl.argoUserService.GetLatestDevtronArgoCdUserToken()
	if err != nil {
		impl.logger.Errorw("error in getting acd token", "err", err)
		return "", err
	}
	ctx := context.Background()
	ctx = context.WithValue(ctx, "token", acdToken)
	acdAppName := fmt.Sprintf("%s-%s", appName, environmentName)
	return impl.argoClientWrapperService.GetGitOpsRepoName(ctx, acdAppName)
}

func (impl *TriggerServiceImpl) getManifestPushService(storageType string) app.ManifestPushService {
	var manifestPushService app.ManifestPushService
	if storageType == bean2.ManifestStorageGit {
		manifestPushService = impl.gitOpsManifestPushService
	} else if storageType == bean2.ManifestStorageOCIHelmRepo {
		manifestPushService = impl.helmRepoPushService
	}
	return manifestPushService
}

func (impl *TriggerServiceImpl) deployApp(overrideRequest *bean3.ValuesOverrideRequest, valuesOverrideResponse *app.ValuesOverrideResponse,
	triggeredAt time.Time, ctx context.Context) error {

	if util.IsAcdApp(overrideRequest.DeploymentAppType) {
		_, span := otel.Tracer("orchestrator").Start(ctx, "deployArgocdApp")
		err := impl.deployArgocdApp(overrideRequest, valuesOverrideResponse, triggeredAt, ctx)
		span.End()
		if err != nil {
			impl.logger.Errorw("error in deploying app on argocd", "err", err)
			return err
		}
	} else if util.IsHelmApp(overrideRequest.DeploymentAppType) {
		_, span := otel.Tracer("orchestrator").Start(ctx, "createHelmAppForCdPipeline")
		_, err := impl.createHelmAppForCdPipeline(overrideRequest, valuesOverrideResponse, triggeredAt, ctx)
		span.End()
		if err != nil {
			impl.logger.Errorw("error in creating or updating helm application for cd pipeline", "err", err)
			return err
		}
	}
	return nil
}

func (impl *TriggerServiceImpl) createHelmAppForCdPipeline(overrideRequest *bean3.ValuesOverrideRequest, valuesOverrideResponse *app.ValuesOverrideResponse,
	triggeredAt time.Time, ctx context.Context) (bool, error) {

	pipeline := valuesOverrideResponse.Pipeline
	envOverride := valuesOverrideResponse.EnvOverride
	mergeAndSave := valuesOverrideResponse.MergedValues

	chartMetaData := &chart.Metadata{
		Name:    pipeline.App.AppName,
		Version: envOverride.Chart.ChartVersion,
	}
	referenceTemplate := envOverride.Chart.ReferenceTemplate
	referenceTemplatePath := path.Join(bean5.RefChartDirPath, referenceTemplate)

	if util.IsHelmApp(pipeline.DeploymentAppType) {
		var sanitizedK8sVersion string
		//handle specific case for all cronjob charts from cronjob-chart_1-2-0 to cronjob-chart_1-5-0 where semverCompare
		//comparison func has wrong api version mentioned, so for already installed charts via these charts that comparison
		//is always false, handles the gh issue:- https://github.com/devtron-labs/devtron/issues/4860
		cronJobChartRegex := regexp.MustCompile(bean.CronJobChartRegexExpression)
		if cronJobChartRegex.MatchString(referenceTemplate) {
			k8sServerVersion, err := impl.K8sUtil.GetKubeVersion()
			if err != nil {
				impl.logger.Errorw("exception caught in getting k8sServerVersion", "err", err)
				return false, err
			}
			sanitizedK8sVersion = k8s2.StripPrereleaseFromK8sVersion(k8sServerVersion.String())
		}
		referenceChartByte := envOverride.Chart.ReferenceChart
		// here updating reference chart into database.
		if len(envOverride.Chart.ReferenceChart) == 0 {
			refChartByte, err := impl.chartTemplateService.GetByteArrayRefChart(chartMetaData, referenceTemplatePath)
			if err != nil {
				impl.logger.Errorw("ref chart commit error on cd trigger", "err", err, "req", overrideRequest)
				return false, err
			}
			ch := envOverride.Chart
			ch.ReferenceChart = refChartByte
			ch.UpdatedOn = time.Now()
			ch.UpdatedBy = overrideRequest.UserId
			err = impl.chartRepository.Update(ch)
			if err != nil {
				impl.logger.Errorw("chart update error", "err", err, "req", overrideRequest)
				return false, err
			}
			referenceChartByte = refChartByte
		}

		releaseName := pipeline.DeploymentAppName
		cluster := envOverride.Environment.Cluster
		bearerToken := cluster.Config[util5.BearerToken]
		clusterConfig := &gRPC.ClusterConfig{
			ClusterId:              int32(cluster.Id),
			ClusterName:            cluster.ClusterName,
			Token:                  bearerToken,
			ApiServerUrl:           cluster.ServerUrl,
			InsecureSkipTLSVerify:  cluster.InsecureSkipTlsVerify,
			ProxyUrl:               cluster.ProxyUrl,
			ToConnectWithSSHTunnel: cluster.ToConnectWithSSHTunnel,
			SshTunnelAuthKey:       cluster.SSHTunnelAuthKey,
			SshTunnelUser:          cluster.SSHTunnelUser,
			SshTunnelPassword:      cluster.SSHTunnelPassword,
			SshTunnelServerAddress: cluster.SSHTunnelServerAddress,
		}
		if cluster.InsecureSkipTlsVerify == false {
			clusterConfig.KeyData = cluster.Config[util5.TlsKey]
			clusterConfig.CertData = cluster.Config[util5.CertData]
			clusterConfig.CaData = cluster.Config[util5.CertificateAuthorityData]
		}
		releaseIdentifier := &gRPC.ReleaseIdentifier{
			ReleaseName:      releaseName,
			ReleaseNamespace: envOverride.Namespace,
			ClusterConfig:    clusterConfig,
		}

		if pipeline.DeploymentAppCreated {
			req := &gRPC.UpgradeReleaseRequest{
				ReleaseIdentifier: releaseIdentifier,
				ValuesYaml:        mergeAndSave,
				HistoryMax:        impl.helmAppService.GetRevisionHistoryMaxValue(bean6.SOURCE_DEVTRON_APP),
				ChartContent:      &gRPC.ChartContent{Content: referenceChartByte},
			}
			if len(sanitizedK8sVersion) > 0 {
				req.K8SVersion = sanitizedK8sVersion
			}
			if impl.isDevtronAsyncInstallModeEnabled(bean.Helm) {
				req.RunInCtx = true
			}
			// For cases where helm release was not found, kubelink will install the same configuration
			updateApplicationResponse, err := impl.helmAppClient.UpdateApplication(ctx, req)
			if err != nil {
				impl.logger.Errorw("error in updating helm application for cd pipeline", "err", err)
				apiError := clientErrors.ConvertToApiError(err)
				if apiError != nil {
					return false, apiError
				}
				if util.GetClientErrorDetailedMessage(err) == context.Canceled.Error() {
					err = errors.New(pipelineConfig.NEW_DEPLOYMENT_INITIATED)
				}
				return false, err
			} else {
				impl.logger.Debugw("updated helm application", "response", updateApplicationResponse, "isSuccess", updateApplicationResponse.Success)
			}

		} else {

			helmResponse, err := impl.helmInstallReleaseWithCustomChart(ctx, releaseIdentifier, referenceChartByte, mergeAndSave, sanitizedK8sVersion)

			// For connection related errors, no need to update the db
			if err != nil && strings.Contains(err.Error(), "connection error") {
				impl.logger.Errorw("error in helm install custom chart", "err", err)
				return false, err
			}
			if util.GetClientErrorDetailedMessage(err) == context.Canceled.Error() {
				err = errors.New(pipelineConfig.NEW_DEPLOYMENT_INITIATED)
			}

			// IMP: update cd pipeline to mark deployment app created, even if helm install fails
			// If the helm install fails, it still creates the app in failed state, so trying to
			// re-create the app results in error from helm that cannot re-use name which is still in use
			_, pgErr := impl.updatePipeline(pipeline, overrideRequest.UserId)

			if err != nil {
				impl.logger.Errorw("error in helm install custom chart", "err", err)
				if pgErr != nil {
					impl.logger.Errorw("failed to update deployment app created flag in pipeline table", "err", err)
				}
				apiError := clientErrors.ConvertToApiError(err)
				if apiError != nil {
					return false, apiError
				}
				return false, err
			}

			if pgErr != nil {
				impl.logger.Errorw("failed to update deployment app created flag in pipeline table", "err", err)
				return false, err
			}

			impl.logger.Debugw("received helm release response", "helmResponse", helmResponse, "isSuccess", helmResponse.Success)
		}

		//update workflow runner status, used in app workflow view
		err := impl.cdWorkflowCommonService.UpdateCDWorkflowRunnerStatus(ctx, overrideRequest, triggeredAt, pipelineConfig.WorkflowInProgress, "")
		if err != nil {
			impl.logger.Errorw("error in updating the workflow runner status, createHelmAppForCdPipeline", "err", err)
			return false, err
		}
	}
	return true, nil
}

func (impl *TriggerServiceImpl) deployArgocdApp(overrideRequest *bean3.ValuesOverrideRequest, valuesOverrideResponse *app.ValuesOverrideResponse, triggeredAt time.Time, ctx context.Context) error {

	impl.logger.Debugw("new pipeline found", "pipeline", valuesOverrideResponse.Pipeline)
	_, span := otel.Tracer("orchestrator").Start(ctx, "createArgoApplicationIfRequired")
	name, err := impl.createArgoApplicationIfRequired(overrideRequest.AppId, valuesOverrideResponse.EnvOverride, valuesOverrideResponse.Pipeline, overrideRequest.UserId)
	span.End()
	if err != nil {
		impl.logger.Errorw("acd application create error on cd trigger", "err", err, "req", overrideRequest)
		return err
	}
	impl.logger.Debugw("argocd application created", "name", name)

	_, span = otel.Tracer("orchestrator").Start(ctx, "updateArgoPipeline")
	updateAppInArgocd, err := impl.updateArgoPipeline(ctx, valuesOverrideResponse.Pipeline, valuesOverrideResponse.EnvOverride)
	span.End()
	if err != nil {
		impl.logger.Errorw("error in updating argocd app ", "err", err)
		return err
	}
	syncTime := time.Now()
	err = impl.argoClientWrapperService.SyncArgoCDApplicationIfNeededAndRefresh(ctx, valuesOverrideResponse.Pipeline.DeploymentAppName)
	if err != nil {
		impl.logger.Errorw("error in getting argo application with normal refresh", "argoAppName", valuesOverrideResponse.Pipeline.DeploymentAppName)
		return fmt.Errorf("%s. err: %s", bean.ARGOCD_SYNC_ERROR, err.Error())
	}
	if impl.ACDConfig.IsManualSyncEnabled() {
		timeline := &pipelineConfig.PipelineStatusTimeline{
			CdWorkflowRunnerId: overrideRequest.WfrId,
			StatusTime:         syncTime,
			AuditLog: sql.AuditLog{
				CreatedBy: 1,
				CreatedOn: time.Now(),
				UpdatedBy: 1,
				UpdatedOn: time.Now(),
			},
			Status:       pipelineConfig.TIMELINE_STATUS_ARGOCD_SYNC_COMPLETED,
			StatusDetail: "argocd sync completed",
		}
		_, err, _ = impl.pipelineStatusTimelineService.SavePipelineStatusTimelineIfNotAlreadyPresent(overrideRequest.WfrId, timeline.Status, timeline, false)
		if err != nil {
			impl.logger.Errorw("error in saving pipeline status timeline", "err", err)
		}
	}
	if updateAppInArgocd {
		impl.logger.Debug("argo-cd successfully updated")
	} else {
		impl.logger.Debug("argo-cd failed to update, ignoring it")
	}
	return nil
}

// update repoUrl, revision and argo app sync mode (auto/manual) if needed
func (impl *TriggerServiceImpl) updateArgoPipeline(ctx context.Context, pipeline *pipelineConfig.Pipeline, envOverride *chartConfig.EnvConfigOverride) (bool, error) {
	if ctx == nil {
		impl.logger.Errorw("err in syncing ACD, ctx is NULL", "pipelineName", pipeline.Name)
		return false, nil
	}
	argoAppName := pipeline.DeploymentAppName
	impl.logger.Infow("received payload, updateArgoPipeline", "appId", pipeline.AppId, "pipelineName", pipeline.Name, "envId", envOverride.TargetEnvironment, "argoAppName", argoAppName)
	argoApplication, err := impl.argoClientWrapperService.GetArgoAppByName(ctx, argoAppName)
	if err != nil {
		impl.logger.Errorw("no argo app exists", "app", argoAppName, "pipeline", pipeline.Name)
		return false, err
	}
	// if status, ok:=status.FromError(err);ok{
	appStatus, _ := status2.FromError(err)
	if appStatus.Code() == codes.OK {
		impl.logger.Debugw("argo app exists", "app", argoAppName, "pipeline", pipeline.Name)
		if impl.argoClientWrapperService.IsArgoAppPatchRequired(argoApplication.Spec.Source, envOverride.Chart.GitRepoUrl, envOverride.Chart.ChartLocation) {
			patchRequestDto := &bean7.ArgoCdAppPatchReqDto{
				ArgoAppName:    argoAppName,
				ChartLocation:  envOverride.Chart.ChartLocation,
				GitRepoUrl:     envOverride.Chart.GitRepoUrl,
				TargetRevision: bean7.TargetRevisionMaster,
				PatchType:      bean7.PatchTypeMerge,
			}
			err = impl.argoClientWrapperService.PatchArgoCdApp(ctx, patchRequestDto)
			if err != nil {
				impl.logger.Errorw("error in patching argo pipeline", "err", err, "req", patchRequestDto)
				return false, err
			}
			if envOverride.Chart.GitRepoUrl != argoApplication.Spec.Source.RepoURL {
				impl.logger.Infow("patching argo application's repo url", "argoAppName", argoAppName)
			}
			impl.logger.Debugw("pipeline update req", "res", patchRequestDto)
		} else {
			impl.logger.Debug("pipeline no need to update ")
		}
		err := impl.argoClientWrapperService.UpdateArgoCDSyncModeIfNeeded(ctx, argoApplication)
		if err != nil {
			impl.logger.Errorw("error in updating argocd sync mode", "err", err)
			return false, err
		}
		return true, nil
	} else if appStatus.Code() == codes.NotFound {
		impl.logger.Errorw("argo app not found", "app", argoAppName, "pipeline", pipeline.Name)
		return false, nil
	} else {
		impl.logger.Errorw("err in checking application on argoCD", "err", err, "pipeline", pipeline.Name)
		return false, err
	}
}

func (impl *TriggerServiceImpl) createArgoApplicationIfRequired(appId int, envConfigOverride *chartConfig.EnvConfigOverride, pipeline *pipelineConfig.Pipeline, userId int32) (string, error) {
	// repo has been registered while helm create
	chart, err := impl.chartRepository.FindLatestChartForAppByAppId(appId)
	if err != nil {
		impl.logger.Errorw("no chart found ", "app", appId)
		return "", err
	}
	envModel, err := impl.envRepository.FindById(envConfigOverride.TargetEnvironment)
	if err != nil {
		return "", err
	}
	argoAppName := pipeline.DeploymentAppName
	if pipeline.DeploymentAppCreated {
		return argoAppName, nil
	} else {
		// create
		appNamespace := envConfigOverride.Namespace
		if appNamespace == "" {
			appNamespace = "default"
		}
		namespace := argocdServer.DevtronInstalationNs

		appRequest := &argocdServer.AppTemplate{
			ApplicationName: argoAppName,
			Namespace:       namespace,
			TargetNamespace: appNamespace,
			TargetServer:    envModel.Cluster.ServerUrl,
			Project:         "default",
			ValuesFile:      helper.GetValuesFileForEnv(envModel.Id),
			RepoPath:        chart.ChartLocation,
			RepoUrl:         chart.GitRepoUrl,
			AutoSyncEnabled: impl.ACDConfig.ArgoCDAutoSyncEnabled,
		}
		argoAppName, err := impl.argoK8sClient.CreateAcdApp(appRequest, argocdServer.ARGOCD_APPLICATION_TEMPLATE)
		if err != nil {
			return "", err
		}
		// update cd pipeline to mark deployment app created
		_, err = impl.updatePipeline(pipeline, userId)
		if err != nil {
			impl.logger.Errorw("error in update cd pipeline for deployment app created or not", "err", err)
			return "", err
		}
		return argoAppName, nil
	}
}

func (impl *TriggerServiceImpl) updatePipeline(pipeline *pipelineConfig.Pipeline, userId int32) (bool, error) {
	err := impl.pipelineRepository.SetDeploymentAppCreatedInPipeline(true, pipeline.Id, userId)
	if err != nil {
		impl.logger.Errorw("error on updating cd pipeline for setting deployment app created", "err", err)
		return false, err
	}
	return true, nil
}

// helmInstallReleaseWithCustomChart performs helm install with custom chart
func (impl *TriggerServiceImpl) helmInstallReleaseWithCustomChart(ctx context.Context, releaseIdentifier *gRPC.ReleaseIdentifier, referenceChartByte []byte, valuesYaml string, k8sServerVersion string) (*gRPC.HelmInstallCustomResponse, error) {

	helmInstallRequest := gRPC.HelmInstallCustomRequest{
		ValuesYaml:        valuesYaml,
		ChartContent:      &gRPC.ChartContent{Content: referenceChartByte},
		ReleaseIdentifier: releaseIdentifier,
	}
	if len(k8sServerVersion) > 0 {
		helmInstallRequest.K8SVersion = k8sServerVersion
	}
	if impl.isDevtronAsyncInstallModeEnabled(bean.Helm) {
		helmInstallRequest.RunInCtx = true
	}
	// Request exec
	return impl.helmAppClient.InstallReleaseWithCustomChart(ctx, &helmInstallRequest)
}
func (impl *TriggerServiceImpl) writeBlockedTriggerEvent(request bean.TriggerRequest) {
	event := impl.eventFactory.Build(util2.Blocked, &request.Pipeline.Id, request.Pipeline.AppId, &request.Pipeline.EnvironmentId, util2.CD)
	impl.logger.Debugw("event writeBlockedTriggerEvent", "event", event)
	event.UserId = int(request.TriggeredBy)
	event = impl.eventFactory.BuildExtraBlockedTriggerData(event, bean3.CD_WORKFLOW_TYPE_DEPLOY, request.TriggerMessage, request.Artifact)
	_, evtErr := impl.eventClient.WriteNotificationEvent(event)
	if evtErr != nil {
		impl.logger.Errorw("CD trigger event not sent", "error", evtErr)
	}
}
func (impl *TriggerServiceImpl) writeCDTriggerEvent(overrideRequest *bean3.ValuesOverrideRequest, artifact *repository3.CiArtifact, releaseId, pipelineOverrideId, wfrId int) {

	event := impl.eventFactory.Build(util2.Trigger, &overrideRequest.PipelineId, overrideRequest.AppId, &overrideRequest.EnvId, util2.CD)
	impl.logger.Debugw("event WriteCDTriggerEvent", "event", event)
	wfr, err := impl.cdWorkflowRepository.FindWorkflowRunnerByIdForApproval(wfrId)
	if err != nil {
		impl.logger.Errorw("could not get wf runner", "err", err)
	}
	wfr.TriggerMetadata = overrideRequest.TriggerMetadata
	wfr.CdWorkflow = &pipelineConfig.CdWorkflow{CiArtifactId: artifact.Id}
	event = impl.eventFactory.BuildExtraCDData(event, wfr, pipelineOverrideId, bean3.CD_WORKFLOW_TYPE_DEPLOY)
	_, evtErr := impl.eventClient.WriteNotificationEvent(event)
	if evtErr != nil {
		impl.logger.Errorw("CD trigger event not sent", "error", evtErr)
	}
	deploymentEvent := app.DeploymentEvent{
		ApplicationId:      overrideRequest.AppId,
		EnvironmentId:      overrideRequest.EnvId, // check for production Environment
		ReleaseId:          releaseId,
		PipelineOverrideId: pipelineOverrideId,
		TriggerTime:        time.Now(),
		CiArtifactId:       overrideRequest.CiArtifactId,
	}

	ciPipelineMaterials, err := impl.ciPipelineMaterialRepository.GetByPipelineId(artifact.PipelineId)
	if err != nil {
		impl.logger.Errorw("error in ")
	}
	materialInfoMap, mErr := artifact.ParseMaterialInfo()
	if mErr != nil {
		impl.logger.Errorw("material info map error", mErr)
		return
	}
	for _, ciPipelineMaterial := range ciPipelineMaterials {
		hash := materialInfoMap[ciPipelineMaterial.GitMaterial.Url]
		pipelineMaterialInfo := &app.PipelineMaterialInfo{PipelineMaterialId: ciPipelineMaterial.Id, CommitHash: hash}
		deploymentEvent.PipelineMaterials = append(deploymentEvent.PipelineMaterials, pipelineMaterialInfo)
	}
	impl.logger.Infow("triggering deployment event", "event", deploymentEvent)
	err = impl.eventClient.WriteNatsEvent(pubsub.CD_SUCCESS, deploymentEvent)
	if err != nil {
		impl.logger.Errorw("error in writing cd trigger event", "err", err)
	}
}

func (impl *TriggerServiceImpl) markImageScanDeployed(appId int, envId int, imageDigest string, clusterId int, isScanEnabled bool, image string) error {
	impl.logger.Debugw("mark image scan deployed for normal app, from cd auto or manual trigger", "imageDigest", imageDigest)
	executionHistory, err := impl.imageScanHistoryRepository.FindByImageAndDigest(imageDigest, image)
	if err != nil && err != pg.ErrNoRows {
		impl.logger.Errorw("error in fetching execution history", "err", err)
		return err
	}
	if executionHistory == nil || executionHistory.Id == 0 {
		impl.logger.Errorw("no execution history found for digest", "digest", imageDigest)
		return fmt.Errorf("no execution history found for digest - %s", imageDigest)
	}
	impl.logger.Debugw("mark image scan deployed for normal app, from cd auto or manual trigger", "executionHistory", executionHistory)
	var ids []int
	ids = append(ids, executionHistory.Id)

	ot, err := impl.imageScanDeployInfoRepository.FetchByAppIdAndEnvId(appId, envId, []string{security.ScanObjectType_APP})

	if err == pg.ErrNoRows && !isScanEnabled {
		// ignoring if no rows are found and scan is disabled
		return nil
	}

	if err != nil && err != pg.ErrNoRows {
		return err
	} else if err == pg.ErrNoRows && isScanEnabled {
		imageScanDeployInfo := &security.ImageScanDeployInfo{
			ImageScanExecutionHistoryId: ids,
			ScanObjectMetaId:            appId,
			ObjectType:                  security.ScanObjectType_APP,
			EnvId:                       envId,
			ClusterId:                   clusterId,
			AuditLog: sql.AuditLog{
				CreatedOn: time.Now(),
				CreatedBy: 1,
				UpdatedOn: time.Now(),
				UpdatedBy: 1,
			},
		}
		impl.logger.Debugw("mark image scan deployed for normal app, from cd auto or manual trigger", "imageScanDeployInfo", imageScanDeployInfo)
		err = impl.imageScanDeployInfoRepository.Save(imageScanDeployInfo)
		if err != nil {
			impl.logger.Errorw("error in creating deploy info", "err", err)
		}
	} else {
		// Updating Execution history for Latest Deployment to fetch out security Vulnerabilities for latest deployed info
		if isScanEnabled {
			ot.ImageScanExecutionHistoryId = ids
		} else {
			arr := []int{-1}
			ot.ImageScanExecutionHistoryId = arr
		}
		err = impl.imageScanDeployInfoRepository.Update(ot)
		if err != nil {
			impl.logger.Errorw("error in updating deploy info for latest deployed image", "err", err)
		}
	}
	return err
}

func (impl *TriggerServiceImpl) isDevtronAsyncInstallModeEnabled(deploymentAppType string) bool {
	return impl.globalEnvVariables.EnableAsyncInstallDevtronChart &&
		deploymentAppType == bean.Helm
}

func (impl *TriggerServiceImpl) deleteCorruptedPipelineStage(pipelineStage *repository.PipelineStage, triggeredBy int32) (error, bool) {
	if pipelineStage != nil {
		stageReq := &bean8.PipelineStageDto{
			Id:   pipelineStage.Id,
			Type: pipelineStage.Type,
		}
		err, deleted := impl.pipelineStageService.DeletePipelineStageIfReq(stageReq, triggeredBy)
		if err != nil {
			impl.logger.Errorw("error in deleting the corrupted pipeline stage", "err", err, "pipelineStageReq", stageReq)
			return err, false
		}
		return nil, deleted
	}
	return nil, false
}

func (impl *TriggerServiceImpl) TriggerAutoCDOnPreStageSuccess(triggerContext bean.TriggerContext, cdPipelineId, ciArtifactId, workflowId int, triggerdBy int32) error {
	pipeline, err := impl.pipelineRepository.FindById(cdPipelineId)
	if err != nil {
		return err
	}
	if pipeline.TriggerType == pipelineConfig.TRIGGER_TYPE_AUTOMATIC {
		ciArtifact, err := impl.ciArtifactRepository.Get(ciArtifactId)
		if err != nil {
			return err
		}
		cdWorkflow, err := impl.cdWorkflowRepository.FindById(workflowId)
		if err != nil {
			return err
		}
		// TODO : confirm about this logic used for applyAuth

		// checking if deployment is triggered already, then ignore trigger
		deploymentTriggeredAlready := impl.checkDeploymentTriggeredAlready(cdWorkflow.Id)
		if deploymentTriggeredAlready {
			impl.logger.Warnw("deployment is already triggered, so ignoring this msg", "cdPipelineId", cdPipelineId, "ciArtifactId", ciArtifactId, "workflowId", workflowId)
			return nil
		}

		triggerRequest := bean.TriggerRequest{
			CdWf:           cdWorkflow,
			Pipeline:       pipeline,
			Artifact:       ciArtifact,
			TriggeredBy:    triggerdBy,
			TriggerContext: triggerContext,
		}

		triggerRequest.TriggerContext.Context = context.Background()
		err = impl.TriggerAutomaticDeployment(triggerRequest)
		if err != nil {
			return err
		}
	}
	return nil
}

func (impl *TriggerServiceImpl) checkDeploymentTriggeredAlready(wfId int) bool {
	deploymentTriggeredAlready := false
	// TODO : need to check this logic for status check in case of multiple deployments requirement for same workflow
	workflowRunner, err := impl.cdWorkflowRepository.FindByWorkflowIdAndRunnerType(context.Background(), wfId, bean3.CD_WORKFLOW_TYPE_DEPLOY)
	if err != nil {
		impl.logger.Errorw("error occurred while fetching workflow runner", "wfId", wfId, "err", err)
		return deploymentTriggeredAlready
	}
	deploymentTriggeredAlready = workflowRunner.CdWorkflowId == wfId
	return deploymentTriggeredAlready
}

// TO check where to put, got from oss enterprise diff

func (impl *TriggerServiceImpl) PushPrePostCDManifest(cdWorklowRunnerId int, triggeredBy int32, jobHelmPackagePath string, deployType string, pipeline *pipelineConfig.Pipeline, imageTag string, ctx context.Context) error {

	manifestPushTemplate, err := impl.BuildManifestPushTemplateForPrePostCd(pipeline, cdWorklowRunnerId, triggeredBy, jobHelmPackagePath, deployType, imageTag)
	if err != nil {
		impl.logger.Errorw("error in building manifest push template for pre post cd")
		return err
	}
	manifestPushService := impl.getManifestPushService(manifestPushTemplate.StorageType)

	manifestPushResponse := manifestPushService.PushChart(manifestPushTemplate, ctx)
	if manifestPushResponse.Error != nil {
		impl.logger.Errorw("error in pushing chart to helm repo", "err", err)
		return manifestPushResponse.Error
	}
	return nil
}

func (impl *TriggerServiceImpl) MergeDefaultValuesWithOverrideValues(overrideValues string, builtChartPath string) error {
	valuesFilePath := path.Join(builtChartPath, "values.yaml") // default values of helm chart
	defaultValues, err := ioutil.ReadFile(valuesFilePath)
	if err != nil {
		return err
	}
	defaultValuesJson, err := yaml.YAMLToJSON(defaultValues)
	if err != nil {
		return err
	}
	mergedValues, err := impl.mergeUtil.JsonPatch(defaultValuesJson, []byte(overrideValues))
	if err != nil {
		return err
	}
	mergedValuesYaml, err := yaml.JSONToYAML(mergedValues)
	if err != nil {
		return err
	}
	err = ioutil.WriteFile(valuesFilePath, mergedValuesYaml, 0600)
	if err != nil {
		return err
	}
	return err
}

func (impl *TriggerServiceImpl) BuildManifestPushTemplateForPrePostCd(pipeline *pipelineConfig.Pipeline, cdWorklowRunnerId int, triggeredBy int32, jobHelmPackagePath string, deployType string, imageTag string) (*bean4.ManifestPushTemplate, error) {

	manifestPushTemplate := &bean4.ManifestPushTemplate{
		WorkflowRunnerId:      cdWorklowRunnerId,
		AppId:                 pipeline.AppId,
		EnvironmentId:         pipeline.EnvironmentId,
		UserId:                triggeredBy,
		AppName:               pipeline.App.AppName,
		TargetEnvironmentName: pipeline.Environment.Id,
		ChartVersion:          fmt.Sprintf("%d.%d.%d-%s-%s", 1, 1, cdWorklowRunnerId, deployType, imageTag),
	}

	manifestPushConfig, err := impl.manifestPushConfigRepository.GetManifestPushConfigByAppIdAndEnvId(pipeline.AppId, pipeline.EnvironmentId)
	if err != nil && err != pg.ErrNoRows {
		impl.logger.Errorw("error in fetching manifest push config for pre/post cd", "err", err)
		return manifestPushTemplate, err
	}
	manifestPushTemplate.StorageType = manifestPushConfig.StorageType

	if manifestPushConfig != nil && manifestPushConfig.StorageType == bean2.ManifestStorageOCIHelmRepo {

		var credentialsConfig bean4.HelmRepositoryConfig
		err = json.Unmarshal([]byte(manifestPushConfig.CredentialsConfig), &credentialsConfig)
		if err != nil {
			impl.logger.Errorw("error in json unmarshal", "err", err)
			return manifestPushTemplate, err
		}
		dockerArtifactStore, err := impl.dockerArtifactStoreRepository.FindOne(credentialsConfig.ContainerRegistryName)
		if err != nil {
			impl.logger.Errorw("error in fetching artifact info", "err", err)
			return manifestPushTemplate, err
		}
		repoPath, chartName := app.GetRepoPathAndChartNameFromRepoName(credentialsConfig.RepositoryName)
		manifestPushTemplate.RepoUrl = path.Join(dockerArtifactStore.RegistryURL, repoPath)
		manifestPushTemplate.ChartName = chartName
		chartBytes, err := impl.chartTemplateService.LoadChartInBytes(jobHelmPackagePath, true, chartName, manifestPushTemplate.ChartVersion)
		if err != nil {
			return manifestPushTemplate, err
		}
		manifestPushTemplate.BuiltChartBytes = &chartBytes
		containerRegistryConfig := &bean4.ContainerRegistryConfig{
			RegistryUrl:  dockerArtifactStore.RegistryURL,
			Username:     dockerArtifactStore.Username,
			Password:     dockerArtifactStore.Password,
			Insecure:     true,
			AccessKey:    dockerArtifactStore.AWSAccessKeyId,
			SecretKey:    dockerArtifactStore.AWSSecretAccessKey,
			AwsRegion:    dockerArtifactStore.AWSRegion,
			RegistryType: string(dockerArtifactStore.RegistryType),
			RepoName:     repoPath,
		}
		for _, ociRegistryConfig := range dockerArtifactStore.OCIRegistryConfig {
			if ociRegistryConfig.RepositoryType == repository6.OCI_REGISRTY_REPO_TYPE_CHART {
				containerRegistryConfig.IsPublic = ociRegistryConfig.IsPublic
			}
		}
		manifestPushTemplate.ContainerRegistryConfig = containerRegistryConfig
	} else if manifestPushConfig.StorageType == bean2.ManifestStorageGit {
		// need to implement for git repo push
	}

	return manifestPushTemplate, nil
}

func (impl *TriggerServiceImpl) checkApprovalNodeForDeployment(requestedUserId int32, pipeline *pipelineConfig.Pipeline, artifactId int) (int, error) {
	if pipeline.ApprovalNodeConfigured() {
		pipelineId := pipeline.Id
		approvalConfig, err := pipeline.GetApprovalConfig()
		if err != nil {
			impl.logger.Errorw("error occurred while fetching approval node config", "approvalConfig", pipeline.UserApprovalConfig, "err", err)
			return 0, err
		}
		userApprovalMetadata, err := impl.artifactApprovalDataReadService.FetchApprovalDataForArtifacts([]int{artifactId}, pipelineId, approvalConfig.RequiredCount)
		if err != nil {
			return 0, err
		}
		approvalMetadata, ok := userApprovalMetadata[artifactId]
		if ok && approvalMetadata.ApprovalRuntimeState != pipelineConfig.ApprovedApprovalState {
			impl.logger.Errorw("not triggering deployment since artifact is not approved", "pipelineId", pipelineId, "artifactId", artifactId)
			return 0, &util.ApiError{Code: constants.ApprovalNodeFail, InternalMessage: "not triggering deployment since artifact is not approved", UserMessage: "not triggering deployment since artifact is not approved"}
		} else if ok {
			if !impl.config.CanApproverDeploy {
				approvalUsersData := approvalMetadata.ApprovalUsersData
				for _, approvalData := range approvalUsersData {
					if approvalData.UserId == requestedUserId {
						return 0, &util.ApiError{Code: constants.ApprovalNodeFail, InternalMessage: "image cannot be deployed by its approver", UserMessage: "image cannot be deployed by its approver"}
					}
				}
			}
			return approvalMetadata.ApprovalRequestId, nil
		} else {
			return 0, &util.ApiError{Code: constants.ApprovalNodeFail, InternalMessage: "request not raised for artifact", UserMessage: "request not raised for artifact"}
		}
	}
	return 0, nil

}

func (impl *TriggerServiceImpl) handleCustomGitOpsRepoValidation(runner *pipelineConfig.CdWorkflowRunner, pipeline *pipelineConfig.Pipeline, triggeredBy int32) error {
	if !util.IsAcdApp(pipeline.DeploymentAppName) {
		return nil
	}
	isGitOpsConfigured := false
	gitOpsConfig, err := impl.gitOpsConfigReadService.GetGitOpsConfigActive()
	if err != nil && err != pg.ErrNoRows {
		impl.logger.Errorw("error while getting active GitOpsConfig", "err", err)
	}
	if gitOpsConfig != nil && gitOpsConfig.Id > 0 {
		isGitOpsConfigured = true
	}
	if isGitOpsConfigured && gitOpsConfig.AllowCustomRepository {
		chart, err := impl.chartRepository.FindLatestChartForAppByAppId(pipeline.AppId)
		if err != nil {
			impl.logger.Errorw("error in fetching latest chart for app by appId", "err", err, "appId", pipeline.AppId)
			return err
		}
		if gitOps.IsGitOpsRepoNotConfigured(chart.GitRepoUrl) {
			// if image vulnerable, update timeline status and return
			runner.Status = pipelineConfig.WorkflowFailed
			runner.Message = pipelineConfig.GITOPS_REPO_NOT_CONFIGURED
			runner.FinishedOn = time.Now()
			runner.UpdatedOn = time.Now()
			runner.UpdatedBy = triggeredBy
			err = impl.cdWorkflowRepository.UpdateWorkFlowRunner(runner)
			if err != nil {
				impl.logger.Errorw("error in updating wfr status due to vulnerable image", "err", err)
				return err
			}
			apiErr := &util.ApiError{
				HttpStatusCode:  http.StatusConflict,
				UserMessage:     pipelineConfig.GITOPS_REPO_NOT_CONFIGURED,
				InternalMessage: pipelineConfig.GITOPS_REPO_NOT_CONFIGURED,
			}
			return apiErr
		}
	}
	return nil
}<|MERGE_RESOLUTION|>--- conflicted
+++ resolved
@@ -164,11 +164,8 @@
 	appWorkflowRepository         appWorkflow.AppWorkflowRepository
 	dockerArtifactStoreRepository repository6.DockerArtifactStoreRepository
 	deploymentWindowService       deploymentWindow.DeploymentWindowService
-<<<<<<< HEAD
+	K8sUtil                       *k8s.K8sUtilExtended
 	ciCdPipelineOrchestrator      pipeline.CiCdPipelineOrchestrator
-=======
-	K8sUtil                       *k8s.K8sUtilExtended
->>>>>>> 0ecb49cc
 }
 
 func NewTriggerServiceImpl(logger *zap.SugaredLogger, cdWorkflowCommonService cd.CdWorkflowCommonService,
@@ -230,11 +227,8 @@
 	deploymentWindowService deploymentWindow.DeploymentWindowService,
 	artifactPromotionDataReadService read2.ArtifactPromotionDataReadService,
 	imageScanService security2.ImageScanService,
-<<<<<<< HEAD
+	K8sUtil *k8s.K8sUtilExtended,
 	ciCdPipelineOrchestrator pipeline.CiCdPipelineOrchestrator) (*TriggerServiceImpl, error) {
-=======
-	K8sUtil *k8s.K8sUtilExtended) (*TriggerServiceImpl, error) {
->>>>>>> 0ecb49cc
 	impl := &TriggerServiceImpl{
 		logger:                              logger,
 		cdWorkflowCommonService:             cdWorkflowCommonService,
@@ -295,11 +289,8 @@
 		dockerArtifactStoreRepository:       dockerArtifactStoreRepository,
 		deploymentWindowService:             deploymentWindowService,
 		imageScanService:                    imageScanService,
-<<<<<<< HEAD
+		K8sUtil:                             K8sUtil,
 		ciCdPipelineOrchestrator:            ciCdPipelineOrchestrator,
-=======
-		K8sUtil:                             K8sUtil,
->>>>>>> 0ecb49cc
 	}
 	config, err := types.GetCdConfig()
 	if err != nil {
