/*
 * Copyright (c) 2024. Devtron Inc.
 *
 * Licensed under the Apache License, Version 2.0 (the "License");
 * you may not use this file except in compliance with the License.
 * You may obtain a copy of the License at
 *
 *     http://www.apache.org/licenses/LICENSE-2.0
 *
 * Unless required by applicable law or agreed to in writing, software
 * distributed under the License is distributed on an "AS IS" BASIS,
 * WITHOUT WARRANTIES OR CONDITIONS OF ANY KIND, either express or implied.
 * See the License for the specific language governing permissions and
 * limitations under the License.
 */

package devtronApps

import (
	"context"
	"errors"
	"fmt"
	pubsub "github.com/devtron-labs/common-lib/pubsub-lib"
	util5 "github.com/devtron-labs/common-lib/utils/k8s"
	bean3 "github.com/devtron-labs/devtron/api/bean"
	"github.com/devtron-labs/devtron/api/bean/gitOps"
	"github.com/devtron-labs/devtron/api/helm-app/gRPC"
	client2 "github.com/devtron-labs/devtron/api/helm-app/service"
	"github.com/devtron-labs/devtron/client/argocdServer"
	bean7 "github.com/devtron-labs/devtron/client/argocdServer/bean"
	client "github.com/devtron-labs/devtron/client/events"
	gitSensorClient "github.com/devtron-labs/devtron/client/gitSensor"
	"github.com/devtron-labs/devtron/internal/middleware"
	"github.com/devtron-labs/devtron/internal/sql/models"
	repository3 "github.com/devtron-labs/devtron/internal/sql/repository"
	appRepository "github.com/devtron-labs/devtron/internal/sql/repository/app"
	"github.com/devtron-labs/devtron/internal/sql/repository/appWorkflow"
	"github.com/devtron-labs/devtron/internal/sql/repository/chartConfig"
	repository4 "github.com/devtron-labs/devtron/internal/sql/repository/dockerRegistry"
	"github.com/devtron-labs/devtron/internal/sql/repository/pipelineConfig"
	"github.com/devtron-labs/devtron/internal/sql/repository/pipelineConfig/bean/timelineStatus"
	"github.com/devtron-labs/devtron/internal/sql/repository/pipelineConfig/bean/workflow/cdWorkflow"
	"github.com/devtron-labs/devtron/internal/sql/repository/security"
	"github.com/devtron-labs/devtron/internal/util"
	"github.com/devtron-labs/devtron/pkg/app"
	bean4 "github.com/devtron-labs/devtron/pkg/app/bean"
	"github.com/devtron-labs/devtron/pkg/app/status"
	statusBean "github.com/devtron-labs/devtron/pkg/app/status/bean"
	"github.com/devtron-labs/devtron/pkg/attributes"
	"github.com/devtron-labs/devtron/pkg/auth/user"
	bean2 "github.com/devtron-labs/devtron/pkg/bean"
	"github.com/devtron-labs/devtron/pkg/build/git/gitMaterial/read"
	pipeline2 "github.com/devtron-labs/devtron/pkg/build/pipeline"
	chartRepoRepository "github.com/devtron-labs/devtron/pkg/chartRepo/repository"
	repository2 "github.com/devtron-labs/devtron/pkg/cluster/environment/repository"
	"github.com/devtron-labs/devtron/pkg/deployment/common"
	bean9 "github.com/devtron-labs/devtron/pkg/deployment/common/bean"
	"github.com/devtron-labs/devtron/pkg/deployment/gitOps/config"
	"github.com/devtron-labs/devtron/pkg/deployment/gitOps/git"
	"github.com/devtron-labs/devtron/pkg/deployment/manifest"
	bean5 "github.com/devtron-labs/devtron/pkg/deployment/manifest/deploymentTemplate/chartRef/bean"
	"github.com/devtron-labs/devtron/pkg/deployment/manifest/publish"
	"github.com/devtron-labs/devtron/pkg/deployment/trigger/devtronApps/adapter"
	"github.com/devtron-labs/devtron/pkg/deployment/trigger/devtronApps/bean"
	"github.com/devtron-labs/devtron/pkg/deployment/trigger/devtronApps/helper"
	"github.com/devtron-labs/devtron/pkg/deployment/trigger/devtronApps/userDeploymentRequest/service"
	clientErrors "github.com/devtron-labs/devtron/pkg/errors"
	"github.com/devtron-labs/devtron/pkg/eventProcessor/out"
	"github.com/devtron-labs/devtron/pkg/imageDigestPolicy"
	k8s2 "github.com/devtron-labs/devtron/pkg/k8s"
	"github.com/devtron-labs/devtron/pkg/pipeline"
	bean8 "github.com/devtron-labs/devtron/pkg/pipeline/bean"
	"github.com/devtron-labs/devtron/pkg/pipeline/history"
	"github.com/devtron-labs/devtron/pkg/pipeline/repository"
	"github.com/devtron-labs/devtron/pkg/pipeline/types"
	"github.com/devtron-labs/devtron/pkg/plugin"
	security2 "github.com/devtron-labs/devtron/pkg/security"
	"github.com/devtron-labs/devtron/pkg/sql"
	"github.com/devtron-labs/devtron/pkg/variables"
	"github.com/devtron-labs/devtron/pkg/workflow/cd"
	globalUtil "github.com/devtron-labs/devtron/util"
	"github.com/devtron-labs/devtron/util/argo"
	util2 "github.com/devtron-labs/devtron/util/event"
	"github.com/devtron-labs/devtron/util/rbac"
	"github.com/go-pg/pg"
	"go.opentelemetry.io/otel"
	"go.uber.org/zap"
	"golang.org/x/exp/slices"
	"google.golang.org/grpc/codes"
	status2 "google.golang.org/grpc/status"
	"helm.sh/helm/v3/pkg/chart"
	"net/http"
	"path"
	"regexp"
	"strconv"
	"strings"
	"time"
)

type TriggerService interface {
	TriggerPostStage(request bean.TriggerRequest) (*bean4.ManifestPushTemplate, error)
	TriggerPreStage(request bean.TriggerRequest) (*bean4.ManifestPushTemplate, error)

	TriggerAutoCDOnPreStageSuccess(triggerContext bean.TriggerContext, cdPipelineId, ciArtifactId, workflowId int, triggerdBy int32, scanExecutionHistoryId int) error

	TriggerStageForBulk(triggerRequest bean.TriggerRequest) error

	ManualCdTrigger(triggerContext bean.TriggerContext, overrideRequest *bean3.ValuesOverrideRequest) (int, string, *bean4.ManifestPushTemplate, error)
	TriggerAutomaticDeployment(request bean.TriggerRequest) error

	TriggerRelease(overrideRequest *bean3.ValuesOverrideRequest, envDeploymentConfig *bean9.DeploymentConfig, ctx context.Context, triggeredAt time.Time, triggeredBy int32) (releaseNo int, manifestPushTemplate *bean4.ManifestPushTemplate, err error)
}

type TriggerServiceImpl struct {
	logger                              *zap.SugaredLogger
	cdWorkflowCommonService             cd.CdWorkflowCommonService
	gitOpsManifestPushService           publish.GitOpsPushService
	gitOpsConfigReadService             config.GitOpsConfigReadService
	argoK8sClient                       argocdServer.ArgoK8sClient
	ACDConfig                           *argocdServer.ACDConfig
	argoClientWrapperService            argocdServer.ArgoClientWrapperService
	pipelineStatusTimelineService       status.PipelineStatusTimelineService
	chartTemplateService                util.ChartTemplateService
	eventFactory                        client.EventFactory
	eventClient                         client.EventClient
	globalEnvVariables                  *globalUtil.GlobalEnvVariables
	workflowEventPublishService         out.WorkflowEventPublishService
	manifestCreationService             manifest.ManifestCreationService
	deployedConfigurationHistoryService history.DeployedConfigurationHistoryService
	argoUserService                     argo.ArgoUserService
	pipelineStageService                pipeline.PipelineStageService
	globalPluginService                 plugin.GlobalPluginService
	customTagService                    pipeline.CustomTagService
	pluginInputVariableParser           pipeline.PluginInputVariableParser
	prePostCdScriptHistoryService       history.PrePostCdScriptHistoryService
	scopedVariableManager               variables.ScopedVariableCMCSManager
	cdWorkflowService                   pipeline.WorkflowService
	imageDigestPolicyService            imageDigestPolicy.ImageDigestPolicyService
	userService                         user.UserService
	gitSensorClient                     gitSensorClient.Client
	config                              *types.CdConfig
	helmAppService                      client2.HelmAppService
	imageScanService                    security2.ImageScanService
	enforcerUtil                        rbac.EnforcerUtil
	userDeploymentRequestService        service.UserDeploymentRequestService
	helmAppClient                       gRPC.HelmAppClient //TODO refactoring: use helm app service instead
	appRepository                       appRepository.AppRepository
	ciPipelineMaterialRepository        pipelineConfig.CiPipelineMaterialRepository
	imageScanHistoryRepository          security.ImageScanHistoryRepository
	imageScanDeployInfoRepository       security.ImageScanDeployInfoRepository
	pipelineRepository                  pipelineConfig.PipelineRepository
	pipelineOverrideRepository          chartConfig.PipelineOverrideRepository
	manifestPushConfigRepository        repository.ManifestPushConfigRepository
	chartRepository                     chartRepoRepository.ChartRepository
	envRepository                       repository2.EnvironmentRepository
	cdWorkflowRepository                pipelineConfig.CdWorkflowRepository
	ciWorkflowRepository                pipelineConfig.CiWorkflowRepository
	ciArtifactRepository                repository3.CiArtifactRepository
	ciTemplateService                   pipeline2.CiTemplateReadService
	gitMaterialReadService              read.GitMaterialReadService
	appLabelRepository                  pipelineConfig.AppLabelRepository
	ciPipelineRepository                pipelineConfig.CiPipelineRepository
	appWorkflowRepository               appWorkflow.AppWorkflowRepository
	dockerArtifactStoreRepository       repository4.DockerArtifactStoreRepository
	K8sUtil                             *util5.K8sServiceImpl
	transactionUtilImpl                 *sql.TransactionUtilImpl
	deploymentConfigService             common.DeploymentConfigService
	deploymentServiceTypeConfig         *globalUtil.DeploymentServiceTypeConfig
	ciCdPipelineOrchestrator            pipeline.CiCdPipelineOrchestrator
	gitOperationService                 git.GitOperationService
	attributeService                    attributes.AttributesService
<<<<<<< HEAD

	clusterRepository repository2.ClusterRepository
=======
>>>>>>> b7ada498
}

func NewTriggerServiceImpl(logger *zap.SugaredLogger,
	cdWorkflowCommonService cd.CdWorkflowCommonService,
	gitOpsManifestPushService publish.GitOpsPushService,
	gitOpsConfigReadService config.GitOpsConfigReadService,
	argoK8sClient argocdServer.ArgoK8sClient,
	ACDConfig *argocdServer.ACDConfig,
	argoClientWrapperService argocdServer.ArgoClientWrapperService,
	pipelineStatusTimelineService status.PipelineStatusTimelineService,
	chartTemplateService util.ChartTemplateService,
	workflowEventPublishService out.WorkflowEventPublishService,
	manifestCreationService manifest.ManifestCreationService,
	deployedConfigurationHistoryService history.DeployedConfigurationHistoryService,
	argoUserService argo.ArgoUserService,
	pipelineStageService pipeline.PipelineStageService,
	globalPluginService plugin.GlobalPluginService,
	customTagService pipeline.CustomTagService,
	pluginInputVariableParser pipeline.PluginInputVariableParser,
	prePostCdScriptHistoryService history.PrePostCdScriptHistoryService,
	scopedVariableManager variables.ScopedVariableCMCSManager,
	cdWorkflowService pipeline.WorkflowService,
	imageDigestPolicyService imageDigestPolicy.ImageDigestPolicyService,
	userService user.UserService,
	gitSensorClient gitSensorClient.Client,
	helmAppService client2.HelmAppService,
	enforcerUtil rbac.EnforcerUtil,
	userDeploymentRequestService service.UserDeploymentRequestService,
	helmAppClient gRPC.HelmAppClient,
	eventFactory client.EventFactory,
	eventClient client.EventClient,
	envVariables *globalUtil.EnvironmentVariables,
	appRepository appRepository.AppRepository,
	ciPipelineMaterialRepository pipelineConfig.CiPipelineMaterialRepository,
	imageScanHistoryRepository security.ImageScanHistoryRepository,
	imageScanDeployInfoRepository security.ImageScanDeployInfoRepository,
	pipelineRepository pipelineConfig.PipelineRepository,
	pipelineOverrideRepository chartConfig.PipelineOverrideRepository,
	manifestPushConfigRepository repository.ManifestPushConfigRepository,
	chartRepository chartRepoRepository.ChartRepository,
	envRepository repository2.EnvironmentRepository,
	cdWorkflowRepository pipelineConfig.CdWorkflowRepository,
	ciWorkflowRepository pipelineConfig.CiWorkflowRepository,
	ciArtifactRepository repository3.CiArtifactRepository,
	ciTemplateService pipeline2.CiTemplateReadService,
	gitMaterialReadService read.GitMaterialReadService,
	appLabelRepository pipelineConfig.AppLabelRepository,
	ciPipelineRepository pipelineConfig.CiPipelineRepository,
	appWorkflowRepository appWorkflow.AppWorkflowRepository,
	dockerArtifactStoreRepository repository4.DockerArtifactStoreRepository,
	imageScanService security2.ImageScanService,
	K8sUtil *util5.K8sServiceImpl,
	transactionUtilImpl *sql.TransactionUtilImpl,
	deploymentConfigService common.DeploymentConfigService,
	ciCdPipelineOrchestrator pipeline.CiCdPipelineOrchestrator,
	gitOperationService git.GitOperationService,
	attributeService attributes.AttributesService,
	clusterRepository repository2.ClusterRepository,
) (*TriggerServiceImpl, error) {
	impl := &TriggerServiceImpl{
		logger:                              logger,
		cdWorkflowCommonService:             cdWorkflowCommonService,
		gitOpsManifestPushService:           gitOpsManifestPushService,
		gitOpsConfigReadService:             gitOpsConfigReadService,
		argoK8sClient:                       argoK8sClient,
		ACDConfig:                           ACDConfig,
		argoClientWrapperService:            argoClientWrapperService,
		pipelineStatusTimelineService:       pipelineStatusTimelineService,
		chartTemplateService:                chartTemplateService,
		workflowEventPublishService:         workflowEventPublishService,
		manifestCreationService:             manifestCreationService,
		deployedConfigurationHistoryService: deployedConfigurationHistoryService,
		argoUserService:                     argoUserService,
		pipelineStageService:                pipelineStageService,
		globalPluginService:                 globalPluginService,
		customTagService:                    customTagService,
		pluginInputVariableParser:           pluginInputVariableParser,
		prePostCdScriptHistoryService:       prePostCdScriptHistoryService,
		scopedVariableManager:               scopedVariableManager,
		cdWorkflowService:                   cdWorkflowService,
		imageDigestPolicyService:            imageDigestPolicyService,
		userService:                         userService,
		gitSensorClient:                     gitSensorClient,
		helmAppService:                      helmAppService,
		enforcerUtil:                        enforcerUtil,
		eventFactory:                        eventFactory,
		eventClient:                         eventClient,

		globalEnvVariables:            envVariables.GlobalEnvVariables,
		userDeploymentRequestService:  userDeploymentRequestService,
		helmAppClient:                 helmAppClient,
		appRepository:                 appRepository,
		ciPipelineMaterialRepository:  ciPipelineMaterialRepository,
		imageScanHistoryRepository:    imageScanHistoryRepository,
		imageScanDeployInfoRepository: imageScanDeployInfoRepository,
		pipelineRepository:            pipelineRepository,
		pipelineOverrideRepository:    pipelineOverrideRepository,
		manifestPushConfigRepository:  manifestPushConfigRepository,
		chartRepository:               chartRepository,
		envRepository:                 envRepository,
		cdWorkflowRepository:          cdWorkflowRepository,
		ciWorkflowRepository:          ciWorkflowRepository,
		ciArtifactRepository:          ciArtifactRepository,
		ciTemplateService:             ciTemplateService,
		gitMaterialReadService:        gitMaterialReadService,
		appLabelRepository:            appLabelRepository,
		ciPipelineRepository:          ciPipelineRepository,
		appWorkflowRepository:         appWorkflowRepository,
		dockerArtifactStoreRepository: dockerArtifactStoreRepository,

		imageScanService: imageScanService,
		K8sUtil:          K8sUtil,

		transactionUtilImpl: transactionUtilImpl,

		deploymentConfigService:     deploymentConfigService,
		deploymentServiceTypeConfig: envVariables.DeploymentServiceTypeConfig,
		ciCdPipelineOrchestrator:    ciCdPipelineOrchestrator,
		gitOperationService:         gitOperationService,
		attributeService:            attributeService,
<<<<<<< HEAD

		clusterRepository: clusterRepository,
=======
>>>>>>> b7ada498
	}
	config, err := types.GetCdConfig()
	if err != nil {
		return nil, err
	}
	impl.config = config
	return impl, nil
}

func (impl *TriggerServiceImpl) TriggerStageForBulk(triggerRequest bean.TriggerRequest) error {

	preStage, err := impl.pipelineStageService.GetCdStageByCdPipelineIdAndStageType(triggerRequest.Pipeline.Id, repository.PIPELINE_STAGE_TYPE_PRE_CD, false)
	if err != nil && err != pg.ErrNoRows {
		impl.logger.Errorw("error in fetching CD pipeline stage", "cdPipelineId", triggerRequest.Pipeline.Id, "stage ", repository.PIPELINE_STAGE_TYPE_PRE_CD, "err", err)
		return err
	}

	// handle corrupt data (https://github.com/devtron-labs/devtron/issues/3826)
	err, deleted := impl.deleteCorruptedPipelineStage(preStage, triggerRequest.TriggeredBy)
	if err != nil {
		impl.logger.Errorw("error in deleteCorruptedPipelineStage ", "cdPipelineId", triggerRequest.Pipeline.Id, "err", err, "preStage", preStage, "triggeredBy", triggerRequest.TriggeredBy)
		return err
	}

	triggerRequest.TriggerContext.Context = context.Background()
	if len(triggerRequest.Pipeline.PreStageConfig) > 0 || (preStage != nil && !deleted) {
		// pre stage exists
		impl.logger.Debugw("trigger pre stage for pipeline", "artifactId", triggerRequest.Artifact.Id, "pipelineId", triggerRequest.Pipeline.Id)
		triggerRequest.RefCdWorkflowRunnerId = 0
		err = impl.preStageHandlingForTriggerStageInBulk(&triggerRequest)
		if err != nil {
			return err
		}
		_, err = impl.TriggerPreStage(triggerRequest) // TODO handle error here
		return err
	} else {
		// trigger deployment
		impl.logger.Debugw("trigger cd for pipeline", "artifactId", triggerRequest.Artifact.Id, "pipelineId", triggerRequest.Pipeline.Id)
		err = impl.TriggerAutomaticDeployment(triggerRequest)
		return err
	}
}

func (impl *TriggerServiceImpl) getCdPipelineForManualCdTrigger(ctx context.Context, pipelineId int) (*pipelineConfig.Pipeline, error) {
	_, span := otel.Tracer("TriggerService").Start(ctx, "getCdPipelineForManualCdTrigger")
	defer span.End()
	cdPipeline, err := impl.pipelineRepository.FindById(pipelineId)
	if err != nil {
		impl.logger.Errorw("manual trigger request with invalid pipelineId, ManualCdTrigger", "pipelineId", pipelineId, "err", err)
		return nil, err
	}
	//checking if namespace exist or not
	clusterIdToNsMap := map[int]string{
		cdPipeline.Environment.ClusterId: cdPipeline.Environment.Namespace,
	}

	err = impl.helmAppService.CheckIfNsExistsForClusterIds(clusterIdToNsMap)
	if err != nil {
		impl.logger.Errorw("manual trigger request with invalid namespace, ManualCdTrigger", "pipelineId", pipelineId, "err", err)
		return nil, err
	}
	return cdPipeline, nil
}

func (impl *TriggerServiceImpl) validateDeploymentTriggerRequest(ctx context.Context, runner *pipelineConfig.CdWorkflowRunner,
	cdPipeline *pipelineConfig.Pipeline, imageDigest string, envDeploymentConfig *bean9.DeploymentConfig, triggeredBy int32) error {
	newCtx, span := otel.Tracer("orchestrator").Start(ctx, "TriggerServiceImpl.validateDeploymentTriggerRequest")
	defer span.End()
	// custom GitOps repo url validation --> Start
	err := impl.handleCustomGitOpsRepoValidation(runner, cdPipeline, envDeploymentConfig, triggeredBy)
	if err != nil {
		impl.logger.Errorw("custom GitOps repository validation error, TriggerStage", "err", err)
		return err
	}
	// custom GitOps repo url validation --> Ends

	// checking vulnerability for deploying image
	vulnerabilityCheckRequest := adapter.GetVulnerabilityCheckRequest(cdPipeline, imageDigest)
	isVulnerable, err := impl.imageScanService.GetArtifactVulnerabilityStatus(newCtx, vulnerabilityCheckRequest)
	if err != nil {
		impl.logger.Errorw("error in getting Artifact vulnerability status, ManualCdTrigger", "err", err)
		return err
	}

	if isVulnerable == true {
		// if image vulnerable, update timeline status and return
		if err = impl.cdWorkflowCommonService.MarkCurrentDeploymentFailed(runner, errors.New(cdWorkflow.FOUND_VULNERABILITY), triggeredBy); err != nil {
			impl.logger.Errorw("error while updating current runner status to failed, TriggerDeployment", "wfrId", runner.Id, "err", err)
		}
		return fmt.Errorf("found vulnerability for image digest %s", imageDigest)
	}
	return nil
}

// TODO: write a wrapper to handle auto and manual trigger
func (impl *TriggerServiceImpl) ManualCdTrigger(triggerContext bean.TriggerContext, overrideRequest *bean3.ValuesOverrideRequest) (int, string, *bean4.ManifestPushTemplate, error) {

	triggerContext.TriggerType = bean.Manual
	// setting triggeredAt variable to have consistent data for various audit log places in db for deployment time
	triggeredAt := time.Now()

	releaseId := 0
	ctx := triggerContext.Context
	cdPipeline, err := impl.getCdPipelineForManualCdTrigger(ctx, overrideRequest.PipelineId)
	if err != nil {
		if overrideRequest.WfrId != 0 {
			err2 := impl.cdWorkflowCommonService.MarkDeploymentFailedForRunnerId(overrideRequest.WfrId, err, overrideRequest.UserId)
			if err2 != nil {
				impl.logger.Errorw("error while updating current runner status to failed, ManualCdTrigger", "cdWfr", overrideRequest.WfrId, "err2", err2)
			}
		}
		return 0, "", nil, err
	}
	envDeploymentConfig, err := impl.deploymentConfigService.GetAndMigrateConfigIfAbsentForDevtronApps(cdPipeline.AppId, cdPipeline.EnvironmentId)
	if err != nil {
		impl.logger.Errorw("error in fetching environment deployment config by appId and envId", "appId", cdPipeline.AppId, "envId", cdPipeline.EnvironmentId, "err", err)
		return 0, "", nil, err
	}

	adapter.SetPipelineFieldsInOverrideRequest(overrideRequest, cdPipeline, envDeploymentConfig)
	ciArtifactId := overrideRequest.CiArtifactId

	_, span := otel.Tracer("orchestrator").Start(ctx, "ciArtifactRepository.Get")
	artifact, err := impl.ciArtifactRepository.Get(ciArtifactId)
	span.End()
	if err != nil {
		impl.logger.Errorw("error in getting CiArtifact", "CiArtifactId", overrideRequest.CiArtifactId, "err", err)
		return 0, "", nil, err
	}

	if artifact.IsMigrationRequired() {
		// Migration of deprecated DataSource Type
		migrationErr := impl.ciArtifactRepository.MigrateToWebHookDataSourceType(artifact.Id)
		if migrationErr != nil {
			impl.logger.Warnw("unable to migrate deprecated DataSource", "artifactId", artifact.Id)
		}
	}

	_, imageTag, err := artifact.ExtractImageRepoAndTag()
	if err != nil {
		impl.logger.Errorw("error in getting image tag and repo", "err", err)
	}
	helmPackageName := fmt.Sprintf("%s-%s-%s", cdPipeline.App.AppName, cdPipeline.Environment.Name, imageTag)
	var manifestPushTemplate *bean4.ManifestPushTemplate

	switch overrideRequest.CdWorkflowType {
	case bean3.CD_WORKFLOW_TYPE_PRE:
		var cdWf *pipelineConfig.CdWorkflow
		if overrideRequest.CdWorkflowId == 0 {
			cdWf = &pipelineConfig.CdWorkflow{
				CiArtifactId: artifact.Id,
				PipelineId:   cdPipeline.Id,
				AuditLog:     sql.AuditLog{CreatedOn: triggeredAt, CreatedBy: 1, UpdatedOn: triggeredAt, UpdatedBy: 1},
			}
			err := impl.cdWorkflowRepository.SaveWorkFlow(ctx, cdWf)
			if err != nil {
				return 0, "", nil, err
			}
		} else {
			cdWf, err = impl.cdWorkflowRepository.FindById(overrideRequest.CdWorkflowId)
			if err != nil {
				impl.logger.Errorw("error in TriggerPreStage, ManualCdTrigger", "err", err)
				return 0, "", nil, err
			}
		}
		overrideRequest.CdWorkflowId = cdWf.Id

		_, span = otel.Tracer("orchestrator").Start(ctx, "TriggerPreStage")
		triggerRequest := bean.TriggerRequest{
			CdWf:                  cdWf,
			Artifact:              artifact,
			Pipeline:              cdPipeline,
			TriggeredBy:           overrideRequest.UserId,
			ApplyAuth:             false,
			TriggerContext:        triggerContext,
			RefCdWorkflowRunnerId: 0,
			CdWorkflowRunnerId:    overrideRequest.WfrId,
		}
		manifestPushTemplate, err = impl.TriggerPreStage(triggerRequest)
		span.End()
		if err != nil {
			impl.logger.Errorw("error in TriggerPreStage, ManualCdTrigger", "err", err)
			return 0, "", nil, err
		}
	case bean3.CD_WORKFLOW_TYPE_DEPLOY:
		if overrideRequest.DeploymentType == models.DEPLOYMENTTYPE_UNKNOWN {
			overrideRequest.DeploymentType = models.DEPLOYMENTTYPE_DEPLOY
		}

		cdWf, err := impl.cdWorkflowRepository.FindByWorkflowIdAndRunnerType(ctx, overrideRequest.CdWorkflowId, bean3.CD_WORKFLOW_TYPE_PRE)
		if err != nil && !util.IsErrNoRows(err) {
			impl.logger.Errorw("error in getting cdWorkflow, ManualCdTrigger", "CdWorkflowId", overrideRequest.CdWorkflowId, "err", err)
			return 0, "", nil, err
		}

		cdWorkflowId := cdWf.CdWorkflowId
		if cdWf.CdWorkflowId == 0 {
			cdWf := &pipelineConfig.CdWorkflow{
				CiArtifactId: overrideRequest.CiArtifactId,
				PipelineId:   overrideRequest.PipelineId,
				AuditLog:     sql.AuditLog{CreatedOn: triggeredAt, CreatedBy: overrideRequest.UserId, UpdatedOn: triggeredAt, UpdatedBy: overrideRequest.UserId},
			}
			err := impl.cdWorkflowRepository.SaveWorkFlow(ctx, cdWf)
			if err != nil {
				impl.logger.Errorw("error in creating cdWorkflow, ManualCdTrigger", "PipelineId", overrideRequest.PipelineId, "err", err)
				return 0, "", nil, err
			}
			cdWorkflowId = cdWf.Id
		}

		runner := &pipelineConfig.CdWorkflowRunner{
			Name:         cdPipeline.Name,
			WorkflowType: bean3.CD_WORKFLOW_TYPE_DEPLOY,
			ExecutorType: cdWorkflow.WORKFLOW_EXECUTOR_TYPE_AWF,
			Status:       cdWorkflow.WorkflowInitiated, //deployment Initiated for manual trigger
			TriggeredBy:  overrideRequest.UserId,
			StartedOn:    triggeredAt,
			Namespace:    impl.config.GetDefaultNamespace(),
			CdWorkflowId: cdWorkflowId,
			AuditLog:     sql.AuditLog{CreatedOn: triggeredAt, CreatedBy: overrideRequest.UserId, UpdatedOn: triggeredAt, UpdatedBy: overrideRequest.UserId},
			ReferenceId:  triggerContext.ReferenceId,
		}
		savedWfr, err := impl.cdWorkflowRepository.SaveWorkFlowRunner(runner)
		if err != nil {
			impl.logger.Errorw("err in creating cdWorkflowRunner, ManualCdTrigger", "cdWorkflowId", cdWorkflowId, "err", err)
			return 0, "", nil, err
		}
		runner.CdWorkflow = &pipelineConfig.CdWorkflow{
			Pipeline: cdPipeline,
		}
		overrideRequest.WfrId = savedWfr.Id
		overrideRequest.CdWorkflowId = cdWorkflowId
		// creating cd pipeline status timeline for deployment initialisation
		timeline := impl.pipelineStatusTimelineService.NewDevtronAppPipelineStatusTimelineDbObject(runner.Id, timelineStatus.TIMELINE_STATUS_DEPLOYMENT_INITIATED, timelineStatus.TIMELINE_DESCRIPTION_DEPLOYMENT_INITIATED, overrideRequest.UserId)
		_, span = otel.Tracer("orchestrator").Start(ctx, "cdPipelineStatusTimelineRepo.SaveTimelineForACDHelmApps")
		_, err = impl.pipelineStatusTimelineService.SaveTimelineIfNotAlreadyPresent(timeline, nil)

		span.End()
		if err != nil {
			impl.logger.Errorw("error in creating timeline status for deployment initiation, ManualCdTrigger", "err", err, "timeline", timeline)
		}
		if isNotHibernateRequest(overrideRequest.DeploymentType) {
			validationErr := impl.validateDeploymentTriggerRequest(ctx, runner, cdPipeline, artifact.ImageDigest, envDeploymentConfig, overrideRequest.UserId)
			if validationErr != nil {
				impl.logger.Errorw("validation error deployment request", "cdWfr", runner.Id, "err", validationErr)
				return 0, "", nil, validationErr
			}
		}
		// Deploy the release
		var releaseErr error
		releaseId, manifestPushTemplate, releaseErr = impl.handleCDTriggerRelease(ctx, overrideRequest, envDeploymentConfig, triggeredAt, overrideRequest.UserId)
		// if releaseErr found, then the mark current deployment Failed and return
		if releaseErr != nil {
			err := impl.cdWorkflowCommonService.MarkCurrentDeploymentFailed(runner, releaseErr, overrideRequest.UserId)
			if err != nil {
				impl.logger.Errorw("error while updating current runner status to failed", "cdWfr", runner.Id, "err", err)
			}
			return 0, "", nil, releaseErr
		}

	case bean3.CD_WORKFLOW_TYPE_POST:
		cdWfRunner, err := impl.cdWorkflowRepository.FindByWorkflowIdAndRunnerType(ctx, overrideRequest.CdWorkflowId, bean3.CD_WORKFLOW_TYPE_DEPLOY)
		if err != nil && !util.IsErrNoRows(err) {
			impl.logger.Errorw("err in getting cdWorkflowRunner, ManualCdTrigger", "cdWorkflowId", overrideRequest.CdWorkflowId, "err", err)
			return 0, "", nil, err
		}

		var cdWf *pipelineConfig.CdWorkflow
		if cdWfRunner.CdWorkflowId == 0 {
			cdWf = &pipelineConfig.CdWorkflow{
				CiArtifactId: ciArtifactId,
				PipelineId:   overrideRequest.PipelineId,
				AuditLog:     sql.AuditLog{CreatedOn: triggeredAt, CreatedBy: overrideRequest.UserId, UpdatedOn: triggeredAt, UpdatedBy: overrideRequest.UserId},
			}
			err := impl.cdWorkflowRepository.SaveWorkFlow(ctx, cdWf)
			if err != nil {
				impl.logger.Errorw("error in creating cdWorkflow, ManualCdTrigger", "CdWorkflowId", overrideRequest.CdWorkflowId, "err", err)
				return 0, "", nil, err
			}
			overrideRequest.CdWorkflowId = cdWf.Id
		} else {
			_, span = otel.Tracer("orchestrator").Start(ctx, "cdWorkflowRepository.FindById")
			cdWf, err = impl.cdWorkflowRepository.FindById(overrideRequest.CdWorkflowId)
			span.End()
			if err != nil && !util.IsErrNoRows(err) {
				impl.logger.Errorw("error in getting cdWorkflow, ManualCdTrigger", "CdWorkflowId", overrideRequest.CdWorkflowId, "err", err)
				return 0, "", nil, err
			}
		}
		_, span = otel.Tracer("orchestrator").Start(ctx, "TriggerPostStage")
		triggerRequest := bean.TriggerRequest{
			CdWf:                  cdWf,
			Pipeline:              cdPipeline,
			TriggeredBy:           overrideRequest.UserId,
			RefCdWorkflowRunnerId: 0,
			TriggerContext:        triggerContext,
			CdWorkflowRunnerId:    overrideRequest.WfrId,
		}
		manifestPushTemplate, err = impl.TriggerPostStage(triggerRequest)
		span.End()
		if err != nil {
			impl.logger.Errorw("error in TriggerPostStage, ManualCdTrigger", "CdWorkflowId", cdWf.Id, "err", err)
			return 0, "", nil, err
		}
	default:
		impl.logger.Errorw("invalid CdWorkflowType, ManualCdTrigger", "CdWorkflowType", overrideRequest.CdWorkflowType, "err", err)
		return 0, "", nil, fmt.Errorf("invalid CdWorkflowType %s for the trigger request", string(overrideRequest.CdWorkflowType))
	}
	return releaseId, helmPackageName, manifestPushTemplate, err
}

func isNotHibernateRequest(deploymentType models.DeploymentType) bool {
	return deploymentType != models.DEPLOYMENTTYPE_STOP && deploymentType != models.DEPLOYMENTTYPE_START
}

// TODO: write a wrapper to handle auto and manual trigger
func (impl *TriggerServiceImpl) TriggerAutomaticDeployment(request bean.TriggerRequest) error {
	// in case of manual trigger auth is already applied and for auto triggers there is no need for auth check here
	triggeredBy := request.TriggeredBy
	pipeline := request.Pipeline
	artifact := request.Artifact

	//setting triggeredAt variable to have consistent data for various audit log places in db for deployment time
	triggeredAt := time.Now()
	cdWf := request.CdWf
	ctx := context.Background()

	if cdWf == nil || (cdWf != nil && cdWf.CiArtifactId != artifact.Id) {
		// cdWf != nil && cdWf.CiArtifactId != artifact.Id for auto trigger case when deployment is triggered with image generated by plugin
		cdWf = &pipelineConfig.CdWorkflow{
			CiArtifactId: artifact.Id,
			PipelineId:   pipeline.Id,
			AuditLog:     sql.AuditLog{CreatedOn: triggeredAt, CreatedBy: 1, UpdatedOn: triggeredAt, UpdatedBy: 1},
		}
		err := impl.cdWorkflowRepository.SaveWorkFlow(ctx, cdWf)
		if err != nil {
			return err
		}
	}

	runner := &pipelineConfig.CdWorkflowRunner{
		Name:         pipeline.Name,
		WorkflowType: bean3.CD_WORKFLOW_TYPE_DEPLOY,
		ExecutorType: cdWorkflow.WORKFLOW_EXECUTOR_TYPE_SYSTEM,
		Status:       cdWorkflow.WorkflowInitiated, // deployment Initiated for auto trigger
		TriggeredBy:  1,
		StartedOn:    triggeredAt,
		Namespace:    impl.config.GetDefaultNamespace(),
		CdWorkflowId: cdWf.Id,
		AuditLog:     sql.AuditLog{CreatedOn: triggeredAt, CreatedBy: triggeredBy, UpdatedOn: triggeredAt, UpdatedBy: triggeredBy},
		ReferenceId:  request.TriggerContext.ReferenceId,
	}
	savedWfr, err := impl.cdWorkflowRepository.SaveWorkFlowRunner(runner)
	if err != nil {
		return err
	}
	runner.CdWorkflow = &pipelineConfig.CdWorkflow{
		Pipeline: pipeline,
	}
	// creating cd pipeline status timeline for deployment initialisation
	timeline := &pipelineConfig.PipelineStatusTimeline{
		CdWorkflowRunnerId: runner.Id,
		Status:             timelineStatus.TIMELINE_STATUS_DEPLOYMENT_INITIATED,
		StatusDetail:       "Deployment initiated successfully.",
		StatusTime:         time.Now(),
	}
	timeline.CreateAuditLog(1)
	err = impl.pipelineStatusTimelineService.SaveTimeline(timeline, nil)
	if err != nil {
		impl.logger.Errorw("error in creating timeline status for deployment initiation", "err", err, "timeline", timeline)
	}
	envDeploymentConfig, err := impl.deploymentConfigService.GetAndMigrateConfigIfAbsentForDevtronApps(pipeline.AppId, pipeline.EnvironmentId)
	if err != nil {
		impl.logger.Errorw("error in fetching environment deployment config by appId and envId", "appId", pipeline.AppId, "envId", pipeline.EnvironmentId, "err", err)
		return err
	}
	// setting triggeredBy as 1(system user) since case of auto trigger
	validationErr := impl.validateDeploymentTriggerRequest(ctx, runner, pipeline, artifact.ImageDigest, envDeploymentConfig, 1)
	if validationErr != nil {
		impl.logger.Errorw("validation error deployment request", "cdWfr", runner.Id, "err", validationErr)
		return validationErr
	}
	releaseErr := impl.TriggerCD(ctx, artifact, cdWf.Id, savedWfr.Id, pipeline, envDeploymentConfig, triggeredAt)
	// if releaseErr found, then the mark current deployment Failed and return
	if releaseErr != nil {
		err := impl.cdWorkflowCommonService.MarkCurrentDeploymentFailed(runner, releaseErr, triggeredBy)
		if err != nil {
			impl.logger.Errorw("error while updating current runner status to failed, updatePreviousDeploymentStatus", "cdWfr", runner.Id, "err", err)
		}
		return releaseErr
	}
	return nil
}

func (impl *TriggerServiceImpl) TriggerCD(ctx context.Context, artifact *repository3.CiArtifact, cdWorkflowId, wfrId int, pipeline *pipelineConfig.Pipeline, envDeploymentConfig *bean9.DeploymentConfig, triggeredAt time.Time) error {
	impl.logger.Debugw("automatic pipeline trigger attempt async", "artifactId", artifact.Id)
	err := impl.triggerReleaseAsync(ctx, artifact, cdWorkflowId, wfrId, pipeline, envDeploymentConfig, triggeredAt)
	if err != nil {
		impl.logger.Errorw("error in cd trigger", "err", err)
		return err
	}
	return err
}

func (impl *TriggerServiceImpl) triggerReleaseAsync(ctx context.Context, artifact *repository3.CiArtifact, cdWorkflowId, wfrId int, pipeline *pipelineConfig.Pipeline, envDeploymentConfig *bean9.DeploymentConfig, triggeredAt time.Time) error {
	err := impl.validateAndTrigger(ctx, pipeline, envDeploymentConfig, artifact, cdWorkflowId, wfrId, triggeredAt)
	if err != nil {
		impl.logger.Errorw("error in trigger for pipeline", "pipelineId", strconv.Itoa(pipeline.Id))
	}
	impl.logger.Debugw("trigger attempted for all pipeline ", "artifactId", artifact.Id)
	return err
}

func (impl *TriggerServiceImpl) validateAndTrigger(ctx context.Context, p *pipelineConfig.Pipeline, envDeploymentConfig *bean9.DeploymentConfig, artifact *repository3.CiArtifact, cdWorkflowId, wfrId int, triggeredAt time.Time) error {
	//TODO: verify this logic
	object := impl.enforcerUtil.GetAppRBACNameByAppId(p.AppId)
	envApp := strings.Split(object, "/")
	if len(envApp) != 2 {
		impl.logger.Error("invalid req, app and env not found from rbac")
		return errors.New("invalid req, app and env not found from rbac")
	}
	err := impl.releasePipeline(ctx, p, envDeploymentConfig, artifact, cdWorkflowId, wfrId, triggeredAt)
	return err
}

func (impl *TriggerServiceImpl) releasePipeline(ctx context.Context, pipeline *pipelineConfig.Pipeline, envDeploymentConfig *bean9.DeploymentConfig, artifact *repository3.CiArtifact, cdWorkflowId, wfrId int, triggeredAt time.Time) error {
	startTime := time.Now()
	defer func() {
		impl.logger.Debugw("auto trigger release process completed", "timeTaken", time.Since(startTime), "cdPipelineId", pipeline.Id, "artifactId", artifact.Id, "wfrId", wfrId)
	}()
	impl.logger.Debugw("auto triggering release for", "cdPipelineId", pipeline.Id, "artifactId", artifact.Id, "wfrId", wfrId)
	pipeline, err := impl.pipelineRepository.FindById(pipeline.Id)
	if err != nil {
		impl.logger.Errorw("error in fetching pipeline by pipelineId", "err", err)
		return err
	}

	request := &bean3.ValuesOverrideRequest{
		PipelineId:           pipeline.Id,
		UserId:               artifact.CreatedBy,
		CiArtifactId:         artifact.Id,
		AppId:                pipeline.AppId,
		CdWorkflowId:         cdWorkflowId,
		ForceTrigger:         true,
		DeploymentWithConfig: bean3.DEPLOYMENT_CONFIG_TYPE_LAST_SAVED,
		WfrId:                wfrId,
	}

	adapter.SetPipelineFieldsInOverrideRequest(request, pipeline, envDeploymentConfig)

	releaseCtx, err := impl.argoUserService.GetACDContext(ctx)
	if err != nil {
		impl.logger.Errorw("error in creating acd sync context", "pipelineId", pipeline.Id, "artifactId", artifact.Id, "err", err)
		return err
	}
	// setting deployedBy as 1(system user) since case of auto trigger
	id, _, err := impl.handleCDTriggerRelease(releaseCtx, request, envDeploymentConfig, triggeredAt, 1)
	if err != nil {
		impl.logger.Errorw("error in auto  cd pipeline trigger", "pipelineId", pipeline.Id, "artifactId", artifact.Id, "err", err)
	} else {
		impl.logger.Infow("pipeline successfully triggered", "cdPipelineId", pipeline.Id, "artifactId", artifact.Id, "releaseId", id)
	}
	return err
}

func (impl *TriggerServiceImpl) triggerAsyncRelease(userDeploymentRequestId int, overrideRequest *bean3.ValuesOverrideRequest, ctx context.Context, triggeredAt time.Time, deployedBy int32) (releaseNo int, manifestPushTemplate *bean4.ManifestPushTemplate, err error) {
	newCtx, span := otel.Tracer("orchestrator").Start(ctx, "TriggerServiceImpl.triggerAsyncRelease")
	defer span.End()
	// build merged values and save PCO history for the release
	valuesOverrideResponse, err := impl.manifestCreationService.GetValuesOverrideForTrigger(overrideRequest, triggeredAt, newCtx)
	// auditDeploymentTriggerHistory is performed irrespective of GetValuesOverrideForTrigger error - for auditing purposes
	historyErr := impl.auditDeploymentTriggerHistory(overrideRequest.WfrId, valuesOverrideResponse, newCtx, triggeredAt, deployedBy)
	if historyErr != nil {
		impl.logger.Errorw("error in auditing deployment trigger history", "cdWfrId", overrideRequest.WfrId, "err", err)
		return releaseNo, manifestPushTemplate, err
	}
	// handling GetValuesOverrideForTrigger error
	if err != nil {
		impl.logger.Errorw("error in fetching values for trigger", "err", err)
		return releaseNo, manifestPushTemplate, err
	}
	// asynchronous mode of Helm/ArgoCd installation starts
	return impl.workflowEventPublishService.TriggerAsyncRelease(userDeploymentRequestId, overrideRequest, valuesOverrideResponse, newCtx, deployedBy)
}

func (impl *TriggerServiceImpl) handleCDTriggerRelease(ctx context.Context, overrideRequest *bean3.ValuesOverrideRequest, envDeploymentConfig *bean9.DeploymentConfig, triggeredAt time.Time, deployedBy int32) (releaseNo int, manifestPushTemplate *bean4.ManifestPushTemplate, err error) {
	newCtx, span := otel.Tracer("orchestrator").Start(ctx, "TriggerServiceImpl.handleCDTriggerRelease")
	defer span.End()
	// Handling for auto trigger
	if overrideRequest.UserId == 0 {
		overrideRequest.UserId = deployedBy
	}
	tx, err := impl.transactionUtilImpl.StartTx()
	if err != nil {
		impl.logger.Errorw("error in starting transaction to update userDeploymentRequest", "error", err)
		return releaseNo, manifestPushTemplate, err
	}
	defer impl.transactionUtilImpl.RollbackTx(tx)
	newDeploymentRequest := adapter.NewUserDeploymentRequest(overrideRequest, triggeredAt, overrideRequest.UserId)
	// creating new user deployment request
	userDeploymentRequestId, err := impl.userDeploymentRequestService.SaveNewDeployment(newCtx, tx, newDeploymentRequest)
	if err != nil {
		impl.logger.Errorw("error in saving new userDeploymentRequest", "overrideRequest", overrideRequest, "err", err)
		return releaseNo, manifestPushTemplate, err
	}
	timeline := impl.pipelineStatusTimelineService.NewDevtronAppPipelineStatusTimelineDbObject(overrideRequest.WfrId, timelineStatus.TIMELINE_STATUS_DEPLOYMENT_REQUEST_VALIDATED, timelineStatus.TIMELINE_DESCRIPTION_DEPLOYMENT_REQUEST_VALIDATED, deployedBy)
	// creating cd pipeline status timeline for deployment trigger request validated
	_, err = impl.pipelineStatusTimelineService.SaveTimelineIfNotAlreadyPresent(timeline, tx)
	err = impl.transactionUtilImpl.CommitTx(tx)
	if err != nil {
		impl.logger.Errorw("error in committing transaction to update userDeploymentRequest", "error", err)
		return userDeploymentRequestId, manifestPushTemplate, err
	}
	isAsyncMode, err := impl.isDevtronAsyncInstallModeEnabled(overrideRequest)
	if err != nil {
		impl.logger.Errorw("error in checking async mode for devtron app", "err", err, "deploymentType", overrideRequest.DeploymentType,
			"forceSyncDeployment", overrideRequest.ForceSyncDeployment, "appId", overrideRequest.AppId, "envId", overrideRequest.EnvId)
		return userDeploymentRequestId, manifestPushTemplate, err
	}
	if isAsyncMode {
		return impl.triggerAsyncRelease(userDeploymentRequestId, overrideRequest, newCtx, triggeredAt, deployedBy)
	}
	// synchronous mode of installation starts
	return impl.TriggerRelease(overrideRequest, envDeploymentConfig, newCtx, triggeredAt, deployedBy)
}

func (impl *TriggerServiceImpl) auditDeploymentTriggerHistory(cdWfrId int, valuesOverrideResponse *app.ValuesOverrideResponse, ctx context.Context, triggeredAt time.Time, triggeredBy int32) (err error) {
	if valuesOverrideResponse.Pipeline == nil || valuesOverrideResponse.EnvOverride == nil {
		impl.logger.Warnw("unable to save histories for deployment trigger, invalid valuesOverrideResponse received", "cdWfrId", cdWfrId)
		return nil
	}
	err1 := impl.deployedConfigurationHistoryService.CreateHistoriesForDeploymentTrigger(ctx, valuesOverrideResponse.Pipeline, valuesOverrideResponse.PipelineStrategy, valuesOverrideResponse.EnvOverride, triggeredAt, triggeredBy)
	if err1 != nil {
		impl.logger.Errorw("error in saving histories for deployment trigger", "err", err1, "pipelineId", valuesOverrideResponse.Pipeline.Id, "cdWfrId", cdWfrId)
		return nil
	}
	return nil
}

// TriggerRelease will trigger Install/Upgrade request for Devtron App releases synchronously
func (impl *TriggerServiceImpl) TriggerRelease(overrideRequest *bean3.ValuesOverrideRequest, envDeploymentConfig *bean9.DeploymentConfig, ctx context.Context, triggeredAt time.Time, triggeredBy int32) (releaseNo int, manifestPushTemplate *bean4.ManifestPushTemplate, err error) {
	newCtx, span := otel.Tracer("orchestrator").Start(ctx, "TriggerServiceImpl.TriggerRelease")
	defer span.End()
	triggerEvent, skipRequest, err := impl.buildTriggerEventForOverrideRequest(overrideRequest, triggeredAt)
	if err != nil {
		return releaseNo, manifestPushTemplate, err
	}
	// request has already been served, skipping
	if skipRequest {
		return releaseNo, manifestPushTemplate, nil
	}
	// build merged values and save PCO history for the release
	valuesOverrideResponse, builtChartPath, err := impl.manifestCreationService.BuildManifestForTrigger(overrideRequest, triggeredAt, newCtx)

	if envDeploymentConfig == nil || (envDeploymentConfig != nil && envDeploymentConfig.Id == 0) {
		envDeploymentConfig, err1 := impl.deploymentConfigService.GetAndMigrateConfigIfAbsentForDevtronApps(overrideRequest.AppId, overrideRequest.EnvId)
		if err1 != nil {
			impl.logger.Errorw("error in getting deployment config by appId and envId", "appId", overrideRequest.AppId, "envId", overrideRequest.EnvId, "err", err1)
			return releaseNo, manifestPushTemplate, err1
		}
		valuesOverrideResponse.DeploymentConfig = envDeploymentConfig
	}
	valuesOverrideResponse.DeploymentConfig = envDeploymentConfig

	// auditDeploymentTriggerHistory is performed irrespective of BuildManifestForTrigger error - for auditing purposes
	historyErr := impl.auditDeploymentTriggerHistory(overrideRequest.WfrId, valuesOverrideResponse, newCtx, triggeredAt, triggeredBy)
	if historyErr != nil {
		impl.logger.Errorw("error in auditing deployment trigger history", "cdWfrId", overrideRequest.WfrId, "err", err)
		return releaseNo, manifestPushTemplate, err
	}
	if err != nil {
		impl.logger.Errorw("error in building merged manifest for trigger", "err", err)
		impl.manifestGenerationFailedTimelineHandling(triggerEvent, overrideRequest, err)
		return releaseNo, manifestPushTemplate, err
	}
	helmManifest, err := impl.getHelmManifestForTriggerRelease(ctx, triggerEvent, overrideRequest, valuesOverrideResponse, builtChartPath)
	if err != nil {
		impl.logger.Errorw("error, getHelmManifestForTriggerRelease", "err", err)
		return releaseNo, manifestPushTemplate, err
	}
	releaseNo, err = impl.triggerPipeline(overrideRequest, valuesOverrideResponse, builtChartPath, triggerEvent, newCtx)
	if err != nil {
		return 0, manifestPushTemplate, err
	}

	err = impl.triggerReleaseSuccessHandling(triggerEvent, overrideRequest, valuesOverrideResponse, helmManifest)
	if err != nil {
		impl.logger.Errorw("error, triggerReleaseSuccessHandling", "triggerEvent", triggerEvent, "err", err)
		return releaseNo, manifestPushTemplate, err
	}
	// creating cd pipeline status timeline for deployment triggered - for successfully triggered requests
	timeline := impl.pipelineStatusTimelineService.NewDevtronAppPipelineStatusTimelineDbObject(overrideRequest.WfrId, timelineStatus.TIMELINE_STATUS_DEPLOYMENT_TRIGGERED, timelineStatus.TIMELINE_DESCRIPTION_DEPLOYMENT_COMPLETED, overrideRequest.UserId)
	_, dbErr := impl.pipelineStatusTimelineService.SaveTimelineIfNotAlreadyPresent(timeline, nil)
	if dbErr != nil {
		impl.logger.Errorw("error in creating timeline status for deployment completed", "err", dbErr, "timeline", timeline)
	}
	return releaseNo, valuesOverrideResponse.ManifestPushTemplate, nil
}

func (impl *TriggerServiceImpl) performGitOps(ctx context.Context,
	overrideRequest *bean3.ValuesOverrideRequest, valuesOverrideResponse *app.ValuesOverrideResponse,
	builtChartPath string, triggerEvent bean.TriggerEvent) error {
	newCtx, span := otel.Tracer("orchestrator").Start(ctx, "TriggerServiceImpl.performGitOps")
	defer span.End()
	// update workflow runner status, used in app workflow view
	err := impl.cdWorkflowCommonService.UpdateNonTerminalStatusInRunner(newCtx, overrideRequest.WfrId, overrideRequest.UserId, cdWorkflow.WorkflowInProgress)
	if err != nil {
		impl.logger.Errorw("error in updating the workflow runner status", "err", err)
		return err
	}
	manifestPushTemplate, err := impl.buildManifestPushTemplate(overrideRequest, valuesOverrideResponse, builtChartPath)
	if err != nil {
		impl.logger.Errorw("error in building manifest push template", "err", err)
		return err
	}
	manifestPushService := impl.getManifestPushService(triggerEvent.ManifestStorageType)
	manifestPushResponse := manifestPushService.PushChart(newCtx, manifestPushTemplate)
	if manifestPushResponse.Error != nil {
		impl.logger.Errorw("error in pushing manifest to git/helm", "err", manifestPushResponse.Error, "git_repo_url", manifestPushTemplate.RepoUrl)
		return manifestPushResponse.Error
	}
	if manifestPushResponse.IsNewGitRepoConfigured() {
		// Update GitOps repo url after repo new repo created
		valuesOverrideResponse.DeploymentConfig.RepoURL = manifestPushResponse.NewGitRepoUrl
	}
	valuesOverrideResponse.ManifestPushTemplate = manifestPushTemplate
	return nil
}

func (impl *TriggerServiceImpl) buildTriggerEventForOverrideRequest(overrideRequest *bean3.ValuesOverrideRequest, triggeredAt time.Time) (triggerEvent bean.TriggerEvent, skipRequest bool, err error) {
	triggerEvent = helper.NewTriggerEvent(overrideRequest.DeploymentAppType, triggeredAt, overrideRequest.UserId)
	request := statusBean.NewTimelineGetRequest().
		WithCdWfrId(overrideRequest.WfrId).
		ExcludingStatuses(timelineStatus.TIMELINE_STATUS_UNABLE_TO_FETCH_STATUS,
			timelineStatus.TIMELINE_STATUS_KUBECTL_APPLY_STARTED,
			timelineStatus.TIMELINE_STATUS_KUBECTL_APPLY_SYNCED)
	timelineStatuses, err := impl.pipelineStatusTimelineService.GetTimelineStatusesFor(request)
	if err != nil {
		impl.logger.Errorw("error in getting last timeline status by cdWfrId", "cdWfrId", overrideRequest.WfrId, "err", err)
		return triggerEvent, skipRequest, err
	} else if !slices.Contains(timelineStatuses, timelineStatus.TIMELINE_STATUS_DEPLOYMENT_REQUEST_VALIDATED) {
		impl.logger.Errorw("pre-condition missing: timeline for deployment request validation", "cdWfrId", overrideRequest.WfrId, "timelineStatuses", timelineStatuses)
		return triggerEvent, skipRequest, fmt.Errorf("pre-condition missing: timeline for deployment request validation")
	} else if timelineStatus.ContainsTerminalTimelineStatus(timelineStatuses) {
		impl.logger.Info("deployment is already terminated", "cdWfrId", overrideRequest.WfrId, "timelineStatuses", timelineStatuses)
		skipRequest = true
		return triggerEvent, skipRequest, nil
	} else if slices.Contains(timelineStatuses, timelineStatus.TIMELINE_STATUS_DEPLOYMENT_TRIGGERED) {
		impl.logger.Info("deployment has been performed. skipping", "cdWfrId", overrideRequest.WfrId, "timelineStatuses", timelineStatuses)
		skipRequest = true
		return triggerEvent, skipRequest, nil
	}
	if slices.Contains(timelineStatuses, timelineStatus.TIMELINE_STATUS_GIT_COMMIT) ||
		slices.Contains(timelineStatuses, timelineStatus.TIMELINE_STATUS_ARGOCD_SYNC_INITIATED) {
		// git commit has already been performed
		triggerEvent.PerformChartPush = false
	}
	if slices.Contains(timelineStatuses, timelineStatus.TIMELINE_STATUS_ARGOCD_SYNC_COMPLETED) {
		// ArgoCd sync has already been performed
		triggerEvent.DeployArgoCdApp = false
	}
	return triggerEvent, skipRequest, nil
}

func (impl *TriggerServiceImpl) triggerPipeline(overrideRequest *bean3.ValuesOverrideRequest, valuesOverrideResponse *app.ValuesOverrideResponse, builtChartPath string, triggerEvent bean.TriggerEvent, ctx context.Context) (releaseNo int, err error) {
	newCtx, span := otel.Tracer("orchestrator").Start(ctx, "TriggerServiceImpl.triggerPipeline")
	defer span.End()
	if triggerEvent.PerformChartPush {
		err = impl.performGitOps(newCtx, overrideRequest, valuesOverrideResponse, builtChartPath, triggerEvent)
		if err != nil {
			impl.logger.Errorw("error in performing GitOps", "cdWfrId", overrideRequest.WfrId, "err", err)
			return releaseNo, err
		}
	}

	if triggerEvent.PerformDeploymentOnCluster {
		err = impl.deployApp(newCtx, overrideRequest, valuesOverrideResponse, triggerEvent)
		if err != nil {
			impl.logger.Errorw("error in deploying app", "err", err)
			return releaseNo, err
		}
	}

	go impl.writeCDTriggerEvent(overrideRequest, valuesOverrideResponse.Artifact, valuesOverrideResponse.PipelineOverride.PipelineReleaseCounter, valuesOverrideResponse.PipelineOverride.Id, overrideRequest.WfrId)

	_ = impl.markImageScanDeployed(newCtx, overrideRequest.AppId, overrideRequest.EnvId, overrideRequest.ClusterId,
		valuesOverrideResponse.Artifact.ImageDigest, valuesOverrideResponse.Artifact.ScanEnabled, valuesOverrideResponse.Artifact.Image)

	middleware.CdTriggerCounter.WithLabelValues(overrideRequest.AppName, overrideRequest.EnvName).Inc()

	// Update previous deployment runner status (in transaction): Failed
	dbErr := impl.cdWorkflowCommonService.SupersedePreviousDeployments(newCtx, overrideRequest.WfrId, overrideRequest.PipelineId, triggerEvent.TriggeredAt, overrideRequest.UserId)
	if dbErr != nil {
		impl.logger.Errorw("error while update previous cd workflow runners", "err", dbErr, "currentRunnerId", overrideRequest.WfrId, "pipelineId", overrideRequest.PipelineId)
		return releaseNo, dbErr
	}
	return valuesOverrideResponse.PipelineOverride.PipelineReleaseCounter, nil
}

func (impl *TriggerServiceImpl) buildManifestPushTemplate(overrideRequest *bean3.ValuesOverrideRequest, valuesOverrideResponse *app.ValuesOverrideResponse, builtChartPath string) (*bean4.ManifestPushTemplate, error) {

	manifestPushTemplate := &bean4.ManifestPushTemplate{
		WorkflowRunnerId:      overrideRequest.WfrId,
		AppId:                 overrideRequest.AppId,
		ChartRefId:            valuesOverrideResponse.EnvOverride.Chart.ChartRefId,
		EnvironmentId:         valuesOverrideResponse.EnvOverride.Environment.Id,
		EnvironmentName:       valuesOverrideResponse.EnvOverride.Environment.Namespace,
		UserId:                overrideRequest.UserId,
		PipelineOverrideId:    valuesOverrideResponse.PipelineOverride.Id,
		AppName:               overrideRequest.AppName,
		TargetEnvironmentName: valuesOverrideResponse.EnvOverride.TargetEnvironment,
		BuiltChartPath:        builtChartPath,
		MergedValues:          valuesOverrideResponse.MergedValues,
	}

	manifestPushConfig, err := impl.manifestPushConfigRepository.GetManifestPushConfigByAppIdAndEnvId(overrideRequest.AppId, overrideRequest.EnvId)
	if err != nil && err != pg.ErrNoRows {
		impl.logger.Errorw("error in fetching manifest push config from db", "err", err)
		return manifestPushTemplate, err
	}

	if manifestPushConfig != nil && manifestPushConfig.Id != 0 {
		if manifestPushConfig.StorageType == bean2.ManifestStorageGit {
			// need to implement for git repo push
			// currently manifest push config doesn't have git push config. GitOps config is derived from charts, chart_env_config_override and chart_ref table
		} else {
			err2 := impl.buildManifestPushTemplateForNonGitStorageType(overrideRequest, valuesOverrideResponse, builtChartPath, err, manifestPushConfig, manifestPushTemplate)
			if err2 != nil {
				return manifestPushTemplate, err2
			}
		}
	} else {
		manifestPushTemplate.ChartReferenceTemplate = valuesOverrideResponse.EnvOverride.Chart.ReferenceTemplate
		manifestPushTemplate.ChartName = valuesOverrideResponse.EnvOverride.Chart.ChartName
		manifestPushTemplate.ChartVersion = valuesOverrideResponse.EnvOverride.Chart.ChartVersion
		manifestPushTemplate.ChartLocation = valuesOverrideResponse.EnvOverride.Chart.ChartLocation
		manifestPushTemplate.RepoUrl = valuesOverrideResponse.DeploymentConfig.RepoURL
		manifestPushTemplate.IsCustomGitRepository = common.IsCustomGitOpsRepo(valuesOverrideResponse.DeploymentConfig.ConfigType)
	}
	return manifestPushTemplate, nil
}

func (impl *TriggerServiceImpl) deployApp(ctx context.Context, overrideRequest *bean3.ValuesOverrideRequest, valuesOverrideResponse *app.ValuesOverrideResponse, triggerEvent bean.TriggerEvent) error {
	newCtx, span := otel.Tracer("orchestrator").Start(ctx, "TriggerServiceImpl.deployApp")
	defer span.End()
	var referenceChartByte []byte
	var err error

	if util.IsAcdApp(overrideRequest.DeploymentAppType) && triggerEvent.DeployArgoCdApp {
		err = impl.deployArgoCdApp(newCtx, overrideRequest, valuesOverrideResponse)
		if err != nil {
			impl.logger.Errorw("error in deploying app on ArgoCd", "err", err)
			return err
		}
	} else if util.IsHelmApp(overrideRequest.DeploymentAppType) {
		_, referenceChartByte, err = impl.createHelmAppForCdPipeline(newCtx, overrideRequest, valuesOverrideResponse)
		if err != nil {
			impl.logger.Errorw("error in creating or updating helm application for cd pipeline", "err", err)
			return err
		}
	}
	impl.postDeployHook(overrideRequest, valuesOverrideResponse, referenceChartByte, err)
	return nil
}

func (impl *TriggerServiceImpl) createHelmAppForCdPipeline(ctx context.Context, overrideRequest *bean3.ValuesOverrideRequest, valuesOverrideResponse *app.ValuesOverrideResponse) (bool, []byte, error) {
	newCtx, span := otel.Tracer("orchestrator").Start(ctx, "TriggerServiceImpl.createHelmAppForCdPipeline")
	defer span.End()
	pipelineModel := valuesOverrideResponse.Pipeline
	envOverride := valuesOverrideResponse.EnvOverride
	mergeAndSave := valuesOverrideResponse.MergedValues
	chartMetaData, helmRevisionHistory, releaseIdentifier, err := impl.getHelmHistoryLimitAndChartMetadataForHelmAppCreation(ctx, valuesOverrideResponse)
	if err != nil {
		impl.logger.Errorw("error, getHelmHistoryLimitAndChartMetadataForHelmAppCreation", "valuesOverrideResponse", valuesOverrideResponse, "err", err)
		return false, nil, err
	}
	referenceTemplate := envOverride.Chart.ReferenceTemplate
	referenceTemplatePath := path.Join(bean5.RefChartDirPath, referenceTemplate)
	var referenceChartByte []byte
	if util.IsHelmApp(valuesOverrideResponse.DeploymentConfig.DeploymentAppType) {
		sanitizedK8sVersion, err := impl.getSanitizedK8sVersion(referenceTemplate)
		if err != nil {
			return false, nil, err
		}
		referenceChartByte, err = impl.getReferenceChartByteForHelmTypeApp(envOverride, chartMetaData, referenceTemplatePath, overrideRequest, valuesOverrideResponse)
		if err != nil {
			impl.logger.Errorw("error, getReferenceChartByteForHelmTypeApp", "envOverride", envOverride, "err", err)
			return false, nil, err
		}
		if pipelineModel.DeploymentAppCreated {
			req := &gRPC.UpgradeReleaseRequest{
				ReleaseIdentifier: releaseIdentifier,
				ValuesYaml:        mergeAndSave,
				HistoryMax:        helmRevisionHistory,
				ChartContent:      &gRPC.ChartContent{Content: referenceChartByte},
			}
			if len(sanitizedK8sVersion) > 0 {
				req.K8SVersion = sanitizedK8sVersion
			}
			if impl.isDevtronAsyncHelmInstallModeEnabled(overrideRequest.ForceSyncDeployment) {
				req.RunInCtx = true
			}
			// For cases where helm release was not found, kubelink will install the same configuration
			updateApplicationResponse, err := impl.helmAppClient.UpdateApplication(newCtx, req)
			if err != nil {
				impl.logger.Errorw("error in updating helm application for cd pipelineModel", "err", err)
				if util.IsErrorContextCancelled(err) {
					return false, nil, cdWorkflow.ErrorDeploymentSuperseded
				} else if util.IsErrorContextDeadlineExceeded(err) {
					return false, nil, context.DeadlineExceeded
				}
				apiError := clientErrors.ConvertToApiError(err)
				if apiError != nil {
					return false, nil, apiError
				}
				return false, nil, err
			} else {
				impl.logger.Debugw("updated helm application", "response", updateApplicationResponse, "isSuccess", updateApplicationResponse.Success)
			}

		} else {

			helmResponse, err := impl.helmInstallReleaseWithCustomChart(newCtx, releaseIdentifier, referenceChartByte,
				mergeAndSave, sanitizedK8sVersion, overrideRequest.ForceSyncDeployment)

			// For connection related errors, no need to update the db
			if err != nil && strings.Contains(err.Error(), "connection error") {
				impl.logger.Errorw("error in helm install custom chart", "err", err)
				return false, nil, err
			}

			// IMP: update cd pipelineModel to mark deployment app created, even if helm install fails
			// If the helm install fails, it still creates the app in failed state, so trying to
			// re-create the app results in error from helm that cannot re-use name which is still in use
			_, pgErr := impl.updatePipeline(pipelineModel, overrideRequest.UserId)

			if err != nil {
				impl.logger.Errorw("error in helm install custom chart", "err", err)
				if pgErr != nil {
					impl.logger.Errorw("failed to update deployment app created flag in pipelineModel table", "err", err)
				}
				if util.IsErrorContextCancelled(err) {
					return false, nil, cdWorkflow.ErrorDeploymentSuperseded
				} else if util.IsErrorContextDeadlineExceeded(err) {
					return false, nil, context.DeadlineExceeded
				}
				apiError := clientErrors.ConvertToApiError(err)
				if apiError != nil {
					return false, nil, apiError
				}
				return false, nil, err
			}

			if pgErr != nil {
				impl.logger.Errorw("failed to update deployment app created flag in pipelineModel table", "err", err)
				return false, nil, err
			}

			impl.logger.Debugw("received helm release response", "helmResponse", helmResponse, "isSuccess", helmResponse.Success)
		}

		//update workflow runner status, used in app workflow view
		err = impl.cdWorkflowCommonService.UpdateNonTerminalStatusInRunner(newCtx, overrideRequest.WfrId, overrideRequest.UserId, cdWorkflow.WorkflowInProgress)
		if err != nil {
			impl.logger.Errorw("error in updating the workflow runner status, createHelmAppForCdPipeline", "err", err)
			return false, nil, err
		}
	}
	return true, referenceChartByte, nil
}

func (impl *TriggerServiceImpl) deployArgoCdApp(ctx context.Context, overrideRequest *bean3.ValuesOverrideRequest,
	valuesOverrideResponse *app.ValuesOverrideResponse) error {
	newCtx, span := otel.Tracer("orchestrator").Start(ctx, "TriggerServiceImpl.deployArgoCdApp")
	defer span.End()
	impl.logger.Debugw("new pipeline found", "pipeline", valuesOverrideResponse.Pipeline)
	name, err := impl.createArgoApplicationIfRequired(newCtx, overrideRequest.AppId, valuesOverrideResponse.EnvOverride, valuesOverrideResponse.Pipeline, overrideRequest.UserId)
	if err != nil {
		impl.logger.Errorw("acd application create error on cd trigger", "err", err, "req", overrideRequest)
		return err
	}
	impl.logger.Debugw("ArgoCd application created", "name", name)
	updateAppInArgoCd, err := impl.updateArgoPipeline(newCtx, valuesOverrideResponse.Pipeline, valuesOverrideResponse.EnvOverride, valuesOverrideResponse.DeploymentConfig)
	if err != nil {
		impl.logger.Errorw("error in updating argocd app ", "err", err)
		return err
	}
	syncTime := time.Now()
	err = impl.argoClientWrapperService.SyncArgoCDApplicationIfNeededAndRefresh(newCtx, valuesOverrideResponse.Pipeline.DeploymentAppName)
	if err != nil {
		impl.logger.Errorw("error in getting argo application with normal refresh", "argoAppName", valuesOverrideResponse.Pipeline.DeploymentAppName)
		return fmt.Errorf("%s. err: %s", bean.ARGOCD_SYNC_ERROR, util.GetClientErrorDetailedMessage(err))
	}
	if impl.ACDConfig.IsManualSyncEnabled() {
		timeline := &pipelineConfig.PipelineStatusTimeline{
			CdWorkflowRunnerId: overrideRequest.WfrId,
			StatusTime:         syncTime,
			Status:             timelineStatus.TIMELINE_STATUS_ARGOCD_SYNC_COMPLETED,
			StatusDetail:       timelineStatus.TIMELINE_DESCRIPTION_ARGOCD_SYNC_COMPLETED,
		}
		timeline.CreateAuditLog(overrideRequest.UserId)
		_, err = impl.pipelineStatusTimelineService.SaveTimelineIfNotAlreadyPresent(timeline, nil)
		if err != nil {
			impl.logger.Errorw("error in saving pipeline status timeline", "err", err)
		}
	}
	if updateAppInArgoCd {
		impl.logger.Debug("argo-cd successfully updated")
	} else {
		impl.logger.Debug("argo-cd failed to update, ignoring it")
	}
	return nil
}

// update repoUrl, revision and argo app sync mode (auto/manual) if needed
func (impl *TriggerServiceImpl) updateArgoPipeline(ctx context.Context, pipeline *pipelineConfig.Pipeline, envOverride *chartConfig.EnvConfigOverride, deploymentConfig *bean9.DeploymentConfig) (bool, error) {
	if ctx == nil {
		impl.logger.Errorw("err in syncing ACD, ctx is NULL", "pipelineName", pipeline.Name)
		return false, nil
	}
	newCtx, span := otel.Tracer("orchestrator").Start(ctx, "TriggerServiceImpl.updateArgoPipeline")
	defer span.End()
	argoAppName := pipeline.DeploymentAppName
	impl.logger.Infow("received payload, updateArgoPipeline", "appId", pipeline.AppId, "pipelineName", pipeline.Name, "envId", envOverride.TargetEnvironment, "argoAppName", argoAppName)
	argoApplication, err := impl.argoClientWrapperService.GetArgoAppByName(newCtx, argoAppName)
	if err != nil {
		impl.logger.Errorw("unable to get ArgoCd app", "app", argoAppName, "pipeline", pipeline.Name, "err", err)
		return false, err
	}
	// if status, ok:=status.FromError(err);ok{
	appStatus, _ := status2.FromError(err)
	if appStatus.Code() == codes.OK {
		impl.logger.Debugw("argo app exists", "app", argoAppName, "pipeline", pipeline.Name)
		if impl.argoClientWrapperService.IsArgoAppPatchRequired(argoApplication.Spec.Source, deploymentConfig.RepoURL, envOverride.Chart.ChartLocation) {
			patchRequestDto := &bean7.ArgoCdAppPatchReqDto{
				ArgoAppName:    argoAppName,
				ChartLocation:  envOverride.Chart.ChartLocation,
				GitRepoUrl:     deploymentConfig.RepoURL,
				TargetRevision: bean7.TargetRevisionMaster,
				PatchType:      bean7.PatchTypeMerge,
			}
			url, err := impl.gitOperationService.GetRepoUrlWithUserName(deploymentConfig.RepoURL)
			if err != nil {
				return false, err
			}
			patchRequestDto.GitRepoUrl = url
			err = impl.argoClientWrapperService.PatchArgoCdApp(newCtx, patchRequestDto)
			if err != nil {
				impl.logger.Errorw("error in patching argo pipeline", "err", err, "req", patchRequestDto)
				return false, err
			}
			if deploymentConfig.RepoURL != argoApplication.Spec.Source.RepoURL {
				impl.logger.Infow("patching argo application's repo url", "argoAppName", argoAppName)
			}
			impl.logger.Debugw("pipeline update req", "res", patchRequestDto)
		} else {
			impl.logger.Debug("pipeline no need to update ")
		}
		err := impl.argoClientWrapperService.UpdateArgoCDSyncModeIfNeeded(newCtx, argoApplication)
		if err != nil {
			impl.logger.Errorw("error in updating argocd sync mode", "err", err)
			return false, err
		}
		return true, nil
	} else if appStatus.Code() == codes.NotFound {
		impl.logger.Errorw("argo app not found", "app", argoAppName, "pipeline", pipeline.Name)
		return false, nil
	} else {
		impl.logger.Errorw("err in checking application on argoCD", "err", err, "pipeline", pipeline.Name)
		return false, err
	}
}

func (impl *TriggerServiceImpl) createArgoApplicationIfRequired(ctx context.Context, appId int, envConfigOverride *chartConfig.EnvConfigOverride, pipeline *pipelineConfig.Pipeline, userId int32) (string, error) {
	newCtx, span := otel.Tracer("orchestrator").Start(ctx, "TriggerServiceImpl.createArgoApplicationIfRequired")
	defer span.End()
	// repo has been registered while helm create
	chart, err := impl.chartRepository.FindLatestChartForAppByAppId(appId)
	if err != nil {
		impl.logger.Errorw("no chart found ", "app", appId)
		return "", err
	}
	envModel, err := impl.envRepository.FindById(envConfigOverride.TargetEnvironment)
	if err != nil {
		return "", err
	}
	argoAppName := pipeline.DeploymentAppName
	if pipeline.DeploymentAppCreated {
		return argoAppName, nil
	} else {
		// create
		appNamespace := envConfigOverride.Namespace
		if appNamespace == "" {
			appNamespace = "default"
		}
		namespace := argocdServer.DevtronInstalationNs

		appRequest := &argocdServer.AppTemplate{
			ApplicationName: argoAppName,
			Namespace:       namespace,
			TargetNamespace: appNamespace,
			TargetServer:    envModel.Cluster.ServerUrl,
			Project:         "default",
			ValuesFile:      helper.GetValuesFileForEnv(envModel.Id),
			RepoPath:        chart.ChartLocation,
			RepoUrl:         chart.GitRepoUrl,
			AutoSyncEnabled: impl.ACDConfig.ArgoCDAutoSyncEnabled,
		}
		appRequest.RepoUrl, err = impl.gitOperationService.GetRepoUrlWithUserName(appRequest.RepoUrl)
		if err != nil {
			return "", err
		}
		argoAppName, err := impl.argoK8sClient.CreateAcdApp(newCtx, appRequest, argocdServer.ARGOCD_APPLICATION_TEMPLATE)
		if err != nil {
			return "", err
		}
		// update cd pipeline to mark deployment app created
		_, err = impl.updatePipeline(pipeline, userId)
		if err != nil {
			impl.logger.Errorw("error in update cd pipeline for deployment app created or not", "err", err)
			return "", err
		}
		return argoAppName, nil
	}
}

func (impl *TriggerServiceImpl) updatePipeline(pipeline *pipelineConfig.Pipeline, userId int32) (bool, error) {
	err := impl.pipelineRepository.SetDeploymentAppCreatedInPipeline(true, pipeline.Id, userId)
	if err != nil {
		impl.logger.Errorw("error on updating cd pipeline for setting deployment app created", "err", err)
		return false, err
	}
	return true, nil
}

// helmInstallReleaseWithCustomChart performs helm install with custom chart
func (impl *TriggerServiceImpl) helmInstallReleaseWithCustomChart(ctx context.Context, releaseIdentifier *gRPC.ReleaseIdentifier,
	referenceChartByte []byte, valuesYaml, k8sServerVersion string, forceSync bool) (*gRPC.HelmInstallCustomResponse, error) {
	newCtx, span := otel.Tracer("orchestrator").Start(ctx, "TriggerServiceImpl.helmInstallReleaseWithCustomChart")
	defer span.End()
	helmInstallRequest := gRPC.HelmInstallCustomRequest{
		ValuesYaml:        valuesYaml,
		ChartContent:      &gRPC.ChartContent{Content: referenceChartByte},
		ReleaseIdentifier: releaseIdentifier,
	}
	if len(k8sServerVersion) > 0 {
		helmInstallRequest.K8SVersion = k8sServerVersion
	}
	if impl.isDevtronAsyncHelmInstallModeEnabled(forceSync) {
		helmInstallRequest.RunInCtx = true
	}
	// Request exec
	return impl.helmAppClient.InstallReleaseWithCustomChart(newCtx, &helmInstallRequest)
}

func (impl *TriggerServiceImpl) writeCDTriggerEvent(overrideRequest *bean3.ValuesOverrideRequest, artifact *repository3.CiArtifact, releaseId, pipelineOverrideId, wfrId int) {

	event, err := impl.eventFactory.Build(util2.Trigger, &overrideRequest.PipelineId, overrideRequest.AppId, &overrideRequest.EnvId, util2.CD)
	if err != nil {
		impl.logger.Errorw("error in building cd trigger event", "cdPipelineId", overrideRequest.PipelineId, "err", err)
	}
	impl.logger.Debugw("event WriteCDTriggerEvent", "event", event)
	wfr := impl.getEnrichedWorkflowRunner(overrideRequest, artifact, wfrId)
	event = impl.eventFactory.BuildExtraCDData(event, wfr, pipelineOverrideId, bean3.CD_WORKFLOW_TYPE_DEPLOY)
	_, evtErr := impl.eventClient.WriteNotificationEvent(event)
	if evtErr != nil {
		impl.logger.Errorw("CD trigger event not sent", "error", evtErr)
	}
	deploymentEvent := app.DeploymentEvent{
		ApplicationId:      overrideRequest.AppId,
		EnvironmentId:      overrideRequest.EnvId, // check for production Environment
		ReleaseId:          releaseId,
		PipelineOverrideId: pipelineOverrideId,
		TriggerTime:        time.Now(),
		CiArtifactId:       overrideRequest.CiArtifactId,
	}

	ciPipelineMaterials, err := impl.ciPipelineMaterialRepository.GetByPipelineId(artifact.PipelineId)
	if err != nil {
		impl.logger.Errorw("error in ")
	}
	materialInfoMap, mErr := artifact.ParseMaterialInfo()
	if mErr != nil {
		impl.logger.Errorw("material info map error", mErr)
		return
	}
	for _, ciPipelineMaterial := range ciPipelineMaterials {
		hash := materialInfoMap[ciPipelineMaterial.GitMaterial.Url]
		pipelineMaterialInfo := &app.PipelineMaterialInfo{PipelineMaterialId: ciPipelineMaterial.Id, CommitHash: hash}
		deploymentEvent.PipelineMaterials = append(deploymentEvent.PipelineMaterials, pipelineMaterialInfo)
	}
	impl.logger.Infow("triggering deployment event", "event", deploymentEvent)
	err = impl.eventClient.WriteNatsEvent(pubsub.CD_SUCCESS, deploymentEvent)
	if err != nil {
		impl.logger.Errorw("error in writing cd trigger event", "err", err)
	}
}

func (impl *TriggerServiceImpl) markImageScanDeployed(ctx context.Context, appId, envId, clusterId int,
	imageDigest string, isScanEnabled bool, image string) error {
	_, span := otel.Tracer("orchestrator").Start(ctx, "TriggerServiceImpl.markImageScanDeployed")
	defer span.End()
	// TODO KB: send NATS event for self consumption
	impl.logger.Debugw("mark image scan deployed for devtron app, from cd auto or manual trigger", "imageDigest", imageDigest)
	executionHistory, err := impl.imageScanHistoryRepository.FindByImageAndDigest(imageDigest, image)
	if err != nil && !errors.Is(err, pg.ErrNoRows) {
		impl.logger.Errorw("error in fetching execution history", "err", err)
		return err
	}
	if errors.Is(err, pg.ErrNoRows) || executionHistory == nil || executionHistory.Id == 0 {
		if isScanEnabled {
			// There should ImageScanHistory for ScanEnabled artifacts
			impl.logger.Errorw("no execution history found for digest", "digest", imageDigest)
			return fmt.Errorf("no execution history found for digest - %s", imageDigest)
		} else {
			// For ScanDisabled artifacts it should be an expected condition
			impl.logger.Infow("no execution history found for digest", "digest", imageDigest)
			return nil
		}
	}
	impl.logger.Debugw("saving image_scan_deploy_info for cd auto or manual trigger", "executionHistory", executionHistory)
	var ids []int
	ids = append(ids, executionHistory.Id)

	ot, err := impl.imageScanDeployInfoRepository.FetchByAppIdAndEnvId(appId, envId, []string{security.ScanObjectType_APP})

	if err == pg.ErrNoRows && !isScanEnabled {
		// ignoring if no rows are found and scan is disabled
		return nil
	}

	if err != nil && err != pg.ErrNoRows {
		return err
	} else if err == pg.ErrNoRows && isScanEnabled {
		imageScanDeployInfo := &security.ImageScanDeployInfo{
			ImageScanExecutionHistoryId: ids,
			ScanObjectMetaId:            appId,
			ObjectType:                  security.ScanObjectType_APP,
			EnvId:                       envId,
			ClusterId:                   clusterId,
			AuditLog: sql.AuditLog{
				CreatedOn: time.Now(),
				CreatedBy: 1,
				UpdatedOn: time.Now(),
				UpdatedBy: 1,
			},
		}
		impl.logger.Debugw("mark image scan deployed for normal app, from cd auto or manual trigger", "imageScanDeployInfo", imageScanDeployInfo)
		err = impl.imageScanDeployInfoRepository.Save(imageScanDeployInfo)
		if err != nil {
			impl.logger.Errorw("error in creating deploy info", "err", err)
		}
	} else {
		// Updating Execution history for Latest Deployment to fetch out security Vulnerabilities for latest deployed info
		if isScanEnabled {
			ot.ImageScanExecutionHistoryId = ids
		} else {
			arr := []int{-1}
			ot.ImageScanExecutionHistoryId = arr
		}
		err = impl.imageScanDeployInfoRepository.Update(ot)
		if err != nil {
			impl.logger.Errorw("error in updating deploy info for latest deployed image", "err", err)
		}
	}
	return err
}

func (impl *TriggerServiceImpl) isDevtronAsyncHelmInstallModeEnabled(forceSync bool) bool {
	return impl.globalEnvVariables.EnableAsyncHelmInstallDevtronChart && !forceSync
}

func (impl *TriggerServiceImpl) isDevtronAsyncInstallModeEnabled(overrideRequest *bean3.ValuesOverrideRequest) (bool, error) {
	if util.IsHelmApp(overrideRequest.DeploymentAppType) {
		return impl.isDevtronAsyncHelmInstallModeEnabled(overrideRequest.ForceSyncDeployment), nil
	} else if util.IsAcdApp(overrideRequest.DeploymentAppType) {
		return impl.isDevtronAsyncArgoCdInstallModeEnabledForApp(overrideRequest.AppId,
			overrideRequest.EnvId, overrideRequest.ForceSyncDeployment)
	}
	return false, nil
}

func (impl *TriggerServiceImpl) deleteCorruptedPipelineStage(pipelineStage *repository.PipelineStage, triggeredBy int32) (error, bool) {
	if pipelineStage != nil {
		stageReq := &bean8.PipelineStageDto{
			Id:   pipelineStage.Id,
			Type: pipelineStage.Type,
		}
		err, deleted := impl.pipelineStageService.DeletePipelineStageIfReq(stageReq, triggeredBy)
		if err != nil {
			impl.logger.Errorw("error in deleting the corrupted pipeline stage", "err", err, "pipelineStageReq", stageReq)
			return err, false
		}
		return nil, deleted
	}
	return nil, false
}

func (impl *TriggerServiceImpl) handleCustomGitOpsRepoValidation(runner *pipelineConfig.CdWorkflowRunner, pipeline *pipelineConfig.Pipeline, envDeploymentConfig *bean9.DeploymentConfig, triggeredBy int32) error {
	if !util.IsAcdApp(pipeline.DeploymentAppName) {
		return nil
	}
	isGitOpsConfigured := false
	gitOpsConfig, err := impl.gitOpsConfigReadService.GetGitOpsConfigActive()
	if err != nil && err != pg.ErrNoRows {
		impl.logger.Errorw("error while getting active GitOpsConfig", "err", err)
	}
	if gitOpsConfig != nil && gitOpsConfig.Id > 0 {
		isGitOpsConfigured = true
	}
	if isGitOpsConfigured && gitOpsConfig.AllowCustomRepository {
		//chart, err := impl.chartRepository.FindLatestChartForAppByAppId(pipeline.AppId)
		//if err != nil {
		//	impl.logger.Errorw("error in fetching latest chart for app by appId", "err", err, "appId", pipeline.AppId)
		//	return err
		//}
		if gitOps.IsGitOpsRepoNotConfigured(envDeploymentConfig.RepoURL) {
			if err = impl.cdWorkflowCommonService.MarkCurrentDeploymentFailed(runner, errors.New(cdWorkflow.GITOPS_REPO_NOT_CONFIGURED), triggeredBy); err != nil {
				impl.logger.Errorw("error while updating current runner status to failed, TriggerDeployment", "wfrId", runner.Id, "err", err)
			}
			apiErr := &util.ApiError{
				HttpStatusCode:  http.StatusConflict,
				UserMessage:     cdWorkflow.GITOPS_REPO_NOT_CONFIGURED,
				InternalMessage: cdWorkflow.GITOPS_REPO_NOT_CONFIGURED,
			}
			return apiErr
		}
	}
	return nil
}

func (impl *TriggerServiceImpl) getSanitizedK8sVersion(referenceTemplate string) (string, error) {
	var sanitizedK8sVersion string
	//handle specific case for all cronjob charts from cronjob-chart_1-2-0 to cronjob-chart_1-5-0 where semverCompare
	//comparison func has wrong api version mentioned, so for already installed charts via these charts that comparison
	//is always false, handles the gh issue:- https://github.com/devtron-labs/devtron/issues/4860
	cronJobChartRegex := regexp.MustCompile(bean.CronJobChartRegexExpression)
	if cronJobChartRegex.MatchString(referenceTemplate) {
		k8sServerVersion, err := impl.K8sUtil.GetKubeVersion()
		if err != nil {
			impl.logger.Errorw("exception caught in getting k8sServerVersion", "err", err)
			return "", err
		}
		sanitizedK8sVersion = k8s2.StripPrereleaseFromK8sVersion(k8sServerVersion.String())
	}
	return sanitizedK8sVersion, nil
}

func (impl *TriggerServiceImpl) getReferenceChartByteForHelmTypeApp(envOverride *chartConfig.EnvConfigOverride,
	chartMetaData *chart.Metadata, referenceTemplatePath string, overrideRequest *bean3.ValuesOverrideRequest,
	valuesOverrideResponse *app.ValuesOverrideResponse) ([]byte, error) {
	referenceChartByte := envOverride.Chart.ReferenceChart
	// here updating reference chart into database.
	if len(envOverride.Chart.ReferenceChart) == 0 {
		refChartByte, err := impl.chartTemplateService.GetByteArrayRefChart(chartMetaData, referenceTemplatePath)
		if err != nil {
			impl.logger.Errorw("ref chart commit error on cd trigger", "err", err, "req", overrideRequest)
			return nil, err
		}
		ch := envOverride.Chart
		ch.ReferenceChart = refChartByte
		ch.UpdatedOn = time.Now()
		ch.UpdatedBy = overrideRequest.UserId
		err = impl.chartRepository.Update(ch)
		if err != nil {
			impl.logger.Errorw("chart update error", "err", err, "req", overrideRequest)
			return nil, err
		}
		referenceChartByte = refChartByte
	}
	var err error
	referenceChartByte, err = impl.overrideReferenceChartByteForHelmTypeApp(valuesOverrideResponse, chartMetaData, referenceTemplatePath, referenceChartByte)
	if err != nil {
		impl.logger.Errorw("ref chart commit error on cd trigger", "err", err, "req", overrideRequest)
		return nil, err
	}
	return referenceChartByte, nil
}<|MERGE_RESOLUTION|>--- conflicted
+++ resolved
@@ -53,6 +53,7 @@
 	pipeline2 "github.com/devtron-labs/devtron/pkg/build/pipeline"
 	chartRepoRepository "github.com/devtron-labs/devtron/pkg/chartRepo/repository"
 	repository2 "github.com/devtron-labs/devtron/pkg/cluster/environment/repository"
+	repository5 "github.com/devtron-labs/devtron/pkg/cluster/repository"
 	"github.com/devtron-labs/devtron/pkg/deployment/common"
 	bean9 "github.com/devtron-labs/devtron/pkg/deployment/common/bean"
 	"github.com/devtron-labs/devtron/pkg/deployment/gitOps/config"
@@ -169,11 +170,7 @@
 	ciCdPipelineOrchestrator            pipeline.CiCdPipelineOrchestrator
 	gitOperationService                 git.GitOperationService
 	attributeService                    attributes.AttributesService
-<<<<<<< HEAD
-
-	clusterRepository repository2.ClusterRepository
-=======
->>>>>>> b7ada498
+	clusterRepository                   repository5.ClusterRepository
 }
 
 func NewTriggerServiceImpl(logger *zap.SugaredLogger,
@@ -231,7 +228,7 @@
 	ciCdPipelineOrchestrator pipeline.CiCdPipelineOrchestrator,
 	gitOperationService git.GitOperationService,
 	attributeService attributes.AttributesService,
-	clusterRepository repository2.ClusterRepository,
+	clusterRepository repository5.ClusterRepository,
 ) (*TriggerServiceImpl, error) {
 	impl := &TriggerServiceImpl{
 		logger:                              logger,
@@ -294,11 +291,8 @@
 		ciCdPipelineOrchestrator:    ciCdPipelineOrchestrator,
 		gitOperationService:         gitOperationService,
 		attributeService:            attributeService,
-<<<<<<< HEAD
 
 		clusterRepository: clusterRepository,
-=======
->>>>>>> b7ada498
 	}
 	config, err := types.GetCdConfig()
 	if err != nil {
