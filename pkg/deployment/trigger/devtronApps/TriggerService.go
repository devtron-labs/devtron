--- conflicted
+++ resolved
@@ -189,11 +189,8 @@
 	ciPipelineRepository pipelineConfig.CiPipelineRepository,
 	appWorkflowRepository appWorkflow.AppWorkflowRepository,
 	dockerArtifactStoreRepository repository4.DockerArtifactStoreRepository,
-<<<<<<< HEAD
+	imageScanService security2.ImageScanService,
 	K8sUtil *util5.K8sServiceImpl) (*TriggerServiceImpl, error) {
-=======
-	imageScanService security2.ImageScanService) (*TriggerServiceImpl, error) {
->>>>>>> 501cffd2
 	impl := &TriggerServiceImpl{
 		logger:                              logger,
 		cdWorkflowCommonService:             cdWorkflowCommonService,
@@ -243,11 +240,8 @@
 		ciPipelineRepository:                ciPipelineRepository,
 		appWorkflowRepository:               appWorkflowRepository,
 		dockerArtifactStoreRepository:       dockerArtifactStoreRepository,
-<<<<<<< HEAD
+		imageScanService:                    imageScanService,
 		K8sUtil:                             K8sUtil,
-=======
-		imageScanService:                    imageScanService,
->>>>>>> 501cffd2
 	}
 	config, err := types.GetCdConfig()
 	if err != nil {
