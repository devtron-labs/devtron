package devtronApps

import (
	"context"
	"encoding/json"
	"errors"
	"fmt"
	pubsub "github.com/devtron-labs/common-lib/pubsub-lib"
	util5 "github.com/devtron-labs/common-lib/utils/k8s"
	bean3 "github.com/devtron-labs/devtron/api/bean"
	"github.com/devtron-labs/devtron/api/bean/gitOps"
	bean6 "github.com/devtron-labs/devtron/api/helm-app/bean"
	"github.com/devtron-labs/devtron/api/helm-app/gRPC"
	client2 "github.com/devtron-labs/devtron/api/helm-app/service"
	"github.com/devtron-labs/devtron/client/argocdServer"
	bean7 "github.com/devtron-labs/devtron/client/argocdServer/bean"
	client "github.com/devtron-labs/devtron/client/events"
	gitSensorClient "github.com/devtron-labs/devtron/client/gitSensor"
	"github.com/devtron-labs/devtron/enterprise/pkg/resourceFilter"
	"github.com/devtron-labs/devtron/internal/middleware"
	"github.com/devtron-labs/devtron/internal/sql/models"
	repository3 "github.com/devtron-labs/devtron/internal/sql/repository"
	appRepository "github.com/devtron-labs/devtron/internal/sql/repository/app"
	"github.com/devtron-labs/devtron/internal/sql/repository/appWorkflow"
	"github.com/devtron-labs/devtron/internal/sql/repository/chartConfig"
<<<<<<< HEAD
	repository6 "github.com/devtron-labs/devtron/internal/sql/repository/dockerRegistry"
=======
	repository4 "github.com/devtron-labs/devtron/internal/sql/repository/dockerRegistry"
>>>>>>> f5b70963
	"github.com/devtron-labs/devtron/internal/sql/repository/pipelineConfig"
	"github.com/devtron-labs/devtron/internal/sql/repository/security"
	"github.com/devtron-labs/devtron/internal/util"
	"github.com/devtron-labs/devtron/pkg/app"
	bean4 "github.com/devtron-labs/devtron/pkg/app/bean"
	"github.com/devtron-labs/devtron/pkg/app/status"
	"github.com/devtron-labs/devtron/pkg/auth/user"
	bean2 "github.com/devtron-labs/devtron/pkg/bean"
	chartService "github.com/devtron-labs/devtron/pkg/chart"
	chartRepoRepository "github.com/devtron-labs/devtron/pkg/chartRepo/repository"
	repository2 "github.com/devtron-labs/devtron/pkg/cluster/repository"
	"github.com/devtron-labs/devtron/pkg/deployment/gitOps/config"
	"github.com/devtron-labs/devtron/pkg/deployment/manifest"
	bean5 "github.com/devtron-labs/devtron/pkg/deployment/manifest/deploymentTemplate/chartRef/bean"
	"github.com/devtron-labs/devtron/pkg/deployment/trigger/devtronApps/bean"
	"github.com/devtron-labs/devtron/pkg/deployment/trigger/devtronApps/helper"
	"github.com/devtron-labs/devtron/pkg/eventProcessor/out"
	bean9 "github.com/devtron-labs/devtron/pkg/eventProcessor/out/bean"
	"github.com/devtron-labs/devtron/pkg/imageDigestPolicy"
	"github.com/devtron-labs/devtron/pkg/pipeline"
	bean8 "github.com/devtron-labs/devtron/pkg/pipeline/bean"
	"github.com/devtron-labs/devtron/pkg/pipeline/history"
	"github.com/devtron-labs/devtron/pkg/pipeline/repository"
	"github.com/devtron-labs/devtron/pkg/pipeline/types"
	"github.com/devtron-labs/devtron/pkg/plugin"
	"github.com/devtron-labs/devtron/pkg/policyGovernance/artifactApproval/read"
	"github.com/devtron-labs/devtron/pkg/resourceQualifiers"
	"github.com/devtron-labs/devtron/pkg/sql"
	"github.com/devtron-labs/devtron/pkg/variables"
	"github.com/devtron-labs/devtron/pkg/workflow/cd"
	util3 "github.com/devtron-labs/devtron/util"
	"github.com/devtron-labs/devtron/util/argo"
	util2 "github.com/devtron-labs/devtron/util/event"
	"github.com/devtron-labs/devtron/util/rbac"
	"github.com/go-pg/pg"
	errors3 "github.com/juju/errors"
	"go.opentelemetry.io/otel"
	"go.uber.org/zap"
	"google.golang.org/grpc/codes"
	status2 "google.golang.org/grpc/status"
	"io/ioutil"
	"k8s.io/helm/pkg/proto/hapi/chart"
	"net/http"
	"path"
	"sigs.k8s.io/yaml"
	"strconv"
	"strings"
	"time"
)

type TriggerService interface {
	TriggerPostStage(request bean.TriggerRequest) error
	TriggerPreStage(request bean.TriggerRequest) error

	TriggerStageForBulk(triggerRequest bean.TriggerRequest) error

	ManualCdTrigger(triggerContext bean.TriggerContext, overrideRequest *bean3.ValuesOverrideRequest) (int, string, error)
	TriggerAutomaticDeployment(request bean.TriggerRequest) error
	TriggerAutoCDOnPreStageSuccess(triggerContext bean.TriggerContext, cdPipelineId, ciArtifactId, workflowId int, triggerdBy int32) error

	HandleCDTriggerRelease(overrideRequest *bean3.ValuesOverrideRequest, ctx context.Context,
		triggeredAt time.Time, deployedBy int32) (releaseNo int, manifest []byte, err error)

	TriggerRelease(overrideRequest *bean3.ValuesOverrideRequest, valuesOverrideResponse *app.ValuesOverrideResponse,
		builtChartPath string, ctx context.Context, triggeredAt time.Time, triggeredBy int32) (releaseNo int, manifest []byte, err error)

	//TODO: make this method private and move all usages in this service since TriggerService should own if async mode is enabled and if yes then how to act on it
	IsDevtronAsyncInstallModeEnabled(deploymentAppType string) bool
}

type TriggerServiceImpl struct {
	logger                              *zap.SugaredLogger
	cdWorkflowCommonService             cd.CdWorkflowCommonService
	gitOpsManifestPushService           app.GitOpsPushService
	gitOpsConfigReadService             config.GitOpsConfigReadService
	argoK8sClient                       argocdServer.ArgoK8sClient
	ACDConfig                           *argocdServer.ACDConfig
	argoClientWrapperService            argocdServer.ArgoClientWrapperService
	pipelineStatusTimelineService       status.PipelineStatusTimelineService
	chartTemplateService                util.ChartTemplateService
	chartService                        chartService.ChartService
	eventFactory                        client.EventFactory
	eventClient                         client.EventClient
	globalEnvVariables                  *util3.GlobalEnvVariables
	workflowEventPublishService         out.WorkflowEventPublishService
	manifestCreationService             manifest.ManifestCreationService
	deployedConfigurationHistoryService history.DeployedConfigurationHistoryService
	argoUserService                     argo.ArgoUserService
	pipelineStageService                pipeline.PipelineStageService
	globalPluginService                 plugin.GlobalPluginService
	customTagService                    pipeline.CustomTagService
	pluginInputVariableParser           pipeline.PluginInputVariableParser
	prePostCdScriptHistoryService       history.PrePostCdScriptHistoryService
	scopedVariableManager               variables.ScopedVariableCMCSManager
	cdWorkflowService                   pipeline.WorkflowService
	imageDigestPolicyService            imageDigestPolicy.ImageDigestPolicyService
	userService                         user.UserService
	gitSensorGrpcClient                 gitSensorClient.Client
	config                              *types.CdConfig
<<<<<<< HEAD
	resourceFilterService               resourceFilter.ResourceFilterService
	deploymentApprovalRepository        pipelineConfig.DeploymentApprovalRepository
	helmRepoPushService                 app.HelmRepoPushService
	helmAppService                      client2.HelmAppService
	imageTaggingService                 pipeline.ImageTaggingService
	artifactApprovalDataReadService     read.ArtifactApprovalDataReadService

	mergeUtil     util.MergeUtil
=======
	helmAppService                      client2.HelmAppService

>>>>>>> f5b70963
	enforcerUtil  rbac.EnforcerUtil
	helmAppClient gRPC.HelmAppClient //TODO refactoring: use helm app service instead

	appRepository                 appRepository.AppRepository
	scanResultRepository          security.ImageScanResultRepository
	cvePolicyRepository           security.CvePolicyRepository
	ciPipelineMaterialRepository  pipelineConfig.CiPipelineMaterialRepository
	imageScanHistoryRepository    security.ImageScanHistoryRepository
	imageScanDeployInfoRepository security.ImageScanDeployInfoRepository
	pipelineRepository            pipelineConfig.PipelineRepository
	pipelineOverrideRepository    chartConfig.PipelineOverrideRepository
	manifestPushConfigRepository  repository.ManifestPushConfigRepository
	chartRepository               chartRepoRepository.ChartRepository
	envRepository                 repository2.EnvironmentRepository
	cdWorkflowRepository          pipelineConfig.CdWorkflowRepository
	ciWorkflowRepository          pipelineConfig.CiWorkflowRepository
	ciArtifactRepository          repository3.CiArtifactRepository
	ciTemplateService             pipeline.CiTemplateService
	materialRepository            pipelineConfig.MaterialRepository
	appLabelRepository            pipelineConfig.AppLabelRepository
	ciPipelineRepository          pipelineConfig.CiPipelineRepository
	appWorkflowRepository         appWorkflow.AppWorkflowRepository
<<<<<<< HEAD
	dockerArtifactStoreRepository repository6.DockerArtifactStoreRepository
=======
	dockerArtifactStoreRepository repository4.DockerArtifactStoreRepository
>>>>>>> f5b70963
}

func NewTriggerServiceImpl(logger *zap.SugaredLogger, cdWorkflowCommonService cd.CdWorkflowCommonService,
	gitOpsManifestPushService app.GitOpsPushService,
	gitOpsConfigReadService config.GitOpsConfigReadService,
	argoK8sClient argocdServer.ArgoK8sClient,
	ACDConfig *argocdServer.ACDConfig,
	argoClientWrapperService argocdServer.ArgoClientWrapperService,
	pipelineStatusTimelineService status.PipelineStatusTimelineService,
	chartTemplateService util.ChartTemplateService,
	chartService chartService.ChartService,
	workflowEventPublishService out.WorkflowEventPublishService,
	manifestCreationService manifest.ManifestCreationService,
	deployedConfigurationHistoryService history.DeployedConfigurationHistoryService,
	argoUserService argo.ArgoUserService,
	pipelineStageService pipeline.PipelineStageService,
	globalPluginService plugin.GlobalPluginService,
	customTagService pipeline.CustomTagService,
	pluginInputVariableParser pipeline.PluginInputVariableParser,
	prePostCdScriptHistoryService history.PrePostCdScriptHistoryService,
	scopedVariableManager variables.ScopedVariableCMCSManager,
	cdWorkflowService pipeline.WorkflowService,
	imageDigestPolicyService imageDigestPolicy.ImageDigestPolicyService,
	userService user.UserService,
	gitSensorGrpcClient gitSensorClient.Client,
	helmAppService client2.HelmAppService,
	artifactApprovalDataReadService read.ArtifactApprovalDataReadService,
	mergeUtil util.MergeUtil,
	enforcerUtil rbac.EnforcerUtil,
	helmAppClient gRPC.HelmAppClient,
	eventFactory client.EventFactory,
	eventClient client.EventClient,
	imageTaggingService pipeline.ImageTaggingService,
	deploymentApprovalRepository pipelineConfig.DeploymentApprovalRepository,
	helmRepoPushService app.HelmRepoPushService,
	resourceFilterService resourceFilter.ResourceFilterService,
	globalEnvVariables *util3.GlobalEnvVariables,
	appRepository appRepository.AppRepository,
	scanResultRepository security.ImageScanResultRepository,
	cvePolicyRepository security.CvePolicyRepository,
	ciPipelineMaterialRepository pipelineConfig.CiPipelineMaterialRepository,
	imageScanHistoryRepository security.ImageScanHistoryRepository,
	imageScanDeployInfoRepository security.ImageScanDeployInfoRepository,
	pipelineRepository pipelineConfig.PipelineRepository,
	pipelineOverrideRepository chartConfig.PipelineOverrideRepository,
	manifestPushConfigRepository repository.ManifestPushConfigRepository,
	chartRepository chartRepoRepository.ChartRepository,
	envRepository repository2.EnvironmentRepository,
	cdWorkflowRepository pipelineConfig.CdWorkflowRepository,
	ciWorkflowRepository pipelineConfig.CiWorkflowRepository,
	ciArtifactRepository repository3.CiArtifactRepository,
	ciTemplateService pipeline.CiTemplateService,
	materialRepository pipelineConfig.MaterialRepository,
	appLabelRepository pipelineConfig.AppLabelRepository,
	ciPipelineRepository pipelineConfig.CiPipelineRepository,
	appWorkflowRepository appWorkflow.AppWorkflowRepository,
<<<<<<< HEAD
	dockerArtifactStoreRepository repository6.DockerArtifactStoreRepository) (*TriggerServiceImpl, error) {
=======
	dockerArtifactStoreRepository repository4.DockerArtifactStoreRepository) (*TriggerServiceImpl, error) {
>>>>>>> f5b70963
	impl := &TriggerServiceImpl{
		logger:                              logger,
		cdWorkflowCommonService:             cdWorkflowCommonService,
		gitOpsManifestPushService:           gitOpsManifestPushService,
		gitOpsConfigReadService:             gitOpsConfigReadService,
		argoK8sClient:                       argoK8sClient,
		ACDConfig:                           ACDConfig,
		argoClientWrapperService:            argoClientWrapperService,
		pipelineStatusTimelineService:       pipelineStatusTimelineService,
		chartTemplateService:                chartTemplateService,
		chartService:                        chartService,
		workflowEventPublishService:         workflowEventPublishService,
		manifestCreationService:             manifestCreationService,
		deployedConfigurationHistoryService: deployedConfigurationHistoryService,
		argoUserService:                     argoUserService,
		pipelineStageService:                pipelineStageService,
		globalPluginService:                 globalPluginService,
		customTagService:                    customTagService,
		pluginInputVariableParser:           pluginInputVariableParser,
		prePostCdScriptHistoryService:       prePostCdScriptHistoryService,
		scopedVariableManager:               scopedVariableManager,
		cdWorkflowService:                   cdWorkflowService,
		imageDigestPolicyService:            imageDigestPolicyService,
		userService:                         userService,
		gitSensorGrpcClient:                 gitSensorGrpcClient,
		helmAppService:                      helmAppService,
		artifactApprovalDataReadService:     artifactApprovalDataReadService,
		mergeUtil:                           mergeUtil,
		enforcerUtil:                        enforcerUtil,
		eventFactory:                        eventFactory,
		eventClient:                         eventClient,
		imageTaggingService:                 imageTaggingService,
		deploymentApprovalRepository:        deploymentApprovalRepository,
		helmRepoPushService:                 helmRepoPushService,
		resourceFilterService:               resourceFilterService,
		globalEnvVariables:                  globalEnvVariables,
		helmAppClient:                       helmAppClient,
		appRepository:                       appRepository,
		scanResultRepository:                scanResultRepository,
		cvePolicyRepository:                 cvePolicyRepository,
		ciPipelineMaterialRepository:        ciPipelineMaterialRepository,
		imageScanHistoryRepository:          imageScanHistoryRepository,
		imageScanDeployInfoRepository:       imageScanDeployInfoRepository,
		pipelineRepository:                  pipelineRepository,
		pipelineOverrideRepository:          pipelineOverrideRepository,
		manifestPushConfigRepository:        manifestPushConfigRepository,
		chartRepository:                     chartRepository,
		envRepository:                       envRepository,
		cdWorkflowRepository:                cdWorkflowRepository,
		ciWorkflowRepository:                ciWorkflowRepository,
		ciArtifactRepository:                ciArtifactRepository,
		ciTemplateService:                   ciTemplateService,
		materialRepository:                  materialRepository,
		appLabelRepository:                  appLabelRepository,
		ciPipelineRepository:                ciPipelineRepository,
		appWorkflowRepository:               appWorkflowRepository,
		dockerArtifactStoreRepository:       dockerArtifactStoreRepository,
	}
	config, err := types.GetCdConfig()
	if err != nil {
		return nil, err
	}
	impl.config = config
	return impl, nil
}

func (impl *TriggerServiceImpl) TriggerStageForBulk(triggerRequest bean.TriggerRequest) error {

	preStage, err := impl.pipelineStageService.GetCdStageByCdPipelineIdAndStageType(triggerRequest.Pipeline.Id, repository.PIPELINE_STAGE_TYPE_PRE_CD)
	if err != nil && err != pg.ErrNoRows {
		impl.logger.Errorw("error in fetching CD pipeline stage", "cdPipelineId", triggerRequest.Pipeline.Id, "stage ", repository.PIPELINE_STAGE_TYPE_PRE_CD, "err", err)
		return err
	}

	//handle corrupt data (https://github.com/devtron-labs/devtron/issues/3826)
	err, deleted := impl.deleteCorruptedPipelineStage(preStage, triggerRequest.TriggeredBy)
	if err != nil {
		impl.logger.Errorw("error in deleteCorruptedPipelineStage ", "cdPipelineId", triggerRequest.Pipeline.Id, "err", err, "preStage", preStage, "triggeredBy", triggerRequest.TriggeredBy)
		return err
	}

	triggerRequest.TriggerContext.Context = context.Background()
	if len(triggerRequest.Pipeline.PreStageConfig) > 0 || (preStage != nil && !deleted) {
		//pre stage exists
		impl.logger.Debugw("trigger pre stage for pipeline", "artifactId", triggerRequest.Artifact.Id, "pipelineId", triggerRequest.Pipeline.Id)
		triggerRequest.RefCdWorkflowRunnerId = 0
		err = impl.TriggerPreStage(triggerRequest) // TODO handle error here
		return err
	} else {
		// trigger deployment
		impl.logger.Debugw("trigger cd for pipeline", "artifactId", triggerRequest.Artifact.Id, "pipelineId", triggerRequest.Pipeline.Id)
		err = impl.TriggerAutomaticDeployment(triggerRequest)
		return err
	}
}

// TODO: write a wrapper to handle auto and manual trigger
func (impl *TriggerServiceImpl) ManualCdTrigger(triggerContext bean.TriggerContext, overrideRequest *bean3.ValuesOverrideRequest) (int, string, error) {
	// setting triggeredAt variable to have consistent data for various audit log places in db for deployment time
	triggeredAt := time.Now()
	releaseId := 0
	ctx := triggerContext.Context
	var manifest []byte
	var err error
	_, span := otel.Tracer("orchestrator").Start(ctx, "pipelineRepository.FindById")
	cdPipeline, err := impl.pipelineRepository.FindById(overrideRequest.PipelineId)
	span.End()
	if err != nil {
		impl.logger.Errorw("manual trigger request with invalid pipelineId, ManualCdTrigger", "pipelineId", overrideRequest.PipelineId, "err", err)
		return 0, "", err
	}
	SetPipelineFieldsInOverrideRequest(overrideRequest, cdPipeline)

	ciArtifactId := overrideRequest.CiArtifactId
	_, span = otel.Tracer("orchestrator").Start(ctx, "ciArtifactRepository.Get")
	artifact, err := impl.ciArtifactRepository.Get(ciArtifactId)
	span.End()
	if err != nil {
		impl.logger.Errorw("err", "err", err)
		return 0, "", err
	}
	// Migration of deprecated DataSource Type
	if artifact.IsMigrationRequired() {
		migrationErr := impl.ciArtifactRepository.MigrateToWebHookDataSourceType(artifact.Id)
		if migrationErr != nil {
			impl.logger.Warnw("unable to migrate deprecated DataSource", "artifactId", artifact.Id)
		}
	}
	var imageTag string
	if len(artifact.Image) > 0 {
		imageTag = strings.Split(artifact.Image, ":")[1]
	}
	helmPackageName := fmt.Sprintf("%s-%s-%s", cdPipeline.App.AppName, cdPipeline.Environment.Name, imageTag)

	switch overrideRequest.CdWorkflowType {
	case bean3.CD_WORKFLOW_TYPE_PRE:
		cdWf := &pipelineConfig.CdWorkflow{
			CiArtifactId: artifact.Id,
			PipelineId:   cdPipeline.Id,
			AuditLog:     sql.AuditLog{CreatedOn: triggeredAt, CreatedBy: 1, UpdatedOn: triggeredAt, UpdatedBy: 1},
		}
		err := impl.cdWorkflowRepository.SaveWorkFlow(ctx, cdWf)
		if err != nil {
			return 0, "", err
		}
		overrideRequest.CdWorkflowId = cdWf.Id
		_, span = otel.Tracer("orchestrator").Start(ctx, "TriggerPreStage")
		triggerRequest := bean.TriggerRequest{
			CdWf:                  cdWf,
			Artifact:              artifact,
			Pipeline:              cdPipeline,
			TriggeredBy:           overrideRequest.UserId,
			ApplyAuth:             false,
			TriggerContext:        triggerContext,
			RefCdWorkflowRunnerId: 0,
		}
		err = impl.TriggerPreStage(triggerRequest)
		span.End()
		if err != nil {
			impl.logger.Errorw("error in TriggerPreStage, ManualCdTrigger", "err", err)
			return 0, "", err
		}
	case bean3.CD_WORKFLOW_TYPE_DEPLOY:
		if overrideRequest.DeploymentType == models.DEPLOYMENTTYPE_UNKNOWN {
			overrideRequest.DeploymentType = models.DEPLOYMENTTYPE_DEPLOY
		}
		approvalRequestId, err := impl.checkApprovalNodeForDeployment(overrideRequest.UserId, cdPipeline, ciArtifactId)
		if err != nil {
			return 0, "", err
		}

		cdWf, err := impl.cdWorkflowRepository.FindByWorkflowIdAndRunnerType(ctx, overrideRequest.CdWorkflowId, bean3.CD_WORKFLOW_TYPE_PRE)
		if err != nil && !util.IsErrNoRows(err) {
			impl.logger.Errorw("error in getting cdWorkflow, ManualCdTrigger", "CdWorkflowId", overrideRequest.CdWorkflowId, "err", err)
			return 0, "", err
		}

		scope := resourceQualifiers.Scope{AppId: overrideRequest.AppId, EnvId: overrideRequest.EnvId, ClusterId: overrideRequest.ClusterId, ProjectId: overrideRequest.ProjectId, IsProdEnv: overrideRequest.IsProdEnv}
		filters, err := impl.resourceFilterService.GetFiltersByScope(scope)
		if err != nil {
			impl.logger.Errorw("error in getting resource filters for the pipeline", "pipelineId", overrideRequest.PipelineId, "err", err)
			return 0, "", err
		}

		// get releaseTags from imageTaggingService
		imageTagNames, err := impl.imageTaggingService.GetTagNamesByArtifactId(artifact.Id)
		if err != nil {
			impl.logger.Errorw("error in getting image tags for the given artifact id", "artifactId", artifact.Id, "err", err)
			return 0, "", err
		}

		filterState, filterIdVsState, err := impl.resourceFilterService.CheckForResource(filters, artifact.Image, imageTagNames)
		if err != nil {
			return 0, "", err
		}

		// store evaluated result
		filterEvaluationAudit, err := impl.resourceFilterService.CreateFilterEvaluationAudit(resourceFilter.Artifact, ciArtifactId, resourceFilter.Pipeline, cdPipeline.Id, filters, filterIdVsState)
		if err != nil {
			impl.logger.Errorw("error in creating filter evaluation audit data cd post stage trigger", "err", err, "cdPipelineId", cdPipeline.Id, "artifactId", ciArtifactId)
			return 0, "", err
		}

		// allow or block w.r.t filterState
		if filterState != resourceFilter.ALLOW {
			return 0, "", fmt.Errorf("the artifact does not pass filtering condition")
		}

		cdWorkflowId := cdWf.CdWorkflowId
		if cdWf.CdWorkflowId == 0 {
			cdWf := &pipelineConfig.CdWorkflow{
				CiArtifactId: ciArtifactId,
				PipelineId:   overrideRequest.PipelineId,
				AuditLog:     sql.AuditLog{CreatedOn: triggeredAt, CreatedBy: overrideRequest.UserId, UpdatedOn: triggeredAt, UpdatedBy: overrideRequest.UserId},
			}
			err := impl.cdWorkflowRepository.SaveWorkFlow(ctx, cdWf)
			if err != nil {
				impl.logger.Errorw("error in creating cdWorkflow, ManualCdTrigger", "PipelineId", overrideRequest.PipelineId, "err", err)
				return 0, "", err
			}
			cdWorkflowId = cdWf.Id
		}

		runner := &pipelineConfig.CdWorkflowRunner{
			Name:         cdPipeline.Name,
			WorkflowType: bean3.CD_WORKFLOW_TYPE_DEPLOY,
			ExecutorType: pipelineConfig.WORKFLOW_EXECUTOR_TYPE_AWF,
			Status:       pipelineConfig.WorkflowInitiated, // deployment Initiated for manual trigger
			TriggeredBy:  overrideRequest.UserId,
			StartedOn:    triggeredAt,
			Namespace:    impl.config.GetDefaultNamespace(),
			CdWorkflowId: cdWorkflowId,
			AuditLog:     sql.AuditLog{CreatedOn: triggeredAt, CreatedBy: overrideRequest.UserId, UpdatedOn: triggeredAt, UpdatedBy: overrideRequest.UserId},
			ReferenceId:  triggerContext.ReferenceId,
		}
		if approvalRequestId > 0 {
			runner.DeploymentApprovalRequestId = approvalRequestId
		}
		savedWfr, err := impl.cdWorkflowRepository.SaveWorkFlowRunner(runner)
		overrideRequest.WfrId = savedWfr.Id
		if err != nil {
			impl.logger.Errorw("err in creating cdWorkflowRunner, ManualCdTrigger", "cdWorkflowId", cdWorkflowId, "err", err)
			return 0, "", err
		}

		if filterEvaluationAudit != nil {
			// update resource_filter_evaluation entry with wfrId and type
			err = impl.resourceFilterService.UpdateFilterEvaluationAuditRef(filterEvaluationAudit.Id, resourceFilter.CdWorkflowRunner, runner.Id)
			if err != nil {
				impl.logger.Errorw("error in updating filter evaluation audit reference", "filterEvaluationAuditId", filterEvaluationAudit.Id, "err", err)
				return 0, "", err
			}
		}
		if approvalRequestId > 0 {
			err = impl.deploymentApprovalRepository.ConsumeApprovalRequest(approvalRequestId)
			if err != nil {
				return 0, "", err
			}
		}

		runner.CdWorkflow = &pipelineConfig.CdWorkflow{
			Pipeline: cdPipeline,
		}
		overrideRequest.CdWorkflowId = cdWorkflowId
		// creating cd pipeline status timeline for deployment initialisation
		timeline := impl.pipelineStatusTimelineService.GetTimelineDbObjectByTimelineStatusAndTimelineDescription(savedWfr.Id, 0, pipelineConfig.TIMELINE_STATUS_DEPLOYMENT_INITIATED, pipelineConfig.TIMELINE_DESCRIPTION_DEPLOYMENT_INITIATED, overrideRequest.UserId, time.Now())
		_, span = otel.Tracer("orchestrator").Start(ctx, "cdPipelineStatusTimelineRepo.SaveTimelineForACDHelmApps")
		err = impl.pipelineStatusTimelineService.SaveTimeline(timeline, nil, false)

		span.End()
		if err != nil {
			impl.logger.Errorw("error in creating timeline status for deployment initiation, ManualCdTrigger", "err", err, "timeline", timeline)
		}

		// checking vulnerability for deploying image
		isVulnerable, err := impl.GetArtifactVulnerabilityStatus(artifact, cdPipeline, ctx)
		if err != nil {
			impl.logger.Errorw("error in getting Artifact vulnerability status, ManualCdTrigger", "err", err)
			return 0, "", err
		}

		if isVulnerable == true {
			// if image vulnerable, update timeline status and return
			if err = impl.cdWorkflowCommonService.MarkCurrentDeploymentFailed(runner, errors.New(pipelineConfig.FOUND_VULNERABILITY), overrideRequest.UserId); err != nil {
				impl.logger.Errorw("error while updating current runner status to failed, TriggerDeployment", "wfrId", runner.Id, "err", err)
			}
			return 0, "", fmt.Errorf("found vulnerability for image digest %s", artifact.ImageDigest)
		}

		// Deploy the release
		_, span = otel.Tracer("orchestrator").Start(ctx, "WorkflowDagExecutorImpl.HandleCDTriggerRelease")
		var releaseErr error
		releaseId, manifest, releaseErr = impl.HandleCDTriggerRelease(overrideRequest, ctx, triggeredAt, overrideRequest.UserId)
		span.End()
		// if releaseErr found, then the mark current deployment Failed and return
		if releaseErr != nil {
			err := impl.cdWorkflowCommonService.MarkCurrentDeploymentFailed(runner, releaseErr, overrideRequest.UserId)
			if err != nil {
				impl.logger.Errorw("error while updating current runner status to failed, updatePreviousDeploymentStatus", "cdWfr", runner.Id, "err", err)
			}
			return 0, "", releaseErr
		}

		// skip updatePreviousDeploymentStatus if Async Install is enabled; handled inside SubscribeDevtronAsyncHelmInstallRequest
		if !impl.IsDevtronAsyncInstallModeEnabled(cdPipeline.DeploymentAppType) {
			// Update previous deployment runner status (in transaction): Failed
			_, span = otel.Tracer("orchestrator").Start(ctx, "updatePreviousDeploymentStatus")
			err1 := impl.cdWorkflowCommonService.UpdatePreviousDeploymentStatus(runner, cdPipeline.Id, triggeredAt, overrideRequest.UserId)
			span.End()
			if err1 != nil {
				impl.logger.Errorw("error while update previous cd workflow runners, ManualCdTrigger", "err", err, "runner", runner, "pipelineId", cdPipeline.Id)
				return 0, "", err1
			}
		}
		if overrideRequest.DeploymentAppType == util.PIPELINE_DEPLOYMENT_TYPE_MANIFEST_DOWNLOAD || overrideRequest.DeploymentAppType == util.PIPELINE_DEPLOYMENT_TYPE_MANIFEST_PUSH {
			if err == nil {
				runner := &pipelineConfig.CdWorkflowRunner{
					Id:                 runner.Id,
					Name:               cdPipeline.Name,
					WorkflowType:       bean3.CD_WORKFLOW_TYPE_DEPLOY,
					ExecutorType:       pipelineConfig.WORKFLOW_EXECUTOR_TYPE_AWF,
					TriggeredBy:        overrideRequest.UserId,
					StartedOn:          triggeredAt,
					Status:             pipelineConfig.WorkflowSucceeded,
					Namespace:          impl.config.GetDefaultNamespace(),
					CdWorkflowId:       overrideRequest.CdWorkflowId,
					AuditLog:           sql.AuditLog{CreatedOn: triggeredAt, CreatedBy: overrideRequest.UserId, UpdatedOn: triggeredAt, UpdatedBy: overrideRequest.UserId},
					HelmReferenceChart: manifest,
					FinishedOn:         time.Now(),
				}
				updateErr := impl.cdWorkflowRepository.UpdateWorkFlowRunner(runner)
				if updateErr != nil {
					impl.logger.Errorw("error in updating runner for manifest_download type", "err", err)
				}
				// Handle auto trigger after deployment success event
				pipelineOverride, err := impl.pipelineOverrideRepository.FindLatestByCdWorkflowId(overrideRequest.CdWorkflowId)
				if err != nil {
					impl.logger.Errorw("error in getting latest pipeline override by cdWorkflowId", "err", err, "cdWorkflowId", cdWf.Id)
					return 0, "", err
				}
				fmt.Println(pipelineOverride)
				//TODO: update
				cdSuccessEvent := bean9.DeployStageSuccessEventReq{
					PipelineOverride: pipelineOverride,
				}
				go impl.workflowEventPublishService.PublishDeployStageSuccessEvent(cdSuccessEvent)
			}
		}

	case bean3.CD_WORKFLOW_TYPE_POST:
		cdWfRunner, err := impl.cdWorkflowRepository.FindByWorkflowIdAndRunnerType(ctx, overrideRequest.CdWorkflowId, bean3.CD_WORKFLOW_TYPE_DEPLOY)
		if err != nil && !util.IsErrNoRows(err) {
			impl.logger.Errorw("err in getting cdWorkflowRunner, ManualCdTrigger", "cdWorkflowId", overrideRequest.CdWorkflowId, "err", err)
			return 0, "", err
		}

		var cdWf *pipelineConfig.CdWorkflow
		if cdWfRunner.CdWorkflowId == 0 {
			cdWf = &pipelineConfig.CdWorkflow{
				CiArtifactId: ciArtifactId,
				PipelineId:   overrideRequest.PipelineId,
				AuditLog:     sql.AuditLog{CreatedOn: triggeredAt, CreatedBy: overrideRequest.UserId, UpdatedOn: triggeredAt, UpdatedBy: overrideRequest.UserId},
			}
			err := impl.cdWorkflowRepository.SaveWorkFlow(ctx, cdWf)
			if err != nil {
				impl.logger.Errorw("error in creating cdWorkflow, ManualCdTrigger", "CdWorkflowId", overrideRequest.CdWorkflowId, "err", err)
				return 0, "", err
			}
			overrideRequest.CdWorkflowId = cdWf.Id
		} else {
			_, span = otel.Tracer("orchestrator").Start(ctx, "cdWorkflowRepository.FindById")
			cdWf, err = impl.cdWorkflowRepository.FindById(overrideRequest.CdWorkflowId)
			span.End()
			if err != nil && !util.IsErrNoRows(err) {
				impl.logger.Errorw("error in getting cdWorkflow, ManualCdTrigger", "CdWorkflowId", overrideRequest.CdWorkflowId, "err", err)
				return 0, "", err
			}
		}
		_, span = otel.Tracer("orchestrator").Start(ctx, "TriggerPostStage")
		triggerRequest := bean.TriggerRequest{
			CdWf:                  cdWf,
			Pipeline:              cdPipeline,
			TriggeredBy:           overrideRequest.UserId,
			RefCdWorkflowRunnerId: 0,
			TriggerContext:        triggerContext,
		}
		err = impl.TriggerPostStage(triggerRequest)
		span.End()
		if err != nil {
			impl.logger.Errorw("error in TriggerPostStage, ManualCdTrigger", "CdWorkflowId", cdWf.Id, "err", err)
			return 0, "", err
		}
	default:
		impl.logger.Errorw("invalid CdWorkflowType, ManualCdTrigger", "CdWorkflowType", overrideRequest.CdWorkflowType, "err", err)
		return 0, "", fmt.Errorf("invalid CdWorkflowType %s for the trigger request", string(overrideRequest.CdWorkflowType))
	}
	return releaseId, helmPackageName, err
}

// TODO: write a wrapper to handle auto and manual trigger
func (impl *TriggerServiceImpl) TriggerAutomaticDeployment(request bean.TriggerRequest) error {
	// in case of manual trigger auth is already applied and for auto triggers there is no need for auth check here
	triggeredBy := request.TriggeredBy
	pipeline := request.Pipeline
	artifact := request.Artifact

	// in case of manual ci RBAC need to apply, this method used for auto cd deployment
	pipelineId := pipeline.Id

	artifactId := artifact.Id
	env, err := impl.envRepository.FindById(pipeline.EnvironmentId)
	if err != nil {
		impl.logger.Errorw("error while fetching env", "err", err)
		return err
	}

	app, err := impl.appRepository.FindById(pipeline.AppId)
	if err != nil {
		return err
	}
	scope := resourceQualifiers.Scope{AppId: pipeline.AppId, EnvId: pipeline.EnvironmentId, ClusterId: env.ClusterId, ProjectId: app.TeamId, IsProdEnv: env.Default}
	impl.logger.Infow("scope for auto trigger ", "scope", scope)
	filters, err := impl.resourceFilterService.GetFiltersByScope(scope)
	if err != nil {
		impl.logger.Errorw("error in getting resource filters for the pipeline", "pipelineId", pipeline.Id, "err", err)
		return err
	}
	// get releaseTags from imageTaggingService
	imageTagNames, err := impl.imageTaggingService.GetTagNamesByArtifactId(artifact.Id)
	if err != nil {
		impl.logger.Errorw("error in getting image tags for the given artifact id", "artifactId", artifact.Id, "err", err)
		return err
	}

	filterState, filterIdVsState, err := impl.resourceFilterService.CheckForResource(filters, artifact.Image, imageTagNames)
	if err != nil {
		return err
	}

	// store evaluated result
	filterEvaluationAudit, err := impl.resourceFilterService.CreateFilterEvaluationAudit(resourceFilter.Artifact, artifact.Id, resourceFilter.Pipeline, pipeline.Id, filters, filterIdVsState)
	if err != nil {
		impl.logger.Errorw("error in creating filter evaluation audit data cd post stage trigger", "err", err, "cdPipelineId", pipeline.Id, "artifactId", artifact.Id)
		return err
	}

	// allow or block w.r.t filterState
	if filterState != resourceFilter.ALLOW {
		return fmt.Errorf("the artifact does not pass filtering condition")
	}
	// need to check for approved artifact only in case configured
	approvalRequestId, err := impl.checkApprovalNodeForDeployment(triggeredBy, pipeline, artifactId)
	if err != nil {
		return err
	}
	// setting triggeredAt variable to have consistent data for various audit log places in db for deployment time
	triggeredAt := time.Now()
	cdWf := request.CdWf

	if cdWf == nil || (cdWf != nil && cdWf.CiArtifactId != artifact.Id) {
		// cdWf != nil && cdWf.CiArtifactId != artifact.Id for auto trigger case when deployment is triggered with image generated by plugin
		cdWf = &pipelineConfig.CdWorkflow{
			CiArtifactId: artifactId,
			PipelineId:   pipelineId,
			AuditLog:     sql.AuditLog{CreatedOn: triggeredAt, CreatedBy: 1, UpdatedOn: triggeredAt, UpdatedBy: 1},
		}
		err := impl.cdWorkflowRepository.SaveWorkFlow(context.Background(), cdWf)
		if err != nil {
			return err
		}
	}

	runner := &pipelineConfig.CdWorkflowRunner{
		Name:         pipeline.Name,
		WorkflowType: bean3.CD_WORKFLOW_TYPE_DEPLOY,
		ExecutorType: pipelineConfig.WORKFLOW_EXECUTOR_TYPE_SYSTEM,
		Status:       pipelineConfig.WorkflowInitiated, // deployment Initiated for auto trigger
		TriggeredBy:  1,
		StartedOn:    triggeredAt,
		Namespace:    impl.config.GetDefaultNamespace(),
		CdWorkflowId: cdWf.Id,
		AuditLog:     sql.AuditLog{CreatedOn: triggeredAt, CreatedBy: triggeredBy, UpdatedOn: triggeredAt, UpdatedBy: triggeredBy},
		ReferenceId:  request.TriggerContext.ReferenceId,
	}
	if approvalRequestId > 0 {
		runner.DeploymentApprovalRequestId = approvalRequestId
	}
	savedWfr, err := impl.cdWorkflowRepository.SaveWorkFlowRunner(runner)
	if err != nil {
		return err
	}

	if filterEvaluationAudit != nil {
		// update resource_filter_evaluation entry with wfrId and type
		err = impl.resourceFilterService.UpdateFilterEvaluationAuditRef(filterEvaluationAudit.Id, resourceFilter.CdWorkflowRunner, runner.Id)
		if err != nil {
			impl.logger.Errorw("error in updating filter evaluation audit reference", "filterEvaluationAuditId", filterEvaluationAudit.Id, "err", err)
			return err
		}
	}
	if approvalRequestId > 0 {
		err = impl.deploymentApprovalRepository.ConsumeApprovalRequest(approvalRequestId)
		if err != nil {
			return err
		}
	}
	runner.CdWorkflow = &pipelineConfig.CdWorkflow{
		Pipeline: pipeline,
	}
	// creating cd pipeline status timeline for deployment initialisation
	timeline := &pipelineConfig.PipelineStatusTimeline{
		CdWorkflowRunnerId: runner.Id,
		Status:             pipelineConfig.TIMELINE_STATUS_DEPLOYMENT_INITIATED,
		StatusDetail:       "Deployment initiated successfully.",
		StatusTime:         time.Now(),
		AuditLog: sql.AuditLog{
			CreatedBy: 1,
			CreatedOn: time.Now(),
			UpdatedBy: 1,
			UpdatedOn: time.Now(),
		},
	}
	isAppStore := false
	err = impl.pipelineStatusTimelineService.SaveTimeline(timeline, nil, isAppStore)
	if err != nil {
		impl.logger.Errorw("error in creating timeline status for deployment initiation", "err", err, "timeline", timeline)
	}

<<<<<<< HEAD
	// custom gitops repo url validation --> Start
=======
	// custom GitOps repo url validation --> Start
>>>>>>> f5b70963
	err = impl.handleCustomGitOpsRepoValidation(runner, pipeline, triggeredBy)
	if err != nil {
		impl.logger.Errorw("custom GitOps repository validation error, TriggerPreStage", "err", err)
		return err
	}
<<<<<<< HEAD
	// custom gitops repo url validation --> Ends

	// checking vulnerability for deploying image
=======
	// custom GitOps repo url validation --> Ends

	//checking vulnerability for deploying image
>>>>>>> f5b70963
	isVulnerable := false
	if len(artifact.ImageDigest) > 0 {
		var cveStores []*security.CveStore
		imageScanResult, err := impl.scanResultRepository.FindByImageDigest(artifact.ImageDigest)
		if err != nil && err != pg.ErrNoRows {
			impl.logger.Errorw("error fetching image digest", "digest", artifact.ImageDigest, "err", err)
			return err
		}
		for _, item := range imageScanResult {
			cveStores = append(cveStores, &item.CveStore)
		}
		blockCveList, err := impl.cvePolicyRepository.GetBlockedCVEList(cveStores, env.ClusterId, pipeline.EnvironmentId, pipeline.AppId, false)
		if err != nil {
			impl.logger.Errorw("error while fetching blocked cve list", "err", err)
			return err
		}
		if len(blockCveList) > 0 {
			isVulnerable = true
		}
	}
	if isVulnerable == true {
		if err = impl.cdWorkflowCommonService.MarkCurrentDeploymentFailed(runner, errors.New(pipelineConfig.FOUND_VULNERABILITY), triggeredBy); err != nil {
			impl.logger.Errorw("error while updating current runner status to failed, TriggerDeployment", "wfrId", runner.Id, "err", err)
		}
		return nil
	}

	manifest, releaseErr := impl.TriggerCD(artifact, cdWf.Id, savedWfr.Id, pipeline, triggeredAt)
	// if releaseErr found, then the mark current deployment Failed and return
	if releaseErr != nil {
		err := impl.cdWorkflowCommonService.MarkCurrentDeploymentFailed(runner, releaseErr, triggeredBy)
		if err != nil {
			impl.logger.Errorw("error while updating current runner status to failed, updatePreviousDeploymentStatus", "cdWfr", runner.Id, "err", err)
		}
		return releaseErr
	}
	// skip updatePreviousDeploymentStatus if Async Install is enabled; handled inside SubscribeDevtronAsyncHelmInstallRequest
	if !impl.IsDevtronAsyncInstallModeEnabled(pipeline.DeploymentAppType) {
		err1 := impl.cdWorkflowCommonService.UpdatePreviousDeploymentStatus(runner, pipeline.Id, triggeredAt, triggeredBy)
		if err1 != nil {
			impl.logger.Errorw("error while update previous cd workflow runners", "err", err, "runner", runner, "pipelineId", pipeline.Id)
			return err1
		}
	}
	if util.IsManifestDownload(pipeline.DeploymentAppType) || util.IsManifestPush(pipeline.DeploymentAppType) {
		runner := &pipelineConfig.CdWorkflowRunner{
			Id:                 runner.Id,
			Name:               pipeline.Name,
			WorkflowType:       bean3.CD_WORKFLOW_TYPE_DEPLOY,
			ExecutorType:       pipelineConfig.WORKFLOW_EXECUTOR_TYPE_AWF,
			TriggeredBy:        1,
			StartedOn:          triggeredAt,
			Status:             pipelineConfig.WorkflowSucceeded,
			Namespace:          impl.config.GetDefaultNamespace(),
			CdWorkflowId:       cdWf.Id,
			AuditLog:           sql.AuditLog{CreatedOn: triggeredAt, CreatedBy: 1, UpdatedOn: triggeredAt, UpdatedBy: 1},
			FinishedOn:         time.Now(),
			HelmReferenceChart: *manifest,
		}
		updateErr := impl.cdWorkflowRepository.UpdateWorkFlowRunner(runner)
		if updateErr != nil {
			impl.logger.Errorw("error in updating runner for manifest_download type", "err", err)
		}
		// Handle Auto Trigger for Manifest Push deployment type
		pipelineOverride, err := impl.pipelineOverrideRepository.FindLatestByCdWorkflowId(cdWf.Id)
		if err != nil {
			impl.logger.Errorw("error in getting latest pipeline override by cdWorkflowId", "err", err, "cdWorkflowId", cdWf.Id)
			return err
		}
		fmt.Println(pipelineOverride)
		//TODO: update
		cdSuccessEvent := bean9.DeployStageSuccessEventReq{
			PipelineOverride: pipelineOverride,
		}
		go impl.workflowEventPublishService.PublishDeployStageSuccessEvent(cdSuccessEvent)
	}
	return nil
}

func (impl *TriggerServiceImpl) TriggerCD(artifact *repository3.CiArtifact, cdWorkflowId, wfrId int, pipeline *pipelineConfig.Pipeline, triggeredAt time.Time) (*[]byte, error) {
	impl.logger.Debugw("automatic pipeline trigger attempt async", "artifactId", artifact.Id)
	manifest, err := impl.triggerReleaseAsync(artifact, cdWorkflowId, wfrId, pipeline, triggeredAt)
	if err != nil {
		impl.logger.Errorw("error in cd trigger", "err", err)
		return manifest, err
	}
	return manifest, err
}

func (impl *TriggerServiceImpl) triggerReleaseAsync(artifact *repository3.CiArtifact, cdWorkflowId, wfrId int, pipeline *pipelineConfig.Pipeline, triggeredAt time.Time) (*[]byte, error) {
	manifest, err := impl.validateAndTrigger(pipeline, artifact, cdWorkflowId, wfrId, triggeredAt)
	if err != nil {
		impl.logger.Errorw("error in trigger for pipeline", "pipelineId", strconv.Itoa(pipeline.Id))
	}
	impl.logger.Debugw("trigger attempted for all pipeline ", "artifactId", artifact.Id)
	return manifest, err
}

func (impl *TriggerServiceImpl) validateAndTrigger(p *pipelineConfig.Pipeline, artifact *repository3.CiArtifact, cdWorkflowId, wfrId int, triggeredAt time.Time) (*[]byte, error) {
	object := impl.enforcerUtil.GetAppRBACNameByAppId(p.AppId)
	envApp := strings.Split(object, "/")
	if len(envApp) != 2 {
		impl.logger.Error("invalid req, app and env not found from rbac")
		return nil, errors3.New("invalid req, app and env not found from rbac")
	}
	manifest, err := impl.releasePipeline(p, artifact, cdWorkflowId, wfrId, triggeredAt)
	return manifest, err
}

func (impl *TriggerServiceImpl) releasePipeline(pipeline *pipelineConfig.Pipeline, artifact *repository3.CiArtifact, cdWorkflowId, wfrId int, triggeredAt time.Time) (*[]byte, error) {
	impl.logger.Debugw("triggering release for ", "cdPipelineId", pipeline.Id, "artifactId", artifact.Id)

	pipeline, err := impl.pipelineRepository.FindById(pipeline.Id)
	if err != nil {
		impl.logger.Errorw("error in fetching pipeline by pipelineId", "err", err)
		return nil, err
	}

	request := &bean3.ValuesOverrideRequest{
		PipelineId:           pipeline.Id,
		UserId:               artifact.CreatedBy,
		CiArtifactId:         artifact.Id,
		AppId:                pipeline.AppId,
		CdWorkflowId:         cdWorkflowId,
		ForceTrigger:         true,
		DeploymentWithConfig: bean3.DEPLOYMENT_CONFIG_TYPE_LAST_SAVED,
		WfrId:                wfrId,
	}
	SetPipelineFieldsInOverrideRequest(request, pipeline)

	ctx, err := impl.argoUserService.BuildACDContext()
	if err != nil {
		impl.logger.Errorw("error in creating acd sync context", "pipelineId", pipeline.Id, "artifactId", artifact.Id, "err", err)
		return nil, err
	}
	// setting deployedBy as 1(system user) since case of auto trigger
	_, span := otel.Tracer("orchestrator").Start(ctx, "WorkflowDagExecutorImpl.HandleCDTriggerRelease")
	id, manifest, err := impl.HandleCDTriggerRelease(request, ctx, triggeredAt, 1)
	span.End()
	if err != nil {
		impl.logger.Errorw("error in auto  cd pipeline trigger", "pipelineId", pipeline.Id, "artifactId", artifact.Id, "err", err)
	} else {
		impl.logger.Infow("pipeline successfully triggered ", "cdPipelineId", pipeline.Id, "artifactId", artifact.Id, "releaseId", id)
	}
	return &manifest, err

}

func SetPipelineFieldsInOverrideRequest(overrideRequest *bean3.ValuesOverrideRequest, pipeline *pipelineConfig.Pipeline) {
	overrideRequest.PipelineId = pipeline.Id
	overrideRequest.PipelineName = pipeline.Name
	overrideRequest.EnvId = pipeline.EnvironmentId
	environment := pipeline.Environment
	overrideRequest.EnvName = environment.Name
	overrideRequest.ClusterId = environment.ClusterId
	overrideRequest.IsProdEnv = environment.Default
	overrideRequest.AppId = pipeline.AppId
	overrideRequest.ProjectId = pipeline.App.TeamId
	overrideRequest.AppName = pipeline.App.AppName
	overrideRequest.DeploymentAppType = pipeline.DeploymentAppType
}

func (impl *TriggerServiceImpl) HandleCDTriggerRelease(overrideRequest *bean3.ValuesOverrideRequest, ctx context.Context,
	triggeredAt time.Time, deployedBy int32) (releaseNo int, manifest []byte, err error) {
	if impl.IsDevtronAsyncInstallModeEnabled(overrideRequest.DeploymentAppType) {
		// asynchronous mode of installation starts
		return impl.workflowEventPublishService.TriggerHelmAsyncRelease(overrideRequest, ctx, triggeredAt, deployedBy)
	}
	// synchronous mode of installation starts

	valuesOverrideResponse, builtChartPath, err := impl.manifestCreationService.BuildManifestForTrigger(overrideRequest, triggeredAt, ctx)
	_, span := otel.Tracer("orchestrator").Start(ctx, "CreateHistoriesForDeploymentTrigger")
	err1 := impl.deployedConfigurationHistoryService.CreateHistoriesForDeploymentTrigger(valuesOverrideResponse.Pipeline, valuesOverrideResponse.PipelineStrategy, valuesOverrideResponse.EnvOverride, triggeredAt, deployedBy)
	if err1 != nil {
		impl.logger.Errorw("error in saving histories for trigger", "err", err1, "pipelineId", valuesOverrideResponse.Pipeline.Id, "wfrId", overrideRequest.WfrId)
	}
	span.End()
	if err != nil {
		impl.logger.Errorw("error in building merged manifest for trigger", "err", err)
		return releaseNo, manifest, err
	}
	_, span = otel.Tracer("orchestrator").Start(ctx, "WorkflowDagExecutorImpl.TriggerRelease")
	releaseId, manifest, releaseErr := impl.TriggerRelease(overrideRequest, valuesOverrideResponse, builtChartPath, ctx, triggeredAt, deployedBy)
	span.End()
	return releaseId, manifest, releaseErr
}

// TriggerRelease will trigger Install/Upgrade request for Devtron App releases synchronously
func (impl *TriggerServiceImpl) TriggerRelease(overrideRequest *bean3.ValuesOverrideRequest, valuesOverrideResponse *app.ValuesOverrideResponse,
	builtChartPath string, ctx context.Context, triggeredAt time.Time, triggeredBy int32) (releaseNo int, manifest []byte, err error) {
	// Handling for auto trigger
	if overrideRequest.UserId == 0 {
		overrideRequest.UserId = triggeredBy
	}
	triggerEvent := helper.GetTriggerEvent(overrideRequest.DeploymentAppType, triggeredAt, triggeredBy)
	releaseNo, manifest, err = impl.triggerPipeline(overrideRequest, valuesOverrideResponse, builtChartPath, triggerEvent, ctx)
	if err != nil {
		return 0, manifest, err
	}
	return releaseNo, manifest, nil
}

func (impl *TriggerServiceImpl) triggerPipeline(overrideRequest *bean3.ValuesOverrideRequest, valuesOverrideResponse *app.ValuesOverrideResponse,
	builtChartPath string, triggerEvent bean.TriggerEvent, ctx context.Context) (releaseNo int, manifest []byte, err error) {
	isRequestValid, err := helper.ValidateTriggerEvent(triggerEvent)
	if !isRequestValid {
		return releaseNo, manifest, err
	}
	if err != nil && triggerEvent.GetManifestInResponse {
		timeline := &pipelineConfig.PipelineStatusTimeline{
			CdWorkflowRunnerId: overrideRequest.WfrId,
			Status:             "HELM_PACKAGE_GENERATION_FAILED",
			StatusDetail:       fmt.Sprintf("Helm package generation failed. - %v", err),
			StatusTime:         time.Now(),
			AuditLog: sql.AuditLog{
				CreatedBy: overrideRequest.UserId,
				CreatedOn: time.Now(),
				UpdatedBy: overrideRequest.UserId,
				UpdatedOn: time.Now(),
			},
		}
		err1 := impl.pipelineStatusTimelineService.SaveTimeline(timeline, nil, false)
		if err1 != nil {
			impl.logger.Errorw("error in saving timeline for manifest_download type")
		}
	}
	if err != nil {
		return releaseNo, manifest, err
	}

	if triggerEvent.GetManifestInResponse {
		timeline := &pipelineConfig.PipelineStatusTimeline{
			CdWorkflowRunnerId: overrideRequest.WfrId,
			Status:             "HELM_PACKAGE_GENERATED",
			StatusDetail:       "Helm package generated successfully.",
			StatusTime:         time.Now(),
			AuditLog: sql.AuditLog{
				CreatedBy: overrideRequest.UserId,
				CreatedOn: time.Now(),
				UpdatedBy: overrideRequest.UserId,
				UpdatedOn: time.Now(),
			},
		}
		_, span := otel.Tracer("orchestrator").Start(ctx, "cdPipelineStatusTimelineRepo.SaveTimelineForACDHelmApps")
		err = impl.pipelineStatusTimelineService.SaveTimeline(timeline, nil, false)
		if err != nil {
			impl.logger.Errorw("error in saving timeline for manifest_download type")
		}
		span.End()
		err = impl.MergeDefaultValuesWithOverrideValues(valuesOverrideResponse.MergedValues, builtChartPath)
		if err != nil {
			impl.logger.Errorw("error in merging default values with override values ", "err", err)
			return releaseNo, manifest, err
		}
		// for downloaded manifest name is equal to <app-name>-<env-name>-<image-tag>
		image := valuesOverrideResponse.Artifact.Image
		var imageTag string
		if len(image) > 0 {
			imageTag = strings.Split(image, ":")[1]
		}
		chartName := fmt.Sprintf("%s-%s-%s", overrideRequest.AppName, overrideRequest.EnvName, imageTag)
		// As this chart will be pushed, don't delete it now
		deleteChart := !triggerEvent.PerformChartPush
		manifest, err = impl.chartTemplateService.LoadChartInBytes(builtChartPath, deleteChart, chartName, valuesOverrideResponse.EnvOverride.Chart.ChartVersion)
		if err != nil {
			impl.logger.Errorw("error in converting chart to bytes", "err", err)
			return releaseNo, manifest, err
		}
	}

	if triggerEvent.PerformChartPush {
		// update workflow runner status, used in app workflow view
		err = impl.cdWorkflowCommonService.UpdateCDWorkflowRunnerStatus(ctx, overrideRequest, triggerEvent.TriggerdAt, pipelineConfig.WorkflowInProgress, "")
		if err != nil {
			impl.logger.Errorw("error in updating the workflow runner status, createHelmAppForCdPipeline", "err", err)
			return releaseNo, manifest, err
		}
		manifestPushTemplate, err := impl.buildManifestPushTemplate(overrideRequest, valuesOverrideResponse, builtChartPath)
		if err != nil {
			impl.logger.Errorw("error in building manifest push template", "err", err)
			return releaseNo, manifest, err
		}
		manifestPushService := impl.getManifestPushService(triggerEvent.ManifestStorageType)
		manifestPushResponse := manifestPushService.PushChart(manifestPushTemplate, ctx)
		if manifestPushResponse.Error != nil {
			impl.logger.Errorw("Error in pushing manifest to git/helm", "err", err, "git_repo_url", manifestPushTemplate.RepoUrl)
			return releaseNo, manifest, manifestPushResponse.Error
		}
		// Update GitOps repo url after repo migration
		if manifestPushResponse.IsGitOpsRepoMigrated() {
			valuesOverrideResponse.EnvOverride.Chart.GitRepoUrl = manifestPushResponse.OverRiddenRepoUrl
			// below function will override gitRepoUrl for charts even if user has already configured gitOps repoURL
			err = impl.chartService.OverrideGitOpsRepoUrl(manifestPushTemplate.AppId, manifestPushResponse.OverRiddenRepoUrl, manifestPushTemplate.UserId)
			if err != nil {
				impl.logger.Errorw("error in updating git repo url in charts", "err", err)
				return releaseNo, manifest, fmt.Errorf("No repository configured for Gitops! Error while migrating gitops repository: '%s'", manifestPushResponse.OverRiddenRepoUrl)
			}
		}
		pipelineOverrideUpdateRequest := &chartConfig.PipelineOverride{
			Id:                     valuesOverrideResponse.PipelineOverride.Id,
			GitHash:                manifestPushResponse.CommitHash,
			CommitTime:             manifestPushResponse.CommitTime,
			EnvConfigOverrideId:    valuesOverrideResponse.EnvOverride.Id,
			PipelineOverrideValues: valuesOverrideResponse.ReleaseOverrideJSON,
			PipelineId:             overrideRequest.PipelineId,
			CiArtifactId:           overrideRequest.CiArtifactId,
			PipelineMergedValues:   valuesOverrideResponse.MergedValues,
			AuditLog:               sql.AuditLog{UpdatedOn: triggerEvent.TriggerdAt, UpdatedBy: overrideRequest.UserId},
		}
		_, span := otel.Tracer("orchestrator").Start(ctx, "pipelineOverrideRepository.Update")
		err = impl.pipelineOverrideRepository.Update(pipelineOverrideUpdateRequest)
		span.End()
	}

	if triggerEvent.PerformDeploymentOnCluster {
		err = impl.deployApp(overrideRequest, valuesOverrideResponse, triggerEvent.TriggerdAt, ctx)
		if err != nil {
			impl.logger.Errorw("error in deploying app", "err", err)
			return releaseNo, manifest, err
		}
	}

	go impl.writeCDTriggerEvent(overrideRequest, valuesOverrideResponse.Artifact, valuesOverrideResponse.PipelineOverride.PipelineReleaseCounter, valuesOverrideResponse.PipelineOverride.Id, overrideRequest.WfrId)

<<<<<<< HEAD
	_, span := otel.Tracer("orchestrator").Start(ctx, "MarkImageScanDeployed")
=======
	_, span := otel.Tracer("orchestrator").Start(ctx, "markImageScanDeployed")
>>>>>>> f5b70963
	_ = impl.markImageScanDeployed(overrideRequest.AppId, valuesOverrideResponse.EnvOverride.TargetEnvironment, valuesOverrideResponse.Artifact.ImageDigest, overrideRequest.ClusterId, valuesOverrideResponse.Artifact.ScanEnabled, valuesOverrideResponse.Artifact.Image)
	span.End()

	middleware.CdTriggerCounter.WithLabelValues(overrideRequest.AppName, overrideRequest.EnvName).Inc()

	return valuesOverrideResponse.PipelineOverride.PipelineReleaseCounter, manifest, nil

}

func (impl *TriggerServiceImpl) buildManifestPushTemplate(overrideRequest *bean3.ValuesOverrideRequest, valuesOverrideResponse *app.ValuesOverrideResponse,
	builtChartPath string) (*bean4.ManifestPushTemplate, error) {

	manifestPushTemplate := &bean4.ManifestPushTemplate{
		WorkflowRunnerId:      overrideRequest.WfrId,
		AppId:                 overrideRequest.AppId,
		ChartRefId:            valuesOverrideResponse.EnvOverride.Chart.ChartRefId,
		EnvironmentId:         valuesOverrideResponse.EnvOverride.Environment.Id,
		EnvironmentName:       valuesOverrideResponse.EnvOverride.Environment.Namespace,
		UserId:                overrideRequest.UserId,
		PipelineOverrideId:    valuesOverrideResponse.PipelineOverride.Id,
		AppName:               overrideRequest.AppName,
		TargetEnvironmentName: valuesOverrideResponse.EnvOverride.TargetEnvironment,
		BuiltChartPath:        builtChartPath,
		MergedValues:          valuesOverrideResponse.MergedValues,
	}

	manifestPushConfig, err := impl.manifestPushConfigRepository.GetManifestPushConfigByAppIdAndEnvId(overrideRequest.AppId, overrideRequest.EnvId)
	if err != nil && err != pg.ErrNoRows {
		impl.logger.Errorw("error in fetching manifest push config from db", "err", err)
		return manifestPushTemplate, err
	}

	if manifestPushConfig.Id != 0 {
		if manifestPushConfig.StorageType == bean2.ManifestStorageOCIHelmRepo {
			var credentialsConfig bean4.HelmRepositoryConfig
			err = json.Unmarshal([]byte(manifestPushConfig.CredentialsConfig), &credentialsConfig)
			if err != nil {
				impl.logger.Errorw("error in json unmarshal", "err", err)
				return manifestPushTemplate, err
			}
			dockerArtifactStore, err := impl.dockerArtifactStoreRepository.FindOne(credentialsConfig.ContainerRegistryName)
			if err != nil {
				impl.logger.Errorw("error in fetching artifact info", "err", err)
				return manifestPushTemplate, err
			}
			image := valuesOverrideResponse.Artifact.Image
			imageTag := strings.Split(image, ":")[1]
			repoPath, chartName := app.GetRepoPathAndChartNameFromRepoName(credentialsConfig.RepositoryName)
			manifestPushTemplate.RepoUrl = path.Join(dockerArtifactStore.RegistryURL, repoPath)
			// pushed chart name should be same as repo name configured by user (if repo name is a/b/c chart name will be c)
			manifestPushTemplate.ChartName = chartName
			manifestPushTemplate.ChartVersion = fmt.Sprintf("%d.%d.%d-%s-%s", 1, 0, overrideRequest.WfrId, "DEPLOY", imageTag)
			manifestBytes, err := impl.chartTemplateService.LoadChartInBytes(builtChartPath, true, chartName, manifestPushTemplate.ChartVersion)
			if err != nil {
				impl.logger.Errorw("error in converting chart to bytes", "err", err)
				return manifestPushTemplate, err
			}
			manifestPushTemplate.BuiltChartBytes = &manifestBytes
			containerRegistryConfig := &bean4.ContainerRegistryConfig{
				RegistryUrl:  dockerArtifactStore.RegistryURL,
				Username:     dockerArtifactStore.Username,
				Password:     dockerArtifactStore.Password,
				Insecure:     true,
				AccessKey:    dockerArtifactStore.AWSAccessKeyId,
				SecretKey:    dockerArtifactStore.AWSSecretAccessKey,
				AwsRegion:    dockerArtifactStore.AWSRegion,
				RegistryType: string(dockerArtifactStore.RegistryType),
				RepoName:     repoPath,
			}
			for _, ociRegistryConfig := range dockerArtifactStore.OCIRegistryConfig {
				if ociRegistryConfig.RepositoryType == repository6.OCI_REGISRTY_REPO_TYPE_CHART {
					containerRegistryConfig.IsPublic = ociRegistryConfig.IsPublic
				}
			}
			manifestPushTemplate.ContainerRegistryConfig = containerRegistryConfig

		} else if manifestPushConfig.StorageType == bean2.ManifestStorageGit {
			// need to implement for git repo push
<<<<<<< HEAD
=======
			// currently manifest push config doesn't have git push config. GitOps config is derived from charts, chart_env_config_override and chart_ref table
>>>>>>> f5b70963
		}
	} else {
		manifestPushTemplate.ChartReferenceTemplate = valuesOverrideResponse.EnvOverride.Chart.ReferenceTemplate
		manifestPushTemplate.ChartName = valuesOverrideResponse.EnvOverride.Chart.ChartName
		manifestPushTemplate.ChartVersion = valuesOverrideResponse.EnvOverride.Chart.ChartVersion
		manifestPushTemplate.ChartLocation = valuesOverrideResponse.EnvOverride.Chart.ChartLocation
		manifestPushTemplate.RepoUrl = valuesOverrideResponse.EnvOverride.Chart.GitRepoUrl
		manifestPushTemplate.IsCustomGitRepository = valuesOverrideResponse.EnvOverride.Chart.IsCustomGitRepository
		manifestPushTemplate.GitOpsRepoMigrationRequired = impl.checkIfRepoMigrationRequired(manifestPushTemplate)
<<<<<<< HEAD
	}
	return manifestPushTemplate, nil
}

// checkIfRepoMigrationRequired checks if gitOps repo name is changed
func (impl *TriggerServiceImpl) checkIfRepoMigrationRequired(manifestPushTemplate *bean4.ManifestPushTemplate) bool {
	monoRepoMigrationRequired := false
	if gitOps.IsGitOpsRepoNotConfigured(manifestPushTemplate.RepoUrl) || manifestPushTemplate.IsCustomGitRepository {
		return false
	}
	var err error
	gitOpsRepoName := impl.gitOpsConfigReadService.GetGitOpsRepoNameFromUrl(manifestPushTemplate.RepoUrl)
	if len(gitOpsRepoName) == 0 {
		gitOpsRepoName, err = impl.getAcdAppGitOpsRepoName(manifestPushTemplate.AppName, manifestPushTemplate.EnvironmentName)
		if err != nil || gitOpsRepoName == "" {
			return false
		}
	}
	//here will set new git repo name if required to migrate
	newGitOpsRepoName := impl.gitOpsConfigReadService.GetGitOpsRepoName(manifestPushTemplate.AppName)
	//checking weather git repo migration needed or not, if existing git repo and new independent git repo is not same than go ahead with migration
	if newGitOpsRepoName != gitOpsRepoName {
		monoRepoMigrationRequired = true
	}
	return monoRepoMigrationRequired
}

// getAcdAppGitOpsRepoName returns the GitOps repository name, configured for the argoCd app
func (impl *TriggerServiceImpl) getAcdAppGitOpsRepoName(appName string, environmentName string) (string, error) {
	//this method should only call in case of argo-integration and gitops configured
	acdToken, err := impl.argoUserService.GetLatestDevtronArgoCdUserToken()
	if err != nil {
		impl.logger.Errorw("error in getting acd token", "err", err)
		return "", err
=======
>>>>>>> f5b70963
	}
	ctx := context.Background()
	ctx = context.WithValue(ctx, "token", acdToken)
	acdAppName := fmt.Sprintf("%s-%s", appName, environmentName)
	return impl.argoClientWrapperService.GetGitOpsRepoName(ctx, acdAppName)
}

<<<<<<< HEAD
func (impl *TriggerServiceImpl) getManifestPushService(storageType string) app.ManifestPushService {
=======
// checkIfRepoMigrationRequired checks if gitOps repo name is changed
func (impl *TriggerServiceImpl) checkIfRepoMigrationRequired(manifestPushTemplate *bean4.ManifestPushTemplate) bool {
	monoRepoMigrationRequired := false
	if gitOps.IsGitOpsRepoNotConfigured(manifestPushTemplate.RepoUrl) || manifestPushTemplate.IsCustomGitRepository {
		return false
	}
	var err error
	gitOpsRepoName := impl.gitOpsConfigReadService.GetGitOpsRepoNameFromUrl(manifestPushTemplate.RepoUrl)
	if len(gitOpsRepoName) == 0 {
		gitOpsRepoName, err = impl.getAcdAppGitOpsRepoName(manifestPushTemplate.AppName, manifestPushTemplate.EnvironmentName)
		if err != nil || gitOpsRepoName == "" {
			return false
		}
	}
	//here will set new git repo name if required to migrate
	newGitOpsRepoName := impl.gitOpsConfigReadService.GetGitOpsRepoName(manifestPushTemplate.AppName)
	//checking weather git repo migration needed or not, if existing git repo and new independent git repo is not same than go ahead with migration
	if newGitOpsRepoName != gitOpsRepoName {
		monoRepoMigrationRequired = true
	}
	return monoRepoMigrationRequired
}

// getAcdAppGitOpsRepoName returns the GitOps repository name, configured for the argoCd app
func (impl *TriggerServiceImpl) getAcdAppGitOpsRepoName(appName string, environmentName string) (string, error) {
	//this method should only call in case of argo-integration and gitops configured
	acdToken, err := impl.argoUserService.GetLatestDevtronArgoCdUserToken()
	if err != nil {
		impl.logger.Errorw("error in getting acd token", "err", err)
		return "", err
	}
	ctx := context.Background()
	ctx = context.WithValue(ctx, "token", acdToken)
	acdAppName := fmt.Sprintf("%s-%s", appName, environmentName)
	return impl.argoClientWrapperService.GetGitOpsRepoName(ctx, acdAppName)
}

func (impl *TriggerServiceImpl) getManifestPushService(triggerEvent bean.TriggerEvent) app.ManifestPushService {
>>>>>>> f5b70963
	var manifestPushService app.ManifestPushService
	if storageType == bean2.ManifestStorageGit {
		manifestPushService = impl.gitOpsManifestPushService
	} else if storageType == bean2.ManifestStorageOCIHelmRepo {
		manifestPushService = impl.helmRepoPushService
	}
	return manifestPushService
}

func (impl *TriggerServiceImpl) deployApp(overrideRequest *bean3.ValuesOverrideRequest, valuesOverrideResponse *app.ValuesOverrideResponse,
	triggeredAt time.Time, ctx context.Context) error {

	if util.IsAcdApp(overrideRequest.DeploymentAppType) {
		_, span := otel.Tracer("orchestrator").Start(ctx, "deployArgocdApp")
		err := impl.deployArgocdApp(overrideRequest, valuesOverrideResponse, triggeredAt, ctx)
		span.End()
		if err != nil {
			impl.logger.Errorw("error in deploying app on argocd", "err", err)
			return err
		}
	} else if util.IsHelmApp(overrideRequest.DeploymentAppType) {
		_, span := otel.Tracer("orchestrator").Start(ctx, "createHelmAppForCdPipeline")
		_, err := impl.createHelmAppForCdPipeline(overrideRequest, valuesOverrideResponse, triggeredAt, ctx)
		span.End()
		if err != nil {
			impl.logger.Errorw("error in creating or updating helm application for cd pipeline", "err", err)
			return err
		}
	}
	return nil
}

func (impl *TriggerServiceImpl) createHelmAppForCdPipeline(overrideRequest *bean3.ValuesOverrideRequest, valuesOverrideResponse *app.ValuesOverrideResponse,
	triggeredAt time.Time, ctx context.Context) (bool, error) {

	pipeline := valuesOverrideResponse.Pipeline
	envOverride := valuesOverrideResponse.EnvOverride
	mergeAndSave := valuesOverrideResponse.MergedValues

	chartMetaData := &chart.Metadata{
		Name:    pipeline.App.AppName,
		Version: envOverride.Chart.ChartVersion,
	}
	referenceTemplatePath := path.Join(bean5.RefChartDirPath, envOverride.Chart.ReferenceTemplate)

	if util.IsHelmApp(pipeline.DeploymentAppType) {
		referenceChartByte := envOverride.Chart.ReferenceChart
		// here updating reference chart into database.
		if len(envOverride.Chart.ReferenceChart) == 0 {
			refChartByte, err := impl.chartTemplateService.GetByteArrayRefChart(chartMetaData, referenceTemplatePath)
			if err != nil {
				impl.logger.Errorw("ref chart commit error on cd trigger", "err", err, "req", overrideRequest)
				return false, err
			}
			ch := envOverride.Chart
			ch.ReferenceChart = refChartByte
			ch.UpdatedOn = time.Now()
			ch.UpdatedBy = overrideRequest.UserId
			err = impl.chartRepository.Update(ch)
			if err != nil {
				impl.logger.Errorw("chart update error", "err", err, "req", overrideRequest)
				return false, err
			}
			referenceChartByte = refChartByte
		}

		releaseName := pipeline.DeploymentAppName
		cluster := envOverride.Environment.Cluster
		bearerToken := cluster.Config[util5.BearerToken]
		clusterConfig := &gRPC.ClusterConfig{
			ClusterId:              int32(cluster.Id),
			ClusterName:            cluster.ClusterName,
			Token:                  bearerToken,
			ApiServerUrl:           cluster.ServerUrl,
			InsecureSkipTLSVerify:  cluster.InsecureSkipTlsVerify,
			ProxyUrl:               cluster.ProxyUrl,
			ToConnectWithSSHTunnel: cluster.ToConnectWithSSHTunnel,
			SshTunnelAuthKey:       cluster.SSHTunnelAuthKey,
			SshTunnelUser:          cluster.SSHTunnelUser,
			SshTunnelPassword:      cluster.SSHTunnelPassword,
			SshTunnelServerAddress: cluster.SSHTunnelServerAddress,
		}
		if cluster.InsecureSkipTlsVerify == false {
			clusterConfig.KeyData = cluster.Config[util5.TlsKey]
			clusterConfig.CertData = cluster.Config[util5.CertData]
			clusterConfig.CaData = cluster.Config[util5.CertificateAuthorityData]
		}
		releaseIdentifier := &gRPC.ReleaseIdentifier{
			ReleaseName:      releaseName,
			ReleaseNamespace: envOverride.Namespace,
			ClusterConfig:    clusterConfig,
		}

		if pipeline.DeploymentAppCreated {
			req := &gRPC.UpgradeReleaseRequest{
				ReleaseIdentifier: releaseIdentifier,
				ValuesYaml:        mergeAndSave,
				HistoryMax:        impl.helmAppService.GetRevisionHistoryMaxValue(bean6.SOURCE_DEVTRON_APP),
				ChartContent:      &gRPC.ChartContent{Content: referenceChartByte},
			}
			if impl.IsDevtronAsyncInstallModeEnabled(bean.Helm) {
				req.RunInCtx = true
			}
			// For cases where helm release was not found, kubelink will install the same configuration
			updateApplicationResponse, err := impl.helmAppClient.UpdateApplication(ctx, req)
			if err != nil {
				impl.logger.Errorw("error in updating helm application for cd pipeline", "err", err)
				if util.GetGRPCErrorDetailedMessage(err) == context.Canceled.Error() {
					err = errors.New(pipelineConfig.NEW_DEPLOYMENT_INITIATED)
				}
				return false, err
			} else {
				impl.logger.Debugw("updated helm application", "response", updateApplicationResponse, "isSuccess", updateApplicationResponse.Success)
			}

		} else {

			helmResponse, err := impl.helmInstallReleaseWithCustomChart(ctx, releaseIdentifier, referenceChartByte, mergeAndSave)

			// For connection related errors, no need to update the db
			if err != nil && strings.Contains(err.Error(), "connection error") {
				impl.logger.Errorw("error in helm install custom chart", "err", err)
				return false, err
			}
			if util.GetGRPCErrorDetailedMessage(err) == context.Canceled.Error() {
				err = errors.New(pipelineConfig.NEW_DEPLOYMENT_INITIATED)
			}

			// IMP: update cd pipeline to mark deployment app created, even if helm install fails
			// If the helm install fails, it still creates the app in failed state, so trying to
			// re-create the app results in error from helm that cannot re-use name which is still in use
			_, pgErr := impl.updatePipeline(pipeline, overrideRequest.UserId)

			if err != nil {
				impl.logger.Errorw("error in helm install custom chart", "err", err)

				if pgErr != nil {
					impl.logger.Errorw("failed to update deployment app created flag in pipeline table", "err", err)
				}
				return false, err
			}

			if pgErr != nil {
				impl.logger.Errorw("failed to update deployment app created flag in pipeline table", "err", err)
				return false, err
			}

			impl.logger.Debugw("received helm release response", "helmResponse", helmResponse, "isSuccess", helmResponse.Success)
		}

		// update workflow runner status, used in app workflow view
		err := impl.cdWorkflowCommonService.UpdateCDWorkflowRunnerStatus(ctx, overrideRequest, triggeredAt, pipelineConfig.WorkflowInProgress, "")
		if err != nil {
			impl.logger.Errorw("error in updating the workflow runner status, createHelmAppForCdPipeline", "err", err)
			return false, err
		}
	}
	return true, nil
}

func (impl *TriggerServiceImpl) deployArgocdApp(overrideRequest *bean3.ValuesOverrideRequest, valuesOverrideResponse *app.ValuesOverrideResponse, triggeredAt time.Time, ctx context.Context) error {

	impl.logger.Debugw("new pipeline found", "pipeline", valuesOverrideResponse.Pipeline)
	_, span := otel.Tracer("orchestrator").Start(ctx, "createArgoApplicationIfRequired")
	name, err := impl.createArgoApplicationIfRequired(overrideRequest.AppId, valuesOverrideResponse.EnvOverride, valuesOverrideResponse.Pipeline, overrideRequest.UserId)
	span.End()
	if err != nil {
		impl.logger.Errorw("acd application create error on cd trigger", "err", err, "req", overrideRequest)
		return err
	}
	impl.logger.Debugw("argocd application created", "name", name)

	_, span = otel.Tracer("orchestrator").Start(ctx, "updateArgoPipeline")
	updateAppInArgocd, err := impl.updateArgoPipeline(valuesOverrideResponse.Pipeline, valuesOverrideResponse.EnvOverride, ctx)
	span.End()
	if err != nil {
		impl.logger.Errorw("error in updating argocd app ", "err", err)
		return err
	}
	syncTime := time.Now()
	err = impl.argoClientWrapperService.SyncArgoCDApplicationIfNeededAndRefresh(ctx, valuesOverrideResponse.Pipeline.DeploymentAppName)
	if err != nil {
		impl.logger.Errorw("error in getting argo application with normal refresh", "argoAppName", valuesOverrideResponse.Pipeline.DeploymentAppName)
		return fmt.Errorf("%s. err: %s", bean.ARGOCD_SYNC_ERROR, err.Error())
	}
	if !impl.ACDConfig.ArgoCDAutoSyncEnabled {
		timeline := &pipelineConfig.PipelineStatusTimeline{
			CdWorkflowRunnerId: overrideRequest.WfrId,
			StatusTime:         syncTime,
			AuditLog: sql.AuditLog{
				CreatedBy: 1,
				CreatedOn: time.Now(),
				UpdatedBy: 1,
				UpdatedOn: time.Now(),
			},
			Status:       pipelineConfig.TIMELINE_STATUS_ARGOCD_SYNC_COMPLETED,
			StatusDetail: "argocd sync completed",
		}
		_, err, _ = impl.pipelineStatusTimelineService.SavePipelineStatusTimelineIfNotAlreadyPresent(overrideRequest.WfrId, timeline.Status, timeline, false)
		if err != nil {
			impl.logger.Errorw("error in saving pipeline status timeline", "err", err)
		}
	}
	if updateAppInArgocd {
		impl.logger.Debug("argo-cd successfully updated")
	} else {
		impl.logger.Debug("argo-cd failed to update, ignoring it")
	}
	return nil
}

// update repoUrl, revision and argo app sync mode (auto/manual) if needed
func (impl *TriggerServiceImpl) updateArgoPipeline(pipeline *pipelineConfig.Pipeline, envOverride *chartConfig.EnvConfigOverride, ctx context.Context) (bool, error) {
	if ctx == nil {
		impl.logger.Errorw("err in syncing ACD, ctx is NULL", "pipelineName", pipeline.Name)
		return false, nil
	}
	argoAppName := pipeline.DeploymentAppName
	impl.logger.Infow("received payload, updateArgoPipeline", "appId", pipeline.AppId, "pipelineName", pipeline.Name, "envId", envOverride.TargetEnvironment, "argoAppName", argoAppName, "context", ctx)
	argoApplication, err := impl.argoClientWrapperService.GetArgoAppByName(ctx, argoAppName)
	if err != nil {
		impl.logger.Errorw("no argo app exists", "app", argoAppName, "pipeline", pipeline.Name)
		return false, err
	}
	//if status, ok:=status.FromError(err);ok{
	appStatus, _ := status2.FromError(err)
	if appStatus.Code() == codes.OK {
		impl.logger.Debugw("argo app exists", "app", argoAppName, "pipeline", pipeline.Name)
		if argoApplication.Spec.Source.Path != envOverride.Chart.ChartLocation || argoApplication.Spec.Source.TargetRevision != "master" {
			patchRequestDto := &bean7.ArgoCdAppPatchReqDto{
				ArgoAppName:    argoAppName,
				ChartLocation:  envOverride.Chart.ChartLocation,
				GitRepoUrl:     envOverride.Chart.GitRepoUrl,
				TargetRevision: bean7.TargetRevisionMaster,
				PatchType:      bean7.PatchTypeMerge,
			}
			err = impl.argoClientWrapperService.PatchArgoCdApp(ctx, patchRequestDto)
			if err != nil {
				impl.logger.Errorw("error in patching argo pipeline", "err", err, "req", patchRequestDto)
				return false, err
			}
			impl.logger.Debugw("pipeline update req", "res", patchRequestDto)
		} else {
			impl.logger.Debug("pipeline no need to update ")
		}
		err := impl.argoClientWrapperService.UpdateArgoCDSyncModeIfNeeded(ctx, argoApplication)
		if err != nil {
			impl.logger.Errorw("error in updating argocd sync mode", "err", err)
			return false, err
		}
		return true, nil
	} else if appStatus.Code() == codes.NotFound {
		impl.logger.Errorw("argo app not found", "app", argoAppName, "pipeline", pipeline.Name)
		return false, nil
	} else {
		impl.logger.Errorw("err in checking application on argoCD", "err", err, "pipeline", pipeline.Name)
		return false, err
	}
}

func (impl *TriggerServiceImpl) createArgoApplicationIfRequired(appId int, envConfigOverride *chartConfig.EnvConfigOverride, pipeline *pipelineConfig.Pipeline, userId int32) (string, error) {
	//repo has been registered while helm create
	chart, err := impl.chartRepository.FindLatestChartForAppByAppId(appId)
	if err != nil {
		impl.logger.Errorw("no chart found ", "app", appId)
		return "", err
	}
	envModel, err := impl.envRepository.FindById(envConfigOverride.TargetEnvironment)
	if err != nil {
		return "", err
	}
	argoAppName := pipeline.DeploymentAppName
	if pipeline.DeploymentAppCreated {
		return argoAppName, nil
	} else {
		//create
		appNamespace := envConfigOverride.Namespace
		if appNamespace == "" {
			appNamespace = "default"
		}
		namespace := argocdServer.DevtronInstalationNs

		appRequest := &argocdServer.AppTemplate{
			ApplicationName: argoAppName,
			Namespace:       namespace,
			TargetNamespace: appNamespace,
			TargetServer:    envModel.Cluster.ServerUrl,
			Project:         "default",
			ValuesFile:      getValuesFileForEnv(envModel.Id),
			RepoPath:        chart.ChartLocation,
			RepoUrl:         chart.GitRepoUrl,
			AutoSyncEnabled: impl.ACDConfig.ArgoCDAutoSyncEnabled,
		}
		argoAppName, err := impl.argoK8sClient.CreateAcdApp(appRequest, envModel.Cluster, argocdServer.ARGOCD_APPLICATION_TEMPLATE)
		if err != nil {
			return "", err
		}
		//update cd pipeline to mark deployment app created
		_, err = impl.updatePipeline(pipeline, userId)
		if err != nil {
			impl.logger.Errorw("error in update cd pipeline for deployment app created or not", "err", err)
			return "", err
		}
		return argoAppName, nil
	}
}

func getValuesFileForEnv(environmentId int) string {
	return fmt.Sprintf("_%d-values.yaml", environmentId) //-{envId}-values.yaml
}

func (impl *TriggerServiceImpl) updatePipeline(pipeline *pipelineConfig.Pipeline, userId int32) (bool, error) {
	err := impl.pipelineRepository.SetDeploymentAppCreatedInPipeline(true, pipeline.Id, userId)
	if err != nil {
		impl.logger.Errorw("error on updating cd pipeline for setting deployment app created", "err", err)
		return false, err
	}
	return true, nil
}

// helmInstallReleaseWithCustomChart performs helm install with custom chart
func (impl *TriggerServiceImpl) helmInstallReleaseWithCustomChart(ctx context.Context, releaseIdentifier *gRPC.ReleaseIdentifier, referenceChartByte []byte, valuesYaml string) (*gRPC.HelmInstallCustomResponse, error) {

	helmInstallRequest := gRPC.HelmInstallCustomRequest{
		ValuesYaml:        valuesYaml,
		ChartContent:      &gRPC.ChartContent{Content: referenceChartByte},
		ReleaseIdentifier: releaseIdentifier,
	}
	if impl.IsDevtronAsyncInstallModeEnabled(bean.Helm) {
		helmInstallRequest.RunInCtx = true
	}
	// Request exec
	return impl.helmAppClient.InstallReleaseWithCustomChart(ctx, &helmInstallRequest)
}

func (impl *TriggerServiceImpl) writeCDTriggerEvent(overrideRequest *bean3.ValuesOverrideRequest, artifact *repository3.CiArtifact, releaseId, pipelineOverrideId, wfrId int) {

	event := impl.eventFactory.Build(util2.Trigger, &overrideRequest.PipelineId, overrideRequest.AppId, &overrideRequest.EnvId, util2.CD)
	impl.logger.Debugw("event WriteCDTriggerEvent", "event", event)
	wfr, err := impl.cdWorkflowRepository.FindWorkflowRunnerByIdForApproval(wfrId)
	if err != nil {
		impl.logger.Errorw("could not get wf runner", "err", err)
	}
	event = impl.eventFactory.BuildExtraCDData(event, wfr, pipelineOverrideId, bean3.CD_WORKFLOW_TYPE_DEPLOY)
	_, evtErr := impl.eventClient.WriteNotificationEvent(event)
	if evtErr != nil {
		impl.logger.Errorw("CD trigger event not sent", "error", evtErr)
	}
	deploymentEvent := app.DeploymentEvent{
		ApplicationId:      overrideRequest.AppId,
		EnvironmentId:      overrideRequest.EnvId, // check for production Environment
		ReleaseId:          releaseId,
		PipelineOverrideId: pipelineOverrideId,
		TriggerTime:        time.Now(),
		CiArtifactId:       overrideRequest.CiArtifactId,
	}

	ciPipelineMaterials, err := impl.ciPipelineMaterialRepository.GetByPipelineId(artifact.PipelineId)
	if err != nil {
		impl.logger.Errorw("error in ")
	}
	materialInfoMap, mErr := artifact.ParseMaterialInfo()
	if mErr != nil {
		impl.logger.Errorw("material info map error", mErr)
		return
	}
	for _, ciPipelineMaterial := range ciPipelineMaterials {
		hash := materialInfoMap[ciPipelineMaterial.GitMaterial.Url]
		pipelineMaterialInfo := &app.PipelineMaterialInfo{PipelineMaterialId: ciPipelineMaterial.Id, CommitHash: hash}
		deploymentEvent.PipelineMaterials = append(deploymentEvent.PipelineMaterials, pipelineMaterialInfo)
	}
	impl.logger.Infow("triggering deployment event", "event", deploymentEvent)
	err = impl.eventClient.WriteNatsEvent(pubsub.CD_SUCCESS, deploymentEvent)
	if err != nil {
		impl.logger.Errorw("error in writing cd trigger event", "err", err)
	}
}

func (impl *TriggerServiceImpl) markImageScanDeployed(appId int, envId int, imageDigest string, clusterId int, isScanEnabled bool, image string) error {
	impl.logger.Debugw("mark image scan deployed for normal app, from cd auto or manual trigger", "imageDigest", imageDigest)
	executionHistory, err := impl.imageScanHistoryRepository.FindByImageAndDigest(imageDigest, image)
	if err != nil && err != pg.ErrNoRows {
		impl.logger.Errorw("error in fetching execution history", "err", err)
		return err
	}
	if executionHistory == nil || executionHistory.Id == 0 {
		impl.logger.Errorw("no execution history found for digest", "digest", imageDigest)
		return fmt.Errorf("no execution history found for digest - %s", imageDigest)
	}
	impl.logger.Debugw("mark image scan deployed for normal app, from cd auto or manual trigger", "executionHistory", executionHistory)
	var ids []int
	ids = append(ids, executionHistory.Id)

	ot, err := impl.imageScanDeployInfoRepository.FetchByAppIdAndEnvId(appId, envId, []string{security.ScanObjectType_APP})

	if err == pg.ErrNoRows && !isScanEnabled {
		//ignoring if no rows are found and scan is disabled
		return nil
	}

	if err != nil && err != pg.ErrNoRows {
		return err
	} else if err == pg.ErrNoRows && isScanEnabled {
		imageScanDeployInfo := &security.ImageScanDeployInfo{
			ImageScanExecutionHistoryId: ids,
			ScanObjectMetaId:            appId,
			ObjectType:                  security.ScanObjectType_APP,
			EnvId:                       envId,
			ClusterId:                   clusterId,
			AuditLog: sql.AuditLog{
				CreatedOn: time.Now(),
				CreatedBy: 1,
				UpdatedOn: time.Now(),
				UpdatedBy: 1,
			},
		}
		impl.logger.Debugw("mark image scan deployed for normal app, from cd auto or manual trigger", "imageScanDeployInfo", imageScanDeployInfo)
		err = impl.imageScanDeployInfoRepository.Save(imageScanDeployInfo)
		if err != nil {
			impl.logger.Errorw("error in creating deploy info", "err", err)
		}
	} else {
		// Updating Execution history for Latest Deployment to fetch out security Vulnerabilities for latest deployed info
		if isScanEnabled {
			ot.ImageScanExecutionHistoryId = ids
		} else {
			arr := []int{-1}
			ot.ImageScanExecutionHistoryId = arr
		}
		err = impl.imageScanDeployInfoRepository.Update(ot)
		if err != nil {
			impl.logger.Errorw("error in updating deploy info for latest deployed image", "err", err)
		}
	}
	return err
}

func (impl *TriggerServiceImpl) IsDevtronAsyncInstallModeEnabled(deploymentAppType string) bool {
	return impl.globalEnvVariables.EnableAsyncInstallDevtronChart &&
		deploymentAppType == bean.Helm
}

func (impl *TriggerServiceImpl) deleteCorruptedPipelineStage(pipelineStage *repository.PipelineStage, triggeredBy int32) (error, bool) {
	if pipelineStage != nil {
		stageReq := &bean8.PipelineStageDto{
			Id:   pipelineStage.Id,
			Type: pipelineStage.Type,
		}
		err, deleted := impl.pipelineStageService.DeletePipelineStageIfReq(stageReq, triggeredBy)
		if err != nil {
			impl.logger.Errorw("error in deleting the corrupted pipeline stage", "err", err, "pipelineStageReq", stageReq)
			return err, false
		}
		return nil, deleted
	}
	return nil, false
}

<<<<<<< HEAD
func (impl *TriggerServiceImpl) TriggerAutoCDOnPreStageSuccess(triggerContext bean.TriggerContext, cdPipelineId, ciArtifactId, workflowId int, triggerdBy int32) error {
	pipeline, err := impl.pipelineRepository.FindById(cdPipelineId)
	if err != nil {
		return err
	}
	if pipeline.TriggerType == pipelineConfig.TRIGGER_TYPE_AUTOMATIC {
		ciArtifact, err := impl.ciArtifactRepository.Get(ciArtifactId)
		if err != nil {
			return err
		}
		cdWorkflow, err := impl.cdWorkflowRepository.FindById(workflowId)
		if err != nil {
			return err
		}
		// TODO : confirm about this logic used for applyAuth

		// checking if deployment is triggered already, then ignore trigger
		deploymentTriggeredAlready := impl.checkDeploymentTriggeredAlready(cdWorkflow.Id)
		if deploymentTriggeredAlready {
			impl.logger.Warnw("deployment is already triggered, so ignoring this msg", "cdPipelineId", cdPipelineId, "ciArtifactId", ciArtifactId, "workflowId", workflowId)
			return nil
		}

		triggerRequest := bean.TriggerRequest{
			CdWf:           cdWorkflow,
			Pipeline:       pipeline,
			Artifact:       ciArtifact,
			TriggeredBy:    triggerdBy,
			TriggerContext: triggerContext,
		}

		triggerRequest.TriggerContext.Context = context.Background()
		err = impl.TriggerAutomaticDeployment(triggerRequest)
		if err != nil {
			return err
		}
	}
	return nil
}

func (impl *TriggerServiceImpl) checkDeploymentTriggeredAlready(wfId int) bool {
	deploymentTriggeredAlready := false
	// TODO : need to check this logic for status check in case of multiple deployments requirement for same workflow
	workflowRunner, err := impl.cdWorkflowRepository.FindByWorkflowIdAndRunnerType(context.Background(), wfId, bean3.CD_WORKFLOW_TYPE_DEPLOY)
	if err != nil {
		impl.logger.Errorw("error occurred while fetching workflow runner", "wfId", wfId, "err", err)
		return deploymentTriggeredAlready
	}
	deploymentTriggeredAlready = workflowRunner.CdWorkflowId == wfId
	return deploymentTriggeredAlready
}

//TO check where to put, got from oss enterprise diff

func (impl *TriggerServiceImpl) PushPrePostCDManifest(cdWorklowRunnerId int, triggeredBy int32, jobHelmPackagePath string, deployType string, pipeline *pipelineConfig.Pipeline, imageTag string, ctx context.Context) error {

	manifestPushTemplate, err := impl.BuildManifestPushTemplateForPrePostCd(pipeline, cdWorklowRunnerId, triggeredBy, jobHelmPackagePath, deployType, imageTag)
	if err != nil {
		impl.logger.Errorw("error in building manifest push template for pre post cd")
		return err
	}
	manifestPushService := impl.getManifestPushService(manifestPushTemplate.StorageType)

	manifestPushResponse := manifestPushService.PushChart(manifestPushTemplate, ctx)
	if manifestPushResponse.Error != nil {
		impl.logger.Errorw("error in pushing chart to helm repo", "err", err)
		return manifestPushResponse.Error
	}
	return nil
}

func (impl *TriggerServiceImpl) MergeDefaultValuesWithOverrideValues(overrideValues string, builtChartPath string) error {
	valuesFilePath := path.Join(builtChartPath, "values.yaml") // default values of helm chart
	defaultValues, err := ioutil.ReadFile(valuesFilePath)
	if err != nil {
		return err
	}
	defaultValuesJson, err := yaml.YAMLToJSON(defaultValues)
	if err != nil {
		return err
	}
	mergedValues, err := impl.mergeUtil.JsonPatch(defaultValuesJson, []byte(overrideValues))
	if err != nil {
		return err
	}
	mergedValuesYaml, err := yaml.JSONToYAML(mergedValues)
	if err != nil {
		return err
	}
	err = ioutil.WriteFile(valuesFilePath, mergedValuesYaml, 0600)
	if err != nil {
		return err
	}
	return err
}

func (impl *TriggerServiceImpl) BuildManifestPushTemplateForPrePostCd(pipeline *pipelineConfig.Pipeline, cdWorklowRunnerId int, triggeredBy int32, jobHelmPackagePath string, deployType string, imageTag string) (*bean4.ManifestPushTemplate, error) {

	manifestPushTemplate := &bean4.ManifestPushTemplate{
		WorkflowRunnerId:      cdWorklowRunnerId,
		AppId:                 pipeline.AppId,
		EnvironmentId:         pipeline.EnvironmentId,
		UserId:                triggeredBy,
		AppName:               pipeline.App.AppName,
		TargetEnvironmentName: pipeline.Environment.Id,
		ChartVersion:          fmt.Sprintf("%d.%d.%d-%s-%s", 1, 1, cdWorklowRunnerId, deployType, imageTag),
	}

	manifestPushConfig, err := impl.manifestPushConfigRepository.GetManifestPushConfigByAppIdAndEnvId(pipeline.AppId, pipeline.EnvironmentId)
	if err != nil && err != pg.ErrNoRows {
		impl.logger.Errorw("error in fetching manifest push config for pre/post cd", "err", err)
		return manifestPushTemplate, err
	}
	manifestPushTemplate.StorageType = manifestPushConfig.StorageType

	if manifestPushConfig != nil && manifestPushConfig.StorageType == bean2.ManifestStorageOCIHelmRepo {

		var credentialsConfig bean4.HelmRepositoryConfig
		err = json.Unmarshal([]byte(manifestPushConfig.CredentialsConfig), &credentialsConfig)
		if err != nil {
			impl.logger.Errorw("error in json unmarshal", "err", err)
			return manifestPushTemplate, err
		}
		dockerArtifactStore, err := impl.dockerArtifactStoreRepository.FindOne(credentialsConfig.ContainerRegistryName)
		if err != nil {
			impl.logger.Errorw("error in fetching artifact info", "err", err)
			return manifestPushTemplate, err
		}
		repoPath, chartName := app.GetRepoPathAndChartNameFromRepoName(credentialsConfig.RepositoryName)
		manifestPushTemplate.RepoUrl = path.Join(dockerArtifactStore.RegistryURL, repoPath)
		manifestPushTemplate.ChartName = chartName
		chartBytes, err := impl.chartTemplateService.LoadChartInBytes(jobHelmPackagePath, true, chartName, manifestPushTemplate.ChartVersion)
		if err != nil {
			return manifestPushTemplate, err
		}
		manifestPushTemplate.BuiltChartBytes = &chartBytes
		containerRegistryConfig := &bean4.ContainerRegistryConfig{
			RegistryUrl:  dockerArtifactStore.RegistryURL,
			Username:     dockerArtifactStore.Username,
			Password:     dockerArtifactStore.Password,
			Insecure:     true,
			AccessKey:    dockerArtifactStore.AWSAccessKeyId,
			SecretKey:    dockerArtifactStore.AWSSecretAccessKey,
			AwsRegion:    dockerArtifactStore.AWSRegion,
			RegistryType: string(dockerArtifactStore.RegistryType),
			RepoName:     repoPath,
		}
		for _, ociRegistryConfig := range dockerArtifactStore.OCIRegistryConfig {
			if ociRegistryConfig.RepositoryType == repository6.OCI_REGISRTY_REPO_TYPE_CHART {
				containerRegistryConfig.IsPublic = ociRegistryConfig.IsPublic
			}
		}
		manifestPushTemplate.ContainerRegistryConfig = containerRegistryConfig
	} else if manifestPushConfig.StorageType == bean2.ManifestStorageGit {
		// need to implement for git repo push
	}

	return manifestPushTemplate, nil
}

func (impl *TriggerServiceImpl) checkApprovalNodeForDeployment(requestedUserId int32, pipeline *pipelineConfig.Pipeline, artifactId int) (int, error) {
	if pipeline.ApprovalNodeConfigured() {
		pipelineId := pipeline.Id
		approvalConfig, err := pipeline.GetApprovalConfig()
		if err != nil {
			impl.logger.Errorw("error occurred while fetching approval node config", "approvalConfig", pipeline.UserApprovalConfig, "err", err)
			return 0, err
		}
		userApprovalMetadata, err := impl.artifactApprovalDataReadService.FetchApprovalDataForArtifacts([]int{artifactId}, pipelineId, approvalConfig.RequiredCount)
		if err != nil {
			return 0, err
		}
		approvalMetadata, ok := userApprovalMetadata[artifactId]
		if ok && approvalMetadata.ApprovalRuntimeState != pipelineConfig.ApprovedApprovalState {
			impl.logger.Errorw("not triggering deployment since artifact is not approved", "pipelineId", pipelineId, "artifactId", artifactId)
			return 0, errors.New("not triggering deployment since artifact is not approved")
		} else if ok {
			if !impl.config.CanApproverDeploy {
				approvalUsersData := approvalMetadata.ApprovalUsersData
				for _, approvalData := range approvalUsersData {
					if approvalData.UserId == requestedUserId {
						return 0, errors.New("image cannot be deployed by its approver")
					}
				}
			}
			return approvalMetadata.ApprovalRequestId, nil
		} else {
			return 0, errors.New("request not raised for artifact")
		}
	}
	return 0, nil

}

=======
>>>>>>> f5b70963
func (impl *TriggerServiceImpl) handleCustomGitOpsRepoValidation(runner *pipelineConfig.CdWorkflowRunner, pipeline *pipelineConfig.Pipeline, triggeredBy int32) error {
	if !util.IsAcdApp(pipeline.DeploymentAppName) {
		return nil
	}
	isGitOpsConfigured := false
	gitOpsConfig, err := impl.gitOpsConfigReadService.GetGitOpsConfigActive()
	if err != nil && err != pg.ErrNoRows {
		impl.logger.Errorw("error while getting active GitOpsConfig", "err", err)
	}
	if gitOpsConfig != nil && gitOpsConfig.Id > 0 {
		isGitOpsConfigured = true
	}
	if isGitOpsConfigured && gitOpsConfig.AllowCustomRepository {
		chart, err := impl.chartRepository.FindLatestChartForAppByAppId(pipeline.AppId)
		if err != nil {
			impl.logger.Errorw("error in fetching latest chart for app by appId", "err", err, "appId", pipeline.AppId)
			return err
		}
		if gitOps.IsGitOpsRepoNotConfigured(chart.GitRepoUrl) {
			// if image vulnerable, update timeline status and return
			runner.Status = pipelineConfig.WorkflowFailed
			runner.Message = pipelineConfig.GITOPS_REPO_NOT_CONFIGURED
			runner.FinishedOn = time.Now()
			runner.UpdatedOn = time.Now()
			runner.UpdatedBy = triggeredBy
			err = impl.cdWorkflowRepository.UpdateWorkFlowRunner(runner)
			if err != nil {
				impl.logger.Errorw("error in updating wfr status due to vulnerable image", "err", err)
				return err
			}
			apiErr := &util.ApiError{
				HttpStatusCode:  http.StatusConflict,
				UserMessage:     pipelineConfig.GITOPS_REPO_NOT_CONFIGURED,
				InternalMessage: pipelineConfig.GITOPS_REPO_NOT_CONFIGURED,
			}
			return apiErr
		}
	}
	return nil
}<|MERGE_RESOLUTION|>--- conflicted
+++ resolved
@@ -23,11 +23,7 @@
 	appRepository "github.com/devtron-labs/devtron/internal/sql/repository/app"
 	"github.com/devtron-labs/devtron/internal/sql/repository/appWorkflow"
 	"github.com/devtron-labs/devtron/internal/sql/repository/chartConfig"
-<<<<<<< HEAD
 	repository6 "github.com/devtron-labs/devtron/internal/sql/repository/dockerRegistry"
-=======
-	repository4 "github.com/devtron-labs/devtron/internal/sql/repository/dockerRegistry"
->>>>>>> f5b70963
 	"github.com/devtron-labs/devtron/internal/sql/repository/pipelineConfig"
 	"github.com/devtron-labs/devtron/internal/sql/repository/security"
 	"github.com/devtron-labs/devtron/internal/util"
@@ -127,7 +123,6 @@
 	userService                         user.UserService
 	gitSensorGrpcClient                 gitSensorClient.Client
 	config                              *types.CdConfig
-<<<<<<< HEAD
 	resourceFilterService               resourceFilter.ResourceFilterService
 	deploymentApprovalRepository        pipelineConfig.DeploymentApprovalRepository
 	helmRepoPushService                 app.HelmRepoPushService
@@ -136,10 +131,6 @@
 	artifactApprovalDataReadService     read.ArtifactApprovalDataReadService
 
 	mergeUtil     util.MergeUtil
-=======
-	helmAppService                      client2.HelmAppService
-
->>>>>>> f5b70963
 	enforcerUtil  rbac.EnforcerUtil
 	helmAppClient gRPC.HelmAppClient //TODO refactoring: use helm app service instead
 
@@ -162,11 +153,7 @@
 	appLabelRepository            pipelineConfig.AppLabelRepository
 	ciPipelineRepository          pipelineConfig.CiPipelineRepository
 	appWorkflowRepository         appWorkflow.AppWorkflowRepository
-<<<<<<< HEAD
 	dockerArtifactStoreRepository repository6.DockerArtifactStoreRepository
-=======
-	dockerArtifactStoreRepository repository4.DockerArtifactStoreRepository
->>>>>>> f5b70963
 }
 
 func NewTriggerServiceImpl(logger *zap.SugaredLogger, cdWorkflowCommonService cd.CdWorkflowCommonService,
@@ -223,11 +210,7 @@
 	appLabelRepository pipelineConfig.AppLabelRepository,
 	ciPipelineRepository pipelineConfig.CiPipelineRepository,
 	appWorkflowRepository appWorkflow.AppWorkflowRepository,
-<<<<<<< HEAD
 	dockerArtifactStoreRepository repository6.DockerArtifactStoreRepository) (*TriggerServiceImpl, error) {
-=======
-	dockerArtifactStoreRepository repository4.DockerArtifactStoreRepository) (*TriggerServiceImpl, error) {
->>>>>>> f5b70963
 	impl := &TriggerServiceImpl{
 		logger:                              logger,
 		cdWorkflowCommonService:             cdWorkflowCommonService,
@@ -756,25 +739,15 @@
 		impl.logger.Errorw("error in creating timeline status for deployment initiation", "err", err, "timeline", timeline)
 	}
 
-<<<<<<< HEAD
 	// custom gitops repo url validation --> Start
-=======
-	// custom GitOps repo url validation --> Start
->>>>>>> f5b70963
 	err = impl.handleCustomGitOpsRepoValidation(runner, pipeline, triggeredBy)
 	if err != nil {
 		impl.logger.Errorw("custom GitOps repository validation error, TriggerPreStage", "err", err)
 		return err
 	}
-<<<<<<< HEAD
 	// custom gitops repo url validation --> Ends
 
 	// checking vulnerability for deploying image
-=======
-	// custom GitOps repo url validation --> Ends
-
-	//checking vulnerability for deploying image
->>>>>>> f5b70963
 	isVulnerable := false
 	if len(artifact.ImageDigest) > 0 {
 		var cveStores []*security.CveStore
@@ -1099,11 +1072,7 @@
 
 	go impl.writeCDTriggerEvent(overrideRequest, valuesOverrideResponse.Artifact, valuesOverrideResponse.PipelineOverride.PipelineReleaseCounter, valuesOverrideResponse.PipelineOverride.Id, overrideRequest.WfrId)
 
-<<<<<<< HEAD
 	_, span := otel.Tracer("orchestrator").Start(ctx, "MarkImageScanDeployed")
-=======
-	_, span := otel.Tracer("orchestrator").Start(ctx, "markImageScanDeployed")
->>>>>>> f5b70963
 	_ = impl.markImageScanDeployed(overrideRequest.AppId, valuesOverrideResponse.EnvOverride.TargetEnvironment, valuesOverrideResponse.Artifact.ImageDigest, overrideRequest.ClusterId, valuesOverrideResponse.Artifact.ScanEnabled, valuesOverrideResponse.Artifact.Image)
 	span.End()
 
@@ -1182,10 +1151,7 @@
 
 		} else if manifestPushConfig.StorageType == bean2.ManifestStorageGit {
 			// need to implement for git repo push
-<<<<<<< HEAD
-=======
 			// currently manifest push config doesn't have git push config. GitOps config is derived from charts, chart_env_config_override and chart_ref table
->>>>>>> f5b70963
 		}
 	} else {
 		manifestPushTemplate.ChartReferenceTemplate = valuesOverrideResponse.EnvOverride.Chart.ReferenceTemplate
@@ -1195,7 +1161,6 @@
 		manifestPushTemplate.RepoUrl = valuesOverrideResponse.EnvOverride.Chart.GitRepoUrl
 		manifestPushTemplate.IsCustomGitRepository = valuesOverrideResponse.EnvOverride.Chart.IsCustomGitRepository
 		manifestPushTemplate.GitOpsRepoMigrationRequired = impl.checkIfRepoMigrationRequired(manifestPushTemplate)
-<<<<<<< HEAD
 	}
 	return manifestPushTemplate, nil
 }
@@ -1230,8 +1195,6 @@
 	if err != nil {
 		impl.logger.Errorw("error in getting acd token", "err", err)
 		return "", err
-=======
->>>>>>> f5b70963
 	}
 	ctx := context.Background()
 	ctx = context.WithValue(ctx, "token", acdToken)
@@ -1239,48 +1202,7 @@
 	return impl.argoClientWrapperService.GetGitOpsRepoName(ctx, acdAppName)
 }
 
-<<<<<<< HEAD
 func (impl *TriggerServiceImpl) getManifestPushService(storageType string) app.ManifestPushService {
-=======
-// checkIfRepoMigrationRequired checks if gitOps repo name is changed
-func (impl *TriggerServiceImpl) checkIfRepoMigrationRequired(manifestPushTemplate *bean4.ManifestPushTemplate) bool {
-	monoRepoMigrationRequired := false
-	if gitOps.IsGitOpsRepoNotConfigured(manifestPushTemplate.RepoUrl) || manifestPushTemplate.IsCustomGitRepository {
-		return false
-	}
-	var err error
-	gitOpsRepoName := impl.gitOpsConfigReadService.GetGitOpsRepoNameFromUrl(manifestPushTemplate.RepoUrl)
-	if len(gitOpsRepoName) == 0 {
-		gitOpsRepoName, err = impl.getAcdAppGitOpsRepoName(manifestPushTemplate.AppName, manifestPushTemplate.EnvironmentName)
-		if err != nil || gitOpsRepoName == "" {
-			return false
-		}
-	}
-	//here will set new git repo name if required to migrate
-	newGitOpsRepoName := impl.gitOpsConfigReadService.GetGitOpsRepoName(manifestPushTemplate.AppName)
-	//checking weather git repo migration needed or not, if existing git repo and new independent git repo is not same than go ahead with migration
-	if newGitOpsRepoName != gitOpsRepoName {
-		monoRepoMigrationRequired = true
-	}
-	return monoRepoMigrationRequired
-}
-
-// getAcdAppGitOpsRepoName returns the GitOps repository name, configured for the argoCd app
-func (impl *TriggerServiceImpl) getAcdAppGitOpsRepoName(appName string, environmentName string) (string, error) {
-	//this method should only call in case of argo-integration and gitops configured
-	acdToken, err := impl.argoUserService.GetLatestDevtronArgoCdUserToken()
-	if err != nil {
-		impl.logger.Errorw("error in getting acd token", "err", err)
-		return "", err
-	}
-	ctx := context.Background()
-	ctx = context.WithValue(ctx, "token", acdToken)
-	acdAppName := fmt.Sprintf("%s-%s", appName, environmentName)
-	return impl.argoClientWrapperService.GetGitOpsRepoName(ctx, acdAppName)
-}
-
-func (impl *TriggerServiceImpl) getManifestPushService(triggerEvent bean.TriggerEvent) app.ManifestPushService {
->>>>>>> f5b70963
 	var manifestPushService app.ManifestPushService
 	if storageType == bean2.ManifestStorageGit {
 		manifestPushService = impl.gitOpsManifestPushService
@@ -1739,7 +1661,6 @@
 	return nil, false
 }
 
-<<<<<<< HEAD
 func (impl *TriggerServiceImpl) TriggerAutoCDOnPreStageSuccess(triggerContext bean.TriggerContext, cdPipelineId, ciArtifactId, workflowId int, triggerdBy int32) error {
 	pipeline, err := impl.pipelineRepository.FindById(cdPipelineId)
 	if err != nil {
@@ -1934,8 +1855,6 @@
 
 }
 
-=======
->>>>>>> f5b70963
 func (impl *TriggerServiceImpl) handleCustomGitOpsRepoValidation(runner *pipelineConfig.CdWorkflowRunner, pipeline *pipelineConfig.Pipeline, triggeredBy int32) error {
 	if !util.IsAcdApp(pipeline.DeploymentAppName) {
 		return nil
