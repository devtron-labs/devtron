--- conflicted
+++ resolved
@@ -54,10 +54,7 @@
 	"github.com/devtron-labs/devtron/pkg/pipeline/types"
 	"github.com/devtron-labs/devtron/pkg/plugin"
 	"github.com/devtron-labs/devtron/pkg/policyGovernance/artifactApproval/read"
-<<<<<<< HEAD
-=======
 	read2 "github.com/devtron-labs/devtron/pkg/policyGovernance/artifactPromotion/read"
->>>>>>> 6054d2a7
 	"github.com/devtron-labs/devtron/pkg/resourceQualifiers"
 	"github.com/devtron-labs/devtron/pkg/sql"
 	"github.com/devtron-labs/devtron/pkg/variables"
@@ -135,11 +132,8 @@
 	helmAppService                      client2.HelmAppService
 	imageTaggingService                 pipeline.ImageTaggingService
 	artifactApprovalDataReadService     read.ArtifactApprovalDataReadService
-<<<<<<< HEAD
-=======
 	artifactPromotionDataReadService    read2.ArtifactPromotionDataReadService
 	cdPipelineConfigService             pipeline.CdPipelineConfigService
->>>>>>> 6054d2a7
 
 	mergeUtil     util.MergeUtil
 	enforcerUtil  rbac.EnforcerUtil
@@ -199,11 +193,8 @@
 	eventFactory client.EventFactory,
 	eventClient client.EventClient,
 	imageTaggingService pipeline.ImageTaggingService,
-<<<<<<< HEAD
-=======
 
 	cdPipelineConfigService pipeline.CdPipelineConfigService,
->>>>>>> 6054d2a7
 	deploymentApprovalRepository pipelineConfig.DeploymentApprovalRepository,
 	helmRepoPushService app.HelmRepoPushService,
 	resourceFilterService resourceFilter.ResourceFilterService,
@@ -230,11 +221,7 @@
 	appWorkflowRepository appWorkflow.AppWorkflowRepository,
 	dockerArtifactStoreRepository repository6.DockerArtifactStoreRepository,
 	deploymentWindowService deploymentWindow.DeploymentWindowService,
-<<<<<<< HEAD
-) (*TriggerServiceImpl, error) {
-=======
 	artifactPromotionDataReadService read2.ArtifactPromotionDataReadService) (*TriggerServiceImpl, error) {
->>>>>>> 6054d2a7
 	impl := &TriggerServiceImpl{
 		logger:                              logger,
 		cdWorkflowCommonService:             cdWorkflowCommonService,
@@ -262,11 +249,8 @@
 		gitSensorGrpcClient:                 gitSensorGrpcClient,
 		helmAppService:                      helmAppService,
 		artifactApprovalDataReadService:     artifactApprovalDataReadService,
-<<<<<<< HEAD
-=======
 		cdPipelineConfigService:             cdPipelineConfigService,
 		artifactPromotionDataReadService:    artifactPromotionDataReadService,
->>>>>>> 6054d2a7
 		mergeUtil:                           mergeUtil,
 		enforcerUtil:                        enforcerUtil,
 		eventFactory:                        eventFactory,
@@ -398,10 +382,7 @@
 	adapter.SetPipelineFieldsInOverrideRequest(overrideRequest, cdPipeline)
 
 	ciArtifactId := overrideRequest.CiArtifactId
-<<<<<<< HEAD
-=======
-
->>>>>>> 6054d2a7
+
 	_, span = otel.Tracer("orchestrator").Start(ctx, "ciArtifactRepository.Get")
 	artifact, err := impl.ciArtifactRepository.Get(ciArtifactId)
 	span.End()
@@ -409,9 +390,25 @@
 		impl.logger.Errorw("err", "err", err)
 		return 0, "", err
 	}
-<<<<<<< HEAD
-	// Migration of deprecated DataSource Type
+	if overrideRequest.IsDeployDeploymentType() || overrideRequest.IsUnknownDeploymentType() {
+		isArtifactAvailable, err := impl.isArtifactDeploymentAllowed(cdPipeline, artifact, overrideRequest.CdWorkflowType)
+		if err != nil {
+			impl.logger.Errorw("error in checking artifact availability on cdPipeline", "artifactId", ciArtifactId, "cdPipelineId", cdPipeline.Id, "err", err)
+			return 0, "", err
+		}
+		if !isArtifactAvailable {
+			return 0, "", util.NewApiError().WithHttpStatusCode(http.StatusConflict).WithUserMessage(constants2.ARTIFACT_UNAVAILABLE_MESSAGE)
+		}
+
+		_, err = impl.isImagePromotionPolicyViolated(cdPipeline, artifact.Id, overrideRequest.UserId)
+		if err != nil {
+			impl.logger.Errorw("error in checking if image promotion policy violated", "artifactId", overrideRequest.CiArtifactId, "cdPipelineId", overrideRequest.PipelineId, "err", err)
+			return 0, "", err
+		}
+	}
+
 	if artifact.IsMigrationRequired() {
+		// Migration of deprecated DataSource Type
 		migrationErr := impl.ciArtifactRepository.MigrateToWebHookDataSourceType(artifact.Id)
 		if migrationErr != nil {
 			impl.logger.Warnw("unable to migrate deprecated DataSource", "artifactId", artifact.Id)
@@ -434,49 +431,6 @@
 		if err != nil {
 			return 0, "", err
 		}
-=======
-	if overrideRequest.IsDeployDeploymentType() || overrideRequest.IsUnknownDeploymentType() {
-		isArtifactAvailable, err := impl.isArtifactDeploymentAllowed(cdPipeline, artifact, overrideRequest.CdWorkflowType)
-		if err != nil {
-			impl.logger.Errorw("error in checking artifact availability on cdPipeline", "artifactId", ciArtifactId, "cdPipelineId", cdPipeline.Id, "err", err)
-			return 0, "", err
-		}
-		if !isArtifactAvailable {
-			return 0, "", util.NewApiError().WithHttpStatusCode(http.StatusConflict).WithUserMessage(constants2.ARTIFACT_UNAVAILABLE_MESSAGE)
-		}
-
-		_, err = impl.isImagePromotionPolicyViolated(cdPipeline, artifact.Id, overrideRequest.UserId)
-		if err != nil {
-			impl.logger.Errorw("error in checking if image promotion policy violated", "artifactId", overrideRequest.CiArtifactId, "cdPipelineId", overrideRequest.PipelineId, "err", err)
-			return 0, "", err
-		}
-	}
-
-	if artifact.IsMigrationRequired() {
-		// Migration of deprecated DataSource Type
-		migrationErr := impl.ciArtifactRepository.MigrateToWebHookDataSourceType(artifact.Id)
-		if migrationErr != nil {
-			impl.logger.Warnw("unable to migrate deprecated DataSource", "artifactId", artifact.Id)
-		}
-	}
-	var imageTag string
-	if len(artifact.Image) > 0 {
-		imageTag = strings.Split(artifact.Image, ":")[1]
-	}
-	helmPackageName := fmt.Sprintf("%s-%s-%s", cdPipeline.App.AppName, cdPipeline.Environment.Name, imageTag)
-
-	switch overrideRequest.CdWorkflowType {
-	case bean3.CD_WORKFLOW_TYPE_PRE:
-		cdWf := &pipelineConfig.CdWorkflow{
-			CiArtifactId: artifact.Id,
-			PipelineId:   cdPipeline.Id,
-			AuditLog:     sql.AuditLog{CreatedOn: triggeredAt, CreatedBy: 1, UpdatedOn: triggeredAt, UpdatedBy: 1},
-		}
-		err := impl.cdWorkflowRepository.SaveWorkFlow(ctx, cdWf)
-		if err != nil {
-			return 0, "", err
-		}
->>>>>>> 6054d2a7
 		overrideRequest.CdWorkflowId = cdWf.Id
 		_, span = otel.Tracer("orchestrator").Start(ctx, "TriggerPreStage")
 		triggerRequest := bean.TriggerRequest{
@@ -515,7 +469,6 @@
 		if err != nil {
 			impl.logger.Errorw("error in getting resource filters for the pipeline", "pipelineId", overrideRequest.PipelineId, "err", err)
 			return 0, "", err
-<<<<<<< HEAD
 		}
 
 		// get releaseTags from imageTaggingService
@@ -525,7 +478,12 @@
 			return 0, "", err
 		}
 
-		filterState, filterIdVsState, err := impl.resourceFilterService.CheckForResource(filters, artifact.Image, imageTagNames)
+		materialInfos, err := artifact.GetMaterialInfo()
+		if err != nil {
+			impl.logger.Errorw("error in getting material info for the given artifact", "artifactId", artifact.Id, "materialInfo", artifact.MaterialInfo, "err", err)
+			return 0, "", err
+		}
+		filterState, filterIdVsState, err := impl.resourceFilterService.CheckForResource(filters, artifact.Image, imageTagNames, materialInfos)
 		if err != nil {
 			return 0, "", err
 		}
@@ -549,46 +507,6 @@
 			TriggerContext: triggerContext,
 		}
 
-=======
-		}
-
-		// get releaseTags from imageTaggingService
-		imageTagNames, err := impl.imageTaggingService.GetTagNamesByArtifactId(artifact.Id)
-		if err != nil {
-			impl.logger.Errorw("error in getting image tags for the given artifact id", "artifactId", artifact.Id, "err", err)
-			return 0, "", err
-		}
-
-		materialInfos, err := artifact.GetMaterialInfo()
-		if err != nil {
-			impl.logger.Errorw("error in getting material info for the given artifact", "artifactId", artifact.Id, "materialInfo", artifact.MaterialInfo, "err", err)
-			return 0, "", err
-		}
-		filterState, filterIdVsState, err := impl.resourceFilterService.CheckForResource(filters, artifact.Image, imageTagNames, materialInfos)
-		if err != nil {
-			return 0, "", err
-		}
-
-		// store evaluated result
-		filterEvaluationAudit, err := impl.resourceFilterService.CreateFilterEvaluationAudit(resourceFilter.Artifact, ciArtifactId, resourceFilter.Pipeline, cdPipeline.Id, filters, filterIdVsState)
-		if err != nil {
-			impl.logger.Errorw("error in creating filter evaluation audit data cd post stage trigger", "err", err, "cdPipelineId", cdPipeline.Id, "artifactId", ciArtifactId)
-			return 0, "", err
-		}
-
-		// allow or block w.r.t filterState
-		if filterState != resourceFilter.ALLOW {
-			return 0, "", fmt.Errorf("the artifact does not pass filtering condition")
-		}
-
-		triggerRequest := bean.TriggerRequest{
-			Pipeline:       cdPipeline,
-			Artifact:       artifact,
-			TriggeredBy:    overrideRequest.UserId,
-			TriggerContext: triggerContext,
-		}
-
->>>>>>> 6054d2a7
 		triggerRequest, err = impl.checkForDeploymentWindow(triggerRequest, resourceFilter.Deploy)
 		if err != nil {
 			return 0, "", err
@@ -641,7 +559,6 @@
 				impl.logger.Errorw("error in updating filter evaluation audit reference", "filterEvaluationAuditId", filterEvaluationAudit.Id, "err", err)
 				return 0, "", err
 			}
-<<<<<<< HEAD
 		}
 		if approvalRequestId > 0 {
 			err = impl.deploymentApprovalRepository.ConsumeApprovalRequest(approvalRequestId)
@@ -649,15 +566,6 @@
 				return 0, "", err
 			}
 		}
-=======
-		}
-		if approvalRequestId > 0 {
-			err = impl.deploymentApprovalRepository.ConsumeApprovalRequest(approvalRequestId)
-			if err != nil {
-				return 0, "", err
-			}
-		}
->>>>>>> 6054d2a7
 
 		runner.CdWorkflow = &pipelineConfig.CdWorkflow{
 			Pipeline: cdPipeline,
@@ -739,11 +647,8 @@
 					impl.logger.Errorw("error in getting latest pipeline override by cdWorkflowId", "err", err, "cdWorkflowId", cdWf.Id)
 					return 0, "", err
 				}
-<<<<<<< HEAD
-=======
 				fmt.Println(pipelineOverride)
 				// TODO: update
->>>>>>> 6054d2a7
 				cdSuccessEvent := bean9.DeployStageSuccessEventReq{
 					DeployStageType:  bean3.CD_WORKFLOW_TYPE_DEPLOY,
 					PipelineOverride: pipelineOverride,
@@ -800,8 +705,6 @@
 		return 0, "", fmt.Errorf("invalid CdWorkflowType %s for the trigger request", string(overrideRequest.CdWorkflowType))
 	}
 	return releaseId, helmPackageName, err
-<<<<<<< HEAD
-=======
 }
 
 func (impl *TriggerServiceImpl) isArtifactDeploymentAllowed(pipeline *pipelineConfig.Pipeline, ciArtifact *repository3.CiArtifact, deployStage bean3.WorkflowType) (bool, error) {
@@ -877,7 +780,6 @@
 		}
 	}
 	return false, nil
->>>>>>> 6054d2a7
 }
 
 // TODO: write a wrapper to handle auto and manual trigger
@@ -917,16 +819,12 @@
 		return err
 	}
 
-<<<<<<< HEAD
-	filterState, filterIdVsState, err := impl.resourceFilterService.CheckForResource(filters, artifact.Image, imageTagNames)
-=======
 	materialInfos, err := artifact.GetMaterialInfo()
 	if err != nil {
 		impl.logger.Errorw("error in getting material info for the given artifact", "artifactId", artifact.Id, "materialInfo", artifact.MaterialInfo, "err", err)
 		return err
 	}
 	filterState, filterIdVsState, err := impl.resourceFilterService.CheckForResource(filters, artifact.Image, imageTagNames, materialInfos)
->>>>>>> 6054d2a7
 	if err != nil {
 		return err
 	}
@@ -1106,11 +1004,8 @@
 			impl.logger.Errorw("error in getting latest pipeline override by cdWorkflowId", "err", err, "cdWorkflowId", cdWf.Id)
 			return err
 		}
-<<<<<<< HEAD
-=======
 		fmt.Println(pipelineOverride)
 		// TODO: update
->>>>>>> 6054d2a7
 		cdSuccessEvent := bean9.DeployStageSuccessEventReq{
 			DeployStageType:  bean3.CD_WORKFLOW_TYPE_DEPLOY,
 			PipelineOverride: pipelineOverride,
