/*
 * Copyright (c) 2024. Devtron Inc.
 *
 * Licensed under the Apache License, Version 2.0 (the "License");
 * you may not use this file except in compliance with the License.
 * You may obtain a copy of the License at
 *
 *     http://www.apache.org/licenses/LICENSE-2.0
 *
 * Unless required by applicable law or agreed to in writing, software
 * distributed under the License is distributed on an "AS IS" BASIS,
 * WITHOUT WARRANTIES OR CONDITIONS OF ANY KIND, either express or implied.
 * See the License for the specific language governing permissions and
 * limitations under the License.
 */

package devtronApps

import (
	"context"
	"errors"
	"fmt"
	pubsub "github.com/devtron-labs/common-lib/pubsub-lib"
	util5 "github.com/devtron-labs/common-lib/utils/k8s"
	bean3 "github.com/devtron-labs/devtron/api/bean"
	"github.com/devtron-labs/devtron/api/bean/gitOps"
	"github.com/devtron-labs/devtron/api/helm-app/gRPC"
	client2 "github.com/devtron-labs/devtron/api/helm-app/service"
	"github.com/devtron-labs/devtron/client/argocdServer"
	bean7 "github.com/devtron-labs/devtron/client/argocdServer/bean"
	client "github.com/devtron-labs/devtron/client/events"
	gitSensorClient "github.com/devtron-labs/devtron/client/gitSensor"
	"github.com/devtron-labs/devtron/internal/middleware"
	"github.com/devtron-labs/devtron/internal/sql/models"
	repository3 "github.com/devtron-labs/devtron/internal/sql/repository"
	appRepository "github.com/devtron-labs/devtron/internal/sql/repository/app"
	"github.com/devtron-labs/devtron/internal/sql/repository/appWorkflow"
	"github.com/devtron-labs/devtron/internal/sql/repository/chartConfig"
	repository4 "github.com/devtron-labs/devtron/internal/sql/repository/dockerRegistry"
	"github.com/devtron-labs/devtron/internal/sql/repository/pipelineConfig"
	"github.com/devtron-labs/devtron/internal/sql/repository/pipelineConfig/bean/timelineStatus"
	"github.com/devtron-labs/devtron/internal/sql/repository/pipelineConfig/bean/workflow/cdWorkflow"
	"github.com/devtron-labs/devtron/internal/util"
	"github.com/devtron-labs/devtron/pkg/app"
	bean4 "github.com/devtron-labs/devtron/pkg/app/bean"
	"github.com/devtron-labs/devtron/pkg/app/status"
	statusBean "github.com/devtron-labs/devtron/pkg/app/status/bean"
	"github.com/devtron-labs/devtron/pkg/attributes"
	"github.com/devtron-labs/devtron/pkg/auth/user"
	bean2 "github.com/devtron-labs/devtron/pkg/bean"
	"github.com/devtron-labs/devtron/pkg/build/git/gitMaterial/read"
	pipeline2 "github.com/devtron-labs/devtron/pkg/build/pipeline"
	chartRepoRepository "github.com/devtron-labs/devtron/pkg/chartRepo/repository"
	repository2 "github.com/devtron-labs/devtron/pkg/cluster/environment/repository"
	repository5 "github.com/devtron-labs/devtron/pkg/cluster/repository"
	"github.com/devtron-labs/devtron/pkg/deployment/common"
	bean9 "github.com/devtron-labs/devtron/pkg/deployment/common/bean"
	"github.com/devtron-labs/devtron/pkg/deployment/gitOps/config"
	"github.com/devtron-labs/devtron/pkg/deployment/gitOps/git"
	"github.com/devtron-labs/devtron/pkg/deployment/manifest"
	bean10 "github.com/devtron-labs/devtron/pkg/deployment/manifest/deploymentTemplate/bean"
	bean5 "github.com/devtron-labs/devtron/pkg/deployment/manifest/deploymentTemplate/chartRef/bean"
	"github.com/devtron-labs/devtron/pkg/deployment/manifest/publish"
	"github.com/devtron-labs/devtron/pkg/deployment/trigger/devtronApps/adapter"
	"github.com/devtron-labs/devtron/pkg/deployment/trigger/devtronApps/bean"
	"github.com/devtron-labs/devtron/pkg/deployment/trigger/devtronApps/helper"
	"github.com/devtron-labs/devtron/pkg/deployment/trigger/devtronApps/userDeploymentRequest/service"
	clientErrors "github.com/devtron-labs/devtron/pkg/errors"
	"github.com/devtron-labs/devtron/pkg/eventProcessor/out"
	"github.com/devtron-labs/devtron/pkg/imageDigestPolicy"
	k8s2 "github.com/devtron-labs/devtron/pkg/k8s"
	"github.com/devtron-labs/devtron/pkg/pipeline"
	bean8 "github.com/devtron-labs/devtron/pkg/pipeline/bean"
	"github.com/devtron-labs/devtron/pkg/pipeline/history"
	"github.com/devtron-labs/devtron/pkg/pipeline/repository"
	"github.com/devtron-labs/devtron/pkg/pipeline/types"
	"github.com/devtron-labs/devtron/pkg/plugin"
	security2 "github.com/devtron-labs/devtron/pkg/policyGovernance/security/imageScanning"
	read2 "github.com/devtron-labs/devtron/pkg/policyGovernance/security/imageScanning/read"
	repository6 "github.com/devtron-labs/devtron/pkg/policyGovernance/security/imageScanning/repository"
	"github.com/devtron-labs/devtron/pkg/sql"
	"github.com/devtron-labs/devtron/pkg/variables"
	"github.com/devtron-labs/devtron/pkg/workflow/cd"
	globalUtil "github.com/devtron-labs/devtron/util"
	util2 "github.com/devtron-labs/devtron/util/event"
	"github.com/devtron-labs/devtron/util/rbac"
	"github.com/go-pg/pg"
	"go.opentelemetry.io/otel"
	"go.uber.org/zap"
	"golang.org/x/exp/slices"
	"google.golang.org/grpc/codes"
	status2 "google.golang.org/grpc/status"
	"helm.sh/helm/v3/pkg/chart"
	"net/http"
	"path"
	"regexp"
	"strconv"
	"strings"
	"time"
)

type TriggerService interface {
	TriggerPostStage(request bean.TriggerRequest) (*bean4.ManifestPushTemplate, error)
	TriggerPreStage(request bean.TriggerRequest) (*bean4.ManifestPushTemplate, error)

	TriggerAutoCDOnPreStageSuccess(triggerContext bean.TriggerContext, cdPipelineId, ciArtifactId, workflowId int, triggerdBy int32) error

	TriggerStageForBulk(triggerRequest bean.TriggerRequest) error

	ManualCdTrigger(triggerContext bean.TriggerContext, overrideRequest *bean3.ValuesOverrideRequest) (int, string, *bean4.ManifestPushTemplate, error)
	TriggerAutomaticDeployment(request bean.TriggerRequest) error

	TriggerRelease(ctx context.Context, overrideRequest *bean3.ValuesOverrideRequest, envDeploymentConfig *bean9.DeploymentConfig, triggeredAt time.Time, triggeredBy int32) (releaseNo int, manifestPushTemplate *bean4.ManifestPushTemplate, err error)
}

type TriggerServiceImpl struct {
	logger                              *zap.SugaredLogger
	cdWorkflowCommonService             cd.CdWorkflowCommonService
	gitOpsManifestPushService           publish.GitOpsPushService
	gitOpsConfigReadService             config.GitOpsConfigReadService
	argoK8sClient                       argocdServer.ArgoK8sClient
	ACDConfig                           *argocdServer.ACDConfig
	argoClientWrapperService            argocdServer.ArgoClientWrapperService
	pipelineStatusTimelineService       status.PipelineStatusTimelineService
	chartTemplateService                util.ChartTemplateService
	eventFactory                        client.EventFactory
	eventClient                         client.EventClient
	globalEnvVariables                  *globalUtil.GlobalEnvVariables
	workflowEventPublishService         out.WorkflowEventPublishService
	manifestCreationService             manifest.ManifestCreationService
	deployedConfigurationHistoryService history.DeployedConfigurationHistoryService
	pipelineStageService                pipeline.PipelineStageService
	globalPluginService                 plugin.GlobalPluginService
	customTagService                    pipeline.CustomTagService
	pluginInputVariableParser           pipeline.PluginInputVariableParser
	prePostCdScriptHistoryService       history.PrePostCdScriptHistoryService
	scopedVariableManager               variables.ScopedVariableCMCSManager
	cdWorkflowService                   pipeline.WorkflowService
	imageDigestPolicyService            imageDigestPolicy.ImageDigestPolicyService
	userService                         user.UserService
	gitSensorClient                     gitSensorClient.Client
	config                              *types.CdConfig
	helmAppService                      client2.HelmAppService
	imageScanService                    security2.ImageScanService
	enforcerUtil                        rbac.EnforcerUtil
	userDeploymentRequestService        service.UserDeploymentRequestService
	helmAppClient                       gRPC.HelmAppClient //TODO refactoring: use helm app service instead
	appRepository                       appRepository.AppRepository
	ciPipelineMaterialRepository        pipelineConfig.CiPipelineMaterialRepository
	imageScanHistoryReadService         read2.ImageScanHistoryReadService
	imageScanDeployInfoService          security2.ImageScanDeployInfoService
	imageScanDeployInfoReadService      read2.ImageScanDeployInfoReadService
	pipelineRepository                  pipelineConfig.PipelineRepository
	pipelineOverrideRepository          chartConfig.PipelineOverrideRepository
	manifestPushConfigRepository        repository.ManifestPushConfigRepository
	chartRepository                     chartRepoRepository.ChartRepository
	envRepository                       repository2.EnvironmentRepository
	cdWorkflowRepository                pipelineConfig.CdWorkflowRepository
	ciWorkflowRepository                pipelineConfig.CiWorkflowRepository
	ciArtifactRepository                repository3.CiArtifactRepository
	ciTemplateService                   pipeline2.CiTemplateReadService
	gitMaterialReadService              read.GitMaterialReadService
	appLabelRepository                  pipelineConfig.AppLabelRepository
	ciPipelineRepository                pipelineConfig.CiPipelineRepository
	appWorkflowRepository               appWorkflow.AppWorkflowRepository
	dockerArtifactStoreRepository       repository4.DockerArtifactStoreRepository
	K8sUtil                             *util5.K8sServiceImpl
	transactionUtilImpl                 *sql.TransactionUtilImpl
	deploymentConfigService             common.DeploymentConfigService
	deploymentServiceTypeConfig         *globalUtil.DeploymentServiceTypeConfig
	ciCdPipelineOrchestrator            pipeline.CiCdPipelineOrchestrator
	gitOperationService                 git.GitOperationService
	attributeService                    attributes.AttributesService
	clusterRepository                   repository5.ClusterRepository
	cdWorkflowRunnerService             cd.CdWorkflowRunnerService
}

func NewTriggerServiceImpl(logger *zap.SugaredLogger,
	cdWorkflowCommonService cd.CdWorkflowCommonService,
	gitOpsManifestPushService publish.GitOpsPushService,
	gitOpsConfigReadService config.GitOpsConfigReadService,
	argoK8sClient argocdServer.ArgoK8sClient,
	ACDConfig *argocdServer.ACDConfig,
	argoClientWrapperService argocdServer.ArgoClientWrapperService,
	pipelineStatusTimelineService status.PipelineStatusTimelineService,
	chartTemplateService util.ChartTemplateService,
	workflowEventPublishService out.WorkflowEventPublishService,
	manifestCreationService manifest.ManifestCreationService,
	deployedConfigurationHistoryService history.DeployedConfigurationHistoryService,
	pipelineStageService pipeline.PipelineStageService,
	globalPluginService plugin.GlobalPluginService,
	customTagService pipeline.CustomTagService,
	pluginInputVariableParser pipeline.PluginInputVariableParser,
	prePostCdScriptHistoryService history.PrePostCdScriptHistoryService,
	scopedVariableManager variables.ScopedVariableCMCSManager,
	cdWorkflowService pipeline.WorkflowService,
	imageDigestPolicyService imageDigestPolicy.ImageDigestPolicyService,
	userService user.UserService,
	gitSensorClient gitSensorClient.Client,
	helmAppService client2.HelmAppService,
	enforcerUtil rbac.EnforcerUtil,
	userDeploymentRequestService service.UserDeploymentRequestService,
	helmAppClient gRPC.HelmAppClient,
	eventFactory client.EventFactory,
	eventClient client.EventClient,
	envVariables *globalUtil.EnvironmentVariables,
	appRepository appRepository.AppRepository,
	ciPipelineMaterialRepository pipelineConfig.CiPipelineMaterialRepository,
	imageScanHistoryReadService read2.ImageScanHistoryReadService,
	imageScanDeployInfoReadService read2.ImageScanDeployInfoReadService,
	imageScanDeployInfoService security2.ImageScanDeployInfoService,
	pipelineRepository pipelineConfig.PipelineRepository,
	pipelineOverrideRepository chartConfig.PipelineOverrideRepository,
	manifestPushConfigRepository repository.ManifestPushConfigRepository,
	chartRepository chartRepoRepository.ChartRepository,
	envRepository repository2.EnvironmentRepository,
	cdWorkflowRepository pipelineConfig.CdWorkflowRepository,
	ciWorkflowRepository pipelineConfig.CiWorkflowRepository,
	ciArtifactRepository repository3.CiArtifactRepository,
	ciTemplateService pipeline2.CiTemplateReadService,
	gitMaterialReadService read.GitMaterialReadService,
	appLabelRepository pipelineConfig.AppLabelRepository,
	ciPipelineRepository pipelineConfig.CiPipelineRepository,
	appWorkflowRepository appWorkflow.AppWorkflowRepository,
	dockerArtifactStoreRepository repository4.DockerArtifactStoreRepository,
	imageScanService security2.ImageScanService,
	K8sUtil *util5.K8sServiceImpl,
	transactionUtilImpl *sql.TransactionUtilImpl,
	deploymentConfigService common.DeploymentConfigService,
	ciCdPipelineOrchestrator pipeline.CiCdPipelineOrchestrator,
	gitOperationService git.GitOperationService,
	attributeService attributes.AttributesService,
	clusterRepository repository5.ClusterRepository,
	cdWorkflowRunnerService cd.CdWorkflowRunnerService,
) (*TriggerServiceImpl, error) {
	impl := &TriggerServiceImpl{
		logger:                              logger,
		cdWorkflowCommonService:             cdWorkflowCommonService,
		gitOpsManifestPushService:           gitOpsManifestPushService,
		gitOpsConfigReadService:             gitOpsConfigReadService,
		argoK8sClient:                       argoK8sClient,
		ACDConfig:                           ACDConfig,
		argoClientWrapperService:            argoClientWrapperService,
		pipelineStatusTimelineService:       pipelineStatusTimelineService,
		chartTemplateService:                chartTemplateService,
		workflowEventPublishService:         workflowEventPublishService,
		manifestCreationService:             manifestCreationService,
		deployedConfigurationHistoryService: deployedConfigurationHistoryService,
		pipelineStageService:                pipelineStageService,
		globalPluginService:                 globalPluginService,
		customTagService:                    customTagService,
		pluginInputVariableParser:           pluginInputVariableParser,
		prePostCdScriptHistoryService:       prePostCdScriptHistoryService,
		scopedVariableManager:               scopedVariableManager,
		cdWorkflowService:                   cdWorkflowService,
		imageDigestPolicyService:            imageDigestPolicyService,
		userService:                         userService,
		gitSensorClient:                     gitSensorClient,
		helmAppService:                      helmAppService,
		enforcerUtil:                        enforcerUtil,
		eventFactory:                        eventFactory,
		eventClient:                         eventClient,

		globalEnvVariables:             envVariables.GlobalEnvVariables,
		userDeploymentRequestService:   userDeploymentRequestService,
		helmAppClient:                  helmAppClient,
		appRepository:                  appRepository,
		ciPipelineMaterialRepository:   ciPipelineMaterialRepository,
		imageScanHistoryReadService:    imageScanHistoryReadService,
		imageScanDeployInfoReadService: imageScanDeployInfoReadService,
		imageScanDeployInfoService:     imageScanDeployInfoService,
		pipelineRepository:             pipelineRepository,
		pipelineOverrideRepository:     pipelineOverrideRepository,
		manifestPushConfigRepository:   manifestPushConfigRepository,
		chartRepository:                chartRepository,
		envRepository:                  envRepository,
		cdWorkflowRepository:           cdWorkflowRepository,
		ciWorkflowRepository:           ciWorkflowRepository,
		ciArtifactRepository:           ciArtifactRepository,
		ciTemplateService:              ciTemplateService,
		gitMaterialReadService:         gitMaterialReadService,
		appLabelRepository:             appLabelRepository,
		ciPipelineRepository:           ciPipelineRepository,
		appWorkflowRepository:          appWorkflowRepository,
		dockerArtifactStoreRepository:  dockerArtifactStoreRepository,

		imageScanService: imageScanService,
		K8sUtil:          K8sUtil,

		transactionUtilImpl: transactionUtilImpl,

		deploymentConfigService:     deploymentConfigService,
		deploymentServiceTypeConfig: envVariables.DeploymentServiceTypeConfig,
		ciCdPipelineOrchestrator:    ciCdPipelineOrchestrator,
		gitOperationService:         gitOperationService,
		attributeService:            attributeService,
		cdWorkflowRunnerService:     cdWorkflowRunnerService,

		clusterRepository: clusterRepository,
	}
	config, err := types.GetCdConfig()
	if err != nil {
		return nil, err
	}
	impl.config = config
	return impl, nil
}

func (impl *TriggerServiceImpl) TriggerStageForBulk(triggerRequest bean.TriggerRequest) error {

	preStage, err := impl.pipelineStageService.GetCdStageByCdPipelineIdAndStageType(triggerRequest.Pipeline.Id, repository.PIPELINE_STAGE_TYPE_PRE_CD, false)
	if err != nil && err != pg.ErrNoRows {
		impl.logger.Errorw("error in fetching CD pipeline stage", "cdPipelineId", triggerRequest.Pipeline.Id, "stage ", repository.PIPELINE_STAGE_TYPE_PRE_CD, "err", err)
		return err
	}

	// handle corrupt data (https://github.com/devtron-labs/devtron/issues/3826)
	err, deleted := impl.deleteCorruptedPipelineStage(preStage, triggerRequest.TriggeredBy)
	if err != nil {
		impl.logger.Errorw("error in deleteCorruptedPipelineStage ", "cdPipelineId", triggerRequest.Pipeline.Id, "err", err, "preStage", preStage, "triggeredBy", triggerRequest.TriggeredBy)
		return err
	}

	triggerRequest.TriggerContext.Context = context.Background()
	if len(triggerRequest.Pipeline.PreStageConfig) > 0 || (preStage != nil && !deleted) {
		// pre stage exists
		impl.logger.Debugw("trigger pre stage for pipeline", "artifactId", triggerRequest.Artifact.Id, "pipelineId", triggerRequest.Pipeline.Id)
		triggerRequest.RefCdWorkflowRunnerId = 0
		err = impl.preStageHandlingForTriggerStageInBulk(&triggerRequest)
		if err != nil {
			return err
		}
		_, err = impl.TriggerPreStage(triggerRequest) // TODO handle error here
		return err
	} else {
		// trigger deployment
		impl.logger.Debugw("trigger cd for pipeline", "artifactId", triggerRequest.Artifact.Id, "pipelineId", triggerRequest.Pipeline.Id)
		err = impl.TriggerAutomaticDeployment(triggerRequest)
		return err
	}
}

func (impl *TriggerServiceImpl) getCdPipelineForManualCdTrigger(ctx context.Context, pipelineId int) (*pipelineConfig.Pipeline, error) {
	_, span := otel.Tracer("TriggerService").Start(ctx, "getCdPipelineForManualCdTrigger")
	defer span.End()
	cdPipeline, err := impl.pipelineRepository.FindById(pipelineId)
	if err != nil {
		impl.logger.Errorw("manual trigger request with invalid pipelineId, ManualCdTrigger", "pipelineId", pipelineId, "err", err)
		return nil, err
	}
	//checking if namespace exist or not
	clusterIdToNsMap := map[int]string{
		cdPipeline.Environment.ClusterId: cdPipeline.Environment.Namespace,
	}

	err = impl.helmAppService.CheckIfNsExistsForClusterIds(clusterIdToNsMap)
	if err != nil {
		impl.logger.Errorw("manual trigger request with invalid namespace, ManualCdTrigger", "pipelineId", pipelineId, "err", err)
		return nil, err
	}
	return cdPipeline, nil
}

func (impl *TriggerServiceImpl) validateDeploymentTriggerRequest(ctx context.Context, validateDeploymentTriggerObj *bean.ValidateDeploymentTriggerObj) error {
	newCtx, span := otel.Tracer("orchestrator").Start(ctx, "TriggerServiceImpl.validateDeploymentTriggerRequest")
	defer span.End()
	// custom GitOps repo url validation --> Start
	err := impl.handleCustomGitOpsRepoValidation(validateDeploymentTriggerObj.Runner, validateDeploymentTriggerObj.CdPipeline, validateDeploymentTriggerObj.DeploymentConfig, validateDeploymentTriggerObj.TriggeredBy)
	if err != nil {
		impl.logger.Errorw("custom GitOps repository validation error, TriggerStage", "err", err)
		return err
	}
	// custom GitOps repo url validation --> Ends
	var isVulnerable bool
	// if request is for rollback then bypass vulnerability validation
	if !validateDeploymentTriggerObj.IsDeploymentTypeRollback() {
		// checking vulnerability for deploying image
		vulnerabilityCheckRequest := adapter.GetVulnerabilityCheckRequest(validateDeploymentTriggerObj.CdPipeline, validateDeploymentTriggerObj.ImageDigest)
		isVulnerable, err = impl.imageScanService.GetArtifactVulnerabilityStatus(newCtx, vulnerabilityCheckRequest)
		if err != nil {
			impl.logger.Errorw("error in getting Artifact vulnerability status, ManualCdTrigger", "err", err)
			return err
		}
	}

	if isVulnerable == true {
		// if image vulnerable, update timeline status and return
		if err = impl.cdWorkflowCommonService.MarkCurrentDeploymentFailed(validateDeploymentTriggerObj.Runner, errors.New(cdWorkflow.FOUND_VULNERABILITY), validateDeploymentTriggerObj.TriggeredBy); err != nil {
			impl.logger.Errorw("error while updating current runner status to failed, TriggerDeployment", "wfrId", validateDeploymentTriggerObj.Runner.Id, "err", err)
		}
		return fmt.Errorf("found vulnerability for image digest %s", validateDeploymentTriggerObj.ImageDigest)
	}
	return nil
}

// TODO: write a wrapper to handle auto and manual trigger
func (impl *TriggerServiceImpl) ManualCdTrigger(triggerContext bean.TriggerContext, overrideRequest *bean3.ValuesOverrideRequest) (int, string, *bean4.ManifestPushTemplate, error) {

	triggerContext.TriggerType = bean.Manual
	// setting triggeredAt variable to have consistent data for various audit log places in db for deployment time
	triggeredAt := time.Now()

	releaseId := 0
	ctx := triggerContext.Context
	cdPipeline, err := impl.getCdPipelineForManualCdTrigger(ctx, overrideRequest.PipelineId)
	if err != nil {
		if overrideRequest.WfrId != 0 {
			err2 := impl.cdWorkflowCommonService.MarkDeploymentFailedForRunnerId(overrideRequest.WfrId, err, overrideRequest.UserId)
			if err2 != nil {
				impl.logger.Errorw("error while updating current runner status to failed, ManualCdTrigger", "cdWfr", overrideRequest.WfrId, "err2", err2)
			}
		}
		return 0, "", nil, err
	}
	envDeploymentConfig, err := impl.deploymentConfigService.GetAndMigrateConfigIfAbsentForDevtronApps(cdPipeline.AppId, cdPipeline.EnvironmentId)
	if err != nil {
		impl.logger.Errorw("error in fetching environment deployment config by appId and envId", "appId", cdPipeline.AppId, "envId", cdPipeline.EnvironmentId, "err", err)
		return 0, "", nil, err
	}

	adapter.SetPipelineFieldsInOverrideRequest(overrideRequest, cdPipeline, envDeploymentConfig)
	ciArtifactId := overrideRequest.CiArtifactId

	_, span := otel.Tracer("orchestrator").Start(ctx, "ciArtifactRepository.Get")
	artifact, err := impl.ciArtifactRepository.Get(ciArtifactId)
	span.End()
	if err != nil {
		impl.logger.Errorw("error in getting CiArtifact", "CiArtifactId", overrideRequest.CiArtifactId, "err", err)
		return 0, "", nil, err
	}

	if artifact.IsMigrationRequired() {
		// Migration of deprecated DataSource Type
		migrationErr := impl.ciArtifactRepository.MigrateToWebHookDataSourceType(artifact.Id)
		if migrationErr != nil {
			impl.logger.Warnw("unable to migrate deprecated DataSource", "artifactId", artifact.Id)
		}
	}

	_, imageTag, err := artifact.ExtractImageRepoAndTag()
	if err != nil {
		impl.logger.Errorw("error in getting image tag and repo", "err", err)
	}
	helmPackageName := fmt.Sprintf("%s-%s-%s", cdPipeline.App.AppName, cdPipeline.Environment.Name, imageTag)
	var manifestPushTemplate *bean4.ManifestPushTemplate

	switch overrideRequest.CdWorkflowType {
	case bean3.CD_WORKFLOW_TYPE_PRE:
		var cdWf *pipelineConfig.CdWorkflow
		if overrideRequest.CdWorkflowId == 0 {
			cdWf = &pipelineConfig.CdWorkflow{
				CiArtifactId: artifact.Id,
				PipelineId:   cdPipeline.Id,
				AuditLog:     sql.AuditLog{CreatedOn: triggeredAt, CreatedBy: 1, UpdatedOn: triggeredAt, UpdatedBy: 1},
			}
			err := impl.cdWorkflowRepository.SaveWorkFlow(ctx, cdWf)
			if err != nil {
				return 0, "", nil, err
			}
		} else {
			cdWf, err = impl.cdWorkflowRepository.FindById(overrideRequest.CdWorkflowId)
			if err != nil {
				impl.logger.Errorw("error in TriggerPreStage, ManualCdTrigger", "err", err)
				return 0, "", nil, err
			}
		}
		overrideRequest.CdWorkflowId = cdWf.Id

		_, span = otel.Tracer("orchestrator").Start(ctx, "TriggerPreStage")
		triggerRequest := bean.TriggerRequest{
			CdWf:                  cdWf,
			Artifact:              artifact,
			Pipeline:              cdPipeline,
			TriggeredBy:           overrideRequest.UserId,
			ApplyAuth:             false,
			TriggerContext:        triggerContext,
			RefCdWorkflowRunnerId: 0,
			CdWorkflowRunnerId:    overrideRequest.WfrId,
		}
		manifestPushTemplate, err = impl.TriggerPreStage(triggerRequest)
		span.End()
		if err != nil {
			impl.logger.Errorw("error in TriggerPreStage, ManualCdTrigger", "err", err)
			return 0, "", nil, err
		}
	case bean3.CD_WORKFLOW_TYPE_DEPLOY:
		if overrideRequest.DeploymentType == models.DEPLOYMENTTYPE_UNKNOWN {
			overrideRequest.DeploymentType = models.DEPLOYMENTTYPE_DEPLOY
		}

		cdWf, err := impl.cdWorkflowRepository.FindByWorkflowIdAndRunnerType(ctx, overrideRequest.CdWorkflowId, bean3.CD_WORKFLOW_TYPE_PRE)
		if err != nil && !util.IsErrNoRows(err) {
			impl.logger.Errorw("error in getting cdWorkflow, ManualCdTrigger", "CdWorkflowId", overrideRequest.CdWorkflowId, "err", err)
			return 0, "", nil, err
		}

		cdWorkflowId := cdWf.CdWorkflowId
		if cdWf.CdWorkflowId == 0 {
			cdWf := &pipelineConfig.CdWorkflow{
				CiArtifactId: overrideRequest.CiArtifactId,
				PipelineId:   overrideRequest.PipelineId,
				AuditLog:     sql.AuditLog{CreatedOn: triggeredAt, CreatedBy: overrideRequest.UserId, UpdatedOn: triggeredAt, UpdatedBy: overrideRequest.UserId},
			}
			err := impl.cdWorkflowRepository.SaveWorkFlow(ctx, cdWf)
			if err != nil {
				impl.logger.Errorw("error in creating cdWorkflow, ManualCdTrigger", "PipelineId", overrideRequest.PipelineId, "err", err)
				return 0, "", nil, err
			}
			cdWorkflowId = cdWf.Id
		}

		runner := &pipelineConfig.CdWorkflowRunner{
			Name:         cdPipeline.Name,
			WorkflowType: bean3.CD_WORKFLOW_TYPE_DEPLOY,
			ExecutorType: cdWorkflow.WORKFLOW_EXECUTOR_TYPE_AWF,
			Status:       cdWorkflow.WorkflowInitiated, //deployment Initiated for manual trigger
			TriggeredBy:  overrideRequest.UserId,
			StartedOn:    triggeredAt,
			Namespace:    impl.config.GetDefaultNamespace(),
			CdWorkflowId: cdWorkflowId,
			AuditLog:     sql.AuditLog{CreatedOn: triggeredAt, CreatedBy: overrideRequest.UserId, UpdatedOn: triggeredAt, UpdatedBy: overrideRequest.UserId},
			ReferenceId:  triggerContext.ReferenceId,
		}
		savedWfr, err := impl.cdWorkflowRunnerService.SaveCDWorkflowRunnerWithStage(runner)
		if err != nil {
			impl.logger.Errorw("err in creating cdWorkflowRunner, ManualCdTrigger", "cdWorkflowId", cdWorkflowId, "err", err)
			return 0, "", nil, err
		}
		runner.CdWorkflow = &pipelineConfig.CdWorkflow{
			Pipeline: cdPipeline,
		}
		overrideRequest.WfrId = savedWfr.Id
		overrideRequest.CdWorkflowId = cdWorkflowId
		// creating cd pipeline status timeline for deployment initialisation
		timeline := impl.pipelineStatusTimelineService.NewDevtronAppPipelineStatusTimelineDbObject(runner.Id, timelineStatus.TIMELINE_STATUS_DEPLOYMENT_INITIATED, timelineStatus.TIMELINE_DESCRIPTION_DEPLOYMENT_INITIATED, overrideRequest.UserId)
		_, span = otel.Tracer("orchestrator").Start(ctx, "cdPipelineStatusTimelineRepo.SaveTimelineForACDHelmApps")
		_, err = impl.pipelineStatusTimelineService.SaveTimelineIfNotAlreadyPresent(timeline, nil)

		span.End()
		if err != nil {
			impl.logger.Errorw("error in creating timeline status for deployment initiation, ManualCdTrigger", "err", err, "timeline", timeline)
		}
		if isNotHibernateRequest(overrideRequest.DeploymentType) {
			validateReqObj := adapter.NewValidateDeploymentTriggerObj(runner, cdPipeline, artifact.ImageDigest, envDeploymentConfig, overrideRequest.UserId, overrideRequest.IsRollbackDeployment)
			validationErr := impl.validateDeploymentTriggerRequest(ctx, validateReqObj)
			if validationErr != nil {
				impl.logger.Errorw("validation error deployment request", "cdWfr", runner.Id, "err", validationErr)
				return 0, "", nil, validationErr
			}
		}
		// Deploy the release
		var releaseErr error
		releaseId, manifestPushTemplate, releaseErr = impl.handleCDTriggerRelease(ctx, overrideRequest, envDeploymentConfig, triggeredAt, overrideRequest.UserId)
		// if releaseErr found, then the mark current deployment Failed and return
		if releaseErr != nil {
			err := impl.cdWorkflowCommonService.MarkCurrentDeploymentFailed(runner, releaseErr, overrideRequest.UserId)
			if err != nil {
				impl.logger.Errorw("error while updating current runner status to failed", "cdWfr", runner.Id, "err", err)
			}
			return 0, "", nil, releaseErr
		}

	case bean3.CD_WORKFLOW_TYPE_POST:
		cdWfRunner, err := impl.cdWorkflowRepository.FindByWorkflowIdAndRunnerType(ctx, overrideRequest.CdWorkflowId, bean3.CD_WORKFLOW_TYPE_DEPLOY)
		if err != nil && !util.IsErrNoRows(err) {
			impl.logger.Errorw("err in getting cdWorkflowRunner, ManualCdTrigger", "cdWorkflowId", overrideRequest.CdWorkflowId, "err", err)
			return 0, "", nil, err
		}

		var cdWf *pipelineConfig.CdWorkflow
		if cdWfRunner.CdWorkflowId == 0 {
			cdWf = &pipelineConfig.CdWorkflow{
				CiArtifactId: ciArtifactId,
				PipelineId:   overrideRequest.PipelineId,
				AuditLog:     sql.AuditLog{CreatedOn: triggeredAt, CreatedBy: overrideRequest.UserId, UpdatedOn: triggeredAt, UpdatedBy: overrideRequest.UserId},
			}
			err := impl.cdWorkflowRepository.SaveWorkFlow(ctx, cdWf)
			if err != nil {
				impl.logger.Errorw("error in creating cdWorkflow, ManualCdTrigger", "CdWorkflowId", overrideRequest.CdWorkflowId, "err", err)
				return 0, "", nil, err
			}
			overrideRequest.CdWorkflowId = cdWf.Id
		} else {
			_, span = otel.Tracer("orchestrator").Start(ctx, "cdWorkflowRepository.FindById")
			cdWf, err = impl.cdWorkflowRepository.FindById(overrideRequest.CdWorkflowId)
			span.End()
			if err != nil && !util.IsErrNoRows(err) {
				impl.logger.Errorw("error in getting cdWorkflow, ManualCdTrigger", "CdWorkflowId", overrideRequest.CdWorkflowId, "err", err)
				return 0, "", nil, err
			}
		}
		_, span = otel.Tracer("orchestrator").Start(ctx, "TriggerPostStage")
		triggerRequest := bean.TriggerRequest{
			CdWf:                  cdWf,
			Pipeline:              cdPipeline,
			TriggeredBy:           overrideRequest.UserId,
			RefCdWorkflowRunnerId: 0,
			TriggerContext:        triggerContext,
			CdWorkflowRunnerId:    overrideRequest.WfrId,
		}
		manifestPushTemplate, err = impl.TriggerPostStage(triggerRequest)
		span.End()
		if err != nil {
			impl.logger.Errorw("error in TriggerPostStage, ManualCdTrigger", "CdWorkflowId", cdWf.Id, "err", err)
			return 0, "", nil, err
		}
	default:
		impl.logger.Errorw("invalid CdWorkflowType, ManualCdTrigger", "CdWorkflowType", overrideRequest.CdWorkflowType, "err", err)
		return 0, "", nil, fmt.Errorf("invalid CdWorkflowType %s for the trigger request", string(overrideRequest.CdWorkflowType))
	}
	return releaseId, helmPackageName, manifestPushTemplate, err
}

func isNotHibernateRequest(deploymentType models.DeploymentType) bool {
	return deploymentType != models.DEPLOYMENTTYPE_STOP && deploymentType != models.DEPLOYMENTTYPE_START
}

// TODO: write a wrapper to handle auto and manual trigger
func (impl *TriggerServiceImpl) TriggerAutomaticDeployment(request bean.TriggerRequest) error {
	// in case of manual trigger auth is already applied and for auto triggers there is no need for auth check here
	triggeredBy := request.TriggeredBy
	pipeline := request.Pipeline
	artifact := request.Artifact

	//setting triggeredAt variable to have consistent data for various audit log places in db for deployment time
	triggeredAt := time.Now()
	cdWf := request.CdWf
	ctx := context.Background()

	if cdWf == nil || (cdWf != nil && cdWf.CiArtifactId != artifact.Id) {
		// cdWf != nil && cdWf.CiArtifactId != artifact.Id for auto trigger case when deployment is triggered with image generated by plugin
		cdWf = &pipelineConfig.CdWorkflow{
			CiArtifactId: artifact.Id,
			PipelineId:   pipeline.Id,
			AuditLog:     sql.AuditLog{CreatedOn: triggeredAt, CreatedBy: 1, UpdatedOn: triggeredAt, UpdatedBy: 1},
		}
		err := impl.cdWorkflowRepository.SaveWorkFlow(ctx, cdWf)
		if err != nil {
			return err
		}
	}

	runner := &pipelineConfig.CdWorkflowRunner{
		Name:         pipeline.Name,
		WorkflowType: bean3.CD_WORKFLOW_TYPE_DEPLOY,
		ExecutorType: cdWorkflow.WORKFLOW_EXECUTOR_TYPE_SYSTEM,
		Status:       cdWorkflow.WorkflowInitiated, // deployment Initiated for auto trigger
		TriggeredBy:  1,
		StartedOn:    triggeredAt,
		Namespace:    impl.config.GetDefaultNamespace(),
		CdWorkflowId: cdWf.Id,
		AuditLog:     sql.AuditLog{CreatedOn: triggeredAt, CreatedBy: triggeredBy, UpdatedOn: triggeredAt, UpdatedBy: triggeredBy},
		ReferenceId:  request.TriggerContext.ReferenceId,
	}
	savedWfr, err := impl.cdWorkflowRunnerService.SaveCDWorkflowRunnerWithStage(runner)
	if err != nil {
		return err
	}
	runner.CdWorkflow = &pipelineConfig.CdWorkflow{
		Pipeline: pipeline,
	}
	// creating cd pipeline status timeline for deployment initialisation
	timeline := &pipelineConfig.PipelineStatusTimeline{
		CdWorkflowRunnerId: runner.Id,
		Status:             timelineStatus.TIMELINE_STATUS_DEPLOYMENT_INITIATED,
		StatusDetail:       "Deployment initiated successfully.",
		StatusTime:         time.Now(),
	}
	timeline.CreateAuditLog(1)
	err = impl.pipelineStatusTimelineService.SaveTimeline(timeline, nil)
	if err != nil {
		impl.logger.Errorw("error in creating timeline status for deployment initiation", "err", err, "timeline", timeline)
	}
	envDeploymentConfig, err := impl.deploymentConfigService.GetAndMigrateConfigIfAbsentForDevtronApps(pipeline.AppId, pipeline.EnvironmentId)
	if err != nil {
		impl.logger.Errorw("error in fetching environment deployment config by appId and envId", "appId", pipeline.AppId, "envId", pipeline.EnvironmentId, "err", err)
		return err
	}
	// setting triggeredBy as 1(system user) since case of auto trigger
	validationErr := impl.validateDeploymentTriggerRequest(ctx, adapter.NewValidateDeploymentTriggerObj(runner, pipeline, artifact.ImageDigest, envDeploymentConfig, 1, false))
	if validationErr != nil {
		impl.logger.Errorw("validation error deployment request", "cdWfr", runner.Id, "err", validationErr)
		return validationErr
	}
	releaseErr := impl.TriggerCD(ctx, artifact, cdWf.Id, savedWfr.Id, pipeline, envDeploymentConfig, triggeredAt)
	// if releaseErr found, then the mark current deployment Failed and return
	if releaseErr != nil {
		err := impl.cdWorkflowCommonService.MarkCurrentDeploymentFailed(runner, releaseErr, triggeredBy)
		if err != nil {
			impl.logger.Errorw("error while updating current runner status to failed, updatePreviousDeploymentStatus", "cdWfr", runner.Id, "err", err)
		}
		return releaseErr
	}
	return nil
}

func (impl *TriggerServiceImpl) TriggerCD(ctx context.Context, artifact *repository3.CiArtifact, cdWorkflowId, wfrId int, pipeline *pipelineConfig.Pipeline, envDeploymentConfig *bean9.DeploymentConfig, triggeredAt time.Time) error {
	impl.logger.Debugw("automatic pipeline trigger attempt async", "artifactId", artifact.Id)
	err := impl.triggerReleaseAsync(ctx, artifact, cdWorkflowId, wfrId, pipeline, envDeploymentConfig, triggeredAt)
	if err != nil {
		impl.logger.Errorw("error in cd trigger", "err", err)
		return err
	}
	return err
}

func (impl *TriggerServiceImpl) triggerReleaseAsync(ctx context.Context, artifact *repository3.CiArtifact, cdWorkflowId, wfrId int, pipeline *pipelineConfig.Pipeline, envDeploymentConfig *bean9.DeploymentConfig, triggeredAt time.Time) error {
	err := impl.validateAndTrigger(ctx, pipeline, envDeploymentConfig, artifact, cdWorkflowId, wfrId, triggeredAt)
	if err != nil {
		impl.logger.Errorw("error in trigger for pipeline", "pipelineId", strconv.Itoa(pipeline.Id))
	}
	impl.logger.Debugw("trigger attempted for all pipeline ", "artifactId", artifact.Id)
	return err
}

func (impl *TriggerServiceImpl) validateAndTrigger(ctx context.Context, p *pipelineConfig.Pipeline, envDeploymentConfig *bean9.DeploymentConfig, artifact *repository3.CiArtifact, cdWorkflowId, wfrId int, triggeredAt time.Time) error {
	//TODO: verify this logic
	object := impl.enforcerUtil.GetAppRBACNameByAppId(p.AppId)
	envApp := strings.Split(object, "/")
	if len(envApp) != 2 {
		impl.logger.Error("invalid req, app and env not found from rbac")
		return errors.New("invalid req, app and env not found from rbac")
	}
	err := impl.releasePipeline(ctx, p, envDeploymentConfig, artifact, cdWorkflowId, wfrId, triggeredAt)
	return err
}

func (impl *TriggerServiceImpl) releasePipeline(ctx context.Context, pipeline *pipelineConfig.Pipeline, envDeploymentConfig *bean9.DeploymentConfig, artifact *repository3.CiArtifact, cdWorkflowId, wfrId int, triggeredAt time.Time) error {
	startTime := time.Now()
	defer func() {
		impl.logger.Debugw("auto trigger release process completed", "timeTaken", time.Since(startTime), "cdPipelineId", pipeline.Id, "artifactId", artifact.Id, "wfrId", wfrId)
	}()
	impl.logger.Debugw("auto triggering release for", "cdPipelineId", pipeline.Id, "artifactId", artifact.Id, "wfrId", wfrId)
	pipeline, err := impl.pipelineRepository.FindById(pipeline.Id)
	if err != nil {
		impl.logger.Errorw("error in fetching pipeline by pipelineId", "err", err)
		return err
	}

	request := &bean3.ValuesOverrideRequest{
		PipelineId:           pipeline.Id,
		UserId:               artifact.CreatedBy,
		CiArtifactId:         artifact.Id,
		AppId:                pipeline.AppId,
		CdWorkflowId:         cdWorkflowId,
		ForceTrigger:         true,
		DeploymentWithConfig: bean3.DEPLOYMENT_CONFIG_TYPE_LAST_SAVED,
		WfrId:                wfrId,
	}

	adapter.SetPipelineFieldsInOverrideRequest(request, pipeline, envDeploymentConfig)

	// setting deployedBy as 1(system user) since case of auto trigger
	id, _, err := impl.handleCDTriggerRelease(ctx, request, envDeploymentConfig, triggeredAt, 1)
	if err != nil {
		impl.logger.Errorw("error in auto  cd pipeline trigger", "pipelineId", pipeline.Id, "artifactId", artifact.Id, "err", err)
	} else {
		impl.logger.Infow("pipeline successfully triggered", "cdPipelineId", pipeline.Id, "artifactId", artifact.Id, "releaseId", id)
	}
	return err
}

func (impl *TriggerServiceImpl) triggerAsyncRelease(ctx context.Context, overrideRequest *bean3.ValuesOverrideRequest,
	envDeploymentConfig *bean9.DeploymentConfig, userDeploymentRequestId int, triggeredAt time.Time, deployedBy int32) (releaseNo int, manifestPushTemplate *bean4.ManifestPushTemplate, err error) {
	newCtx, span := otel.Tracer("orchestrator").Start(ctx, "TriggerServiceImpl.triggerAsyncRelease")
	defer span.End()
	// build merged values and save PCO history for the release
	valuesOverrideResponse, err := impl.manifestCreationService.GetValuesOverrideForTrigger(newCtx, overrideRequest, envDeploymentConfig, triggeredAt)
	// auditDeploymentTriggerHistory is performed irrespective of GetValuesOverrideForTrigger error - for auditing purposes
	historyErr := impl.auditDeploymentTriggerHistory(overrideRequest.WfrId, valuesOverrideResponse, newCtx, triggeredAt, deployedBy)
	if historyErr != nil {
		impl.logger.Errorw("error in auditing deployment trigger history", "cdWfrId", overrideRequest.WfrId, "err", err)
		return releaseNo, manifestPushTemplate, err
	}
	// handling GetValuesOverrideForTrigger error
	if err != nil {
		impl.logger.Errorw("error in fetching values for trigger", "err", err)
		return releaseNo, manifestPushTemplate, err
	}
	// asynchronous mode of Helm/ArgoCd installation starts
	return impl.workflowEventPublishService.TriggerAsyncRelease(userDeploymentRequestId, overrideRequest, valuesOverrideResponse, newCtx, deployedBy)
}

func (impl *TriggerServiceImpl) handleCDTriggerRelease(ctx context.Context, overrideRequest *bean3.ValuesOverrideRequest, envDeploymentConfig *bean9.DeploymentConfig, triggeredAt time.Time, deployedBy int32) (releaseNo int, manifestPushTemplate *bean4.ManifestPushTemplate, err error) {
	newCtx, span := otel.Tracer("orchestrator").Start(ctx, "TriggerServiceImpl.handleCDTriggerRelease")
	defer span.End()
	// Handling for auto trigger
	if overrideRequest.UserId == 0 {
		overrideRequest.UserId = deployedBy
	}
	tx, err := impl.transactionUtilImpl.StartTx()
	if err != nil {
		impl.logger.Errorw("error in starting transaction to update userDeploymentRequest", "error", err)
		return releaseNo, manifestPushTemplate, err
	}
	defer impl.transactionUtilImpl.RollbackTx(tx)
	newDeploymentRequest := adapter.NewUserDeploymentRequest(overrideRequest, triggeredAt, overrideRequest.UserId)
	// creating new user deployment request
	userDeploymentRequestId, err := impl.userDeploymentRequestService.SaveNewDeployment(newCtx, tx, newDeploymentRequest)
	if err != nil {
		impl.logger.Errorw("error in saving new userDeploymentRequest", "overrideRequest", overrideRequest, "err", err)
		return releaseNo, manifestPushTemplate, err
	}
	timeline := impl.pipelineStatusTimelineService.NewDevtronAppPipelineStatusTimelineDbObject(overrideRequest.WfrId, timelineStatus.TIMELINE_STATUS_DEPLOYMENT_REQUEST_VALIDATED, timelineStatus.TIMELINE_DESCRIPTION_DEPLOYMENT_REQUEST_VALIDATED, deployedBy)
	// creating cd pipeline status timeline for deployment trigger request validated
	_, err = impl.pipelineStatusTimelineService.SaveTimelineIfNotAlreadyPresent(timeline, tx)
	err = impl.transactionUtilImpl.CommitTx(tx)
	if err != nil {
		impl.logger.Errorw("error in committing transaction to update userDeploymentRequest", "error", err)
		return userDeploymentRequestId, manifestPushTemplate, err
	}
	isAsyncMode, err := impl.isDevtronAsyncInstallModeEnabled(overrideRequest)
	if err != nil {
		impl.logger.Errorw("error in checking async mode for devtron app", "err", err, "deploymentType", overrideRequest.DeploymentType,
			"forceSyncDeployment", overrideRequest.ForceSyncDeployment, "appId", overrideRequest.AppId, "envId", overrideRequest.EnvId)
		return userDeploymentRequestId, manifestPushTemplate, err
	}
	if envDeploymentConfig.IsEmpty() {
		deploymentConfig, dbErr := impl.deploymentConfigService.GetAndMigrateConfigIfAbsentForDevtronApps(overrideRequest.AppId, overrideRequest.EnvId)
		if dbErr != nil {
			impl.logger.Errorw("error in getting deployment config by appId and envId", "appId", overrideRequest.AppId, "envId", overrideRequest.EnvId, "err", dbErr)
			return releaseNo, manifestPushTemplate, dbErr
		}
		envDeploymentConfig = deploymentConfig
	}
	if isAsyncMode {
		return impl.triggerAsyncRelease(newCtx, overrideRequest, envDeploymentConfig, userDeploymentRequestId, triggeredAt, deployedBy)
	}
	// synchronous mode of installation starts
	return impl.TriggerRelease(newCtx, overrideRequest, envDeploymentConfig, triggeredAt, deployedBy)
}

func (impl *TriggerServiceImpl) auditDeploymentTriggerHistory(cdWfrId int, valuesOverrideResponse *app.ValuesOverrideResponse, ctx context.Context, triggeredAt time.Time, triggeredBy int32) (err error) {
	if valuesOverrideResponse.Pipeline == nil || valuesOverrideResponse.EnvOverride == nil {
		impl.logger.Warnw("unable to save histories for deployment trigger, invalid valuesOverrideResponse received", "cdWfrId", cdWfrId)
		return nil
	}
	err1 := impl.deployedConfigurationHistoryService.CreateHistoriesForDeploymentTrigger(ctx, valuesOverrideResponse.Pipeline, valuesOverrideResponse.PipelineStrategy, valuesOverrideResponse.EnvOverride, triggeredAt, triggeredBy)
	if err1 != nil {
		impl.logger.Errorw("error in saving histories for deployment trigger", "err", err1, "pipelineId", valuesOverrideResponse.Pipeline.Id, "cdWfrId", cdWfrId)
		return nil
	}
	return nil
}

// TriggerRelease will trigger Install/Upgrade request for Devtron App releases synchronously
func (impl *TriggerServiceImpl) TriggerRelease(ctx context.Context, overrideRequest *bean3.ValuesOverrideRequest,
	envDeploymentConfig *bean9.DeploymentConfig, triggeredAt time.Time, triggeredBy int32) (releaseNo int, manifestPushTemplate *bean4.ManifestPushTemplate, err error) {
	newCtx, span := otel.Tracer("orchestrator").Start(ctx, "TriggerServiceImpl.TriggerRelease")
	defer span.End()
	triggerEvent, skipRequest, err := impl.buildTriggerEventForOverrideRequest(overrideRequest, triggeredAt)
	if err != nil {
		return releaseNo, manifestPushTemplate, err
	}
	impl.logger.Debugw("processing TriggerRelease", "wfrId", overrideRequest.WfrId, "triggerEvent", triggerEvent)
	// request has already been served, skipping
	if skipRequest {
		impl.logger.Infow("request already served, skipping", "wfrId", overrideRequest.WfrId)
		return releaseNo, manifestPushTemplate, nil
	}
	// build merged values and save PCO history for the release
	valuesOverrideResponse, builtChartPath, err := impl.manifestCreationService.BuildManifestForTrigger(newCtx, overrideRequest, envDeploymentConfig, triggeredAt)

	// auditDeploymentTriggerHistory is performed irrespective of BuildManifestForTrigger error - for auditing purposes
	historyErr := impl.auditDeploymentTriggerHistory(overrideRequest.WfrId, valuesOverrideResponse, newCtx, triggeredAt, triggeredBy)
	if historyErr != nil {
		impl.logger.Errorw("error in auditing deployment trigger history", "cdWfrId", overrideRequest.WfrId, "err", err)
		return releaseNo, manifestPushTemplate, err
	}
	if err != nil {
		impl.logger.Errorw("error in building merged manifest for trigger", "err", err)
		impl.manifestGenerationFailedTimelineHandling(triggerEvent, overrideRequest, err)
		return releaseNo, manifestPushTemplate, err
	}
	helmManifest, err := impl.getHelmManifestForTriggerRelease(ctx, triggerEvent, overrideRequest, valuesOverrideResponse, builtChartPath)
	if err != nil {
		impl.logger.Errorw("error, getHelmManifestForTriggerRelease", "err", err)
		return releaseNo, manifestPushTemplate, err
	}
	impl.logger.Debugw("triggering pipeline for release", "wfrId", overrideRequest.WfrId, "builtChartPath", builtChartPath)
	releaseNo, err = impl.triggerPipeline(overrideRequest, valuesOverrideResponse, builtChartPath, triggerEvent, newCtx)
	if err != nil {
		return 0, manifestPushTemplate, err
	}

	err = impl.triggerReleaseSuccessHandling(triggerEvent, overrideRequest, valuesOverrideResponse, helmManifest)
	if err != nil {
		impl.logger.Errorw("error, triggerReleaseSuccessHandling", "triggerEvent", triggerEvent, "err", err)
		return releaseNo, manifestPushTemplate, err
	}
	// creating cd pipeline status timeline for deployment triggered - for successfully triggered requests
	timeline := impl.pipelineStatusTimelineService.NewDevtronAppPipelineStatusTimelineDbObject(overrideRequest.WfrId, timelineStatus.TIMELINE_STATUS_DEPLOYMENT_TRIGGERED, timelineStatus.TIMELINE_DESCRIPTION_DEPLOYMENT_COMPLETED, overrideRequest.UserId)
	_, dbErr := impl.pipelineStatusTimelineService.SaveTimelineIfNotAlreadyPresent(timeline, nil)
	if dbErr != nil {
		impl.logger.Errorw("error in creating timeline status for deployment completed", "err", dbErr, "timeline", timeline)
	}
	impl.logger.Debugw("triggered pipeline for release successfully", "wfrId", overrideRequest.WfrId, "builtChartPath", builtChartPath)
	return releaseNo, valuesOverrideResponse.ManifestPushTemplate, nil
}

func (impl *TriggerServiceImpl) performGitOps(ctx context.Context,
	overrideRequest *bean3.ValuesOverrideRequest, valuesOverrideResponse *app.ValuesOverrideResponse,
	builtChartPath string, triggerEvent bean.TriggerEvent) error {
	newCtx, span := otel.Tracer("orchestrator").Start(ctx, "TriggerServiceImpl.performGitOps")
	defer span.End()
	// update workflow runner status, used in app workflow view
	err := impl.cdWorkflowCommonService.UpdateNonTerminalStatusInRunner(newCtx, overrideRequest.WfrId, overrideRequest.UserId, cdWorkflow.WorkflowInProgress)
	if err != nil {
		impl.logger.Errorw("error in updating the workflow runner status", "err", err)
		return err
	}
	manifestPushTemplate, err := impl.buildManifestPushTemplate(overrideRequest, valuesOverrideResponse, builtChartPath)
	if err != nil {
		impl.logger.Errorw("error in building manifest push template", "err", err)
		return err
	}
	manifestPushService := impl.getManifestPushService(triggerEvent.ManifestStorageType)
	manifestPushResponse := manifestPushService.PushChart(newCtx, manifestPushTemplate)
	if manifestPushResponse.Error != nil {
		impl.logger.Errorw("error in pushing manifest to git/helm", "err", manifestPushResponse.Error, "git_repo_url", manifestPushTemplate.RepoUrl)
		return manifestPushResponse.Error
	}
	if manifestPushResponse.IsNewGitRepoConfigured() {
		// Update GitOps repo url after repo new repo created
		valuesOverrideResponse.DeploymentConfig.SetRepoURL(manifestPushResponse.NewGitRepoUrl)
	}
	valuesOverrideResponse.ManifestPushTemplate = manifestPushTemplate
	return nil
}

func (impl *TriggerServiceImpl) buildTriggerEventForOverrideRequest(overrideRequest *bean3.ValuesOverrideRequest, triggeredAt time.Time) (triggerEvent bean.TriggerEvent, skipRequest bool, err error) {
	triggerEvent = helper.NewTriggerEvent(overrideRequest.DeploymentAppType, triggeredAt, overrideRequest.UserId)
	request := statusBean.NewTimelineGetRequest().
		WithCdWfrId(overrideRequest.WfrId).
		ExcludingStatuses(timelineStatus.TIMELINE_STATUS_UNABLE_TO_FETCH_STATUS,
			timelineStatus.TIMELINE_STATUS_KUBECTL_APPLY_STARTED,
			timelineStatus.TIMELINE_STATUS_KUBECTL_APPLY_SYNCED)
	timelineStatuses, err := impl.pipelineStatusTimelineService.GetTimelineStatusesFor(request)
	if err != nil {
		impl.logger.Errorw("error in getting last timeline status by cdWfrId", "cdWfrId", overrideRequest.WfrId, "err", err)
		return triggerEvent, skipRequest, err
	} else if !slices.Contains(timelineStatuses, timelineStatus.TIMELINE_STATUS_DEPLOYMENT_REQUEST_VALIDATED) {
		impl.logger.Errorw("pre-condition missing: timeline for deployment request validation", "cdWfrId", overrideRequest.WfrId, "timelineStatuses", timelineStatuses)
		return triggerEvent, skipRequest, fmt.Errorf("pre-condition missing: timeline for deployment request validation")
	} else if timelineStatus.ContainsTerminalTimelineStatus(timelineStatuses) {
		impl.logger.Info("deployment is already terminated", "cdWfrId", overrideRequest.WfrId, "timelineStatuses", timelineStatuses)
		skipRequest = true
		return triggerEvent, skipRequest, nil
	} else if slices.Contains(timelineStatuses, timelineStatus.TIMELINE_STATUS_DEPLOYMENT_TRIGGERED) {
		impl.logger.Info("deployment has been performed. skipping", "cdWfrId", overrideRequest.WfrId, "timelineStatuses", timelineStatuses)
		skipRequest = true
		return triggerEvent, skipRequest, nil
	}
	if slices.Contains(timelineStatuses, timelineStatus.TIMELINE_STATUS_GIT_COMMIT) ||
		slices.Contains(timelineStatuses, timelineStatus.TIMELINE_STATUS_ARGOCD_SYNC_INITIATED) {
		// git commit has already been performed
		triggerEvent.PerformChartPush = false
	}
	if slices.Contains(timelineStatuses, timelineStatus.TIMELINE_STATUS_ARGOCD_SYNC_COMPLETED) {
		// ArgoCd sync has already been performed
		triggerEvent.DeployArgoCdApp = false
	}
	return triggerEvent, skipRequest, nil
}

func (impl *TriggerServiceImpl) triggerPipeline(overrideRequest *bean3.ValuesOverrideRequest, valuesOverrideResponse *app.ValuesOverrideResponse, builtChartPath string, triggerEvent bean.TriggerEvent, ctx context.Context) (releaseNo int, err error) {
	newCtx, span := otel.Tracer("orchestrator").Start(ctx, "TriggerServiceImpl.triggerPipeline")
	defer span.End()
	if triggerEvent.PerformChartPush {
		impl.logger.Debugw("performing chart push operation in triggerPipeline", "cdWfrId", overrideRequest.WfrId)
		err = impl.performGitOps(newCtx, overrideRequest, valuesOverrideResponse, builtChartPath, triggerEvent)
		if err != nil {
			impl.logger.Errorw("error in performing GitOps", "cdWfrId", overrideRequest.WfrId, "err", err)
			return releaseNo, err
		}
		impl.logger.Debugw("chart push operation completed successfully", "cdWfrId", overrideRequest.WfrId)
	}

	if triggerEvent.PerformDeploymentOnCluster {
		err = impl.deployApp(newCtx, overrideRequest, valuesOverrideResponse, triggerEvent)
		if err != nil {
			impl.logger.Errorw("error in deploying app", "err", err)
			return releaseNo, err
		}
	}

	go impl.writeCDTriggerEvent(overrideRequest, valuesOverrideResponse.Artifact, valuesOverrideResponse.PipelineOverride.PipelineReleaseCounter, valuesOverrideResponse.PipelineOverride.Id, overrideRequest.WfrId)

	_ = impl.markImageScanDeployed(newCtx, overrideRequest.AppId, overrideRequest.EnvId, overrideRequest.ClusterId,
		valuesOverrideResponse.Artifact.ImageDigest, valuesOverrideResponse.Artifact.ScanEnabled, valuesOverrideResponse.Artifact.Image)

	middleware.CdTriggerCounter.WithLabelValues(overrideRequest.AppName, overrideRequest.EnvName).Inc()

	// Update previous deployment runner status (in transaction): Failed
	dbErr := impl.cdWorkflowCommonService.SupersedePreviousDeployments(newCtx, overrideRequest.WfrId, overrideRequest.PipelineId, triggerEvent.TriggeredAt, overrideRequest.UserId)
	if dbErr != nil {
		impl.logger.Errorw("error while update previous cd workflow runners", "err", dbErr, "currentRunnerId", overrideRequest.WfrId, "pipelineId", overrideRequest.PipelineId)
		return releaseNo, dbErr
	}
	return valuesOverrideResponse.PipelineOverride.PipelineReleaseCounter, nil
}

func (impl *TriggerServiceImpl) buildManifestPushTemplate(overrideRequest *bean3.ValuesOverrideRequest, valuesOverrideResponse *app.ValuesOverrideResponse, builtChartPath string) (*bean4.ManifestPushTemplate, error) {

	manifestPushTemplate := &bean4.ManifestPushTemplate{
		WorkflowRunnerId:    overrideRequest.WfrId,
		AppId:               overrideRequest.AppId,
		ChartRefId:          valuesOverrideResponse.EnvOverride.Chart.ChartRefId,
		EnvironmentId:       valuesOverrideResponse.EnvOverride.Environment.Id,
		EnvironmentName:     valuesOverrideResponse.EnvOverride.Environment.Namespace,
		UserId:              overrideRequest.UserId,
		PipelineOverrideId:  valuesOverrideResponse.PipelineOverride.Id,
		AppName:             overrideRequest.AppName,
		TargetEnvironmentId: valuesOverrideResponse.EnvOverride.TargetEnvironment,
		BuiltChartPath:      builtChartPath,
		MergedValues:        valuesOverrideResponse.MergedValues,
	}

	manifestPushConfig, err := impl.manifestPushConfigRepository.GetManifestPushConfigByAppIdAndEnvId(overrideRequest.AppId, overrideRequest.EnvId)
	if err != nil && err != pg.ErrNoRows {
		impl.logger.Errorw("error in fetching manifest push config from db", "err", err)
		return manifestPushTemplate, err
	}

	if manifestPushConfig != nil && manifestPushConfig.Id != 0 {
		if manifestPushConfig.StorageType == bean2.ManifestStorageGit {
			// need to implement for git repo push
			// currently manifest push config doesn't have git push config. GitOps config is derived from charts, chart_env_config_override and chart_ref table
		} else {
			err2 := impl.buildManifestPushTemplateForNonGitStorageType(overrideRequest, valuesOverrideResponse, builtChartPath, err, manifestPushConfig, manifestPushTemplate)
			if err2 != nil {
				return manifestPushTemplate, err2
			}
		}
	} else {
		manifestPushTemplate.ChartReferenceTemplate = valuesOverrideResponse.EnvOverride.Chart.ReferenceTemplate
		manifestPushTemplate.ChartName = valuesOverrideResponse.EnvOverride.Chart.ChartName
		manifestPushTemplate.ChartVersion = valuesOverrideResponse.EnvOverride.Chart.ChartVersion
		manifestPushTemplate.ChartLocation = valuesOverrideResponse.DeploymentConfig.GetChartLocation()
		manifestPushTemplate.RepoUrl = valuesOverrideResponse.DeploymentConfig.GetRepoURL()
		manifestPushTemplate.TargetRevision = valuesOverrideResponse.DeploymentConfig.GetTargetRevision()
		manifestPushTemplate.ValuesFilePath = valuesOverrideResponse.DeploymentConfig.GetValuesFilePath()
		manifestPushTemplate.ReleaseMode = valuesOverrideResponse.DeploymentConfig.ReleaseMode
		manifestPushTemplate.IsCustomGitRepository = common.IsCustomGitOpsRepo(valuesOverrideResponse.DeploymentConfig.ConfigType)
		manifestPushTemplate.IsArgoSyncSupported = valuesOverrideResponse.DeploymentConfig.IsArgoAppSyncAndRefreshSupported()
	}
	return manifestPushTemplate, nil
}

func (impl *TriggerServiceImpl) deployApp(ctx context.Context, overrideRequest *bean3.ValuesOverrideRequest, valuesOverrideResponse *app.ValuesOverrideResponse, triggerEvent bean.TriggerEvent) error {
	newCtx, span := otel.Tracer("orchestrator").Start(ctx, "TriggerServiceImpl.deployApp")
	defer span.End()
	var referenceChartByte []byte
	var err error

	if util.IsAcdApp(overrideRequest.DeploymentAppType) && triggerEvent.DeployArgoCdApp {
		err = impl.deployArgoCdApp(newCtx, overrideRequest, valuesOverrideResponse)
		if err != nil {
			impl.logger.Errorw("error in deploying app on ArgoCd", "err", err)
			return err
		}
	} else if util.IsHelmApp(overrideRequest.DeploymentAppType) {
		_, referenceChartByte, err = impl.createHelmAppForCdPipeline(newCtx, overrideRequest, valuesOverrideResponse)
		if err != nil {
			impl.logger.Errorw("error in creating or updating helm application for cd pipeline", "err", err)
			return err
		}
	}
	impl.postDeployHook(overrideRequest, valuesOverrideResponse, referenceChartByte, err)
	return nil
}

func (impl *TriggerServiceImpl) createHelmAppForCdPipeline(ctx context.Context, overrideRequest *bean3.ValuesOverrideRequest, valuesOverrideResponse *app.ValuesOverrideResponse) (bool, []byte, error) {
	newCtx, span := otel.Tracer("orchestrator").Start(ctx, "TriggerServiceImpl.createHelmAppForCdPipeline")
	defer span.End()
	pipelineModel := valuesOverrideResponse.Pipeline
	envOverride := valuesOverrideResponse.EnvOverride
	mergeAndSave := valuesOverrideResponse.MergedValues
	chartMetaData, helmRevisionHistory, releaseIdentifier, err := impl.getHelmHistoryLimitAndChartMetadataForHelmAppCreation(ctx, valuesOverrideResponse)
	if err != nil {
		impl.logger.Errorw("error, getHelmHistoryLimitAndChartMetadataForHelmAppCreation", "valuesOverrideResponse", valuesOverrideResponse, "err", err)
		return false, nil, err
	}
	referenceTemplate := envOverride.Chart.ReferenceTemplate
	referenceTemplatePath := path.Join(bean5.RefChartDirPath, referenceTemplate)
	var referenceChartByte []byte
	if util.IsHelmApp(valuesOverrideResponse.DeploymentConfig.DeploymentAppType) {
		sanitizedK8sVersion, err := impl.getSanitizedK8sVersion(referenceTemplate)
		if err != nil {
			return false, nil, err
		}
		referenceChartByte, err = impl.getReferenceChartByteForHelmTypeApp(envOverride, chartMetaData, referenceTemplatePath, overrideRequest, valuesOverrideResponse)
		if err != nil {
			impl.logger.Errorw("error, getReferenceChartByteForHelmTypeApp", "envOverride", envOverride, "err", err)
			return false, nil, err
		}
		if pipelineModel.DeploymentAppCreated {
			req := &gRPC.UpgradeReleaseRequest{
				ReleaseIdentifier: releaseIdentifier,
				ValuesYaml:        mergeAndSave,
				HistoryMax:        helmRevisionHistory,
				ChartContent:      &gRPC.ChartContent{Content: referenceChartByte},
			}
			if len(sanitizedK8sVersion) > 0 {
				req.K8SVersion = sanitizedK8sVersion
			}
			if impl.isDevtronAsyncHelmInstallModeEnabled(overrideRequest.ForceSyncDeployment) {
				req.RunInCtx = true
			}
			// For cases where helm release was not found, kubelink will install the same configuration
			updateApplicationResponse, err := impl.helmAppClient.UpdateApplication(newCtx, req)
			if err != nil {
				impl.logger.Errorw("error in updating helm application for cd pipelineModel", "err", err)
				if util.IsErrorContextCancelled(err) {
					return false, nil, cdWorkflow.ErrorDeploymentSuperseded
				} else if util.IsErrorContextDeadlineExceeded(err) {
					return false, nil, context.DeadlineExceeded
				}
				apiError := clientErrors.ConvertToApiError(err)
				if apiError != nil {
					return false, nil, apiError
				}
				return false, nil, err
			} else {
				impl.logger.Debugw("updated helm application", "response", updateApplicationResponse, "isSuccess", updateApplicationResponse.Success)
			}

		} else {

			helmResponse, err := impl.helmInstallReleaseWithCustomChart(newCtx, releaseIdentifier, referenceChartByte,
				mergeAndSave, sanitizedK8sVersion, overrideRequest.ForceSyncDeployment)

			// For connection related errors, no need to update the db
			if err != nil && strings.Contains(err.Error(), "connection error") {
				impl.logger.Errorw("error in helm install custom chart", "err", err)
				return false, nil, err
			}

			// IMP: update cd pipelineModel to mark deployment app created, even if helm install fails
			// If the helm install fails, it still creates the app in failed state, so trying to
			// re-create the app results in error from helm that cannot re-use name which is still in use
			_, pgErr := impl.updatePipeline(pipelineModel, overrideRequest.UserId)

			if err != nil {
				impl.logger.Errorw("error in helm install custom chart", "err", err)
				if pgErr != nil {
					impl.logger.Errorw("failed to update deployment app created flag in pipelineModel table", "err", err)
				}
				if util.IsErrorContextCancelled(err) {
					return false, nil, cdWorkflow.ErrorDeploymentSuperseded
				} else if util.IsErrorContextDeadlineExceeded(err) {
					return false, nil, context.DeadlineExceeded
				}
				apiError := clientErrors.ConvertToApiError(err)
				if apiError != nil {
					return false, nil, apiError
				}
				return false, nil, err
			}

			if pgErr != nil {
				impl.logger.Errorw("failed to update deployment app created flag in pipelineModel table", "err", err)
				return false, nil, err
			}

			impl.logger.Debugw("received helm release response", "helmResponse", helmResponse, "isSuccess", helmResponse.Success)
		}

		//update workflow runner status, used in app workflow view
		err = impl.cdWorkflowCommonService.UpdateNonTerminalStatusInRunner(newCtx, overrideRequest.WfrId, overrideRequest.UserId, cdWorkflow.WorkflowInProgress)
		if err != nil {
			impl.logger.Errorw("error in updating the workflow runner status, createHelmAppForCdPipeline", "err", err)
			return false, nil, err
		}
	}
	return true, referenceChartByte, nil
}

func (impl *TriggerServiceImpl) deployArgoCdApp(ctx context.Context, overrideRequest *bean3.ValuesOverrideRequest,
	valuesOverrideResponse *app.ValuesOverrideResponse) error {
	newCtx, span := otel.Tracer("orchestrator").Start(ctx, "TriggerServiceImpl.deployArgoCdApp")
	defer span.End()
	name, err := impl.createArgoApplicationIfRequired(newCtx, valuesOverrideResponse.EnvOverride, valuesOverrideResponse.Pipeline, valuesOverrideResponse.DeploymentConfig, overrideRequest.UserId)
	if err != nil {
		impl.logger.Errorw("acd application create error on cd trigger", "err", err, "req", overrideRequest)
		return err
	}
	impl.logger.Debugw("ArgoCd application created", "name", name)
	updateAppInArgoCd, err := impl.updateArgoPipeline(newCtx, valuesOverrideResponse.Pipeline, valuesOverrideResponse.EnvOverride, valuesOverrideResponse.DeploymentConfig)
	if err != nil {
		impl.logger.Errorw("error in updating argocd app ", "err", err)
		return err
	}
	if valuesOverrideResponse.DeploymentConfig.IsArgoAppSyncAndRefreshSupported() {
		syncTime := time.Now()
		targetRevision := valuesOverrideResponse.DeploymentConfig.GetTargetRevision()
		err = impl.argoClientWrapperService.SyncArgoCDApplicationIfNeededAndRefresh(newCtx, valuesOverrideResponse.Pipeline.DeploymentAppName, targetRevision)
		if err != nil {
			impl.logger.Errorw("error in getting argo application with normal refresh", "argoAppName", valuesOverrideResponse.Pipeline.DeploymentAppName)
			return fmt.Errorf("%s. err: %s", bean.ARGOCD_SYNC_ERROR, util.GetClientErrorDetailedMessage(err))
		}
		if impl.ACDConfig.IsManualSyncEnabled() {
			timeline := &pipelineConfig.PipelineStatusTimeline{
				CdWorkflowRunnerId: overrideRequest.WfrId,
				StatusTime:         syncTime,
				Status:             timelineStatus.TIMELINE_STATUS_ARGOCD_SYNC_COMPLETED,
				StatusDetail:       timelineStatus.TIMELINE_DESCRIPTION_ARGOCD_SYNC_COMPLETED,
			}
			timeline.CreateAuditLog(overrideRequest.UserId)
			_, err = impl.pipelineStatusTimelineService.SaveTimelineIfNotAlreadyPresent(timeline, nil)
			if err != nil {
				impl.logger.Errorw("error in saving pipeline status timeline", "err", err)
			}
		}
	}
	if updateAppInArgoCd {
		impl.logger.Debug("argo-cd successfully updated")
	} else {
		impl.logger.Debug("argo-cd failed to update, ignoring it")
	}
	return nil
}

// update repoUrl, revision and argo app sync mode (auto/manual) if needed
func (impl *TriggerServiceImpl) updateArgoPipeline(ctx context.Context, pipeline *pipelineConfig.Pipeline, envOverride *bean10.EnvConfigOverride, deploymentConfig *bean9.DeploymentConfig) (bool, error) {
	if !deploymentConfig.IsArgoAppPatchSupported() {
<<<<<<< HEAD
		impl.logger.Debugw("argo app patch not supported", "pipelineId", pipeline.Id, "pipelineName", pipeline.Name)
=======
		impl.logger.Infow("argo app patch not supported", "pipelineId", pipeline.Id, "pipelineName", pipeline.Name)
>>>>>>> 5538bf74
		return false, nil
	}
	if ctx == nil {
		impl.logger.Errorw("err in syncing ACD, ctx is NULL", "pipelineId", pipeline.Id, "pipelineName", pipeline.Name)
		return false, nil
	}
	newCtx, span := otel.Tracer("orchestrator").Start(ctx, "TriggerServiceImpl.updateArgoPipeline")
	defer span.End()
	argoAppName := pipeline.DeploymentAppName
	impl.logger.Infow("received payload, updateArgoPipeline", "appId", pipeline.AppId, "pipelineName", pipeline.Name, "envId", envOverride.TargetEnvironment, "argoAppName", argoAppName)
	argoApplication, err := impl.argoClientWrapperService.GetArgoAppByName(newCtx, argoAppName)
	if err != nil {
		impl.logger.Errorw("unable to get ArgoCd app", "app", argoAppName, "pipeline", pipeline.Name, "err", err)
		return false, err
	}
	// if status, ok:=status.FromError(err);ok{
	appStatus, _ := status2.FromError(err)
	if appStatus.Code() == codes.OK {
		impl.logger.Debugw("argo app exists", "app", argoAppName, "pipeline", pipeline.Name)
		if impl.argoClientWrapperService.IsArgoAppPatchRequired(argoApplication.Spec.Source, deploymentConfig.GetRepoURL(), "", envOverride.Chart.ChartLocation) {
			patchRequestDto := &bean7.ArgoCdAppPatchReqDto{
				ArgoAppName:    argoAppName,
				ChartLocation:  envOverride.Chart.ChartLocation,
				GitRepoUrl:     deploymentConfig.GetRepoURL(),
				TargetRevision: deploymentConfig.GetTargetRevision(),
				PatchType:      bean7.PatchTypeMerge,
			}
			url, err := impl.gitOperationService.GetRepoUrlWithUserName(deploymentConfig.GetRepoURL())
			if err != nil {
				return false, err
			}
			patchRequestDto.GitRepoUrl = url
			err = impl.argoClientWrapperService.PatchArgoCdApp(newCtx, patchRequestDto)
			if err != nil {
				impl.logger.Errorw("error in patching argo pipeline", "err", err, "req", patchRequestDto)
				return false, err
			}
			if deploymentConfig.GetRepoURL() != argoApplication.Spec.Source.RepoURL {
				impl.logger.Infow("patching argo application's repo url", "argoAppName", argoAppName)
			}
			if deploymentConfig.GetTargetRevision() != argoApplication.Spec.Source.TargetRevision {
				impl.logger.Infow("patching argo application's revision", "argoAppName", argoAppName)
			}
			impl.logger.Debugw("pipeline update req", "res", patchRequestDto)
		} else {
			impl.logger.Debug("pipeline no need to update ")
		}
		err := impl.argoClientWrapperService.UpdateArgoCDSyncModeIfNeeded(newCtx, argoApplication)
		if err != nil {
			impl.logger.Errorw("error in updating argocd sync mode", "err", err)
			return false, err
		}
		return true, nil
	} else if appStatus.Code() == codes.NotFound {
		impl.logger.Errorw("argo app not found", "app", argoAppName, "pipeline", pipeline.Name)
		return false, nil
	} else {
		impl.logger.Errorw("err in checking application on argoCD", "err", err, "pipeline", pipeline.Name)
		return false, err
	}
}

func (impl *TriggerServiceImpl) createArgoApplicationIfRequired(ctx context.Context, envConfigOverride *bean10.EnvConfigOverride,
	pipeline *pipelineConfig.Pipeline, deploymentConfig *bean9.DeploymentConfig, userId int32) (string, error) {
	newCtx, span := otel.Tracer("orchestrator").Start(ctx, "TriggerServiceImpl.createArgoApplicationIfRequired")
	defer span.End()
	envModel, err := impl.envRepository.FindById(envConfigOverride.TargetEnvironment)
	if err != nil {
		return "", err
	}
	argoAppName := pipeline.DeploymentAppName
	if !deploymentConfig.IsArgoAppCreationRequired(pipeline.DeploymentAppCreated) {
		return argoAppName, nil
	} else {
		impl.logger.Debugw("new pipeline found", "pipeline", pipeline)
		// create
		appNamespace := envConfigOverride.Namespace
		if appNamespace == "" {
			appNamespace = "default"
		}
		namespace := argocdServer.DevtronInstalationNs

		appRequest := &argocdServer.AppTemplate{
			ApplicationName: argoAppName,
			Namespace:       namespace,
			TargetNamespace: appNamespace,
			TargetServer:    envModel.Cluster.ServerUrl,
			Project:         "default",
			ValuesFile:      helper.GetValuesFileForEnv(envModel.Id),
			RepoPath:        deploymentConfig.GetChartLocation(),
			RepoUrl:         deploymentConfig.GetRepoURL(),
			AutoSyncEnabled: impl.ACDConfig.ArgoCDAutoSyncEnabled,
		}
		appRequest.RepoUrl, err = impl.gitOperationService.GetRepoUrlWithUserName(appRequest.RepoUrl)
		if err != nil {
			return "", err
		}
		createdArgoAppName, err := impl.argoK8sClient.CreateAcdApp(newCtx, appRequest, argocdServer.ARGOCD_APPLICATION_TEMPLATE)
		if err != nil {
			return "", err
		}
		// update cd pipeline to mark deployment app created
		_, err = impl.updatePipeline(pipeline, userId)
		if err != nil {
			impl.logger.Errorw("error in update cd pipeline for deployment app created or not", "err", err)
			return "", err
		}
		return createdArgoAppName, nil
	}
}

func (impl *TriggerServiceImpl) updatePipeline(pipeline *pipelineConfig.Pipeline, userId int32) (bool, error) {
	err := impl.pipelineRepository.SetDeploymentAppCreatedInPipeline(true, pipeline.Id, userId)
	if err != nil {
		impl.logger.Errorw("error on updating cd pipeline for setting deployment app created", "err", err)
		return false, err
	}
	return true, nil
}

// helmInstallReleaseWithCustomChart performs helm install with custom chart
func (impl *TriggerServiceImpl) helmInstallReleaseWithCustomChart(ctx context.Context, releaseIdentifier *gRPC.ReleaseIdentifier,
	referenceChartByte []byte, valuesYaml, k8sServerVersion string, forceSync bool) (*gRPC.HelmInstallCustomResponse, error) {
	newCtx, span := otel.Tracer("orchestrator").Start(ctx, "TriggerServiceImpl.helmInstallReleaseWithCustomChart")
	defer span.End()
	helmInstallRequest := gRPC.HelmInstallCustomRequest{
		ValuesYaml:        valuesYaml,
		ChartContent:      &gRPC.ChartContent{Content: referenceChartByte},
		ReleaseIdentifier: releaseIdentifier,
	}
	if len(k8sServerVersion) > 0 {
		helmInstallRequest.K8SVersion = k8sServerVersion
	}
	if impl.isDevtronAsyncHelmInstallModeEnabled(forceSync) {
		helmInstallRequest.RunInCtx = true
	}
	// Request exec
	return impl.helmAppClient.InstallReleaseWithCustomChart(newCtx, &helmInstallRequest)
}

func (impl *TriggerServiceImpl) writeCDTriggerEvent(overrideRequest *bean3.ValuesOverrideRequest, artifact *repository3.CiArtifact, releaseId, pipelineOverrideId, wfrId int) {

	event, err := impl.eventFactory.Build(util2.Trigger, &overrideRequest.PipelineId, overrideRequest.AppId, &overrideRequest.EnvId, util2.CD)
	if err != nil {
		impl.logger.Errorw("error in building cd trigger event", "cdPipelineId", overrideRequest.PipelineId, "err", err)
	}
	impl.logger.Debugw("event WriteCDTriggerEvent", "event", event)
	wfr := impl.getEnrichedWorkflowRunner(overrideRequest, artifact, wfrId)
	event = impl.eventFactory.BuildExtraCDData(event, wfr, pipelineOverrideId, bean3.CD_WORKFLOW_TYPE_DEPLOY)
	_, evtErr := impl.eventClient.WriteNotificationEvent(event)
	if evtErr != nil {
		impl.logger.Errorw("CD trigger event not sent", "error", evtErr)
	}
	deploymentEvent := app.DeploymentEvent{
		ApplicationId:      overrideRequest.AppId,
		EnvironmentId:      overrideRequest.EnvId, // check for production Environment
		ReleaseId:          releaseId,
		PipelineOverrideId: pipelineOverrideId,
		TriggerTime:        time.Now(),
		CiArtifactId:       overrideRequest.CiArtifactId,
	}

	ciPipelineMaterials, err := impl.ciPipelineMaterialRepository.GetByPipelineId(artifact.PipelineId)
	if err != nil {
		impl.logger.Errorw("error in ")
	}
	materialInfoMap, mErr := artifact.ParseMaterialInfo()
	if mErr != nil {
		impl.logger.Errorw("material info map error", mErr)
		return
	}
	for _, ciPipelineMaterial := range ciPipelineMaterials {
		hash := materialInfoMap[ciPipelineMaterial.GitMaterial.Url]
		pipelineMaterialInfo := &app.PipelineMaterialInfo{PipelineMaterialId: ciPipelineMaterial.Id, CommitHash: hash}
		deploymentEvent.PipelineMaterials = append(deploymentEvent.PipelineMaterials, pipelineMaterialInfo)
	}
	impl.logger.Infow("triggering deployment event", "event", deploymentEvent)
	err = impl.eventClient.WriteNatsEvent(pubsub.CD_SUCCESS, deploymentEvent)
	if err != nil {
		impl.logger.Errorw("error in writing cd trigger event", "err", err)
	}
}

func (impl *TriggerServiceImpl) markImageScanDeployed(ctx context.Context, appId, envId, clusterId int,
	imageDigest string, isScanEnabled bool, image string) error {
	_, span := otel.Tracer("orchestrator").Start(ctx, "TriggerServiceImpl.markImageScanDeployed")
	defer span.End()
	// TODO KB: send NATS event for self consumption
	impl.logger.Debugw("mark image scan deployed for devtron app, from cd auto or manual trigger", "imageDigest", imageDigest)
	executionHistory, err := impl.imageScanHistoryReadService.FindByImageAndDigest(imageDigest, image)
	if err != nil && !errors.Is(err, pg.ErrNoRows) {
		impl.logger.Errorw("error in fetching execution history", "err", err)
		return err
	}
	if errors.Is(err, pg.ErrNoRows) || executionHistory == nil || executionHistory.Id == 0 {
		if isScanEnabled {
			// There should ImageScanHistory for ScanEnabled artifacts
			impl.logger.Errorw("no execution history found for digest", "digest", imageDigest)
			return fmt.Errorf("no execution history found for digest - %s", imageDigest)
		} else {
			// For ScanDisabled artifacts it should be an expected condition
			impl.logger.Infow("no execution history found for digest", "digest", imageDigest)
			return nil
		}
	}
	impl.logger.Debugw("saving image_scan_deploy_info for cd auto or manual trigger", "executionHistory", executionHistory)
	var ids []int
	ids = append(ids, executionHistory.Id)

	ot, err := impl.imageScanDeployInfoReadService.FetchByAppIdAndEnvId(appId, envId, []string{repository6.ScanObjectType_APP})

	if err == pg.ErrNoRows && !isScanEnabled {
		// ignoring if no rows are found and scan is disabled
		return nil
	}

	if err != nil && err != pg.ErrNoRows {
		return err
	} else if err == pg.ErrNoRows && isScanEnabled {
		imageScanDeployInfo := &repository6.ImageScanDeployInfo{
			ImageScanExecutionHistoryId: ids,
			ScanObjectMetaId:            appId,
			ObjectType:                  repository6.ScanObjectType_APP,
			EnvId:                       envId,
			ClusterId:                   clusterId,
			AuditLog: sql.AuditLog{
				CreatedOn: time.Now(),
				CreatedBy: 1,
				UpdatedOn: time.Now(),
				UpdatedBy: 1,
			},
		}
		impl.logger.Debugw("mark image scan deployed for normal app, from cd auto or manual trigger", "imageScanDeployInfo", imageScanDeployInfo)
		err = impl.imageScanDeployInfoService.Save(imageScanDeployInfo)
		if err != nil {
			impl.logger.Errorw("error in creating deploy info", "err", err)
		}
	} else {
		// Updating Execution history for Latest Deployment to fetch out security Vulnerabilities for latest deployed info
		if isScanEnabled {
			ot.ImageScanExecutionHistoryId = ids
		} else {
			arr := []int{-1}
			ot.ImageScanExecutionHistoryId = arr
		}
		err = impl.imageScanDeployInfoService.Update(ot)
		if err != nil {
			impl.logger.Errorw("error in updating deploy info for latest deployed image", "err", err)
		}
	}
	return err
}

func (impl *TriggerServiceImpl) isDevtronAsyncHelmInstallModeEnabled(forceSync bool) bool {
	return impl.globalEnvVariables.EnableAsyncHelmInstallDevtronChart && !forceSync
}

func (impl *TriggerServiceImpl) isDevtronAsyncInstallModeEnabled(overrideRequest *bean3.ValuesOverrideRequest) (bool, error) {
	if util.IsHelmApp(overrideRequest.DeploymentAppType) {
		return impl.isDevtronAsyncHelmInstallModeEnabled(overrideRequest.ForceSyncDeployment), nil
	} else if util.IsAcdApp(overrideRequest.DeploymentAppType) {
		return impl.isDevtronAsyncArgoCdInstallModeEnabledForApp(overrideRequest.AppId,
			overrideRequest.EnvId, overrideRequest.ForceSyncDeployment)
	}
	return false, nil
}

func (impl *TriggerServiceImpl) deleteCorruptedPipelineStage(pipelineStage *repository.PipelineStage, triggeredBy int32) (error, bool) {
	if pipelineStage != nil {
		stageReq := &bean8.PipelineStageDto{
			Id:   pipelineStage.Id,
			Type: pipelineStage.Type,
		}
		err, deleted := impl.pipelineStageService.DeletePipelineStageIfReq(stageReq, triggeredBy)
		if err != nil {
			impl.logger.Errorw("error in deleting the corrupted pipeline stage", "err", err, "pipelineStageReq", stageReq)
			return err, false
		}
		return nil, deleted
	}
	return nil, false
}

func (impl *TriggerServiceImpl) handleCustomGitOpsRepoValidation(runner *pipelineConfig.CdWorkflowRunner, pipeline *pipelineConfig.Pipeline, envDeploymentConfig *bean9.DeploymentConfig, triggeredBy int32) error {
	if !util.IsAcdApp(pipeline.DeploymentAppName) {
		return nil
	}
	isGitOpsConfigured := false
	gitOpsConfig, err := impl.gitOpsConfigReadService.GetGitOpsConfigActive()
	if err != nil && err != pg.ErrNoRows {
		impl.logger.Errorw("error while getting active GitOpsConfig", "err", err)
	}
	if gitOpsConfig != nil && gitOpsConfig.Id > 0 {
		isGitOpsConfigured = true
	}
	if isGitOpsConfigured && gitOpsConfig.AllowCustomRepository {
		//chart, err := impl.chartRepository.FindLatestChartForAppByAppId(pipeline.AppId)
		//if err != nil {
		//	impl.logger.Errorw("error in fetching latest chart for app by appId", "err", err, "appId", pipeline.AppId)
		//	return err
		//}
		if gitOps.IsGitOpsRepoNotConfigured(envDeploymentConfig.GetRepoURL()) {
			if err = impl.cdWorkflowCommonService.MarkCurrentDeploymentFailed(runner, errors.New(cdWorkflow.GITOPS_REPO_NOT_CONFIGURED), triggeredBy); err != nil {
				impl.logger.Errorw("error while updating current runner status to failed, TriggerDeployment", "wfrId", runner.Id, "err", err)
			}
			apiErr := &util.ApiError{
				HttpStatusCode:  http.StatusConflict,
				UserMessage:     cdWorkflow.GITOPS_REPO_NOT_CONFIGURED,
				InternalMessage: cdWorkflow.GITOPS_REPO_NOT_CONFIGURED,
			}
			return apiErr
		}
	}
	return nil
}

func (impl *TriggerServiceImpl) getSanitizedK8sVersion(referenceTemplate string) (string, error) {
	var sanitizedK8sVersion string
	//handle specific case for all cronjob charts from cronjob-chart_1-2-0 to cronjob-chart_1-5-0 where semverCompare
	//comparison func has wrong api version mentioned, so for already installed charts via these charts that comparison
	//is always false, handles the gh issue:- https://github.com/devtron-labs/devtron/issues/4860
	cronJobChartRegex := regexp.MustCompile(bean.CronJobChartRegexExpression)
	if cronJobChartRegex.MatchString(referenceTemplate) {
		k8sServerVersion, err := impl.K8sUtil.GetKubeVersion()
		if err != nil {
			impl.logger.Errorw("exception caught in getting k8sServerVersion", "err", err)
			return "", err
		}
		sanitizedK8sVersion = k8s2.StripPrereleaseFromK8sVersion(k8sServerVersion.String())
	}
	return sanitizedK8sVersion, nil
}

func (impl *TriggerServiceImpl) getReferenceChartByteForHelmTypeApp(envOverride *bean10.EnvConfigOverride,
	chartMetaData *chart.Metadata, referenceTemplatePath string, overrideRequest *bean3.ValuesOverrideRequest,
	valuesOverrideResponse *app.ValuesOverrideResponse) ([]byte, error) {
	referenceChartByte := envOverride.Chart.ReferenceChart
	// here updating reference chart into database.
	if len(envOverride.Chart.ReferenceChart) == 0 {
		refChartByte, err := impl.chartTemplateService.GetByteArrayRefChart(chartMetaData, referenceTemplatePath)
		if err != nil {
			impl.logger.Errorw("ref chart commit error on cd trigger", "err", err, "req", overrideRequest)
			return nil, err
		}
		ch := envOverride.Chart
		ch.ReferenceChart = refChartByte
		ch.UpdatedOn = time.Now()
		ch.UpdatedBy = overrideRequest.UserId
		err = impl.chartRepository.Update(ch)
		if err != nil {
			impl.logger.Errorw("chart update error", "err", err, "req", overrideRequest)
			return nil, err
		}
		referenceChartByte = refChartByte
	}
	var err error
	referenceChartByte, err = impl.overrideReferenceChartByteForHelmTypeApp(valuesOverrideResponse, chartMetaData, referenceTemplatePath, referenceChartByte)
	if err != nil {
		impl.logger.Errorw("ref chart commit error on cd trigger", "err", err, "req", overrideRequest)
		return nil, err
	}
	return referenceChartByte, nil
}<|MERGE_RESOLUTION|>--- conflicted
+++ resolved
@@ -1224,11 +1224,7 @@
 // update repoUrl, revision and argo app sync mode (auto/manual) if needed
 func (impl *TriggerServiceImpl) updateArgoPipeline(ctx context.Context, pipeline *pipelineConfig.Pipeline, envOverride *bean10.EnvConfigOverride, deploymentConfig *bean9.DeploymentConfig) (bool, error) {
 	if !deploymentConfig.IsArgoAppPatchSupported() {
-<<<<<<< HEAD
-		impl.logger.Debugw("argo app patch not supported", "pipelineId", pipeline.Id, "pipelineName", pipeline.Name)
-=======
 		impl.logger.Infow("argo app patch not supported", "pipelineId", pipeline.Id, "pipelineName", pipeline.Name)
->>>>>>> 5538bf74
 		return false, nil
 	}
 	if ctx == nil {
