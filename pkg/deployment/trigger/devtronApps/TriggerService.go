package devtronApps

import (
	"context"
	"encoding/json"
	"errors"
	"fmt"
	"github.com/devtron-labs/common-lib-private/utils/k8s"
	pubsub "github.com/devtron-labs/common-lib/pubsub-lib"
	util5 "github.com/devtron-labs/common-lib/utils/k8s"
	bean3 "github.com/devtron-labs/devtron/api/bean"
	"github.com/devtron-labs/devtron/api/bean/gitOps"
	bean6 "github.com/devtron-labs/devtron/api/helm-app/bean"
	"github.com/devtron-labs/devtron/api/helm-app/gRPC"
	client2 "github.com/devtron-labs/devtron/api/helm-app/service"
	"github.com/devtron-labs/devtron/client/argocdServer"
	bean7 "github.com/devtron-labs/devtron/client/argocdServer/bean"
	client "github.com/devtron-labs/devtron/client/events"
	gitSensorClient "github.com/devtron-labs/devtron/client/gitSensor"
	"github.com/devtron-labs/devtron/enterprise/pkg/deploymentWindow"
	"github.com/devtron-labs/devtron/enterprise/pkg/resourceFilter"
	"github.com/devtron-labs/devtron/internal/constants"
	"github.com/devtron-labs/devtron/internal/middleware"
	"github.com/devtron-labs/devtron/internal/sql/models"
	repository3 "github.com/devtron-labs/devtron/internal/sql/repository"
	appRepository "github.com/devtron-labs/devtron/internal/sql/repository/app"
	"github.com/devtron-labs/devtron/internal/sql/repository/appWorkflow"
	"github.com/devtron-labs/devtron/internal/sql/repository/chartConfig"
	repository6 "github.com/devtron-labs/devtron/internal/sql/repository/dockerRegistry"
	"github.com/devtron-labs/devtron/internal/sql/repository/pipelineConfig"
	"github.com/devtron-labs/devtron/internal/sql/repository/security"
	"github.com/devtron-labs/devtron/internal/util"
	"github.com/devtron-labs/devtron/pkg/app"
	bean4 "github.com/devtron-labs/devtron/pkg/app/bean"
	"github.com/devtron-labs/devtron/pkg/app/status"
	"github.com/devtron-labs/devtron/pkg/auth/user"
	bean2 "github.com/devtron-labs/devtron/pkg/bean"
	chartService "github.com/devtron-labs/devtron/pkg/chart"
	chartRepoRepository "github.com/devtron-labs/devtron/pkg/chartRepo/repository"
	repository2 "github.com/devtron-labs/devtron/pkg/cluster/repository"
	"github.com/devtron-labs/devtron/pkg/deployment/gitOps/config"
	"github.com/devtron-labs/devtron/pkg/deployment/manifest"
	bean5 "github.com/devtron-labs/devtron/pkg/deployment/manifest/deploymentTemplate/chartRef/bean"
	"github.com/devtron-labs/devtron/pkg/deployment/trigger/devtronApps/adapter"
	"github.com/devtron-labs/devtron/pkg/deployment/trigger/devtronApps/bean"
	constants2 "github.com/devtron-labs/devtron/pkg/deployment/trigger/devtronApps/constants"
	"github.com/devtron-labs/devtron/pkg/deployment/trigger/devtronApps/helper"
	clientErrors "github.com/devtron-labs/devtron/pkg/errors"
	"github.com/devtron-labs/devtron/pkg/eventProcessor/out"
	bean9 "github.com/devtron-labs/devtron/pkg/eventProcessor/out/bean"
	"github.com/devtron-labs/devtron/pkg/imageDigestPolicy"
	k8s2 "github.com/devtron-labs/devtron/pkg/k8s"
	"github.com/devtron-labs/devtron/pkg/pipeline"
	bean8 "github.com/devtron-labs/devtron/pkg/pipeline/bean"
	"github.com/devtron-labs/devtron/pkg/pipeline/history"
	"github.com/devtron-labs/devtron/pkg/pipeline/repository"
	"github.com/devtron-labs/devtron/pkg/pipeline/types"
	"github.com/devtron-labs/devtron/pkg/plugin"
	"github.com/devtron-labs/devtron/pkg/policyGovernance/artifactApproval/read"
	read2 "github.com/devtron-labs/devtron/pkg/policyGovernance/artifactPromotion/read"
	"github.com/devtron-labs/devtron/pkg/resourceQualifiers"
	security2 "github.com/devtron-labs/devtron/pkg/security"
	"github.com/devtron-labs/devtron/pkg/sql"
	"github.com/devtron-labs/devtron/pkg/variables"
	"github.com/devtron-labs/devtron/pkg/workflow/cd"
	util3 "github.com/devtron-labs/devtron/util"
	"github.com/devtron-labs/devtron/util/argo"
	util2 "github.com/devtron-labs/devtron/util/event"
	"github.com/devtron-labs/devtron/util/rbac"
	"github.com/go-pg/pg"
	errors3 "github.com/juju/errors"
	"go.opentelemetry.io/otel"
	"go.uber.org/zap"
	"google.golang.org/grpc/codes"
	status2 "google.golang.org/grpc/status"
	"io/ioutil"
	"k8s.io/helm/pkg/proto/hapi/chart"
	"net/http"
	"path"
	"regexp"
	"sigs.k8s.io/yaml"
	"strconv"
	"strings"
	"time"
)

type TriggerService interface {
	TriggerPostStage(request bean.TriggerRequest) error
	TriggerPreStage(request bean.TriggerRequest) error

	TriggerStageForBulk(triggerRequest bean.TriggerRequest) error

	ManualCdTrigger(triggerContext bean.TriggerContext, overrideRequest *bean3.ValuesOverrideRequest) (int, string, error)
	TriggerAutomaticDeployment(request bean.TriggerRequest) error
	TriggerAutoCDOnPreStageSuccess(triggerContext bean.TriggerContext, cdPipelineId, ciArtifactId, workflowId int, triggerdBy int32) error

	HandleCDTriggerRelease(overrideRequest *bean3.ValuesOverrideRequest, ctx context.Context,
		triggeredAt time.Time, deployedBy int32) (releaseNo int, manifest []byte, err error)

	TriggerRelease(overrideRequest *bean3.ValuesOverrideRequest, valuesOverrideResponse *app.ValuesOverrideResponse,
		builtChartPath string, ctx context.Context, triggeredAt time.Time, triggeredBy int32) (releaseNo int, manifest []byte, err error)
}

type TriggerServiceImpl struct {
	logger                              *zap.SugaredLogger
	cdWorkflowCommonService             cd.CdWorkflowCommonService
	gitOpsManifestPushService           app.GitOpsPushService
	gitOpsConfigReadService             config.GitOpsConfigReadService
	argoK8sClient                       argocdServer.ArgoK8sClient
	ACDConfig                           *argocdServer.ACDConfig
	argoClientWrapperService            argocdServer.ArgoClientWrapperService
	pipelineStatusTimelineService       status.PipelineStatusTimelineService
	chartTemplateService                util.ChartTemplateService
	chartService                        chartService.ChartService
	eventFactory                        client.EventFactory
	eventClient                         client.EventClient
	globalEnvVariables                  *util3.GlobalEnvVariables
	workflowEventPublishService         out.WorkflowEventPublishService
	manifestCreationService             manifest.ManifestCreationService
	deployedConfigurationHistoryService history.DeployedConfigurationHistoryService
	argoUserService                     argo.ArgoUserService
	pipelineStageService                pipeline.PipelineStageService
	globalPluginService                 plugin.GlobalPluginService
	customTagService                    pipeline.CustomTagService
	pluginInputVariableParser           pipeline.PluginInputVariableParser
	prePostCdScriptHistoryService       history.PrePostCdScriptHistoryService
	scopedVariableManager               variables.ScopedVariableCMCSManager
	cdWorkflowService                   pipeline.WorkflowService
	imageDigestPolicyService            imageDigestPolicy.ImageDigestPolicyService
	userService                         user.UserService
	gitSensorGrpcClient                 gitSensorClient.Client
	config                              *types.CdConfig
	resourceFilterService               resourceFilter.ResourceFilterService
	resourceFilterAuditService          resourceFilter.FilterEvaluationAuditService
	deploymentApprovalRepository        pipelineConfig.DeploymentApprovalRepository
	helmRepoPushService                 app.HelmRepoPushService
	helmAppService                      client2.HelmAppService
	imageTaggingService                 pipeline.ImageTaggingService
	artifactApprovalDataReadService     read.ArtifactApprovalDataReadService
	artifactPromotionDataReadService    read2.ArtifactPromotionDataReadService
	cdPipelineConfigService             pipeline.CdPipelineConfigService
	imageScanService                    security2.ImageScanService

	mergeUtil     util.MergeUtil
	enforcerUtil  rbac.EnforcerUtil
	helmAppClient gRPC.HelmAppClient // TODO refactoring: use helm app service instead

	appRepository                 appRepository.AppRepository
	ciPipelineMaterialRepository  pipelineConfig.CiPipelineMaterialRepository
	imageScanHistoryRepository    security.ImageScanHistoryRepository
	imageScanDeployInfoRepository security.ImageScanDeployInfoRepository
	pipelineRepository            pipelineConfig.PipelineRepository
	pipelineOverrideRepository    chartConfig.PipelineOverrideRepository
	manifestPushConfigRepository  repository.ManifestPushConfigRepository
	chartRepository               chartRepoRepository.ChartRepository
	envRepository                 repository2.EnvironmentRepository
	cdWorkflowRepository          pipelineConfig.CdWorkflowRepository
	ciWorkflowRepository          pipelineConfig.CiWorkflowRepository
	ciArtifactRepository          repository3.CiArtifactRepository
	ciTemplateService             pipeline.CiTemplateService
	materialRepository            pipelineConfig.MaterialRepository
	appLabelRepository            pipelineConfig.AppLabelRepository
	ciPipelineRepository          pipelineConfig.CiPipelineRepository
	appWorkflowRepository         appWorkflow.AppWorkflowRepository
	dockerArtifactStoreRepository repository6.DockerArtifactStoreRepository
	deploymentWindowService       deploymentWindow.DeploymentWindowService
	K8sUtil                       *k8s.K8sUtilExtended
}

func NewTriggerServiceImpl(logger *zap.SugaredLogger, cdWorkflowCommonService cd.CdWorkflowCommonService,
	gitOpsManifestPushService app.GitOpsPushService,
	gitOpsConfigReadService config.GitOpsConfigReadService,
	argoK8sClient argocdServer.ArgoK8sClient,
	ACDConfig *argocdServer.ACDConfig,
	argoClientWrapperService argocdServer.ArgoClientWrapperService,
	pipelineStatusTimelineService status.PipelineStatusTimelineService,
	chartTemplateService util.ChartTemplateService,
	chartService chartService.ChartService,
	workflowEventPublishService out.WorkflowEventPublishService,
	manifestCreationService manifest.ManifestCreationService,
	deployedConfigurationHistoryService history.DeployedConfigurationHistoryService,
	argoUserService argo.ArgoUserService,
	pipelineStageService pipeline.PipelineStageService,
	globalPluginService plugin.GlobalPluginService,
	customTagService pipeline.CustomTagService,
	pluginInputVariableParser pipeline.PluginInputVariableParser,
	prePostCdScriptHistoryService history.PrePostCdScriptHistoryService,
	scopedVariableManager variables.ScopedVariableCMCSManager,
	cdWorkflowService pipeline.WorkflowService,
	imageDigestPolicyService imageDigestPolicy.ImageDigestPolicyService,
	userService user.UserService,
	gitSensorGrpcClient gitSensorClient.Client,
	helmAppService client2.HelmAppService,
	artifactApprovalDataReadService read.ArtifactApprovalDataReadService,
	mergeUtil util.MergeUtil,
	enforcerUtil rbac.EnforcerUtil,
	helmAppClient gRPC.HelmAppClient,
	eventFactory client.EventFactory,
	eventClient client.EventClient,
	imageTaggingService pipeline.ImageTaggingService,

	cdPipelineConfigService pipeline.CdPipelineConfigService,
	deploymentApprovalRepository pipelineConfig.DeploymentApprovalRepository,
	helmRepoPushService app.HelmRepoPushService,
	resourceFilterService resourceFilter.ResourceFilterService,
	resourceFilterAuditService resourceFilter.FilterEvaluationAuditService,
	envVariables *util3.EnvironmentVariables,
	appRepository appRepository.AppRepository,
	ciPipelineMaterialRepository pipelineConfig.CiPipelineMaterialRepository,
	imageScanHistoryRepository security.ImageScanHistoryRepository,
	imageScanDeployInfoRepository security.ImageScanDeployInfoRepository,
	pipelineRepository pipelineConfig.PipelineRepository,
	pipelineOverrideRepository chartConfig.PipelineOverrideRepository,
	manifestPushConfigRepository repository.ManifestPushConfigRepository,
	chartRepository chartRepoRepository.ChartRepository,
	envRepository repository2.EnvironmentRepository,
	cdWorkflowRepository pipelineConfig.CdWorkflowRepository,
	ciWorkflowRepository pipelineConfig.CiWorkflowRepository,
	ciArtifactRepository repository3.CiArtifactRepository,
	ciTemplateService pipeline.CiTemplateService,
	materialRepository pipelineConfig.MaterialRepository,
	appLabelRepository pipelineConfig.AppLabelRepository,
	ciPipelineRepository pipelineConfig.CiPipelineRepository,
	appWorkflowRepository appWorkflow.AppWorkflowRepository,
	dockerArtifactStoreRepository repository6.DockerArtifactStoreRepository,
	deploymentWindowService deploymentWindow.DeploymentWindowService,
	artifactPromotionDataReadService read2.ArtifactPromotionDataReadService,
<<<<<<< HEAD
	K8sUtil *k8s.K8sUtilExtended) (*TriggerServiceImpl, error) {
=======
	imageScanService security2.ImageScanService) (*TriggerServiceImpl, error) {
>>>>>>> f798f14d
	impl := &TriggerServiceImpl{
		logger:                              logger,
		cdWorkflowCommonService:             cdWorkflowCommonService,
		gitOpsManifestPushService:           gitOpsManifestPushService,
		gitOpsConfigReadService:             gitOpsConfigReadService,
		argoK8sClient:                       argoK8sClient,
		ACDConfig:                           ACDConfig,
		argoClientWrapperService:            argoClientWrapperService,
		pipelineStatusTimelineService:       pipelineStatusTimelineService,
		chartTemplateService:                chartTemplateService,
		chartService:                        chartService,
		workflowEventPublishService:         workflowEventPublishService,
		manifestCreationService:             manifestCreationService,
		deployedConfigurationHistoryService: deployedConfigurationHistoryService,
		argoUserService:                     argoUserService,
		pipelineStageService:                pipelineStageService,
		globalPluginService:                 globalPluginService,
		customTagService:                    customTagService,
		pluginInputVariableParser:           pluginInputVariableParser,
		prePostCdScriptHistoryService:       prePostCdScriptHistoryService,
		scopedVariableManager:               scopedVariableManager,
		cdWorkflowService:                   cdWorkflowService,
		imageDigestPolicyService:            imageDigestPolicyService,
		userService:                         userService,
		gitSensorGrpcClient:                 gitSensorGrpcClient,
		helmAppService:                      helmAppService,
		artifactApprovalDataReadService:     artifactApprovalDataReadService,
		cdPipelineConfigService:             cdPipelineConfigService,
		artifactPromotionDataReadService:    artifactPromotionDataReadService,
		mergeUtil:                           mergeUtil,
		enforcerUtil:                        enforcerUtil,
		eventFactory:                        eventFactory,
		eventClient:                         eventClient,
		imageTaggingService:                 imageTaggingService,
		deploymentApprovalRepository:        deploymentApprovalRepository,
		helmRepoPushService:                 helmRepoPushService,
		resourceFilterService:               resourceFilterService,
		resourceFilterAuditService:          resourceFilterAuditService,
		globalEnvVariables:                  envVariables.GlobalEnvVariables,
		helmAppClient:                       helmAppClient,
		appRepository:                       appRepository,
		ciPipelineMaterialRepository:        ciPipelineMaterialRepository,
		imageScanHistoryRepository:          imageScanHistoryRepository,
		imageScanDeployInfoRepository:       imageScanDeployInfoRepository,
		pipelineRepository:                  pipelineRepository,
		pipelineOverrideRepository:          pipelineOverrideRepository,
		manifestPushConfigRepository:        manifestPushConfigRepository,
		chartRepository:                     chartRepository,
		envRepository:                       envRepository,
		cdWorkflowRepository:                cdWorkflowRepository,
		ciWorkflowRepository:                ciWorkflowRepository,
		ciArtifactRepository:                ciArtifactRepository,
		ciTemplateService:                   ciTemplateService,
		materialRepository:                  materialRepository,
		appLabelRepository:                  appLabelRepository,
		ciPipelineRepository:                ciPipelineRepository,
		appWorkflowRepository:               appWorkflowRepository,
		dockerArtifactStoreRepository:       dockerArtifactStoreRepository,
		deploymentWindowService:             deploymentWindowService,
<<<<<<< HEAD
		K8sUtil:                             K8sUtil,
=======
		imageScanService:                    imageScanService,
>>>>>>> f798f14d
	}
	config, err := types.GetCdConfig()
	if err != nil {
		return nil, err
	}
	impl.config = config
	return impl, nil
}

func (impl *TriggerServiceImpl) TriggerStageForBulk(triggerRequest bean.TriggerRequest) error {

	preStage, err := impl.pipelineStageService.GetCdStageByCdPipelineIdAndStageType(triggerRequest.Pipeline.Id, repository.PIPELINE_STAGE_TYPE_PRE_CD)
	if err != nil && err != pg.ErrNoRows {
		impl.logger.Errorw("error in fetching CD pipeline stage", "cdPipelineId", triggerRequest.Pipeline.Id, "stage ", repository.PIPELINE_STAGE_TYPE_PRE_CD, "err", err)
		return err
	}

	// handle corrupt data (https://github.com/devtron-labs/devtron/issues/3826)
	err, deleted := impl.deleteCorruptedPipelineStage(preStage, triggerRequest.TriggeredBy)
	if err != nil {
		impl.logger.Errorw("error in deleteCorruptedPipelineStage ", "cdPipelineId", triggerRequest.Pipeline.Id, "err", err, "preStage", preStage, "triggeredBy", triggerRequest.TriggeredBy)
		return err
	}

	triggerRequest.TriggerContext.Context = context.Background()
	if len(triggerRequest.Pipeline.PreStageConfig) > 0 || (preStage != nil && !deleted) {
		// pre stage exists
		impl.logger.Debugw("trigger pre stage for pipeline", "artifactId", triggerRequest.Artifact.Id, "pipelineId", triggerRequest.Pipeline.Id)
		triggerRequest.RefCdWorkflowRunnerId = 0
		triggerRequest.TriggerType = bean.Automatic
		err = impl.TriggerPreStage(triggerRequest) // TODO handle error here
		return err
	} else {
		// trigger deployment
		impl.logger.Debugw("trigger cd for pipeline", "artifactId", triggerRequest.Artifact.Id, "pipelineId", triggerRequest.Pipeline.Id)
		err = impl.TriggerAutomaticDeployment(triggerRequest)
		return err
	}
}

func (impl *TriggerServiceImpl) handleBlockedTrigger(request bean.TriggerRequest, stage resourceFilter.ReferenceType) error {
	if request.TriggerContext.IsAutoTrigger() {
		go impl.writeBlockedTriggerEvent(request)
		err := impl.createAuditDataForDeploymentWindowBlock(request, stage)
		if err != nil {
			return fmt.Errorf("audit data entry for blocked trigger failed %v %v", request, err)
		}
	}
	return nil
}

func isDeploymentAllowed(triggerRequest bean.TriggerRequest, actionState deploymentWindow.UserActionState) bool {

	if triggerRequest.TriggerContext.IsAutoTrigger() {
		return actionState.IsActionAllowed()
	}
	return actionState.IsActionAllowedWithBypass()
}

// TODO: write a wrapper to handle auto and manual trigger
func (impl *TriggerServiceImpl) ManualCdTrigger(triggerContext bean.TriggerContext, overrideRequest *bean3.ValuesOverrideRequest) (int, string, error) {

	triggerContext.TriggerType = bean.Manual
	// setting triggeredAt variable to have consistent data for various audit log places in db for deployment time
	triggeredAt := time.Now()

	releaseId := 0
	ctx := triggerContext.Context
	var manifest []byte
	_, span := otel.Tracer("orchestrator").Start(ctx, "pipelineRepository.FindById")
	cdPipeline, err := impl.pipelineRepository.FindById(overrideRequest.PipelineId)
	span.End()
	if err != nil {
		impl.logger.Errorw("manual trigger request with invalid pipelineId, ManualCdTrigger", "pipelineId", overrideRequest.PipelineId, "err", err)
		return 0, "", err
	}

	adapter.SetPipelineFieldsInOverrideRequest(overrideRequest, cdPipeline)

	ciArtifactId := overrideRequest.CiArtifactId

	_, span = otel.Tracer("orchestrator").Start(ctx, "ciArtifactRepository.Get")
	artifact, err := impl.ciArtifactRepository.Get(ciArtifactId)
	span.End()
	if err != nil {
		impl.logger.Errorw("err", "err", err)
		return 0, "", err
	}
	if overrideRequest.IsDeployDeploymentType() || overrideRequest.IsUnknownDeploymentType() {
		isArtifactAvailable, err := impl.isArtifactDeploymentAllowed(cdPipeline, artifact, overrideRequest.CdWorkflowType)
		if err != nil {
			impl.logger.Errorw("error in checking artifact availability on cdPipeline", "artifactId", ciArtifactId, "cdPipelineId", cdPipeline.Id, "err", err)
			return 0, "", err
		}
		if !isArtifactAvailable {
			return 0, "", util.NewApiError().WithHttpStatusCode(http.StatusConflict).WithUserMessage(constants2.ARTIFACT_UNAVAILABLE_MESSAGE)
		}

		_, err = impl.isImagePromotionPolicyViolated(cdPipeline, artifact.Id, overrideRequest.UserId)
		if err != nil {
			impl.logger.Errorw("error in checking if image promotion policy violated", "artifactId", overrideRequest.CiArtifactId, "cdPipelineId", overrideRequest.PipelineId, "err", err)
			return 0, "", err
		}
	}

	if artifact.IsMigrationRequired() {
		// Migration of deprecated DataSource Type
		migrationErr := impl.ciArtifactRepository.MigrateToWebHookDataSourceType(artifact.Id)
		if migrationErr != nil {
			impl.logger.Warnw("unable to migrate deprecated DataSource", "artifactId", artifact.Id)
		}
	}
	var imageTag string
	if len(artifact.Image) > 0 {
		imageTag = strings.Split(artifact.Image, ":")[1]
	}
	helmPackageName := fmt.Sprintf("%s-%s-%s", cdPipeline.App.AppName, cdPipeline.Environment.Name, imageTag)

	switch overrideRequest.CdWorkflowType {
	case bean3.CD_WORKFLOW_TYPE_PRE:
		cdWf := &pipelineConfig.CdWorkflow{
			CiArtifactId: artifact.Id,
			PipelineId:   cdPipeline.Id,
			AuditLog:     sql.AuditLog{CreatedOn: triggeredAt, CreatedBy: 1, UpdatedOn: triggeredAt, UpdatedBy: 1},
		}
		err := impl.cdWorkflowRepository.SaveWorkFlow(ctx, cdWf)
		if err != nil {
			return 0, "", err
		}
		overrideRequest.CdWorkflowId = cdWf.Id
		_, span = otel.Tracer("orchestrator").Start(ctx, "TriggerPreStage")
		triggerRequest := bean.TriggerRequest{
			CdWf:                  cdWf,
			Artifact:              artifact,
			Pipeline:              cdPipeline,
			TriggeredBy:           overrideRequest.UserId,
			ApplyAuth:             false,
			TriggerContext:        triggerContext,
			RefCdWorkflowRunnerId: 0,
		}
		err = impl.TriggerPreStage(triggerRequest)
		span.End()
		if err != nil {
			impl.logger.Errorw("error in TriggerPreStage, ManualCdTrigger", "err", err)
			return 0, "", err
		}
	case bean3.CD_WORKFLOW_TYPE_DEPLOY:

		if overrideRequest.DeploymentType == models.DEPLOYMENTTYPE_UNKNOWN {
			overrideRequest.DeploymentType = models.DEPLOYMENTTYPE_DEPLOY
		}

		scope := resourceQualifiers.Scope{AppId: overrideRequest.AppId, EnvId: overrideRequest.EnvId, ClusterId: overrideRequest.ClusterId, ProjectId: overrideRequest.ProjectId, IsProdEnv: overrideRequest.IsProdEnv}
		impl.logger.Debug("scope for manual trigger ", "scope", scope, "pipelineId", overrideRequest.PipelineId)
		triggerRequest := bean.TriggerRequest{
			Pipeline:       cdPipeline,
			Artifact:       artifact,
			TriggeredBy:    overrideRequest.UserId,
			TriggerContext: triggerContext,
		}

		triggerOperationRequest := adapter.GetTriggerOperationDto(triggerRequest, pipelineConfig.WORKFLOW_EXECUTOR_TYPE_AWF, overrideRequest.PipelineId, scope, triggeredAt, overrideRequest.CdWorkflowId)
		runner, cdWfId, triggerMessage, err := impl.checkFeasibilityAndAuditStateChanges(triggerOperationRequest)
		if err != nil {
			impl.logger.Errorw("error encountered in ManualCdTrigger", "pipelineId", overrideRequest.PipelineId, "cdWorkflowId", overrideRequest.CdWorkflowId, "err", err)
			return 0, "", err
		}
		// setting the required data derived from performing operations
		overrideRequest.TriggerMetadata = triggerMessage
		overrideRequest.CdWorkflowId = cdWfId
		overrideRequest.WfrId = runner.Id

		// creating cd pipeline status timeline for deployment initialisation
		timeline := impl.pipelineStatusTimelineService.GetTimelineDbObjectByTimelineStatusAndTimelineDescription(runner.Id, 0, pipelineConfig.TIMELINE_STATUS_DEPLOYMENT_INITIATED, pipelineConfig.TIMELINE_DESCRIPTION_DEPLOYMENT_INITIATED, overrideRequest.UserId, time.Now())
		_, span = otel.Tracer("orchestrator").Start(ctx, "cdPipelineStatusTimelineRepo.SaveTimelineForACDHelmApps")
		err = impl.pipelineStatusTimelineService.SaveTimeline(timeline, nil, false)

		span.End()
		if err != nil {
			impl.logger.Errorw("error in creating timeline status for deployment initiation, ManualCdTrigger", "err", err, "timeline", timeline)
		}

		// checking vulnerability for deploying image
		vulnerabilityCheckRequest := adapter.GetVulnerabilityCheckRequest(cdPipeline, artifact.ImageDigest)
		isVulnerable, err := impl.imageScanService.GetArtifactVulnerabilityStatus(ctx, vulnerabilityCheckRequest)
		if err != nil {
			impl.logger.Errorw("error in getting Artifact vulnerability status, ManualCdTrigger", "err", err)
			return 0, "", err
		}

		if isVulnerable == true {
			// if image vulnerable, update timeline status and return
			if err = impl.cdWorkflowCommonService.MarkCurrentDeploymentFailed(runner, errors.New(pipelineConfig.FOUND_VULNERABILITY), overrideRequest.UserId); err != nil {
				impl.logger.Errorw("error while updating current runner status to failed, TriggerDeployment", "wfrId", runner.Id, "err", err)
			}
			return 0, "", fmt.Errorf("found vulnerability for image digest %s", artifact.ImageDigest)
		}

		// Deploy the release
		_, span = otel.Tracer("orchestrator").Start(ctx, "WorkflowDagExecutorImpl.HandleCDTriggerRelease")
		var releaseErr error
		releaseId, manifest, releaseErr = impl.HandleCDTriggerRelease(overrideRequest, ctx, triggeredAt, overrideRequest.UserId)
		span.End()
		// if releaseErr found, then the mark current deployment Failed and return
		if releaseErr != nil {
			err := impl.cdWorkflowCommonService.MarkCurrentDeploymentFailed(runner, releaseErr, overrideRequest.UserId)
			if err != nil {
				impl.logger.Errorw("error while updating current runner status to failed, updatePreviousDeploymentStatus", "cdWfr", runner.Id, "err", err)
			}
			return 0, "", releaseErr
		}

		// skip updatePreviousDeploymentStatus if Async Install is enabled; handled inside SubscribeDevtronAsyncHelmInstallRequest
		if !impl.isDevtronAsyncInstallModeEnabled(cdPipeline.DeploymentAppType) {
			// Update previous deployment runner status (in transaction): Failed
			_, span = otel.Tracer("orchestrator").Start(ctx, "updatePreviousDeploymentStatus")
			err1 := impl.cdWorkflowCommonService.UpdatePreviousDeploymentStatus(runner, cdPipeline.Id, triggeredAt, overrideRequest.UserId)
			span.End()
			if err1 != nil {
				impl.logger.Errorw("error while update previous cd workflow runners, ManualCdTrigger", "err", err, "runner", runner, "pipelineId", cdPipeline.Id)
				return 0, "", err1
			}
		}
		if overrideRequest.DeploymentAppType == util.PIPELINE_DEPLOYMENT_TYPE_MANIFEST_DOWNLOAD || overrideRequest.DeploymentAppType == util.PIPELINE_DEPLOYMENT_TYPE_MANIFEST_PUSH {
			if err == nil {
				runner := &pipelineConfig.CdWorkflowRunner{
					Id:                 runner.Id,
					Name:               cdPipeline.Name,
					WorkflowType:       bean3.CD_WORKFLOW_TYPE_DEPLOY,
					ExecutorType:       pipelineConfig.WORKFLOW_EXECUTOR_TYPE_AWF,
					TriggeredBy:        overrideRequest.UserId,
					StartedOn:          triggeredAt,
					Status:             pipelineConfig.WorkflowSucceeded,
					Namespace:          impl.config.GetDefaultNamespace(),
					CdWorkflowId:       overrideRequest.CdWorkflowId,
					AuditLog:           sql.AuditLog{CreatedOn: triggeredAt, CreatedBy: overrideRequest.UserId, UpdatedOn: triggeredAt, UpdatedBy: overrideRequest.UserId},
					HelmReferenceChart: manifest,
					FinishedOn:         time.Now(),
				}
				updateErr := impl.cdWorkflowRepository.UpdateWorkFlowRunner(runner)
				if updateErr != nil {
					impl.logger.Errorw("error in updating runner for manifest_download type", "err", err)
				}
				// Handle auto trigger after deployment success event
				pipelineOverride, err := impl.pipelineOverrideRepository.FindLatestByCdWorkflowId(overrideRequest.CdWorkflowId)
				if err != nil {
					impl.logger.Errorw("error in getting latest pipeline override by cdWorkflowId", "err", err, "cdWorkflowId", cdWfId)
					return 0, "", err
				}
				cdSuccessEvent := bean9.DeployStageSuccessEventReq{
					DeployStageType:  bean3.CD_WORKFLOW_TYPE_DEPLOY,
					PipelineOverride: pipelineOverride,
				}
				go impl.workflowEventPublishService.PublishDeployStageSuccessEvent(cdSuccessEvent)
			}
		}

	case bean3.CD_WORKFLOW_TYPE_POST:
		cdWfRunner, err := impl.cdWorkflowRepository.FindByWorkflowIdAndRunnerType(ctx, overrideRequest.CdWorkflowId, bean3.CD_WORKFLOW_TYPE_DEPLOY)
		if err != nil && !util.IsErrNoRows(err) {
			impl.logger.Errorw("err in getting cdWorkflowRunner, ManualCdTrigger", "cdWorkflowId", overrideRequest.CdWorkflowId, "err", err)
			return 0, "", err
		}

		var cdWf *pipelineConfig.CdWorkflow
		if cdWfRunner.CdWorkflowId == 0 {
			cdWf = &pipelineConfig.CdWorkflow{
				CiArtifactId: ciArtifactId,
				PipelineId:   overrideRequest.PipelineId,
				AuditLog:     sql.AuditLog{CreatedOn: triggeredAt, CreatedBy: overrideRequest.UserId, UpdatedOn: triggeredAt, UpdatedBy: overrideRequest.UserId},
			}
			err := impl.cdWorkflowRepository.SaveWorkFlow(ctx, cdWf)
			if err != nil {
				impl.logger.Errorw("error in creating cdWorkflow, ManualCdTrigger", "CdWorkflowId", overrideRequest.CdWorkflowId, "err", err)
				return 0, "", err
			}
			overrideRequest.CdWorkflowId = cdWf.Id
		} else {
			_, span = otel.Tracer("orchestrator").Start(ctx, "cdWorkflowRepository.FindById")
			cdWf, err = impl.cdWorkflowRepository.FindById(overrideRequest.CdWorkflowId)
			span.End()
			if err != nil && !util.IsErrNoRows(err) {
				impl.logger.Errorw("error in getting cdWorkflow, ManualCdTrigger", "CdWorkflowId", overrideRequest.CdWorkflowId, "err", err)
				return 0, "", err
			}
		}
		_, span = otel.Tracer("orchestrator").Start(ctx, "TriggerPostStage")
		triggerRequest := bean.TriggerRequest{
			CdWf:                  cdWf,
			Pipeline:              cdPipeline,
			TriggeredBy:           overrideRequest.UserId,
			RefCdWorkflowRunnerId: 0,
			TriggerContext:        triggerContext,
		}
		err = impl.TriggerPostStage(triggerRequest)
		span.End()
		if err != nil {
			impl.logger.Errorw("error in TriggerPostStage, ManualCdTrigger", "CdWorkflowId", cdWf.Id, "err", err)
			return 0, "", err
		}
	default:
		impl.logger.Errorw("invalid CdWorkflowType, ManualCdTrigger", "CdWorkflowType", overrideRequest.CdWorkflowType, "err", err)
		return 0, "", fmt.Errorf("invalid CdWorkflowType %s for the trigger request", string(overrideRequest.CdWorkflowType))
	}
	return releaseId, helmPackageName, err
}

// createAuditForFeasibility creates audit currrently in case of filters fail and error when nil
func (impl *TriggerServiceImpl) createAuditForFeasibility(createAudit bool, subjectId int, refType resourceFilter.ReferenceType, refId int, filters []*resourceFilter.FilterMetaDataBean, filterIdVsState map[int]resourceFilter.FilterState) *resourceFilter.ResourceFilterEvaluationAudit {
	// creating audit only when error occurred due to filters fail or err is nil because in other err cases filter audit is not required.
	if createAudit {
		// store evaluated result
		filterEvaluationAudit, err := impl.resourceFilterService.CreateFilterEvaluationAudit(resourceFilter.Artifact, subjectId, refType, refId, filters, filterIdVsState)
		if err != nil {
			impl.logger.Errorw("error in creating filter evaluation audit data cd post stage trigger", "err", err, "subjectId", subjectId, "refId", refId)
		}
		return filterEvaluationAudit
	}
	return nil
}

func (impl *TriggerServiceImpl) isArtifactDeploymentAllowed(pipeline *pipelineConfig.Pipeline, ciArtifact *repository3.CiArtifact, deployStage bean3.WorkflowType) (bool, error) {

	// fetch latest workflow to find current running artifact
	//TODO: optimize this query
	latestWf, err := impl.cdWorkflowRepository.FindArtifactByPipelineIdAndRunnerType(
		pipeline.Id,
		deployStage,
		"",
		1,
		[]string{bean7.Healthy, bean7.SUCCEEDED, bean7.Progressing})
	if err != nil && err != pg.ErrNoRows {
		impl.logger.Errorw("error in getting latest workflow by pipelineId", "pipelineId", pipeline.Id, "currentStageType", deployStage, "err", err)
		return false, err
	}
	if len(latestWf) > 0 {
		currentRunningArtifact := latestWf[0].CdWorkflow.CiArtifact
		if currentRunningArtifact.Id == ciArtifact.Id {
			return true, nil
		}
	}

	parentId, parentType, _, err := impl.cdPipelineConfigService.ExtractParentMetaDataByPipeline(pipeline, deployStage)
	if err != nil {
		impl.logger.Errorw("error in getting parent details for cd pipeline id", "cdPipelineId", pipeline.Id, "err", err)
		return false, err
	}
	if parentType == bean3.CI_WORKFLOW_TYPE {
		// artifact can be created at post-ci as well
		if parentId == ciArtifact.PipelineId || (ciArtifact.DataSource == repository3.POST_CI && ciArtifact.ComponentId == parentId) {
			return true, nil
		}
	} else if parentType == bean3.WEBHOOK_WORKFLOW_TYPE {
		if parentId == ciArtifact.ExternalCiPipelineId {
			return true, nil
		}
	} else {
		var pluginStage string
		if parentType == pipelineConfig.WorkflowTypePre {
			pluginStage = repository3.PRE_CD
		} else if parentType == pipelineConfig.WorkflowTypePost {
			pluginStage = repository3.POST_CD
		}
		artifactAvailable, err := impl.ciArtifactRepository.IsArtifactAvailableForDeployment(pipeline.Id, parentId, ciArtifact.Id, string(parentType), pluginStage, string(deployStage))
		if err != nil {
			impl.logger.Errorw("error in getting if artifact is available for deployment or not ", "pipelineId", pipeline.Id, "parentId", parentId, "parentType", string(parentType), "ciArtifactId", ciArtifact.Id, "err", err)
			return false, err
		}
		return artifactAvailable, nil
	}
	return false, nil

}

func (impl *TriggerServiceImpl) isImagePromotionPolicyViolated(cdPipeline *pipelineConfig.Pipeline, artifactId int, userId int32) (bool, error) {
	promotionPolicy, err := impl.artifactPromotionDataReadService.GetPromotionPolicyByAppAndEnvId(cdPipeline.AppId, cdPipeline.EnvironmentId)
	if err != nil {
		impl.logger.Errorw("error in fetching image promotion policy for checking trigger access", "cdPipelineId", cdPipeline.Id, "err", err)
		return false, err
	}
	if promotionPolicy != nil && promotionPolicy.Id > 0 {
		if promotionPolicy.BlockApproverFromDeploy() {
			isUserApprover, err := impl.artifactPromotionDataReadService.IsUserApprover(artifactId, cdPipeline.Id, userId)
			if err != nil {
				impl.logger.Errorw("error in checking if user is approver or not", "artifactId", artifactId, "cdPipelineId", cdPipeline.Id, "err", err)
				return false, err
			}
			if isUserApprover {
				impl.logger.Errorw("error in cd trigger, user who has approved the image for promotion cannot deploy")
				return true, util.NewApiError().WithHttpStatusCode(http.StatusForbidden).WithUserMessage(bean.ImagePromotionPolicyValidationErr).WithInternalMessage(bean.ImagePromotionPolicyValidationErr)
			}
		}
	}
	return false, nil
}

// checkFeasibilityAndCreateAudit first checks feasibility and creates audit if createAudit flag comes to true
func (impl *TriggerServiceImpl) checkFeasibilityAndCreateAudit(triggerRequirementRequest *bean.TriggerRequirementRequestDto, subjectId int, refType resourceFilter.ReferenceType, refId int) (*bean.TriggerFeasibilityResponse, *resourceFilter.ResourceFilterEvaluationAudit, error) {
	var filters []*resourceFilter.FilterMetaDataBean
	var filterIdVsState map[int]resourceFilter.FilterState
	feasibilityResponse, createAudit, err := impl.CheckFeasibility(triggerRequirementRequest)
	if feasibilityResponse != nil {
		filterIdVsState, filters = feasibilityResponse.FilterIdVsState, feasibilityResponse.Filters
	}
	// this operation is independent of the error occured
	filterEvaluationAudit := impl.createAuditForFeasibility(createAudit, subjectId, refType, refId, filters, filterIdVsState)
	// handling error from CheckFeasibility
	if err != nil {
		impl.logger.Errorw("error encountered in checkFeasibilityAndCreateAudit", "err", err, "triggerRequirementRequest", triggerRequirementRequest)
		return nil, nil, err
	}
	return feasibilityResponse, filterEvaluationAudit, nil
}

// checkFeasibilityAndAuditStateChanges performs the feasibility and required operation before actual deployment for both auto and manual deploy
// step1:checks feasibility if any policy is blocking the deployment
// step2: Creates filter evaluation audit irrespective of err in filter and deployment window block
// step3: gets or create cd workflow basis of auto or manual deployment
// step4: creates cdWorkflowRunner
// step5: createAuditDataForDeploymentWindowBypass
// step6: UpdateFilterEvaluationAuditRef if applicable
// step7: ConsumeApprovalRequest if applicable
func (impl *TriggerServiceImpl) checkFeasibilityAndAuditStateChanges(triggerOperationReq *bean.TriggerOperationDto) (runner *pipelineConfig.CdWorkflowRunner, cdWfId int, triggerMessage string, err error) {
	cdPipeline := triggerOperationReq.TriggerRequest.Pipeline
	ciArtifactId := triggerOperationReq.TriggerRequest.Artifact.Id
	triggeredBy := triggerOperationReq.TriggerRequest.TriggeredBy
	triggerRequirementRequest := adapter.GetTriggerRequirementRequest(triggerOperationReq.Scope, triggerOperationReq.TriggerRequest, resourceFilter.Deploy)
	feasibilityResponse, filterEvaluationAudit, err := impl.checkFeasibilityAndCreateAudit(triggerRequirementRequest, ciArtifactId, resourceFilter.Pipeline, cdPipeline.Id)
	if err != nil {
		impl.logger.Errorw("error encountered in performOperationsForAutoOrManualTrigger", "err", err, "triggerRequirementRequest", triggerRequirementRequest)
		return nil, 0, "", err
	}

	//overriding the request from feasibility response
	triggerOperationReq.TriggerRequest = feasibilityResponse.TriggerRequest

	var cdWorkflowId int
	switch triggerOperationReq.TriggerRequest.TriggerContext.TriggerType {
	case bean.Manual:
		{
			cdWf, err := impl.cdWorkflowRepository.FindByWorkflowIdAndRunnerType(triggerOperationReq.TriggerRequest.TriggerContext.Context, triggerOperationReq.OverrideCdWrfId, bean3.CD_WORKFLOW_TYPE_PRE)
			if err != nil && !util.IsErrNoRows(err) {
				impl.logger.Errorw("error in getting cdWorkflow, ManualCdTrigger", "CdWorkflowId", triggerOperationReq.OverrideCdWrfId, "err", err)
				return nil, 0, "", err
			}

			cdWorkflowId = cdWf.CdWorkflowId
			if cdWorkflowId == 0 {
				cdWf := &pipelineConfig.CdWorkflow{
					CiArtifactId: ciArtifactId,
					PipelineId:   triggerOperationReq.PipelineId,
					AuditLog:     sql.AuditLog{CreatedOn: triggerOperationReq.TriggeredAt, CreatedBy: triggeredBy, UpdatedOn: triggerOperationReq.TriggeredAt, UpdatedBy: triggeredBy},
				}
				err := impl.cdWorkflowRepository.SaveWorkFlow(triggerOperationReq.TriggerRequest.TriggerContext.Context, cdWf)
				if err != nil {
					impl.logger.Errorw("error in creating cdWorkflow, ManualCdTrigger", "PipelineId", triggerOperationReq.PipelineId, "err", err)
					return nil, 0, "", err
				}
				cdWorkflowId = cdWf.Id
			}
		}
	case bean.Automatic:
		{
			cdWf := triggerOperationReq.TriggerRequest.CdWf

			if cdWf == nil || (cdWf != nil && cdWf.CiArtifactId != ciArtifactId) {
				// cdWf != nil && cdWf.CiArtifactId != artifact.Id for auto trigger case when deployment is triggered with image generated by plugin
				cdWf = &pipelineConfig.CdWorkflow{
					CiArtifactId: ciArtifactId,
					PipelineId:   triggerOperationReq.PipelineId,
					AuditLog:     sql.AuditLog{CreatedOn: triggerOperationReq.TriggeredAt, CreatedBy: 1, UpdatedOn: triggerOperationReq.TriggeredAt, UpdatedBy: 1},
				}
				err := impl.cdWorkflowRepository.SaveWorkFlow(context.Background(), cdWf)
				if err != nil {
					impl.logger.Errorw("error encountered in  performOperationsForAutoOrManualTrigger", "ciArtifactId", ciArtifactId, "err", err)
					return nil, 0, "", err
				}
			}
			cdWorkflowId = cdWf.Id
		}

	}
	runner = &pipelineConfig.CdWorkflowRunner{
		Name:            cdPipeline.Name,
		WorkflowType:    bean3.CD_WORKFLOW_TYPE_DEPLOY,
		ExecutorType:    triggerOperationReq.ExecutorType,
		Status:          pipelineConfig.WorkflowInitiated,
		TriggeredBy:     triggeredBy,
		StartedOn:       triggerOperationReq.TriggeredAt,
		Namespace:       impl.config.GetDefaultNamespace(),
		CdWorkflowId:    cdWorkflowId,
		AuditLog:        sql.AuditLog{CreatedOn: triggerOperationReq.TriggeredAt, CreatedBy: triggeredBy, UpdatedOn: triggerOperationReq.TriggeredAt, UpdatedBy: triggeredBy},
		ReferenceId:     triggerOperationReq.TriggerRequest.TriggerContext.ReferenceId,
		TriggerMetadata: triggerOperationReq.TriggerRequest.TriggerMessage,
	}
	approvalRequestId := feasibilityResponse.ApprovalRequestId
	if approvalRequestId > 0 {
		runner.DeploymentApprovalRequestId = approvalRequestId
	}
	err = impl.cdWorkflowRepository.SaveWorkFlowRunner(runner)
	if err != nil {
		impl.logger.Errorw("err in creating cdWorkflowRunner, performOperationsForAutoOrManualTrigger", "cdWorkflowId", cdWorkflowId, "err", err)
		return nil, 0, "", err
	}

	impl.createAuditDataForDeploymentWindowBypass(triggerOperationReq.TriggerRequest, runner.Id)
	if filterEvaluationAudit != nil {
		// update resource_filter_evaluation entry with wfrId and type
		err = impl.resourceFilterService.UpdateFilterEvaluationAuditRef(filterEvaluationAudit.Id, resourceFilter.CdWorkflowRunner, runner.Id)
		if err != nil {
			impl.logger.Errorw("error in updating filter evaluation audit reference", "filterEvaluationAuditId", filterEvaluationAudit.Id, "err", err)
			return nil, 0, "", err
		}
	}
	if approvalRequestId > 0 {
		err = impl.deploymentApprovalRepository.ConsumeApprovalRequest(approvalRequestId)
		if err != nil {
			return nil, 0, "", err
		}
	}
	runner.CdWorkflow = &pipelineConfig.CdWorkflow{
		Pipeline: cdPipeline,
	}

	return runner, cdWorkflowId, triggerOperationReq.TriggerRequest.TriggerMessage, nil
}

// TODO: write a wrapper to handle auto and manual trigger
func (impl *TriggerServiceImpl) TriggerAutomaticDeployment(request bean.TriggerRequest) error {

	request.TriggerContext.TriggerType = bean.Automatic
	// in case of manual trigger auth is already applied and for auto triggers there is no need for auth check here
	triggeredBy := request.TriggeredBy
	// setting triggeredAt variable to have consistent data for various audit log places in db for deployment time
	triggeredAt := time.Now()
	pipeline := request.Pipeline
	artifact := request.Artifact

	if pipeline.Environment.Id == 0 {
		env, err := impl.envRepository.FindById(pipeline.EnvironmentId)
		if err != nil {
			impl.logger.Errorw("error while fetching env", "err", err)
			return err
		}
		// setting env in pipeline
		pipeline.Environment = *env
	}
	teamId := pipeline.App.TeamId
	var err error
	if teamId == 0 {
		teamId, err = impl.appRepository.GetTeamIdById(pipeline.AppId)
		if err != nil {
			impl.logger.Errorw("error encountered in TriggerAutomaticDeployment", "appId", pipeline.AppId, "err", err)
			return err
		}
	}
	scope := resourceQualifiers.Scope{AppId: pipeline.AppId, EnvId: pipeline.EnvironmentId, ClusterId: pipeline.Environment.ClusterId, ProjectId: teamId, IsProdEnv: pipeline.Environment.Default}
	impl.logger.Debug("scope for auto trigger ", "scope", scope, "pipelineId", pipeline.Id)

	triggerOperationRequest := adapter.GetTriggerOperationDto(request, pipelineConfig.WORKFLOW_EXECUTOR_TYPE_SYSTEM, pipeline.Id, scope, triggeredAt, 0)
	runner, cdWfId, _, err := impl.checkFeasibilityAndAuditStateChanges(triggerOperationRequest)
	if err != nil {
		impl.logger.Errorw("error encountered in TriggerAutomaticDeployment", "pipelineId", pipeline.Id, "err", err)
		return err
	}
	// creating cd pipeline status timeline for deployment initialisation
	timeline := &pipelineConfig.PipelineStatusTimeline{
		CdWorkflowRunnerId: runner.Id,
		Status:             pipelineConfig.TIMELINE_STATUS_DEPLOYMENT_INITIATED,
		StatusDetail:       "Deployment initiated successfully.",
		StatusTime:         time.Now(),
		AuditLog: sql.AuditLog{
			CreatedBy: 1,
			CreatedOn: time.Now(),
			UpdatedBy: 1,
			UpdatedOn: time.Now(),
		},
	}
	isAppStore := false
	err = impl.pipelineStatusTimelineService.SaveTimeline(timeline, nil, isAppStore)
	if err != nil {
		impl.logger.Errorw("error in creating timeline status for deployment initiation", "err", err, "timeline", timeline)
	}

	// custom gitops repo url validation --> Start
	err = impl.handleCustomGitOpsRepoValidation(runner, pipeline, triggeredBy)
	if err != nil {
		impl.logger.Errorw("custom GitOps repository validation error, TriggerPreStage", "err", err)
		return err
	}
	// custom gitops repo url validation --> Ends
	vulnerabilityCheckRequest := adapter.GetVulnerabilityCheckRequest(pipeline, artifact.ImageDigest)
	//checking vulnerability for deploying image
	isVulnerable, err := impl.imageScanService.GetArtifactVulnerabilityStatus(request.TriggerContext.Context, vulnerabilityCheckRequest)
	if err != nil {
		impl.logger.Errorw("error in getting Artifact vulnerability status, ManualCdTrigger", "err", err)
		return err
	}
	if isVulnerable == true {
		if err = impl.cdWorkflowCommonService.MarkCurrentDeploymentFailed(runner, errors.New(pipelineConfig.FOUND_VULNERABILITY), triggeredBy); err != nil {
			impl.logger.Errorw("error while updating current runner status to failed, TriggerDeployment", "wfrId", runner.Id, "err", err)
		}
		return nil
	}

	manifest, releaseErr := impl.TriggerCD(artifact, cdWfId, runner.Id, pipeline, triggeredAt)
	// if releaseErr found, then the mark current deployment Failed and return
	if releaseErr != nil {
		err := impl.cdWorkflowCommonService.MarkCurrentDeploymentFailed(runner, releaseErr, triggeredBy)
		if err != nil {
			impl.logger.Errorw("error while updating current runner status to failed, updatePreviousDeploymentStatus", "cdWfr", runner.Id, "err", err)
		}
		return releaseErr
	}
	// skip updatePreviousDeploymentStatus if Async Install is enabled; handled inside SubscribeDevtronAsyncHelmInstallRequest
	if !impl.isDevtronAsyncInstallModeEnabled(pipeline.DeploymentAppType) {
		err1 := impl.cdWorkflowCommonService.UpdatePreviousDeploymentStatus(runner, pipeline.Id, triggeredAt, triggeredBy)
		if err1 != nil {
			impl.logger.Errorw("error while update previous cd workflow runners", "err", err, "runner", runner, "pipelineId", pipeline.Id)
			return err1
		}
	}
	if util.IsManifestDownload(pipeline.DeploymentAppType) || util.IsManifestPush(pipeline.DeploymentAppType) {
		runner := &pipelineConfig.CdWorkflowRunner{
			Id:                 runner.Id,
			Name:               pipeline.Name,
			WorkflowType:       bean3.CD_WORKFLOW_TYPE_DEPLOY,
			ExecutorType:       pipelineConfig.WORKFLOW_EXECUTOR_TYPE_AWF,
			TriggeredBy:        1,
			StartedOn:          triggeredAt,
			Status:             pipelineConfig.WorkflowSucceeded,
			Namespace:          impl.config.GetDefaultNamespace(),
			CdWorkflowId:       cdWfId,
			AuditLog:           sql.AuditLog{CreatedOn: triggeredAt, CreatedBy: 1, UpdatedOn: triggeredAt, UpdatedBy: 1},
			FinishedOn:         time.Now(),
			HelmReferenceChart: *manifest,
		}
		updateErr := impl.cdWorkflowRepository.UpdateWorkFlowRunner(runner)
		if updateErr != nil {
			impl.logger.Errorw("error in updating runner for manifest_download type", "err", err)
		}
		// Handle Auto Trigger for Manifest Push deployment type
		pipelineOverride, err := impl.pipelineOverrideRepository.FindLatestByCdWorkflowId(cdWfId)
		if err != nil {
			impl.logger.Errorw("error in getting latest pipeline override by cdWorkflowId", "err", err, "cdWorkflowId", cdWfId)
			return err
		}
		cdSuccessEvent := bean9.DeployStageSuccessEventReq{
			DeployStageType:  bean3.CD_WORKFLOW_TYPE_DEPLOY,
			PipelineOverride: pipelineOverride,
		}
		go impl.workflowEventPublishService.PublishDeployStageSuccessEvent(cdSuccessEvent)
	}
	return nil
}

func (impl *TriggerServiceImpl) createAuditDataForDeploymentWindowBlock(request bean.TriggerRequest, stage resourceFilter.ReferenceType) error {
	_, err := impl.resourceFilterAuditService.CreateFilterEvaluationAuditCustom(resourceFilter.Artifact, request.Artifact.Id, stage, request.Pipeline.Id, request.DeploymentWindowState.GetSerializedAuditData(request.TriggerContext.ToTriggerTypeString(), request.TriggerMessage), resourceFilter.DEPLOYMENT_WINDOW)
	if err != nil {
		return err
	}
	return nil
}

func (impl *TriggerServiceImpl) createAuditDataForDeploymentWindowBypass(request bean.TriggerRequest, wfrId int) error {
	if request.TriggerMessage == "" || request.TriggerContext.IsAutoTrigger() {
		return nil
	}
	_, err := impl.resourceFilterAuditService.CreateFilterEvaluationAuditCustom(resourceFilter.Artifact, request.Artifact.Id, resourceFilter.CdWorkflowRunner, wfrId, request.DeploymentWindowState.GetSerializedAuditData(request.TriggerContext.ToTriggerTypeString(), request.TriggerMessage), resourceFilter.DEPLOYMENT_WINDOW)
	if err != nil {
		return err
	}
	return nil
}

func (impl *TriggerServiceImpl) TriggerCD(artifact *repository3.CiArtifact, cdWorkflowId, wfrId int, pipeline *pipelineConfig.Pipeline, triggeredAt time.Time) (*[]byte, error) {
	impl.logger.Debugw("automatic pipeline trigger attempt async", "artifactId", artifact.Id)
	manifest, err := impl.triggerReleaseAsync(artifact, cdWorkflowId, wfrId, pipeline, triggeredAt)
	if err != nil {
		impl.logger.Errorw("error in cd trigger", "err", err)
		return manifest, err
	}
	return manifest, err
}

func (impl *TriggerServiceImpl) triggerReleaseAsync(artifact *repository3.CiArtifact, cdWorkflowId, wfrId int, pipeline *pipelineConfig.Pipeline, triggeredAt time.Time) (*[]byte, error) {
	manifest, err := impl.validateAndTrigger(pipeline, artifact, cdWorkflowId, wfrId, triggeredAt)
	if err != nil {
		impl.logger.Errorw("error in trigger for pipeline", "pipelineId", strconv.Itoa(pipeline.Id))
	}
	impl.logger.Debugw("trigger attempted for all pipeline ", "artifactId", artifact.Id)
	return manifest, err
}

func (impl *TriggerServiceImpl) validateAndTrigger(p *pipelineConfig.Pipeline, artifact *repository3.CiArtifact, cdWorkflowId, wfrId int, triggeredAt time.Time) (*[]byte, error) {
	object := impl.enforcerUtil.GetAppRBACNameByAppId(p.AppId)
	envApp := strings.Split(object, "/")
	if len(envApp) != 2 {
		impl.logger.Error("invalid req, app and env not found from rbac")
		return nil, errors3.New("invalid req, app and env not found from rbac")
	}
	manifest, err := impl.releasePipeline(p, artifact, cdWorkflowId, wfrId, triggeredAt)
	return manifest, err
}

func (impl *TriggerServiceImpl) releasePipeline(pipeline *pipelineConfig.Pipeline, artifact *repository3.CiArtifact, cdWorkflowId, wfrId int, triggeredAt time.Time) (*[]byte, error) {
	impl.logger.Debugw("triggering release for ", "cdPipelineId", pipeline.Id, "artifactId", artifact.Id)

	pipeline, err := impl.pipelineRepository.FindById(pipeline.Id)
	if err != nil {
		impl.logger.Errorw("error in fetching pipeline by pipelineId", "err", err)
		return nil, err
	}

	request := &bean3.ValuesOverrideRequest{
		PipelineId:           pipeline.Id,
		UserId:               artifact.CreatedBy,
		CiArtifactId:         artifact.Id,
		AppId:                pipeline.AppId,
		CdWorkflowId:         cdWorkflowId,
		ForceTrigger:         true,
		DeploymentWithConfig: bean3.DEPLOYMENT_CONFIG_TYPE_LAST_SAVED,
		WfrId:                wfrId,
	}
	adapter.SetPipelineFieldsInOverrideRequest(request, pipeline)

	ctx, err := impl.argoUserService.BuildACDContext()
	if err != nil {
		impl.logger.Errorw("error in creating acd sync context", "pipelineId", pipeline.Id, "artifactId", artifact.Id, "err", err)
		return nil, err
	}
	// setting deployedBy as 1(system user) since case of auto trigger
	_, span := otel.Tracer("orchestrator").Start(ctx, "WorkflowDagExecutorImpl.HandleCDTriggerRelease")
	id, manifest, err := impl.HandleCDTriggerRelease(request, ctx, triggeredAt, 1)
	span.End()
	if err != nil {
		impl.logger.Errorw("error in auto  cd pipeline trigger", "pipelineId", pipeline.Id, "artifactId", artifact.Id, "err", err)
	} else {
		impl.logger.Infow("pipeline successfully triggered ", "cdPipelineId", pipeline.Id, "artifactId", artifact.Id, "releaseId", id)
	}
	return &manifest, err

}

func (impl *TriggerServiceImpl) HandleCDTriggerRelease(overrideRequest *bean3.ValuesOverrideRequest, ctx context.Context,
	triggeredAt time.Time, deployedBy int32) (releaseNo int, manifest []byte, err error) {
	if impl.isDevtronAsyncInstallModeEnabled(overrideRequest.DeploymentAppType) {
		// asynchronous mode of installation starts
		return impl.workflowEventPublishService.TriggerHelmAsyncRelease(overrideRequest, ctx, triggeredAt, deployedBy)
	}
	// synchronous mode of installation starts

	valuesOverrideResponse, builtChartPath, err := impl.manifestCreationService.BuildManifestForTrigger(overrideRequest, triggeredAt, ctx)
	_, span := otel.Tracer("orchestrator").Start(ctx, "CreateHistoriesForDeploymentTrigger")
	err1 := impl.deployedConfigurationHistoryService.CreateHistoriesForDeploymentTrigger(valuesOverrideResponse.Pipeline, valuesOverrideResponse.PipelineStrategy, valuesOverrideResponse.EnvOverride, triggeredAt, deployedBy)
	if err1 != nil {
		impl.logger.Errorw("error in saving histories for trigger", "err", err1, "pipelineId", valuesOverrideResponse.Pipeline.Id, "wfrId", overrideRequest.WfrId)
	}
	span.End()
	if err != nil {
		impl.logger.Errorw("error in building merged manifest for trigger", "err", err)
		return releaseNo, manifest, err
	}
	_, span = otel.Tracer("orchestrator").Start(ctx, "WorkflowDagExecutorImpl.TriggerRelease")
	releaseId, manifest, releaseErr := impl.TriggerRelease(overrideRequest, valuesOverrideResponse, builtChartPath, ctx, triggeredAt, deployedBy)
	span.End()
	return releaseId, manifest, releaseErr
}

// TriggerRelease will trigger Install/Upgrade request for Devtron App releases synchronously
func (impl *TriggerServiceImpl) TriggerRelease(overrideRequest *bean3.ValuesOverrideRequest, valuesOverrideResponse *app.ValuesOverrideResponse,
	builtChartPath string, ctx context.Context, triggeredAt time.Time, triggeredBy int32) (releaseNo int, manifest []byte, err error) {
	// Handling for auto trigger
	if overrideRequest.UserId == 0 {
		overrideRequest.UserId = triggeredBy
	}
	triggerEvent := helper.GetTriggerEvent(overrideRequest.DeploymentAppType, triggeredAt, triggeredBy)
	releaseNo, manifest, err = impl.triggerPipeline(overrideRequest, valuesOverrideResponse, builtChartPath, triggerEvent, ctx)
	if err != nil {
		return 0, manifest, err
	}
	return releaseNo, manifest, nil
}

func (impl *TriggerServiceImpl) triggerPipeline(overrideRequest *bean3.ValuesOverrideRequest, valuesOverrideResponse *app.ValuesOverrideResponse,
	builtChartPath string, triggerEvent bean.TriggerEvent, ctx context.Context) (releaseNo int, manifest []byte, err error) {
	isRequestValid, err := helper.ValidateTriggerEvent(triggerEvent)
	if !isRequestValid {
		return releaseNo, manifest, err
	}
	if err != nil && triggerEvent.GetManifestInResponse {
		timeline := &pipelineConfig.PipelineStatusTimeline{
			CdWorkflowRunnerId: overrideRequest.WfrId,
			Status:             "HELM_PACKAGE_GENERATION_FAILED",
			StatusDetail:       fmt.Sprintf("Helm package generation failed. - %v", err),
			StatusTime:         time.Now(),
			AuditLog: sql.AuditLog{
				CreatedBy: overrideRequest.UserId,
				CreatedOn: time.Now(),
				UpdatedBy: overrideRequest.UserId,
				UpdatedOn: time.Now(),
			},
		}
		err1 := impl.pipelineStatusTimelineService.SaveTimeline(timeline, nil, false)
		if err1 != nil {
			impl.logger.Errorw("error in saving timeline for manifest_download type")
		}
	}
	if err != nil {
		return releaseNo, manifest, err
	}

	if triggerEvent.GetManifestInResponse {
		timeline := &pipelineConfig.PipelineStatusTimeline{
			CdWorkflowRunnerId: overrideRequest.WfrId,
			Status:             "HELM_PACKAGE_GENERATED",
			StatusDetail:       "Helm package generated successfully.",
			StatusTime:         time.Now(),
			AuditLog: sql.AuditLog{
				CreatedBy: overrideRequest.UserId,
				CreatedOn: time.Now(),
				UpdatedBy: overrideRequest.UserId,
				UpdatedOn: time.Now(),
			},
		}
		_, span := otel.Tracer("orchestrator").Start(ctx, "cdPipelineStatusTimelineRepo.SaveTimelineForACDHelmApps")
		err = impl.pipelineStatusTimelineService.SaveTimeline(timeline, nil, false)
		if err != nil {
			impl.logger.Errorw("error in saving timeline for manifest_download type")
		}
		span.End()
		err = impl.MergeDefaultValuesWithOverrideValues(valuesOverrideResponse.MergedValues, builtChartPath)
		if err != nil {
			impl.logger.Errorw("error in merging default values with override values ", "err", err)
			return releaseNo, manifest, err
		}
		// for downloaded manifest name is equal to <app-name>-<env-name>-<image-tag>
		image := valuesOverrideResponse.Artifact.Image
		var imageTag string
		if len(image) > 0 {
			imageTag = strings.Split(image, ":")[1]
		}
		chartName := fmt.Sprintf("%s-%s-%s", overrideRequest.AppName, overrideRequest.EnvName, imageTag)
		// As this chart will be pushed, don't delete it now
		deleteChart := !triggerEvent.PerformChartPush
		manifest, err = impl.chartTemplateService.LoadChartInBytes(builtChartPath, deleteChart, chartName, valuesOverrideResponse.EnvOverride.Chart.ChartVersion)
		if err != nil {
			impl.logger.Errorw("error in converting chart to bytes", "err", err)
			return releaseNo, manifest, err
		}
	}

	if triggerEvent.PerformChartPush {
		// update workflow runner status, used in app workflow view
		err = impl.cdWorkflowCommonService.UpdateCDWorkflowRunnerStatus(ctx, overrideRequest, triggerEvent.TriggerdAt, pipelineConfig.WorkflowInProgress, "")
		if err != nil {
			impl.logger.Errorw("error in updating the workflow runner status, createHelmAppForCdPipeline", "err", err)
			return releaseNo, manifest, err
		}
		manifestPushTemplate, err := impl.buildManifestPushTemplate(overrideRequest, valuesOverrideResponse, builtChartPath)
		if err != nil {
			impl.logger.Errorw("error in building manifest push template", "err", err)
			return releaseNo, manifest, err
		}
		manifestPushService := impl.getManifestPushService(triggerEvent.ManifestStorageType)
		manifestPushResponse := manifestPushService.PushChart(manifestPushTemplate, ctx)
		if manifestPushResponse.Error != nil {
			impl.logger.Errorw("Error in pushing manifest to git/helm", "err", err, "git_repo_url", manifestPushTemplate.RepoUrl)
			return releaseNo, manifest, manifestPushResponse.Error
		}
		// Update GitOps repo url after repo migration
		if manifestPushResponse.IsGitOpsRepoMigrated() {
			valuesOverrideResponse.EnvOverride.Chart.GitRepoUrl = manifestPushResponse.OverRiddenRepoUrl
			// below function will override gitRepoUrl for charts even if user has already configured gitOps repoURL
			err = impl.chartService.OverrideGitOpsRepoUrl(manifestPushTemplate.AppId, manifestPushResponse.OverRiddenRepoUrl, manifestPushTemplate.UserId)
			if err != nil {
				impl.logger.Errorw("error in updating git repo url in charts", "err", err)
				return releaseNo, manifest, fmt.Errorf("No repository configured for Gitops! Error while migrating gitops repository: '%s'", manifestPushResponse.OverRiddenRepoUrl)
			}
		}
		pipelineOverrideUpdateRequest := &chartConfig.PipelineOverride{
			Id:                     valuesOverrideResponse.PipelineOverride.Id,
			GitHash:                manifestPushResponse.CommitHash,
			CommitTime:             manifestPushResponse.CommitTime,
			EnvConfigOverrideId:    valuesOverrideResponse.EnvOverride.Id,
			PipelineOverrideValues: valuesOverrideResponse.ReleaseOverrideJSON,
			PipelineId:             overrideRequest.PipelineId,
			CiArtifactId:           overrideRequest.CiArtifactId,
			PipelineMergedValues:   valuesOverrideResponse.MergedValues,
			AuditLog:               sql.AuditLog{UpdatedOn: triggerEvent.TriggerdAt, UpdatedBy: overrideRequest.UserId},
		}
		_, span := otel.Tracer("orchestrator").Start(ctx, "pipelineOverrideRepository.Update")
		err = impl.pipelineOverrideRepository.Update(pipelineOverrideUpdateRequest)
		span.End()
	}

	if triggerEvent.PerformDeploymentOnCluster {
		err = impl.deployApp(overrideRequest, valuesOverrideResponse, triggerEvent.TriggerdAt, ctx)
		if err != nil {
			impl.logger.Errorw("error in deploying app", "err", err)
			return releaseNo, manifest, err
		}
	}

	go impl.writeCDTriggerEvent(overrideRequest, valuesOverrideResponse.Artifact, valuesOverrideResponse.PipelineOverride.PipelineReleaseCounter, valuesOverrideResponse.PipelineOverride.Id, overrideRequest.WfrId)

	_, span := otel.Tracer("orchestrator").Start(ctx, "MarkImageScanDeployed")
	_ = impl.markImageScanDeployed(overrideRequest.AppId, valuesOverrideResponse.EnvOverride.TargetEnvironment, valuesOverrideResponse.Artifact.ImageDigest, overrideRequest.ClusterId, valuesOverrideResponse.Artifact.ScanEnabled, valuesOverrideResponse.Artifact.Image)
	span.End()

	middleware.CdTriggerCounter.WithLabelValues(overrideRequest.AppName, overrideRequest.EnvName).Inc()

	return valuesOverrideResponse.PipelineOverride.PipelineReleaseCounter, manifest, nil

}

func (impl *TriggerServiceImpl) buildManifestPushTemplate(overrideRequest *bean3.ValuesOverrideRequest, valuesOverrideResponse *app.ValuesOverrideResponse,
	builtChartPath string) (*bean4.ManifestPushTemplate, error) {

	manifestPushTemplate := &bean4.ManifestPushTemplate{
		WorkflowRunnerId:      overrideRequest.WfrId,
		AppId:                 overrideRequest.AppId,
		ChartRefId:            valuesOverrideResponse.EnvOverride.Chart.ChartRefId,
		EnvironmentId:         valuesOverrideResponse.EnvOverride.Environment.Id,
		EnvironmentName:       valuesOverrideResponse.EnvOverride.Environment.Namespace,
		UserId:                overrideRequest.UserId,
		PipelineOverrideId:    valuesOverrideResponse.PipelineOverride.Id,
		AppName:               overrideRequest.AppName,
		TargetEnvironmentName: valuesOverrideResponse.EnvOverride.TargetEnvironment,
		BuiltChartPath:        builtChartPath,
		MergedValues:          valuesOverrideResponse.MergedValues,
	}

	manifestPushConfig, err := impl.manifestPushConfigRepository.GetManifestPushConfigByAppIdAndEnvId(overrideRequest.AppId, overrideRequest.EnvId)
	if err != nil && err != pg.ErrNoRows {
		impl.logger.Errorw("error in fetching manifest push config from db", "err", err)
		return manifestPushTemplate, err
	}

	if manifestPushConfig.Id != 0 {
		if manifestPushConfig.StorageType == bean2.ManifestStorageOCIHelmRepo {
			var credentialsConfig bean4.HelmRepositoryConfig
			err = json.Unmarshal([]byte(manifestPushConfig.CredentialsConfig), &credentialsConfig)
			if err != nil {
				impl.logger.Errorw("error in json unmarshal", "err", err)
				return manifestPushTemplate, err
			}
			dockerArtifactStore, err := impl.dockerArtifactStoreRepository.FindOne(credentialsConfig.ContainerRegistryName)
			if err != nil {
				impl.logger.Errorw("error in fetching artifact info", "err", err)
				return manifestPushTemplate, err
			}
			image := valuesOverrideResponse.Artifact.Image
			imageTag := strings.Split(image, ":")[1]
			repoPath, chartName := app.GetRepoPathAndChartNameFromRepoName(credentialsConfig.RepositoryName)
			manifestPushTemplate.RepoUrl = path.Join(dockerArtifactStore.RegistryURL, repoPath)
			// pushed chart name should be same as repo name configured by user (if repo name is a/b/c chart name will be c)
			manifestPushTemplate.ChartName = chartName
			manifestPushTemplate.ChartVersion = fmt.Sprintf("%d.%d.%d-%s-%s", 1, 0, overrideRequest.WfrId, "DEPLOY", imageTag)
			manifestBytes, err := impl.chartTemplateService.LoadChartInBytes(builtChartPath, true, chartName, manifestPushTemplate.ChartVersion)
			if err != nil {
				impl.logger.Errorw("error in converting chart to bytes", "err", err)
				return manifestPushTemplate, err
			}
			manifestPushTemplate.BuiltChartBytes = &manifestBytes
			containerRegistryConfig := &bean4.ContainerRegistryConfig{
				RegistryUrl:  dockerArtifactStore.RegistryURL,
				Username:     dockerArtifactStore.Username,
				Password:     dockerArtifactStore.Password,
				Insecure:     true,
				AccessKey:    dockerArtifactStore.AWSAccessKeyId,
				SecretKey:    dockerArtifactStore.AWSSecretAccessKey,
				AwsRegion:    dockerArtifactStore.AWSRegion,
				RegistryType: string(dockerArtifactStore.RegistryType),
				RepoName:     repoPath,
			}
			for _, ociRegistryConfig := range dockerArtifactStore.OCIRegistryConfig {
				if ociRegistryConfig.RepositoryType == repository6.OCI_REGISRTY_REPO_TYPE_CHART {
					containerRegistryConfig.IsPublic = ociRegistryConfig.IsPublic
				}
			}
			manifestPushTemplate.ContainerRegistryConfig = containerRegistryConfig

		} else if manifestPushConfig.StorageType == bean2.ManifestStorageGit {
			// need to implement for git repo push
			// currently manifest push config doesn't have git push config. GitOps config is derived from charts, chart_env_config_override and chart_ref table
		}
	} else {
		manifestPushTemplate.ChartReferenceTemplate = valuesOverrideResponse.EnvOverride.Chart.ReferenceTemplate
		manifestPushTemplate.ChartName = valuesOverrideResponse.EnvOverride.Chart.ChartName
		manifestPushTemplate.ChartVersion = valuesOverrideResponse.EnvOverride.Chart.ChartVersion
		manifestPushTemplate.ChartLocation = valuesOverrideResponse.EnvOverride.Chart.ChartLocation
		manifestPushTemplate.RepoUrl = valuesOverrideResponse.EnvOverride.Chart.GitRepoUrl
		manifestPushTemplate.IsCustomGitRepository = valuesOverrideResponse.EnvOverride.Chart.IsCustomGitRepository
	}
	return manifestPushTemplate, nil
}

// getAcdAppGitOpsRepoName returns the GitOps repository name, configured for the argoCd app
func (impl *TriggerServiceImpl) getAcdAppGitOpsRepoName(appName string, environmentName string) (string, error) {
	// this method should only call in case of argo-integration and gitops configured
	acdToken, err := impl.argoUserService.GetLatestDevtronArgoCdUserToken()
	if err != nil {
		impl.logger.Errorw("error in getting acd token", "err", err)
		return "", err
	}
	ctx := context.Background()
	ctx = context.WithValue(ctx, "token", acdToken)
	acdAppName := fmt.Sprintf("%s-%s", appName, environmentName)
	return impl.argoClientWrapperService.GetGitOpsRepoName(ctx, acdAppName)
}

func (impl *TriggerServiceImpl) getManifestPushService(storageType string) app.ManifestPushService {
	var manifestPushService app.ManifestPushService
	if storageType == bean2.ManifestStorageGit {
		manifestPushService = impl.gitOpsManifestPushService
	} else if storageType == bean2.ManifestStorageOCIHelmRepo {
		manifestPushService = impl.helmRepoPushService
	}
	return manifestPushService
}

func (impl *TriggerServiceImpl) deployApp(overrideRequest *bean3.ValuesOverrideRequest, valuesOverrideResponse *app.ValuesOverrideResponse,
	triggeredAt time.Time, ctx context.Context) error {

	if util.IsAcdApp(overrideRequest.DeploymentAppType) {
		_, span := otel.Tracer("orchestrator").Start(ctx, "deployArgocdApp")
		err := impl.deployArgocdApp(overrideRequest, valuesOverrideResponse, triggeredAt, ctx)
		span.End()
		if err != nil {
			impl.logger.Errorw("error in deploying app on argocd", "err", err)
			return err
		}
	} else if util.IsHelmApp(overrideRequest.DeploymentAppType) {
		_, span := otel.Tracer("orchestrator").Start(ctx, "createHelmAppForCdPipeline")
		_, err := impl.createHelmAppForCdPipeline(overrideRequest, valuesOverrideResponse, triggeredAt, ctx)
		span.End()
		if err != nil {
			impl.logger.Errorw("error in creating or updating helm application for cd pipeline", "err", err)
			return err
		}
	}
	return nil
}

func (impl *TriggerServiceImpl) createHelmAppForCdPipeline(overrideRequest *bean3.ValuesOverrideRequest, valuesOverrideResponse *app.ValuesOverrideResponse,
	triggeredAt time.Time, ctx context.Context) (bool, error) {

	pipeline := valuesOverrideResponse.Pipeline
	envOverride := valuesOverrideResponse.EnvOverride
	mergeAndSave := valuesOverrideResponse.MergedValues

	chartMetaData := &chart.Metadata{
		Name:    pipeline.App.AppName,
		Version: envOverride.Chart.ChartVersion,
	}
	referenceTemplate := envOverride.Chart.ReferenceTemplate
	referenceTemplatePath := path.Join(bean5.RefChartDirPath, referenceTemplate)

	if util.IsHelmApp(pipeline.DeploymentAppType) {
		k8sServerVersion, err := impl.K8sUtil.GetKubeVersion()
		if err != nil {
			impl.logger.Errorw("exception caught in getting k8sServerVersion", "err", err)
			return false, err
		}
		sanitizedK8sVersion := k8sServerVersion.String()
		//handle specific case for all cronjob charts from cronjob-chart_1-2-0 to cronjob-chart_1-5-0 where semverCompare
		//comparison func has wrong api version mentioned, so for already installed charts via these charts that comparison
		//is always false, handles the gh issue:- https://github.com/devtron-labs/devtron/issues/4860
		cronJobChartRegex := regexp.MustCompile(bean.CronJobChartRegexExpression)
		if cronJobChartRegex.MatchString(referenceTemplate) {
			sanitizedK8sVersion, err = k8s2.StripPrereleaseFromK8sVersion(sanitizedK8sVersion)
			if err != nil {
				impl.logger.Errorw("error in stripping pre-release from k8sServerVersion due to invalid k8sServerVersion", "k8sServerVersion", k8sServerVersion.String(), "err", err)
				return false, err
			}
		}
		referenceChartByte := envOverride.Chart.ReferenceChart
		// here updating reference chart into database.
		if len(envOverride.Chart.ReferenceChart) == 0 {
			refChartByte, err := impl.chartTemplateService.GetByteArrayRefChart(chartMetaData, referenceTemplatePath)
			if err != nil {
				impl.logger.Errorw("ref chart commit error on cd trigger", "err", err, "req", overrideRequest)
				return false, err
			}
			ch := envOverride.Chart
			ch.ReferenceChart = refChartByte
			ch.UpdatedOn = time.Now()
			ch.UpdatedBy = overrideRequest.UserId
			err = impl.chartRepository.Update(ch)
			if err != nil {
				impl.logger.Errorw("chart update error", "err", err, "req", overrideRequest)
				return false, err
			}
			referenceChartByte = refChartByte
		}

		releaseName := pipeline.DeploymentAppName
		cluster := envOverride.Environment.Cluster
		bearerToken := cluster.Config[util5.BearerToken]
		clusterConfig := &gRPC.ClusterConfig{
			ClusterId:              int32(cluster.Id),
			ClusterName:            cluster.ClusterName,
			Token:                  bearerToken,
			ApiServerUrl:           cluster.ServerUrl,
			InsecureSkipTLSVerify:  cluster.InsecureSkipTlsVerify,
			ProxyUrl:               cluster.ProxyUrl,
			ToConnectWithSSHTunnel: cluster.ToConnectWithSSHTunnel,
			SshTunnelAuthKey:       cluster.SSHTunnelAuthKey,
			SshTunnelUser:          cluster.SSHTunnelUser,
			SshTunnelPassword:      cluster.SSHTunnelPassword,
			SshTunnelServerAddress: cluster.SSHTunnelServerAddress,
		}
		if cluster.InsecureSkipTlsVerify == false {
			clusterConfig.KeyData = cluster.Config[util5.TlsKey]
			clusterConfig.CertData = cluster.Config[util5.CertData]
			clusterConfig.CaData = cluster.Config[util5.CertificateAuthorityData]
		}
		releaseIdentifier := &gRPC.ReleaseIdentifier{
			ReleaseName:      releaseName,
			ReleaseNamespace: envOverride.Namespace,
			ClusterConfig:    clusterConfig,
		}

		if pipeline.DeploymentAppCreated {
			req := &gRPC.UpgradeReleaseRequest{
				ReleaseIdentifier: releaseIdentifier,
				ValuesYaml:        mergeAndSave,
				HistoryMax:        impl.helmAppService.GetRevisionHistoryMaxValue(bean6.SOURCE_DEVTRON_APP),
				ChartContent:      &gRPC.ChartContent{Content: referenceChartByte},
				K8SVersion:        sanitizedK8sVersion,
			}
			if impl.isDevtronAsyncInstallModeEnabled(bean.Helm) {
				req.RunInCtx = true
			}
			// For cases where helm release was not found, kubelink will install the same configuration
			updateApplicationResponse, err := impl.helmAppClient.UpdateApplication(ctx, req)
			if err != nil {
				impl.logger.Errorw("error in updating helm application for cd pipeline", "err", err)
				apiError := clientErrors.ConvertToApiError(err)
				if apiError != nil {
					return false, apiError
				}
				if util.GetClientErrorDetailedMessage(err) == context.Canceled.Error() {
					err = errors.New(pipelineConfig.NEW_DEPLOYMENT_INITIATED)
				}
				return false, err
			} else {
				impl.logger.Debugw("updated helm application", "response", updateApplicationResponse, "isSuccess", updateApplicationResponse.Success)
			}

		} else {

			helmResponse, err := impl.helmInstallReleaseWithCustomChart(ctx, releaseIdentifier, referenceChartByte, mergeAndSave, sanitizedK8sVersion)

			// For connection related errors, no need to update the db
			if err != nil && strings.Contains(err.Error(), "connection error") {
				impl.logger.Errorw("error in helm install custom chart", "err", err)
				return false, err
			}
			if util.GetClientErrorDetailedMessage(err) == context.Canceled.Error() {
				err = errors.New(pipelineConfig.NEW_DEPLOYMENT_INITIATED)
			}

			// IMP: update cd pipeline to mark deployment app created, even if helm install fails
			// If the helm install fails, it still creates the app in failed state, so trying to
			// re-create the app results in error from helm that cannot re-use name which is still in use
			_, pgErr := impl.updatePipeline(pipeline, overrideRequest.UserId)

			if err != nil {
				impl.logger.Errorw("error in helm install custom chart", "err", err)
				if pgErr != nil {
					impl.logger.Errorw("failed to update deployment app created flag in pipeline table", "err", err)
				}
				apiError := clientErrors.ConvertToApiError(err)
				if apiError != nil {
					return false, apiError
				}
				return false, err
			}

			if pgErr != nil {
				impl.logger.Errorw("failed to update deployment app created flag in pipeline table", "err", err)
				return false, err
			}

			impl.logger.Debugw("received helm release response", "helmResponse", helmResponse, "isSuccess", helmResponse.Success)
		}

		//update workflow runner status, used in app workflow view
		err = impl.cdWorkflowCommonService.UpdateCDWorkflowRunnerStatus(ctx, overrideRequest, triggeredAt, pipelineConfig.WorkflowInProgress, "")
		if err != nil {
			impl.logger.Errorw("error in updating the workflow runner status, createHelmAppForCdPipeline", "err", err)
			return false, err
		}
	}
	return true, nil
}

func (impl *TriggerServiceImpl) deployArgocdApp(overrideRequest *bean3.ValuesOverrideRequest, valuesOverrideResponse *app.ValuesOverrideResponse, triggeredAt time.Time, ctx context.Context) error {

	impl.logger.Debugw("new pipeline found", "pipeline", valuesOverrideResponse.Pipeline)
	_, span := otel.Tracer("orchestrator").Start(ctx, "createArgoApplicationIfRequired")
	name, err := impl.createArgoApplicationIfRequired(overrideRequest.AppId, valuesOverrideResponse.EnvOverride, valuesOverrideResponse.Pipeline, overrideRequest.UserId)
	span.End()
	if err != nil {
		impl.logger.Errorw("acd application create error on cd trigger", "err", err, "req", overrideRequest)
		return err
	}
	impl.logger.Debugw("argocd application created", "name", name)

	_, span = otel.Tracer("orchestrator").Start(ctx, "updateArgoPipeline")
	updateAppInArgocd, err := impl.updateArgoPipeline(ctx, valuesOverrideResponse.Pipeline, valuesOverrideResponse.EnvOverride)
	span.End()
	if err != nil {
		impl.logger.Errorw("error in updating argocd app ", "err", err)
		return err
	}
	syncTime := time.Now()
	err = impl.argoClientWrapperService.SyncArgoCDApplicationIfNeededAndRefresh(ctx, valuesOverrideResponse.Pipeline.DeploymentAppName)
	if err != nil {
		impl.logger.Errorw("error in getting argo application with normal refresh", "argoAppName", valuesOverrideResponse.Pipeline.DeploymentAppName)
		return fmt.Errorf("%s. err: %s", bean.ARGOCD_SYNC_ERROR, err.Error())
	}
	if impl.ACDConfig.IsManualSyncEnabled() {
		timeline := &pipelineConfig.PipelineStatusTimeline{
			CdWorkflowRunnerId: overrideRequest.WfrId,
			StatusTime:         syncTime,
			AuditLog: sql.AuditLog{
				CreatedBy: 1,
				CreatedOn: time.Now(),
				UpdatedBy: 1,
				UpdatedOn: time.Now(),
			},
			Status:       pipelineConfig.TIMELINE_STATUS_ARGOCD_SYNC_COMPLETED,
			StatusDetail: "argocd sync completed",
		}
		_, err, _ = impl.pipelineStatusTimelineService.SavePipelineStatusTimelineIfNotAlreadyPresent(overrideRequest.WfrId, timeline.Status, timeline, false)
		if err != nil {
			impl.logger.Errorw("error in saving pipeline status timeline", "err", err)
		}
	}
	if updateAppInArgocd {
		impl.logger.Debug("argo-cd successfully updated")
	} else {
		impl.logger.Debug("argo-cd failed to update, ignoring it")
	}
	return nil
}

// update repoUrl, revision and argo app sync mode (auto/manual) if needed
func (impl *TriggerServiceImpl) updateArgoPipeline(ctx context.Context, pipeline *pipelineConfig.Pipeline, envOverride *chartConfig.EnvConfigOverride) (bool, error) {
	if ctx == nil {
		impl.logger.Errorw("err in syncing ACD, ctx is NULL", "pipelineName", pipeline.Name)
		return false, nil
	}
	argoAppName := pipeline.DeploymentAppName
	impl.logger.Infow("received payload, updateArgoPipeline", "appId", pipeline.AppId, "pipelineName", pipeline.Name, "envId", envOverride.TargetEnvironment, "argoAppName", argoAppName)
	argoApplication, err := impl.argoClientWrapperService.GetArgoAppByName(ctx, argoAppName)
	if err != nil {
		impl.logger.Errorw("no argo app exists", "app", argoAppName, "pipeline", pipeline.Name)
		return false, err
	}
	// if status, ok:=status.FromError(err);ok{
	appStatus, _ := status2.FromError(err)
	if appStatus.Code() == codes.OK {
		impl.logger.Debugw("argo app exists", "app", argoAppName, "pipeline", pipeline.Name)
		if impl.argoClientWrapperService.IsArgoAppPatchRequired(argoApplication.Spec.Source, envOverride.Chart.GitRepoUrl, envOverride.Chart.ChartLocation) {
			patchRequestDto := &bean7.ArgoCdAppPatchReqDto{
				ArgoAppName:    argoAppName,
				ChartLocation:  envOverride.Chart.ChartLocation,
				GitRepoUrl:     envOverride.Chart.GitRepoUrl,
				TargetRevision: bean7.TargetRevisionMaster,
				PatchType:      bean7.PatchTypeMerge,
			}
			err = impl.argoClientWrapperService.PatchArgoCdApp(ctx, patchRequestDto)
			if err != nil {
				impl.logger.Errorw("error in patching argo pipeline", "err", err, "req", patchRequestDto)
				return false, err
			}
			if envOverride.Chart.GitRepoUrl != argoApplication.Spec.Source.RepoURL {
				impl.logger.Infow("patching argo application's repo url", "argoAppName", argoAppName)
			}
			impl.logger.Debugw("pipeline update req", "res", patchRequestDto)
		} else {
			impl.logger.Debug("pipeline no need to update ")
		}
		err := impl.argoClientWrapperService.UpdateArgoCDSyncModeIfNeeded(ctx, argoApplication)
		if err != nil {
			impl.logger.Errorw("error in updating argocd sync mode", "err", err)
			return false, err
		}
		return true, nil
	} else if appStatus.Code() == codes.NotFound {
		impl.logger.Errorw("argo app not found", "app", argoAppName, "pipeline", pipeline.Name)
		return false, nil
	} else {
		impl.logger.Errorw("err in checking application on argoCD", "err", err, "pipeline", pipeline.Name)
		return false, err
	}
}

func (impl *TriggerServiceImpl) createArgoApplicationIfRequired(appId int, envConfigOverride *chartConfig.EnvConfigOverride, pipeline *pipelineConfig.Pipeline, userId int32) (string, error) {
	// repo has been registered while helm create
	chart, err := impl.chartRepository.FindLatestChartForAppByAppId(appId)
	if err != nil {
		impl.logger.Errorw("no chart found ", "app", appId)
		return "", err
	}
	envModel, err := impl.envRepository.FindById(envConfigOverride.TargetEnvironment)
	if err != nil {
		return "", err
	}
	argoAppName := pipeline.DeploymentAppName
	if pipeline.DeploymentAppCreated {
		return argoAppName, nil
	} else {
		// create
		appNamespace := envConfigOverride.Namespace
		if appNamespace == "" {
			appNamespace = "default"
		}
		namespace := argocdServer.DevtronInstalationNs

		appRequest := &argocdServer.AppTemplate{
			ApplicationName: argoAppName,
			Namespace:       namespace,
			TargetNamespace: appNamespace,
			TargetServer:    envModel.Cluster.ServerUrl,
			Project:         "default",
			ValuesFile:      helper.GetValuesFileForEnv(envModel.Id),
			RepoPath:        chart.ChartLocation,
			RepoUrl:         chart.GitRepoUrl,
			AutoSyncEnabled: impl.ACDConfig.ArgoCDAutoSyncEnabled,
		}
		argoAppName, err := impl.argoK8sClient.CreateAcdApp(appRequest, argocdServer.ARGOCD_APPLICATION_TEMPLATE)
		if err != nil {
			return "", err
		}
		// update cd pipeline to mark deployment app created
		_, err = impl.updatePipeline(pipeline, userId)
		if err != nil {
			impl.logger.Errorw("error in update cd pipeline for deployment app created or not", "err", err)
			return "", err
		}
		return argoAppName, nil
	}
}

func (impl *TriggerServiceImpl) updatePipeline(pipeline *pipelineConfig.Pipeline, userId int32) (bool, error) {
	err := impl.pipelineRepository.SetDeploymentAppCreatedInPipeline(true, pipeline.Id, userId)
	if err != nil {
		impl.logger.Errorw("error on updating cd pipeline for setting deployment app created", "err", err)
		return false, err
	}
	return true, nil
}

// helmInstallReleaseWithCustomChart performs helm install with custom chart
func (impl *TriggerServiceImpl) helmInstallReleaseWithCustomChart(ctx context.Context, releaseIdentifier *gRPC.ReleaseIdentifier, referenceChartByte []byte, valuesYaml string, k8sServerVersion string) (*gRPC.HelmInstallCustomResponse, error) {

	helmInstallRequest := gRPC.HelmInstallCustomRequest{
		ValuesYaml:        valuesYaml,
		ChartContent:      &gRPC.ChartContent{Content: referenceChartByte},
		ReleaseIdentifier: releaseIdentifier,
		K8SVersion:        k8sServerVersion,
	}
	if impl.isDevtronAsyncInstallModeEnabled(bean.Helm) {
		helmInstallRequest.RunInCtx = true
	}
	// Request exec
	return impl.helmAppClient.InstallReleaseWithCustomChart(ctx, &helmInstallRequest)
}
func (impl *TriggerServiceImpl) writeBlockedTriggerEvent(request bean.TriggerRequest) {
	event := impl.eventFactory.Build(util2.Blocked, &request.Pipeline.Id, request.Pipeline.AppId, &request.Pipeline.EnvironmentId, util2.CD)
	impl.logger.Debugw("event writeBlockedTriggerEvent", "event", event)
	event.UserId = int(request.TriggeredBy)
	event = impl.eventFactory.BuildExtraBlockedTriggerData(event, bean3.CD_WORKFLOW_TYPE_DEPLOY, request.TriggerMessage, request.Artifact)
	_, evtErr := impl.eventClient.WriteNotificationEvent(event)
	if evtErr != nil {
		impl.logger.Errorw("CD trigger event not sent", "error", evtErr)
	}
}
func (impl *TriggerServiceImpl) writeCDTriggerEvent(overrideRequest *bean3.ValuesOverrideRequest, artifact *repository3.CiArtifact, releaseId, pipelineOverrideId, wfrId int) {

	event := impl.eventFactory.Build(util2.Trigger, &overrideRequest.PipelineId, overrideRequest.AppId, &overrideRequest.EnvId, util2.CD)
	impl.logger.Debugw("event WriteCDTriggerEvent", "event", event)
	wfr, err := impl.cdWorkflowRepository.FindWorkflowRunnerByIdForApproval(wfrId)
	if err != nil {
		impl.logger.Errorw("could not get wf runner", "err", err)
	}
	wfr.TriggerMetadata = overrideRequest.TriggerMetadata
	wfr.CdWorkflow = &pipelineConfig.CdWorkflow{CiArtifactId: artifact.Id}
	event = impl.eventFactory.BuildExtraCDData(event, wfr, pipelineOverrideId, bean3.CD_WORKFLOW_TYPE_DEPLOY)
	_, evtErr := impl.eventClient.WriteNotificationEvent(event)
	if evtErr != nil {
		impl.logger.Errorw("CD trigger event not sent", "error", evtErr)
	}
	deploymentEvent := app.DeploymentEvent{
		ApplicationId:      overrideRequest.AppId,
		EnvironmentId:      overrideRequest.EnvId, // check for production Environment
		ReleaseId:          releaseId,
		PipelineOverrideId: pipelineOverrideId,
		TriggerTime:        time.Now(),
		CiArtifactId:       overrideRequest.CiArtifactId,
	}

	ciPipelineMaterials, err := impl.ciPipelineMaterialRepository.GetByPipelineId(artifact.PipelineId)
	if err != nil {
		impl.logger.Errorw("error in ")
	}
	materialInfoMap, mErr := artifact.ParseMaterialInfo()
	if mErr != nil {
		impl.logger.Errorw("material info map error", mErr)
		return
	}
	for _, ciPipelineMaterial := range ciPipelineMaterials {
		hash := materialInfoMap[ciPipelineMaterial.GitMaterial.Url]
		pipelineMaterialInfo := &app.PipelineMaterialInfo{PipelineMaterialId: ciPipelineMaterial.Id, CommitHash: hash}
		deploymentEvent.PipelineMaterials = append(deploymentEvent.PipelineMaterials, pipelineMaterialInfo)
	}
	impl.logger.Infow("triggering deployment event", "event", deploymentEvent)
	err = impl.eventClient.WriteNatsEvent(pubsub.CD_SUCCESS, deploymentEvent)
	if err != nil {
		impl.logger.Errorw("error in writing cd trigger event", "err", err)
	}
}

func (impl *TriggerServiceImpl) markImageScanDeployed(appId int, envId int, imageDigest string, clusterId int, isScanEnabled bool, image string) error {
	impl.logger.Debugw("mark image scan deployed for normal app, from cd auto or manual trigger", "imageDigest", imageDigest)
	executionHistory, err := impl.imageScanHistoryRepository.FindByImageAndDigest(imageDigest, image)
	if err != nil && err != pg.ErrNoRows {
		impl.logger.Errorw("error in fetching execution history", "err", err)
		return err
	}
	if executionHistory == nil || executionHistory.Id == 0 {
		impl.logger.Errorw("no execution history found for digest", "digest", imageDigest)
		return fmt.Errorf("no execution history found for digest - %s", imageDigest)
	}
	impl.logger.Debugw("mark image scan deployed for normal app, from cd auto or manual trigger", "executionHistory", executionHistory)
	var ids []int
	ids = append(ids, executionHistory.Id)

	ot, err := impl.imageScanDeployInfoRepository.FetchByAppIdAndEnvId(appId, envId, []string{security.ScanObjectType_APP})

	if err == pg.ErrNoRows && !isScanEnabled {
		// ignoring if no rows are found and scan is disabled
		return nil
	}

	if err != nil && err != pg.ErrNoRows {
		return err
	} else if err == pg.ErrNoRows && isScanEnabled {
		imageScanDeployInfo := &security.ImageScanDeployInfo{
			ImageScanExecutionHistoryId: ids,
			ScanObjectMetaId:            appId,
			ObjectType:                  security.ScanObjectType_APP,
			EnvId:                       envId,
			ClusterId:                   clusterId,
			AuditLog: sql.AuditLog{
				CreatedOn: time.Now(),
				CreatedBy: 1,
				UpdatedOn: time.Now(),
				UpdatedBy: 1,
			},
		}
		impl.logger.Debugw("mark image scan deployed for normal app, from cd auto or manual trigger", "imageScanDeployInfo", imageScanDeployInfo)
		err = impl.imageScanDeployInfoRepository.Save(imageScanDeployInfo)
		if err != nil {
			impl.logger.Errorw("error in creating deploy info", "err", err)
		}
	} else {
		// Updating Execution history for Latest Deployment to fetch out security Vulnerabilities for latest deployed info
		if isScanEnabled {
			ot.ImageScanExecutionHistoryId = ids
		} else {
			arr := []int{-1}
			ot.ImageScanExecutionHistoryId = arr
		}
		err = impl.imageScanDeployInfoRepository.Update(ot)
		if err != nil {
			impl.logger.Errorw("error in updating deploy info for latest deployed image", "err", err)
		}
	}
	return err
}

func (impl *TriggerServiceImpl) isDevtronAsyncInstallModeEnabled(deploymentAppType string) bool {
	return impl.globalEnvVariables.EnableAsyncInstallDevtronChart &&
		deploymentAppType == bean.Helm
}

func (impl *TriggerServiceImpl) deleteCorruptedPipelineStage(pipelineStage *repository.PipelineStage, triggeredBy int32) (error, bool) {
	if pipelineStage != nil {
		stageReq := &bean8.PipelineStageDto{
			Id:   pipelineStage.Id,
			Type: pipelineStage.Type,
		}
		err, deleted := impl.pipelineStageService.DeletePipelineStageIfReq(stageReq, triggeredBy)
		if err != nil {
			impl.logger.Errorw("error in deleting the corrupted pipeline stage", "err", err, "pipelineStageReq", stageReq)
			return err, false
		}
		return nil, deleted
	}
	return nil, false
}

func (impl *TriggerServiceImpl) TriggerAutoCDOnPreStageSuccess(triggerContext bean.TriggerContext, cdPipelineId, ciArtifactId, workflowId int, triggerdBy int32) error {
	pipeline, err := impl.pipelineRepository.FindById(cdPipelineId)
	if err != nil {
		return err
	}
	if pipeline.TriggerType == pipelineConfig.TRIGGER_TYPE_AUTOMATIC {
		ciArtifact, err := impl.ciArtifactRepository.Get(ciArtifactId)
		if err != nil {
			return err
		}
		cdWorkflow, err := impl.cdWorkflowRepository.FindById(workflowId)
		if err != nil {
			return err
		}
		// TODO : confirm about this logic used for applyAuth

		// checking if deployment is triggered already, then ignore trigger
		deploymentTriggeredAlready := impl.checkDeploymentTriggeredAlready(cdWorkflow.Id)
		if deploymentTriggeredAlready {
			impl.logger.Warnw("deployment is already triggered, so ignoring this msg", "cdPipelineId", cdPipelineId, "ciArtifactId", ciArtifactId, "workflowId", workflowId)
			return nil
		}

		triggerRequest := bean.TriggerRequest{
			CdWf:           cdWorkflow,
			Pipeline:       pipeline,
			Artifact:       ciArtifact,
			TriggeredBy:    triggerdBy,
			TriggerContext: triggerContext,
		}

		triggerRequest.TriggerContext.Context = context.Background()
		err = impl.TriggerAutomaticDeployment(triggerRequest)
		if err != nil {
			return err
		}
	}
	return nil
}

func (impl *TriggerServiceImpl) checkDeploymentTriggeredAlready(wfId int) bool {
	deploymentTriggeredAlready := false
	// TODO : need to check this logic for status check in case of multiple deployments requirement for same workflow
	workflowRunner, err := impl.cdWorkflowRepository.FindByWorkflowIdAndRunnerType(context.Background(), wfId, bean3.CD_WORKFLOW_TYPE_DEPLOY)
	if err != nil {
		impl.logger.Errorw("error occurred while fetching workflow runner", "wfId", wfId, "err", err)
		return deploymentTriggeredAlready
	}
	deploymentTriggeredAlready = workflowRunner.CdWorkflowId == wfId
	return deploymentTriggeredAlready
}

// TO check where to put, got from oss enterprise diff

func (impl *TriggerServiceImpl) PushPrePostCDManifest(cdWorklowRunnerId int, triggeredBy int32, jobHelmPackagePath string, deployType string, pipeline *pipelineConfig.Pipeline, imageTag string, ctx context.Context) error {

	manifestPushTemplate, err := impl.BuildManifestPushTemplateForPrePostCd(pipeline, cdWorklowRunnerId, triggeredBy, jobHelmPackagePath, deployType, imageTag)
	if err != nil {
		impl.logger.Errorw("error in building manifest push template for pre post cd")
		return err
	}
	manifestPushService := impl.getManifestPushService(manifestPushTemplate.StorageType)

	manifestPushResponse := manifestPushService.PushChart(manifestPushTemplate, ctx)
	if manifestPushResponse.Error != nil {
		impl.logger.Errorw("error in pushing chart to helm repo", "err", err)
		return manifestPushResponse.Error
	}
	return nil
}

func (impl *TriggerServiceImpl) MergeDefaultValuesWithOverrideValues(overrideValues string, builtChartPath string) error {
	valuesFilePath := path.Join(builtChartPath, "values.yaml") // default values of helm chart
	defaultValues, err := ioutil.ReadFile(valuesFilePath)
	if err != nil {
		return err
	}
	defaultValuesJson, err := yaml.YAMLToJSON(defaultValues)
	if err != nil {
		return err
	}
	mergedValues, err := impl.mergeUtil.JsonPatch(defaultValuesJson, []byte(overrideValues))
	if err != nil {
		return err
	}
	mergedValuesYaml, err := yaml.JSONToYAML(mergedValues)
	if err != nil {
		return err
	}
	err = ioutil.WriteFile(valuesFilePath, mergedValuesYaml, 0600)
	if err != nil {
		return err
	}
	return err
}

func (impl *TriggerServiceImpl) BuildManifestPushTemplateForPrePostCd(pipeline *pipelineConfig.Pipeline, cdWorklowRunnerId int, triggeredBy int32, jobHelmPackagePath string, deployType string, imageTag string) (*bean4.ManifestPushTemplate, error) {

	manifestPushTemplate := &bean4.ManifestPushTemplate{
		WorkflowRunnerId:      cdWorklowRunnerId,
		AppId:                 pipeline.AppId,
		EnvironmentId:         pipeline.EnvironmentId,
		UserId:                triggeredBy,
		AppName:               pipeline.App.AppName,
		TargetEnvironmentName: pipeline.Environment.Id,
		ChartVersion:          fmt.Sprintf("%d.%d.%d-%s-%s", 1, 1, cdWorklowRunnerId, deployType, imageTag),
	}

	manifestPushConfig, err := impl.manifestPushConfigRepository.GetManifestPushConfigByAppIdAndEnvId(pipeline.AppId, pipeline.EnvironmentId)
	if err != nil && err != pg.ErrNoRows {
		impl.logger.Errorw("error in fetching manifest push config for pre/post cd", "err", err)
		return manifestPushTemplate, err
	}
	manifestPushTemplate.StorageType = manifestPushConfig.StorageType

	if manifestPushConfig != nil && manifestPushConfig.StorageType == bean2.ManifestStorageOCIHelmRepo {

		var credentialsConfig bean4.HelmRepositoryConfig
		err = json.Unmarshal([]byte(manifestPushConfig.CredentialsConfig), &credentialsConfig)
		if err != nil {
			impl.logger.Errorw("error in json unmarshal", "err", err)
			return manifestPushTemplate, err
		}
		dockerArtifactStore, err := impl.dockerArtifactStoreRepository.FindOne(credentialsConfig.ContainerRegistryName)
		if err != nil {
			impl.logger.Errorw("error in fetching artifact info", "err", err)
			return manifestPushTemplate, err
		}
		repoPath, chartName := app.GetRepoPathAndChartNameFromRepoName(credentialsConfig.RepositoryName)
		manifestPushTemplate.RepoUrl = path.Join(dockerArtifactStore.RegistryURL, repoPath)
		manifestPushTemplate.ChartName = chartName
		chartBytes, err := impl.chartTemplateService.LoadChartInBytes(jobHelmPackagePath, true, chartName, manifestPushTemplate.ChartVersion)
		if err != nil {
			return manifestPushTemplate, err
		}
		manifestPushTemplate.BuiltChartBytes = &chartBytes
		containerRegistryConfig := &bean4.ContainerRegistryConfig{
			RegistryUrl:  dockerArtifactStore.RegistryURL,
			Username:     dockerArtifactStore.Username,
			Password:     dockerArtifactStore.Password,
			Insecure:     true,
			AccessKey:    dockerArtifactStore.AWSAccessKeyId,
			SecretKey:    dockerArtifactStore.AWSSecretAccessKey,
			AwsRegion:    dockerArtifactStore.AWSRegion,
			RegistryType: string(dockerArtifactStore.RegistryType),
			RepoName:     repoPath,
		}
		for _, ociRegistryConfig := range dockerArtifactStore.OCIRegistryConfig {
			if ociRegistryConfig.RepositoryType == repository6.OCI_REGISRTY_REPO_TYPE_CHART {
				containerRegistryConfig.IsPublic = ociRegistryConfig.IsPublic
			}
		}
		manifestPushTemplate.ContainerRegistryConfig = containerRegistryConfig
	} else if manifestPushConfig.StorageType == bean2.ManifestStorageGit {
		// need to implement for git repo push
	}

	return manifestPushTemplate, nil
}

func (impl *TriggerServiceImpl) checkApprovalNodeForDeployment(requestedUserId int32, pipeline *pipelineConfig.Pipeline, artifactId int) (int, error) {
	if pipeline.ApprovalNodeConfigured() {
		pipelineId := pipeline.Id
		approvalConfig, err := pipeline.GetApprovalConfig()
		if err != nil {
			impl.logger.Errorw("error occurred while fetching approval node config", "approvalConfig", pipeline.UserApprovalConfig, "err", err)
			return 0, err
		}
		userApprovalMetadata, err := impl.artifactApprovalDataReadService.FetchApprovalDataForArtifacts([]int{artifactId}, pipelineId, approvalConfig.RequiredCount)
		if err != nil {
			return 0, err
		}
		approvalMetadata, ok := userApprovalMetadata[artifactId]
		if ok && approvalMetadata.ApprovalRuntimeState != pipelineConfig.ApprovedApprovalState {
			impl.logger.Errorw("not triggering deployment since artifact is not approved", "pipelineId", pipelineId, "artifactId", artifactId)
			return 0, &util.ApiError{Code: constants.ApprovalNodeFail, InternalMessage: "not triggering deployment since artifact is not approved", UserMessage: "not triggering deployment since artifact is not approved"}
		} else if ok {
			if !impl.config.CanApproverDeploy {
				approvalUsersData := approvalMetadata.ApprovalUsersData
				for _, approvalData := range approvalUsersData {
					if approvalData.UserId == requestedUserId {
						return 0, &util.ApiError{Code: constants.ApprovalNodeFail, InternalMessage: "image cannot be deployed by its approver", UserMessage: "image cannot be deployed by its approver"}
					}
				}
			}
			return approvalMetadata.ApprovalRequestId, nil
		} else {
			return 0, &util.ApiError{Code: constants.ApprovalNodeFail, InternalMessage: "request not raised for artifact", UserMessage: "request not raised for artifact"}
		}
	}
	return 0, nil

}

func (impl *TriggerServiceImpl) handleCustomGitOpsRepoValidation(runner *pipelineConfig.CdWorkflowRunner, pipeline *pipelineConfig.Pipeline, triggeredBy int32) error {
	if !util.IsAcdApp(pipeline.DeploymentAppName) {
		return nil
	}
	isGitOpsConfigured := false
	gitOpsConfig, err := impl.gitOpsConfigReadService.GetGitOpsConfigActive()
	if err != nil && err != pg.ErrNoRows {
		impl.logger.Errorw("error while getting active GitOpsConfig", "err", err)
	}
	if gitOpsConfig != nil && gitOpsConfig.Id > 0 {
		isGitOpsConfigured = true
	}
	if isGitOpsConfigured && gitOpsConfig.AllowCustomRepository {
		chart, err := impl.chartRepository.FindLatestChartForAppByAppId(pipeline.AppId)
		if err != nil {
			impl.logger.Errorw("error in fetching latest chart for app by appId", "err", err, "appId", pipeline.AppId)
			return err
		}
		if gitOps.IsGitOpsRepoNotConfigured(chart.GitRepoUrl) {
			// if image vulnerable, update timeline status and return
			runner.Status = pipelineConfig.WorkflowFailed
			runner.Message = pipelineConfig.GITOPS_REPO_NOT_CONFIGURED
			runner.FinishedOn = time.Now()
			runner.UpdatedOn = time.Now()
			runner.UpdatedBy = triggeredBy
			err = impl.cdWorkflowRepository.UpdateWorkFlowRunner(runner)
			if err != nil {
				impl.logger.Errorw("error in updating wfr status due to vulnerable image", "err", err)
				return err
			}
			apiErr := &util.ApiError{
				HttpStatusCode:  http.StatusConflict,
				UserMessage:     pipelineConfig.GITOPS_REPO_NOT_CONFIGURED,
				InternalMessage: pipelineConfig.GITOPS_REPO_NOT_CONFIGURED,
			}
			return apiErr
		}
	}
	return nil
}<|MERGE_RESOLUTION|>--- conflicted
+++ resolved
@@ -225,11 +225,8 @@
 	dockerArtifactStoreRepository repository6.DockerArtifactStoreRepository,
 	deploymentWindowService deploymentWindow.DeploymentWindowService,
 	artifactPromotionDataReadService read2.ArtifactPromotionDataReadService,
-<<<<<<< HEAD
+	imageScanService security2.ImageScanService,
 	K8sUtil *k8s.K8sUtilExtended) (*TriggerServiceImpl, error) {
-=======
-	imageScanService security2.ImageScanService) (*TriggerServiceImpl, error) {
->>>>>>> f798f14d
 	impl := &TriggerServiceImpl{
 		logger:                              logger,
 		cdWorkflowCommonService:             cdWorkflowCommonService,
@@ -289,11 +286,8 @@
 		appWorkflowRepository:               appWorkflowRepository,
 		dockerArtifactStoreRepository:       dockerArtifactStoreRepository,
 		deploymentWindowService:             deploymentWindowService,
-<<<<<<< HEAD
+		imageScanService:                    imageScanService,
 		K8sUtil:                             K8sUtil,
-=======
-		imageScanService:                    imageScanService,
->>>>>>> f798f14d
 	}
 	config, err := types.GetCdConfig()
 	if err != nil {
