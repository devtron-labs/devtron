package devtronApps

import (
	"context"
	"encoding/json"
	"errors"
	"fmt"
	pubsub "github.com/devtron-labs/common-lib/pubsub-lib"
	util5 "github.com/devtron-labs/common-lib/utils/k8s"
	bean3 "github.com/devtron-labs/devtron/api/bean"
	"github.com/devtron-labs/devtron/api/bean/gitOps"
	bean6 "github.com/devtron-labs/devtron/api/helm-app/bean"
	"github.com/devtron-labs/devtron/api/helm-app/gRPC"
	client2 "github.com/devtron-labs/devtron/api/helm-app/service"
	"github.com/devtron-labs/devtron/client/argocdServer"
	bean7 "github.com/devtron-labs/devtron/client/argocdServer/bean"
	client "github.com/devtron-labs/devtron/client/events"
	gitSensorClient "github.com/devtron-labs/devtron/client/gitSensor"
	"github.com/devtron-labs/devtron/enterprise/pkg/deploymentWindow"
	"github.com/devtron-labs/devtron/enterprise/pkg/resourceFilter"
	"github.com/devtron-labs/devtron/internal/middleware"
	"github.com/devtron-labs/devtron/internal/sql/models"
	repository3 "github.com/devtron-labs/devtron/internal/sql/repository"
	appRepository "github.com/devtron-labs/devtron/internal/sql/repository/app"
	"github.com/devtron-labs/devtron/internal/sql/repository/appWorkflow"
	"github.com/devtron-labs/devtron/internal/sql/repository/chartConfig"
	repository6 "github.com/devtron-labs/devtron/internal/sql/repository/dockerRegistry"
	"github.com/devtron-labs/devtron/internal/sql/repository/pipelineConfig"
	"github.com/devtron-labs/devtron/internal/sql/repository/security"
	"github.com/devtron-labs/devtron/internal/util"
	"github.com/devtron-labs/devtron/pkg/app"
	bean4 "github.com/devtron-labs/devtron/pkg/app/bean"
	"github.com/devtron-labs/devtron/pkg/app/status"
	"github.com/devtron-labs/devtron/pkg/auth/user"
	bean2 "github.com/devtron-labs/devtron/pkg/bean"
	chartService "github.com/devtron-labs/devtron/pkg/chart"
	chartRepoRepository "github.com/devtron-labs/devtron/pkg/chartRepo/repository"
	repository2 "github.com/devtron-labs/devtron/pkg/cluster/repository"
	"github.com/devtron-labs/devtron/pkg/deployment/gitOps/config"
	"github.com/devtron-labs/devtron/pkg/deployment/manifest"
	bean5 "github.com/devtron-labs/devtron/pkg/deployment/manifest/deploymentTemplate/chartRef/bean"
	"github.com/devtron-labs/devtron/pkg/deployment/trigger/devtronApps/adapter"
	"github.com/devtron-labs/devtron/pkg/deployment/trigger/devtronApps/bean"
	"github.com/devtron-labs/devtron/pkg/deployment/trigger/devtronApps/helper"
	"github.com/devtron-labs/devtron/pkg/deployment/trigger/feasibility/trigger"
	clientErrors "github.com/devtron-labs/devtron/pkg/errors"
	"github.com/devtron-labs/devtron/pkg/eventProcessor/out"
	bean9 "github.com/devtron-labs/devtron/pkg/eventProcessor/out/bean"
	"github.com/devtron-labs/devtron/pkg/imageDigestPolicy"
	"github.com/devtron-labs/devtron/pkg/pipeline"
	bean8 "github.com/devtron-labs/devtron/pkg/pipeline/bean"
	"github.com/devtron-labs/devtron/pkg/pipeline/history"
	"github.com/devtron-labs/devtron/pkg/pipeline/repository"
	"github.com/devtron-labs/devtron/pkg/pipeline/types"
	"github.com/devtron-labs/devtron/pkg/plugin"
	"github.com/devtron-labs/devtron/pkg/policyGovernance/artifactApproval/read"
	"github.com/devtron-labs/devtron/pkg/resourceQualifiers"
	security2 "github.com/devtron-labs/devtron/pkg/security"
	"github.com/devtron-labs/devtron/pkg/sql"
	"github.com/devtron-labs/devtron/pkg/variables"
	"github.com/devtron-labs/devtron/pkg/workflow/cd"
	util3 "github.com/devtron-labs/devtron/util"
	"github.com/devtron-labs/devtron/util/argo"
	util2 "github.com/devtron-labs/devtron/util/event"
	"github.com/devtron-labs/devtron/util/rbac"
	"github.com/go-pg/pg"
	errors3 "github.com/juju/errors"
	"go.opentelemetry.io/otel"
	"go.uber.org/zap"
	"google.golang.org/grpc/codes"
	status2 "google.golang.org/grpc/status"
	"io/ioutil"
	"k8s.io/helm/pkg/proto/hapi/chart"
	"net/http"
	"path"
	"sigs.k8s.io/yaml"
	"strconv"
	"strings"
	"time"
)

type TriggerService interface {
	TriggerPostStage(request bean.TriggerRequest) error
	TriggerPreStage(request bean.TriggerRequest) error

	TriggerStageForBulk(triggerRequest bean.TriggerRequest) error

	ManualCdTrigger(triggerContext bean.TriggerContext, overrideRequest *bean3.ValuesOverrideRequest) (int, string, error)
	TriggerAutomaticDeployment(request bean.TriggerRequest) error
	TriggerAutoCDOnPreStageSuccess(triggerContext bean.TriggerContext, cdPipelineId, ciArtifactId, workflowId int, triggerdBy int32) error

	HandleCDTriggerRelease(overrideRequest *bean3.ValuesOverrideRequest, ctx context.Context,
		triggeredAt time.Time, deployedBy int32) (releaseNo int, manifest []byte, err error)

	HandleCdTriggerReleaseWithFeasibility(triggerRequirementRequest *bean.TriggerRequirementRequestDto, overrideRequest *bean3.ValuesOverrideRequest, ctx context.Context, triggeredAt time.Time, deployedBy int32) (releaseNo int, manifest []byte, err error)

	TriggerRelease(overrideRequest *bean3.ValuesOverrideRequest, valuesOverrideResponse *app.ValuesOverrideResponse,
		builtChartPath string, ctx context.Context, triggeredAt time.Time, triggeredBy int32) (releaseNo int, manifest []byte, err error)
}

type TriggerServiceImpl struct {
	logger                              *zap.SugaredLogger
	cdWorkflowCommonService             cd.CdWorkflowCommonService
	gitOpsManifestPushService           app.GitOpsPushService
	gitOpsConfigReadService             config.GitOpsConfigReadService
	argoK8sClient                       argocdServer.ArgoK8sClient
	ACDConfig                           *argocdServer.ACDConfig
	argoClientWrapperService            argocdServer.ArgoClientWrapperService
	pipelineStatusTimelineService       status.PipelineStatusTimelineService
	chartTemplateService                util.ChartTemplateService
	chartService                        chartService.ChartService
	eventFactory                        client.EventFactory
	eventClient                         client.EventClient
	globalEnvVariables                  *util3.GlobalEnvVariables
	workflowEventPublishService         out.WorkflowEventPublishService
	manifestCreationService             manifest.ManifestCreationService
	deployedConfigurationHistoryService history.DeployedConfigurationHistoryService
	argoUserService                     argo.ArgoUserService
	pipelineStageService                pipeline.PipelineStageService
	globalPluginService                 plugin.GlobalPluginService
	customTagService                    pipeline.CustomTagService
	pluginInputVariableParser           pipeline.PluginInputVariableParser
	prePostCdScriptHistoryService       history.PrePostCdScriptHistoryService
	scopedVariableManager               variables.ScopedVariableCMCSManager
	cdWorkflowService                   pipeline.WorkflowService
	imageDigestPolicyService            imageDigestPolicy.ImageDigestPolicyService
	userService                         user.UserService
	gitSensorGrpcClient                 gitSensorClient.Client
	config                              *types.CdConfig
	resourceFilterService               resourceFilter.ResourceFilterService
	resourceFilterAuditService          resourceFilter.FilterEvaluationAuditService
	deploymentApprovalRepository        pipelineConfig.DeploymentApprovalRepository
	helmRepoPushService                 app.HelmRepoPushService
	helmAppService                      client2.HelmAppService
	imageTaggingService                 pipeline.ImageTaggingService
	artifactApprovalDataReadService     read.ArtifactApprovalDataReadService
	imageScanService                    security2.ImageScanService
	feasibilityManager                  trigger.FeasibilityManager

	mergeUtil     util.MergeUtil
	enforcerUtil  rbac.EnforcerUtil
	helmAppClient gRPC.HelmAppClient //TODO refactoring: use helm app service instead

	appRepository                 appRepository.AppRepository
	ciPipelineMaterialRepository  pipelineConfig.CiPipelineMaterialRepository
	imageScanHistoryRepository    security.ImageScanHistoryRepository
	imageScanDeployInfoRepository security.ImageScanDeployInfoRepository
	pipelineRepository            pipelineConfig.PipelineRepository
	pipelineOverrideRepository    chartConfig.PipelineOverrideRepository
	manifestPushConfigRepository  repository.ManifestPushConfigRepository
	chartRepository               chartRepoRepository.ChartRepository
	envRepository                 repository2.EnvironmentRepository
	cdWorkflowRepository          pipelineConfig.CdWorkflowRepository
	ciWorkflowRepository          pipelineConfig.CiWorkflowRepository
	ciArtifactRepository          repository3.CiArtifactRepository
	ciTemplateService             pipeline.CiTemplateService
	materialRepository            pipelineConfig.MaterialRepository
	appLabelRepository            pipelineConfig.AppLabelRepository
	ciPipelineRepository          pipelineConfig.CiPipelineRepository
	appWorkflowRepository         appWorkflow.AppWorkflowRepository
	dockerArtifactStoreRepository repository6.DockerArtifactStoreRepository
	deploymentWindowService       deploymentWindow.DeploymentWindowService
}

func NewTriggerServiceImpl(logger *zap.SugaredLogger, cdWorkflowCommonService cd.CdWorkflowCommonService,
	gitOpsManifestPushService app.GitOpsPushService,
	gitOpsConfigReadService config.GitOpsConfigReadService,
	argoK8sClient argocdServer.ArgoK8sClient,
	ACDConfig *argocdServer.ACDConfig,
	argoClientWrapperService argocdServer.ArgoClientWrapperService,
	pipelineStatusTimelineService status.PipelineStatusTimelineService,
	chartTemplateService util.ChartTemplateService,
	chartService chartService.ChartService,
	workflowEventPublishService out.WorkflowEventPublishService,
	manifestCreationService manifest.ManifestCreationService,
	deployedConfigurationHistoryService history.DeployedConfigurationHistoryService,
	argoUserService argo.ArgoUserService,
	pipelineStageService pipeline.PipelineStageService,
	globalPluginService plugin.GlobalPluginService,
	customTagService pipeline.CustomTagService,
	pluginInputVariableParser pipeline.PluginInputVariableParser,
	prePostCdScriptHistoryService history.PrePostCdScriptHistoryService,
	scopedVariableManager variables.ScopedVariableCMCSManager,
	cdWorkflowService pipeline.WorkflowService,
	imageDigestPolicyService imageDigestPolicy.ImageDigestPolicyService,
	userService user.UserService,
	gitSensorGrpcClient gitSensorClient.Client,
	helmAppService client2.HelmAppService,
	artifactApprovalDataReadService read.ArtifactApprovalDataReadService,
	mergeUtil util.MergeUtil,
	enforcerUtil rbac.EnforcerUtil,
	helmAppClient gRPC.HelmAppClient,
	eventFactory client.EventFactory,
	eventClient client.EventClient,
	imageTaggingService pipeline.ImageTaggingService,
	deploymentApprovalRepository pipelineConfig.DeploymentApprovalRepository,
	helmRepoPushService app.HelmRepoPushService,
	resourceFilterService resourceFilter.ResourceFilterService,
	resourceFilterAuditService resourceFilter.FilterEvaluationAuditService,
	globalEnvVariables *util3.GlobalEnvVariables,
	appRepository appRepository.AppRepository,
	ciPipelineMaterialRepository pipelineConfig.CiPipelineMaterialRepository,
	imageScanHistoryRepository security.ImageScanHistoryRepository,
	imageScanDeployInfoRepository security.ImageScanDeployInfoRepository,
	pipelineRepository pipelineConfig.PipelineRepository,
	pipelineOverrideRepository chartConfig.PipelineOverrideRepository,
	manifestPushConfigRepository repository.ManifestPushConfigRepository,
	chartRepository chartRepoRepository.ChartRepository,
	envRepository repository2.EnvironmentRepository,
	cdWorkflowRepository pipelineConfig.CdWorkflowRepository,
	ciWorkflowRepository pipelineConfig.CiWorkflowRepository,
	ciArtifactRepository repository3.CiArtifactRepository,
	ciTemplateService pipeline.CiTemplateService,
	materialRepository pipelineConfig.MaterialRepository,
	appLabelRepository pipelineConfig.AppLabelRepository,
	ciPipelineRepository pipelineConfig.CiPipelineRepository,
	appWorkflowRepository appWorkflow.AppWorkflowRepository,
	dockerArtifactStoreRepository repository6.DockerArtifactStoreRepository,
	deploymentWindowService deploymentWindow.DeploymentWindowService,
	imageScanService security2.ImageScanService,
	feasibilityManager trigger.FeasibilityManager) (*TriggerServiceImpl, error) {
	impl := &TriggerServiceImpl{
		logger:                              logger,
		cdWorkflowCommonService:             cdWorkflowCommonService,
		gitOpsManifestPushService:           gitOpsManifestPushService,
		gitOpsConfigReadService:             gitOpsConfigReadService,
		argoK8sClient:                       argoK8sClient,
		ACDConfig:                           ACDConfig,
		argoClientWrapperService:            argoClientWrapperService,
		pipelineStatusTimelineService:       pipelineStatusTimelineService,
		chartTemplateService:                chartTemplateService,
		chartService:                        chartService,
		workflowEventPublishService:         workflowEventPublishService,
		manifestCreationService:             manifestCreationService,
		deployedConfigurationHistoryService: deployedConfigurationHistoryService,
		argoUserService:                     argoUserService,
		pipelineStageService:                pipelineStageService,
		globalPluginService:                 globalPluginService,
		customTagService:                    customTagService,
		pluginInputVariableParser:           pluginInputVariableParser,
		prePostCdScriptHistoryService:       prePostCdScriptHistoryService,
		scopedVariableManager:               scopedVariableManager,
		cdWorkflowService:                   cdWorkflowService,
		imageDigestPolicyService:            imageDigestPolicyService,
		userService:                         userService,
		gitSensorGrpcClient:                 gitSensorGrpcClient,
		helmAppService:                      helmAppService,
		artifactApprovalDataReadService:     artifactApprovalDataReadService,
		mergeUtil:                           mergeUtil,
		enforcerUtil:                        enforcerUtil,
		eventFactory:                        eventFactory,
		eventClient:                         eventClient,
		imageTaggingService:                 imageTaggingService,
		deploymentApprovalRepository:        deploymentApprovalRepository,
		helmRepoPushService:                 helmRepoPushService,
		resourceFilterService:               resourceFilterService,
		resourceFilterAuditService:          resourceFilterAuditService,
		globalEnvVariables:                  globalEnvVariables,
		helmAppClient:                       helmAppClient,
		appRepository:                       appRepository,
		ciPipelineMaterialRepository:        ciPipelineMaterialRepository,
		imageScanHistoryRepository:          imageScanHistoryRepository,
		imageScanDeployInfoRepository:       imageScanDeployInfoRepository,
		pipelineRepository:                  pipelineRepository,
		pipelineOverrideRepository:          pipelineOverrideRepository,
		manifestPushConfigRepository:        manifestPushConfigRepository,
		chartRepository:                     chartRepository,
		envRepository:                       envRepository,
		cdWorkflowRepository:                cdWorkflowRepository,
		ciWorkflowRepository:                ciWorkflowRepository,
		ciArtifactRepository:                ciArtifactRepository,
		ciTemplateService:                   ciTemplateService,
		materialRepository:                  materialRepository,
		appLabelRepository:                  appLabelRepository,
		ciPipelineRepository:                ciPipelineRepository,
		appWorkflowRepository:               appWorkflowRepository,
		dockerArtifactStoreRepository:       dockerArtifactStoreRepository,
		deploymentWindowService:             deploymentWindowService,
		imageScanService:                    imageScanService,
		feasibilityManager:                  feasibilityManager,
	}
	config, err := types.GetCdConfig()
	if err != nil {
		return nil, err
	}
	impl.config = config
	return impl, nil
}

func (impl *TriggerServiceImpl) TriggerStageForBulk(triggerRequest bean.TriggerRequest) error {

	preStage, err := impl.pipelineStageService.GetCdStageByCdPipelineIdAndStageType(triggerRequest.Pipeline.Id, repository.PIPELINE_STAGE_TYPE_PRE_CD)
	if err != nil && err != pg.ErrNoRows {
		impl.logger.Errorw("error in fetching CD pipeline stage", "cdPipelineId", triggerRequest.Pipeline.Id, "stage ", repository.PIPELINE_STAGE_TYPE_PRE_CD, "err", err)
		return err
	}

	//handle corrupt data (https://github.com/devtron-labs/devtron/issues/3826)
	err, deleted := impl.deleteCorruptedPipelineStage(preStage, triggerRequest.TriggeredBy)
	if err != nil {
		impl.logger.Errorw("error in deleteCorruptedPipelineStage ", "cdPipelineId", triggerRequest.Pipeline.Id, "err", err, "preStage", preStage, "triggeredBy", triggerRequest.TriggeredBy)
		return err
	}

	triggerRequest.TriggerContext.Context = context.Background()
	if len(triggerRequest.Pipeline.PreStageConfig) > 0 || (preStage != nil && !deleted) {
		//pre stage exists
		impl.logger.Debugw("trigger pre stage for pipeline", "artifactId", triggerRequest.Artifact.Id, "pipelineId", triggerRequest.Pipeline.Id)
		triggerRequest.RefCdWorkflowRunnerId = 0
		triggerRequest.TriggerType = bean.Automatic
		err = impl.TriggerPreStage(triggerRequest) // TODO handle error here
		return err
	} else {
		// trigger deployment
		impl.logger.Debugw("trigger cd for pipeline", "artifactId", triggerRequest.Artifact.Id, "pipelineId", triggerRequest.Pipeline.Id)
		err = impl.TriggerAutomaticDeployment(triggerRequest)
		return err
	}
}

func (impl *TriggerServiceImpl) handleBlockedTrigger(request bean.TriggerRequest, stage resourceFilter.ReferenceType) error {
	if request.TriggerContext.IsAutoTrigger() {
		go impl.writeBlockedTriggerEvent(request)
		err := impl.createAuditDataForDeploymentWindowBlock(request, stage)
		if err != nil {
			return fmt.Errorf("audit data entry for blocked trigger failed %v %v", request, err)
		}
	}
	return nil
}

// stage improper
func (impl *TriggerServiceImpl) checkForDeploymentWindow(triggerRequest bean.TriggerRequest, stage resourceFilter.ReferenceType) (bean.TriggerRequest, error) {
	triggerTime := time.Now()
	actionState, envState, err := impl.deploymentWindowService.GetStateForAppEnv(triggerTime, triggerRequest.Pipeline.AppId, triggerRequest.Pipeline.EnvironmentId, triggerRequest.TriggeredBy)
	if err != nil {
		return triggerRequest, fmt.Errorf("failed to fetch deployment window state %s %d %d %d %v", triggerTime, triggerRequest.Pipeline.AppId, triggerRequest.Pipeline.EnvironmentId, triggerRequest.TriggeredBy, err)
	}
	triggerRequest.TriggerMessage = actionState.GetBypassActionMessageForProfileAndState(envState)
	triggerRequest.DeploymentWindowState = envState

	if !isDeploymentAllowed(triggerRequest, actionState) {
		err = impl.handleBlockedTrigger(triggerRequest, stage)
		if err != nil {
			return triggerRequest, err
		}
		return triggerRequest, deploymentWindow.GetActionBlockedError(actionState.GetErrorMessageForProfileAndState(envState))
	}
	return triggerRequest, nil
}

func isDeploymentAllowed(triggerRequest bean.TriggerRequest, actionState deploymentWindow.UserActionState) bool {

	if triggerRequest.TriggerContext.IsAutoTrigger() {
		return actionState.IsActionAllowed()
	}
	return actionState.IsActionAllowedWithBypass()
}

// TODO: write a wrapper to handle auto and manual trigger
func (impl *TriggerServiceImpl) ManualCdTrigger(triggerContext bean.TriggerContext, overrideRequest *bean3.ValuesOverrideRequest) (int, string, error) {

	triggerContext.TriggerType = bean.Manual
	// setting triggeredAt variable to have consistent data for various audit log places in db for deployment time
	triggeredAt := time.Now()

	releaseId := 0
	ctx := triggerContext.Context
	var manifest []byte
	_, span := otel.Tracer("orchestrator").Start(ctx, "pipelineRepository.FindById")
	cdPipeline, err := impl.pipelineRepository.FindById(overrideRequest.PipelineId)
	span.End()
	if err != nil {
		impl.logger.Errorw("manual trigger request with invalid pipelineId, ManualCdTrigger", "pipelineId", overrideRequest.PipelineId, "err", err)
		return 0, "", err
	}
	adapter.SetPipelineFieldsInOverrideRequest(overrideRequest, cdPipeline)

	ciArtifactId := overrideRequest.CiArtifactId
	_, span = otel.Tracer("orchestrator").Start(ctx, "ciArtifactRepository.Get")
	artifact, err := impl.ciArtifactRepository.Get(ciArtifactId)
	span.End()
	if err != nil {
		impl.logger.Errorw("err", "err", err)
		return 0, "", err
	}
	// Migration of deprecated DataSource Type
	if artifact.IsMigrationRequired() {
		migrationErr := impl.ciArtifactRepository.MigrateToWebHookDataSourceType(artifact.Id)
		if migrationErr != nil {
			impl.logger.Warnw("unable to migrate deprecated DataSource", "artifactId", artifact.Id)
		}
	}
	var imageTag string
	if len(artifact.Image) > 0 {
		imageTag = strings.Split(artifact.Image, ":")[1]
	}
	helmPackageName := fmt.Sprintf("%s-%s-%s", cdPipeline.App.AppName, cdPipeline.Environment.Name, imageTag)

	switch overrideRequest.CdWorkflowType {
	case bean3.CD_WORKFLOW_TYPE_PRE:
		cdWf := &pipelineConfig.CdWorkflow{
			CiArtifactId: artifact.Id,
			PipelineId:   cdPipeline.Id,
			AuditLog:     sql.AuditLog{CreatedOn: triggeredAt, CreatedBy: 1, UpdatedOn: triggeredAt, UpdatedBy: 1},
		}
		err := impl.cdWorkflowRepository.SaveWorkFlow(ctx, cdWf)
		if err != nil {
			return 0, "", err
		}
		overrideRequest.CdWorkflowId = cdWf.Id
		_, span = otel.Tracer("orchestrator").Start(ctx, "TriggerPreStage")
		triggerRequest := bean.TriggerRequest{
			CdWf:                  cdWf,
			Artifact:              artifact,
			Pipeline:              cdPipeline,
			TriggeredBy:           overrideRequest.UserId,
			ApplyAuth:             false,
			TriggerContext:        triggerContext,
			RefCdWorkflowRunnerId: 0,
		}
		err = impl.TriggerPreStage(triggerRequest)
		span.End()
		if err != nil {
			impl.logger.Errorw("error in TriggerPreStage, ManualCdTrigger", "err", err)
			return 0, "", err
		}
	case bean3.CD_WORKFLOW_TYPE_DEPLOY:
		if overrideRequest.DeploymentType == models.DEPLOYMENTTYPE_UNKNOWN {
			overrideRequest.DeploymentType = models.DEPLOYMENTTYPE_DEPLOY
		}
		approvalRequestId, err := impl.checkApprovalNodeForDeployment(overrideRequest.UserId, cdPipeline, ciArtifactId)
		if err != nil {
			return 0, "", err
		}

		cdWf, err := impl.cdWorkflowRepository.FindByWorkflowIdAndRunnerType(ctx, overrideRequest.CdWorkflowId, bean3.CD_WORKFLOW_TYPE_PRE)
		if err != nil && !util.IsErrNoRows(err) {
			impl.logger.Errorw("error in getting cdWorkflow, ManualCdTrigger", "CdWorkflowId", overrideRequest.CdWorkflowId, "err", err)
			return 0, "", err
		}

		scope := resourceQualifiers.Scope{AppId: overrideRequest.AppId, EnvId: overrideRequest.EnvId, ClusterId: overrideRequest.ClusterId, ProjectId: overrideRequest.ProjectId, IsProdEnv: overrideRequest.IsProdEnv}
		filters, err := impl.resourceFilterService.GetFiltersByScope(scope)
		if err != nil {
			impl.logger.Errorw("error in getting resource filters for the pipeline", "pipelineId", overrideRequest.PipelineId, "err", err)
			return 0, "", err
		}

		// get releaseTags from imageTaggingService
		imageTagNames, err := impl.imageTaggingService.GetTagNamesByArtifactId(artifact.Id)
		if err != nil {
			impl.logger.Errorw("error in getting image tags for the given artifact id", "artifactId", artifact.Id, "err", err)
			return 0, "", err
		}

		filterState, filterIdVsState, err := impl.resourceFilterService.CheckForResource(filters, artifact.Image, imageTagNames)
		if err != nil {
			return 0, "", err
		}

		// store evaluated result
		filterEvaluationAudit, err := impl.resourceFilterService.CreateFilterEvaluationAudit(resourceFilter.Artifact, ciArtifactId, resourceFilter.Pipeline, cdPipeline.Id, filters, filterIdVsState)
		if err != nil {
			impl.logger.Errorw("error in creating filter evaluation audit data cd post stage trigger", "err", err, "cdPipelineId", cdPipeline.Id, "artifactId", ciArtifactId)
			return 0, "", err
		}

		// allow or block w.r.t filterState
		if filterState != resourceFilter.ALLOW {
			return 0, "", fmt.Errorf("the artifact does not pass filtering condition")
		}

		triggerRequest := bean.TriggerRequest{
			Pipeline:       cdPipeline,
			Artifact:       artifact,
			TriggeredBy:    overrideRequest.UserId,
			TriggerContext: triggerContext,
		}

		triggerRequest, err = impl.checkForDeploymentWindow(triggerRequest, resourceFilter.Deploy)
		if err != nil {
			return 0, "", err
		}
		overrideRequest.TriggerMetadata = triggerRequest.TriggerMessage

		cdWorkflowId := cdWf.CdWorkflowId
		if cdWf.CdWorkflowId == 0 {
			cdWf := &pipelineConfig.CdWorkflow{
				CiArtifactId: ciArtifactId,
				PipelineId:   overrideRequest.PipelineId,
				AuditLog:     sql.AuditLog{CreatedOn: triggeredAt, CreatedBy: overrideRequest.UserId, UpdatedOn: triggeredAt, UpdatedBy: overrideRequest.UserId},
			}
			err := impl.cdWorkflowRepository.SaveWorkFlow(ctx, cdWf)
			if err != nil {
				impl.logger.Errorw("error in creating cdWorkflow, ManualCdTrigger", "PipelineId", overrideRequest.PipelineId, "err", err)
				return 0, "", err
			}
			cdWorkflowId = cdWf.Id
		}

		runner := &pipelineConfig.CdWorkflowRunner{
			Name:            cdPipeline.Name,
			WorkflowType:    bean3.CD_WORKFLOW_TYPE_DEPLOY,
			ExecutorType:    pipelineConfig.WORKFLOW_EXECUTOR_TYPE_AWF,
			Status:          pipelineConfig.WorkflowInitiated, // deployment Initiated for manual trigger
			TriggeredBy:     overrideRequest.UserId,
			StartedOn:       triggeredAt,
			Namespace:       impl.config.GetDefaultNamespace(),
			CdWorkflowId:    cdWorkflowId,
			AuditLog:        sql.AuditLog{CreatedOn: triggeredAt, CreatedBy: overrideRequest.UserId, UpdatedOn: triggeredAt, UpdatedBy: overrideRequest.UserId},
			ReferenceId:     triggerContext.ReferenceId,
			TriggerMetadata: triggerRequest.TriggerMessage,
		}
		if approvalRequestId > 0 {
			runner.DeploymentApprovalRequestId = approvalRequestId
		}
		savedWfr, err := impl.cdWorkflowRepository.SaveWorkFlowRunner(runner)
		overrideRequest.WfrId = savedWfr.Id
		if err != nil {
			impl.logger.Errorw("err in creating cdWorkflowRunner, ManualCdTrigger", "cdWorkflowId", cdWorkflowId, "err", err)
			return 0, "", err
		}
		impl.createAuditDataForDeploymentWindowBypass(triggerRequest, savedWfr.Id)

		if filterEvaluationAudit != nil {
			// update resource_filter_evaluation entry with wfrId and type
			err = impl.resourceFilterService.UpdateFilterEvaluationAuditRef(filterEvaluationAudit.Id, resourceFilter.CdWorkflowRunner, runner.Id)
			if err != nil {
				impl.logger.Errorw("error in updating filter evaluation audit reference", "filterEvaluationAuditId", filterEvaluationAudit.Id, "err", err)
				return 0, "", err
			}
		}
		if approvalRequestId > 0 {
			err = impl.deploymentApprovalRepository.ConsumeApprovalRequest(approvalRequestId)
			if err != nil {
				return 0, "", err
			}
		}

		runner.CdWorkflow = &pipelineConfig.CdWorkflow{
			Pipeline: cdPipeline,
		}
		overrideRequest.CdWorkflowId = cdWorkflowId
		// creating cd pipeline status timeline for deployment initialisation
		timeline := impl.pipelineStatusTimelineService.GetTimelineDbObjectByTimelineStatusAndTimelineDescription(savedWfr.Id, 0, pipelineConfig.TIMELINE_STATUS_DEPLOYMENT_INITIATED, pipelineConfig.TIMELINE_DESCRIPTION_DEPLOYMENT_INITIATED, overrideRequest.UserId, time.Now())
		_, span = otel.Tracer("orchestrator").Start(ctx, "cdPipelineStatusTimelineRepo.SaveTimelineForACDHelmApps")
		err = impl.pipelineStatusTimelineService.SaveTimeline(timeline, nil, false)

		span.End()
		if err != nil {
			impl.logger.Errorw("error in creating timeline status for deployment initiation, ManualCdTrigger", "err", err, "timeline", timeline)
		}

		// checking vulnerability for deploying image
		isVulnerable, err := impl.imageScanService.GetArtifactVulnerabilityStatus(artifact, cdPipeline, ctx)
		if err != nil {
			impl.logger.Errorw("error in getting Artifact vulnerability status, ManualCdTrigger", "err", err)
			return 0, "", err
		}

		if isVulnerable == true {
			// if image vulnerable, update timeline status and return
			if err = impl.cdWorkflowCommonService.MarkCurrentDeploymentFailed(runner, errors.New(pipelineConfig.FOUND_VULNERABILITY), overrideRequest.UserId); err != nil {
				impl.logger.Errorw("error while updating current runner status to failed, TriggerDeployment", "wfrId", runner.Id, "err", err)
			}
			return 0, "", fmt.Errorf("found vulnerability for image digest %s", artifact.ImageDigest)
		}

		// Deploy the release
		_, span = otel.Tracer("orchestrator").Start(ctx, "WorkflowDagExecutorImpl.HandleCDTriggerRelease")
		//triggerRequirementRequest := adapter.GetTriggerRequirementRequest(artifact, cdPipeline, runner, overrideRequest.UserId, ctx)
		var releaseErr error
		releaseId, manifest, releaseErr = impl.HandleCDTriggerRelease(overrideRequest, ctx, triggeredAt, overrideRequest.UserId)
		span.End()
		// if releaseErr found, then the mark current deployment Failed and return
		if releaseErr != nil {
			err := impl.cdWorkflowCommonService.MarkCurrentDeploymentFailed(runner, releaseErr, overrideRequest.UserId)
			if err != nil {
				impl.logger.Errorw("error while updating current runner status to failed, updatePreviousDeploymentStatus", "cdWfr", runner.Id, "err", err)
			}
			return 0, "", releaseErr
		}

		// skip updatePreviousDeploymentStatus if Async Install is enabled; handled inside SubscribeDevtronAsyncHelmInstallRequest
		if !impl.isDevtronAsyncInstallModeEnabled(cdPipeline.DeploymentAppType) {
			// Update previous deployment runner status (in transaction): Failed
			_, span = otel.Tracer("orchestrator").Start(ctx, "updatePreviousDeploymentStatus")
			err1 := impl.cdWorkflowCommonService.UpdatePreviousDeploymentStatus(runner, cdPipeline.Id, triggeredAt, overrideRequest.UserId)
			span.End()
			if err1 != nil {
				impl.logger.Errorw("error while update previous cd workflow runners, ManualCdTrigger", "err", err, "runner", runner, "pipelineId", cdPipeline.Id)
				return 0, "", err1
			}
		}
		if overrideRequest.DeploymentAppType == util.PIPELINE_DEPLOYMENT_TYPE_MANIFEST_DOWNLOAD || overrideRequest.DeploymentAppType == util.PIPELINE_DEPLOYMENT_TYPE_MANIFEST_PUSH {
			if err == nil {
				runner := &pipelineConfig.CdWorkflowRunner{
					Id:                 runner.Id,
					Name:               cdPipeline.Name,
					WorkflowType:       bean3.CD_WORKFLOW_TYPE_DEPLOY,
					ExecutorType:       pipelineConfig.WORKFLOW_EXECUTOR_TYPE_AWF,
					TriggeredBy:        overrideRequest.UserId,
					StartedOn:          triggeredAt,
					Status:             pipelineConfig.WorkflowSucceeded,
					Namespace:          impl.config.GetDefaultNamespace(),
					CdWorkflowId:       overrideRequest.CdWorkflowId,
					AuditLog:           sql.AuditLog{CreatedOn: triggeredAt, CreatedBy: overrideRequest.UserId, UpdatedOn: triggeredAt, UpdatedBy: overrideRequest.UserId},
					HelmReferenceChart: manifest,
					FinishedOn:         time.Now(),
				}
				updateErr := impl.cdWorkflowRepository.UpdateWorkFlowRunner(runner)
				if updateErr != nil {
					impl.logger.Errorw("error in updating runner for manifest_download type", "err", err)
				}
				// Handle auto trigger after deployment success event
				pipelineOverride, err := impl.pipelineOverrideRepository.FindLatestByCdWorkflowId(overrideRequest.CdWorkflowId)
				if err != nil {
					impl.logger.Errorw("error in getting latest pipeline override by cdWorkflowId", "err", err, "cdWorkflowId", cdWf.Id)
					return 0, "", err
				}
				cdSuccessEvent := bean9.DeployStageSuccessEventReq{
					DeployStageType:  bean3.CD_WORKFLOW_TYPE_DEPLOY,
					PipelineOverride: pipelineOverride,
				}
				go impl.workflowEventPublishService.PublishDeployStageSuccessEvent(cdSuccessEvent)
			}
		}

	case bean3.CD_WORKFLOW_TYPE_POST:
		cdWfRunner, err := impl.cdWorkflowRepository.FindByWorkflowIdAndRunnerType(ctx, overrideRequest.CdWorkflowId, bean3.CD_WORKFLOW_TYPE_DEPLOY)
		if err != nil && !util.IsErrNoRows(err) {
			impl.logger.Errorw("err in getting cdWorkflowRunner, ManualCdTrigger", "cdWorkflowId", overrideRequest.CdWorkflowId, "err", err)
			return 0, "", err
		}

		var cdWf *pipelineConfig.CdWorkflow
		if cdWfRunner.CdWorkflowId == 0 {
			cdWf = &pipelineConfig.CdWorkflow{
				CiArtifactId: ciArtifactId,
				PipelineId:   overrideRequest.PipelineId,
				AuditLog:     sql.AuditLog{CreatedOn: triggeredAt, CreatedBy: overrideRequest.UserId, UpdatedOn: triggeredAt, UpdatedBy: overrideRequest.UserId},
			}
			err := impl.cdWorkflowRepository.SaveWorkFlow(ctx, cdWf)
			if err != nil {
				impl.logger.Errorw("error in creating cdWorkflow, ManualCdTrigger", "CdWorkflowId", overrideRequest.CdWorkflowId, "err", err)
				return 0, "", err
			}
			overrideRequest.CdWorkflowId = cdWf.Id
		} else {
			_, span = otel.Tracer("orchestrator").Start(ctx, "cdWorkflowRepository.FindById")
			cdWf, err = impl.cdWorkflowRepository.FindById(overrideRequest.CdWorkflowId)
			span.End()
			if err != nil && !util.IsErrNoRows(err) {
				impl.logger.Errorw("error in getting cdWorkflow, ManualCdTrigger", "CdWorkflowId", overrideRequest.CdWorkflowId, "err", err)
				return 0, "", err
			}
		}
		_, span = otel.Tracer("orchestrator").Start(ctx, "TriggerPostStage")
		triggerRequest := bean.TriggerRequest{
			CdWf:                  cdWf,
			Pipeline:              cdPipeline,
			TriggeredBy:           overrideRequest.UserId,
			RefCdWorkflowRunnerId: 0,
			TriggerContext:        triggerContext,
		}
		err = impl.TriggerPostStage(triggerRequest)
		span.End()
		if err != nil {
			impl.logger.Errorw("error in TriggerPostStage, ManualCdTrigger", "CdWorkflowId", cdWf.Id, "err", err)
			return 0, "", err
		}
	default:
		impl.logger.Errorw("invalid CdWorkflowType, ManualCdTrigger", "CdWorkflowType", overrideRequest.CdWorkflowType, "err", err)
		return 0, "", fmt.Errorf("invalid CdWorkflowType %s for the trigger request", string(overrideRequest.CdWorkflowType))
	}
	return releaseId, helmPackageName, err
}

// TODO: write a wrapper to handle auto and manual trigger
func (impl *TriggerServiceImpl) TriggerAutomaticDeployment(request bean.TriggerRequest) error {

	request.TriggerContext.TriggerType = bean.Automatic
	// in case of manual trigger auth is already applied and for auto triggers there is no need for auth check here
	triggeredBy := request.TriggeredBy
	pipeline := request.Pipeline
	artifact := request.Artifact

	// in case of manual ci RBAC need to apply, this method used for auto cd deployment
	pipelineId := pipeline.Id

	artifactId := artifact.Id
	env, err := impl.envRepository.FindById(pipeline.EnvironmentId)
	if err != nil {
		impl.logger.Errorw("error while fetching env", "err", err)
		return err
	}
	// setting env in pipeline, TODO: Check if correct, doubtful
	pipeline.Environment = *env

	app, err := impl.appRepository.FindById(pipeline.AppId)
	if err != nil {
		return err
	}
	scope := resourceQualifiers.Scope{AppId: pipeline.AppId, EnvId: pipeline.EnvironmentId, ClusterId: env.ClusterId, ProjectId: app.TeamId, IsProdEnv: env.Default}
	impl.logger.Infow("scope for auto trigger ", "scope", scope)
	filters, err := impl.resourceFilterService.GetFiltersByScope(scope)
	if err != nil {
		impl.logger.Errorw("error in getting resource filters for the pipeline", "pipelineId", pipeline.Id, "err", err)
		return err
	}
	// get releaseTags from imageTaggingService
	imageTagNames, err := impl.imageTaggingService.GetTagNamesByArtifactId(artifact.Id)
	if err != nil {
		impl.logger.Errorw("error in getting image tags for the given artifact id", "artifactId", artifact.Id, "err", err)
		return err
	}

	filterState, filterIdVsState, err := impl.resourceFilterService.CheckForResource(filters, artifact.Image, imageTagNames)
	if err != nil {
		return err
	}

	// store evaluated result
	filterEvaluationAudit, err := impl.resourceFilterService.CreateFilterEvaluationAudit(resourceFilter.Artifact, artifact.Id, resourceFilter.Pipeline, pipeline.Id, filters, filterIdVsState)
	if err != nil {
		impl.logger.Errorw("error in creating filter evaluation audit data cd post stage trigger", "err", err, "cdPipelineId", pipeline.Id, "artifactId", artifact.Id)
		return err
	}

	// allow or block w.r.t filterState
	if filterState != resourceFilter.ALLOW {
		return fmt.Errorf("the artifact does not pass filtering condition")
	}

	request, err = impl.checkForDeploymentWindow(request, resourceFilter.Deploy)
	if err != nil {
		return err
	}

	// need to check for approved artifact only in case configured
	approvalRequestId, err := impl.checkApprovalNodeForDeployment(triggeredBy, pipeline, artifactId)
	if err != nil {
		return err
	}
	// setting triggeredAt variable to have consistent data for various audit log places in db for deployment time
	triggeredAt := time.Now()
	cdWf := request.CdWf

	if cdWf == nil || (cdWf != nil && cdWf.CiArtifactId != artifact.Id) {
		// cdWf != nil && cdWf.CiArtifactId != artifact.Id for auto trigger case when deployment is triggered with image generated by plugin
		cdWf = &pipelineConfig.CdWorkflow{
			CiArtifactId: artifactId,
			PipelineId:   pipelineId,
			AuditLog:     sql.AuditLog{CreatedOn: triggeredAt, CreatedBy: 1, UpdatedOn: triggeredAt, UpdatedBy: 1},
		}
		err := impl.cdWorkflowRepository.SaveWorkFlow(context.Background(), cdWf)
		if err != nil {
			return err
		}
	}

	runner := &pipelineConfig.CdWorkflowRunner{
		Name:            pipeline.Name,
		WorkflowType:    bean3.CD_WORKFLOW_TYPE_DEPLOY,
		ExecutorType:    pipelineConfig.WORKFLOW_EXECUTOR_TYPE_SYSTEM,
		Status:          pipelineConfig.WorkflowInitiated, // deployment Initiated for auto trigger
		TriggeredBy:     1,
		StartedOn:       triggeredAt,
		Namespace:       impl.config.GetDefaultNamespace(),
		CdWorkflowId:    cdWf.Id,
		AuditLog:        sql.AuditLog{CreatedOn: triggeredAt, CreatedBy: triggeredBy, UpdatedOn: triggeredAt, UpdatedBy: triggeredBy},
		ReferenceId:     request.TriggerContext.ReferenceId,
		TriggerMetadata: request.TriggerMessage,
	}
	if approvalRequestId > 0 {
		runner.DeploymentApprovalRequestId = approvalRequestId
	}
	savedWfr, err := impl.cdWorkflowRepository.SaveWorkFlowRunner(runner)
	if err != nil {
		return err
	}
	impl.createAuditDataForDeploymentWindowBypass(request, savedWfr.Id)

	if filterEvaluationAudit != nil {
		// update resource_filter_evaluation entry with wfrId and type
		err = impl.resourceFilterService.UpdateFilterEvaluationAuditRef(filterEvaluationAudit.Id, resourceFilter.CdWorkflowRunner, runner.Id)
		if err != nil {
			impl.logger.Errorw("error in updating filter evaluation audit reference", "filterEvaluationAuditId", filterEvaluationAudit.Id, "err", err)
			return err
		}
	}
	if approvalRequestId > 0 {
		err = impl.deploymentApprovalRepository.ConsumeApprovalRequest(approvalRequestId)
		if err != nil {
			return err
		}
	}
	runner.CdWorkflow = &pipelineConfig.CdWorkflow{
		Pipeline: pipeline,
	}
	// creating cd pipeline status timeline for deployment initialisation
	timeline := &pipelineConfig.PipelineStatusTimeline{
		CdWorkflowRunnerId: runner.Id,
		Status:             pipelineConfig.TIMELINE_STATUS_DEPLOYMENT_INITIATED,
		StatusDetail:       "Deployment initiated successfully.",
		StatusTime:         time.Now(),
		AuditLog: sql.AuditLog{
			CreatedBy: 1,
			CreatedOn: time.Now(),
			UpdatedBy: 1,
			UpdatedOn: time.Now(),
		},
	}
	isAppStore := false
	err = impl.pipelineStatusTimelineService.SaveTimeline(timeline, nil, isAppStore)
	if err != nil {
		impl.logger.Errorw("error in creating timeline status for deployment initiation", "err", err, "timeline", timeline)
	}

	// custom gitops repo url validation --> Start
	err = impl.handleCustomGitOpsRepoValidation(runner, pipeline, triggeredBy)
	if err != nil {
		impl.logger.Errorw("custom GitOps repository validation error, TriggerPreStage", "err", err)
		return err
	}
	// custom gitops repo url validation --> Ends

	// checking vulnerability for deploying image
	isVulnerable, err := impl.imageScanService.GetArtifactVulnerabilityStatus(artifact, pipeline, nil)
	if err != nil {
		impl.logger.Errorw("error in getting Artifact vulnerability status, ManualCdTrigger", "err", err)
		return err
	}
	if isVulnerable == true {
		if err = impl.cdWorkflowCommonService.MarkCurrentDeploymentFailed(runner, errors.New(pipelineConfig.FOUND_VULNERABILITY), triggeredBy); err != nil {
			impl.logger.Errorw("error while updating current runner status to failed, TriggerDeployment", "wfrId", runner.Id, "err", err)
		}
		return nil
	}
	//triggerRequirementRequest := adapter.GetTriggerRequirementRequest(artifact, pipeline, runner, triggeredBy, nil)
	manifest, releaseErr := impl.TriggerCD(artifact, cdWf.Id, savedWfr.Id, pipeline, triggeredAt)
	// if releaseErr found, then the mark current deployment Failed and return
	if releaseErr != nil {
		err := impl.cdWorkflowCommonService.MarkCurrentDeploymentFailed(runner, releaseErr, triggeredBy)
		if err != nil {
			impl.logger.Errorw("error while updating current runner status to failed, updatePreviousDeploymentStatus", "cdWfr", runner.Id, "err", err)
		}
		return releaseErr
	}
	// skip updatePreviousDeploymentStatus if Async Install is enabled; handled inside SubscribeDevtronAsyncHelmInstallRequest
	if !impl.isDevtronAsyncInstallModeEnabled(pipeline.DeploymentAppType) {
		err1 := impl.cdWorkflowCommonService.UpdatePreviousDeploymentStatus(runner, pipeline.Id, triggeredAt, triggeredBy)
		if err1 != nil {
			impl.logger.Errorw("error while update previous cd workflow runners", "err", err, "runner", runner, "pipelineId", pipeline.Id)
			return err1
		}
	}
	if util.IsManifestDownload(pipeline.DeploymentAppType) || util.IsManifestPush(pipeline.DeploymentAppType) {
		runner := &pipelineConfig.CdWorkflowRunner{
			Id:                 runner.Id,
			Name:               pipeline.Name,
			WorkflowType:       bean3.CD_WORKFLOW_TYPE_DEPLOY,
			ExecutorType:       pipelineConfig.WORKFLOW_EXECUTOR_TYPE_AWF,
			TriggeredBy:        1,
			StartedOn:          triggeredAt,
			Status:             pipelineConfig.WorkflowSucceeded,
			Namespace:          impl.config.GetDefaultNamespace(),
			CdWorkflowId:       cdWf.Id,
			AuditLog:           sql.AuditLog{CreatedOn: triggeredAt, CreatedBy: 1, UpdatedOn: triggeredAt, UpdatedBy: 1},
			FinishedOn:         time.Now(),
			HelmReferenceChart: *manifest,
		}
		updateErr := impl.cdWorkflowRepository.UpdateWorkFlowRunner(runner)
		if updateErr != nil {
			impl.logger.Errorw("error in updating runner for manifest_download type", "err", err)
		}
		// Handle Auto Trigger for Manifest Push deployment type
		pipelineOverride, err := impl.pipelineOverrideRepository.FindLatestByCdWorkflowId(cdWf.Id)
		if err != nil {
			impl.logger.Errorw("error in getting latest pipeline override by cdWorkflowId", "err", err, "cdWorkflowId", cdWf.Id)
			return err
		}
		cdSuccessEvent := bean9.DeployStageSuccessEventReq{
			DeployStageType:  bean3.CD_WORKFLOW_TYPE_DEPLOY,
			PipelineOverride: pipelineOverride,
		}
		go impl.workflowEventPublishService.PublishDeployStageSuccessEvent(cdSuccessEvent)
	}
	return nil
}

func (impl *TriggerServiceImpl) createAuditDataForDeploymentWindowBlock(request bean.TriggerRequest, stage resourceFilter.ReferenceType) error {
	_, err := impl.resourceFilterAuditService.CreateFilterEvaluationAuditCustom(resourceFilter.Artifact, request.Artifact.Id, stage, request.Pipeline.Id, request.DeploymentWindowState.GetSerializedAuditData(request.TriggerContext.ToTriggerTypeString(), request.TriggerMessage), resourceFilter.DEPLOYMENT_WINDOW)
	if err != nil {
		return err
	}
	return nil
}

func (impl *TriggerServiceImpl) createAuditDataForDeploymentWindowBypass(request bean.TriggerRequest, wfrId int) error {
	if request.TriggerMessage == "" || request.TriggerContext.IsAutoTrigger() {
		return nil
	}
	_, err := impl.resourceFilterAuditService.CreateFilterEvaluationAuditCustom(resourceFilter.Artifact, request.Artifact.Id, resourceFilter.CdWorkflowRunner, wfrId, request.DeploymentWindowState.GetSerializedAuditData(request.TriggerContext.ToTriggerTypeString(), request.TriggerMessage), resourceFilter.DEPLOYMENT_WINDOW)
	if err != nil {
		return err
	}
	return nil
}

func (impl *TriggerServiceImpl) TriggerCD(artifact *repository3.CiArtifact, cdWorkflowId, wfrId int, pipeline *pipelineConfig.Pipeline, triggeredAt time.Time) (*[]byte, error) {
	impl.logger.Debugw("automatic pipeline trigger attempt async", "artifactId", artifact.Id)
	manifest, err := impl.triggerReleaseAsync(artifact, cdWorkflowId, wfrId, pipeline, triggeredAt)
	if err != nil {
		impl.logger.Errorw("error in cd trigger", "err", err)
		return manifest, err
	}
	return manifest, err
}

func (impl *TriggerServiceImpl) triggerReleaseAsync(artifact *repository3.CiArtifact, cdWorkflowId, wfrId int, pipeline *pipelineConfig.Pipeline, triggeredAt time.Time) (*[]byte, error) {
	manifest, err := impl.validateAndTrigger(pipeline, artifact, cdWorkflowId, wfrId, triggeredAt)
	if err != nil {
		impl.logger.Errorw("error in trigger for pipeline", "pipelineId", strconv.Itoa(pipeline.Id))
	}
	impl.logger.Debugw("trigger attempted for all pipeline ", "artifactId", artifact.Id)
	return manifest, err
}

func (impl *TriggerServiceImpl) validateAndTrigger(p *pipelineConfig.Pipeline, artifact *repository3.CiArtifact, cdWorkflowId, wfrId int, triggeredAt time.Time) (*[]byte, error) {
	object := impl.enforcerUtil.GetAppRBACNameByAppId(p.AppId)
	envApp := strings.Split(object, "/")
	if len(envApp) != 2 {
		impl.logger.Error("invalid req, app and env not found from rbac")
		return nil, errors3.New("invalid req, app and env not found from rbac")
	}
	manifest, err := impl.releasePipeline(p, artifact, cdWorkflowId, wfrId, triggeredAt)
	return manifest, err
}

func (impl *TriggerServiceImpl) releasePipeline(pipeline *pipelineConfig.Pipeline, artifact *repository3.CiArtifact, cdWorkflowId, wfrId int, triggeredAt time.Time) (*[]byte, error) {
	impl.logger.Debugw("triggering release for ", "cdPipelineId", pipeline.Id, "artifactId", artifact.Id)

	pipeline, err := impl.pipelineRepository.FindById(pipeline.Id)
	if err != nil {
		impl.logger.Errorw("error in fetching pipeline by pipelineId", "err", err)
		return nil, err
	}

	request := &bean3.ValuesOverrideRequest{
		PipelineId:           pipeline.Id,
		UserId:               artifact.CreatedBy,
		CiArtifactId:         artifact.Id,
		AppId:                pipeline.AppId,
		CdWorkflowId:         cdWorkflowId,
		ForceTrigger:         true,
		DeploymentWithConfig: bean3.DEPLOYMENT_CONFIG_TYPE_LAST_SAVED,
		WfrId:                wfrId,
	}
	adapter.SetPipelineFieldsInOverrideRequest(request, pipeline)

	ctx, err := impl.argoUserService.BuildACDContext()
	if err != nil {
		impl.logger.Errorw("error in creating acd sync context", "pipelineId", pipeline.Id, "artifactId", artifact.Id, "err", err)
		return nil, err
	}
	// setting deployedBy as 1(system user) since case of auto trigger
	_, span := otel.Tracer("orchestrator").Start(ctx, "WorkflowDagExecutorImpl.HandleCDTriggerRelease")
	id, manifest, err := impl.HandleCDTriggerRelease(request, ctx, triggeredAt, 1)
	span.End()
	if err != nil {
		impl.logger.Errorw("error in auto  cd pipeline trigger", "pipelineId", pipeline.Id, "artifactId", artifact.Id, "err", err)
	} else {
		impl.logger.Infow("pipeline successfully triggered ", "cdPipelineId", pipeline.Id, "artifactId", artifact.Id, "releaseId", id)
	}
	return &manifest, err

}

func (impl *TriggerServiceImpl) HandleCdTriggerReleaseWithFeasibility(triggerRequirementRequest *bean.TriggerRequirementRequestDto, overrideRequest *bean3.ValuesOverrideRequest, ctx context.Context, triggeredAt time.Time, deployedBy int32) (releaseNo int, manifest []byte, err error) {
	// introduce feasibility call and return custom error if fails
	err = impl.feasibilityManager.CheckFeasibility(triggerRequirementRequest)
	if err != nil && !errors.Is(err, bean.GetVulnerabilityFoundError(triggerRequirementRequest.Artifact.ImageDigest)) {
		impl.logger.Errorw("error encountered in HandleCdTriggerReleaseWithFeasibility", "overrideRequest", overrideRequest, "err", err)
		return releaseNo, manifest, err
	} else if err != nil {
		// if image vulnerable, update timeline status and return
		if ok := impl.cdWorkflowCommonService.MarkCurrentDeploymentFailed(triggerRequirementRequest.Runner, errors.New(pipelineConfig.FOUND_VULNERABILITY), triggerRequirementRequest.TriggeredBy); ok != nil {
			impl.logger.Errorw("error while updating current runner status to failed, TriggerDeployment", "wfrId", triggerRequirementRequest.Runner.Id, "err", err)
		}
		return releaseNo, manifest, err
	}
<<<<<<< HEAD

=======
>>>>>>> 70c1df20
	releaseNo, manifest, err = impl.HandleCDTriggerRelease(overrideRequest, ctx, triggeredAt, deployedBy)
	return releaseNo, manifest, err

}

func (impl *TriggerServiceImpl) HandleCDTriggerRelease(overrideRequest *bean3.ValuesOverrideRequest, ctx context.Context,
	triggeredAt time.Time, deployedBy int32) (releaseNo int, manifest []byte, err error) {
	if impl.isDevtronAsyncInstallModeEnabled(overrideRequest.DeploymentAppType) {
		// asynchronous mode of installation starts
		return impl.workflowEventPublishService.TriggerHelmAsyncRelease(overrideRequest, ctx, triggeredAt, deployedBy)
	}
	// synchronous mode of installation starts

	valuesOverrideResponse, builtChartPath, err := impl.manifestCreationService.BuildManifestForTrigger(overrideRequest, triggeredAt, ctx)
	_, span := otel.Tracer("orchestrator").Start(ctx, "CreateHistoriesForDeploymentTrigger")
	err1 := impl.deployedConfigurationHistoryService.CreateHistoriesForDeploymentTrigger(valuesOverrideResponse.Pipeline, valuesOverrideResponse.PipelineStrategy, valuesOverrideResponse.EnvOverride, triggeredAt, deployedBy)
	if err1 != nil {
		impl.logger.Errorw("error in saving histories for trigger", "err", err1, "pipelineId", valuesOverrideResponse.Pipeline.Id, "wfrId", overrideRequest.WfrId)
	}
	span.End()
	if err != nil {
		impl.logger.Errorw("error in building merged manifest for trigger", "err", err)
		return releaseNo, manifest, err
	}
	_, span = otel.Tracer("orchestrator").Start(ctx, "WorkflowDagExecutorImpl.TriggerRelease")
	releaseId, manifest, releaseErr := impl.TriggerRelease(overrideRequest, valuesOverrideResponse, builtChartPath, ctx, triggeredAt, deployedBy)
	span.End()
	return releaseId, manifest, releaseErr
}

// TriggerRelease will trigger Install/Upgrade request for Devtron App releases synchronously
func (impl *TriggerServiceImpl) TriggerRelease(overrideRequest *bean3.ValuesOverrideRequest, valuesOverrideResponse *app.ValuesOverrideResponse,
	builtChartPath string, ctx context.Context, triggeredAt time.Time, triggeredBy int32) (releaseNo int, manifest []byte, err error) {
	// Handling for auto trigger
	if overrideRequest.UserId == 0 {
		overrideRequest.UserId = triggeredBy
	}
	triggerEvent := helper.GetTriggerEvent(overrideRequest.DeploymentAppType, triggeredAt, triggeredBy)
	releaseNo, manifest, err = impl.triggerPipeline(overrideRequest, valuesOverrideResponse, builtChartPath, triggerEvent, ctx)
	if err != nil {
		return 0, manifest, err
	}
	return releaseNo, manifest, nil
}

func (impl *TriggerServiceImpl) triggerPipeline(overrideRequest *bean3.ValuesOverrideRequest, valuesOverrideResponse *app.ValuesOverrideResponse,
	builtChartPath string, triggerEvent bean.TriggerEvent, ctx context.Context) (releaseNo int, manifest []byte, err error) {
	isRequestValid, err := helper.ValidateTriggerEvent(triggerEvent)
	if !isRequestValid {
		return releaseNo, manifest, err
	}
	if err != nil && triggerEvent.GetManifestInResponse {
		timeline := &pipelineConfig.PipelineStatusTimeline{
			CdWorkflowRunnerId: overrideRequest.WfrId,
			Status:             "HELM_PACKAGE_GENERATION_FAILED",
			StatusDetail:       fmt.Sprintf("Helm package generation failed. - %v", err),
			StatusTime:         time.Now(),
			AuditLog: sql.AuditLog{
				CreatedBy: overrideRequest.UserId,
				CreatedOn: time.Now(),
				UpdatedBy: overrideRequest.UserId,
				UpdatedOn: time.Now(),
			},
		}
		err1 := impl.pipelineStatusTimelineService.SaveTimeline(timeline, nil, false)
		if err1 != nil {
			impl.logger.Errorw("error in saving timeline for manifest_download type")
		}
	}
	if err != nil {
		return releaseNo, manifest, err
	}

	if triggerEvent.GetManifestInResponse {
		timeline := &pipelineConfig.PipelineStatusTimeline{
			CdWorkflowRunnerId: overrideRequest.WfrId,
			Status:             "HELM_PACKAGE_GENERATED",
			StatusDetail:       "Helm package generated successfully.",
			StatusTime:         time.Now(),
			AuditLog: sql.AuditLog{
				CreatedBy: overrideRequest.UserId,
				CreatedOn: time.Now(),
				UpdatedBy: overrideRequest.UserId,
				UpdatedOn: time.Now(),
			},
		}
		_, span := otel.Tracer("orchestrator").Start(ctx, "cdPipelineStatusTimelineRepo.SaveTimelineForACDHelmApps")
		err = impl.pipelineStatusTimelineService.SaveTimeline(timeline, nil, false)
		if err != nil {
			impl.logger.Errorw("error in saving timeline for manifest_download type")
		}
		span.End()
		err = impl.MergeDefaultValuesWithOverrideValues(valuesOverrideResponse.MergedValues, builtChartPath)
		if err != nil {
			impl.logger.Errorw("error in merging default values with override values ", "err", err)
			return releaseNo, manifest, err
		}
		// for downloaded manifest name is equal to <app-name>-<env-name>-<image-tag>
		image := valuesOverrideResponse.Artifact.Image
		var imageTag string
		if len(image) > 0 {
			imageTag = strings.Split(image, ":")[1]
		}
		chartName := fmt.Sprintf("%s-%s-%s", overrideRequest.AppName, overrideRequest.EnvName, imageTag)
		// As this chart will be pushed, don't delete it now
		deleteChart := !triggerEvent.PerformChartPush
		manifest, err = impl.chartTemplateService.LoadChartInBytes(builtChartPath, deleteChart, chartName, valuesOverrideResponse.EnvOverride.Chart.ChartVersion)
		if err != nil {
			impl.logger.Errorw("error in converting chart to bytes", "err", err)
			return releaseNo, manifest, err
		}
	}

	if triggerEvent.PerformChartPush {
		// update workflow runner status, used in app workflow view
		err = impl.cdWorkflowCommonService.UpdateCDWorkflowRunnerStatus(ctx, overrideRequest, triggerEvent.TriggerdAt, pipelineConfig.WorkflowInProgress, "")
		if err != nil {
			impl.logger.Errorw("error in updating the workflow runner status, createHelmAppForCdPipeline", "err", err)
			return releaseNo, manifest, err
		}
		manifestPushTemplate, err := impl.buildManifestPushTemplate(overrideRequest, valuesOverrideResponse, builtChartPath)
		if err != nil {
			impl.logger.Errorw("error in building manifest push template", "err", err)
			return releaseNo, manifest, err
		}
		manifestPushService := impl.getManifestPushService(triggerEvent.ManifestStorageType)
		manifestPushResponse := manifestPushService.PushChart(manifestPushTemplate, ctx)
		if manifestPushResponse.Error != nil {
			impl.logger.Errorw("Error in pushing manifest to git/helm", "err", err, "git_repo_url", manifestPushTemplate.RepoUrl)
			return releaseNo, manifest, manifestPushResponse.Error
		}
		// Update GitOps repo url after repo migration
		if manifestPushResponse.IsGitOpsRepoMigrated() {
			valuesOverrideResponse.EnvOverride.Chart.GitRepoUrl = manifestPushResponse.OverRiddenRepoUrl
			// below function will override gitRepoUrl for charts even if user has already configured gitOps repoURL
			err = impl.chartService.OverrideGitOpsRepoUrl(manifestPushTemplate.AppId, manifestPushResponse.OverRiddenRepoUrl, manifestPushTemplate.UserId)
			if err != nil {
				impl.logger.Errorw("error in updating git repo url in charts", "err", err)
				return releaseNo, manifest, fmt.Errorf("No repository configured for Gitops! Error while migrating gitops repository: '%s'", manifestPushResponse.OverRiddenRepoUrl)
			}
		}
		pipelineOverrideUpdateRequest := &chartConfig.PipelineOverride{
			Id:                     valuesOverrideResponse.PipelineOverride.Id,
			GitHash:                manifestPushResponse.CommitHash,
			CommitTime:             manifestPushResponse.CommitTime,
			EnvConfigOverrideId:    valuesOverrideResponse.EnvOverride.Id,
			PipelineOverrideValues: valuesOverrideResponse.ReleaseOverrideJSON,
			PipelineId:             overrideRequest.PipelineId,
			CiArtifactId:           overrideRequest.CiArtifactId,
			PipelineMergedValues:   valuesOverrideResponse.MergedValues,
			AuditLog:               sql.AuditLog{UpdatedOn: triggerEvent.TriggerdAt, UpdatedBy: overrideRequest.UserId},
		}
		_, span := otel.Tracer("orchestrator").Start(ctx, "pipelineOverrideRepository.Update")
		err = impl.pipelineOverrideRepository.Update(pipelineOverrideUpdateRequest)
		span.End()
	}

	if triggerEvent.PerformDeploymentOnCluster {
		err = impl.deployApp(overrideRequest, valuesOverrideResponse, triggerEvent.TriggerdAt, ctx)
		if err != nil {
			impl.logger.Errorw("error in deploying app", "err", err)
			return releaseNo, manifest, err
		}
	}

	go impl.writeCDTriggerEvent(overrideRequest, valuesOverrideResponse.Artifact, valuesOverrideResponse.PipelineOverride.PipelineReleaseCounter, valuesOverrideResponse.PipelineOverride.Id, overrideRequest.WfrId)

	_, span := otel.Tracer("orchestrator").Start(ctx, "MarkImageScanDeployed")
	_ = impl.markImageScanDeployed(overrideRequest.AppId, valuesOverrideResponse.EnvOverride.TargetEnvironment, valuesOverrideResponse.Artifact.ImageDigest, overrideRequest.ClusterId, valuesOverrideResponse.Artifact.ScanEnabled, valuesOverrideResponse.Artifact.Image)
	span.End()

	middleware.CdTriggerCounter.WithLabelValues(overrideRequest.AppName, overrideRequest.EnvName).Inc()

	return valuesOverrideResponse.PipelineOverride.PipelineReleaseCounter, manifest, nil

}

func (impl *TriggerServiceImpl) buildManifestPushTemplate(overrideRequest *bean3.ValuesOverrideRequest, valuesOverrideResponse *app.ValuesOverrideResponse,
	builtChartPath string) (*bean4.ManifestPushTemplate, error) {

	manifestPushTemplate := &bean4.ManifestPushTemplate{
		WorkflowRunnerId:      overrideRequest.WfrId,
		AppId:                 overrideRequest.AppId,
		ChartRefId:            valuesOverrideResponse.EnvOverride.Chart.ChartRefId,
		EnvironmentId:         valuesOverrideResponse.EnvOverride.Environment.Id,
		EnvironmentName:       valuesOverrideResponse.EnvOverride.Environment.Namespace,
		UserId:                overrideRequest.UserId,
		PipelineOverrideId:    valuesOverrideResponse.PipelineOverride.Id,
		AppName:               overrideRequest.AppName,
		TargetEnvironmentName: valuesOverrideResponse.EnvOverride.TargetEnvironment,
		BuiltChartPath:        builtChartPath,
		MergedValues:          valuesOverrideResponse.MergedValues,
	}

	manifestPushConfig, err := impl.manifestPushConfigRepository.GetManifestPushConfigByAppIdAndEnvId(overrideRequest.AppId, overrideRequest.EnvId)
	if err != nil && err != pg.ErrNoRows {
		impl.logger.Errorw("error in fetching manifest push config from db", "err", err)
		return manifestPushTemplate, err
	}

	if manifestPushConfig.Id != 0 {
		if manifestPushConfig.StorageType == bean2.ManifestStorageOCIHelmRepo {
			var credentialsConfig bean4.HelmRepositoryConfig
			err = json.Unmarshal([]byte(manifestPushConfig.CredentialsConfig), &credentialsConfig)
			if err != nil {
				impl.logger.Errorw("error in json unmarshal", "err", err)
				return manifestPushTemplate, err
			}
			dockerArtifactStore, err := impl.dockerArtifactStoreRepository.FindOne(credentialsConfig.ContainerRegistryName)
			if err != nil {
				impl.logger.Errorw("error in fetching artifact info", "err", err)
				return manifestPushTemplate, err
			}
			image := valuesOverrideResponse.Artifact.Image
			imageTag := strings.Split(image, ":")[1]
			repoPath, chartName := app.GetRepoPathAndChartNameFromRepoName(credentialsConfig.RepositoryName)
			manifestPushTemplate.RepoUrl = path.Join(dockerArtifactStore.RegistryURL, repoPath)
			// pushed chart name should be same as repo name configured by user (if repo name is a/b/c chart name will be c)
			manifestPushTemplate.ChartName = chartName
			manifestPushTemplate.ChartVersion = fmt.Sprintf("%d.%d.%d-%s-%s", 1, 0, overrideRequest.WfrId, "DEPLOY", imageTag)
			manifestBytes, err := impl.chartTemplateService.LoadChartInBytes(builtChartPath, true, chartName, manifestPushTemplate.ChartVersion)
			if err != nil {
				impl.logger.Errorw("error in converting chart to bytes", "err", err)
				return manifestPushTemplate, err
			}
			manifestPushTemplate.BuiltChartBytes = &manifestBytes
			containerRegistryConfig := &bean4.ContainerRegistryConfig{
				RegistryUrl:  dockerArtifactStore.RegistryURL,
				Username:     dockerArtifactStore.Username,
				Password:     dockerArtifactStore.Password,
				Insecure:     true,
				AccessKey:    dockerArtifactStore.AWSAccessKeyId,
				SecretKey:    dockerArtifactStore.AWSSecretAccessKey,
				AwsRegion:    dockerArtifactStore.AWSRegion,
				RegistryType: string(dockerArtifactStore.RegistryType),
				RepoName:     repoPath,
			}
			for _, ociRegistryConfig := range dockerArtifactStore.OCIRegistryConfig {
				if ociRegistryConfig.RepositoryType == repository6.OCI_REGISRTY_REPO_TYPE_CHART {
					containerRegistryConfig.IsPublic = ociRegistryConfig.IsPublic
				}
			}
			manifestPushTemplate.ContainerRegistryConfig = containerRegistryConfig

		} else if manifestPushConfig.StorageType == bean2.ManifestStorageGit {
			// need to implement for git repo push
			// currently manifest push config doesn't have git push config. GitOps config is derived from charts, chart_env_config_override and chart_ref table
		}
	} else {
		manifestPushTemplate.ChartReferenceTemplate = valuesOverrideResponse.EnvOverride.Chart.ReferenceTemplate
		manifestPushTemplate.ChartName = valuesOverrideResponse.EnvOverride.Chart.ChartName
		manifestPushTemplate.ChartVersion = valuesOverrideResponse.EnvOverride.Chart.ChartVersion
		manifestPushTemplate.ChartLocation = valuesOverrideResponse.EnvOverride.Chart.ChartLocation
		manifestPushTemplate.RepoUrl = valuesOverrideResponse.EnvOverride.Chart.GitRepoUrl
		manifestPushTemplate.IsCustomGitRepository = valuesOverrideResponse.EnvOverride.Chart.IsCustomGitRepository
		manifestPushTemplate.GitOpsRepoMigrationRequired = impl.checkIfRepoMigrationRequired(manifestPushTemplate)
	}
	return manifestPushTemplate, nil
}

// checkIfRepoMigrationRequired checks if gitOps repo name is changed
func (impl *TriggerServiceImpl) checkIfRepoMigrationRequired(manifestPushTemplate *bean4.ManifestPushTemplate) bool {
	monoRepoMigrationRequired := false
	if gitOps.IsGitOpsRepoNotConfigured(manifestPushTemplate.RepoUrl) || manifestPushTemplate.IsCustomGitRepository {
		return false
	}
	var err error
	gitOpsRepoName := impl.gitOpsConfigReadService.GetGitOpsRepoNameFromUrl(manifestPushTemplate.RepoUrl)
	if len(gitOpsRepoName) == 0 {
		gitOpsRepoName, err = impl.getAcdAppGitOpsRepoName(manifestPushTemplate.AppName, manifestPushTemplate.EnvironmentName)
		if err != nil || gitOpsRepoName == "" {
			return false
		}
	}
	//here will set new git repo name if required to migrate
	newGitOpsRepoName := impl.gitOpsConfigReadService.GetGitOpsRepoName(manifestPushTemplate.AppName)
	//checking weather git repo migration needed or not, if existing git repo and new independent git repo is not same than go ahead with migration
	if newGitOpsRepoName != gitOpsRepoName {
		monoRepoMigrationRequired = true
	}
	return monoRepoMigrationRequired
}

// getAcdAppGitOpsRepoName returns the GitOps repository name, configured for the argoCd app
func (impl *TriggerServiceImpl) getAcdAppGitOpsRepoName(appName string, environmentName string) (string, error) {
	//this method should only call in case of argo-integration and gitops configured
	acdToken, err := impl.argoUserService.GetLatestDevtronArgoCdUserToken()
	if err != nil {
		impl.logger.Errorw("error in getting acd token", "err", err)
		return "", err
	}
	ctx := context.Background()
	ctx = context.WithValue(ctx, "token", acdToken)
	acdAppName := fmt.Sprintf("%s-%s", appName, environmentName)
	return impl.argoClientWrapperService.GetGitOpsRepoName(ctx, acdAppName)
}

func (impl *TriggerServiceImpl) getManifestPushService(storageType string) app.ManifestPushService {
	var manifestPushService app.ManifestPushService
	if storageType == bean2.ManifestStorageGit {
		manifestPushService = impl.gitOpsManifestPushService
	} else if storageType == bean2.ManifestStorageOCIHelmRepo {
		manifestPushService = impl.helmRepoPushService
	}
	return manifestPushService
}

func (impl *TriggerServiceImpl) deployApp(overrideRequest *bean3.ValuesOverrideRequest, valuesOverrideResponse *app.ValuesOverrideResponse,
	triggeredAt time.Time, ctx context.Context) error {

	if util.IsAcdApp(overrideRequest.DeploymentAppType) {
		_, span := otel.Tracer("orchestrator").Start(ctx, "deployArgocdApp")
		err := impl.deployArgocdApp(overrideRequest, valuesOverrideResponse, triggeredAt, ctx)
		span.End()
		if err != nil {
			impl.logger.Errorw("error in deploying app on argocd", "err", err)
			return err
		}
	} else if util.IsHelmApp(overrideRequest.DeploymentAppType) {
		_, span := otel.Tracer("orchestrator").Start(ctx, "createHelmAppForCdPipeline")
		_, err := impl.createHelmAppForCdPipeline(overrideRequest, valuesOverrideResponse, triggeredAt, ctx)
		span.End()
		if err != nil {
			impl.logger.Errorw("error in creating or updating helm application for cd pipeline", "err", err)
			return err
		}
	}
	return nil
}

func (impl *TriggerServiceImpl) createHelmAppForCdPipeline(overrideRequest *bean3.ValuesOverrideRequest, valuesOverrideResponse *app.ValuesOverrideResponse,
	triggeredAt time.Time, ctx context.Context) (bool, error) {

	pipeline := valuesOverrideResponse.Pipeline
	envOverride := valuesOverrideResponse.EnvOverride
	mergeAndSave := valuesOverrideResponse.MergedValues

	chartMetaData := &chart.Metadata{
		Name:    pipeline.App.AppName,
		Version: envOverride.Chart.ChartVersion,
	}
	referenceTemplatePath := path.Join(bean5.RefChartDirPath, envOverride.Chart.ReferenceTemplate)

	if util.IsHelmApp(pipeline.DeploymentAppType) {
		referenceChartByte := envOverride.Chart.ReferenceChart
		// here updating reference chart into database.
		if len(envOverride.Chart.ReferenceChart) == 0 {
			refChartByte, err := impl.chartTemplateService.GetByteArrayRefChart(chartMetaData, referenceTemplatePath)
			if err != nil {
				impl.logger.Errorw("ref chart commit error on cd trigger", "err", err, "req", overrideRequest)
				return false, err
			}
			ch := envOverride.Chart
			ch.ReferenceChart = refChartByte
			ch.UpdatedOn = time.Now()
			ch.UpdatedBy = overrideRequest.UserId
			err = impl.chartRepository.Update(ch)
			if err != nil {
				impl.logger.Errorw("chart update error", "err", err, "req", overrideRequest)
				return false, err
			}
			referenceChartByte = refChartByte
		}

		releaseName := pipeline.DeploymentAppName
		cluster := envOverride.Environment.Cluster
		bearerToken := cluster.Config[util5.BearerToken]
		clusterConfig := &gRPC.ClusterConfig{
			ClusterId:              int32(cluster.Id),
			ClusterName:            cluster.ClusterName,
			Token:                  bearerToken,
			ApiServerUrl:           cluster.ServerUrl,
			InsecureSkipTLSVerify:  cluster.InsecureSkipTlsVerify,
			ProxyUrl:               cluster.ProxyUrl,
			ToConnectWithSSHTunnel: cluster.ToConnectWithSSHTunnel,
			SshTunnelAuthKey:       cluster.SSHTunnelAuthKey,
			SshTunnelUser:          cluster.SSHTunnelUser,
			SshTunnelPassword:      cluster.SSHTunnelPassword,
			SshTunnelServerAddress: cluster.SSHTunnelServerAddress,
		}
		if cluster.InsecureSkipTlsVerify == false {
			clusterConfig.KeyData = cluster.Config[util5.TlsKey]
			clusterConfig.CertData = cluster.Config[util5.CertData]
			clusterConfig.CaData = cluster.Config[util5.CertificateAuthorityData]
		}
		releaseIdentifier := &gRPC.ReleaseIdentifier{
			ReleaseName:      releaseName,
			ReleaseNamespace: envOverride.Namespace,
			ClusterConfig:    clusterConfig,
		}

		if pipeline.DeploymentAppCreated {
			req := &gRPC.UpgradeReleaseRequest{
				ReleaseIdentifier: releaseIdentifier,
				ValuesYaml:        mergeAndSave,
				HistoryMax:        impl.helmAppService.GetRevisionHistoryMaxValue(bean6.SOURCE_DEVTRON_APP),
				ChartContent:      &gRPC.ChartContent{Content: referenceChartByte},
			}
			if impl.isDevtronAsyncInstallModeEnabled(bean.Helm) {
				req.RunInCtx = true
			}
			// For cases where helm release was not found, kubelink will install the same configuration
			updateApplicationResponse, err := impl.helmAppClient.UpdateApplication(ctx, req)
			if err != nil {
				impl.logger.Errorw("error in updating helm application for cd pipeline", "err", err)
				apiError := clientErrors.ConvertToApiError(err)
				if apiError != nil {
					return false, apiError
				}
				if util.GetClientErrorDetailedMessage(err) == context.Canceled.Error() {
					err = errors.New(pipelineConfig.NEW_DEPLOYMENT_INITIATED)
				}
				return false, err
			} else {
				impl.logger.Debugw("updated helm application", "response", updateApplicationResponse, "isSuccess", updateApplicationResponse.Success)
			}

		} else {

			helmResponse, err := impl.helmInstallReleaseWithCustomChart(ctx, releaseIdentifier, referenceChartByte, mergeAndSave)

			// For connection related errors, no need to update the db
			if err != nil && strings.Contains(err.Error(), "connection error") {
				impl.logger.Errorw("error in helm install custom chart", "err", err)
				return false, err
			}
			if util.GetClientErrorDetailedMessage(err) == context.Canceled.Error() {
				err = errors.New(pipelineConfig.NEW_DEPLOYMENT_INITIATED)
			}

			// IMP: update cd pipeline to mark deployment app created, even if helm install fails
			// If the helm install fails, it still creates the app in failed state, so trying to
			// re-create the app results in error from helm that cannot re-use name which is still in use
			_, pgErr := impl.updatePipeline(pipeline, overrideRequest.UserId)

			if err != nil {
				impl.logger.Errorw("error in helm install custom chart", "err", err)
				if pgErr != nil {
					impl.logger.Errorw("failed to update deployment app created flag in pipeline table", "err", err)
				}
				apiError := clientErrors.ConvertToApiError(err)
				if apiError != nil {
					return false, apiError
				}
				return false, err
			}

			if pgErr != nil {
				impl.logger.Errorw("failed to update deployment app created flag in pipeline table", "err", err)
				return false, err
			}

			impl.logger.Debugw("received helm release response", "helmResponse", helmResponse, "isSuccess", helmResponse.Success)
		}

		// update workflow runner status, used in app workflow view
		err := impl.cdWorkflowCommonService.UpdateCDWorkflowRunnerStatus(ctx, overrideRequest, triggeredAt, pipelineConfig.WorkflowInProgress, "")
		if err != nil {
			impl.logger.Errorw("error in updating the workflow runner status, createHelmAppForCdPipeline", "err", err)
			return false, err
		}
	}
	return true, nil
}

func (impl *TriggerServiceImpl) deployArgocdApp(overrideRequest *bean3.ValuesOverrideRequest, valuesOverrideResponse *app.ValuesOverrideResponse, triggeredAt time.Time, ctx context.Context) error {

	impl.logger.Debugw("new pipeline found", "pipeline", valuesOverrideResponse.Pipeline)
	_, span := otel.Tracer("orchestrator").Start(ctx, "createArgoApplicationIfRequired")
	name, err := impl.createArgoApplicationIfRequired(overrideRequest.AppId, valuesOverrideResponse.EnvOverride, valuesOverrideResponse.Pipeline, overrideRequest.UserId)
	span.End()
	if err != nil {
		impl.logger.Errorw("acd application create error on cd trigger", "err", err, "req", overrideRequest)
		return err
	}
	impl.logger.Debugw("argocd application created", "name", name)

	_, span = otel.Tracer("orchestrator").Start(ctx, "updateArgoPipeline")
	updateAppInArgocd, err := impl.updateArgoPipeline(valuesOverrideResponse.Pipeline, valuesOverrideResponse.EnvOverride, ctx)
	span.End()
	if err != nil {
		impl.logger.Errorw("error in updating argocd app ", "err", err)
		return err
	}
	syncTime := time.Now()
	err = impl.argoClientWrapperService.SyncArgoCDApplicationIfNeededAndRefresh(ctx, valuesOverrideResponse.Pipeline.DeploymentAppName)
	if err != nil {
		impl.logger.Errorw("error in getting argo application with normal refresh", "argoAppName", valuesOverrideResponse.Pipeline.DeploymentAppName)
		return fmt.Errorf("%s. err: %s", bean.ARGOCD_SYNC_ERROR, err.Error())
	}
	if !impl.ACDConfig.ArgoCDAutoSyncEnabled {
		timeline := &pipelineConfig.PipelineStatusTimeline{
			CdWorkflowRunnerId: overrideRequest.WfrId,
			StatusTime:         syncTime,
			AuditLog: sql.AuditLog{
				CreatedBy: 1,
				CreatedOn: time.Now(),
				UpdatedBy: 1,
				UpdatedOn: time.Now(),
			},
			Status:       pipelineConfig.TIMELINE_STATUS_ARGOCD_SYNC_COMPLETED,
			StatusDetail: "argocd sync completed",
		}
		_, err, _ = impl.pipelineStatusTimelineService.SavePipelineStatusTimelineIfNotAlreadyPresent(overrideRequest.WfrId, timeline.Status, timeline, false)
		if err != nil {
			impl.logger.Errorw("error in saving pipeline status timeline", "err", err)
		}
	}
	if updateAppInArgocd {
		impl.logger.Debug("argo-cd successfully updated")
	} else {
		impl.logger.Debug("argo-cd failed to update, ignoring it")
	}
	return nil
}

// update repoUrl, revision and argo app sync mode (auto/manual) if needed
func (impl *TriggerServiceImpl) updateArgoPipeline(pipeline *pipelineConfig.Pipeline, envOverride *chartConfig.EnvConfigOverride, ctx context.Context) (bool, error) {
	if ctx == nil {
		impl.logger.Errorw("err in syncing ACD, ctx is NULL", "pipelineName", pipeline.Name)
		return false, nil
	}
	argoAppName := pipeline.DeploymentAppName
	impl.logger.Infow("received payload, updateArgoPipeline", "appId", pipeline.AppId, "pipelineName", pipeline.Name, "envId", envOverride.TargetEnvironment, "argoAppName", argoAppName, "context", ctx)
	argoApplication, err := impl.argoClientWrapperService.GetArgoAppByName(ctx, argoAppName)
	if err != nil {
		impl.logger.Errorw("no argo app exists", "app", argoAppName, "pipeline", pipeline.Name)
		return false, err
	}
	//if status, ok:=status.FromError(err);ok{
	appStatus, _ := status2.FromError(err)
	if appStatus.Code() == codes.OK {
		impl.logger.Debugw("argo app exists", "app", argoAppName, "pipeline", pipeline.Name)
		if argoApplication.Spec.Source.Path != envOverride.Chart.ChartLocation || argoApplication.Spec.Source.TargetRevision != "master" {
			patchRequestDto := &bean7.ArgoCdAppPatchReqDto{
				ArgoAppName:    argoAppName,
				ChartLocation:  envOverride.Chart.ChartLocation,
				GitRepoUrl:     envOverride.Chart.GitRepoUrl,
				TargetRevision: bean7.TargetRevisionMaster,
				PatchType:      bean7.PatchTypeMerge,
			}
			err = impl.argoClientWrapperService.PatchArgoCdApp(ctx, patchRequestDto)
			if err != nil {
				impl.logger.Errorw("error in patching argo pipeline", "err", err, "req", patchRequestDto)
				return false, err
			}
			impl.logger.Debugw("pipeline update req", "res", patchRequestDto)
		} else {
			impl.logger.Debug("pipeline no need to update ")
		}
		err := impl.argoClientWrapperService.UpdateArgoCDSyncModeIfNeeded(ctx, argoApplication)
		if err != nil {
			impl.logger.Errorw("error in updating argocd sync mode", "err", err)
			return false, err
		}
		return true, nil
	} else if appStatus.Code() == codes.NotFound {
		impl.logger.Errorw("argo app not found", "app", argoAppName, "pipeline", pipeline.Name)
		return false, nil
	} else {
		impl.logger.Errorw("err in checking application on argoCD", "err", err, "pipeline", pipeline.Name)
		return false, err
	}
}

func (impl *TriggerServiceImpl) createArgoApplicationIfRequired(appId int, envConfigOverride *chartConfig.EnvConfigOverride, pipeline *pipelineConfig.Pipeline, userId int32) (string, error) {
	//repo has been registered while helm create
	chart, err := impl.chartRepository.FindLatestChartForAppByAppId(appId)
	if err != nil {
		impl.logger.Errorw("no chart found ", "app", appId)
		return "", err
	}
	envModel, err := impl.envRepository.FindById(envConfigOverride.TargetEnvironment)
	if err != nil {
		return "", err
	}
	argoAppName := pipeline.DeploymentAppName
	if pipeline.DeploymentAppCreated {
		return argoAppName, nil
	} else {
		//create
		appNamespace := envConfigOverride.Namespace
		if appNamespace == "" {
			appNamespace = "default"
		}
		namespace := argocdServer.DevtronInstalationNs

		appRequest := &argocdServer.AppTemplate{
			ApplicationName: argoAppName,
			Namespace:       namespace,
			TargetNamespace: appNamespace,
			TargetServer:    envModel.Cluster.ServerUrl,
			Project:         "default",
			ValuesFile:      helper.GetValuesFileForEnv(envModel.Id),
			RepoPath:        chart.ChartLocation,
			RepoUrl:         chart.GitRepoUrl,
			AutoSyncEnabled: impl.ACDConfig.ArgoCDAutoSyncEnabled,
		}
		argoAppName, err := impl.argoK8sClient.CreateAcdApp(appRequest, envModel.Cluster, argocdServer.ARGOCD_APPLICATION_TEMPLATE)
		if err != nil {
			return "", err
		}
		//update cd pipeline to mark deployment app created
		_, err = impl.updatePipeline(pipeline, userId)
		if err != nil {
			impl.logger.Errorw("error in update cd pipeline for deployment app created or not", "err", err)
			return "", err
		}
		return argoAppName, nil
	}
}

func (impl *TriggerServiceImpl) updatePipeline(pipeline *pipelineConfig.Pipeline, userId int32) (bool, error) {
	err := impl.pipelineRepository.SetDeploymentAppCreatedInPipeline(true, pipeline.Id, userId)
	if err != nil {
		impl.logger.Errorw("error on updating cd pipeline for setting deployment app created", "err", err)
		return false, err
	}
	return true, nil
}

// helmInstallReleaseWithCustomChart performs helm install with custom chart
func (impl *TriggerServiceImpl) helmInstallReleaseWithCustomChart(ctx context.Context, releaseIdentifier *gRPC.ReleaseIdentifier, referenceChartByte []byte, valuesYaml string) (*gRPC.HelmInstallCustomResponse, error) {

	helmInstallRequest := gRPC.HelmInstallCustomRequest{
		ValuesYaml:        valuesYaml,
		ChartContent:      &gRPC.ChartContent{Content: referenceChartByte},
		ReleaseIdentifier: releaseIdentifier,
	}
	if impl.isDevtronAsyncInstallModeEnabled(bean.Helm) {
		helmInstallRequest.RunInCtx = true
	}
	// Request exec
	return impl.helmAppClient.InstallReleaseWithCustomChart(ctx, &helmInstallRequest)
}
func (impl *TriggerServiceImpl) writeBlockedTriggerEvent(request bean.TriggerRequest) {
	event := impl.eventFactory.Build(util2.Blocked, &request.Pipeline.Id, request.Pipeline.AppId, &request.Pipeline.EnvironmentId, util2.CD)
	impl.logger.Debugw("event writeBlockedTriggerEvent", "event", event)
	event.UserId = int(request.TriggeredBy)
	event = impl.eventFactory.BuildExtraBlockedTriggerData(event, bean3.CD_WORKFLOW_TYPE_DEPLOY, request.TriggerMessage, request.Artifact)
	_, evtErr := impl.eventClient.WriteNotificationEvent(event)
	if evtErr != nil {
		impl.logger.Errorw("CD trigger event not sent", "error", evtErr)
	}
}
func (impl *TriggerServiceImpl) writeCDTriggerEvent(overrideRequest *bean3.ValuesOverrideRequest, artifact *repository3.CiArtifact, releaseId, pipelineOverrideId, wfrId int) {

	event := impl.eventFactory.Build(util2.Trigger, &overrideRequest.PipelineId, overrideRequest.AppId, &overrideRequest.EnvId, util2.CD)
	impl.logger.Debugw("event WriteCDTriggerEvent", "event", event)
	wfr, err := impl.cdWorkflowRepository.FindWorkflowRunnerByIdForApproval(wfrId)
	if err != nil {
		impl.logger.Errorw("could not get wf runner", "err", err)
	}
	wfr.TriggerMetadata = overrideRequest.TriggerMetadata
	event = impl.eventFactory.BuildExtraCDData(event, wfr, pipelineOverrideId, bean3.CD_WORKFLOW_TYPE_DEPLOY)
	_, evtErr := impl.eventClient.WriteNotificationEvent(event)
	if evtErr != nil {
		impl.logger.Errorw("CD trigger event not sent", "error", evtErr)
	}
	deploymentEvent := app.DeploymentEvent{
		ApplicationId:      overrideRequest.AppId,
		EnvironmentId:      overrideRequest.EnvId, // check for production Environment
		ReleaseId:          releaseId,
		PipelineOverrideId: pipelineOverrideId,
		TriggerTime:        time.Now(),
		CiArtifactId:       overrideRequest.CiArtifactId,
	}

	ciPipelineMaterials, err := impl.ciPipelineMaterialRepository.GetByPipelineId(artifact.PipelineId)
	if err != nil {
		impl.logger.Errorw("error in ")
	}
	materialInfoMap, mErr := artifact.ParseMaterialInfo()
	if mErr != nil {
		impl.logger.Errorw("material info map error", mErr)
		return
	}
	for _, ciPipelineMaterial := range ciPipelineMaterials {
		hash := materialInfoMap[ciPipelineMaterial.GitMaterial.Url]
		pipelineMaterialInfo := &app.PipelineMaterialInfo{PipelineMaterialId: ciPipelineMaterial.Id, CommitHash: hash}
		deploymentEvent.PipelineMaterials = append(deploymentEvent.PipelineMaterials, pipelineMaterialInfo)
	}
	impl.logger.Infow("triggering deployment event", "event", deploymentEvent)
	err = impl.eventClient.WriteNatsEvent(pubsub.CD_SUCCESS, deploymentEvent)
	if err != nil {
		impl.logger.Errorw("error in writing cd trigger event", "err", err)
	}
}

func (impl *TriggerServiceImpl) markImageScanDeployed(appId int, envId int, imageDigest string, clusterId int, isScanEnabled bool, image string) error {
	impl.logger.Debugw("mark image scan deployed for normal app, from cd auto or manual trigger", "imageDigest", imageDigest)
	executionHistory, err := impl.imageScanHistoryRepository.FindByImageAndDigest(imageDigest, image)
	if err != nil && err != pg.ErrNoRows {
		impl.logger.Errorw("error in fetching execution history", "err", err)
		return err
	}
	if executionHistory == nil || executionHistory.Id == 0 {
		impl.logger.Errorw("no execution history found for digest", "digest", imageDigest)
		return fmt.Errorf("no execution history found for digest - %s", imageDigest)
	}
	impl.logger.Debugw("mark image scan deployed for normal app, from cd auto or manual trigger", "executionHistory", executionHistory)
	var ids []int
	ids = append(ids, executionHistory.Id)

	ot, err := impl.imageScanDeployInfoRepository.FetchByAppIdAndEnvId(appId, envId, []string{security.ScanObjectType_APP})

	if err == pg.ErrNoRows && !isScanEnabled {
		//ignoring if no rows are found and scan is disabled
		return nil
	}

	if err != nil && err != pg.ErrNoRows {
		return err
	} else if err == pg.ErrNoRows && isScanEnabled {
		imageScanDeployInfo := &security.ImageScanDeployInfo{
			ImageScanExecutionHistoryId: ids,
			ScanObjectMetaId:            appId,
			ObjectType:                  security.ScanObjectType_APP,
			EnvId:                       envId,
			ClusterId:                   clusterId,
			AuditLog: sql.AuditLog{
				CreatedOn: time.Now(),
				CreatedBy: 1,
				UpdatedOn: time.Now(),
				UpdatedBy: 1,
			},
		}
		impl.logger.Debugw("mark image scan deployed for normal app, from cd auto or manual trigger", "imageScanDeployInfo", imageScanDeployInfo)
		err = impl.imageScanDeployInfoRepository.Save(imageScanDeployInfo)
		if err != nil {
			impl.logger.Errorw("error in creating deploy info", "err", err)
		}
	} else {
		// Updating Execution history for Latest Deployment to fetch out security Vulnerabilities for latest deployed info
		if isScanEnabled {
			ot.ImageScanExecutionHistoryId = ids
		} else {
			arr := []int{-1}
			ot.ImageScanExecutionHistoryId = arr
		}
		err = impl.imageScanDeployInfoRepository.Update(ot)
		if err != nil {
			impl.logger.Errorw("error in updating deploy info for latest deployed image", "err", err)
		}
	}
	return err
}

func (impl *TriggerServiceImpl) isDevtronAsyncInstallModeEnabled(deploymentAppType string) bool {
	return impl.globalEnvVariables.EnableAsyncInstallDevtronChart &&
		deploymentAppType == bean.Helm
}

func (impl *TriggerServiceImpl) deleteCorruptedPipelineStage(pipelineStage *repository.PipelineStage, triggeredBy int32) (error, bool) {
	if pipelineStage != nil {
		stageReq := &bean8.PipelineStageDto{
			Id:   pipelineStage.Id,
			Type: pipelineStage.Type,
		}
		err, deleted := impl.pipelineStageService.DeletePipelineStageIfReq(stageReq, triggeredBy)
		if err != nil {
			impl.logger.Errorw("error in deleting the corrupted pipeline stage", "err", err, "pipelineStageReq", stageReq)
			return err, false
		}
		return nil, deleted
	}
	return nil, false
}

func (impl *TriggerServiceImpl) TriggerAutoCDOnPreStageSuccess(triggerContext bean.TriggerContext, cdPipelineId, ciArtifactId, workflowId int, triggerdBy int32) error {
	pipeline, err := impl.pipelineRepository.FindById(cdPipelineId)
	if err != nil {
		return err
	}
	if pipeline.TriggerType == pipelineConfig.TRIGGER_TYPE_AUTOMATIC {
		ciArtifact, err := impl.ciArtifactRepository.Get(ciArtifactId)
		if err != nil {
			return err
		}
		cdWorkflow, err := impl.cdWorkflowRepository.FindById(workflowId)
		if err != nil {
			return err
		}
		// TODO : confirm about this logic used for applyAuth

		// checking if deployment is triggered already, then ignore trigger
		deploymentTriggeredAlready := impl.checkDeploymentTriggeredAlready(cdWorkflow.Id)
		if deploymentTriggeredAlready {
			impl.logger.Warnw("deployment is already triggered, so ignoring this msg", "cdPipelineId", cdPipelineId, "ciArtifactId", ciArtifactId, "workflowId", workflowId)
			return nil
		}

		triggerRequest := bean.TriggerRequest{
			CdWf:           cdWorkflow,
			Pipeline:       pipeline,
			Artifact:       ciArtifact,
			TriggeredBy:    triggerdBy,
			TriggerContext: triggerContext,
		}

		triggerRequest.TriggerContext.Context = context.Background()
		err = impl.TriggerAutomaticDeployment(triggerRequest)
		if err != nil {
			return err
		}
	}
	return nil
}

func (impl *TriggerServiceImpl) checkDeploymentTriggeredAlready(wfId int) bool {
	deploymentTriggeredAlready := false
	// TODO : need to check this logic for status check in case of multiple deployments requirement for same workflow
	workflowRunner, err := impl.cdWorkflowRepository.FindByWorkflowIdAndRunnerType(context.Background(), wfId, bean3.CD_WORKFLOW_TYPE_DEPLOY)
	if err != nil {
		impl.logger.Errorw("error occurred while fetching workflow runner", "wfId", wfId, "err", err)
		return deploymentTriggeredAlready
	}
	deploymentTriggeredAlready = workflowRunner.CdWorkflowId == wfId
	return deploymentTriggeredAlready
}

//TO check where to put, got from oss enterprise diff

func (impl *TriggerServiceImpl) PushPrePostCDManifest(cdWorklowRunnerId int, triggeredBy int32, jobHelmPackagePath string, deployType string, pipeline *pipelineConfig.Pipeline, imageTag string, ctx context.Context) error {

	manifestPushTemplate, err := impl.BuildManifestPushTemplateForPrePostCd(pipeline, cdWorklowRunnerId, triggeredBy, jobHelmPackagePath, deployType, imageTag)
	if err != nil {
		impl.logger.Errorw("error in building manifest push template for pre post cd")
		return err
	}
	manifestPushService := impl.getManifestPushService(manifestPushTemplate.StorageType)

	manifestPushResponse := manifestPushService.PushChart(manifestPushTemplate, ctx)
	if manifestPushResponse.Error != nil {
		impl.logger.Errorw("error in pushing chart to helm repo", "err", err)
		return manifestPushResponse.Error
	}
	return nil
}

func (impl *TriggerServiceImpl) MergeDefaultValuesWithOverrideValues(overrideValues string, builtChartPath string) error {
	valuesFilePath := path.Join(builtChartPath, "values.yaml") // default values of helm chart
	defaultValues, err := ioutil.ReadFile(valuesFilePath)
	if err != nil {
		return err
	}
	defaultValuesJson, err := yaml.YAMLToJSON(defaultValues)
	if err != nil {
		return err
	}
	mergedValues, err := impl.mergeUtil.JsonPatch(defaultValuesJson, []byte(overrideValues))
	if err != nil {
		return err
	}
	mergedValuesYaml, err := yaml.JSONToYAML(mergedValues)
	if err != nil {
		return err
	}
	err = ioutil.WriteFile(valuesFilePath, mergedValuesYaml, 0600)
	if err != nil {
		return err
	}
	return err
}

func (impl *TriggerServiceImpl) BuildManifestPushTemplateForPrePostCd(pipeline *pipelineConfig.Pipeline, cdWorklowRunnerId int, triggeredBy int32, jobHelmPackagePath string, deployType string, imageTag string) (*bean4.ManifestPushTemplate, error) {

	manifestPushTemplate := &bean4.ManifestPushTemplate{
		WorkflowRunnerId:      cdWorklowRunnerId,
		AppId:                 pipeline.AppId,
		EnvironmentId:         pipeline.EnvironmentId,
		UserId:                triggeredBy,
		AppName:               pipeline.App.AppName,
		TargetEnvironmentName: pipeline.Environment.Id,
		ChartVersion:          fmt.Sprintf("%d.%d.%d-%s-%s", 1, 1, cdWorklowRunnerId, deployType, imageTag),
	}

	manifestPushConfig, err := impl.manifestPushConfigRepository.GetManifestPushConfigByAppIdAndEnvId(pipeline.AppId, pipeline.EnvironmentId)
	if err != nil && err != pg.ErrNoRows {
		impl.logger.Errorw("error in fetching manifest push config for pre/post cd", "err", err)
		return manifestPushTemplate, err
	}
	manifestPushTemplate.StorageType = manifestPushConfig.StorageType

	if manifestPushConfig != nil && manifestPushConfig.StorageType == bean2.ManifestStorageOCIHelmRepo {

		var credentialsConfig bean4.HelmRepositoryConfig
		err = json.Unmarshal([]byte(manifestPushConfig.CredentialsConfig), &credentialsConfig)
		if err != nil {
			impl.logger.Errorw("error in json unmarshal", "err", err)
			return manifestPushTemplate, err
		}
		dockerArtifactStore, err := impl.dockerArtifactStoreRepository.FindOne(credentialsConfig.ContainerRegistryName)
		if err != nil {
			impl.logger.Errorw("error in fetching artifact info", "err", err)
			return manifestPushTemplate, err
		}
		repoPath, chartName := app.GetRepoPathAndChartNameFromRepoName(credentialsConfig.RepositoryName)
		manifestPushTemplate.RepoUrl = path.Join(dockerArtifactStore.RegistryURL, repoPath)
		manifestPushTemplate.ChartName = chartName
		chartBytes, err := impl.chartTemplateService.LoadChartInBytes(jobHelmPackagePath, true, chartName, manifestPushTemplate.ChartVersion)
		if err != nil {
			return manifestPushTemplate, err
		}
		manifestPushTemplate.BuiltChartBytes = &chartBytes
		containerRegistryConfig := &bean4.ContainerRegistryConfig{
			RegistryUrl:  dockerArtifactStore.RegistryURL,
			Username:     dockerArtifactStore.Username,
			Password:     dockerArtifactStore.Password,
			Insecure:     true,
			AccessKey:    dockerArtifactStore.AWSAccessKeyId,
			SecretKey:    dockerArtifactStore.AWSSecretAccessKey,
			AwsRegion:    dockerArtifactStore.AWSRegion,
			RegistryType: string(dockerArtifactStore.RegistryType),
			RepoName:     repoPath,
		}
		for _, ociRegistryConfig := range dockerArtifactStore.OCIRegistryConfig {
			if ociRegistryConfig.RepositoryType == repository6.OCI_REGISRTY_REPO_TYPE_CHART {
				containerRegistryConfig.IsPublic = ociRegistryConfig.IsPublic
			}
		}
		manifestPushTemplate.ContainerRegistryConfig = containerRegistryConfig
	} else if manifestPushConfig.StorageType == bean2.ManifestStorageGit {
		// need to implement for git repo push
	}

	return manifestPushTemplate, nil
}

func (impl *TriggerServiceImpl) checkApprovalNodeForDeployment(requestedUserId int32, pipeline *pipelineConfig.Pipeline, artifactId int) (int, error) {
	if pipeline.ApprovalNodeConfigured() {
		pipelineId := pipeline.Id
		approvalConfig, err := pipeline.GetApprovalConfig()
		if err != nil {
			impl.logger.Errorw("error occurred while fetching approval node config", "approvalConfig", pipeline.UserApprovalConfig, "err", err)
			return 0, err
		}
		userApprovalMetadata, err := impl.artifactApprovalDataReadService.FetchApprovalDataForArtifacts([]int{artifactId}, pipelineId, approvalConfig.RequiredCount)
		if err != nil {
			return 0, err
		}
		approvalMetadata, ok := userApprovalMetadata[artifactId]
		if ok && approvalMetadata.ApprovalRuntimeState != pipelineConfig.ApprovedApprovalState {
			impl.logger.Errorw("not triggering deployment since artifact is not approved", "pipelineId", pipelineId, "artifactId", artifactId)
			return 0, errors.New("not triggering deployment since artifact is not approved")
		} else if ok {
			if !impl.config.CanApproverDeploy {
				approvalUsersData := approvalMetadata.ApprovalUsersData
				for _, approvalData := range approvalUsersData {
					if approvalData.UserId == requestedUserId {
						return 0, errors.New("image cannot be deployed by its approver")
					}
				}
			}
			return approvalMetadata.ApprovalRequestId, nil
		} else {
			return 0, errors.New("request not raised for artifact")
		}
	}
	return 0, nil

}

func (impl *TriggerServiceImpl) handleCustomGitOpsRepoValidation(runner *pipelineConfig.CdWorkflowRunner, pipeline *pipelineConfig.Pipeline, triggeredBy int32) error {
	if !util.IsAcdApp(pipeline.DeploymentAppName) {
		return nil
	}
	isGitOpsConfigured := false
	gitOpsConfig, err := impl.gitOpsConfigReadService.GetGitOpsConfigActive()
	if err != nil && err != pg.ErrNoRows {
		impl.logger.Errorw("error while getting active GitOpsConfig", "err", err)
	}
	if gitOpsConfig != nil && gitOpsConfig.Id > 0 {
		isGitOpsConfigured = true
	}
	if isGitOpsConfigured && gitOpsConfig.AllowCustomRepository {
		chart, err := impl.chartRepository.FindLatestChartForAppByAppId(pipeline.AppId)
		if err != nil {
			impl.logger.Errorw("error in fetching latest chart for app by appId", "err", err, "appId", pipeline.AppId)
			return err
		}
		if gitOps.IsGitOpsRepoNotConfigured(chart.GitRepoUrl) {
			// if image vulnerable, update timeline status and return
			runner.Status = pipelineConfig.WorkflowFailed
			runner.Message = pipelineConfig.GITOPS_REPO_NOT_CONFIGURED
			runner.FinishedOn = time.Now()
			runner.UpdatedOn = time.Now()
			runner.UpdatedBy = triggeredBy
			err = impl.cdWorkflowRepository.UpdateWorkFlowRunner(runner)
			if err != nil {
				impl.logger.Errorw("error in updating wfr status due to vulnerable image", "err", err)
				return err
			}
			apiErr := &util.ApiError{
				HttpStatusCode:  http.StatusConflict,
				UserMessage:     pipelineConfig.GITOPS_REPO_NOT_CONFIGURED,
				InternalMessage: pipelineConfig.GITOPS_REPO_NOT_CONFIGURED,
			}
			return apiErr
		}
	}
	return nil
}<|MERGE_RESOLUTION|>--- conflicted
+++ resolved
@@ -991,10 +991,6 @@
 		}
 		return releaseNo, manifest, err
 	}
-<<<<<<< HEAD
-
-=======
->>>>>>> 70c1df20
 	releaseNo, manifest, err = impl.HandleCDTriggerRelease(overrideRequest, ctx, triggeredAt, deployedBy)
 	return releaseNo, manifest, err
 
