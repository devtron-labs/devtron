package devtronApps

import (
	"context"
	"encoding/json"
	"errors"
	"fmt"
	pubsub "github.com/devtron-labs/common-lib/pubsub-lib"
	util5 "github.com/devtron-labs/common-lib/utils/k8s"
	bean3 "github.com/devtron-labs/devtron/api/bean"
	"github.com/devtron-labs/devtron/api/bean/gitOps"
	bean6 "github.com/devtron-labs/devtron/api/helm-app/bean"
	"github.com/devtron-labs/devtron/api/helm-app/gRPC"
	client2 "github.com/devtron-labs/devtron/api/helm-app/service"
	"github.com/devtron-labs/devtron/client/argocdServer"
	bean7 "github.com/devtron-labs/devtron/client/argocdServer/bean"
	client "github.com/devtron-labs/devtron/client/events"
	gitSensorClient "github.com/devtron-labs/devtron/client/gitSensor"
	"github.com/devtron-labs/devtron/enterprise/pkg/deploymentWindow"
	"github.com/devtron-labs/devtron/enterprise/pkg/resourceFilter"
	"github.com/devtron-labs/devtron/internal/middleware"
	"github.com/devtron-labs/devtron/internal/sql/models"
	repository3 "github.com/devtron-labs/devtron/internal/sql/repository"
	appRepository "github.com/devtron-labs/devtron/internal/sql/repository/app"
	"github.com/devtron-labs/devtron/internal/sql/repository/appWorkflow"
	"github.com/devtron-labs/devtron/internal/sql/repository/chartConfig"
	repository6 "github.com/devtron-labs/devtron/internal/sql/repository/dockerRegistry"
	"github.com/devtron-labs/devtron/internal/sql/repository/pipelineConfig"
	"github.com/devtron-labs/devtron/internal/sql/repository/security"
	"github.com/devtron-labs/devtron/internal/util"
	"github.com/devtron-labs/devtron/pkg/app"
	bean4 "github.com/devtron-labs/devtron/pkg/app/bean"
	"github.com/devtron-labs/devtron/pkg/app/status"
	"github.com/devtron-labs/devtron/pkg/auth/user"
	bean2 "github.com/devtron-labs/devtron/pkg/bean"
	chartService "github.com/devtron-labs/devtron/pkg/chart"
	chartRepoRepository "github.com/devtron-labs/devtron/pkg/chartRepo/repository"
	repository2 "github.com/devtron-labs/devtron/pkg/cluster/repository"
	"github.com/devtron-labs/devtron/pkg/deployment/gitOps/config"
	"github.com/devtron-labs/devtron/pkg/deployment/manifest"
	bean5 "github.com/devtron-labs/devtron/pkg/deployment/manifest/deploymentTemplate/chartRef/bean"
	"github.com/devtron-labs/devtron/pkg/deployment/trigger/devtronApps/adapter"
	"github.com/devtron-labs/devtron/pkg/deployment/trigger/devtronApps/bean"
	constants2 "github.com/devtron-labs/devtron/pkg/deployment/trigger/devtronApps/constants"
	"github.com/devtron-labs/devtron/pkg/deployment/trigger/devtronApps/helper"
	clientErrors "github.com/devtron-labs/devtron/pkg/errors"
	bean10 "github.com/devtron-labs/devtron/pkg/eventProcessor/bean"
	"github.com/devtron-labs/devtron/pkg/eventProcessor/out"
	bean9 "github.com/devtron-labs/devtron/pkg/eventProcessor/out/bean"
	"github.com/devtron-labs/devtron/pkg/imageDigestPolicy"
	"github.com/devtron-labs/devtron/pkg/pipeline"
	bean8 "github.com/devtron-labs/devtron/pkg/pipeline/bean"
	"github.com/devtron-labs/devtron/pkg/pipeline/history"
	"github.com/devtron-labs/devtron/pkg/pipeline/repository"
	"github.com/devtron-labs/devtron/pkg/pipeline/types"
	"github.com/devtron-labs/devtron/pkg/plugin"
	"github.com/devtron-labs/devtron/pkg/policyGovernance/artifactApproval/read"
<<<<<<< HEAD
=======
	read2 "github.com/devtron-labs/devtron/pkg/policyGovernance/artifactPromotion/read"
>>>>>>> 6054d2a7
	"github.com/devtron-labs/devtron/pkg/resourceQualifiers"
	"github.com/devtron-labs/devtron/pkg/sql"
	"github.com/devtron-labs/devtron/pkg/variables"
	"github.com/devtron-labs/devtron/pkg/workflow/cd"
	util3 "github.com/devtron-labs/devtron/util"
	"github.com/devtron-labs/devtron/util/argo"
	util2 "github.com/devtron-labs/devtron/util/event"
	"github.com/devtron-labs/devtron/util/rbac"
	"github.com/go-pg/pg"
	errors3 "github.com/juju/errors"
	"go.opentelemetry.io/otel"
	"go.uber.org/zap"
	"google.golang.org/grpc/codes"
	status2 "google.golang.org/grpc/status"
	"io/ioutil"
	"k8s.io/helm/pkg/proto/hapi/chart"
	"net/http"
	"path"
	"sigs.k8s.io/yaml"
	"strconv"
	"strings"
	"time"
)

type TriggerService interface {
	TriggerPostStage(request bean.TriggerRequest) error
	TriggerPreStage(request bean.TriggerRequest) error

	TriggerStageForBulk(triggerRequest bean.TriggerRequest) error

	ManualCdTrigger(triggerContext bean.TriggerContext, overrideRequest *bean3.ValuesOverrideRequest) (int, string, error)
	TriggerAutomaticDeployment(request bean.TriggerRequest) error
	TriggerAutoCDOnPreStageSuccess(triggerContext bean.TriggerContext, cdPipelineId, ciArtifactId, workflowId int, triggerdBy int32) error

	HandleCDTriggerRelease(overrideRequest *bean3.ValuesOverrideRequest, ctx context.Context,
		triggeredAt time.Time, deployedBy int32) (releaseNo int, manifest []byte, err error)

	TriggerRelease(overrideRequest *bean3.ValuesOverrideRequest, valuesOverrideResponse *app.ValuesOverrideResponse,
		builtChartPath string, ctx context.Context, triggeredAt time.Time, triggeredBy int32) (releaseNo int, manifest []byte, err error)
}

type TriggerServiceImpl struct {
	logger                              *zap.SugaredLogger
	cdWorkflowCommonService             cd.CdWorkflowCommonService
	gitOpsManifestPushService           app.GitOpsPushService
	gitOpsConfigReadService             config.GitOpsConfigReadService
	argoK8sClient                       argocdServer.ArgoK8sClient
	ACDConfig                           *argocdServer.ACDConfig
	argoClientWrapperService            argocdServer.ArgoClientWrapperService
	pipelineStatusTimelineService       status.PipelineStatusTimelineService
	chartTemplateService                util.ChartTemplateService
	chartService                        chartService.ChartService
	eventFactory                        client.EventFactory
	eventClient                         client.EventClient
	globalEnvVariables                  *util3.GlobalEnvVariables
	workflowEventPublishService         out.WorkflowEventPublishService
	manifestCreationService             manifest.ManifestCreationService
	deployedConfigurationHistoryService history.DeployedConfigurationHistoryService
	argoUserService                     argo.ArgoUserService
	pipelineStageService                pipeline.PipelineStageService
	globalPluginService                 plugin.GlobalPluginService
	customTagService                    pipeline.CustomTagService
	pluginInputVariableParser           pipeline.PluginInputVariableParser
	prePostCdScriptHistoryService       history.PrePostCdScriptHistoryService
	scopedVariableManager               variables.ScopedVariableCMCSManager
	cdWorkflowService                   pipeline.WorkflowService
	imageDigestPolicyService            imageDigestPolicy.ImageDigestPolicyService
	userService                         user.UserService
	gitSensorGrpcClient                 gitSensorClient.Client
	config                              *types.CdConfig
	resourceFilterService               resourceFilter.ResourceFilterService
	resourceFilterAuditService          resourceFilter.FilterEvaluationAuditService
	deploymentApprovalRepository        pipelineConfig.DeploymentApprovalRepository
	helmRepoPushService                 app.HelmRepoPushService
	helmAppService                      client2.HelmAppService
	imageTaggingService                 pipeline.ImageTaggingService
	artifactApprovalDataReadService     read.ArtifactApprovalDataReadService
<<<<<<< HEAD
=======
	artifactPromotionDataReadService    read2.ArtifactPromotionDataReadService
	cdPipelineConfigService             pipeline.CdPipelineConfigService
>>>>>>> 6054d2a7

	mergeUtil     util.MergeUtil
	enforcerUtil  rbac.EnforcerUtil
	helmAppClient gRPC.HelmAppClient // TODO refactoring: use helm app service instead

	appRepository                 appRepository.AppRepository
	scanResultRepository          security.ImageScanResultRepository
	cvePolicyRepository           security.CvePolicyRepository
	ciPipelineMaterialRepository  pipelineConfig.CiPipelineMaterialRepository
	imageScanHistoryRepository    security.ImageScanHistoryRepository
	imageScanDeployInfoRepository security.ImageScanDeployInfoRepository
	pipelineRepository            pipelineConfig.PipelineRepository
	pipelineOverrideRepository    chartConfig.PipelineOverrideRepository
	manifestPushConfigRepository  repository.ManifestPushConfigRepository
	chartRepository               chartRepoRepository.ChartRepository
	envRepository                 repository2.EnvironmentRepository
	cdWorkflowRepository          pipelineConfig.CdWorkflowRepository
	ciWorkflowRepository          pipelineConfig.CiWorkflowRepository
	ciArtifactRepository          repository3.CiArtifactRepository
	ciTemplateService             pipeline.CiTemplateService
	materialRepository            pipelineConfig.MaterialRepository
	appLabelRepository            pipelineConfig.AppLabelRepository
	ciPipelineRepository          pipelineConfig.CiPipelineRepository
	appWorkflowRepository         appWorkflow.AppWorkflowRepository
	dockerArtifactStoreRepository repository6.DockerArtifactStoreRepository
	deploymentWindowService       deploymentWindow.DeploymentWindowService
<<<<<<< HEAD
	chartScanPublishService       out.ChartScanPublishService
=======
>>>>>>> 6054d2a7
}

func NewTriggerServiceImpl(logger *zap.SugaredLogger, cdWorkflowCommonService cd.CdWorkflowCommonService,
	gitOpsManifestPushService app.GitOpsPushService,
	gitOpsConfigReadService config.GitOpsConfigReadService,
	argoK8sClient argocdServer.ArgoK8sClient,
	ACDConfig *argocdServer.ACDConfig,
	argoClientWrapperService argocdServer.ArgoClientWrapperService,
	pipelineStatusTimelineService status.PipelineStatusTimelineService,
	chartTemplateService util.ChartTemplateService,
	chartService chartService.ChartService,
	workflowEventPublishService out.WorkflowEventPublishService,
	manifestCreationService manifest.ManifestCreationService,
	deployedConfigurationHistoryService history.DeployedConfigurationHistoryService,
	argoUserService argo.ArgoUserService,
	pipelineStageService pipeline.PipelineStageService,
	globalPluginService plugin.GlobalPluginService,
	customTagService pipeline.CustomTagService,
	pluginInputVariableParser pipeline.PluginInputVariableParser,
	prePostCdScriptHistoryService history.PrePostCdScriptHistoryService,
	scopedVariableManager variables.ScopedVariableCMCSManager,
	cdWorkflowService pipeline.WorkflowService,
	imageDigestPolicyService imageDigestPolicy.ImageDigestPolicyService,
	userService user.UserService,
	gitSensorGrpcClient gitSensorClient.Client,
	helmAppService client2.HelmAppService,
	artifactApprovalDataReadService read.ArtifactApprovalDataReadService,
	mergeUtil util.MergeUtil,
	enforcerUtil rbac.EnforcerUtil,
	helmAppClient gRPC.HelmAppClient,
	eventFactory client.EventFactory,
	eventClient client.EventClient,
	imageTaggingService pipeline.ImageTaggingService,
<<<<<<< HEAD
=======

	cdPipelineConfigService pipeline.CdPipelineConfigService,
>>>>>>> 6054d2a7
	deploymentApprovalRepository pipelineConfig.DeploymentApprovalRepository,
	helmRepoPushService app.HelmRepoPushService,
	resourceFilterService resourceFilter.ResourceFilterService,
	resourceFilterAuditService resourceFilter.FilterEvaluationAuditService,
	envVariables *util3.EnvironmentVariables,
	appRepository appRepository.AppRepository,
	scanResultRepository security.ImageScanResultRepository,
	cvePolicyRepository security.CvePolicyRepository,
	ciPipelineMaterialRepository pipelineConfig.CiPipelineMaterialRepository,
	imageScanHistoryRepository security.ImageScanHistoryRepository,
	imageScanDeployInfoRepository security.ImageScanDeployInfoRepository,
	pipelineRepository pipelineConfig.PipelineRepository,
	pipelineOverrideRepository chartConfig.PipelineOverrideRepository,
	manifestPushConfigRepository repository.ManifestPushConfigRepository,
	chartRepository chartRepoRepository.ChartRepository,
	envRepository repository2.EnvironmentRepository,
	cdWorkflowRepository pipelineConfig.CdWorkflowRepository,
	ciWorkflowRepository pipelineConfig.CiWorkflowRepository,
	ciArtifactRepository repository3.CiArtifactRepository,
	ciTemplateService pipeline.CiTemplateService,
	materialRepository pipelineConfig.MaterialRepository,
	appLabelRepository pipelineConfig.AppLabelRepository,
	ciPipelineRepository pipelineConfig.CiPipelineRepository,
	appWorkflowRepository appWorkflow.AppWorkflowRepository,
	dockerArtifactStoreRepository repository6.DockerArtifactStoreRepository,
	deploymentWindowService deploymentWindow.DeploymentWindowService,
<<<<<<< HEAD
	chartScanPublishService out.ChartScanPublishService,
) (*TriggerServiceImpl, error) {
=======
	artifactPromotionDataReadService read2.ArtifactPromotionDataReadService) (*TriggerServiceImpl, error) {
>>>>>>> 6054d2a7
	impl := &TriggerServiceImpl{
		logger:                              logger,
		cdWorkflowCommonService:             cdWorkflowCommonService,
		gitOpsManifestPushService:           gitOpsManifestPushService,
		gitOpsConfigReadService:             gitOpsConfigReadService,
		argoK8sClient:                       argoK8sClient,
		ACDConfig:                           ACDConfig,
		argoClientWrapperService:            argoClientWrapperService,
		pipelineStatusTimelineService:       pipelineStatusTimelineService,
		chartTemplateService:                chartTemplateService,
		chartService:                        chartService,
		workflowEventPublishService:         workflowEventPublishService,
		manifestCreationService:             manifestCreationService,
		deployedConfigurationHistoryService: deployedConfigurationHistoryService,
		argoUserService:                     argoUserService,
		pipelineStageService:                pipelineStageService,
		globalPluginService:                 globalPluginService,
		customTagService:                    customTagService,
		pluginInputVariableParser:           pluginInputVariableParser,
		prePostCdScriptHistoryService:       prePostCdScriptHistoryService,
		scopedVariableManager:               scopedVariableManager,
		cdWorkflowService:                   cdWorkflowService,
		imageDigestPolicyService:            imageDigestPolicyService,
		userService:                         userService,
		gitSensorGrpcClient:                 gitSensorGrpcClient,
		helmAppService:                      helmAppService,
		artifactApprovalDataReadService:     artifactApprovalDataReadService,
<<<<<<< HEAD
=======
		cdPipelineConfigService:             cdPipelineConfigService,
		artifactPromotionDataReadService:    artifactPromotionDataReadService,
>>>>>>> 6054d2a7
		mergeUtil:                           mergeUtil,
		enforcerUtil:                        enforcerUtil,
		eventFactory:                        eventFactory,
		eventClient:                         eventClient,
		imageTaggingService:                 imageTaggingService,
		deploymentApprovalRepository:        deploymentApprovalRepository,
		helmRepoPushService:                 helmRepoPushService,
		resourceFilterService:               resourceFilterService,
		resourceFilterAuditService:          resourceFilterAuditService,
		globalEnvVariables:                  envVariables.GlobalEnvVariables,
		helmAppClient:                       helmAppClient,
		appRepository:                       appRepository,
		scanResultRepository:                scanResultRepository,
		cvePolicyRepository:                 cvePolicyRepository,
		ciPipelineMaterialRepository:        ciPipelineMaterialRepository,
		imageScanHistoryRepository:          imageScanHistoryRepository,
		imageScanDeployInfoRepository:       imageScanDeployInfoRepository,
		pipelineRepository:                  pipelineRepository,
		pipelineOverrideRepository:          pipelineOverrideRepository,
		manifestPushConfigRepository:        manifestPushConfigRepository,
		chartRepository:                     chartRepository,
		envRepository:                       envRepository,
		cdWorkflowRepository:                cdWorkflowRepository,
		ciWorkflowRepository:                ciWorkflowRepository,
		ciArtifactRepository:                ciArtifactRepository,
		ciTemplateService:                   ciTemplateService,
		materialRepository:                  materialRepository,
		appLabelRepository:                  appLabelRepository,
		ciPipelineRepository:                ciPipelineRepository,
		appWorkflowRepository:               appWorkflowRepository,
		dockerArtifactStoreRepository:       dockerArtifactStoreRepository,
		deploymentWindowService:             deploymentWindowService,
<<<<<<< HEAD
		chartScanPublishService:             chartScanPublishService,
=======
>>>>>>> 6054d2a7
	}
	config, err := types.GetCdConfig()
	if err != nil {
		return nil, err
	}
	impl.config = config
	return impl, nil
}

func (impl *TriggerServiceImpl) TriggerStageForBulk(triggerRequest bean.TriggerRequest) error {

	preStage, err := impl.pipelineStageService.GetCdStageByCdPipelineIdAndStageType(triggerRequest.Pipeline.Id, repository.PIPELINE_STAGE_TYPE_PRE_CD)
	if err != nil && err != pg.ErrNoRows {
		impl.logger.Errorw("error in fetching CD pipeline stage", "cdPipelineId", triggerRequest.Pipeline.Id, "stage ", repository.PIPELINE_STAGE_TYPE_PRE_CD, "err", err)
		return err
	}

	// handle corrupt data (https://github.com/devtron-labs/devtron/issues/3826)
	err, deleted := impl.deleteCorruptedPipelineStage(preStage, triggerRequest.TriggeredBy)
	if err != nil {
		impl.logger.Errorw("error in deleteCorruptedPipelineStage ", "cdPipelineId", triggerRequest.Pipeline.Id, "err", err, "preStage", preStage, "triggeredBy", triggerRequest.TriggeredBy)
		return err
	}

	triggerRequest.TriggerContext.Context = context.Background()
	if len(triggerRequest.Pipeline.PreStageConfig) > 0 || (preStage != nil && !deleted) {
		// pre stage exists
		impl.logger.Debugw("trigger pre stage for pipeline", "artifactId", triggerRequest.Artifact.Id, "pipelineId", triggerRequest.Pipeline.Id)
		triggerRequest.RefCdWorkflowRunnerId = 0
		triggerRequest.TriggerType = bean.Automatic
		err = impl.TriggerPreStage(triggerRequest) // TODO handle error here
		return err
	} else {
		// trigger deployment
		impl.logger.Debugw("trigger cd for pipeline", "artifactId", triggerRequest.Artifact.Id, "pipelineId", triggerRequest.Pipeline.Id)
		err = impl.TriggerAutomaticDeployment(triggerRequest)
		return err
	}
}

func (impl *TriggerServiceImpl) handleBlockedTrigger(request bean.TriggerRequest, stage resourceFilter.ReferenceType) error {
	if request.TriggerContext.IsAutoTrigger() {
		go impl.writeBlockedTriggerEvent(request)
		err := impl.createAuditDataForDeploymentWindowBlock(request, stage)
		if err != nil {
			return fmt.Errorf("audit data entry for blocked trigger failed %v %v", request, err)
		}
	}
	return nil
}

func (impl *TriggerServiceImpl) checkForDeploymentWindow(triggerRequest bean.TriggerRequest, stage resourceFilter.ReferenceType) (bean.TriggerRequest, error) {
	triggerTime := time.Now()
	actionState, envState, err := impl.deploymentWindowService.GetStateForAppEnv(triggerTime, triggerRequest.Pipeline.AppId, triggerRequest.Pipeline.EnvironmentId, triggerRequest.TriggeredBy)
	if err != nil {
		return triggerRequest, fmt.Errorf("failed to fetch deployment window state %s %d %d %d %v", triggerTime, triggerRequest.Pipeline.AppId, triggerRequest.Pipeline.EnvironmentId, triggerRequest.TriggeredBy, err)
	}
	triggerRequest.TriggerMessage = actionState.GetBypassActionMessageForProfileAndState(envState)
	triggerRequest.DeploymentWindowState = envState

	if !isDeploymentAllowed(triggerRequest, actionState) {
		err = impl.handleBlockedTrigger(triggerRequest, stage)
		if err != nil {
			return triggerRequest, err
		}
		return triggerRequest, deploymentWindow.GetActionBlockedError(actionState.GetErrorMessageForProfileAndState(envState))
	}
	return triggerRequest, nil
}

func isDeploymentAllowed(triggerRequest bean.TriggerRequest, actionState deploymentWindow.UserActionState) bool {

	if triggerRequest.TriggerContext.IsAutoTrigger() {
		return actionState.IsActionAllowed()
	}
	return actionState.IsActionAllowedWithBypass()
}

// TODO: write a wrapper to handle auto and manual trigger
func (impl *TriggerServiceImpl) ManualCdTrigger(triggerContext bean.TriggerContext, overrideRequest *bean3.ValuesOverrideRequest) (int, string, error) {

	triggerContext.TriggerType = bean.Manual
	// setting triggeredAt variable to have consistent data for various audit log places in db for deployment time
	triggeredAt := time.Now()

	releaseId := 0
	ctx := triggerContext.Context
	var manifest []byte
	_, span := otel.Tracer("orchestrator").Start(ctx, "pipelineRepository.FindById")
	cdPipeline, err := impl.pipelineRepository.FindById(overrideRequest.PipelineId)
	span.End()
	if err != nil {
		impl.logger.Errorw("manual trigger request with invalid pipelineId, ManualCdTrigger", "pipelineId", overrideRequest.PipelineId, "err", err)
		return 0, "", err
	}

	adapter.SetPipelineFieldsInOverrideRequest(overrideRequest, cdPipeline)

	ciArtifactId := overrideRequest.CiArtifactId
<<<<<<< HEAD
=======

>>>>>>> 6054d2a7
	_, span = otel.Tracer("orchestrator").Start(ctx, "ciArtifactRepository.Get")
	artifact, err := impl.ciArtifactRepository.Get(ciArtifactId)
	span.End()
	if err != nil {
		impl.logger.Errorw("err", "err", err)
		return 0, "", err
	}
<<<<<<< HEAD
	// Migration of deprecated DataSource Type
	if artifact.IsMigrationRequired() {
		migrationErr := impl.ciArtifactRepository.MigrateToWebHookDataSourceType(artifact.Id)
		if migrationErr != nil {
			impl.logger.Warnw("unable to migrate deprecated DataSource", "artifactId", artifact.Id)
		}
	}
	var imageTag string
	if len(artifact.Image) > 0 {
		imageTag = strings.Split(artifact.Image, ":")[1]
	}
	helmPackageName := fmt.Sprintf("%s-%s-%s", cdPipeline.App.AppName, cdPipeline.Environment.Name, imageTag)

	switch overrideRequest.CdWorkflowType {
	case bean3.CD_WORKFLOW_TYPE_PRE:
		cdWf := &pipelineConfig.CdWorkflow{
			CiArtifactId: artifact.Id,
			PipelineId:   cdPipeline.Id,
			AuditLog:     sql.AuditLog{CreatedOn: triggeredAt, CreatedBy: 1, UpdatedOn: triggeredAt, UpdatedBy: 1},
		}
		err := impl.cdWorkflowRepository.SaveWorkFlow(ctx, cdWf)
		if err != nil {
			return 0, "", err
		}
=======
	if overrideRequest.IsDeployDeploymentType() || overrideRequest.IsUnknownDeploymentType() {
		isArtifactAvailable, err := impl.isArtifactDeploymentAllowed(cdPipeline, artifact, overrideRequest.CdWorkflowType)
		if err != nil {
			impl.logger.Errorw("error in checking artifact availability on cdPipeline", "artifactId", ciArtifactId, "cdPipelineId", cdPipeline.Id, "err", err)
			return 0, "", err
		}
		if !isArtifactAvailable {
			return 0, "", util.NewApiError().WithHttpStatusCode(http.StatusConflict).WithUserMessage(constants2.ARTIFACT_UNAVAILABLE_MESSAGE)
		}

		_, err = impl.isImagePromotionPolicyViolated(cdPipeline, artifact.Id, overrideRequest.UserId)
		if err != nil {
			impl.logger.Errorw("error in checking if image promotion policy violated", "artifactId", overrideRequest.CiArtifactId, "cdPipelineId", overrideRequest.PipelineId, "err", err)
			return 0, "", err
		}
	}

	if artifact.IsMigrationRequired() {
		// Migration of deprecated DataSource Type
		migrationErr := impl.ciArtifactRepository.MigrateToWebHookDataSourceType(artifact.Id)
		if migrationErr != nil {
			impl.logger.Warnw("unable to migrate deprecated DataSource", "artifactId", artifact.Id)
		}
	}
	var imageTag string
	if len(artifact.Image) > 0 {
		imageTag = strings.Split(artifact.Image, ":")[1]
	}
	helmPackageName := fmt.Sprintf("%s-%s-%s", cdPipeline.App.AppName, cdPipeline.Environment.Name, imageTag)

	switch overrideRequest.CdWorkflowType {
	case bean3.CD_WORKFLOW_TYPE_PRE:
		cdWf := &pipelineConfig.CdWorkflow{
			CiArtifactId: artifact.Id,
			PipelineId:   cdPipeline.Id,
			AuditLog:     sql.AuditLog{CreatedOn: triggeredAt, CreatedBy: 1, UpdatedOn: triggeredAt, UpdatedBy: 1},
		}
		err := impl.cdWorkflowRepository.SaveWorkFlow(ctx, cdWf)
		if err != nil {
			return 0, "", err
		}
>>>>>>> 6054d2a7
		overrideRequest.CdWorkflowId = cdWf.Id
		_, span = otel.Tracer("orchestrator").Start(ctx, "TriggerPreStage")
		triggerRequest := bean.TriggerRequest{
			CdWf:                  cdWf,
			Artifact:              artifact,
			Pipeline:              cdPipeline,
			TriggeredBy:           overrideRequest.UserId,
			ApplyAuth:             false,
			TriggerContext:        triggerContext,
			RefCdWorkflowRunnerId: 0,
		}
		err = impl.TriggerPreStage(triggerRequest)
		span.End()
		if err != nil {
			impl.logger.Errorw("error in TriggerPreStage, ManualCdTrigger", "err", err)
			return 0, "", err
		}
	case bean3.CD_WORKFLOW_TYPE_DEPLOY:

		if overrideRequest.DeploymentType == models.DEPLOYMENTTYPE_UNKNOWN {
			overrideRequest.DeploymentType = models.DEPLOYMENTTYPE_DEPLOY
		}
		approvalRequestId, err := impl.checkApprovalNodeForDeployment(overrideRequest.UserId, cdPipeline, ciArtifactId)
		if err != nil {
			return 0, "", err
		}

		cdWf, err := impl.cdWorkflowRepository.FindByWorkflowIdAndRunnerType(ctx, overrideRequest.CdWorkflowId, bean3.CD_WORKFLOW_TYPE_PRE)
		if err != nil && !util.IsErrNoRows(err) {
			impl.logger.Errorw("error in getting cdWorkflow, ManualCdTrigger", "CdWorkflowId", overrideRequest.CdWorkflowId, "err", err)
			return 0, "", err
<<<<<<< HEAD
		}

		scope := resourceQualifiers.Scope{AppId: overrideRequest.AppId, EnvId: overrideRequest.EnvId, ClusterId: overrideRequest.ClusterId, ProjectId: overrideRequest.ProjectId, IsProdEnv: overrideRequest.IsProdEnv}
		filters, err := impl.resourceFilterService.GetFiltersByScope(scope)
		if err != nil {
			impl.logger.Errorw("error in getting resource filters for the pipeline", "pipelineId", overrideRequest.PipelineId, "err", err)
			return 0, "", err
		}

=======
		}

		scope := resourceQualifiers.Scope{AppId: overrideRequest.AppId, EnvId: overrideRequest.EnvId, ClusterId: overrideRequest.ClusterId, ProjectId: overrideRequest.ProjectId, IsProdEnv: overrideRequest.IsProdEnv}
		filters, err := impl.resourceFilterService.GetFiltersByScope(scope)
		if err != nil {
			impl.logger.Errorw("error in getting resource filters for the pipeline", "pipelineId", overrideRequest.PipelineId, "err", err)
			return 0, "", err
		}

>>>>>>> 6054d2a7
		// get releaseTags from imageTaggingService
		imageTagNames, err := impl.imageTaggingService.GetTagNamesByArtifactId(artifact.Id)
		if err != nil {
			impl.logger.Errorw("error in getting image tags for the given artifact id", "artifactId", artifact.Id, "err", err)
			return 0, "", err
		}

<<<<<<< HEAD
		filterState, filterIdVsState, err := impl.resourceFilterService.CheckForResource(filters, artifact.Image, imageTagNames)
=======
		materialInfos, err := artifact.GetMaterialInfo()
		if err != nil {
			impl.logger.Errorw("error in getting material info for the given artifact", "artifactId", artifact.Id, "materialInfo", artifact.MaterialInfo, "err", err)
			return 0, "", err
		}
		filterState, filterIdVsState, err := impl.resourceFilterService.CheckForResource(filters, artifact.Image, imageTagNames, materialInfos)
>>>>>>> 6054d2a7
		if err != nil {
			return 0, "", err
		}

		// store evaluated result
		filterEvaluationAudit, err := impl.resourceFilterService.CreateFilterEvaluationAudit(resourceFilter.Artifact, ciArtifactId, resourceFilter.Pipeline, cdPipeline.Id, filters, filterIdVsState)
		if err != nil {
			impl.logger.Errorw("error in creating filter evaluation audit data cd post stage trigger", "err", err, "cdPipelineId", cdPipeline.Id, "artifactId", ciArtifactId)
			return 0, "", err
		}

		// allow or block w.r.t filterState
		if filterState != resourceFilter.ALLOW {
			return 0, "", fmt.Errorf("the artifact does not pass filtering condition")
		}

		triggerRequest := bean.TriggerRequest{
			Pipeline:       cdPipeline,
			Artifact:       artifact,
			TriggeredBy:    overrideRequest.UserId,
			TriggerContext: triggerContext,
		}

		triggerRequest, err = impl.checkForDeploymentWindow(triggerRequest, resourceFilter.Deploy)
		if err != nil {
			return 0, "", err
		}
		overrideRequest.TriggerMetadata = triggerRequest.TriggerMessage

		cdWorkflowId := cdWf.CdWorkflowId
		if cdWf.CdWorkflowId == 0 {
			cdWf := &pipelineConfig.CdWorkflow{
				CiArtifactId: ciArtifactId,
				PipelineId:   overrideRequest.PipelineId,
				AuditLog:     sql.AuditLog{CreatedOn: triggeredAt, CreatedBy: overrideRequest.UserId, UpdatedOn: triggeredAt, UpdatedBy: overrideRequest.UserId},
			}
			err := impl.cdWorkflowRepository.SaveWorkFlow(ctx, cdWf)
			if err != nil {
				impl.logger.Errorw("error in creating cdWorkflow, ManualCdTrigger", "PipelineId", overrideRequest.PipelineId, "err", err)
				return 0, "", err
			}
			cdWorkflowId = cdWf.Id
		}

		runner := &pipelineConfig.CdWorkflowRunner{
			Name:            cdPipeline.Name,
			WorkflowType:    bean3.CD_WORKFLOW_TYPE_DEPLOY,
			ExecutorType:    pipelineConfig.WORKFLOW_EXECUTOR_TYPE_AWF,
			Status:          pipelineConfig.WorkflowInitiated, // deployment Initiated for manual trigger
			TriggeredBy:     overrideRequest.UserId,
			StartedOn:       triggeredAt,
			Namespace:       impl.config.GetDefaultNamespace(),
			CdWorkflowId:    cdWorkflowId,
			AuditLog:        sql.AuditLog{CreatedOn: triggeredAt, CreatedBy: overrideRequest.UserId, UpdatedOn: triggeredAt, UpdatedBy: overrideRequest.UserId},
			ReferenceId:     triggerContext.ReferenceId,
			TriggerMetadata: triggerRequest.TriggerMessage,
		}
		if approvalRequestId > 0 {
			runner.DeploymentApprovalRequestId = approvalRequestId
		}
		savedWfr, err := impl.cdWorkflowRepository.SaveWorkFlowRunner(runner)
		overrideRequest.WfrId = savedWfr.Id
		if err != nil {
			impl.logger.Errorw("err in creating cdWorkflowRunner, ManualCdTrigger", "cdWorkflowId", cdWorkflowId, "err", err)
			return 0, "", err
		}
		impl.createAuditDataForDeploymentWindowBypass(triggerRequest, savedWfr.Id)

		if filterEvaluationAudit != nil {
			// update resource_filter_evaluation entry with wfrId and type
			err = impl.resourceFilterService.UpdateFilterEvaluationAuditRef(filterEvaluationAudit.Id, resourceFilter.CdWorkflowRunner, runner.Id)
			if err != nil {
				impl.logger.Errorw("error in updating filter evaluation audit reference", "filterEvaluationAuditId", filterEvaluationAudit.Id, "err", err)
				return 0, "", err
			}
		}
		if approvalRequestId > 0 {
			err = impl.deploymentApprovalRepository.ConsumeApprovalRequest(approvalRequestId)
			if err != nil {
				return 0, "", err
			}
		}

		runner.CdWorkflow = &pipelineConfig.CdWorkflow{
			Pipeline: cdPipeline,
		}
		overrideRequest.CdWorkflowId = cdWorkflowId
		// creating cd pipeline status timeline for deployment initialisation
		timeline := impl.pipelineStatusTimelineService.GetTimelineDbObjectByTimelineStatusAndTimelineDescription(savedWfr.Id, 0, pipelineConfig.TIMELINE_STATUS_DEPLOYMENT_INITIATED, pipelineConfig.TIMELINE_DESCRIPTION_DEPLOYMENT_INITIATED, overrideRequest.UserId, time.Now())
		_, span = otel.Tracer("orchestrator").Start(ctx, "cdPipelineStatusTimelineRepo.SaveTimelineForACDHelmApps")
		err = impl.pipelineStatusTimelineService.SaveTimeline(timeline, nil, false)

		span.End()
		if err != nil {
			impl.logger.Errorw("error in creating timeline status for deployment initiation, ManualCdTrigger", "err", err, "timeline", timeline)
		}

		// checking vulnerability for deploying image
		isVulnerable, err := impl.GetArtifactVulnerabilityStatus(artifact, cdPipeline, ctx)
		if err != nil {
			impl.logger.Errorw("error in getting Artifact vulnerability status, ManualCdTrigger", "err", err)
			return 0, "", err
		}

		if isVulnerable == true {
			// if image vulnerable, update timeline status and return
			if err = impl.cdWorkflowCommonService.MarkCurrentDeploymentFailed(runner, errors.New(pipelineConfig.FOUND_VULNERABILITY), overrideRequest.UserId); err != nil {
				impl.logger.Errorw("error while updating current runner status to failed, TriggerDeployment", "wfrId", runner.Id, "err", err)
			}
			return 0, "", fmt.Errorf("found vulnerability for image digest %s", artifact.ImageDigest)
		}

		// Deploy the release
		_, span = otel.Tracer("orchestrator").Start(ctx, "WorkflowDagExecutorImpl.HandleCDTriggerRelease")
		var releaseErr error
		releaseId, manifest, releaseErr = impl.HandleCDTriggerRelease(overrideRequest, ctx, triggeredAt, overrideRequest.UserId)
		span.End()
		// if releaseErr found, then the mark current deployment Failed and return
		if releaseErr != nil {
			err := impl.cdWorkflowCommonService.MarkCurrentDeploymentFailed(runner, releaseErr, overrideRequest.UserId)
			if err != nil {
				impl.logger.Errorw("error while updating current runner status to failed, updatePreviousDeploymentStatus", "cdWfr", runner.Id, "err", err)
			}
			return 0, "", releaseErr
		}

		// skip updatePreviousDeploymentStatus if Async Install is enabled; handled inside SubscribeDevtronAsyncHelmInstallRequest
		if !impl.isDevtronAsyncInstallModeEnabled(cdPipeline.DeploymentAppType) {
			// Update previous deployment runner status (in transaction): Failed
			_, span = otel.Tracer("orchestrator").Start(ctx, "updatePreviousDeploymentStatus")
			err1 := impl.cdWorkflowCommonService.UpdatePreviousDeploymentStatus(runner, cdPipeline.Id, triggeredAt, overrideRequest.UserId)
			span.End()
			if err1 != nil {
				impl.logger.Errorw("error while update previous cd workflow runners, ManualCdTrigger", "err", err, "runner", runner, "pipelineId", cdPipeline.Id)
				return 0, "", err1
			}
		}
		if overrideRequest.DeploymentAppType == util.PIPELINE_DEPLOYMENT_TYPE_MANIFEST_DOWNLOAD || overrideRequest.DeploymentAppType == util.PIPELINE_DEPLOYMENT_TYPE_MANIFEST_PUSH {
			if err == nil {
				runner := &pipelineConfig.CdWorkflowRunner{
					Id:                 runner.Id,
					Name:               cdPipeline.Name,
					WorkflowType:       bean3.CD_WORKFLOW_TYPE_DEPLOY,
					ExecutorType:       pipelineConfig.WORKFLOW_EXECUTOR_TYPE_AWF,
					TriggeredBy:        overrideRequest.UserId,
					StartedOn:          triggeredAt,
					Status:             pipelineConfig.WorkflowSucceeded,
					Namespace:          impl.config.GetDefaultNamespace(),
					CdWorkflowId:       overrideRequest.CdWorkflowId,
					AuditLog:           sql.AuditLog{CreatedOn: triggeredAt, CreatedBy: overrideRequest.UserId, UpdatedOn: triggeredAt, UpdatedBy: overrideRequest.UserId},
					HelmReferenceChart: manifest,
					FinishedOn:         time.Now(),
				}
				updateErr := impl.cdWorkflowRepository.UpdateWorkFlowRunner(runner)
				if updateErr != nil {
					impl.logger.Errorw("error in updating runner for manifest_download type", "err", err)
				}
				// Handle auto trigger after deployment success event
				pipelineOverride, err := impl.pipelineOverrideRepository.FindLatestByCdWorkflowId(overrideRequest.CdWorkflowId)
				if err != nil {
					impl.logger.Errorw("error in getting latest pipeline override by cdWorkflowId", "err", err, "cdWorkflowId", cdWf.Id)
					return 0, "", err
				}
<<<<<<< HEAD
=======
				fmt.Println(pipelineOverride)
				// TODO: update
>>>>>>> 6054d2a7
				cdSuccessEvent := bean9.DeployStageSuccessEventReq{
					DeployStageType:  bean3.CD_WORKFLOW_TYPE_DEPLOY,
					PipelineOverride: pipelineOverride,
				}
				go impl.workflowEventPublishService.PublishDeployStageSuccessEvent(cdSuccessEvent)
			}
		}

	case bean3.CD_WORKFLOW_TYPE_POST:
		cdWfRunner, err := impl.cdWorkflowRepository.FindByWorkflowIdAndRunnerType(ctx, overrideRequest.CdWorkflowId, bean3.CD_WORKFLOW_TYPE_DEPLOY)
		if err != nil && !util.IsErrNoRows(err) {
			impl.logger.Errorw("err in getting cdWorkflowRunner, ManualCdTrigger", "cdWorkflowId", overrideRequest.CdWorkflowId, "err", err)
			return 0, "", err
		}

		var cdWf *pipelineConfig.CdWorkflow
		if cdWfRunner.CdWorkflowId == 0 {
			cdWf = &pipelineConfig.CdWorkflow{
				CiArtifactId: ciArtifactId,
				PipelineId:   overrideRequest.PipelineId,
				AuditLog:     sql.AuditLog{CreatedOn: triggeredAt, CreatedBy: overrideRequest.UserId, UpdatedOn: triggeredAt, UpdatedBy: overrideRequest.UserId},
			}
			err := impl.cdWorkflowRepository.SaveWorkFlow(ctx, cdWf)
			if err != nil {
				impl.logger.Errorw("error in creating cdWorkflow, ManualCdTrigger", "CdWorkflowId", overrideRequest.CdWorkflowId, "err", err)
				return 0, "", err
			}
			overrideRequest.CdWorkflowId = cdWf.Id
		} else {
			_, span = otel.Tracer("orchestrator").Start(ctx, "cdWorkflowRepository.FindById")
			cdWf, err = impl.cdWorkflowRepository.FindById(overrideRequest.CdWorkflowId)
			span.End()
			if err != nil && !util.IsErrNoRows(err) {
				impl.logger.Errorw("error in getting cdWorkflow, ManualCdTrigger", "CdWorkflowId", overrideRequest.CdWorkflowId, "err", err)
				return 0, "", err
			}
		}
		_, span = otel.Tracer("orchestrator").Start(ctx, "TriggerPostStage")
		triggerRequest := bean.TriggerRequest{
			CdWf:                  cdWf,
			Pipeline:              cdPipeline,
			TriggeredBy:           overrideRequest.UserId,
			RefCdWorkflowRunnerId: 0,
			TriggerContext:        triggerContext,
		}
		err = impl.TriggerPostStage(triggerRequest)
		span.End()
		if err != nil {
			impl.logger.Errorw("error in TriggerPostStage, ManualCdTrigger", "CdWorkflowId", cdWf.Id, "err", err)
			return 0, "", err
		}
	default:
		impl.logger.Errorw("invalid CdWorkflowType, ManualCdTrigger", "CdWorkflowType", overrideRequest.CdWorkflowType, "err", err)
		return 0, "", fmt.Errorf("invalid CdWorkflowType %s for the trigger request", string(overrideRequest.CdWorkflowType))
	}
	return releaseId, helmPackageName, err
<<<<<<< HEAD
=======
}

func (impl *TriggerServiceImpl) isArtifactDeploymentAllowed(pipeline *pipelineConfig.Pipeline, ciArtifact *repository3.CiArtifact, deployStage bean3.WorkflowType) (bool, error) {

	// fetch latest workflow to find current running artifact
	//TODO: optimize this query
	latestWf, err := impl.cdWorkflowRepository.FindArtifactByPipelineIdAndRunnerType(
		pipeline.Id,
		deployStage,
		"",
		1,
		[]string{bean7.Healthy, bean7.SUCCEEDED, bean7.Progressing})
	if err != nil && err != pg.ErrNoRows {
		impl.logger.Errorw("error in getting latest workflow by pipelineId", "pipelineId", pipeline.Id, "currentStageType", deployStage, "err", err)
		return false, err
	}
	if len(latestWf) > 0 {
		currentRunningArtifact := latestWf[0].CdWorkflow.CiArtifact
		if currentRunningArtifact.Id == ciArtifact.Id{
			return true, nil
		}
	}

	parentId, parentType, _, err := impl.cdPipelineConfigService.ExtractParentMetaDataByPipeline(pipeline, deployStage)
	if err != nil {
		impl.logger.Errorw("error in getting parent details for cd pipeline id", "cdPipelineId", pipeline.Id, "err", err)
		return false, err
	}
	if parentType == bean3.CI_WORKFLOW_TYPE {
		// artifact can be created at post-ci as well
		if parentId == ciArtifact.PipelineId || (ciArtifact.DataSource == repository3.POST_CI && ciArtifact.ComponentId == parentId) {
			return true, nil
		}
	} else if parentType == bean3.WEBHOOK_WORKFLOW_TYPE {
		if parentId == ciArtifact.ExternalCiPipelineId {
			return true, nil
		}
	} else {
		var pluginStage string
		if parentType == pipelineConfig.WorkflowTypePre {
			pluginStage = repository3.PRE_CD
		} else if parentType == pipelineConfig.WorkflowTypePost {
			pluginStage = repository3.POST_CD
		}
		artifactAvailable, err := impl.ciArtifactRepository.IsArtifactAvailableForDeployment(pipeline.Id, parentId, ciArtifact.Id, string(parentType), pluginStage, string(deployStage))
		if err != nil {
			impl.logger.Errorw("error in getting if artifact is available for deployment or not ", "pipelineId", pipeline.Id, "parentId", parentId, "parentType", string(parentType), "ciArtifactId", ciArtifact.Id, "err", err)
			return false, err
		}
		return artifactAvailable, nil
	}
	return false, nil

}

func (impl *TriggerServiceImpl) isImagePromotionPolicyViolated(cdPipeline *pipelineConfig.Pipeline, artifactId int, userId int32) (bool, error) {
	promotionPolicy, err := impl.artifactPromotionDataReadService.GetPromotionPolicyByAppAndEnvId(cdPipeline.AppId, cdPipeline.EnvironmentId)
	if err != nil {
		impl.logger.Errorw("error in fetching image promotion policy for checking trigger access", "cdPipelineId", cdPipeline.Id, "err", err)
		return false, err
	}
	if promotionPolicy != nil && promotionPolicy.Id > 0 {
		if promotionPolicy.BlockApproverFromDeploy() {
			isUserApprover, err := impl.artifactPromotionDataReadService.IsUserApprover(artifactId, cdPipeline.Id, userId)
			if err != nil {
				impl.logger.Errorw("error in checking if user is approver or not", "artifactId", artifactId, "cdPipelineId", cdPipeline.Id, "err", err)
				return false, err
			}
			if isUserApprover {
				impl.logger.Errorw("error in cd trigger, user who has approved the image for promotion cannot deploy")
				return true, util.NewApiError().WithHttpStatusCode(http.StatusForbidden).WithUserMessage(bean.ImagePromotionPolicyValidationErr).WithInternalMessage(bean.ImagePromotionPolicyValidationErr)
			}
		}
	}
	return false, nil
>>>>>>> 6054d2a7
}

// TODO: write a wrapper to handle auto and manual trigger
func (impl *TriggerServiceImpl) TriggerAutomaticDeployment(request bean.TriggerRequest) error {

	request.TriggerContext.TriggerType = bean.Automatic
	// in case of manual trigger auth is already applied and for auto triggers there is no need for auth check here
	triggeredBy := request.TriggeredBy
	pipeline := request.Pipeline
	artifact := request.Artifact

	// in case of manual ci RBAC need to apply, this method used for auto cd deployment
	pipelineId := pipeline.Id

	artifactId := artifact.Id
	env, err := impl.envRepository.FindById(pipeline.EnvironmentId)
	if err != nil {
		impl.logger.Errorw("error while fetching env", "err", err)
		return err
	}

	app, err := impl.appRepository.FindById(pipeline.AppId)
	if err != nil {
		return err
	}
	scope := resourceQualifiers.Scope{AppId: pipeline.AppId, EnvId: pipeline.EnvironmentId, ClusterId: env.ClusterId, ProjectId: app.TeamId, IsProdEnv: env.Default}
	impl.logger.Infow("scope for auto trigger ", "scope", scope)
	filters, err := impl.resourceFilterService.GetFiltersByScope(scope)
	if err != nil {
		impl.logger.Errorw("error in getting resource filters for the pipeline", "pipelineId", pipeline.Id, "err", err)
		return err
	}
	// get releaseTags from imageTaggingService
	imageTagNames, err := impl.imageTaggingService.GetTagNamesByArtifactId(artifact.Id)
	if err != nil {
		impl.logger.Errorw("error in getting image tags for the given artifact id", "artifactId", artifact.Id, "err", err)
		return err
	}

<<<<<<< HEAD
	filterState, filterIdVsState, err := impl.resourceFilterService.CheckForResource(filters, artifact.Image, imageTagNames)
=======
	materialInfos, err := artifact.GetMaterialInfo()
	if err != nil {
		impl.logger.Errorw("error in getting material info for the given artifact", "artifactId", artifact.Id, "materialInfo", artifact.MaterialInfo, "err", err)
		return err
	}
	filterState, filterIdVsState, err := impl.resourceFilterService.CheckForResource(filters, artifact.Image, imageTagNames, materialInfos)
>>>>>>> 6054d2a7
	if err != nil {
		return err
	}

	// store evaluated result
	filterEvaluationAudit, err := impl.resourceFilterService.CreateFilterEvaluationAudit(resourceFilter.Artifact, artifact.Id, resourceFilter.Pipeline, pipeline.Id, filters, filterIdVsState)
	if err != nil {
		impl.logger.Errorw("error in creating filter evaluation audit data cd post stage trigger", "err", err, "cdPipelineId", pipeline.Id, "artifactId", artifact.Id)
		return err
	}

	// allow or block w.r.t filterState
	if filterState != resourceFilter.ALLOW {
		return fmt.Errorf("the artifact does not pass filtering condition")
	}

	request, err = impl.checkForDeploymentWindow(request, resourceFilter.Deploy)
	if err != nil {
		return err
	}

	// need to check for approved artifact only in case configured
	approvalRequestId, err := impl.checkApprovalNodeForDeployment(triggeredBy, pipeline, artifactId)
	if err != nil {
		return err
	}
	// setting triggeredAt variable to have consistent data for various audit log places in db for deployment time
	triggeredAt := time.Now()
	cdWf := request.CdWf

	if cdWf == nil || (cdWf != nil && cdWf.CiArtifactId != artifact.Id) {
		// cdWf != nil && cdWf.CiArtifactId != artifact.Id for auto trigger case when deployment is triggered with image generated by plugin
		cdWf = &pipelineConfig.CdWorkflow{
			CiArtifactId: artifactId,
			PipelineId:   pipelineId,
			AuditLog:     sql.AuditLog{CreatedOn: triggeredAt, CreatedBy: 1, UpdatedOn: triggeredAt, UpdatedBy: 1},
		}
		err := impl.cdWorkflowRepository.SaveWorkFlow(context.Background(), cdWf)
		if err != nil {
			return err
		}
	}

	runner := &pipelineConfig.CdWorkflowRunner{
		Name:            pipeline.Name,
		WorkflowType:    bean3.CD_WORKFLOW_TYPE_DEPLOY,
		ExecutorType:    pipelineConfig.WORKFLOW_EXECUTOR_TYPE_SYSTEM,
		Status:          pipelineConfig.WorkflowInitiated, // deployment Initiated for auto trigger
		TriggeredBy:     1,
		StartedOn:       triggeredAt,
		Namespace:       impl.config.GetDefaultNamespace(),
		CdWorkflowId:    cdWf.Id,
		AuditLog:        sql.AuditLog{CreatedOn: triggeredAt, CreatedBy: triggeredBy, UpdatedOn: triggeredAt, UpdatedBy: triggeredBy},
		ReferenceId:     request.TriggerContext.ReferenceId,
		TriggerMetadata: request.TriggerMessage,
	}
	if approvalRequestId > 0 {
		runner.DeploymentApprovalRequestId = approvalRequestId
	}
	savedWfr, err := impl.cdWorkflowRepository.SaveWorkFlowRunner(runner)
	if err != nil {
		return err
	}
	impl.createAuditDataForDeploymentWindowBypass(request, savedWfr.Id)

	if filterEvaluationAudit != nil {
		// update resource_filter_evaluation entry with wfrId and type
		err = impl.resourceFilterService.UpdateFilterEvaluationAuditRef(filterEvaluationAudit.Id, resourceFilter.CdWorkflowRunner, runner.Id)
		if err != nil {
			impl.logger.Errorw("error in updating filter evaluation audit reference", "filterEvaluationAuditId", filterEvaluationAudit.Id, "err", err)
			return err
		}
	}
	if approvalRequestId > 0 {
		err = impl.deploymentApprovalRepository.ConsumeApprovalRequest(approvalRequestId)
		if err != nil {
			return err
		}
	}
	runner.CdWorkflow = &pipelineConfig.CdWorkflow{
		Pipeline: pipeline,
	}
	// creating cd pipeline status timeline for deployment initialisation
	timeline := &pipelineConfig.PipelineStatusTimeline{
		CdWorkflowRunnerId: runner.Id,
		Status:             pipelineConfig.TIMELINE_STATUS_DEPLOYMENT_INITIATED,
		StatusDetail:       "Deployment initiated successfully.",
		StatusTime:         time.Now(),
		AuditLog: sql.AuditLog{
			CreatedBy: 1,
			CreatedOn: time.Now(),
			UpdatedBy: 1,
			UpdatedOn: time.Now(),
		},
	}
	isAppStore := false
	err = impl.pipelineStatusTimelineService.SaveTimeline(timeline, nil, isAppStore)
	if err != nil {
		impl.logger.Errorw("error in creating timeline status for deployment initiation", "err", err, "timeline", timeline)
	}

	// custom gitops repo url validation --> Start
	err = impl.handleCustomGitOpsRepoValidation(runner, pipeline, triggeredBy)
	if err != nil {
		impl.logger.Errorw("custom GitOps repository validation error, TriggerPreStage", "err", err)
		return err
	}
	// custom gitops repo url validation --> Ends

	// checking vulnerability for deploying image
	isVulnerable := false
	if len(artifact.ImageDigest) > 0 {
		var cveStores []*security.CveStore
		imageScanResult, err := impl.scanResultRepository.FindByImageDigest(artifact.ImageDigest)
		if err != nil && err != pg.ErrNoRows {
			impl.logger.Errorw("error fetching image digest", "digest", artifact.ImageDigest, "err", err)
			return err
		}
		for _, item := range imageScanResult {
			cveStores = append(cveStores, &item.CveStore)
		}
		blockCveList, err := impl.cvePolicyRepository.GetBlockedCVEList(cveStores, env.ClusterId, pipeline.EnvironmentId, pipeline.AppId, false)
		if err != nil {
			impl.logger.Errorw("error while fetching blocked cve list", "err", err)
			return err
		}
		if len(blockCveList) > 0 {
			isVulnerable = true
		}
	}
	if isVulnerable == true {
		if err = impl.cdWorkflowCommonService.MarkCurrentDeploymentFailed(runner, errors.New(pipelineConfig.FOUND_VULNERABILITY), triggeredBy); err != nil {
			impl.logger.Errorw("error while updating current runner status to failed, TriggerDeployment", "wfrId", runner.Id, "err", err)
		}
		return nil
	}

	manifest, releaseErr := impl.TriggerCD(artifact, cdWf.Id, savedWfr.Id, pipeline, triggeredAt)
	// if releaseErr found, then the mark current deployment Failed and return
	if releaseErr != nil {
		err := impl.cdWorkflowCommonService.MarkCurrentDeploymentFailed(runner, releaseErr, triggeredBy)
		if err != nil {
			impl.logger.Errorw("error while updating current runner status to failed, updatePreviousDeploymentStatus", "cdWfr", runner.Id, "err", err)
		}
		return releaseErr
	}
	// skip updatePreviousDeploymentStatus if Async Install is enabled; handled inside SubscribeDevtronAsyncHelmInstallRequest
	if !impl.isDevtronAsyncInstallModeEnabled(pipeline.DeploymentAppType) {
		err1 := impl.cdWorkflowCommonService.UpdatePreviousDeploymentStatus(runner, pipeline.Id, triggeredAt, triggeredBy)
		if err1 != nil {
			impl.logger.Errorw("error while update previous cd workflow runners", "err", err, "runner", runner, "pipelineId", pipeline.Id)
			return err1
		}
	}
	if util.IsManifestDownload(pipeline.DeploymentAppType) || util.IsManifestPush(pipeline.DeploymentAppType) {
		runner := &pipelineConfig.CdWorkflowRunner{
			Id:                 runner.Id,
			Name:               pipeline.Name,
			WorkflowType:       bean3.CD_WORKFLOW_TYPE_DEPLOY,
			ExecutorType:       pipelineConfig.WORKFLOW_EXECUTOR_TYPE_AWF,
			TriggeredBy:        1,
			StartedOn:          triggeredAt,
			Status:             pipelineConfig.WorkflowSucceeded,
			Namespace:          impl.config.GetDefaultNamespace(),
			CdWorkflowId:       cdWf.Id,
			AuditLog:           sql.AuditLog{CreatedOn: triggeredAt, CreatedBy: 1, UpdatedOn: triggeredAt, UpdatedBy: 1},
			FinishedOn:         time.Now(),
			HelmReferenceChart: *manifest,
		}
		updateErr := impl.cdWorkflowRepository.UpdateWorkFlowRunner(runner)
		if updateErr != nil {
			impl.logger.Errorw("error in updating runner for manifest_download type", "err", err)
		}
		// Handle Auto Trigger for Manifest Push deployment type
		pipelineOverride, err := impl.pipelineOverrideRepository.FindLatestByCdWorkflowId(cdWf.Id)
		if err != nil {
			impl.logger.Errorw("error in getting latest pipeline override by cdWorkflowId", "err", err, "cdWorkflowId", cdWf.Id)
			return err
		}
<<<<<<< HEAD
=======
		fmt.Println(pipelineOverride)
		// TODO: update
>>>>>>> 6054d2a7
		cdSuccessEvent := bean9.DeployStageSuccessEventReq{
			DeployStageType:  bean3.CD_WORKFLOW_TYPE_DEPLOY,
			PipelineOverride: pipelineOverride,
		}
		go impl.workflowEventPublishService.PublishDeployStageSuccessEvent(cdSuccessEvent)
	}
	return nil
}

func (impl *TriggerServiceImpl) createAuditDataForDeploymentWindowBlock(request bean.TriggerRequest, stage resourceFilter.ReferenceType) error {
	_, err := impl.resourceFilterAuditService.CreateFilterEvaluationAuditCustom(resourceFilter.Artifact, request.Artifact.Id, stage, request.Pipeline.Id, request.DeploymentWindowState.GetSerializedAuditData(request.TriggerContext.ToTriggerTypeString(), request.TriggerMessage), resourceFilter.DEPLOYMENT_WINDOW)
	if err != nil {
		return err
	}
	return nil
}
<<<<<<< HEAD

func (impl *TriggerServiceImpl) createAuditDataForDeploymentWindowBypass(request bean.TriggerRequest, wfrId int) error {
	if request.TriggerMessage == "" || request.TriggerContext.IsAutoTrigger() {
		return nil
	}
	_, err := impl.resourceFilterAuditService.CreateFilterEvaluationAuditCustom(resourceFilter.Artifact, request.Artifact.Id, resourceFilter.CdWorkflowRunner, wfrId, request.DeploymentWindowState.GetSerializedAuditData(request.TriggerContext.ToTriggerTypeString(), request.TriggerMessage), resourceFilter.DEPLOYMENT_WINDOW)
	if err != nil {
		return err
	}
	return nil
}

func (impl *TriggerServiceImpl) TriggerCD(artifact *repository3.CiArtifact, cdWorkflowId, wfrId int, pipeline *pipelineConfig.Pipeline, triggeredAt time.Time) (*[]byte, error) {
	impl.logger.Debugw("automatic pipeline trigger attempt async", "artifactId", artifact.Id)
	manifest, err := impl.triggerReleaseAsync(artifact, cdWorkflowId, wfrId, pipeline, triggeredAt)
	if err != nil {
		impl.logger.Errorw("error in cd trigger", "err", err)
		return manifest, err
	}
	return manifest, err
}

=======

func (impl *TriggerServiceImpl) createAuditDataForDeploymentWindowBypass(request bean.TriggerRequest, wfrId int) error {
	if request.TriggerMessage == "" || request.TriggerContext.IsAutoTrigger() {
		return nil
	}
	_, err := impl.resourceFilterAuditService.CreateFilterEvaluationAuditCustom(resourceFilter.Artifact, request.Artifact.Id, resourceFilter.CdWorkflowRunner, wfrId, request.DeploymentWindowState.GetSerializedAuditData(request.TriggerContext.ToTriggerTypeString(), request.TriggerMessage), resourceFilter.DEPLOYMENT_WINDOW)
	if err != nil {
		return err
	}
	return nil
}

func (impl *TriggerServiceImpl) TriggerCD(artifact *repository3.CiArtifact, cdWorkflowId, wfrId int, pipeline *pipelineConfig.Pipeline, triggeredAt time.Time) (*[]byte, error) {
	impl.logger.Debugw("automatic pipeline trigger attempt async", "artifactId", artifact.Id)
	manifest, err := impl.triggerReleaseAsync(artifact, cdWorkflowId, wfrId, pipeline, triggeredAt)
	if err != nil {
		impl.logger.Errorw("error in cd trigger", "err", err)
		return manifest, err
	}
	return manifest, err
}

>>>>>>> 6054d2a7
func (impl *TriggerServiceImpl) triggerReleaseAsync(artifact *repository3.CiArtifact, cdWorkflowId, wfrId int, pipeline *pipelineConfig.Pipeline, triggeredAt time.Time) (*[]byte, error) {
	manifest, err := impl.validateAndTrigger(pipeline, artifact, cdWorkflowId, wfrId, triggeredAt)
	if err != nil {
		impl.logger.Errorw("error in trigger for pipeline", "pipelineId", strconv.Itoa(pipeline.Id))
	}
	impl.logger.Debugw("trigger attempted for all pipeline ", "artifactId", artifact.Id)
	return manifest, err
}

func (impl *TriggerServiceImpl) validateAndTrigger(p *pipelineConfig.Pipeline, artifact *repository3.CiArtifact, cdWorkflowId, wfrId int, triggeredAt time.Time) (*[]byte, error) {
	object := impl.enforcerUtil.GetAppRBACNameByAppId(p.AppId)
	envApp := strings.Split(object, "/")
	if len(envApp) != 2 {
		impl.logger.Error("invalid req, app and env not found from rbac")
		return nil, errors3.New("invalid req, app and env not found from rbac")
	}
	manifest, err := impl.releasePipeline(p, artifact, cdWorkflowId, wfrId, triggeredAt)
	return manifest, err
}

func (impl *TriggerServiceImpl) releasePipeline(pipeline *pipelineConfig.Pipeline, artifact *repository3.CiArtifact, cdWorkflowId, wfrId int, triggeredAt time.Time) (*[]byte, error) {
	impl.logger.Debugw("triggering release for ", "cdPipelineId", pipeline.Id, "artifactId", artifact.Id)

	pipeline, err := impl.pipelineRepository.FindById(pipeline.Id)
	if err != nil {
		impl.logger.Errorw("error in fetching pipeline by pipelineId", "err", err)
		return nil, err
	}

	request := &bean3.ValuesOverrideRequest{
		PipelineId:           pipeline.Id,
		UserId:               artifact.CreatedBy,
		CiArtifactId:         artifact.Id,
		AppId:                pipeline.AppId,
		CdWorkflowId:         cdWorkflowId,
		ForceTrigger:         true,
		DeploymentWithConfig: bean3.DEPLOYMENT_CONFIG_TYPE_LAST_SAVED,
		WfrId:                wfrId,
	}
	adapter.SetPipelineFieldsInOverrideRequest(request, pipeline)

	ctx, err := impl.argoUserService.BuildACDContext()
	if err != nil {
		impl.logger.Errorw("error in creating acd sync context", "pipelineId", pipeline.Id, "artifactId", artifact.Id, "err", err)
		return nil, err
	}
	// setting deployedBy as 1(system user) since case of auto trigger
	_, span := otel.Tracer("orchestrator").Start(ctx, "WorkflowDagExecutorImpl.HandleCDTriggerRelease")
	id, manifest, err := impl.HandleCDTriggerRelease(request, ctx, triggeredAt, 1)
	span.End()
	if err != nil {
		impl.logger.Errorw("error in auto  cd pipeline trigger", "pipelineId", pipeline.Id, "artifactId", artifact.Id, "err", err)
	} else {
		impl.logger.Infow("pipeline successfully triggered ", "cdPipelineId", pipeline.Id, "artifactId", artifact.Id, "releaseId", id)
	}
	return &manifest, err

}

func (impl *TriggerServiceImpl) HandleCDTriggerRelease(overrideRequest *bean3.ValuesOverrideRequest, ctx context.Context,
	triggeredAt time.Time, deployedBy int32) (releaseNo int, manifest []byte, err error) {
	if impl.isDevtronAsyncInstallModeEnabled(overrideRequest.DeploymentAppType) {
		// asynchronous mode of installation starts
		return impl.workflowEventPublishService.TriggerHelmAsyncRelease(overrideRequest, ctx, triggeredAt, deployedBy)
	}
	// synchronous mode of installation starts

	valuesOverrideResponse, builtChartPath, err := impl.manifestCreationService.BuildManifestForTrigger(overrideRequest, triggeredAt, ctx)
	_, span := otel.Tracer("orchestrator").Start(ctx, "CreateHistoriesForDeploymentTrigger")
	err1 := impl.deployedConfigurationHistoryService.CreateHistoriesForDeploymentTrigger(valuesOverrideResponse.Pipeline, valuesOverrideResponse.PipelineStrategy, valuesOverrideResponse.EnvOverride, triggeredAt, deployedBy)
	if err1 != nil {
		impl.logger.Errorw("error in saving histories for trigger", "err", err1, "pipelineId", valuesOverrideResponse.Pipeline.Id, "wfrId", overrideRequest.WfrId)
	}
	span.End()
	if err != nil {
		impl.logger.Errorw("error in building merged manifest for trigger", "err", err)
		return releaseNo, manifest, err
	}
	_, span = otel.Tracer("orchestrator").Start(ctx, "WorkflowDagExecutorImpl.TriggerRelease")
	releaseId, manifest, releaseErr := impl.TriggerRelease(overrideRequest, valuesOverrideResponse, builtChartPath, ctx, triggeredAt, deployedBy)
	span.End()
	return releaseId, manifest, releaseErr
}

// TriggerRelease will trigger Install/Upgrade request for Devtron App releases synchronously
func (impl *TriggerServiceImpl) TriggerRelease(overrideRequest *bean3.ValuesOverrideRequest, valuesOverrideResponse *app.ValuesOverrideResponse,
	builtChartPath string, ctx context.Context, triggeredAt time.Time, triggeredBy int32) (releaseNo int, manifest []byte, err error) {
	// Handling for auto trigger
	if overrideRequest.UserId == 0 {
		overrideRequest.UserId = triggeredBy
	}
	triggerEvent := helper.GetTriggerEvent(overrideRequest.DeploymentAppType, triggeredAt, triggeredBy)
	releaseNo, manifest, err = impl.triggerPipeline(overrideRequest, valuesOverrideResponse, builtChartPath, triggerEvent, ctx)
	if err != nil {
		return 0, manifest, err
	}
	return releaseNo, manifest, nil
}

func (impl *TriggerServiceImpl) triggerPipeline(overrideRequest *bean3.ValuesOverrideRequest, valuesOverrideResponse *app.ValuesOverrideResponse,
	builtChartPath string, triggerEvent bean.TriggerEvent, ctx context.Context) (releaseNo int, manifest []byte, err error) {
	isRequestValid, err := helper.ValidateTriggerEvent(triggerEvent)
	if !isRequestValid {
		return releaseNo, manifest, err
	}
	if err != nil && triggerEvent.GetManifestInResponse {
		timeline := &pipelineConfig.PipelineStatusTimeline{
			CdWorkflowRunnerId: overrideRequest.WfrId,
			Status:             "HELM_PACKAGE_GENERATION_FAILED",
			StatusDetail:       fmt.Sprintf("Helm package generation failed. - %v", err),
			StatusTime:         time.Now(),
			AuditLog: sql.AuditLog{
				CreatedBy: overrideRequest.UserId,
				CreatedOn: time.Now(),
				UpdatedBy: overrideRequest.UserId,
				UpdatedOn: time.Now(),
			},
		}
		err1 := impl.pipelineStatusTimelineService.SaveTimeline(timeline, nil, false)
		if err1 != nil {
			impl.logger.Errorw("error in saving timeline for manifest_download type")
		}
	}
	if err != nil {
		return releaseNo, manifest, err
	}

	if triggerEvent.GetManifestInResponse {
		timeline := &pipelineConfig.PipelineStatusTimeline{
			CdWorkflowRunnerId: overrideRequest.WfrId,
			Status:             "HELM_PACKAGE_GENERATED",
			StatusDetail:       "Helm package generated successfully.",
			StatusTime:         time.Now(),
			AuditLog: sql.AuditLog{
				CreatedBy: overrideRequest.UserId,
				CreatedOn: time.Now(),
				UpdatedBy: overrideRequest.UserId,
				UpdatedOn: time.Now(),
			},
		}
		_, span := otel.Tracer("orchestrator").Start(ctx, "cdPipelineStatusTimelineRepo.SaveTimelineForACDHelmApps")
		err = impl.pipelineStatusTimelineService.SaveTimeline(timeline, nil, false)
		if err != nil {
			impl.logger.Errorw("error in saving timeline for manifest_download type")
		}
		span.End()
		err = impl.MergeDefaultValuesWithOverrideValues(valuesOverrideResponse.MergedValues, builtChartPath)
		if err != nil {
			impl.logger.Errorw("error in merging default values with override values ", "err", err)
			return releaseNo, manifest, err
		}
		// for downloaded manifest name is equal to <app-name>-<env-name>-<image-tag>
		image := valuesOverrideResponse.Artifact.Image
		var imageTag string
		if len(image) > 0 {
			imageTag = strings.Split(image, ":")[1]
		}
		chartName := fmt.Sprintf("%s-%s-%s", overrideRequest.AppName, overrideRequest.EnvName, imageTag)
		// As this chart will be pushed, don't delete it now
		deleteChart := !triggerEvent.PerformChartPush
		manifest, err = impl.chartTemplateService.LoadChartInBytes(builtChartPath, deleteChart, chartName, valuesOverrideResponse.EnvOverride.Chart.ChartVersion)
		if err != nil {
			impl.logger.Errorw("error in converting chart to bytes", "err", err)
			return releaseNo, manifest, err
		}
	}

	if triggerEvent.PerformChartPush {
		// update workflow runner status, used in app workflow view
		err = impl.cdWorkflowCommonService.UpdateCDWorkflowRunnerStatus(ctx, overrideRequest, triggerEvent.TriggerdAt, pipelineConfig.WorkflowInProgress, "")
		if err != nil {
			impl.logger.Errorw("error in updating the workflow runner status, createHelmAppForCdPipeline", "err", err)
			return releaseNo, manifest, err
		}
		manifestPushTemplate, err := impl.buildManifestPushTemplate(overrideRequest, valuesOverrideResponse, builtChartPath)
		if err != nil {
			impl.logger.Errorw("error in building manifest push template", "err", err)
			return releaseNo, manifest, err
		}
		manifestPushService := impl.getManifestPushService(triggerEvent.ManifestStorageType)
		manifestPushResponse := manifestPushService.PushChart(manifestPushTemplate, ctx)
		if manifestPushResponse.Error != nil {
			impl.logger.Errorw("Error in pushing manifest to git/helm", "err", err, "git_repo_url", manifestPushTemplate.RepoUrl)
			return releaseNo, manifest, manifestPushResponse.Error
		}
		// Update GitOps repo url after repo migration
		if manifestPushResponse.IsGitOpsRepoMigrated() {
			valuesOverrideResponse.EnvOverride.Chart.GitRepoUrl = manifestPushResponse.OverRiddenRepoUrl
			// below function will override gitRepoUrl for charts even if user has already configured gitOps repoURL
			err = impl.chartService.OverrideGitOpsRepoUrl(manifestPushTemplate.AppId, manifestPushResponse.OverRiddenRepoUrl, manifestPushTemplate.UserId)
			if err != nil {
				impl.logger.Errorw("error in updating git repo url in charts", "err", err)
				return releaseNo, manifest, fmt.Errorf("No repository configured for Gitops! Error while migrating gitops repository: '%s'", manifestPushResponse.OverRiddenRepoUrl)
			}
		}
		pipelineOverrideUpdateRequest := &chartConfig.PipelineOverride{
			Id:                     valuesOverrideResponse.PipelineOverride.Id,
			GitHash:                manifestPushResponse.CommitHash,
			CommitTime:             manifestPushResponse.CommitTime,
			EnvConfigOverrideId:    valuesOverrideResponse.EnvOverride.Id,
			PipelineOverrideValues: valuesOverrideResponse.ReleaseOverrideJSON,
			PipelineId:             overrideRequest.PipelineId,
			CiArtifactId:           overrideRequest.CiArtifactId,
			PipelineMergedValues:   valuesOverrideResponse.MergedValues,
			AuditLog:               sql.AuditLog{UpdatedOn: triggerEvent.TriggerdAt, UpdatedBy: overrideRequest.UserId},
		}
		_, span := otel.Tracer("orchestrator").Start(ctx, "pipelineOverrideRepository.Update")
		err = impl.pipelineOverrideRepository.Update(pipelineOverrideUpdateRequest)
		span.End()
	}

	if triggerEvent.PerformDeploymentOnCluster {
		err = impl.deployApp(overrideRequest, valuesOverrideResponse, triggerEvent.TriggerdAt, ctx)
		if err != nil {
			impl.logger.Errorw("error in deploying app", "err", err)
			return releaseNo, manifest, err
		}
	}

	go impl.writeCDTriggerEvent(overrideRequest, valuesOverrideResponse.Artifact, valuesOverrideResponse.PipelineOverride.PipelineReleaseCounter, valuesOverrideResponse.PipelineOverride.Id, overrideRequest.WfrId)

	_, span := otel.Tracer("orchestrator").Start(ctx, "MarkImageScanDeployed")
	_ = impl.markImageScanDeployed(overrideRequest.AppId, valuesOverrideResponse.EnvOverride.TargetEnvironment, valuesOverrideResponse.Artifact.ImageDigest, overrideRequest.ClusterId, valuesOverrideResponse.Artifact.ScanEnabled, valuesOverrideResponse.Artifact.Image)
	span.End()

	middleware.CdTriggerCounter.WithLabelValues(overrideRequest.AppName, overrideRequest.EnvName).Inc()

	return valuesOverrideResponse.PipelineOverride.PipelineReleaseCounter, manifest, nil

}

func (impl *TriggerServiceImpl) buildManifestPushTemplate(overrideRequest *bean3.ValuesOverrideRequest, valuesOverrideResponse *app.ValuesOverrideResponse,
	builtChartPath string) (*bean4.ManifestPushTemplate, error) {

	manifestPushTemplate := &bean4.ManifestPushTemplate{
		WorkflowRunnerId:      overrideRequest.WfrId,
		AppId:                 overrideRequest.AppId,
		ChartRefId:            valuesOverrideResponse.EnvOverride.Chart.ChartRefId,
		EnvironmentId:         valuesOverrideResponse.EnvOverride.Environment.Id,
		EnvironmentName:       valuesOverrideResponse.EnvOverride.Environment.Namespace,
		UserId:                overrideRequest.UserId,
		PipelineOverrideId:    valuesOverrideResponse.PipelineOverride.Id,
		AppName:               overrideRequest.AppName,
		TargetEnvironmentName: valuesOverrideResponse.EnvOverride.TargetEnvironment,
		BuiltChartPath:        builtChartPath,
		MergedValues:          valuesOverrideResponse.MergedValues,
	}

	manifestPushConfig, err := impl.manifestPushConfigRepository.GetManifestPushConfigByAppIdAndEnvId(overrideRequest.AppId, overrideRequest.EnvId)
	if err != nil && err != pg.ErrNoRows {
		impl.logger.Errorw("error in fetching manifest push config from db", "err", err)
		return manifestPushTemplate, err
	}

	if manifestPushConfig.Id != 0 {
		if manifestPushConfig.StorageType == bean2.ManifestStorageOCIHelmRepo {
			var credentialsConfig bean4.HelmRepositoryConfig
			err = json.Unmarshal([]byte(manifestPushConfig.CredentialsConfig), &credentialsConfig)
			if err != nil {
				impl.logger.Errorw("error in json unmarshal", "err", err)
				return manifestPushTemplate, err
			}
			dockerArtifactStore, err := impl.dockerArtifactStoreRepository.FindOne(credentialsConfig.ContainerRegistryName)
			if err != nil {
				impl.logger.Errorw("error in fetching artifact info", "err", err)
				return manifestPushTemplate, err
			}
			image := valuesOverrideResponse.Artifact.Image
			imageTag := strings.Split(image, ":")[1]
			repoPath, chartName := app.GetRepoPathAndChartNameFromRepoName(credentialsConfig.RepositoryName)
			manifestPushTemplate.RepoUrl = path.Join(dockerArtifactStore.RegistryURL, repoPath)
			// pushed chart name should be same as repo name configured by user (if repo name is a/b/c chart name will be c)
			manifestPushTemplate.ChartName = chartName
			manifestPushTemplate.ChartVersion = fmt.Sprintf("%d.%d.%d-%s-%s", 1, 0, overrideRequest.WfrId, "DEPLOY", imageTag)
			manifestBytes, err := impl.chartTemplateService.LoadChartInBytes(builtChartPath, true, chartName, manifestPushTemplate.ChartVersion)
			if err != nil {
				impl.logger.Errorw("error in converting chart to bytes", "err", err)
				return manifestPushTemplate, err
			}
			manifestPushTemplate.BuiltChartBytes = &manifestBytes
			containerRegistryConfig := &bean4.ContainerRegistryConfig{
				RegistryUrl:  dockerArtifactStore.RegistryURL,
				Username:     dockerArtifactStore.Username,
				Password:     dockerArtifactStore.Password,
				Insecure:     true,
				AccessKey:    dockerArtifactStore.AWSAccessKeyId,
				SecretKey:    dockerArtifactStore.AWSSecretAccessKey,
				AwsRegion:    dockerArtifactStore.AWSRegion,
				RegistryType: string(dockerArtifactStore.RegistryType),
				RepoName:     repoPath,
			}
			for _, ociRegistryConfig := range dockerArtifactStore.OCIRegistryConfig {
				if ociRegistryConfig.RepositoryType == repository6.OCI_REGISRTY_REPO_TYPE_CHART {
					containerRegistryConfig.IsPublic = ociRegistryConfig.IsPublic
				}
			}
			manifestPushTemplate.ContainerRegistryConfig = containerRegistryConfig

		} else if manifestPushConfig.StorageType == bean2.ManifestStorageGit {
			// need to implement for git repo push
			// currently manifest push config doesn't have git push config. GitOps config is derived from charts, chart_env_config_override and chart_ref table
		}
	} else {
		manifestPushTemplate.ChartReferenceTemplate = valuesOverrideResponse.EnvOverride.Chart.ReferenceTemplate
		manifestPushTemplate.ChartName = valuesOverrideResponse.EnvOverride.Chart.ChartName
		manifestPushTemplate.ChartVersion = valuesOverrideResponse.EnvOverride.Chart.ChartVersion
		manifestPushTemplate.ChartLocation = valuesOverrideResponse.EnvOverride.Chart.ChartLocation
		manifestPushTemplate.RepoUrl = valuesOverrideResponse.EnvOverride.Chart.GitRepoUrl
		manifestPushTemplate.IsCustomGitRepository = valuesOverrideResponse.EnvOverride.Chart.IsCustomGitRepository
	}
	return manifestPushTemplate, nil
}

// getAcdAppGitOpsRepoName returns the GitOps repository name, configured for the argoCd app
func (impl *TriggerServiceImpl) getAcdAppGitOpsRepoName(appName string, environmentName string) (string, error) {
	// this method should only call in case of argo-integration and gitops configured
	acdToken, err := impl.argoUserService.GetLatestDevtronArgoCdUserToken()
	if err != nil {
		impl.logger.Errorw("error in getting acd token", "err", err)
		return "", err
	}
	ctx := context.Background()
	ctx = context.WithValue(ctx, "token", acdToken)
	acdAppName := fmt.Sprintf("%s-%s", appName, environmentName)
	return impl.argoClientWrapperService.GetGitOpsRepoName(ctx, acdAppName)
}

func (impl *TriggerServiceImpl) getManifestPushService(storageType string) app.ManifestPushService {
	var manifestPushService app.ManifestPushService
	if storageType == bean2.ManifestStorageGit {
		manifestPushService = impl.gitOpsManifestPushService
	} else if storageType == bean2.ManifestStorageOCIHelmRepo {
		manifestPushService = impl.helmRepoPushService
	}
	return manifestPushService
}

func (impl *TriggerServiceImpl) deployApp(overrideRequest *bean3.ValuesOverrideRequest, valuesOverrideResponse *app.ValuesOverrideResponse,
	triggeredAt time.Time, ctx context.Context) error {

	var referenceChartByte []byte
	var err error

	if util.IsAcdApp(overrideRequest.DeploymentAppType) {
		_, span := otel.Tracer("orchestrator").Start(ctx, "deployArgocdApp")
		err := impl.deployArgocdApp(overrideRequest, valuesOverrideResponse, triggeredAt, ctx)
		span.End()
		if err != nil {
			impl.logger.Errorw("error in deploying app on argocd", "err", err)
			return err
		}
	} else if util.IsHelmApp(overrideRequest.DeploymentAppType) {
		_, span := otel.Tracer("orchestrator").Start(ctx, "createHelmAppForCdPipeline")
		_, referenceChartByte, err = impl.createHelmAppForCdPipeline(overrideRequest, valuesOverrideResponse, triggeredAt, ctx)
		span.End()
		if err != nil {
			impl.logger.Errorw("error in creating or updating helm application for cd pipeline", "err", err)
			return err
		}
	}

	pipeline := valuesOverrideResponse.Pipeline
	envOverride := valuesOverrideResponse.EnvOverride
	if envOverride.Chart != nil && len(pipeline.App.AppName) > 0 {
		if len(referenceChartByte) == 0 {
			chartMetaData := &chart.Metadata{
				Name:    pipeline.App.AppName,
				Version: envOverride.Chart.ChartVersion,
			}
			referenceTemplatePath := path.Join(bean5.RefChartDirPath, envOverride.Chart.ReferenceTemplate)
			refChartByte, err := impl.chartTemplateService.GetByteArrayRefChart(chartMetaData, referenceTemplatePath)
			if err != nil {
				impl.logger.Errorw("ref chart commit error on cd trigger", "err", err, "req", overrideRequest)
				return nil
			}
			referenceChartByte = refChartByte
		}
		chartScanEventBean := bean10.ChartScanEventBean{
			DevtronAppDto: &bean10.DevtronAppDto{
				ChartContent: referenceChartByte,
				ValuesYaml:   valuesOverrideResponse.MergedValues,
				ChartName:    envOverride.Chart.ChartName,
				ChartVersion: envOverride.Chart.ChartVersion,
				CdWorkflowId: overrideRequest.CdWorkflowId,
			},
		}
		err = impl.chartScanPublishService.PublishChartScanEvent(chartScanEventBean)
		if err != nil {
			impl.logger.Errorw("error occurred while publishing scan event", "err", err)
		}
	}
	return nil
}

func (impl *TriggerServiceImpl) createHelmAppForCdPipeline(overrideRequest *bean3.ValuesOverrideRequest, valuesOverrideResponse *app.ValuesOverrideResponse, triggeredAt time.Time, ctx context.Context) (bool, []byte, error) {

	pipeline := valuesOverrideResponse.Pipeline
	envOverride := valuesOverrideResponse.EnvOverride
	mergeAndSave := valuesOverrideResponse.MergedValues

	chartMetaData := &chart.Metadata{
		Name:    pipeline.App.AppName,
		Version: envOverride.Chart.ChartVersion,
	}
	referenceTemplatePath := path.Join(bean5.RefChartDirPath, envOverride.Chart.ReferenceTemplate)
	var referenceChartByte []byte
	if util.IsHelmApp(pipeline.DeploymentAppType) {
		referenceChartByte = envOverride.Chart.ReferenceChart
		// here updating reference chart into database.
		if len(envOverride.Chart.ReferenceChart) == 0 {
			refChartByte, err := impl.chartTemplateService.GetByteArrayRefChart(chartMetaData, referenceTemplatePath)
			if err != nil {
				impl.logger.Errorw("ref chart commit error on cd trigger", "err", err, "req", overrideRequest)
				return false, nil, err
			}
			ch := envOverride.Chart
			ch.ReferenceChart = refChartByte
			ch.UpdatedOn = time.Now()
			ch.UpdatedBy = overrideRequest.UserId
			err = impl.chartRepository.Update(ch)
			if err != nil {
				impl.logger.Errorw("chart update error", "err", err, "req", overrideRequest)
				return false, nil, err
			}
			referenceChartByte = refChartByte
		}

		releaseName := pipeline.DeploymentAppName
		cluster := envOverride.Environment.Cluster
		bearerToken := cluster.Config[util5.BearerToken]
		clusterConfig := &gRPC.ClusterConfig{
			ClusterId:              int32(cluster.Id),
			ClusterName:            cluster.ClusterName,
			Token:                  bearerToken,
			ApiServerUrl:           cluster.ServerUrl,
			InsecureSkipTLSVerify:  cluster.InsecureSkipTlsVerify,
			ProxyUrl:               cluster.ProxyUrl,
			ToConnectWithSSHTunnel: cluster.ToConnectWithSSHTunnel,
			SshTunnelAuthKey:       cluster.SSHTunnelAuthKey,
			SshTunnelUser:          cluster.SSHTunnelUser,
			SshTunnelPassword:      cluster.SSHTunnelPassword,
			SshTunnelServerAddress: cluster.SSHTunnelServerAddress,
		}
		if cluster.InsecureSkipTlsVerify == false {
			clusterConfig.KeyData = cluster.Config[util5.TlsKey]
			clusterConfig.CertData = cluster.Config[util5.CertData]
			clusterConfig.CaData = cluster.Config[util5.CertificateAuthorityData]
		}
		releaseIdentifier := &gRPC.ReleaseIdentifier{
			ReleaseName:      releaseName,
			ReleaseNamespace: envOverride.Namespace,
			ClusterConfig:    clusterConfig,
		}

		if pipeline.DeploymentAppCreated {
			req := &gRPC.UpgradeReleaseRequest{
				ReleaseIdentifier: releaseIdentifier,
				ValuesYaml:        mergeAndSave,
				HistoryMax:        impl.helmAppService.GetRevisionHistoryMaxValue(bean6.SOURCE_DEVTRON_APP),
				ChartContent:      &gRPC.ChartContent{Content: referenceChartByte},
			}
			if impl.isDevtronAsyncInstallModeEnabled(bean.Helm) {
				req.RunInCtx = true
			}
			// For cases where helm release was not found, kubelink will install the same configuration
			updateApplicationResponse, err := impl.helmAppClient.UpdateApplication(ctx, req)
			if err != nil {
				impl.logger.Errorw("error in updating helm application for cd pipeline", "err", err)
				apiError := clientErrors.ConvertToApiError(err)
				if apiError != nil {
					return false, nil, apiError
				}
				if util.GetClientErrorDetailedMessage(err) == context.Canceled.Error() {
					err = errors.New(pipelineConfig.NEW_DEPLOYMENT_INITIATED)
				}
				return false, nil, err
			} else {
				impl.logger.Debugw("updated helm application", "response", updateApplicationResponse, "isSuccess", updateApplicationResponse.Success)
			}

		} else {

			helmResponse, err := impl.helmInstallReleaseWithCustomChart(ctx, releaseIdentifier, referenceChartByte, mergeAndSave)

			// For connection related errors, no need to update the db
			if err != nil && strings.Contains(err.Error(), "connection error") {
				impl.logger.Errorw("error in helm install custom chart", "err", err)
				return false, nil, err
			}
			if util.GetClientErrorDetailedMessage(err) == context.Canceled.Error() {
				err = errors.New(pipelineConfig.NEW_DEPLOYMENT_INITIATED)
			}

			// IMP: update cd pipeline to mark deployment app created, even if helm install fails
			// If the helm install fails, it still creates the app in failed state, so trying to
			// re-create the app results in error from helm that cannot re-use name which is still in use
			_, pgErr := impl.updatePipeline(pipeline, overrideRequest.UserId)

			if err != nil {
				impl.logger.Errorw("error in helm install custom chart", "err", err)
				if pgErr != nil {
					impl.logger.Errorw("failed to update deployment app created flag in pipeline table", "err", err)
				}
				apiError := clientErrors.ConvertToApiError(err)
				if apiError != nil {
					return false, nil, apiError
				}
				return false, nil, err
			}

			if pgErr != nil {
				impl.logger.Errorw("failed to update deployment app created flag in pipeline table", "err", err)
				return false, nil, err
			}

			impl.logger.Debugw("received helm release response", "helmResponse", helmResponse, "isSuccess", helmResponse.Success)
		}

		// update workflow runner status, used in app workflow view
		err := impl.cdWorkflowCommonService.UpdateCDWorkflowRunnerStatus(ctx, overrideRequest, triggeredAt, pipelineConfig.WorkflowInProgress, "")
		if err != nil {
			impl.logger.Errorw("error in updating the workflow runner status, createHelmAppForCdPipeline", "err", err)
			return false, nil, err
		}
	}
	return true, referenceChartByte, nil
}

func (impl *TriggerServiceImpl) deployArgocdApp(overrideRequest *bean3.ValuesOverrideRequest, valuesOverrideResponse *app.ValuesOverrideResponse, triggeredAt time.Time, ctx context.Context) error {

	impl.logger.Debugw("new pipeline found", "pipeline", valuesOverrideResponse.Pipeline)
	_, span := otel.Tracer("orchestrator").Start(ctx, "createArgoApplicationIfRequired")
	name, err := impl.createArgoApplicationIfRequired(overrideRequest.AppId, valuesOverrideResponse.EnvOverride, valuesOverrideResponse.Pipeline, overrideRequest.UserId)
	span.End()
	if err != nil {
		impl.logger.Errorw("acd application create error on cd trigger", "err", err, "req", overrideRequest)
		return err
	}
	impl.logger.Debugw("argocd application created", "name", name)

	_, span = otel.Tracer("orchestrator").Start(ctx, "updateArgoPipeline")
	updateAppInArgocd, err := impl.updateArgoPipeline(ctx, valuesOverrideResponse.Pipeline, valuesOverrideResponse.EnvOverride)
	span.End()
	if err != nil {
		impl.logger.Errorw("error in updating argocd app ", "err", err)
		return err
	}
	syncTime := time.Now()
	err = impl.argoClientWrapperService.SyncArgoCDApplicationIfNeededAndRefresh(ctx, valuesOverrideResponse.Pipeline.DeploymentAppName)
	if err != nil {
		impl.logger.Errorw("error in getting argo application with normal refresh", "argoAppName", valuesOverrideResponse.Pipeline.DeploymentAppName)
		return fmt.Errorf("%s. err: %s", bean.ARGOCD_SYNC_ERROR, err.Error())
	}
	if !impl.ACDConfig.ArgoCDAutoSyncEnabled {
		timeline := &pipelineConfig.PipelineStatusTimeline{
			CdWorkflowRunnerId: overrideRequest.WfrId,
			StatusTime:         syncTime,
			AuditLog: sql.AuditLog{
				CreatedBy: 1,
				CreatedOn: time.Now(),
				UpdatedBy: 1,
				UpdatedOn: time.Now(),
			},
			Status:       pipelineConfig.TIMELINE_STATUS_ARGOCD_SYNC_COMPLETED,
			StatusDetail: "argocd sync completed",
		}
		_, err, _ = impl.pipelineStatusTimelineService.SavePipelineStatusTimelineIfNotAlreadyPresent(overrideRequest.WfrId, timeline.Status, timeline, false)
		if err != nil {
			impl.logger.Errorw("error in saving pipeline status timeline", "err", err)
		}
	}
	if updateAppInArgocd {
		impl.logger.Debug("argo-cd successfully updated")
	} else {
		impl.logger.Debug("argo-cd failed to update, ignoring it")
	}
	return nil
}

// update repoUrl, revision and argo app sync mode (auto/manual) if needed
func (impl *TriggerServiceImpl) updateArgoPipeline(ctx context.Context, pipeline *pipelineConfig.Pipeline, envOverride *chartConfig.EnvConfigOverride) (bool, error) {
	if ctx == nil {
		impl.logger.Errorw("err in syncing ACD, ctx is NULL", "pipelineName", pipeline.Name)
		return false, nil
	}
	argoAppName := pipeline.DeploymentAppName
	impl.logger.Infow("received payload, updateArgoPipeline", "appId", pipeline.AppId, "pipelineName", pipeline.Name, "envId", envOverride.TargetEnvironment, "argoAppName", argoAppName)
	argoApplication, err := impl.argoClientWrapperService.GetArgoAppByName(ctx, argoAppName)
	if err != nil {
		impl.logger.Errorw("no argo app exists", "app", argoAppName, "pipeline", pipeline.Name)
		return false, err
	}
	// if status, ok:=status.FromError(err);ok{
	appStatus, _ := status2.FromError(err)
	if appStatus.Code() == codes.OK {
		impl.logger.Debugw("argo app exists", "app", argoAppName, "pipeline", pipeline.Name)
		if impl.argoClientWrapperService.IsArgoAppPatchRequired(argoApplication.Spec.Source, envOverride.Chart.GitRepoUrl, envOverride.Chart.ChartLocation) {
			patchRequestDto := &bean7.ArgoCdAppPatchReqDto{
				ArgoAppName:    argoAppName,
				ChartLocation:  envOverride.Chart.ChartLocation,
				GitRepoUrl:     envOverride.Chart.GitRepoUrl,
				TargetRevision: bean7.TargetRevisionMaster,
				PatchType:      bean7.PatchTypeMerge,
			}
			err = impl.argoClientWrapperService.PatchArgoCdApp(ctx, patchRequestDto)
			if err != nil {
				impl.logger.Errorw("error in patching argo pipeline", "err", err, "req", patchRequestDto)
				return false, err
			}
			if envOverride.Chart.GitRepoUrl != argoApplication.Spec.Source.RepoURL {
				impl.logger.Infow("patching argo application's repo url", "argoAppName", argoAppName)
			}
			impl.logger.Debugw("pipeline update req", "res", patchRequestDto)
		} else {
			impl.logger.Debug("pipeline no need to update ")
		}
		err := impl.argoClientWrapperService.UpdateArgoCDSyncModeIfNeeded(ctx, argoApplication)
		if err != nil {
			impl.logger.Errorw("error in updating argocd sync mode", "err", err)
			return false, err
		}
		return true, nil
	} else if appStatus.Code() == codes.NotFound {
		impl.logger.Errorw("argo app not found", "app", argoAppName, "pipeline", pipeline.Name)
		return false, nil
	} else {
		impl.logger.Errorw("err in checking application on argoCD", "err", err, "pipeline", pipeline.Name)
		return false, err
	}
}

func (impl *TriggerServiceImpl) createArgoApplicationIfRequired(appId int, envConfigOverride *chartConfig.EnvConfigOverride, pipeline *pipelineConfig.Pipeline, userId int32) (string, error) {
	// repo has been registered while helm create
	chart, err := impl.chartRepository.FindLatestChartForAppByAppId(appId)
	if err != nil {
		impl.logger.Errorw("no chart found ", "app", appId)
		return "", err
	}
	envModel, err := impl.envRepository.FindById(envConfigOverride.TargetEnvironment)
	if err != nil {
		return "", err
	}
	argoAppName := pipeline.DeploymentAppName
	if pipeline.DeploymentAppCreated {
		return argoAppName, nil
	} else {
		// create
		appNamespace := envConfigOverride.Namespace
		if appNamespace == "" {
			appNamespace = "default"
		}
		namespace := argocdServer.DevtronInstalationNs

		appRequest := &argocdServer.AppTemplate{
			ApplicationName: argoAppName,
			Namespace:       namespace,
			TargetNamespace: appNamespace,
			TargetServer:    envModel.Cluster.ServerUrl,
			Project:         "default",
			ValuesFile:      helper.GetValuesFileForEnv(envModel.Id),
			RepoPath:        chart.ChartLocation,
			RepoUrl:         chart.GitRepoUrl,
			AutoSyncEnabled: impl.ACDConfig.ArgoCDAutoSyncEnabled,
		}
		argoAppName, err := impl.argoK8sClient.CreateAcdApp(appRequest, argocdServer.ARGOCD_APPLICATION_TEMPLATE)
		if err != nil {
			return "", err
		}
		// update cd pipeline to mark deployment app created
		_, err = impl.updatePipeline(pipeline, userId)
		if err != nil {
			impl.logger.Errorw("error in update cd pipeline for deployment app created or not", "err", err)
			return "", err
		}
		return argoAppName, nil
	}
}

func (impl *TriggerServiceImpl) updatePipeline(pipeline *pipelineConfig.Pipeline, userId int32) (bool, error) {
	err := impl.pipelineRepository.SetDeploymentAppCreatedInPipeline(true, pipeline.Id, userId)
	if err != nil {
		impl.logger.Errorw("error on updating cd pipeline for setting deployment app created", "err", err)
		return false, err
	}
	return true, nil
}

// helmInstallReleaseWithCustomChart performs helm install with custom chart
func (impl *TriggerServiceImpl) helmInstallReleaseWithCustomChart(ctx context.Context, releaseIdentifier *gRPC.ReleaseIdentifier, referenceChartByte []byte, valuesYaml string) (*gRPC.HelmInstallCustomResponse, error) {

	helmInstallRequest := gRPC.HelmInstallCustomRequest{
		ValuesYaml:        valuesYaml,
		ChartContent:      &gRPC.ChartContent{Content: referenceChartByte},
		ReleaseIdentifier: releaseIdentifier,
	}
	if impl.isDevtronAsyncInstallModeEnabled(bean.Helm) {
		helmInstallRequest.RunInCtx = true
	}
	// Request exec
	return impl.helmAppClient.InstallReleaseWithCustomChart(ctx, &helmInstallRequest)
}
func (impl *TriggerServiceImpl) writeBlockedTriggerEvent(request bean.TriggerRequest) {
	event := impl.eventFactory.Build(util2.Blocked, &request.Pipeline.Id, request.Pipeline.AppId, &request.Pipeline.EnvironmentId, util2.CD)
	impl.logger.Debugw("event writeBlockedTriggerEvent", "event", event)
	event.UserId = int(request.TriggeredBy)
	event = impl.eventFactory.BuildExtraBlockedTriggerData(event, bean3.CD_WORKFLOW_TYPE_DEPLOY, request.TriggerMessage, request.Artifact)
	_, evtErr := impl.eventClient.WriteNotificationEvent(event)
	if evtErr != nil {
		impl.logger.Errorw("CD trigger event not sent", "error", evtErr)
	}
}
func (impl *TriggerServiceImpl) writeCDTriggerEvent(overrideRequest *bean3.ValuesOverrideRequest, artifact *repository3.CiArtifact, releaseId, pipelineOverrideId, wfrId int) {

	event := impl.eventFactory.Build(util2.Trigger, &overrideRequest.PipelineId, overrideRequest.AppId, &overrideRequest.EnvId, util2.CD)
	impl.logger.Debugw("event WriteCDTriggerEvent", "event", event)
	wfr, err := impl.cdWorkflowRepository.FindWorkflowRunnerByIdForApproval(wfrId)
	if err != nil {
		impl.logger.Errorw("could not get wf runner", "err", err)
	}
	wfr.TriggerMetadata = overrideRequest.TriggerMetadata
	wfr.CdWorkflow = &pipelineConfig.CdWorkflow{CiArtifactId: artifact.Id}
	event = impl.eventFactory.BuildExtraCDData(event, wfr, pipelineOverrideId, bean3.CD_WORKFLOW_TYPE_DEPLOY)
	_, evtErr := impl.eventClient.WriteNotificationEvent(event)
	if evtErr != nil {
		impl.logger.Errorw("CD trigger event not sent", "error", evtErr)
	}
	deploymentEvent := app.DeploymentEvent{
		ApplicationId:      overrideRequest.AppId,
		EnvironmentId:      overrideRequest.EnvId, // check for production Environment
		ReleaseId:          releaseId,
		PipelineOverrideId: pipelineOverrideId,
		TriggerTime:        time.Now(),
		CiArtifactId:       overrideRequest.CiArtifactId,
	}

	ciPipelineMaterials, err := impl.ciPipelineMaterialRepository.GetByPipelineId(artifact.PipelineId)
	if err != nil {
		impl.logger.Errorw("error in ")
	}
	materialInfoMap, mErr := artifact.ParseMaterialInfo()
	if mErr != nil {
		impl.logger.Errorw("material info map error", mErr)
		return
	}
	for _, ciPipelineMaterial := range ciPipelineMaterials {
		hash := materialInfoMap[ciPipelineMaterial.GitMaterial.Url]
		pipelineMaterialInfo := &app.PipelineMaterialInfo{PipelineMaterialId: ciPipelineMaterial.Id, CommitHash: hash}
		deploymentEvent.PipelineMaterials = append(deploymentEvent.PipelineMaterials, pipelineMaterialInfo)
	}
	impl.logger.Infow("triggering deployment event", "event", deploymentEvent)
	err = impl.eventClient.WriteNatsEvent(pubsub.CD_SUCCESS, deploymentEvent)
	if err != nil {
		impl.logger.Errorw("error in writing cd trigger event", "err", err)
	}
}

func (impl *TriggerServiceImpl) markImageScanDeployed(appId int, envId int, imageDigest string, clusterId int, isScanEnabled bool, image string) error {
	// TODO KB: send NATS event for self consumption
	impl.logger.Debugw("mark image scan deployed for normal app, from cd auto or manual trigger", "imageDigest", imageDigest)
	executionHistory, err := impl.imageScanHistoryRepository.FindByImageAndDigest(imageDigest, image)
	if err != nil && err != pg.ErrNoRows {
		impl.logger.Errorw("error in fetching execution history", "err", err)
		return err
	}
	if executionHistory == nil || executionHistory.Id == 0 {
		impl.logger.Errorw("no execution history found for digest", "digest", imageDigest)
		return fmt.Errorf("no execution history found for digest - %s", imageDigest)
	}
	impl.logger.Debugw("mark image scan deployed for normal app, from cd auto or manual trigger", "executionHistory", executionHistory)
	var ids []int
	ids = append(ids, executionHistory.Id)

	ot, err := impl.imageScanDeployInfoRepository.FetchByAppIdAndEnvId(appId, envId, []string{security.ScanObjectType_APP})

	if err == pg.ErrNoRows && !isScanEnabled {
		// ignoring if no rows are found and scan is disabled
		return nil
	}

	if err != nil && err != pg.ErrNoRows {
		return err
	} else if err == pg.ErrNoRows && isScanEnabled {
		imageScanDeployInfo := &security.ImageScanDeployInfo{
			ImageScanExecutionHistoryId: ids,
			ScanObjectMetaId:            appId,
			ObjectType:                  security.ScanObjectType_APP,
			EnvId:                       envId,
			ClusterId:                   clusterId,
			AuditLog: sql.AuditLog{
				CreatedOn: time.Now(),
				CreatedBy: 1,
				UpdatedOn: time.Now(),
				UpdatedBy: 1,
			},
		}
		impl.logger.Debugw("mark image scan deployed for normal app, from cd auto or manual trigger", "imageScanDeployInfo", imageScanDeployInfo)
		err = impl.imageScanDeployInfoRepository.Save(imageScanDeployInfo)
		if err != nil {
			impl.logger.Errorw("error in creating deploy info", "err", err)
		}
	} else {
		// Updating Execution history for Latest Deployment to fetch out security Vulnerabilities for latest deployed info
		if isScanEnabled {
			ot.ImageScanExecutionHistoryId = ids
		} else {
			arr := []int{-1}
			ot.ImageScanExecutionHistoryId = arr
		}
		err = impl.imageScanDeployInfoRepository.Update(ot)
		if err != nil {
			impl.logger.Errorw("error in updating deploy info for latest deployed image", "err", err)
		}
	}
	return err
}

func (impl *TriggerServiceImpl) isDevtronAsyncInstallModeEnabled(deploymentAppType string) bool {
	return impl.globalEnvVariables.EnableAsyncInstallDevtronChart &&
		deploymentAppType == bean.Helm
}

func (impl *TriggerServiceImpl) deleteCorruptedPipelineStage(pipelineStage *repository.PipelineStage, triggeredBy int32) (error, bool) {
	if pipelineStage != nil {
		stageReq := &bean8.PipelineStageDto{
			Id:   pipelineStage.Id,
			Type: pipelineStage.Type,
		}
		err, deleted := impl.pipelineStageService.DeletePipelineStageIfReq(stageReq, triggeredBy)
		if err != nil {
			impl.logger.Errorw("error in deleting the corrupted pipeline stage", "err", err, "pipelineStageReq", stageReq)
			return err, false
		}
		return nil, deleted
	}
	return nil, false
}

func (impl *TriggerServiceImpl) TriggerAutoCDOnPreStageSuccess(triggerContext bean.TriggerContext, cdPipelineId, ciArtifactId, workflowId int, triggerdBy int32) error {
	pipeline, err := impl.pipelineRepository.FindById(cdPipelineId)
	if err != nil {
		return err
	}
	if pipeline.TriggerType == pipelineConfig.TRIGGER_TYPE_AUTOMATIC {
		ciArtifact, err := impl.ciArtifactRepository.Get(ciArtifactId)
		if err != nil {
			return err
		}
		cdWorkflow, err := impl.cdWorkflowRepository.FindById(workflowId)
		if err != nil {
			return err
		}
		// TODO : confirm about this logic used for applyAuth

		// checking if deployment is triggered already, then ignore trigger
		deploymentTriggeredAlready := impl.checkDeploymentTriggeredAlready(cdWorkflow.Id)
		if deploymentTriggeredAlready {
			impl.logger.Warnw("deployment is already triggered, so ignoring this msg", "cdPipelineId", cdPipelineId, "ciArtifactId", ciArtifactId, "workflowId", workflowId)
			return nil
		}

		triggerRequest := bean.TriggerRequest{
			CdWf:           cdWorkflow,
			Pipeline:       pipeline,
			Artifact:       ciArtifact,
			TriggeredBy:    triggerdBy,
			TriggerContext: triggerContext,
		}

		triggerRequest.TriggerContext.Context = context.Background()
		err = impl.TriggerAutomaticDeployment(triggerRequest)
		if err != nil {
			return err
		}
	}
	return nil
}

func (impl *TriggerServiceImpl) checkDeploymentTriggeredAlready(wfId int) bool {
	deploymentTriggeredAlready := false
	// TODO : need to check this logic for status check in case of multiple deployments requirement for same workflow
	workflowRunner, err := impl.cdWorkflowRepository.FindByWorkflowIdAndRunnerType(context.Background(), wfId, bean3.CD_WORKFLOW_TYPE_DEPLOY)
	if err != nil {
		impl.logger.Errorw("error occurred while fetching workflow runner", "wfId", wfId, "err", err)
		return deploymentTriggeredAlready
	}
	deploymentTriggeredAlready = workflowRunner.CdWorkflowId == wfId
	return deploymentTriggeredAlready
}

// TO check where to put, got from oss enterprise diff

func (impl *TriggerServiceImpl) PushPrePostCDManifest(cdWorklowRunnerId int, triggeredBy int32, jobHelmPackagePath string, deployType string, pipeline *pipelineConfig.Pipeline, imageTag string, ctx context.Context) error {

	manifestPushTemplate, err := impl.BuildManifestPushTemplateForPrePostCd(pipeline, cdWorklowRunnerId, triggeredBy, jobHelmPackagePath, deployType, imageTag)
	if err != nil {
		impl.logger.Errorw("error in building manifest push template for pre post cd")
		return err
	}
	manifestPushService := impl.getManifestPushService(manifestPushTemplate.StorageType)

	manifestPushResponse := manifestPushService.PushChart(manifestPushTemplate, ctx)
	if manifestPushResponse.Error != nil {
		impl.logger.Errorw("error in pushing chart to helm repo", "err", err)
		return manifestPushResponse.Error
	}
	return nil
}

func (impl *TriggerServiceImpl) MergeDefaultValuesWithOverrideValues(overrideValues string, builtChartPath string) error {
	valuesFilePath := path.Join(builtChartPath, "values.yaml") // default values of helm chart
	defaultValues, err := ioutil.ReadFile(valuesFilePath)
	if err != nil {
		return err
	}
	defaultValuesJson, err := yaml.YAMLToJSON(defaultValues)
	if err != nil {
		return err
	}
	mergedValues, err := impl.mergeUtil.JsonPatch(defaultValuesJson, []byte(overrideValues))
	if err != nil {
		return err
	}
	mergedValuesYaml, err := yaml.JSONToYAML(mergedValues)
	if err != nil {
		return err
	}
	err = ioutil.WriteFile(valuesFilePath, mergedValuesYaml, 0600)
	if err != nil {
		return err
	}
	return err
}

func (impl *TriggerServiceImpl) BuildManifestPushTemplateForPrePostCd(pipeline *pipelineConfig.Pipeline, cdWorklowRunnerId int, triggeredBy int32, jobHelmPackagePath string, deployType string, imageTag string) (*bean4.ManifestPushTemplate, error) {

	manifestPushTemplate := &bean4.ManifestPushTemplate{
		WorkflowRunnerId:      cdWorklowRunnerId,
		AppId:                 pipeline.AppId,
		EnvironmentId:         pipeline.EnvironmentId,
		UserId:                triggeredBy,
		AppName:               pipeline.App.AppName,
		TargetEnvironmentName: pipeline.Environment.Id,
		ChartVersion:          fmt.Sprintf("%d.%d.%d-%s-%s", 1, 1, cdWorklowRunnerId, deployType, imageTag),
	}

	manifestPushConfig, err := impl.manifestPushConfigRepository.GetManifestPushConfigByAppIdAndEnvId(pipeline.AppId, pipeline.EnvironmentId)
	if err != nil && err != pg.ErrNoRows {
		impl.logger.Errorw("error in fetching manifest push config for pre/post cd", "err", err)
		return manifestPushTemplate, err
	}
	manifestPushTemplate.StorageType = manifestPushConfig.StorageType

	if manifestPushConfig != nil && manifestPushConfig.StorageType == bean2.ManifestStorageOCIHelmRepo {

		var credentialsConfig bean4.HelmRepositoryConfig
		err = json.Unmarshal([]byte(manifestPushConfig.CredentialsConfig), &credentialsConfig)
		if err != nil {
			impl.logger.Errorw("error in json unmarshal", "err", err)
			return manifestPushTemplate, err
		}
		dockerArtifactStore, err := impl.dockerArtifactStoreRepository.FindOne(credentialsConfig.ContainerRegistryName)
		if err != nil {
			impl.logger.Errorw("error in fetching artifact info", "err", err)
			return manifestPushTemplate, err
		}
		repoPath, chartName := app.GetRepoPathAndChartNameFromRepoName(credentialsConfig.RepositoryName)
		manifestPushTemplate.RepoUrl = path.Join(dockerArtifactStore.RegistryURL, repoPath)
		manifestPushTemplate.ChartName = chartName
		chartBytes, err := impl.chartTemplateService.LoadChartInBytes(jobHelmPackagePath, true, chartName, manifestPushTemplate.ChartVersion)
		if err != nil {
			return manifestPushTemplate, err
		}
		manifestPushTemplate.BuiltChartBytes = &chartBytes
		containerRegistryConfig := &bean4.ContainerRegistryConfig{
			RegistryUrl:  dockerArtifactStore.RegistryURL,
			Username:     dockerArtifactStore.Username,
			Password:     dockerArtifactStore.Password,
			Insecure:     true,
			AccessKey:    dockerArtifactStore.AWSAccessKeyId,
			SecretKey:    dockerArtifactStore.AWSSecretAccessKey,
			AwsRegion:    dockerArtifactStore.AWSRegion,
			RegistryType: string(dockerArtifactStore.RegistryType),
			RepoName:     repoPath,
		}
		for _, ociRegistryConfig := range dockerArtifactStore.OCIRegistryConfig {
			if ociRegistryConfig.RepositoryType == repository6.OCI_REGISRTY_REPO_TYPE_CHART {
				containerRegistryConfig.IsPublic = ociRegistryConfig.IsPublic
			}
		}
		manifestPushTemplate.ContainerRegistryConfig = containerRegistryConfig
	} else if manifestPushConfig.StorageType == bean2.ManifestStorageGit {
		// need to implement for git repo push
	}

	return manifestPushTemplate, nil
}

func (impl *TriggerServiceImpl) checkApprovalNodeForDeployment(requestedUserId int32, pipeline *pipelineConfig.Pipeline, artifactId int) (int, error) {
	if pipeline.ApprovalNodeConfigured() {
		pipelineId := pipeline.Id
		approvalConfig, err := pipeline.GetApprovalConfig()
		if err != nil {
			impl.logger.Errorw("error occurred while fetching approval node config", "approvalConfig", pipeline.UserApprovalConfig, "err", err)
			return 0, err
		}
		userApprovalMetadata, err := impl.artifactApprovalDataReadService.FetchApprovalDataForArtifacts([]int{artifactId}, pipelineId, approvalConfig.RequiredCount)
		if err != nil {
			return 0, err
		}
		approvalMetadata, ok := userApprovalMetadata[artifactId]
		if ok && approvalMetadata.ApprovalRuntimeState != pipelineConfig.ApprovedApprovalState {
			impl.logger.Errorw("not triggering deployment since artifact is not approved", "pipelineId", pipelineId, "artifactId", artifactId)
			return 0, errors.New("not triggering deployment since artifact is not approved")
		} else if ok {
			if !impl.config.CanApproverDeploy {
				approvalUsersData := approvalMetadata.ApprovalUsersData
				for _, approvalData := range approvalUsersData {
					if approvalData.UserId == requestedUserId {
						return 0, errors.New("image cannot be deployed by its approver")
					}
				}
			}
			return approvalMetadata.ApprovalRequestId, nil
		} else {
			return 0, errors.New("request not raised for artifact")
		}
	}
	return 0, nil

}

func (impl *TriggerServiceImpl) handleCustomGitOpsRepoValidation(runner *pipelineConfig.CdWorkflowRunner, pipeline *pipelineConfig.Pipeline, triggeredBy int32) error {
	if !util.IsAcdApp(pipeline.DeploymentAppName) {
		return nil
	}
	isGitOpsConfigured := false
	gitOpsConfig, err := impl.gitOpsConfigReadService.GetGitOpsConfigActive()
	if err != nil && err != pg.ErrNoRows {
		impl.logger.Errorw("error while getting active GitOpsConfig", "err", err)
	}
	if gitOpsConfig != nil && gitOpsConfig.Id > 0 {
		isGitOpsConfigured = true
	}
	if isGitOpsConfigured && gitOpsConfig.AllowCustomRepository {
		chart, err := impl.chartRepository.FindLatestChartForAppByAppId(pipeline.AppId)
		if err != nil {
			impl.logger.Errorw("error in fetching latest chart for app by appId", "err", err, "appId", pipeline.AppId)
			return err
		}
		if gitOps.IsGitOpsRepoNotConfigured(chart.GitRepoUrl) {
			// if image vulnerable, update timeline status and return
			runner.Status = pipelineConfig.WorkflowFailed
			runner.Message = pipelineConfig.GITOPS_REPO_NOT_CONFIGURED
			runner.FinishedOn = time.Now()
			runner.UpdatedOn = time.Now()
			runner.UpdatedBy = triggeredBy
			err = impl.cdWorkflowRepository.UpdateWorkFlowRunner(runner)
			if err != nil {
				impl.logger.Errorw("error in updating wfr status due to vulnerable image", "err", err)
				return err
			}
			apiErr := &util.ApiError{
				HttpStatusCode:  http.StatusConflict,
				UserMessage:     pipelineConfig.GITOPS_REPO_NOT_CONFIGURED,
				InternalMessage: pipelineConfig.GITOPS_REPO_NOT_CONFIGURED,
			}
			return apiErr
		}
	}
	return nil
}<|MERGE_RESOLUTION|>--- conflicted
+++ resolved
@@ -55,10 +55,7 @@
 	"github.com/devtron-labs/devtron/pkg/pipeline/types"
 	"github.com/devtron-labs/devtron/pkg/plugin"
 	"github.com/devtron-labs/devtron/pkg/policyGovernance/artifactApproval/read"
-<<<<<<< HEAD
-=======
 	read2 "github.com/devtron-labs/devtron/pkg/policyGovernance/artifactPromotion/read"
->>>>>>> 6054d2a7
 	"github.com/devtron-labs/devtron/pkg/resourceQualifiers"
 	"github.com/devtron-labs/devtron/pkg/sql"
 	"github.com/devtron-labs/devtron/pkg/variables"
@@ -136,11 +133,8 @@
 	helmAppService                      client2.HelmAppService
 	imageTaggingService                 pipeline.ImageTaggingService
 	artifactApprovalDataReadService     read.ArtifactApprovalDataReadService
-<<<<<<< HEAD
-=======
 	artifactPromotionDataReadService    read2.ArtifactPromotionDataReadService
 	cdPipelineConfigService             pipeline.CdPipelineConfigService
->>>>>>> 6054d2a7
 
 	mergeUtil     util.MergeUtil
 	enforcerUtil  rbac.EnforcerUtil
@@ -167,10 +161,7 @@
 	appWorkflowRepository         appWorkflow.AppWorkflowRepository
 	dockerArtifactStoreRepository repository6.DockerArtifactStoreRepository
 	deploymentWindowService       deploymentWindow.DeploymentWindowService
-<<<<<<< HEAD
 	chartScanPublishService       out.ChartScanPublishService
-=======
->>>>>>> 6054d2a7
 }
 
 func NewTriggerServiceImpl(logger *zap.SugaredLogger, cdWorkflowCommonService cd.CdWorkflowCommonService,
@@ -204,11 +195,8 @@
 	eventFactory client.EventFactory,
 	eventClient client.EventClient,
 	imageTaggingService pipeline.ImageTaggingService,
-<<<<<<< HEAD
-=======
 
 	cdPipelineConfigService pipeline.CdPipelineConfigService,
->>>>>>> 6054d2a7
 	deploymentApprovalRepository pipelineConfig.DeploymentApprovalRepository,
 	helmRepoPushService app.HelmRepoPushService,
 	resourceFilterService resourceFilter.ResourceFilterService,
@@ -235,12 +223,8 @@
 	appWorkflowRepository appWorkflow.AppWorkflowRepository,
 	dockerArtifactStoreRepository repository6.DockerArtifactStoreRepository,
 	deploymentWindowService deploymentWindow.DeploymentWindowService,
-<<<<<<< HEAD
-	chartScanPublishService out.ChartScanPublishService,
-) (*TriggerServiceImpl, error) {
-=======
-	artifactPromotionDataReadService read2.ArtifactPromotionDataReadService) (*TriggerServiceImpl, error) {
->>>>>>> 6054d2a7
+	artifactPromotionDataReadService read2.ArtifactPromotionDataReadService,
+	chartScanPublishService out.ChartScanPublishService) (*TriggerServiceImpl, error) {
 	impl := &TriggerServiceImpl{
 		logger:                              logger,
 		cdWorkflowCommonService:             cdWorkflowCommonService,
@@ -268,11 +252,8 @@
 		gitSensorGrpcClient:                 gitSensorGrpcClient,
 		helmAppService:                      helmAppService,
 		artifactApprovalDataReadService:     artifactApprovalDataReadService,
-<<<<<<< HEAD
-=======
 		cdPipelineConfigService:             cdPipelineConfigService,
 		artifactPromotionDataReadService:    artifactPromotionDataReadService,
->>>>>>> 6054d2a7
 		mergeUtil:                           mergeUtil,
 		enforcerUtil:                        enforcerUtil,
 		eventFactory:                        eventFactory,
@@ -305,10 +286,7 @@
 		appWorkflowRepository:               appWorkflowRepository,
 		dockerArtifactStoreRepository:       dockerArtifactStoreRepository,
 		deploymentWindowService:             deploymentWindowService,
-<<<<<<< HEAD
 		chartScanPublishService:             chartScanPublishService,
-=======
->>>>>>> 6054d2a7
 	}
 	config, err := types.GetCdConfig()
 	if err != nil {
@@ -408,10 +386,7 @@
 	adapter.SetPipelineFieldsInOverrideRequest(overrideRequest, cdPipeline)
 
 	ciArtifactId := overrideRequest.CiArtifactId
-<<<<<<< HEAD
-=======
-
->>>>>>> 6054d2a7
+
 	_, span = otel.Tracer("orchestrator").Start(ctx, "ciArtifactRepository.Get")
 	artifact, err := impl.ciArtifactRepository.Get(ciArtifactId)
 	span.End()
@@ -419,9 +394,25 @@
 		impl.logger.Errorw("err", "err", err)
 		return 0, "", err
 	}
-<<<<<<< HEAD
-	// Migration of deprecated DataSource Type
+	if overrideRequest.IsDeployDeploymentType() || overrideRequest.IsUnknownDeploymentType() {
+		isArtifactAvailable, err := impl.isArtifactDeploymentAllowed(cdPipeline, artifact, overrideRequest.CdWorkflowType)
+		if err != nil {
+			impl.logger.Errorw("error in checking artifact availability on cdPipeline", "artifactId", ciArtifactId, "cdPipelineId", cdPipeline.Id, "err", err)
+			return 0, "", err
+		}
+		if !isArtifactAvailable {
+			return 0, "", util.NewApiError().WithHttpStatusCode(http.StatusConflict).WithUserMessage(constants2.ARTIFACT_UNAVAILABLE_MESSAGE)
+		}
+
+		_, err = impl.isImagePromotionPolicyViolated(cdPipeline, artifact.Id, overrideRequest.UserId)
+		if err != nil {
+			impl.logger.Errorw("error in checking if image promotion policy violated", "artifactId", overrideRequest.CiArtifactId, "cdPipelineId", overrideRequest.PipelineId, "err", err)
+			return 0, "", err
+		}
+	}
+
 	if artifact.IsMigrationRequired() {
+		// Migration of deprecated DataSource Type
 		migrationErr := impl.ciArtifactRepository.MigrateToWebHookDataSourceType(artifact.Id)
 		if migrationErr != nil {
 			impl.logger.Warnw("unable to migrate deprecated DataSource", "artifactId", artifact.Id)
@@ -444,49 +435,6 @@
 		if err != nil {
 			return 0, "", err
 		}
-=======
-	if overrideRequest.IsDeployDeploymentType() || overrideRequest.IsUnknownDeploymentType() {
-		isArtifactAvailable, err := impl.isArtifactDeploymentAllowed(cdPipeline, artifact, overrideRequest.CdWorkflowType)
-		if err != nil {
-			impl.logger.Errorw("error in checking artifact availability on cdPipeline", "artifactId", ciArtifactId, "cdPipelineId", cdPipeline.Id, "err", err)
-			return 0, "", err
-		}
-		if !isArtifactAvailable {
-			return 0, "", util.NewApiError().WithHttpStatusCode(http.StatusConflict).WithUserMessage(constants2.ARTIFACT_UNAVAILABLE_MESSAGE)
-		}
-
-		_, err = impl.isImagePromotionPolicyViolated(cdPipeline, artifact.Id, overrideRequest.UserId)
-		if err != nil {
-			impl.logger.Errorw("error in checking if image promotion policy violated", "artifactId", overrideRequest.CiArtifactId, "cdPipelineId", overrideRequest.PipelineId, "err", err)
-			return 0, "", err
-		}
-	}
-
-	if artifact.IsMigrationRequired() {
-		// Migration of deprecated DataSource Type
-		migrationErr := impl.ciArtifactRepository.MigrateToWebHookDataSourceType(artifact.Id)
-		if migrationErr != nil {
-			impl.logger.Warnw("unable to migrate deprecated DataSource", "artifactId", artifact.Id)
-		}
-	}
-	var imageTag string
-	if len(artifact.Image) > 0 {
-		imageTag = strings.Split(artifact.Image, ":")[1]
-	}
-	helmPackageName := fmt.Sprintf("%s-%s-%s", cdPipeline.App.AppName, cdPipeline.Environment.Name, imageTag)
-
-	switch overrideRequest.CdWorkflowType {
-	case bean3.CD_WORKFLOW_TYPE_PRE:
-		cdWf := &pipelineConfig.CdWorkflow{
-			CiArtifactId: artifact.Id,
-			PipelineId:   cdPipeline.Id,
-			AuditLog:     sql.AuditLog{CreatedOn: triggeredAt, CreatedBy: 1, UpdatedOn: triggeredAt, UpdatedBy: 1},
-		}
-		err := impl.cdWorkflowRepository.SaveWorkFlow(ctx, cdWf)
-		if err != nil {
-			return 0, "", err
-		}
->>>>>>> 6054d2a7
 		overrideRequest.CdWorkflowId = cdWf.Id
 		_, span = otel.Tracer("orchestrator").Start(ctx, "TriggerPreStage")
 		triggerRequest := bean.TriggerRequest{
@@ -518,7 +466,6 @@
 		if err != nil && !util.IsErrNoRows(err) {
 			impl.logger.Errorw("error in getting cdWorkflow, ManualCdTrigger", "CdWorkflowId", overrideRequest.CdWorkflowId, "err", err)
 			return 0, "", err
-<<<<<<< HEAD
 		}
 
 		scope := resourceQualifiers.Scope{AppId: overrideRequest.AppId, EnvId: overrideRequest.EnvId, ClusterId: overrideRequest.ClusterId, ProjectId: overrideRequest.ProjectId, IsProdEnv: overrideRequest.IsProdEnv}
@@ -528,17 +475,6 @@
 			return 0, "", err
 		}
 
-=======
-		}
-
-		scope := resourceQualifiers.Scope{AppId: overrideRequest.AppId, EnvId: overrideRequest.EnvId, ClusterId: overrideRequest.ClusterId, ProjectId: overrideRequest.ProjectId, IsProdEnv: overrideRequest.IsProdEnv}
-		filters, err := impl.resourceFilterService.GetFiltersByScope(scope)
-		if err != nil {
-			impl.logger.Errorw("error in getting resource filters for the pipeline", "pipelineId", overrideRequest.PipelineId, "err", err)
-			return 0, "", err
-		}
-
->>>>>>> 6054d2a7
 		// get releaseTags from imageTaggingService
 		imageTagNames, err := impl.imageTaggingService.GetTagNamesByArtifactId(artifact.Id)
 		if err != nil {
@@ -546,16 +482,12 @@
 			return 0, "", err
 		}
 
-<<<<<<< HEAD
-		filterState, filterIdVsState, err := impl.resourceFilterService.CheckForResource(filters, artifact.Image, imageTagNames)
-=======
 		materialInfos, err := artifact.GetMaterialInfo()
 		if err != nil {
 			impl.logger.Errorw("error in getting material info for the given artifact", "artifactId", artifact.Id, "materialInfo", artifact.MaterialInfo, "err", err)
 			return 0, "", err
 		}
 		filterState, filterIdVsState, err := impl.resourceFilterService.CheckForResource(filters, artifact.Image, imageTagNames, materialInfos)
->>>>>>> 6054d2a7
 		if err != nil {
 			return 0, "", err
 		}
@@ -719,11 +651,8 @@
 					impl.logger.Errorw("error in getting latest pipeline override by cdWorkflowId", "err", err, "cdWorkflowId", cdWf.Id)
 					return 0, "", err
 				}
-<<<<<<< HEAD
-=======
 				fmt.Println(pipelineOverride)
 				// TODO: update
->>>>>>> 6054d2a7
 				cdSuccessEvent := bean9.DeployStageSuccessEventReq{
 					DeployStageType:  bean3.CD_WORKFLOW_TYPE_DEPLOY,
 					PipelineOverride: pipelineOverride,
@@ -780,8 +709,6 @@
 		return 0, "", fmt.Errorf("invalid CdWorkflowType %s for the trigger request", string(overrideRequest.CdWorkflowType))
 	}
 	return releaseId, helmPackageName, err
-<<<<<<< HEAD
-=======
 }
 
 func (impl *TriggerServiceImpl) isArtifactDeploymentAllowed(pipeline *pipelineConfig.Pipeline, ciArtifact *repository3.CiArtifact, deployStage bean3.WorkflowType) (bool, error) {
@@ -857,7 +784,6 @@
 		}
 	}
 	return false, nil
->>>>>>> 6054d2a7
 }
 
 // TODO: write a wrapper to handle auto and manual trigger
@@ -897,16 +823,12 @@
 		return err
 	}
 
-<<<<<<< HEAD
-	filterState, filterIdVsState, err := impl.resourceFilterService.CheckForResource(filters, artifact.Image, imageTagNames)
-=======
 	materialInfos, err := artifact.GetMaterialInfo()
 	if err != nil {
 		impl.logger.Errorw("error in getting material info for the given artifact", "artifactId", artifact.Id, "materialInfo", artifact.MaterialInfo, "err", err)
 		return err
 	}
 	filterState, filterIdVsState, err := impl.resourceFilterService.CheckForResource(filters, artifact.Image, imageTagNames, materialInfos)
->>>>>>> 6054d2a7
 	if err != nil {
 		return err
 	}
@@ -1086,11 +1008,8 @@
 			impl.logger.Errorw("error in getting latest pipeline override by cdWorkflowId", "err", err, "cdWorkflowId", cdWf.Id)
 			return err
 		}
-<<<<<<< HEAD
-=======
 		fmt.Println(pipelineOverride)
 		// TODO: update
->>>>>>> 6054d2a7
 		cdSuccessEvent := bean9.DeployStageSuccessEventReq{
 			DeployStageType:  bean3.CD_WORKFLOW_TYPE_DEPLOY,
 			PipelineOverride: pipelineOverride,
@@ -1107,7 +1026,6 @@
 	}
 	return nil
 }
-<<<<<<< HEAD
 
 func (impl *TriggerServiceImpl) createAuditDataForDeploymentWindowBypass(request bean.TriggerRequest, wfrId int) error {
 	if request.TriggerMessage == "" || request.TriggerContext.IsAutoTrigger() {
@@ -1130,30 +1048,6 @@
 	return manifest, err
 }
 
-=======
-
-func (impl *TriggerServiceImpl) createAuditDataForDeploymentWindowBypass(request bean.TriggerRequest, wfrId int) error {
-	if request.TriggerMessage == "" || request.TriggerContext.IsAutoTrigger() {
-		return nil
-	}
-	_, err := impl.resourceFilterAuditService.CreateFilterEvaluationAuditCustom(resourceFilter.Artifact, request.Artifact.Id, resourceFilter.CdWorkflowRunner, wfrId, request.DeploymentWindowState.GetSerializedAuditData(request.TriggerContext.ToTriggerTypeString(), request.TriggerMessage), resourceFilter.DEPLOYMENT_WINDOW)
-	if err != nil {
-		return err
-	}
-	return nil
-}
-
-func (impl *TriggerServiceImpl) TriggerCD(artifact *repository3.CiArtifact, cdWorkflowId, wfrId int, pipeline *pipelineConfig.Pipeline, triggeredAt time.Time) (*[]byte, error) {
-	impl.logger.Debugw("automatic pipeline trigger attempt async", "artifactId", artifact.Id)
-	manifest, err := impl.triggerReleaseAsync(artifact, cdWorkflowId, wfrId, pipeline, triggeredAt)
-	if err != nil {
-		impl.logger.Errorw("error in cd trigger", "err", err)
-		return manifest, err
-	}
-	return manifest, err
-}
-
->>>>>>> 6054d2a7
 func (impl *TriggerServiceImpl) triggerReleaseAsync(artifact *repository3.CiArtifact, cdWorkflowId, wfrId int, pipeline *pipelineConfig.Pipeline, triggeredAt time.Time) (*[]byte, error) {
 	manifest, err := impl.validateAndTrigger(pipeline, artifact, cdWorkflowId, wfrId, triggeredAt)
 	if err != nil {
