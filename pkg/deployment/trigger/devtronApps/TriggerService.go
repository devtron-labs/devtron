package devtronApps

import (
	"context"
	"encoding/json"
	"errors"
	"fmt"
	pubsub "github.com/devtron-labs/common-lib/pubsub-lib"
	util5 "github.com/devtron-labs/common-lib/utils/k8s"
	bean3 "github.com/devtron-labs/devtron/api/bean"
	"github.com/devtron-labs/devtron/api/bean/gitOps"
	bean6 "github.com/devtron-labs/devtron/api/helm-app/bean"
	"github.com/devtron-labs/devtron/api/helm-app/gRPC"
	client2 "github.com/devtron-labs/devtron/api/helm-app/service"
	"github.com/devtron-labs/devtron/client/argocdServer"
	bean7 "github.com/devtron-labs/devtron/client/argocdServer/bean"
	client "github.com/devtron-labs/devtron/client/events"
	gitSensorClient "github.com/devtron-labs/devtron/client/gitSensor"
	"github.com/devtron-labs/devtron/enterprise/pkg/resourceFilter"
	"github.com/devtron-labs/devtron/internal/middleware"
	"github.com/devtron-labs/devtron/internal/sql/models"
	repository3 "github.com/devtron-labs/devtron/internal/sql/repository"
	appRepository "github.com/devtron-labs/devtron/internal/sql/repository/app"
	"github.com/devtron-labs/devtron/internal/sql/repository/appWorkflow"
	"github.com/devtron-labs/devtron/internal/sql/repository/chartConfig"
	repository6 "github.com/devtron-labs/devtron/internal/sql/repository/dockerRegistry"
	"github.com/devtron-labs/devtron/internal/sql/repository/pipelineConfig"
	"github.com/devtron-labs/devtron/internal/sql/repository/security"
	"github.com/devtron-labs/devtron/internal/util"
	"github.com/devtron-labs/devtron/pkg/app"
	bean4 "github.com/devtron-labs/devtron/pkg/app/bean"
	"github.com/devtron-labs/devtron/pkg/app/status"
	"github.com/devtron-labs/devtron/pkg/auth/user"
	bean2 "github.com/devtron-labs/devtron/pkg/bean"
	chartService "github.com/devtron-labs/devtron/pkg/chart"
	chartRepoRepository "github.com/devtron-labs/devtron/pkg/chartRepo/repository"
	repository2 "github.com/devtron-labs/devtron/pkg/cluster/repository"
	"github.com/devtron-labs/devtron/pkg/deployment/gitOps/config"
	"github.com/devtron-labs/devtron/pkg/deployment/manifest"
	bean5 "github.com/devtron-labs/devtron/pkg/deployment/manifest/deploymentTemplate/chartRef/bean"
	"github.com/devtron-labs/devtron/pkg/deployment/trigger/devtronApps/bean"
	"github.com/devtron-labs/devtron/pkg/deployment/trigger/devtronApps/helper"
	clientErrors "github.com/devtron-labs/devtron/pkg/errors"
	"github.com/devtron-labs/devtron/pkg/eventProcessor/out"
	bean9 "github.com/devtron-labs/devtron/pkg/eventProcessor/out/bean"
	"github.com/devtron-labs/devtron/pkg/imageDigestPolicy"
	"github.com/devtron-labs/devtron/pkg/pipeline"
	bean8 "github.com/devtron-labs/devtron/pkg/pipeline/bean"
	"github.com/devtron-labs/devtron/pkg/pipeline/executors"
	"github.com/devtron-labs/devtron/pkg/pipeline/history"
	"github.com/devtron-labs/devtron/pkg/pipeline/repository"
	"github.com/devtron-labs/devtron/pkg/pipeline/types"
	"github.com/devtron-labs/devtron/pkg/plugin"
	"github.com/devtron-labs/devtron/pkg/policyGovernance/artifactApproval/read"
	"github.com/devtron-labs/devtron/pkg/resourceQualifiers"
	"github.com/devtron-labs/devtron/pkg/sql"
	"github.com/devtron-labs/devtron/pkg/variables"
	"github.com/devtron-labs/devtron/pkg/workflow/cd"
	util3 "github.com/devtron-labs/devtron/util"
	"github.com/devtron-labs/devtron/util/argo"
	util2 "github.com/devtron-labs/devtron/util/event"
	"github.com/devtron-labs/devtron/util/rbac"
	"github.com/go-pg/pg"
	errors3 "github.com/juju/errors"
	"go.opentelemetry.io/otel"
	"go.uber.org/zap"
	"google.golang.org/grpc/codes"
	status2 "google.golang.org/grpc/status"
	"io/ioutil"
	"k8s.io/helm/pkg/proto/hapi/chart"
	"net/http"
	"path"
	"sigs.k8s.io/yaml"
	"strconv"
	"strings"
	"time"
)

type TriggerService interface {
	TriggerPostStage(request bean.TriggerRequest) error
	TriggerPreStage(request bean.TriggerRequest) error

	TriggerStageForBulk(triggerRequest bean.TriggerRequest) error

	ManualCdTrigger(triggerContext bean.TriggerContext, overrideRequest *bean3.ValuesOverrideRequest) (int, string, error)
	TriggerAutomaticDeployment(request bean.TriggerRequest) error
	TriggerAutoCDOnPreStageSuccess(triggerContext bean.TriggerContext, cdPipelineId, ciArtifactId, workflowId int, triggerdBy int32) error

	HandleCDTriggerRelease(overrideRequest *bean3.ValuesOverrideRequest, ctx context.Context,
		triggeredAt time.Time, deployedBy int32) (releaseNo int, manifest []byte, err error)

	TriggerRelease(overrideRequest *bean3.ValuesOverrideRequest, valuesOverrideResponse *app.ValuesOverrideResponse,
		builtChartPath string, ctx context.Context, triggeredAt time.Time, triggeredBy int32) (releaseNo int, manifest []byte, err error)

	//TODO: make this method private and move all usages in this service since TriggerService should own if async mode is enabled and if yes then how to act on it
	IsDevtronAsyncInstallModeEnabled(deploymentAppType string) bool
}

type TriggerServiceImpl struct {
	logger                              *zap.SugaredLogger
	cdWorkflowCommonService             cd.CdWorkflowCommonService
	gitOpsManifestPushService           app.GitOpsPushService
	gitOpsConfigReadService             config.GitOpsConfigReadService
	argoK8sClient                       argocdServer.ArgoK8sClient
	ACDConfig                           *argocdServer.ACDConfig
	argoClientWrapperService            argocdServer.ArgoClientWrapperService
	pipelineStatusTimelineService       status.PipelineStatusTimelineService
	chartTemplateService                util.ChartTemplateService
	chartService                        chartService.ChartService
	eventFactory                        client.EventFactory
	eventClient                         client.EventClient
	globalEnvVariables                  *util3.GlobalEnvVariables
	workflowEventPublishService         out.WorkflowEventPublishService
	manifestCreationService             manifest.ManifestCreationService
	deployedConfigurationHistoryService history.DeployedConfigurationHistoryService
	argoUserService                     argo.ArgoUserService
	pipelineStageService                pipeline.PipelineStageService
	globalPluginService                 plugin.GlobalPluginService
	customTagService                    pipeline.CustomTagService
	pluginInputVariableParser           pipeline.PluginInputVariableParser
	prePostCdScriptHistoryService       history.PrePostCdScriptHistoryService
	scopedVariableManager               variables.ScopedVariableCMCSManager
	cdWorkflowService                   pipeline.WorkflowService
	imageDigestPolicyService            imageDigestPolicy.ImageDigestPolicyService
	userService                         user.UserService
	gitSensorGrpcClient                 gitSensorClient.Client
	config                              *types.CdConfig
	resourceFilterService               resourceFilter.ResourceFilterService
	deploymentApprovalRepository        pipelineConfig.DeploymentApprovalRepository
	helmRepoPushService                 app.HelmRepoPushService
	helmAppService                      client2.HelmAppService
	imageTaggingService                 pipeline.ImageTaggingService
	artifactApprovalDataReadService     read.ArtifactApprovalDataReadService

	mergeUtil     util.MergeUtil
	enforcerUtil  rbac.EnforcerUtil
	helmAppClient gRPC.HelmAppClient //TODO refactoring: use helm app service instead

	appRepository                 appRepository.AppRepository
	scanResultRepository          security.ImageScanResultRepository
	cvePolicyRepository           security.CvePolicyRepository
	ciPipelineMaterialRepository  pipelineConfig.CiPipelineMaterialRepository
	imageScanHistoryRepository    security.ImageScanHistoryRepository
	imageScanDeployInfoRepository security.ImageScanDeployInfoRepository
	pipelineRepository            pipelineConfig.PipelineRepository
	pipelineOverrideRepository    chartConfig.PipelineOverrideRepository
	manifestPushConfigRepository  repository.ManifestPushConfigRepository
	chartRepository               chartRepoRepository.ChartRepository
	envRepository                 repository2.EnvironmentRepository
	cdWorkflowRepository          pipelineConfig.CdWorkflowRepository
	ciWorkflowRepository          pipelineConfig.CiWorkflowRepository
	ciArtifactRepository          repository3.CiArtifactRepository
	ciTemplateService             pipeline.CiTemplateService
	materialRepository            pipelineConfig.MaterialRepository
	appLabelRepository            pipelineConfig.AppLabelRepository
	ciPipelineRepository          pipelineConfig.CiPipelineRepository
	appWorkflowRepository         appWorkflow.AppWorkflowRepository
	dockerArtifactStoreRepository repository6.DockerArtifactStoreRepository
}

func NewTriggerServiceImpl(logger *zap.SugaredLogger, cdWorkflowCommonService cd.CdWorkflowCommonService,
	gitOpsManifestPushService app.GitOpsPushService,
	gitOpsConfigReadService config.GitOpsConfigReadService,
	argoK8sClient argocdServer.ArgoK8sClient,
	ACDConfig *argocdServer.ACDConfig,
	argoClientWrapperService argocdServer.ArgoClientWrapperService,
	pipelineStatusTimelineService status.PipelineStatusTimelineService,
	chartTemplateService util.ChartTemplateService,
	chartService chartService.ChartService,
	workflowEventPublishService out.WorkflowEventPublishService,
	manifestCreationService manifest.ManifestCreationService,
	deployedConfigurationHistoryService history.DeployedConfigurationHistoryService,
	argoUserService argo.ArgoUserService,
	pipelineStageService pipeline.PipelineStageService,
	globalPluginService plugin.GlobalPluginService,
	customTagService pipeline.CustomTagService,
	pluginInputVariableParser pipeline.PluginInputVariableParser,
	prePostCdScriptHistoryService history.PrePostCdScriptHistoryService,
	scopedVariableManager variables.ScopedVariableCMCSManager,
	cdWorkflowService pipeline.WorkflowService,
	imageDigestPolicyService imageDigestPolicy.ImageDigestPolicyService,
	userService user.UserService,
	gitSensorGrpcClient gitSensorClient.Client,
	helmAppService client2.HelmAppService,
	artifactApprovalDataReadService read.ArtifactApprovalDataReadService,
	mergeUtil util.MergeUtil,
	enforcerUtil rbac.EnforcerUtil,
	helmAppClient gRPC.HelmAppClient,
	eventFactory client.EventFactory,
	eventClient client.EventClient,
	imageTaggingService pipeline.ImageTaggingService,
	deploymentApprovalRepository pipelineConfig.DeploymentApprovalRepository,
	helmRepoPushService app.HelmRepoPushService,
	resourceFilterService resourceFilter.ResourceFilterService,
	globalEnvVariables *util3.GlobalEnvVariables,
	appRepository appRepository.AppRepository,
	scanResultRepository security.ImageScanResultRepository,
	cvePolicyRepository security.CvePolicyRepository,
	ciPipelineMaterialRepository pipelineConfig.CiPipelineMaterialRepository,
	imageScanHistoryRepository security.ImageScanHistoryRepository,
	imageScanDeployInfoRepository security.ImageScanDeployInfoRepository,
	pipelineRepository pipelineConfig.PipelineRepository,
	pipelineOverrideRepository chartConfig.PipelineOverrideRepository,
	manifestPushConfigRepository repository.ManifestPushConfigRepository,
	chartRepository chartRepoRepository.ChartRepository,
	envRepository repository2.EnvironmentRepository,
	cdWorkflowRepository pipelineConfig.CdWorkflowRepository,
	ciWorkflowRepository pipelineConfig.CiWorkflowRepository,
	ciArtifactRepository repository3.CiArtifactRepository,
	ciTemplateService pipeline.CiTemplateService,
	materialRepository pipelineConfig.MaterialRepository,
	appLabelRepository pipelineConfig.AppLabelRepository,
	ciPipelineRepository pipelineConfig.CiPipelineRepository,
	appWorkflowRepository appWorkflow.AppWorkflowRepository,
	dockerArtifactStoreRepository repository6.DockerArtifactStoreRepository) (*TriggerServiceImpl, error) {
	impl := &TriggerServiceImpl{
		logger:                              logger,
		cdWorkflowCommonService:             cdWorkflowCommonService,
		gitOpsManifestPushService:           gitOpsManifestPushService,
		gitOpsConfigReadService:             gitOpsConfigReadService,
		argoK8sClient:                       argoK8sClient,
		ACDConfig:                           ACDConfig,
		argoClientWrapperService:            argoClientWrapperService,
		pipelineStatusTimelineService:       pipelineStatusTimelineService,
		chartTemplateService:                chartTemplateService,
		chartService:                        chartService,
		workflowEventPublishService:         workflowEventPublishService,
		manifestCreationService:             manifestCreationService,
		deployedConfigurationHistoryService: deployedConfigurationHistoryService,
		argoUserService:                     argoUserService,
		pipelineStageService:                pipelineStageService,
		globalPluginService:                 globalPluginService,
		customTagService:                    customTagService,
		pluginInputVariableParser:           pluginInputVariableParser,
		prePostCdScriptHistoryService:       prePostCdScriptHistoryService,
		scopedVariableManager:               scopedVariableManager,
		cdWorkflowService:                   cdWorkflowService,
		imageDigestPolicyService:            imageDigestPolicyService,
		userService:                         userService,
		gitSensorGrpcClient:                 gitSensorGrpcClient,
		helmAppService:                      helmAppService,
		artifactApprovalDataReadService:     artifactApprovalDataReadService,
		mergeUtil:                           mergeUtil,
		enforcerUtil:                        enforcerUtil,
		eventFactory:                        eventFactory,
		eventClient:                         eventClient,
		imageTaggingService:                 imageTaggingService,
		deploymentApprovalRepository:        deploymentApprovalRepository,
		helmRepoPushService:                 helmRepoPushService,
		resourceFilterService:               resourceFilterService,
		globalEnvVariables:                  globalEnvVariables,
		helmAppClient:                       helmAppClient,
		appRepository:                       appRepository,
		scanResultRepository:                scanResultRepository,
		cvePolicyRepository:                 cvePolicyRepository,
		ciPipelineMaterialRepository:        ciPipelineMaterialRepository,
		imageScanHistoryRepository:          imageScanHistoryRepository,
		imageScanDeployInfoRepository:       imageScanDeployInfoRepository,
		pipelineRepository:                  pipelineRepository,
		pipelineOverrideRepository:          pipelineOverrideRepository,
		manifestPushConfigRepository:        manifestPushConfigRepository,
		chartRepository:                     chartRepository,
		envRepository:                       envRepository,
		cdWorkflowRepository:                cdWorkflowRepository,
		ciWorkflowRepository:                ciWorkflowRepository,
		ciArtifactRepository:                ciArtifactRepository,
		ciTemplateService:                   ciTemplateService,
		materialRepository:                  materialRepository,
		appLabelRepository:                  appLabelRepository,
		ciPipelineRepository:                ciPipelineRepository,
		appWorkflowRepository:               appWorkflowRepository,
		dockerArtifactStoreRepository:       dockerArtifactStoreRepository,
	}
	config, err := types.GetCdConfig()
	if err != nil {
		return nil, err
	}
	impl.config = config
	return impl, nil
}

func (impl *TriggerServiceImpl) TriggerStageForBulk(triggerRequest bean.TriggerRequest) error {

	preStage, err := impl.pipelineStageService.GetCdStageByCdPipelineIdAndStageType(triggerRequest.Pipeline.Id, repository.PIPELINE_STAGE_TYPE_PRE_CD)
	if err != nil && err != pg.ErrNoRows {
		impl.logger.Errorw("error in fetching CD pipeline stage", "cdPipelineId", triggerRequest.Pipeline.Id, "stage ", repository.PIPELINE_STAGE_TYPE_PRE_CD, "err", err)
		return err
	}

	//handle corrupt data (https://github.com/devtron-labs/devtron/issues/3826)
	err, deleted := impl.deleteCorruptedPipelineStage(preStage, triggerRequest.TriggeredBy)
	if err != nil {
		impl.logger.Errorw("error in deleteCorruptedPipelineStage ", "cdPipelineId", triggerRequest.Pipeline.Id, "err", err, "preStage", preStage, "triggeredBy", triggerRequest.TriggeredBy)
		return err
	}

	triggerRequest.TriggerContext.Context = context.Background()
	if len(triggerRequest.Pipeline.PreStageConfig) > 0 || (preStage != nil && !deleted) {
		//pre stage exists
		impl.logger.Debugw("trigger pre stage for pipeline", "artifactId", triggerRequest.Artifact.Id, "pipelineId", triggerRequest.Pipeline.Id)
		triggerRequest.RefCdWorkflowRunnerId = 0
		err = impl.TriggerPreStage(triggerRequest) // TODO handle error here
		return err
	} else {
		// trigger deployment
		impl.logger.Debugw("trigger cd for pipeline", "artifactId", triggerRequest.Artifact.Id, "pipelineId", triggerRequest.Pipeline.Id)
		err = impl.TriggerAutomaticDeployment(triggerRequest)
		return err
	}
}

// TODO: write a wrapper to handle auto and manual trigger
func (impl *TriggerServiceImpl) ManualCdTrigger(triggerContext bean.TriggerContext, overrideRequest *bean3.ValuesOverrideRequest) (int, string, error) {
	// setting triggeredAt variable to have consistent data for various audit log places in db for deployment time
	triggeredAt := time.Now()
	releaseId := 0
	ctx := triggerContext.Context
	var manifest []byte
	var err error
	_, span := otel.Tracer("orchestrator").Start(ctx, "pipelineRepository.FindById")
	cdPipeline, err := impl.pipelineRepository.FindById(overrideRequest.PipelineId)
	span.End()
	if err != nil {
		impl.logger.Errorw("manual trigger request with invalid pipelineId, ManualCdTrigger", "pipelineId", overrideRequest.PipelineId, "err", err)
		return 0, "", err
	}
	SetPipelineFieldsInOverrideRequest(overrideRequest, cdPipeline)

	ciArtifactId := overrideRequest.CiArtifactId
	_, span = otel.Tracer("orchestrator").Start(ctx, "ciArtifactRepository.Get")
	artifact, err := impl.ciArtifactRepository.Get(ciArtifactId)
	span.End()
	if err != nil {
		impl.logger.Errorw("err", "err", err)
		return 0, "", err
	}
	// Migration of deprecated DataSource Type
	if artifact.IsMigrationRequired() {
		migrationErr := impl.ciArtifactRepository.MigrateToWebHookDataSourceType(artifact.Id)
		if migrationErr != nil {
			impl.logger.Warnw("unable to migrate deprecated DataSource", "artifactId", artifact.Id)
		}
	}
	var imageTag string
	if len(artifact.Image) > 0 {
		imageTag = strings.Split(artifact.Image, ":")[1]
	}
	helmPackageName := fmt.Sprintf("%s-%s-%s", cdPipeline.App.AppName, cdPipeline.Environment.Name, imageTag)

	switch overrideRequest.CdWorkflowType {
	case bean3.CD_WORKFLOW_TYPE_PRE:
		cdWf := &pipelineConfig.CdWorkflow{
			CiArtifactId: artifact.Id,
			PipelineId:   cdPipeline.Id,
			AuditLog:     sql.AuditLog{CreatedOn: triggeredAt, CreatedBy: 1, UpdatedOn: triggeredAt, UpdatedBy: 1},
		}
		err := impl.cdWorkflowRepository.SaveWorkFlow(ctx, cdWf)
		if err != nil {
			return 0, "", err
		}
		overrideRequest.CdWorkflowId = cdWf.Id
		_, span = otel.Tracer("orchestrator").Start(ctx, "TriggerPreStage")
		triggerRequest := bean.TriggerRequest{
			CdWf:                  cdWf,
			Artifact:              artifact,
			Pipeline:              cdPipeline,
			TriggeredBy:           overrideRequest.UserId,
			ApplyAuth:             false,
			TriggerContext:        triggerContext,
			RefCdWorkflowRunnerId: 0,
		}
		err = impl.TriggerPreStage(triggerRequest)
		span.End()
		if err != nil {
			impl.logger.Errorw("error in TriggerPreStage, ManualCdTrigger", "err", err)
			return 0, "", err
		}
	case bean3.CD_WORKFLOW_TYPE_DEPLOY:
		if overrideRequest.DeploymentType == models.DEPLOYMENTTYPE_UNKNOWN {
			overrideRequest.DeploymentType = models.DEPLOYMENTTYPE_DEPLOY
		}
		approvalRequestId, err := impl.checkApprovalNodeForDeployment(overrideRequest.UserId, cdPipeline, ciArtifactId)
		if err != nil {
			return 0, "", err
		}

		cdWf, err := impl.cdWorkflowRepository.FindByWorkflowIdAndRunnerType(ctx, overrideRequest.CdWorkflowId, bean3.CD_WORKFLOW_TYPE_PRE)
		if err != nil && !util.IsErrNoRows(err) {
			impl.logger.Errorw("error in getting cdWorkflow, ManualCdTrigger", "CdWorkflowId", overrideRequest.CdWorkflowId, "err", err)
			return 0, "", err
		}

		scope := resourceQualifiers.Scope{AppId: overrideRequest.AppId, EnvId: overrideRequest.EnvId, ClusterId: overrideRequest.ClusterId, ProjectId: overrideRequest.ProjectId, IsProdEnv: overrideRequest.IsProdEnv}
		filters, err := impl.resourceFilterService.GetFiltersByScope(scope)
		if err != nil {
			impl.logger.Errorw("error in getting resource filters for the pipeline", "pipelineId", overrideRequest.PipelineId, "err", err)
			return 0, "", err
		}

		// get releaseTags from imageTaggingService
		imageTagNames, err := impl.imageTaggingService.GetTagNamesByArtifactId(artifact.Id)
		if err != nil {
			impl.logger.Errorw("error in getting image tags for the given artifact id", "artifactId", artifact.Id, "err", err)
			return 0, "", err
		}

		filterState, filterIdVsState, err := impl.resourceFilterService.CheckForResource(filters, artifact.Image, imageTagNames)
		if err != nil {
			return 0, "", err
		}

		// store evaluated result
		filterEvaluationAudit, err := impl.resourceFilterService.CreateFilterEvaluationAudit(resourceFilter.Artifact, ciArtifactId, resourceFilter.Pipeline, cdPipeline.Id, filters, filterIdVsState)
		if err != nil {
			impl.logger.Errorw("error in creating filter evaluation audit data cd post stage trigger", "err", err, "cdPipelineId", cdPipeline.Id, "artifactId", ciArtifactId)
			return 0, "", err
		}

		// allow or block w.r.t filterState
		if filterState != resourceFilter.ALLOW {
			return 0, "", fmt.Errorf("the artifact does not pass filtering condition")
		}

		cdWorkflowId := cdWf.CdWorkflowId
		if cdWf.CdWorkflowId == 0 {
			cdWf := &pipelineConfig.CdWorkflow{
				CiArtifactId: ciArtifactId,
				PipelineId:   overrideRequest.PipelineId,
				AuditLog:     sql.AuditLog{CreatedOn: triggeredAt, CreatedBy: overrideRequest.UserId, UpdatedOn: triggeredAt, UpdatedBy: overrideRequest.UserId},
			}
			err := impl.cdWorkflowRepository.SaveWorkFlow(ctx, cdWf)
			if err != nil {
				impl.logger.Errorw("error in creating cdWorkflow, ManualCdTrigger", "PipelineId", overrideRequest.PipelineId, "err", err)
				return 0, "", err
			}
			cdWorkflowId = cdWf.Id
		}

		runner := &pipelineConfig.CdWorkflowRunner{
			Name:         cdPipeline.Name,
			WorkflowType: bean3.CD_WORKFLOW_TYPE_DEPLOY,
			ExecutorType: pipelineConfig.WORKFLOW_EXECUTOR_TYPE_AWF,
			Status:       pipelineConfig.WorkflowInitiated, // deployment Initiated for manual trigger
			TriggeredBy:  overrideRequest.UserId,
			StartedOn:    triggeredAt,
			Namespace:    impl.config.GetDefaultNamespace(),
			CdWorkflowId: cdWorkflowId,
			AuditLog:     sql.AuditLog{CreatedOn: triggeredAt, CreatedBy: overrideRequest.UserId, UpdatedOn: triggeredAt, UpdatedBy: overrideRequest.UserId},
			ReferenceId:  triggerContext.ReferenceId,
		}
		if approvalRequestId > 0 {
			runner.DeploymentApprovalRequestId = approvalRequestId
		}
		savedWfr, err := impl.cdWorkflowRepository.SaveWorkFlowRunner(runner)
		overrideRequest.WfrId = savedWfr.Id
		if err != nil {
			impl.logger.Errorw("err in creating cdWorkflowRunner, ManualCdTrigger", "cdWorkflowId", cdWorkflowId, "err", err)
			return 0, "", err
		}

		if filterEvaluationAudit != nil {
			// update resource_filter_evaluation entry with wfrId and type
			err = impl.resourceFilterService.UpdateFilterEvaluationAuditRef(filterEvaluationAudit.Id, resourceFilter.CdWorkflowRunner, runner.Id)
			if err != nil {
				impl.logger.Errorw("error in updating filter evaluation audit reference", "filterEvaluationAuditId", filterEvaluationAudit.Id, "err", err)
				return 0, "", err
			}
		}
		if approvalRequestId > 0 {
			err = impl.deploymentApprovalRepository.ConsumeApprovalRequest(approvalRequestId)
			if err != nil {
				return 0, "", err
			}
		}

		runner.CdWorkflow = &pipelineConfig.CdWorkflow{
			Pipeline: cdPipeline,
		}
		overrideRequest.CdWorkflowId = cdWorkflowId
		// creating cd pipeline status timeline for deployment initialisation
		timeline := impl.pipelineStatusTimelineService.GetTimelineDbObjectByTimelineStatusAndTimelineDescription(savedWfr.Id, 0, pipelineConfig.TIMELINE_STATUS_DEPLOYMENT_INITIATED, pipelineConfig.TIMELINE_DESCRIPTION_DEPLOYMENT_INITIATED, overrideRequest.UserId, time.Now())
		_, span = otel.Tracer("orchestrator").Start(ctx, "cdPipelineStatusTimelineRepo.SaveTimelineForACDHelmApps")
		err = impl.pipelineStatusTimelineService.SaveTimeline(timeline, nil, false)

		span.End()
		if err != nil {
			impl.logger.Errorw("error in creating timeline status for deployment initiation, ManualCdTrigger", "err", err, "timeline", timeline)
		}

		// checking vulnerability for deploying image
		isVulnerable, err := impl.GetArtifactVulnerabilityStatus(artifact, cdPipeline, ctx)
		if err != nil {
			impl.logger.Errorw("error in getting Artifact vulnerability status, ManualCdTrigger", "err", err)
			return 0, "", err
		}

		if isVulnerable == true {
			// if image vulnerable, update timeline status and return
			if err = impl.cdWorkflowCommonService.MarkCurrentDeploymentFailed(runner, errors.New(pipelineConfig.FOUND_VULNERABILITY), overrideRequest.UserId); err != nil {
				impl.logger.Errorw("error while updating current runner status to failed, TriggerDeployment", "wfrId", runner.Id, "err", err)
			}
			return 0, "", fmt.Errorf("found vulnerability for image digest %s", artifact.ImageDigest)
		}

		// Deploy the release
		_, span = otel.Tracer("orchestrator").Start(ctx, "WorkflowDagExecutorImpl.HandleCDTriggerRelease")
		var releaseErr error
		releaseId, manifest, releaseErr = impl.HandleCDTriggerRelease(overrideRequest, ctx, triggeredAt, overrideRequest.UserId)
		span.End()
		// if releaseErr found, then the mark current deployment Failed and return
		if releaseErr != nil {
			err := impl.cdWorkflowCommonService.MarkCurrentDeploymentFailed(runner, releaseErr, overrideRequest.UserId)
			if err != nil {
				impl.logger.Errorw("error while updating current runner status to failed, updatePreviousDeploymentStatus", "cdWfr", runner.Id, "err", err)
			}
			return 0, "", releaseErr
		}

		// skip updatePreviousDeploymentStatus if Async Install is enabled; handled inside SubscribeDevtronAsyncHelmInstallRequest
		if !impl.IsDevtronAsyncInstallModeEnabled(cdPipeline.DeploymentAppType) {
			// Update previous deployment runner status (in transaction): Failed
			_, span = otel.Tracer("orchestrator").Start(ctx, "updatePreviousDeploymentStatus")
			err1 := impl.cdWorkflowCommonService.UpdatePreviousDeploymentStatus(runner, cdPipeline.Id, triggeredAt, overrideRequest.UserId)
			span.End()
			if err1 != nil {
				impl.logger.Errorw("error while update previous cd workflow runners, ManualCdTrigger", "err", err, "runner", runner, "pipelineId", cdPipeline.Id)
				return 0, "", err1
			}
		}
		if overrideRequest.DeploymentAppType == util.PIPELINE_DEPLOYMENT_TYPE_MANIFEST_DOWNLOAD || overrideRequest.DeploymentAppType == util.PIPELINE_DEPLOYMENT_TYPE_MANIFEST_PUSH {
			if err == nil {
				runner := &pipelineConfig.CdWorkflowRunner{
					Id:                 runner.Id,
					Name:               cdPipeline.Name,
					WorkflowType:       bean3.CD_WORKFLOW_TYPE_DEPLOY,
					ExecutorType:       pipelineConfig.WORKFLOW_EXECUTOR_TYPE_AWF,
					TriggeredBy:        overrideRequest.UserId,
					StartedOn:          triggeredAt,
					Status:             pipelineConfig.WorkflowSucceeded,
					Namespace:          impl.config.GetDefaultNamespace(),
					CdWorkflowId:       overrideRequest.CdWorkflowId,
					AuditLog:           sql.AuditLog{CreatedOn: triggeredAt, CreatedBy: overrideRequest.UserId, UpdatedOn: triggeredAt, UpdatedBy: overrideRequest.UserId},
					HelmReferenceChart: manifest,
					FinishedOn:         time.Now(),
				}
				updateErr := impl.cdWorkflowRepository.UpdateWorkFlowRunner(runner)
				if updateErr != nil {
					impl.logger.Errorw("error in updating runner for manifest_download type", "err", err)
				}
				// Handle auto trigger after deployment success event
				pipelineOverride, err := impl.pipelineOverrideRepository.FindLatestByCdWorkflowId(overrideRequest.CdWorkflowId)
				if err != nil {
					impl.logger.Errorw("error in getting latest pipeline override by cdWorkflowId", "err", err, "cdWorkflowId", cdWf.Id)
					return 0, "", err
				}
				fmt.Println(pipelineOverride)
				//TODO: update
				cdSuccessEvent := bean9.DeployStageSuccessEventReq{
					PipelineOverride: pipelineOverride,
				}
				go impl.workflowEventPublishService.PublishDeployStageSuccessEvent(cdSuccessEvent)
			}
		}

	case bean3.CD_WORKFLOW_TYPE_POST:
		cdWfRunner, err := impl.cdWorkflowRepository.FindByWorkflowIdAndRunnerType(ctx, overrideRequest.CdWorkflowId, bean3.CD_WORKFLOW_TYPE_DEPLOY)
		if err != nil && !util.IsErrNoRows(err) {
			impl.logger.Errorw("err in getting cdWorkflowRunner, ManualCdTrigger", "cdWorkflowId", overrideRequest.CdWorkflowId, "err", err)
			return 0, "", err
		}

		var cdWf *pipelineConfig.CdWorkflow
		if cdWfRunner.CdWorkflowId == 0 {
			cdWf = &pipelineConfig.CdWorkflow{
				CiArtifactId: ciArtifactId,
				PipelineId:   overrideRequest.PipelineId,
				AuditLog:     sql.AuditLog{CreatedOn: triggeredAt, CreatedBy: overrideRequest.UserId, UpdatedOn: triggeredAt, UpdatedBy: overrideRequest.UserId},
			}
			err := impl.cdWorkflowRepository.SaveWorkFlow(ctx, cdWf)
			if err != nil {
				impl.logger.Errorw("error in creating cdWorkflow, ManualCdTrigger", "CdWorkflowId", overrideRequest.CdWorkflowId, "err", err)
				return 0, "", err
			}
			overrideRequest.CdWorkflowId = cdWf.Id
		} else {
			_, span = otel.Tracer("orchestrator").Start(ctx, "cdWorkflowRepository.FindById")
			cdWf, err = impl.cdWorkflowRepository.FindById(overrideRequest.CdWorkflowId)
			span.End()
			if err != nil && !util.IsErrNoRows(err) {
				impl.logger.Errorw("error in getting cdWorkflow, ManualCdTrigger", "CdWorkflowId", overrideRequest.CdWorkflowId, "err", err)
				return 0, "", err
			}
		}
		_, span = otel.Tracer("orchestrator").Start(ctx, "TriggerPostStage")
		triggerRequest := bean.TriggerRequest{
			CdWf:                  cdWf,
			Pipeline:              cdPipeline,
			TriggeredBy:           overrideRequest.UserId,
			RefCdWorkflowRunnerId: 0,
			TriggerContext:        triggerContext,
		}
		err = impl.TriggerPostStage(triggerRequest)
		span.End()
		if err != nil {
			impl.logger.Errorw("error in TriggerPostStage, ManualCdTrigger", "CdWorkflowId", cdWf.Id, "err", err)
			return 0, "", err
		}
	default:
		impl.logger.Errorw("invalid CdWorkflowType, ManualCdTrigger", "CdWorkflowType", overrideRequest.CdWorkflowType, "err", err)
		return 0, "", fmt.Errorf("invalid CdWorkflowType %s for the trigger request", string(overrideRequest.CdWorkflowType))
	}
	return releaseId, helmPackageName, err
}

// TODO: write a wrapper to handle auto and manual trigger
func (impl *TriggerServiceImpl) TriggerAutomaticDeployment(request bean.TriggerRequest) error {
	// in case of manual trigger auth is already applied and for auto triggers there is no need for auth check here
	triggeredBy := request.TriggeredBy
	pipeline := request.Pipeline
	artifact := request.Artifact

	// in case of manual ci RBAC need to apply, this method used for auto cd deployment
	pipelineId := pipeline.Id

	artifactId := artifact.Id
	env, err := impl.envRepository.FindById(pipeline.EnvironmentId)
	if err != nil {
		impl.logger.Errorw("error while fetching env", "err", err)
		return err
	}

	app, err := impl.appRepository.FindById(pipeline.AppId)
	if err != nil {
		return err
	}
	scope := resourceQualifiers.Scope{AppId: pipeline.AppId, EnvId: pipeline.EnvironmentId, ClusterId: env.ClusterId, ProjectId: app.TeamId, IsProdEnv: env.Default}
	impl.logger.Infow("scope for auto trigger ", "scope", scope)
	filters, err := impl.resourceFilterService.GetFiltersByScope(scope)
	if err != nil {
		impl.logger.Errorw("error in getting resource filters for the pipeline", "pipelineId", pipeline.Id, "err", err)
		return err
	}
	// get releaseTags from imageTaggingService
	imageTagNames, err := impl.imageTaggingService.GetTagNamesByArtifactId(artifact.Id)
	if err != nil {
		impl.logger.Errorw("error in getting image tags for the given artifact id", "artifactId", artifact.Id, "err", err)
		return err
	}

	filterState, filterIdVsState, err := impl.resourceFilterService.CheckForResource(filters, artifact.Image, imageTagNames)
	if err != nil {
		return err
	}

	// store evaluated result
	filterEvaluationAudit, err := impl.resourceFilterService.CreateFilterEvaluationAudit(resourceFilter.Artifact, artifact.Id, resourceFilter.Pipeline, pipeline.Id, filters, filterIdVsState)
	if err != nil {
		impl.logger.Errorw("error in creating filter evaluation audit data cd post stage trigger", "err", err, "cdPipelineId", pipeline.Id, "artifactId", artifact.Id)
		return err
	}

	// allow or block w.r.t filterState
	if filterState != resourceFilter.ALLOW {
		return fmt.Errorf("the artifact does not pass filtering condition")
	}
	// need to check for approved artifact only in case configured
	approvalRequestId, err := impl.checkApprovalNodeForDeployment(triggeredBy, pipeline, artifactId)
	if err != nil {
		return err
	}
	// setting triggeredAt variable to have consistent data for various audit log places in db for deployment time
	triggeredAt := time.Now()
	cdWf := request.CdWf

	if cdWf == nil || (cdWf != nil && cdWf.CiArtifactId != artifact.Id) {
		// cdWf != nil && cdWf.CiArtifactId != artifact.Id for auto trigger case when deployment is triggered with image generated by plugin
		cdWf = &pipelineConfig.CdWorkflow{
			CiArtifactId: artifactId,
			PipelineId:   pipelineId,
			AuditLog:     sql.AuditLog{CreatedOn: triggeredAt, CreatedBy: 1, UpdatedOn: triggeredAt, UpdatedBy: 1},
		}
		err := impl.cdWorkflowRepository.SaveWorkFlow(context.Background(), cdWf)
		if err != nil {
			return err
		}
	}

	runner := &pipelineConfig.CdWorkflowRunner{
		Name:         pipeline.Name,
		WorkflowType: bean3.CD_WORKFLOW_TYPE_DEPLOY,
		ExecutorType: pipelineConfig.WORKFLOW_EXECUTOR_TYPE_SYSTEM,
		Status:       pipelineConfig.WorkflowInitiated, // deployment Initiated for auto trigger
		TriggeredBy:  1,
		StartedOn:    triggeredAt,
		Namespace:    impl.config.GetDefaultNamespace(),
		CdWorkflowId: cdWf.Id,
		AuditLog:     sql.AuditLog{CreatedOn: triggeredAt, CreatedBy: triggeredBy, UpdatedOn: triggeredAt, UpdatedBy: triggeredBy},
		ReferenceId:  request.TriggerContext.ReferenceId,
	}
	if approvalRequestId > 0 {
		runner.DeploymentApprovalRequestId = approvalRequestId
	}
	savedWfr, err := impl.cdWorkflowRepository.SaveWorkFlowRunner(runner)
	if err != nil {
		return err
	}

	if filterEvaluationAudit != nil {
		// update resource_filter_evaluation entry with wfrId and type
		err = impl.resourceFilterService.UpdateFilterEvaluationAuditRef(filterEvaluationAudit.Id, resourceFilter.CdWorkflowRunner, runner.Id)
		if err != nil {
			impl.logger.Errorw("error in updating filter evaluation audit reference", "filterEvaluationAuditId", filterEvaluationAudit.Id, "err", err)
			return err
		}
	}
	if approvalRequestId > 0 {
		err = impl.deploymentApprovalRepository.ConsumeApprovalRequest(approvalRequestId)
		if err != nil {
			return err
		}
	}
	runner.CdWorkflow = &pipelineConfig.CdWorkflow{
		Pipeline: pipeline,
	}
	// creating cd pipeline status timeline for deployment initialisation
	timeline := &pipelineConfig.PipelineStatusTimeline{
		CdWorkflowRunnerId: runner.Id,
		Status:             pipelineConfig.TIMELINE_STATUS_DEPLOYMENT_INITIATED,
		StatusDetail:       "Deployment initiated successfully.",
		StatusTime:         time.Now(),
		AuditLog: sql.AuditLog{
			CreatedBy: 1,
			CreatedOn: time.Now(),
			UpdatedBy: 1,
			UpdatedOn: time.Now(),
		},
	}
	isAppStore := false
	err = impl.pipelineStatusTimelineService.SaveTimeline(timeline, nil, isAppStore)
	if err != nil {
		impl.logger.Errorw("error in creating timeline status for deployment initiation", "err", err, "timeline", timeline)
	}

	// custom gitops repo url validation --> Start
	err = impl.handleCustomGitOpsRepoValidation(runner, pipeline, triggeredBy)
	if err != nil {
		impl.logger.Errorw("custom GitOps repository validation error, TriggerPreStage", "err", err)
		return err
	}
	// custom gitops repo url validation --> Ends

	// checking vulnerability for deploying image
	isVulnerable := false
	if len(artifact.ImageDigest) > 0 {
		var cveStores []*security.CveStore
		imageScanResult, err := impl.scanResultRepository.FindByImageDigest(artifact.ImageDigest)
		if err != nil && err != pg.ErrNoRows {
			impl.logger.Errorw("error fetching image digest", "digest", artifact.ImageDigest, "err", err)
			return err
		}
		for _, item := range imageScanResult {
			cveStores = append(cveStores, &item.CveStore)
		}
		blockCveList, err := impl.cvePolicyRepository.GetBlockedCVEList(cveStores, env.ClusterId, pipeline.EnvironmentId, pipeline.AppId, false)
		if err != nil {
			impl.logger.Errorw("error while fetching blocked cve list", "err", err)
			return err
		}
		if len(blockCveList) > 0 {
			isVulnerable = true
		}
	}
	if isVulnerable == true {
		if err = impl.cdWorkflowCommonService.MarkCurrentDeploymentFailed(runner, errors.New(pipelineConfig.FOUND_VULNERABILITY), triggeredBy); err != nil {
			impl.logger.Errorw("error while updating current runner status to failed, TriggerDeployment", "wfrId", runner.Id, "err", err)
		}
		return nil
	}

	manifest, releaseErr := impl.TriggerCD(artifact, cdWf.Id, savedWfr.Id, pipeline, triggeredAt)
	// if releaseErr found, then the mark current deployment Failed and return
	if releaseErr != nil {
		err := impl.cdWorkflowCommonService.MarkCurrentDeploymentFailed(runner, releaseErr, triggeredBy)
		if err != nil {
			impl.logger.Errorw("error while updating current runner status to failed, updatePreviousDeploymentStatus", "cdWfr", runner.Id, "err", err)
		}
		return releaseErr
	}
	// skip updatePreviousDeploymentStatus if Async Install is enabled; handled inside SubscribeDevtronAsyncHelmInstallRequest
	if !impl.IsDevtronAsyncInstallModeEnabled(pipeline.DeploymentAppType) {
		err1 := impl.cdWorkflowCommonService.UpdatePreviousDeploymentStatus(runner, pipeline.Id, triggeredAt, triggeredBy)
		if err1 != nil {
			impl.logger.Errorw("error while update previous cd workflow runners", "err", err, "runner", runner, "pipelineId", pipeline.Id)
			return err1
		}
	}
	if util.IsManifestDownload(pipeline.DeploymentAppType) || util.IsManifestPush(pipeline.DeploymentAppType) {
		runner := &pipelineConfig.CdWorkflowRunner{
			Id:                 runner.Id,
			Name:               pipeline.Name,
			WorkflowType:       bean3.CD_WORKFLOW_TYPE_DEPLOY,
			ExecutorType:       pipelineConfig.WORKFLOW_EXECUTOR_TYPE_AWF,
			TriggeredBy:        1,
			StartedOn:          triggeredAt,
			Status:             pipelineConfig.WorkflowSucceeded,
			Namespace:          impl.config.GetDefaultNamespace(),
			CdWorkflowId:       cdWf.Id,
			AuditLog:           sql.AuditLog{CreatedOn: triggeredAt, CreatedBy: 1, UpdatedOn: triggeredAt, UpdatedBy: 1},
			FinishedOn:         time.Now(),
			HelmReferenceChart: *manifest,
		}
		updateErr := impl.cdWorkflowRepository.UpdateWorkFlowRunner(runner)
		if updateErr != nil {
			impl.logger.Errorw("error in updating runner for manifest_download type", "err", err)
		}
		// Handle Auto Trigger for Manifest Push deployment type
		pipelineOverride, err := impl.pipelineOverrideRepository.FindLatestByCdWorkflowId(cdWf.Id)
		if err != nil {
			impl.logger.Errorw("error in getting latest pipeline override by cdWorkflowId", "err", err, "cdWorkflowId", cdWf.Id)
			return err
		}
		fmt.Println(pipelineOverride)
		//TODO: update
		cdSuccessEvent := bean9.DeployStageSuccessEventReq{
			PipelineOverride: pipelineOverride,
		}
		go impl.workflowEventPublishService.PublishDeployStageSuccessEvent(cdSuccessEvent)
	}
	return nil
}

func (impl *TriggerServiceImpl) TriggerCD(artifact *repository3.CiArtifact, cdWorkflowId, wfrId int, pipeline *pipelineConfig.Pipeline, triggeredAt time.Time) (*[]byte, error) {
	impl.logger.Debugw("automatic pipeline trigger attempt async", "artifactId", artifact.Id)
	manifest, err := impl.triggerReleaseAsync(artifact, cdWorkflowId, wfrId, pipeline, triggeredAt)
	if err != nil {
		impl.logger.Errorw("error in cd trigger", "err", err)
		return manifest, err
	}
	return manifest, err
}

func (impl *TriggerServiceImpl) triggerReleaseAsync(artifact *repository3.CiArtifact, cdWorkflowId, wfrId int, pipeline *pipelineConfig.Pipeline, triggeredAt time.Time) (*[]byte, error) {
	manifest, err := impl.validateAndTrigger(pipeline, artifact, cdWorkflowId, wfrId, triggeredAt)
	if err != nil {
		impl.logger.Errorw("error in trigger for pipeline", "pipelineId", strconv.Itoa(pipeline.Id))
	}
	impl.logger.Debugw("trigger attempted for all pipeline ", "artifactId", artifact.Id)
	return manifest, err
}

func (impl *TriggerServiceImpl) validateAndTrigger(p *pipelineConfig.Pipeline, artifact *repository3.CiArtifact, cdWorkflowId, wfrId int, triggeredAt time.Time) (*[]byte, error) {
	object := impl.enforcerUtil.GetAppRBACNameByAppId(p.AppId)
	envApp := strings.Split(object, "/")
	if len(envApp) != 2 {
		impl.logger.Error("invalid req, app and env not found from rbac")
		return nil, errors3.New("invalid req, app and env not found from rbac")
	}
	manifest, err := impl.releasePipeline(p, artifact, cdWorkflowId, wfrId, triggeredAt)
	return manifest, err
}

func (impl *TriggerServiceImpl) releasePipeline(pipeline *pipelineConfig.Pipeline, artifact *repository3.CiArtifact, cdWorkflowId, wfrId int, triggeredAt time.Time) (*[]byte, error) {
	impl.logger.Debugw("triggering release for ", "cdPipelineId", pipeline.Id, "artifactId", artifact.Id)

	pipeline, err := impl.pipelineRepository.FindById(pipeline.Id)
	if err != nil {
		impl.logger.Errorw("error in fetching pipeline by pipelineId", "err", err)
		return nil, err
	}

	request := &bean3.ValuesOverrideRequest{
		PipelineId:           pipeline.Id,
		UserId:               artifact.CreatedBy,
		CiArtifactId:         artifact.Id,
		AppId:                pipeline.AppId,
		CdWorkflowId:         cdWorkflowId,
		ForceTrigger:         true,
		DeploymentWithConfig: bean3.DEPLOYMENT_CONFIG_TYPE_LAST_SAVED,
		WfrId:                wfrId,
	}
	SetPipelineFieldsInOverrideRequest(request, pipeline)

	ctx, err := impl.argoUserService.BuildACDContext()
	if err != nil {
		impl.logger.Errorw("error in creating acd sync context", "pipelineId", pipeline.Id, "artifactId", artifact.Id, "err", err)
		return nil, err
	}
	// setting deployedBy as 1(system user) since case of auto trigger
	_, span := otel.Tracer("orchestrator").Start(ctx, "WorkflowDagExecutorImpl.HandleCDTriggerRelease")
	id, manifest, err := impl.HandleCDTriggerRelease(request, ctx, triggeredAt, 1)
	span.End()
	if err != nil {
		impl.logger.Errorw("error in auto  cd pipeline trigger", "pipelineId", pipeline.Id, "artifactId", artifact.Id, "err", err)
	} else {
		impl.logger.Infow("pipeline successfully triggered ", "cdPipelineId", pipeline.Id, "artifactId", artifact.Id, "releaseId", id)
	}
	return &manifest, err

}

func SetPipelineFieldsInOverrideRequest(overrideRequest *bean3.ValuesOverrideRequest, pipeline *pipelineConfig.Pipeline) {
	overrideRequest.PipelineId = pipeline.Id
	overrideRequest.PipelineName = pipeline.Name
	overrideRequest.EnvId = pipeline.EnvironmentId
	environment := pipeline.Environment
	overrideRequest.EnvName = environment.Name
	overrideRequest.ClusterId = environment.ClusterId
	overrideRequest.IsProdEnv = environment.Default
	overrideRequest.AppId = pipeline.AppId
	overrideRequest.ProjectId = pipeline.App.TeamId
	overrideRequest.AppName = pipeline.App.AppName
	overrideRequest.DeploymentAppType = pipeline.DeploymentAppType
}

func (impl *TriggerServiceImpl) HandleCDTriggerRelease(overrideRequest *bean3.ValuesOverrideRequest, ctx context.Context,
	triggeredAt time.Time, deployedBy int32) (releaseNo int, manifest []byte, err error) {
	if impl.IsDevtronAsyncInstallModeEnabled(overrideRequest.DeploymentAppType) {
		// asynchronous mode of installation starts
		return impl.workflowEventPublishService.TriggerHelmAsyncRelease(overrideRequest, ctx, triggeredAt, deployedBy)
	}
	// synchronous mode of installation starts

	valuesOverrideResponse, builtChartPath, err := impl.manifestCreationService.BuildManifestForTrigger(overrideRequest, triggeredAt, ctx)
	_, span := otel.Tracer("orchestrator").Start(ctx, "CreateHistoriesForDeploymentTrigger")
	err1 := impl.deployedConfigurationHistoryService.CreateHistoriesForDeploymentTrigger(valuesOverrideResponse.Pipeline, valuesOverrideResponse.PipelineStrategy, valuesOverrideResponse.EnvOverride, triggeredAt, deployedBy)
	if err1 != nil {
		impl.logger.Errorw("error in saving histories for trigger", "err", err1, "pipelineId", valuesOverrideResponse.Pipeline.Id, "wfrId", overrideRequest.WfrId)
	}
	span.End()
	if err != nil {
		impl.logger.Errorw("error in building merged manifest for trigger", "err", err)
		return releaseNo, manifest, err
	}
	_, span = otel.Tracer("orchestrator").Start(ctx, "WorkflowDagExecutorImpl.TriggerRelease")
	releaseId, manifest, releaseErr := impl.TriggerRelease(overrideRequest, valuesOverrideResponse, builtChartPath, ctx, triggeredAt, deployedBy)
	span.End()
	return releaseId, manifest, releaseErr
}

// TriggerRelease will trigger Install/Upgrade request for Devtron App releases synchronously
func (impl *TriggerServiceImpl) TriggerRelease(overrideRequest *bean3.ValuesOverrideRequest, valuesOverrideResponse *app.ValuesOverrideResponse,
	builtChartPath string, ctx context.Context, triggeredAt time.Time, triggeredBy int32) (releaseNo int, manifest []byte, err error) {
	// Handling for auto trigger
	if overrideRequest.UserId == 0 {
		overrideRequest.UserId = triggeredBy
	}
	triggerEvent := helper.GetTriggerEvent(overrideRequest.DeploymentAppType, triggeredAt, triggeredBy)
	releaseNo, manifest, err = impl.triggerPipeline(overrideRequest, valuesOverrideResponse, builtChartPath, triggerEvent, ctx)
	if err != nil {
		return 0, manifest, err
	}
	return releaseNo, manifest, nil
}

func (impl *TriggerServiceImpl) triggerPipeline(overrideRequest *bean3.ValuesOverrideRequest, valuesOverrideResponse *app.ValuesOverrideResponse,
	builtChartPath string, triggerEvent bean.TriggerEvent, ctx context.Context) (releaseNo int, manifest []byte, err error) {
	isRequestValid, err := helper.ValidateTriggerEvent(triggerEvent)
	if !isRequestValid {
		return releaseNo, manifest, err
	}
	if err != nil && triggerEvent.GetManifestInResponse {
		timeline := &pipelineConfig.PipelineStatusTimeline{
			CdWorkflowRunnerId: overrideRequest.WfrId,
			Status:             "HELM_PACKAGE_GENERATION_FAILED",
			StatusDetail:       fmt.Sprintf("Helm package generation failed. - %v", err),
			StatusTime:         time.Now(),
			AuditLog: sql.AuditLog{
				CreatedBy: overrideRequest.UserId,
				CreatedOn: time.Now(),
				UpdatedBy: overrideRequest.UserId,
				UpdatedOn: time.Now(),
			},
		}
		err1 := impl.pipelineStatusTimelineService.SaveTimeline(timeline, nil, false)
		if err1 != nil {
			impl.logger.Errorw("error in saving timeline for manifest_download type")
		}
	}
	if err != nil {
		return releaseNo, manifest, err
	}

	if triggerEvent.GetManifestInResponse {
		timeline := &pipelineConfig.PipelineStatusTimeline{
			CdWorkflowRunnerId: overrideRequest.WfrId,
			Status:             "HELM_PACKAGE_GENERATED",
			StatusDetail:       "Helm package generated successfully.",
			StatusTime:         time.Now(),
			AuditLog: sql.AuditLog{
				CreatedBy: overrideRequest.UserId,
				CreatedOn: time.Now(),
				UpdatedBy: overrideRequest.UserId,
				UpdatedOn: time.Now(),
			},
		}
		_, span := otel.Tracer("orchestrator").Start(ctx, "cdPipelineStatusTimelineRepo.SaveTimelineForACDHelmApps")
		err = impl.pipelineStatusTimelineService.SaveTimeline(timeline, nil, false)
		if err != nil {
			impl.logger.Errorw("error in saving timeline for manifest_download type")
		}
		span.End()
		err = impl.MergeDefaultValuesWithOverrideValues(valuesOverrideResponse.MergedValues, builtChartPath)
		if err != nil {
			impl.logger.Errorw("error in merging default values with override values ", "err", err)
			return releaseNo, manifest, err
		}
		// for downloaded manifest name is equal to <app-name>-<env-name>-<image-tag>
		image := valuesOverrideResponse.Artifact.Image
		var imageTag string
		if len(image) > 0 {
			imageTag = strings.Split(image, ":")[1]
		}
		chartName := fmt.Sprintf("%s-%s-%s", overrideRequest.AppName, overrideRequest.EnvName, imageTag)
		// As this chart will be pushed, don't delete it now
		deleteChart := !triggerEvent.PerformChartPush
		manifest, err = impl.chartTemplateService.LoadChartInBytes(builtChartPath, deleteChart, chartName, valuesOverrideResponse.EnvOverride.Chart.ChartVersion)
		if err != nil {
			impl.logger.Errorw("error in converting chart to bytes", "err", err)
			return releaseNo, manifest, err
		}
	}

	if triggerEvent.PerformChartPush {
		// update workflow runner status, used in app workflow view
		err = impl.cdWorkflowCommonService.UpdateCDWorkflowRunnerStatus(ctx, overrideRequest, triggerEvent.TriggerdAt, pipelineConfig.WorkflowInProgress, "")
		if err != nil {
			impl.logger.Errorw("error in updating the workflow runner status, createHelmAppForCdPipeline", "err", err)
			return releaseNo, manifest, err
		}
		manifestPushTemplate, err := impl.buildManifestPushTemplate(overrideRequest, valuesOverrideResponse, builtChartPath)
		if err != nil {
			impl.logger.Errorw("error in building manifest push template", "err", err)
			return releaseNo, manifest, err
		}
		manifestPushService := impl.getManifestPushService(triggerEvent.ManifestStorageType)
		manifestPushResponse := manifestPushService.PushChart(manifestPushTemplate, ctx)
		if manifestPushResponse.Error != nil {
			impl.logger.Errorw("Error in pushing manifest to git/helm", "err", err, "git_repo_url", manifestPushTemplate.RepoUrl)
			return releaseNo, manifest, manifestPushResponse.Error
		}
		// Update GitOps repo url after repo migration
		if manifestPushResponse.IsGitOpsRepoMigrated() {
			valuesOverrideResponse.EnvOverride.Chart.GitRepoUrl = manifestPushResponse.OverRiddenRepoUrl
			// below function will override gitRepoUrl for charts even if user has already configured gitOps repoURL
			err = impl.chartService.OverrideGitOpsRepoUrl(manifestPushTemplate.AppId, manifestPushResponse.OverRiddenRepoUrl, manifestPushTemplate.UserId)
			if err != nil {
				impl.logger.Errorw("error in updating git repo url in charts", "err", err)
				return releaseNo, manifest, fmt.Errorf("No repository configured for Gitops! Error while migrating gitops repository: '%s'", manifestPushResponse.OverRiddenRepoUrl)
			}
		}
		pipelineOverrideUpdateRequest := &chartConfig.PipelineOverride{
			Id:                     valuesOverrideResponse.PipelineOverride.Id,
			GitHash:                manifestPushResponse.CommitHash,
			CommitTime:             manifestPushResponse.CommitTime,
			EnvConfigOverrideId:    valuesOverrideResponse.EnvOverride.Id,
			PipelineOverrideValues: valuesOverrideResponse.ReleaseOverrideJSON,
			PipelineId:             overrideRequest.PipelineId,
			CiArtifactId:           overrideRequest.CiArtifactId,
			PipelineMergedValues:   valuesOverrideResponse.MergedValues,
			AuditLog:               sql.AuditLog{UpdatedOn: triggerEvent.TriggerdAt, UpdatedBy: overrideRequest.UserId},
		}
		_, span := otel.Tracer("orchestrator").Start(ctx, "pipelineOverrideRepository.Update")
		err = impl.pipelineOverrideRepository.Update(pipelineOverrideUpdateRequest)
		span.End()
	}

	if triggerEvent.PerformDeploymentOnCluster {
		err = impl.deployApp(overrideRequest, valuesOverrideResponse, triggerEvent.TriggerdAt, ctx)
		if err != nil {
			impl.logger.Errorw("error in deploying app", "err", err)
			return releaseNo, manifest, err
		}
	}

	go impl.writeCDTriggerEvent(overrideRequest, valuesOverrideResponse.Artifact, valuesOverrideResponse.PipelineOverride.PipelineReleaseCounter, valuesOverrideResponse.PipelineOverride.Id, overrideRequest.WfrId)

	_, span := otel.Tracer("orchestrator").Start(ctx, "MarkImageScanDeployed")
	_ = impl.markImageScanDeployed(overrideRequest.AppId, valuesOverrideResponse.EnvOverride.TargetEnvironment, valuesOverrideResponse.Artifact.ImageDigest, overrideRequest.ClusterId, valuesOverrideResponse.Artifact.ScanEnabled, valuesOverrideResponse.Artifact.Image)
	span.End()

	middleware.CdTriggerCounter.WithLabelValues(overrideRequest.AppName, overrideRequest.EnvName).Inc()

	return valuesOverrideResponse.PipelineOverride.PipelineReleaseCounter, manifest, nil

}

func (impl *TriggerServiceImpl) buildManifestPushTemplate(overrideRequest *bean3.ValuesOverrideRequest, valuesOverrideResponse *app.ValuesOverrideResponse,
	builtChartPath string) (*bean4.ManifestPushTemplate, error) {

	manifestPushTemplate := &bean4.ManifestPushTemplate{
		WorkflowRunnerId:      overrideRequest.WfrId,
		AppId:                 overrideRequest.AppId,
		ChartRefId:            valuesOverrideResponse.EnvOverride.Chart.ChartRefId,
		EnvironmentId:         valuesOverrideResponse.EnvOverride.Environment.Id,
		EnvironmentName:       valuesOverrideResponse.EnvOverride.Environment.Namespace,
		UserId:                overrideRequest.UserId,
		PipelineOverrideId:    valuesOverrideResponse.PipelineOverride.Id,
		AppName:               overrideRequest.AppName,
		TargetEnvironmentName: valuesOverrideResponse.EnvOverride.TargetEnvironment,
		BuiltChartPath:        builtChartPath,
		MergedValues:          valuesOverrideResponse.MergedValues,
	}

	manifestPushConfig, err := impl.manifestPushConfigRepository.GetManifestPushConfigByAppIdAndEnvId(overrideRequest.AppId, overrideRequest.EnvId)
	if err != nil && err != pg.ErrNoRows {
		impl.logger.Errorw("error in fetching manifest push config from db", "err", err)
		return manifestPushTemplate, err
	}

	if manifestPushConfig.Id != 0 {
		if manifestPushConfig.StorageType == bean2.ManifestStorageOCIHelmRepo {
			var credentialsConfig bean4.HelmRepositoryConfig
			err = json.Unmarshal([]byte(manifestPushConfig.CredentialsConfig), &credentialsConfig)
			if err != nil {
				impl.logger.Errorw("error in json unmarshal", "err", err)
				return manifestPushTemplate, err
			}
			dockerArtifactStore, err := impl.dockerArtifactStoreRepository.FindOne(credentialsConfig.ContainerRegistryName)
			if err != nil {
				impl.logger.Errorw("error in fetching artifact info", "err", err)
				return manifestPushTemplate, err
			}
			image := valuesOverrideResponse.Artifact.Image
			imageTag := strings.Split(image, ":")[1]
			repoPath, chartName := app.GetRepoPathAndChartNameFromRepoName(credentialsConfig.RepositoryName)
			manifestPushTemplate.RepoUrl = path.Join(dockerArtifactStore.RegistryURL, repoPath)
			// pushed chart name should be same as repo name configured by user (if repo name is a/b/c chart name will be c)
			manifestPushTemplate.ChartName = chartName
			manifestPushTemplate.ChartVersion = fmt.Sprintf("%d.%d.%d-%s-%s", 1, 0, overrideRequest.WfrId, "DEPLOY", imageTag)
			manifestBytes, err := impl.chartTemplateService.LoadChartInBytes(builtChartPath, true, chartName, manifestPushTemplate.ChartVersion)
			if err != nil {
				impl.logger.Errorw("error in converting chart to bytes", "err", err)
				return manifestPushTemplate, err
			}
			manifestPushTemplate.BuiltChartBytes = &manifestBytes
			containerRegistryConfig := &bean4.ContainerRegistryConfig{
				RegistryUrl:  dockerArtifactStore.RegistryURL,
				Username:     dockerArtifactStore.Username,
				Password:     dockerArtifactStore.Password,
				Insecure:     true,
				AccessKey:    dockerArtifactStore.AWSAccessKeyId,
				SecretKey:    dockerArtifactStore.AWSSecretAccessKey,
				AwsRegion:    dockerArtifactStore.AWSRegion,
				RegistryType: string(dockerArtifactStore.RegistryType),
				RepoName:     repoPath,
			}
			for _, ociRegistryConfig := range dockerArtifactStore.OCIRegistryConfig {
				if ociRegistryConfig.RepositoryType == repository6.OCI_REGISRTY_REPO_TYPE_CHART {
					containerRegistryConfig.IsPublic = ociRegistryConfig.IsPublic
				}
			}
			manifestPushTemplate.ContainerRegistryConfig = containerRegistryConfig

		} else if manifestPushConfig.StorageType == bean2.ManifestStorageGit {
			// need to implement for git repo push
		}
	} else {
		manifestPushTemplate.ChartReferenceTemplate = valuesOverrideResponse.EnvOverride.Chart.ReferenceTemplate
		manifestPushTemplate.ChartName = valuesOverrideResponse.EnvOverride.Chart.ChartName
		manifestPushTemplate.ChartVersion = valuesOverrideResponse.EnvOverride.Chart.ChartVersion
		manifestPushTemplate.ChartLocation = valuesOverrideResponse.EnvOverride.Chart.ChartLocation
		manifestPushTemplate.RepoUrl = valuesOverrideResponse.EnvOverride.Chart.GitRepoUrl
		manifestPushTemplate.IsCustomGitRepository = valuesOverrideResponse.EnvOverride.Chart.IsCustomGitRepository
		manifestPushTemplate.GitOpsRepoMigrationRequired = impl.checkIfRepoMigrationRequired(manifestPushTemplate)
	}
	return manifestPushTemplate, nil
}

// checkIfRepoMigrationRequired checks if gitOps repo name is changed
func (impl *TriggerServiceImpl) checkIfRepoMigrationRequired(manifestPushTemplate *bean4.ManifestPushTemplate) bool {
	monoRepoMigrationRequired := false
	if gitOps.IsGitOpsRepoNotConfigured(manifestPushTemplate.RepoUrl) || manifestPushTemplate.IsCustomGitRepository {
		return false
	}
	var err error
	gitOpsRepoName := impl.gitOpsConfigReadService.GetGitOpsRepoNameFromUrl(manifestPushTemplate.RepoUrl)
	if len(gitOpsRepoName) == 0 {
		gitOpsRepoName, err = impl.getAcdAppGitOpsRepoName(manifestPushTemplate.AppName, manifestPushTemplate.EnvironmentName)
		if err != nil || gitOpsRepoName == "" {
			return false
		}
	}
	//here will set new git repo name if required to migrate
	newGitOpsRepoName := impl.gitOpsConfigReadService.GetGitOpsRepoName(manifestPushTemplate.AppName)
	//checking weather git repo migration needed or not, if existing git repo and new independent git repo is not same than go ahead with migration
	if newGitOpsRepoName != gitOpsRepoName {
		monoRepoMigrationRequired = true
	}
	return monoRepoMigrationRequired
}

// getAcdAppGitOpsRepoName returns the GitOps repository name, configured for the argoCd app
func (impl *TriggerServiceImpl) getAcdAppGitOpsRepoName(appName string, environmentName string) (string, error) {
	//this method should only call in case of argo-integration and gitops configured
	acdToken, err := impl.argoUserService.GetLatestDevtronArgoCdUserToken()
	if err != nil {
		impl.logger.Errorw("error in getting acd token", "err", err)
		return "", err
	}
	ctx := context.Background()
	ctx = context.WithValue(ctx, "token", acdToken)
	acdAppName := fmt.Sprintf("%s-%s", appName, environmentName)
	return impl.argoClientWrapperService.GetGitOpsRepoName(ctx, acdAppName)
}

func (impl *TriggerServiceImpl) getManifestPushService(storageType string) app.ManifestPushService {
	var manifestPushService app.ManifestPushService
	if storageType == bean2.ManifestStorageGit {
		manifestPushService = impl.gitOpsManifestPushService
	} else if storageType == bean2.ManifestStorageOCIHelmRepo {
		manifestPushService = impl.helmRepoPushService
	}
	return manifestPushService
}

func (impl *TriggerServiceImpl) deployApp(overrideRequest *bean3.ValuesOverrideRequest, valuesOverrideResponse *app.ValuesOverrideResponse,
	triggeredAt time.Time, ctx context.Context) error {

	if util.IsAcdApp(overrideRequest.DeploymentAppType) {
		_, span := otel.Tracer("orchestrator").Start(ctx, "deployArgocdApp")
		err := impl.deployArgocdApp(overrideRequest, valuesOverrideResponse, triggeredAt, ctx)
		span.End()
		if err != nil {
			impl.logger.Errorw("error in deploying app on argocd", "err", err)
			return err
		}
	} else if util.IsHelmApp(overrideRequest.DeploymentAppType) {
		_, span := otel.Tracer("orchestrator").Start(ctx, "createHelmAppForCdPipeline")
		_, err := impl.createHelmAppForCdPipeline(overrideRequest, valuesOverrideResponse, triggeredAt, ctx)
		span.End()
		if err != nil {
			impl.logger.Errorw("error in creating or updating helm application for cd pipeline", "err", err)
			return err
		}
	}
	return nil
}

func (impl *TriggerServiceImpl) createHelmAppForCdPipeline(overrideRequest *bean3.ValuesOverrideRequest, valuesOverrideResponse *app.ValuesOverrideResponse,
	triggeredAt time.Time, ctx context.Context) (bool, error) {

	pipeline := valuesOverrideResponse.Pipeline
	envOverride := valuesOverrideResponse.EnvOverride
	mergeAndSave := valuesOverrideResponse.MergedValues

	chartMetaData := &chart.Metadata{
		Name:    pipeline.App.AppName,
		Version: envOverride.Chart.ChartVersion,
	}
	referenceTemplatePath := path.Join(bean5.RefChartDirPath, envOverride.Chart.ReferenceTemplate)

	if util.IsHelmApp(pipeline.DeploymentAppType) {
		referenceChartByte := envOverride.Chart.ReferenceChart
		// here updating reference chart into database.
		if len(envOverride.Chart.ReferenceChart) == 0 {
			refChartByte, err := impl.chartTemplateService.GetByteArrayRefChart(chartMetaData, referenceTemplatePath)
			if err != nil {
				impl.logger.Errorw("ref chart commit error on cd trigger", "err", err, "req", overrideRequest)
				return false, err
			}
			ch := envOverride.Chart
			ch.ReferenceChart = refChartByte
			ch.UpdatedOn = time.Now()
			ch.UpdatedBy = overrideRequest.UserId
			err = impl.chartRepository.Update(ch)
			if err != nil {
				impl.logger.Errorw("chart update error", "err", err, "req", overrideRequest)
				return false, err
			}
			referenceChartByte = refChartByte
		}

		releaseName := pipeline.DeploymentAppName
		cluster := envOverride.Environment.Cluster
		bearerToken := cluster.Config[util5.BearerToken]
		clusterConfig := &gRPC.ClusterConfig{
			ClusterId:              int32(cluster.Id),
			ClusterName:            cluster.ClusterName,
			Token:                  bearerToken,
			ApiServerUrl:           cluster.ServerUrl,
			InsecureSkipTLSVerify:  cluster.InsecureSkipTlsVerify,
			ProxyUrl:               cluster.ProxyUrl,
			ToConnectWithSSHTunnel: cluster.ToConnectWithSSHTunnel,
			SshTunnelAuthKey:       cluster.SSHTunnelAuthKey,
			SshTunnelUser:          cluster.SSHTunnelUser,
			SshTunnelPassword:      cluster.SSHTunnelPassword,
			SshTunnelServerAddress: cluster.SSHTunnelServerAddress,
		}
		if cluster.InsecureSkipTlsVerify == false {
			clusterConfig.KeyData = cluster.Config[util5.TlsKey]
			clusterConfig.CertData = cluster.Config[util5.CertData]
			clusterConfig.CaData = cluster.Config[util5.CertificateAuthorityData]
		}
		releaseIdentifier := &gRPC.ReleaseIdentifier{
			ReleaseName:      releaseName,
			ReleaseNamespace: envOverride.Namespace,
			ClusterConfig:    clusterConfig,
		}

		if pipeline.DeploymentAppCreated {
			req := &gRPC.UpgradeReleaseRequest{
				ReleaseIdentifier: releaseIdentifier,
				ValuesYaml:        mergeAndSave,
				HistoryMax:        impl.helmAppService.GetRevisionHistoryMaxValue(bean6.SOURCE_DEVTRON_APP),
				ChartContent:      &gRPC.ChartContent{Content: referenceChartByte},
			}
			if impl.IsDevtronAsyncInstallModeEnabled(bean.Helm) {
				req.RunInCtx = true
			}
			// For cases where helm release was not found, kubelink will install the same configuration
			updateApplicationResponse, err := impl.helmAppClient.UpdateApplication(ctx, req)
			if err != nil {
				if executors.AreKnowsErrors(err) {
					return false, &util.ApiError{HttpStatusCode: http.StatusOK, Code: "200", InternalMessage: err.Error(), UserMessage: err.Error()}
				}
				impl.logger.Errorw("error in updating helm application for cd pipeline", "err", err)
				apiError := clientErrors.ConvertToApiError(err)
				if apiError != nil {
					return false, apiError
				}
				if util.GetClientErrorDetailedMessage(err) == context.Canceled.Error() {
					err = errors.New(pipelineConfig.NEW_DEPLOYMENT_INITIATED)
				}
				return false, err
			} else {
				impl.logger.Debugw("updated helm application", "response", updateApplicationResponse, "isSuccess", updateApplicationResponse.Success)
			}

		} else {

			helmResponse, err := impl.helmInstallReleaseWithCustomChart(ctx, releaseIdentifier, referenceChartByte, mergeAndSave)

			// For connection related errors, no need to update the db
			if err != nil && strings.Contains(err.Error(), "connection error") {
				impl.logger.Errorw("error in helm install custom chart", "err", err)
				return false, err
			}
			if util.GetClientErrorDetailedMessage(err) == context.Canceled.Error() {
				err = errors.New(pipelineConfig.NEW_DEPLOYMENT_INITIATED)
			}

			// IMP: update cd pipeline to mark deployment app created, even if helm install fails
			// If the helm install fails, it still creates the app in failed state, so trying to
			// re-create the app results in error from helm that cannot re-use name which is still in use
			_, pgErr := impl.updatePipeline(pipeline, overrideRequest.UserId)

			if err != nil {
				impl.logger.Errorw("error in helm install custom chart", "err", err)
				if pgErr != nil {
					impl.logger.Errorw("failed to update deployment app created flag in pipeline table", "err", err)
				}
<<<<<<< HEAD
				if executors.AreKnowsErrors(err) {
					return false, &util.ApiError{HttpStatusCode: http.StatusOK, Code: "200", InternalMessage: err.Error(), UserMessage: err.Error()}
=======
				apiError := clientErrors.ConvertToApiError(err)
				if apiError != nil {
					return false, apiError
>>>>>>> 12ef8b72
				}
				return false, err
			}

			if pgErr != nil {
				impl.logger.Errorw("failed to update deployment app created flag in pipeline table", "err", err)
				return false, err
			}

			impl.logger.Debugw("received helm release response", "helmResponse", helmResponse, "isSuccess", helmResponse.Success)
		}

		// update workflow runner status, used in app workflow view
		err := impl.cdWorkflowCommonService.UpdateCDWorkflowRunnerStatus(ctx, overrideRequest, triggeredAt, pipelineConfig.WorkflowInProgress, "")
		if err != nil {
			impl.logger.Errorw("error in updating the workflow runner status, createHelmAppForCdPipeline", "err", err)
			return false, err
		}
	}
	return true, nil
}

func (impl *TriggerServiceImpl) deployArgocdApp(overrideRequest *bean3.ValuesOverrideRequest, valuesOverrideResponse *app.ValuesOverrideResponse, triggeredAt time.Time, ctx context.Context) error {

	impl.logger.Debugw("new pipeline found", "pipeline", valuesOverrideResponse.Pipeline)
	_, span := otel.Tracer("orchestrator").Start(ctx, "createArgoApplicationIfRequired")
	name, err := impl.createArgoApplicationIfRequired(overrideRequest.AppId, valuesOverrideResponse.EnvOverride, valuesOverrideResponse.Pipeline, overrideRequest.UserId)
	span.End()
	if err != nil {
		impl.logger.Errorw("acd application create error on cd trigger", "err", err, "req", overrideRequest)
		return err
	}
	impl.logger.Debugw("argocd application created", "name", name)

	_, span = otel.Tracer("orchestrator").Start(ctx, "updateArgoPipeline")
	updateAppInArgocd, err := impl.updateArgoPipeline(valuesOverrideResponse.Pipeline, valuesOverrideResponse.EnvOverride, ctx)
	span.End()
	if err != nil {
		impl.logger.Errorw("error in updating argocd app ", "err", err)
		return err
	}
	syncTime := time.Now()
	err = impl.argoClientWrapperService.SyncArgoCDApplicationIfNeededAndRefresh(ctx, valuesOverrideResponse.Pipeline.DeploymentAppName)
	if err != nil {
		impl.logger.Errorw("error in getting argo application with normal refresh", "argoAppName", valuesOverrideResponse.Pipeline.DeploymentAppName)
		return fmt.Errorf("%s. err: %s", bean.ARGOCD_SYNC_ERROR, err.Error())
	}
	if !impl.ACDConfig.ArgoCDAutoSyncEnabled {
		timeline := &pipelineConfig.PipelineStatusTimeline{
			CdWorkflowRunnerId: overrideRequest.WfrId,
			StatusTime:         syncTime,
			AuditLog: sql.AuditLog{
				CreatedBy: 1,
				CreatedOn: time.Now(),
				UpdatedBy: 1,
				UpdatedOn: time.Now(),
			},
			Status:       pipelineConfig.TIMELINE_STATUS_ARGOCD_SYNC_COMPLETED,
			StatusDetail: "argocd sync completed",
		}
		_, err, _ = impl.pipelineStatusTimelineService.SavePipelineStatusTimelineIfNotAlreadyPresent(overrideRequest.WfrId, timeline.Status, timeline, false)
		if err != nil {
			impl.logger.Errorw("error in saving pipeline status timeline", "err", err)
		}
	}
	if updateAppInArgocd {
		impl.logger.Debug("argo-cd successfully updated")
	} else {
		impl.logger.Debug("argo-cd failed to update, ignoring it")
	}
	return nil
}

// update repoUrl, revision and argo app sync mode (auto/manual) if needed
func (impl *TriggerServiceImpl) updateArgoPipeline(pipeline *pipelineConfig.Pipeline, envOverride *chartConfig.EnvConfigOverride, ctx context.Context) (bool, error) {
	if ctx == nil {
		impl.logger.Errorw("err in syncing ACD, ctx is NULL", "pipelineName", pipeline.Name)
		return false, nil
	}
	argoAppName := pipeline.DeploymentAppName
	impl.logger.Infow("received payload, updateArgoPipeline", "appId", pipeline.AppId, "pipelineName", pipeline.Name, "envId", envOverride.TargetEnvironment, "argoAppName", argoAppName, "context", ctx)
	argoApplication, err := impl.argoClientWrapperService.GetArgoAppByName(ctx, argoAppName)
	if err != nil {
		impl.logger.Errorw("no argo app exists", "app", argoAppName, "pipeline", pipeline.Name)
		return false, err
	}
	//if status, ok:=status.FromError(err);ok{
	appStatus, _ := status2.FromError(err)
	if appStatus.Code() == codes.OK {
		impl.logger.Debugw("argo app exists", "app", argoAppName, "pipeline", pipeline.Name)
		if argoApplication.Spec.Source.Path != envOverride.Chart.ChartLocation || argoApplication.Spec.Source.TargetRevision != "master" {
			patchRequestDto := &bean7.ArgoCdAppPatchReqDto{
				ArgoAppName:    argoAppName,
				ChartLocation:  envOverride.Chart.ChartLocation,
				GitRepoUrl:     envOverride.Chart.GitRepoUrl,
				TargetRevision: bean7.TargetRevisionMaster,
				PatchType:      bean7.PatchTypeMerge,
			}
			err = impl.argoClientWrapperService.PatchArgoCdApp(ctx, patchRequestDto)
			if err != nil {
				impl.logger.Errorw("error in patching argo pipeline", "err", err, "req", patchRequestDto)
				return false, err
			}
			impl.logger.Debugw("pipeline update req", "res", patchRequestDto)
		} else {
			impl.logger.Debug("pipeline no need to update ")
		}
		err := impl.argoClientWrapperService.UpdateArgoCDSyncModeIfNeeded(ctx, argoApplication)
		if err != nil {
			impl.logger.Errorw("error in updating argocd sync mode", "err", err)
			return false, err
		}
		return true, nil
	} else if appStatus.Code() == codes.NotFound {
		impl.logger.Errorw("argo app not found", "app", argoAppName, "pipeline", pipeline.Name)
		return false, nil
	} else {
		impl.logger.Errorw("err in checking application on argoCD", "err", err, "pipeline", pipeline.Name)
		return false, err
	}
}

func (impl *TriggerServiceImpl) createArgoApplicationIfRequired(appId int, envConfigOverride *chartConfig.EnvConfigOverride, pipeline *pipelineConfig.Pipeline, userId int32) (string, error) {
	//repo has been registered while helm create
	chart, err := impl.chartRepository.FindLatestChartForAppByAppId(appId)
	if err != nil {
		impl.logger.Errorw("no chart found ", "app", appId)
		return "", err
	}
	envModel, err := impl.envRepository.FindById(envConfigOverride.TargetEnvironment)
	if err != nil {
		return "", err
	}
	argoAppName := pipeline.DeploymentAppName
	if pipeline.DeploymentAppCreated {
		return argoAppName, nil
	} else {
		//create
		appNamespace := envConfigOverride.Namespace
		if appNamespace == "" {
			appNamespace = "default"
		}
		namespace := argocdServer.DevtronInstalationNs

		appRequest := &argocdServer.AppTemplate{
			ApplicationName: argoAppName,
			Namespace:       namespace,
			TargetNamespace: appNamespace,
			TargetServer:    envModel.Cluster.ServerUrl,
			Project:         "default",
			ValuesFile:      getValuesFileForEnv(envModel.Id),
			RepoPath:        chart.ChartLocation,
			RepoUrl:         chart.GitRepoUrl,
			AutoSyncEnabled: impl.ACDConfig.ArgoCDAutoSyncEnabled,
		}
		argoAppName, err := impl.argoK8sClient.CreateAcdApp(appRequest, envModel.Cluster, argocdServer.ARGOCD_APPLICATION_TEMPLATE)
		if err != nil {
			return "", err
		}
		//update cd pipeline to mark deployment app created
		_, err = impl.updatePipeline(pipeline, userId)
		if err != nil {
			impl.logger.Errorw("error in update cd pipeline for deployment app created or not", "err", err)
			return "", err
		}
		return argoAppName, nil
	}
}

func getValuesFileForEnv(environmentId int) string {
	return fmt.Sprintf("_%d-values.yaml", environmentId) //-{envId}-values.yaml
}

func (impl *TriggerServiceImpl) updatePipeline(pipeline *pipelineConfig.Pipeline, userId int32) (bool, error) {
	err := impl.pipelineRepository.SetDeploymentAppCreatedInPipeline(true, pipeline.Id, userId)
	if err != nil {
		impl.logger.Errorw("error on updating cd pipeline for setting deployment app created", "err", err)
		return false, err
	}
	return true, nil
}

// helmInstallReleaseWithCustomChart performs helm install with custom chart
func (impl *TriggerServiceImpl) helmInstallReleaseWithCustomChart(ctx context.Context, releaseIdentifier *gRPC.ReleaseIdentifier, referenceChartByte []byte, valuesYaml string) (*gRPC.HelmInstallCustomResponse, error) {

	helmInstallRequest := gRPC.HelmInstallCustomRequest{
		ValuesYaml:        valuesYaml,
		ChartContent:      &gRPC.ChartContent{Content: referenceChartByte},
		ReleaseIdentifier: releaseIdentifier,
	}
	if impl.IsDevtronAsyncInstallModeEnabled(bean.Helm) {
		helmInstallRequest.RunInCtx = true
	}
	// Request exec
	return impl.helmAppClient.InstallReleaseWithCustomChart(ctx, &helmInstallRequest)
}

func (impl *TriggerServiceImpl) writeCDTriggerEvent(overrideRequest *bean3.ValuesOverrideRequest, artifact *repository3.CiArtifact, releaseId, pipelineOverrideId, wfrId int) {

	event := impl.eventFactory.Build(util2.Trigger, &overrideRequest.PipelineId, overrideRequest.AppId, &overrideRequest.EnvId, util2.CD)
	impl.logger.Debugw("event WriteCDTriggerEvent", "event", event)
	wfr, err := impl.cdWorkflowRepository.FindWorkflowRunnerByIdForApproval(wfrId)
	if err != nil {
		impl.logger.Errorw("could not get wf runner", "err", err)
	}
	event = impl.eventFactory.BuildExtraCDData(event, wfr, pipelineOverrideId, bean3.CD_WORKFLOW_TYPE_DEPLOY)
	_, evtErr := impl.eventClient.WriteNotificationEvent(event)
	if evtErr != nil {
		impl.logger.Errorw("CD trigger event not sent", "error", evtErr)
	}
	deploymentEvent := app.DeploymentEvent{
		ApplicationId:      overrideRequest.AppId,
		EnvironmentId:      overrideRequest.EnvId, // check for production Environment
		ReleaseId:          releaseId,
		PipelineOverrideId: pipelineOverrideId,
		TriggerTime:        time.Now(),
		CiArtifactId:       overrideRequest.CiArtifactId,
	}

	ciPipelineMaterials, err := impl.ciPipelineMaterialRepository.GetByPipelineId(artifact.PipelineId)
	if err != nil {
		impl.logger.Errorw("error in ")
	}
	materialInfoMap, mErr := artifact.ParseMaterialInfo()
	if mErr != nil {
		impl.logger.Errorw("material info map error", mErr)
		return
	}
	for _, ciPipelineMaterial := range ciPipelineMaterials {
		hash := materialInfoMap[ciPipelineMaterial.GitMaterial.Url]
		pipelineMaterialInfo := &app.PipelineMaterialInfo{PipelineMaterialId: ciPipelineMaterial.Id, CommitHash: hash}
		deploymentEvent.PipelineMaterials = append(deploymentEvent.PipelineMaterials, pipelineMaterialInfo)
	}
	impl.logger.Infow("triggering deployment event", "event", deploymentEvent)
	err = impl.eventClient.WriteNatsEvent(pubsub.CD_SUCCESS, deploymentEvent)
	if err != nil {
		impl.logger.Errorw("error in writing cd trigger event", "err", err)
	}
}

func (impl *TriggerServiceImpl) markImageScanDeployed(appId int, envId int, imageDigest string, clusterId int, isScanEnabled bool, image string) error {
	impl.logger.Debugw("mark image scan deployed for normal app, from cd auto or manual trigger", "imageDigest", imageDigest)
	executionHistory, err := impl.imageScanHistoryRepository.FindByImageAndDigest(imageDigest, image)
	if err != nil && err != pg.ErrNoRows {
		impl.logger.Errorw("error in fetching execution history", "err", err)
		return err
	}
	if executionHistory == nil || executionHistory.Id == 0 {
		impl.logger.Errorw("no execution history found for digest", "digest", imageDigest)
		return fmt.Errorf("no execution history found for digest - %s", imageDigest)
	}
	impl.logger.Debugw("mark image scan deployed for normal app, from cd auto or manual trigger", "executionHistory", executionHistory)
	var ids []int
	ids = append(ids, executionHistory.Id)

	ot, err := impl.imageScanDeployInfoRepository.FetchByAppIdAndEnvId(appId, envId, []string{security.ScanObjectType_APP})

	if err == pg.ErrNoRows && !isScanEnabled {
		//ignoring if no rows are found and scan is disabled
		return nil
	}

	if err != nil && err != pg.ErrNoRows {
		return err
	} else if err == pg.ErrNoRows && isScanEnabled {
		imageScanDeployInfo := &security.ImageScanDeployInfo{
			ImageScanExecutionHistoryId: ids,
			ScanObjectMetaId:            appId,
			ObjectType:                  security.ScanObjectType_APP,
			EnvId:                       envId,
			ClusterId:                   clusterId,
			AuditLog: sql.AuditLog{
				CreatedOn: time.Now(),
				CreatedBy: 1,
				UpdatedOn: time.Now(),
				UpdatedBy: 1,
			},
		}
		impl.logger.Debugw("mark image scan deployed for normal app, from cd auto or manual trigger", "imageScanDeployInfo", imageScanDeployInfo)
		err = impl.imageScanDeployInfoRepository.Save(imageScanDeployInfo)
		if err != nil {
			impl.logger.Errorw("error in creating deploy info", "err", err)
		}
	} else {
		// Updating Execution history for Latest Deployment to fetch out security Vulnerabilities for latest deployed info
		if isScanEnabled {
			ot.ImageScanExecutionHistoryId = ids
		} else {
			arr := []int{-1}
			ot.ImageScanExecutionHistoryId = arr
		}
		err = impl.imageScanDeployInfoRepository.Update(ot)
		if err != nil {
			impl.logger.Errorw("error in updating deploy info for latest deployed image", "err", err)
		}
	}
	return err
}

func (impl *TriggerServiceImpl) IsDevtronAsyncInstallModeEnabled(deploymentAppType string) bool {
	return impl.globalEnvVariables.EnableAsyncInstallDevtronChart &&
		deploymentAppType == bean.Helm
}

func (impl *TriggerServiceImpl) deleteCorruptedPipelineStage(pipelineStage *repository.PipelineStage, triggeredBy int32) (error, bool) {
	if pipelineStage != nil {
		stageReq := &bean8.PipelineStageDto{
			Id:   pipelineStage.Id,
			Type: pipelineStage.Type,
		}
		err, deleted := impl.pipelineStageService.DeletePipelineStageIfReq(stageReq, triggeredBy)
		if err != nil {
			impl.logger.Errorw("error in deleting the corrupted pipeline stage", "err", err, "pipelineStageReq", stageReq)
			return err, false
		}
		return nil, deleted
	}
	return nil, false
}

func (impl *TriggerServiceImpl) TriggerAutoCDOnPreStageSuccess(triggerContext bean.TriggerContext, cdPipelineId, ciArtifactId, workflowId int, triggerdBy int32) error {
	pipeline, err := impl.pipelineRepository.FindById(cdPipelineId)
	if err != nil {
		return err
	}
	if pipeline.TriggerType == pipelineConfig.TRIGGER_TYPE_AUTOMATIC {
		ciArtifact, err := impl.ciArtifactRepository.Get(ciArtifactId)
		if err != nil {
			return err
		}
		cdWorkflow, err := impl.cdWorkflowRepository.FindById(workflowId)
		if err != nil {
			return err
		}
		// TODO : confirm about this logic used for applyAuth

		// checking if deployment is triggered already, then ignore trigger
		deploymentTriggeredAlready := impl.checkDeploymentTriggeredAlready(cdWorkflow.Id)
		if deploymentTriggeredAlready {
			impl.logger.Warnw("deployment is already triggered, so ignoring this msg", "cdPipelineId", cdPipelineId, "ciArtifactId", ciArtifactId, "workflowId", workflowId)
			return nil
		}

		triggerRequest := bean.TriggerRequest{
			CdWf:           cdWorkflow,
			Pipeline:       pipeline,
			Artifact:       ciArtifact,
			TriggeredBy:    triggerdBy,
			TriggerContext: triggerContext,
		}

		triggerRequest.TriggerContext.Context = context.Background()
		err = impl.TriggerAutomaticDeployment(triggerRequest)
		if err != nil {
			return err
		}
	}
	return nil
}

func (impl *TriggerServiceImpl) checkDeploymentTriggeredAlready(wfId int) bool {
	deploymentTriggeredAlready := false
	// TODO : need to check this logic for status check in case of multiple deployments requirement for same workflow
	workflowRunner, err := impl.cdWorkflowRepository.FindByWorkflowIdAndRunnerType(context.Background(), wfId, bean3.CD_WORKFLOW_TYPE_DEPLOY)
	if err != nil {
		impl.logger.Errorw("error occurred while fetching workflow runner", "wfId", wfId, "err", err)
		return deploymentTriggeredAlready
	}
	deploymentTriggeredAlready = workflowRunner.CdWorkflowId == wfId
	return deploymentTriggeredAlready
}

//TO check where to put, got from oss enterprise diff

func (impl *TriggerServiceImpl) PushPrePostCDManifest(cdWorklowRunnerId int, triggeredBy int32, jobHelmPackagePath string, deployType string, pipeline *pipelineConfig.Pipeline, imageTag string, ctx context.Context) error {

	manifestPushTemplate, err := impl.BuildManifestPushTemplateForPrePostCd(pipeline, cdWorklowRunnerId, triggeredBy, jobHelmPackagePath, deployType, imageTag)
	if err != nil {
		impl.logger.Errorw("error in building manifest push template for pre post cd")
		return err
	}
	manifestPushService := impl.getManifestPushService(manifestPushTemplate.StorageType)

	manifestPushResponse := manifestPushService.PushChart(manifestPushTemplate, ctx)
	if manifestPushResponse.Error != nil {
		impl.logger.Errorw("error in pushing chart to helm repo", "err", err)
		return manifestPushResponse.Error
	}
	return nil
}

func (impl *TriggerServiceImpl) MergeDefaultValuesWithOverrideValues(overrideValues string, builtChartPath string) error {
	valuesFilePath := path.Join(builtChartPath, "values.yaml") // default values of helm chart
	defaultValues, err := ioutil.ReadFile(valuesFilePath)
	if err != nil {
		return err
	}
	defaultValuesJson, err := yaml.YAMLToJSON(defaultValues)
	if err != nil {
		return err
	}
	mergedValues, err := impl.mergeUtil.JsonPatch(defaultValuesJson, []byte(overrideValues))
	if err != nil {
		return err
	}
	mergedValuesYaml, err := yaml.JSONToYAML(mergedValues)
	if err != nil {
		return err
	}
	err = ioutil.WriteFile(valuesFilePath, mergedValuesYaml, 0600)
	if err != nil {
		return err
	}
	return err
}

func (impl *TriggerServiceImpl) BuildManifestPushTemplateForPrePostCd(pipeline *pipelineConfig.Pipeline, cdWorklowRunnerId int, triggeredBy int32, jobHelmPackagePath string, deployType string, imageTag string) (*bean4.ManifestPushTemplate, error) {

	manifestPushTemplate := &bean4.ManifestPushTemplate{
		WorkflowRunnerId:      cdWorklowRunnerId,
		AppId:                 pipeline.AppId,
		EnvironmentId:         pipeline.EnvironmentId,
		UserId:                triggeredBy,
		AppName:               pipeline.App.AppName,
		TargetEnvironmentName: pipeline.Environment.Id,
		ChartVersion:          fmt.Sprintf("%d.%d.%d-%s-%s", 1, 1, cdWorklowRunnerId, deployType, imageTag),
	}

	manifestPushConfig, err := impl.manifestPushConfigRepository.GetManifestPushConfigByAppIdAndEnvId(pipeline.AppId, pipeline.EnvironmentId)
	if err != nil && err != pg.ErrNoRows {
		impl.logger.Errorw("error in fetching manifest push config for pre/post cd", "err", err)
		return manifestPushTemplate, err
	}
	manifestPushTemplate.StorageType = manifestPushConfig.StorageType

	if manifestPushConfig != nil && manifestPushConfig.StorageType == bean2.ManifestStorageOCIHelmRepo {

		var credentialsConfig bean4.HelmRepositoryConfig
		err = json.Unmarshal([]byte(manifestPushConfig.CredentialsConfig), &credentialsConfig)
		if err != nil {
			impl.logger.Errorw("error in json unmarshal", "err", err)
			return manifestPushTemplate, err
		}
		dockerArtifactStore, err := impl.dockerArtifactStoreRepository.FindOne(credentialsConfig.ContainerRegistryName)
		if err != nil {
			impl.logger.Errorw("error in fetching artifact info", "err", err)
			return manifestPushTemplate, err
		}
		repoPath, chartName := app.GetRepoPathAndChartNameFromRepoName(credentialsConfig.RepositoryName)
		manifestPushTemplate.RepoUrl = path.Join(dockerArtifactStore.RegistryURL, repoPath)
		manifestPushTemplate.ChartName = chartName
		chartBytes, err := impl.chartTemplateService.LoadChartInBytes(jobHelmPackagePath, true, chartName, manifestPushTemplate.ChartVersion)
		if err != nil {
			return manifestPushTemplate, err
		}
		manifestPushTemplate.BuiltChartBytes = &chartBytes
		containerRegistryConfig := &bean4.ContainerRegistryConfig{
			RegistryUrl:  dockerArtifactStore.RegistryURL,
			Username:     dockerArtifactStore.Username,
			Password:     dockerArtifactStore.Password,
			Insecure:     true,
			AccessKey:    dockerArtifactStore.AWSAccessKeyId,
			SecretKey:    dockerArtifactStore.AWSSecretAccessKey,
			AwsRegion:    dockerArtifactStore.AWSRegion,
			RegistryType: string(dockerArtifactStore.RegistryType),
			RepoName:     repoPath,
		}
		for _, ociRegistryConfig := range dockerArtifactStore.OCIRegistryConfig {
			if ociRegistryConfig.RepositoryType == repository6.OCI_REGISRTY_REPO_TYPE_CHART {
				containerRegistryConfig.IsPublic = ociRegistryConfig.IsPublic
			}
		}
		manifestPushTemplate.ContainerRegistryConfig = containerRegistryConfig
	} else if manifestPushConfig.StorageType == bean2.ManifestStorageGit {
		// need to implement for git repo push
	}

	return manifestPushTemplate, nil
}

func (impl *TriggerServiceImpl) checkApprovalNodeForDeployment(requestedUserId int32, pipeline *pipelineConfig.Pipeline, artifactId int) (int, error) {
	if pipeline.ApprovalNodeConfigured() {
		pipelineId := pipeline.Id
		approvalConfig, err := pipeline.GetApprovalConfig()
		if err != nil {
			impl.logger.Errorw("error occurred while fetching approval node config", "approvalConfig", pipeline.UserApprovalConfig, "err", err)
			return 0, err
		}
		userApprovalMetadata, err := impl.artifactApprovalDataReadService.FetchApprovalDataForArtifacts([]int{artifactId}, pipelineId, approvalConfig.RequiredCount)
		if err != nil {
			return 0, err
		}
		approvalMetadata, ok := userApprovalMetadata[artifactId]
		if ok && approvalMetadata.ApprovalRuntimeState != pipelineConfig.ApprovedApprovalState {
			impl.logger.Errorw("not triggering deployment since artifact is not approved", "pipelineId", pipelineId, "artifactId", artifactId)
			return 0, errors.New("not triggering deployment since artifact is not approved")
		} else if ok {
			if !impl.config.CanApproverDeploy {
				approvalUsersData := approvalMetadata.ApprovalUsersData
				for _, approvalData := range approvalUsersData {
					if approvalData.UserId == requestedUserId {
						return 0, errors.New("image cannot be deployed by its approver")
					}
				}
			}
			return approvalMetadata.ApprovalRequestId, nil
		} else {
			return 0, errors.New("request not raised for artifact")
		}
	}
	return 0, nil

}

func (impl *TriggerServiceImpl) handleCustomGitOpsRepoValidation(runner *pipelineConfig.CdWorkflowRunner, pipeline *pipelineConfig.Pipeline, triggeredBy int32) error {
	if !util.IsAcdApp(pipeline.DeploymentAppName) {
		return nil
	}
	isGitOpsConfigured := false
	gitOpsConfig, err := impl.gitOpsConfigReadService.GetGitOpsConfigActive()
	if err != nil && err != pg.ErrNoRows {
		impl.logger.Errorw("error while getting active GitOpsConfig", "err", err)
	}
	if gitOpsConfig != nil && gitOpsConfig.Id > 0 {
		isGitOpsConfigured = true
	}
	if isGitOpsConfigured && gitOpsConfig.AllowCustomRepository {
		chart, err := impl.chartRepository.FindLatestChartForAppByAppId(pipeline.AppId)
		if err != nil {
			impl.logger.Errorw("error in fetching latest chart for app by appId", "err", err, "appId", pipeline.AppId)
			return err
		}
		if gitOps.IsGitOpsRepoNotConfigured(chart.GitRepoUrl) {
			// if image vulnerable, update timeline status and return
			runner.Status = pipelineConfig.WorkflowFailed
			runner.Message = pipelineConfig.GITOPS_REPO_NOT_CONFIGURED
			runner.FinishedOn = time.Now()
			runner.UpdatedOn = time.Now()
			runner.UpdatedBy = triggeredBy
			err = impl.cdWorkflowRepository.UpdateWorkFlowRunner(runner)
			if err != nil {
				impl.logger.Errorw("error in updating wfr status due to vulnerable image", "err", err)
				return err
			}
			apiErr := &util.ApiError{
				HttpStatusCode:  http.StatusConflict,
				UserMessage:     pipelineConfig.GITOPS_REPO_NOT_CONFIGURED,
				InternalMessage: pipelineConfig.GITOPS_REPO_NOT_CONFIGURED,
			}
			return apiErr
		}
	}
	return nil
}<|MERGE_RESOLUTION|>--- conflicted
+++ resolved
@@ -46,7 +46,6 @@
 	"github.com/devtron-labs/devtron/pkg/imageDigestPolicy"
 	"github.com/devtron-labs/devtron/pkg/pipeline"
 	bean8 "github.com/devtron-labs/devtron/pkg/pipeline/bean"
-	"github.com/devtron-labs/devtron/pkg/pipeline/executors"
 	"github.com/devtron-labs/devtron/pkg/pipeline/history"
 	"github.com/devtron-labs/devtron/pkg/pipeline/repository"
 	"github.com/devtron-labs/devtron/pkg/pipeline/types"
@@ -1310,9 +1309,6 @@
 			// For cases where helm release was not found, kubelink will install the same configuration
 			updateApplicationResponse, err := impl.helmAppClient.UpdateApplication(ctx, req)
 			if err != nil {
-				if executors.AreKnowsErrors(err) {
-					return false, &util.ApiError{HttpStatusCode: http.StatusOK, Code: "200", InternalMessage: err.Error(), UserMessage: err.Error()}
-				}
 				impl.logger.Errorw("error in updating helm application for cd pipeline", "err", err)
 				apiError := clientErrors.ConvertToApiError(err)
 				if apiError != nil {
@@ -1349,14 +1345,9 @@
 				if pgErr != nil {
 					impl.logger.Errorw("failed to update deployment app created flag in pipeline table", "err", err)
 				}
-<<<<<<< HEAD
-				if executors.AreKnowsErrors(err) {
-					return false, &util.ApiError{HttpStatusCode: http.StatusOK, Code: "200", InternalMessage: err.Error(), UserMessage: err.Error()}
-=======
 				apiError := clientErrors.ConvertToApiError(err)
 				if apiError != nil {
 					return false, apiError
->>>>>>> 12ef8b72
 				}
 				return false, err
 			}
