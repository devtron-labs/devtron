--- conflicted
+++ resolved
@@ -4,10 +4,7 @@
 	"context"
 	"github.com/devtron-labs/devtron/api/bean"
 	"github.com/devtron-labs/devtron/enterprise/pkg/deploymentWindow"
-<<<<<<< HEAD
-=======
 	"github.com/devtron-labs/devtron/enterprise/pkg/resourceFilter"
->>>>>>> b784277f
 	"github.com/devtron-labs/devtron/internal/sql/repository"
 	"github.com/devtron-labs/devtron/internal/sql/repository/pipelineConfig"
 	"github.com/devtron-labs/devtron/pkg/resourceQualifiers"
@@ -82,9 +79,6 @@
 	ManifestPush            DeploymentType = "manifest_push"
 )
 
-<<<<<<< HEAD
-const ImagePromotionPolicyValidationErr = "error in cd trigger, user who has approved the image for promotion cannot deploy"
-=======
 const ImagePromotionPolicyValidationErr = "error in cd trigger, user who has approved the image for promotion cannot deploy"
 
 type TriggerRequirementRequestDto struct {
@@ -112,5 +106,4 @@
 	Scope           resourceQualifiers.Scope
 	TriggeredAt     time.Time
 	OverrideCdWrfId int
-}
->>>>>>> b784277f
+}