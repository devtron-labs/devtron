package bean

import (
	"context"
	"github.com/devtron-labs/devtron/api/bean"
	"github.com/devtron-labs/devtron/enterprise/pkg/deploymentWindow"
	"github.com/devtron-labs/devtron/internal/sql/repository"
	"github.com/devtron-labs/devtron/internal/sql/repository/pipelineConfig"
	"time"
)

const (
	ARGOCD_SYNC_ERROR = "error in syncing argoCD app"
)

type TriggerEvent struct {
	PerformChartPush           bool
	PerformDeploymentOnCluster bool
	GetManifestInResponse      bool
	DeploymentAppType          string
	ManifestStorageType        string
	TriggeredBy                int32
	TriggerdAt                 time.Time
}

type TriggerRequest struct {
	CdWf                   *pipelineConfig.CdWorkflow
	Pipeline               *pipelineConfig.Pipeline
	Artifact               *repository.CiArtifact
	ApplyAuth              bool
	TriggeredBy            int32
	RefCdWorkflowRunnerId  int
	RunStageInEnvNamespace string
	WorkflowType           bean.WorkflowType
<<<<<<< HEAD
	TriggerMessage        string
	DeploymentWindowState *deploymentWindow.EnvironmentState
=======
	TriggerMessage         string
	DeploymentWindowState  *deploymentWindow.EnvironmentState
>>>>>>> 6054d2a7
	TriggerContext
}

type TriggerContext struct {
	// Context is a context object to be passed to the pipeline trigger
	// +optional
	Context context.Context
	// ReferenceId is a unique identifier for the workflow runner
	// refer pipelineConfig.CdWorkflowRunner
	ReferenceId *string

	// manual or automatic
	TriggerType TriggerType
}

type TriggerType int

const (
	Automatic TriggerType = 1
	Manual    TriggerType = 2
)

func (context TriggerContext) IsAutoTrigger() bool {
	return context.TriggerType == Automatic
}

func (context TriggerContext) ToTriggerTypeString() string {
	if context.IsAutoTrigger() {
		return "AUTO"
	}
	return "MANUAL"
}

type DeploymentType = string

const (
	Helm                    DeploymentType = "helm"
	ArgoCd                  DeploymentType = "argo_cd"
	ManifestDownload        DeploymentType = "manifest_download"
	GitOpsWithoutDeployment DeploymentType = "git_ops_without_deployment"
	ManifestPush            DeploymentType = "manifest_push"
<<<<<<< HEAD
)
=======
)

const ImagePromotionPolicyValidationErr = "error in cd trigger, user who has approved the image for promotion cannot deploy"
>>>>>>> 6054d2a7
<|MERGE_RESOLUTION|>--- conflicted
+++ resolved
@@ -32,13 +32,8 @@
 	RefCdWorkflowRunnerId  int
 	RunStageInEnvNamespace string
 	WorkflowType           bean.WorkflowType
-<<<<<<< HEAD
-	TriggerMessage        string
-	DeploymentWindowState *deploymentWindow.EnvironmentState
-=======
 	TriggerMessage         string
 	DeploymentWindowState  *deploymentWindow.EnvironmentState
->>>>>>> 6054d2a7
 	TriggerContext
 }
 
@@ -80,10 +75,6 @@
 	ManifestDownload        DeploymentType = "manifest_download"
 	GitOpsWithoutDeployment DeploymentType = "git_ops_without_deployment"
 	ManifestPush            DeploymentType = "manifest_push"
-<<<<<<< HEAD
-)
-=======
 )
 
-const ImagePromotionPolicyValidationErr = "error in cd trigger, user who has approved the image for promotion cannot deploy"
->>>>>>> 6054d2a7
+const ImagePromotionPolicyValidationErr = "error in cd trigger, user who has approved the image for promotion cannot deploy"