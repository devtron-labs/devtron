--- conflicted
+++ resolved
@@ -106,12 +106,8 @@
 	Scope           resourceQualifiers.Scope
 	TriggeredAt     time.Time
 	OverrideCdWrfId int
-<<<<<<< HEAD
-}
-=======
 }
 
 const (
 	CronJobChartRegexExpression = "cronjob-chart_1-(2|3|4|5)-0"
-)
->>>>>>> 97fac615
+)