--- conflicted
+++ resolved
@@ -74,15 +74,11 @@
 	ArgoCd                  DeploymentType = "argo_cd"
 	ManifestDownload        DeploymentType = "manifest_download"
 	GitOpsWithoutDeployment DeploymentType = "git_ops_without_deployment"
-<<<<<<< HEAD
 	ManifestPush            DeploymentType = "manifest_push"
 )
 
 const ImagePromotionPolicyValidationErr = "error in cd trigger, user who has approved the image for promotion cannot deploy"
-=======
-)
 
 const (
 	CronJobChartRegexExpression = "cronjob-chart_1-(2|3|4|5)-0"
-)
->>>>>>> 6f7896e0
+)