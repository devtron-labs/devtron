--- conflicted
+++ resolved
@@ -8,10 +8,7 @@
 	"github.com/devtron-labs/devtron/internal/sql/repository/pipelineConfig"
 	"github.com/devtron-labs/devtron/internal/util"
 	repository2 "github.com/devtron-labs/devtron/pkg/cluster/repository"
-<<<<<<< HEAD
-=======
 	adapter2 "github.com/devtron-labs/devtron/pkg/deployment/trigger/devtronApps/adapter"
->>>>>>> b784277f
 	"github.com/devtron-labs/devtron/pkg/deployment/trigger/devtronApps/bean"
 	bean9 "github.com/devtron-labs/devtron/pkg/eventProcessor/out/bean"
 	bean3 "github.com/devtron-labs/devtron/pkg/pipeline/bean"
@@ -49,7 +46,6 @@
 	// Todo - optimize
 	app, err := impl.appRepository.FindById(pipeline.AppId)
 	if err != nil {
-<<<<<<< HEAD
 		return err
 	}
 	postStage, err := impl.pipelineStageService.GetCdStageByCdPipelineIdAndStageType(pipeline.Id, repository4.PIPELINE_STAGE_TYPE_POST_CD)
@@ -64,28 +60,6 @@
 		pipelineStageType = resourceFilter.PipelineStage
 		stageId = postStage.Id
 	}
-
-	scope := resourceQualifiers.Scope{AppId: pipeline.AppId, EnvId: pipeline.EnvironmentId, ClusterId: env.ClusterId, ProjectId: app.TeamId, IsProdEnv: env.Default}
-	impl.logger.Infow("scope for auto trigger ", "scope", scope)
-	filters, err := impl.resourceFilterService.GetFiltersByScope(scope)
-	if err != nil {
-		impl.logger.Errorw("error in getting resource filters for the pipeline", "pipelineId", pipeline.Id, "err", err)
-=======
->>>>>>> b784277f
-		return err
-	}
-	postStage, err := impl.pipelineStageService.GetCdStageByCdPipelineIdAndStageType(pipeline.Id, repository4.PIPELINE_STAGE_TYPE_POST_CD)
-	if err != nil && err != pg.ErrNoRows {
-		impl.logger.Errorw("error in fetching CD pipeline stage", "cdPipelineId", pipeline.Id, "stage", repository4.PIPELINE_STAGE_TYPE_POST_CD, "err", err)
-		return err
-	}
-	// this will handle the scenario when post stage yaml is not migrated yet into pipeline stage table
-	pipelineStageType := resourceFilter.PostPipelineStageYaml
-	stageId := pipeline.Id
-	if postStage != nil {
-		pipelineStageType = resourceFilter.PipelineStage
-		stageId = postStage.Id
-	}
 	if cdWf.CiArtifact == nil || cdWf.CiArtifact.Id == 0 {
 		cdWf.CiArtifact, err = impl.ciArtifactRepository.Get(cdWf.CiArtifactId)
 		if err != nil {
@@ -101,58 +75,6 @@
 			impl.logger.Warnw("unable to migrate deprecated DataSource", "artifactId", cdWf.CiArtifact.Id)
 		}
 	}
-<<<<<<< HEAD
-	// get releaseTags from imageTaggingService
-	imageTagNames, err := impl.imageTaggingService.GetTagNamesByArtifactId(cdWf.CiArtifactId)
-	if err != nil {
-		impl.logger.Errorw("error in getting image tags for the given artifact id", "artifactId", cdWf.CiArtifactId, "err", err)
-		return err
-	}
-
-	// evaluate filters
-	materialInfos, err := cdWf.CiArtifact.GetMaterialInfo()
-	if err != nil {
-		impl.logger.Errorw("error in getting material info for the given artifact", "artifactId", cdWf.CiArtifactId, "materialInfo", cdWf.CiArtifact.MaterialInfo, "err", err)
-		return err
-	}
-	filterState, filterIdVsState, err := impl.resourceFilterService.CheckForResource(filters, cdWf.CiArtifact.Image, imageTagNames, materialInfos)
-	if err != nil {
-		return err
-	}
-	// store evaluated result
-	filterEvaluationAudit, err := impl.resourceFilterService.CreateFilterEvaluationAudit(resourceFilter.Artifact, cdWf.CiArtifact.Id, pipelineStageType, stageId, filters, filterIdVsState)
-	if err != nil {
-		impl.logger.Errorw("error in creating filter evaluation audit data cd post stage trigger", "err", err, "cdPipelineId", pipeline.Id, "artifactId", cdWf.CiArtifact.Id)
-		return err
-	}
-
-	// allow or block w.r.t filterState
-	if filterState != resourceFilter.ALLOW {
-		return fmt.Errorf("the artifact does not pass filtering condition")
-	}
-	request.Artifact = cdWf.CiArtifact
-	request, err = impl.checkForDeploymentWindow(request, resourceFilter.PostDeploy)
-	if err != nil {
-		return err
-	}
-	cdWf, runner, err := impl.createStartingWfAndRunner(request, triggeredAt)
-	if err != nil {
-		impl.logger.Errorw("error in creating wf starting and runner entry", "err", err, "request", request)
-		return err
-	}
-
-	impl.createAuditDataForDeploymentWindowBypass(request, runner.Id)
-
-	if filterEvaluationAudit != nil {
-		// update resource_filter_evaluation entry with wfrId and type
-		err = impl.resourceFilterService.UpdateFilterEvaluationAuditRef(filterEvaluationAudit.Id, resourceFilter.CdWorkflowRunner, runner.Id)
-		if err != nil {
-			impl.logger.Errorw("error in updating filter evaluation audit reference", "filterEvaluationAuditId", filterEvaluationAudit.Id, "err", err)
-			return err
-		}
-	}
-
-=======
 	//setting artifact in trigger request
 	request.Artifact = cdWf.CiArtifact
 
@@ -184,7 +106,6 @@
 		}
 	}
 
->>>>>>> b784277f
 	// custom gitops repo url validation --> Start
 	err = impl.handleCustomGitOpsRepoValidation(runner, pipeline, triggeredBy)
 	if err != nil {
@@ -273,10 +194,6 @@
 			return err
 		}
 		// Auto Trigger after Post Stage Success Event
-<<<<<<< HEAD
-		// TODO: update
-=======
->>>>>>> b784277f
 		cdSuccessEvent := bean9.DeployStageSuccessEventReq{
 			DeployStageType:            bean2.CD_WORKFLOW_TYPE_POST,
 			CdWorkflowId:               runner.CdWorkflowId,
