package devtronApps

import (
	"context"
	bean2 "github.com/devtron-labs/devtron/api/bean"
	"github.com/devtron-labs/devtron/enterprise/pkg/resourceFilter"
	"github.com/devtron-labs/devtron/internal/sql/repository/pipelineConfig"
<<<<<<< HEAD
	"github.com/devtron-labs/devtron/internal/util"
	repository2 "github.com/devtron-labs/devtron/pkg/cluster/repository"
=======
>>>>>>> 96d3dc80
	"github.com/devtron-labs/devtron/pkg/deployment/trigger/devtronApps/bean"
	bean9 "github.com/devtron-labs/devtron/pkg/eventProcessor/out/bean"
	bean3 "github.com/devtron-labs/devtron/pkg/pipeline/bean"
	repository3 "github.com/devtron-labs/devtron/pkg/pipeline/history/repository"
	repository4 "github.com/devtron-labs/devtron/pkg/pipeline/repository"
	"github.com/devtron-labs/devtron/pkg/pipeline/types"
<<<<<<< HEAD
	"github.com/devtron-labs/devtron/pkg/resourceQualifiers"
	"github.com/devtron-labs/devtron/pkg/sql"
	util2 "github.com/devtron-labs/devtron/util/event"
	"github.com/go-pg/pg"
	"strconv"
	"strings"
=======
	util2 "github.com/devtron-labs/devtron/util/event"
>>>>>>> 96d3dc80
	"time"
)

func (impl *TriggerServiceImpl) TriggerPostStage(request bean.TriggerRequest) error {
<<<<<<< HEAD
	// setting triggeredAt variable to have consistent data for various audit log places in db for deployment time
=======
	request.WorkflowType = bean2.CD_WORKFLOW_TYPE_POST
	//setting triggeredAt variable to have consistent data for various audit log places in db for deployment time
>>>>>>> 96d3dc80
	triggeredAt := time.Now()
	triggeredBy := request.TriggeredBy
	pipeline := request.Pipeline
	cdWf := request.CdWf
<<<<<<< HEAD

	var env *repository2.Environment
	var err error
	env, err = impl.envRepository.FindById(pipeline.EnvironmentId)
	if err != nil {
		impl.logger.Errorw(" unable to find env ", "err", err)
		return err
	}

	// Todo - optimize
	app, err := impl.appRepository.FindById(pipeline.AppId)
	if err != nil {
		return err
	}
	postStage, err := impl.pipelineStageService.GetCdStageByCdPipelineIdAndStageType(pipeline.Id, repository4.PIPELINE_STAGE_TYPE_POST_CD)
	if err != nil && err != pg.ErrNoRows {
		impl.logger.Errorw("error in fetching CD pipeline stage", "cdPipelineId", pipeline.Id, "stage", repository4.PIPELINE_STAGE_TYPE_POST_CD, "err", err)
		return err
	}
	// this will handle the scenario when post stage yaml is not migrated yet into pipeline stage table
	pipelineStageType := resourceFilter.PostPipelineStageYaml
	stageId := pipeline.Id
	if postStage != nil {
		pipelineStageType = resourceFilter.PipelineStage
		stageId = postStage.Id
	}

	scope := resourceQualifiers.Scope{AppId: pipeline.AppId, EnvId: pipeline.EnvironmentId, ClusterId: env.ClusterId, ProjectId: app.TeamId, IsProdEnv: env.Default}
	impl.logger.Infow("scope for auto trigger ", "scope", scope)
	filters, err := impl.resourceFilterService.GetFiltersByScope(scope)
	if err != nil {
		impl.logger.Errorw("error in getting resource filters for the pipeline", "pipelineId", pipeline.Id, "err", err)
		return err
	}
	if cdWf.CiArtifact == nil || cdWf.CiArtifact.Id == 0 {
		cdWf.CiArtifact, err = impl.ciArtifactRepository.Get(cdWf.CiArtifactId)
		if err != nil {
			impl.logger.Errorw("error fetching artifact data", "err", err)
			return err
		}
	}
	// Migration of deprecated DataSource Type
	if cdWf.CiArtifact.IsMigrationRequired() {
		migrationErr := impl.ciArtifactRepository.MigrateToWebHookDataSourceType(cdWf.CiArtifact.Id)
		if migrationErr != nil {
			impl.logger.Warnw("unable to migrate deprecated DataSource", "artifactId", cdWf.CiArtifact.Id)
		}
	}
	// get releaseTags from imageTaggingService
	imageTagNames, err := impl.imageTaggingService.GetTagNamesByArtifactId(cdWf.CiArtifactId)
	if err != nil {
		impl.logger.Errorw("error in getting image tags for the given artifact id", "artifactId", cdWf.CiArtifactId, "err", err)
		return err
	}

	// evaluate filters
	filterState, filterIdVsState, err := impl.resourceFilterService.CheckForResource(filters, cdWf.CiArtifact.Image, imageTagNames)
	if err != nil {
		return err
	}
	// store evaluated result
	filterEvaluationAudit, err := impl.resourceFilterService.CreateFilterEvaluationAudit(resourceFilter.Artifact, cdWf.CiArtifact.Id, pipelineStageType, stageId, filters, filterIdVsState)
	if err != nil {
		impl.logger.Errorw("error in creating filter evaluation audit data cd post stage trigger", "err", err, "cdPipelineId", pipeline.Id, "artifactId", cdWf.CiArtifact.Id)
		return err
	}

	// allow or block w.r.t filterState
	if filterState != resourceFilter.ALLOW {
		return fmt.Errorf("the artifact does not pass filtering condition")
	}

	runner := &pipelineConfig.CdWorkflowRunner{
		Name:                  pipeline.Name,
		WorkflowType:          bean2.CD_WORKFLOW_TYPE_POST,
		ExecutorType:          impl.config.GetWorkflowExecutorType(),
		Status:                pipelineConfig.WorkflowStarting, // starting PostStage
		TriggeredBy:           triggeredBy,
		StartedOn:             triggeredAt,
		Namespace:             impl.config.GetDefaultNamespace(),
		BlobStorageEnabled:    impl.config.BlobStorageEnabled,
		CdWorkflowId:          cdWf.Id,
		LogLocation:           fmt.Sprintf("%s/%s%s-%s/main.log", impl.config.GetDefaultBuildLogsKeyPrefix(), strconv.Itoa(cdWf.Id), string(bean2.CD_WORKFLOW_TYPE_POST), pipeline.Name),
		AuditLog:              sql.AuditLog{CreatedOn: triggeredAt, CreatedBy: triggeredBy, UpdatedOn: triggeredAt, UpdatedBy: triggeredBy},
		RefCdWorkflowRunnerId: request.RefCdWorkflowRunnerId,
		ReferenceId:           request.TriggerContext.ReferenceId,
	}
	if pipeline.RunPostStageInEnv {
		runner.Namespace = env.Namespace
=======
	ctx := context.Background() //before there was only one context. To check why here we are not using ctx from request.TriggerContext
	env, namespace, err := impl.getEnvAndNsIfRunStageInEnv(ctx, request)
	if err != nil {
		impl.logger.Errorw("error, getEnvAndNsIfRunStageInEnv", "err", err, "pipeline", pipeline, "stage", request.WorkflowType)
		return nil
>>>>>>> 96d3dc80
	}
	request.RunStageInEnvNamespace = namespace
	cdWf, runner, err := impl.createStartingWfAndRunner(request, triggeredAt)
	if err != nil {
		impl.logger.Errorw("error in creating wf starting and runner entry", "err", err, "request", request)
		return err
	}
<<<<<<< HEAD

	if filterEvaluationAudit != nil {
		// update resource_filter_evaluation entry with wfrId and type
		err = impl.resourceFilterService.UpdateFilterEvaluationAuditRef(filterEvaluationAudit.Id, resourceFilter.CdWorkflowRunner, runner.Id)
=======
	if cdWf.CiArtifact == nil || cdWf.CiArtifact.Id == 0 {
		cdWf.CiArtifact, err = impl.ciArtifactRepository.Get(cdWf.CiArtifactId)
>>>>>>> 96d3dc80
		if err != nil {
			impl.logger.Errorw("error in updating filter evaluation audit reference", "filterEvaluationAuditId", filterEvaluationAudit.Id, "err", err)
			return err
		}
	}
	// Migration of deprecated DataSource Type
	if cdWf.CiArtifact.IsMigrationRequired() {
		migrationErr := impl.ciArtifactRepository.MigrateToWebHookDataSourceType(cdWf.CiArtifact.Id)
		if migrationErr != nil {
			impl.logger.Warnw("unable to migrate deprecated DataSource", "artifactId", cdWf.CiArtifact.Id)
		}
	}
<<<<<<< HEAD
	// checking vulnerability for the selected image
	err = impl.checkVulnerabilityStatusAndFailWfIfNeeded(context.Background(), cdWf.CiArtifact, pipeline, runner, triggeredBy)
=======

	err = impl.checkVulnerabilityStatusAndFailWfIfNeeded(ctx, cdWf.CiArtifact, pipeline, runner, triggeredBy)
>>>>>>> 96d3dc80
	if err != nil {
		impl.logger.Errorw("error, checkVulnerabilityStatusAndFailWfIfNeeded", "err", err, "runner", runner)
		return err
	}
	cdStageWorkflowRequest, err := impl.buildWFRequest(runner, cdWf, pipeline, triggeredBy)
	if err != nil {
		impl.logger.Errorw("error in building wfRequest", "err", err, "runner", runner, "cdWf", cdWf, "pipeline", pipeline)
		return err
	}
	cdStageWorkflowRequest.StageType = types.POST
	cdStageWorkflowRequest.Pipeline = pipeline
	cdStageWorkflowRequest.Env = env
	cdStageWorkflowRequest.Type = bean3.CD_WORKFLOW_PIPELINE_TYPE
	// handling plugin specific logic

	pluginImagePathReservationIds, err := impl.SetCopyContainerImagePluginDataInWorkflowRequest(cdStageWorkflowRequest, pipeline.Id, types.POST, cdWf.CiArtifact)
	if err != nil {
		runner.Status = pipelineConfig.WorkflowFailed
		runner.Message = err.Error()
		_ = impl.cdWorkflowRepository.UpdateWorkFlowRunner(runner)
		return err
	}

	_, jobHelmPackagePath, err := impl.cdWorkflowService.SubmitWorkflow(cdStageWorkflowRequest)
	if err != nil {
		impl.logger.Errorw("error in submitting workflow", "err", err, "cdStageWorkflowRequest", cdStageWorkflowRequest, "pipeline", pipeline, "env", env)
		return err
	}
	if pipeline.App.Id == 0 {
		appDbObject, err := impl.appRepository.FindById(pipeline.AppId)
		if err != nil {
			impl.logger.Errorw("error in getting app by appId", "err", err)
			return err
		}
		pipeline.App = *appDbObject
	}
	if pipeline.Environment.Id == 0 {
		envDbObject, err := impl.envRepository.FindById(pipeline.EnvironmentId)
		if err != nil {
			impl.logger.Errorw("error in getting env by envId", "err", err)
			return err
		}
		pipeline.Environment = *envDbObject
	}
	imageTag := strings.Split(cdStageWorkflowRequest.CiArtifactDTO.Image, ":")[1]
	chartName := fmt.Sprintf("%s-%s-%s-%s", "post", pipeline.App.AppName, pipeline.Environment.Name, imageTag)

	if util.IsManifestDownload(pipeline.DeploymentAppType) || util.IsManifestPush(pipeline.DeploymentAppType) {
		chartBytes, err := impl.chartTemplateService.LoadChartInBytes(jobHelmPackagePath, false, chartName, fmt.Sprint(cdWf.Id))
		if err != nil {
			return err
		}
		if util.IsManifestPush(pipeline.DeploymentAppType) {
			err = impl.PushPrePostCDManifest(runner.Id, triggeredBy, jobHelmPackagePath, types.POST, pipeline, imageTag, context.Background())
			if err != nil {
				runner.Status = pipelineConfig.WorkflowFailed
				runner.UpdatedBy = triggeredBy
				runner.UpdatedOn = triggeredAt
				runner.FinishedOn = time.Now()
				saveRunnerErr := impl.cdWorkflowRepository.UpdateWorkFlowRunner(runner)
				if saveRunnerErr != nil {
					impl.logger.Errorw("error in saving runner object in db", "err", saveRunnerErr)
				}
				impl.logger.Errorw("error in pushing manifest to helm repo", "err", err)
				return err
			}
		}
		runner.Status = pipelineConfig.WorkflowSucceeded
		runner.UpdatedBy = triggeredBy
		runner.UpdatedOn = triggeredAt
		runner.FinishedOn = time.Now()
		runner.HelmReferenceChart = chartBytes
		err = impl.cdWorkflowRepository.UpdateWorkFlowRunner(runner)
		if err != nil {
			impl.logger.Errorw("error in saving runner object in DB", "err", err)
			return err
		}
		// Auto Trigger after Post Stage Success Event
		//TODO: update
		cdSuccessEvent := bean9.DeployStageSuccessEventReq{
			CdWorkflowId:               runner.CdWorkflowId,
			PipelineId:                 pipeline.CiPipelineId,
			PluginRegistryImageDetails: nil,
		}
		go impl.workflowEventPublishService.PublishDeployStageSuccessEvent(cdSuccessEvent)
	}

	wfr, err := impl.cdWorkflowRepository.FindByWorkflowIdAndRunnerType(context.Background(), cdWf.Id, bean2.CD_WORKFLOW_TYPE_POST)
	if err != nil {
		impl.logger.Errorw("error in getting wfr by workflowId and runnerType", "err", err, "wfId", cdWf.Id)
		return err
	}
	wfr.ImagePathReservationIds = pluginImagePathReservationIds
	err = impl.cdWorkflowRepository.UpdateWorkFlowRunner(&wfr)
	if err != nil {
		impl.logger.Error("error in updating image path reservation ids in cd workflow runner", "err", "err")
	}

	event := impl.eventFactory.Build(util2.Trigger, &pipeline.Id, pipeline.AppId, &pipeline.EnvironmentId, util2.CD)
	impl.logger.Debugw("event Cd Post Trigger", "event", event)
	event = impl.eventFactory.BuildExtraCDData(event, &wfr, 0, bean2.CD_WORKFLOW_TYPE_POST)
	_, evtErr := impl.eventClient.WriteNotificationEvent(event)
	if evtErr != nil {
		impl.logger.Errorw("CD trigger event not sent", "error", evtErr)
	}
	// creating cd config history entry
	err = impl.prePostCdScriptHistoryService.CreatePrePostCdScriptHistory(pipeline, nil, repository3.POST_CD_TYPE, true, triggeredBy, triggeredAt)
	if err != nil {
		impl.logger.Errorw("error in creating post cd script entry", "err", err, "pipeline", pipeline)
		return err
	}
	return nil
}<|MERGE_RESOLUTION|>--- conflicted
+++ resolved
@@ -2,46 +2,33 @@
 
 import (
 	"context"
+	"fmt"
 	bean2 "github.com/devtron-labs/devtron/api/bean"
 	"github.com/devtron-labs/devtron/enterprise/pkg/resourceFilter"
 	"github.com/devtron-labs/devtron/internal/sql/repository/pipelineConfig"
-<<<<<<< HEAD
 	"github.com/devtron-labs/devtron/internal/util"
 	repository2 "github.com/devtron-labs/devtron/pkg/cluster/repository"
-=======
->>>>>>> 96d3dc80
 	"github.com/devtron-labs/devtron/pkg/deployment/trigger/devtronApps/bean"
 	bean9 "github.com/devtron-labs/devtron/pkg/eventProcessor/out/bean"
 	bean3 "github.com/devtron-labs/devtron/pkg/pipeline/bean"
 	repository3 "github.com/devtron-labs/devtron/pkg/pipeline/history/repository"
 	repository4 "github.com/devtron-labs/devtron/pkg/pipeline/repository"
 	"github.com/devtron-labs/devtron/pkg/pipeline/types"
-<<<<<<< HEAD
 	"github.com/devtron-labs/devtron/pkg/resourceQualifiers"
-	"github.com/devtron-labs/devtron/pkg/sql"
 	util2 "github.com/devtron-labs/devtron/util/event"
 	"github.com/go-pg/pg"
-	"strconv"
 	"strings"
-=======
-	util2 "github.com/devtron-labs/devtron/util/event"
->>>>>>> 96d3dc80
 	"time"
 )
 
 func (impl *TriggerServiceImpl) TriggerPostStage(request bean.TriggerRequest) error {
-<<<<<<< HEAD
+	request.WorkflowType = bean2.CD_WORKFLOW_TYPE_POST
 	// setting triggeredAt variable to have consistent data for various audit log places in db for deployment time
-=======
-	request.WorkflowType = bean2.CD_WORKFLOW_TYPE_POST
-	//setting triggeredAt variable to have consistent data for various audit log places in db for deployment time
->>>>>>> 96d3dc80
 	triggeredAt := time.Now()
 	triggeredBy := request.TriggeredBy
 	pipeline := request.Pipeline
 	cdWf := request.CdWf
-<<<<<<< HEAD
-
+	ctx := context.Background() //before there was only one context. To check why here we are not using ctx from request.TriggerContext
 	var env *repository2.Environment
 	var err error
 	env, err = impl.envRepository.FindById(pipeline.EnvironmentId)
@@ -49,6 +36,12 @@
 		impl.logger.Errorw(" unable to find env ", "err", err)
 		return err
 	}
+	env, namespace, err := impl.getEnvAndNsIfRunStageInEnv(ctx, request)
+	if err != nil {
+		impl.logger.Errorw("error, getEnvAndNsIfRunStageInEnv", "err", err, "pipeline", pipeline, "stage", request.WorkflowType)
+		return nil
+	}
+	request.RunStageInEnvNamespace = namespace
 
 	// Todo - optimize
 	app, err := impl.appRepository.FindById(pipeline.AppId)
@@ -112,47 +105,15 @@
 	if filterState != resourceFilter.ALLOW {
 		return fmt.Errorf("the artifact does not pass filtering condition")
 	}
-
-	runner := &pipelineConfig.CdWorkflowRunner{
-		Name:                  pipeline.Name,
-		WorkflowType:          bean2.CD_WORKFLOW_TYPE_POST,
-		ExecutorType:          impl.config.GetWorkflowExecutorType(),
-		Status:                pipelineConfig.WorkflowStarting, // starting PostStage
-		TriggeredBy:           triggeredBy,
-		StartedOn:             triggeredAt,
-		Namespace:             impl.config.GetDefaultNamespace(),
-		BlobStorageEnabled:    impl.config.BlobStorageEnabled,
-		CdWorkflowId:          cdWf.Id,
-		LogLocation:           fmt.Sprintf("%s/%s%s-%s/main.log", impl.config.GetDefaultBuildLogsKeyPrefix(), strconv.Itoa(cdWf.Id), string(bean2.CD_WORKFLOW_TYPE_POST), pipeline.Name),
-		AuditLog:              sql.AuditLog{CreatedOn: triggeredAt, CreatedBy: triggeredBy, UpdatedOn: triggeredAt, UpdatedBy: triggeredBy},
-		RefCdWorkflowRunnerId: request.RefCdWorkflowRunnerId,
-		ReferenceId:           request.TriggerContext.ReferenceId,
-	}
-	if pipeline.RunPostStageInEnv {
-		runner.Namespace = env.Namespace
-=======
-	ctx := context.Background() //before there was only one context. To check why here we are not using ctx from request.TriggerContext
-	env, namespace, err := impl.getEnvAndNsIfRunStageInEnv(ctx, request)
-	if err != nil {
-		impl.logger.Errorw("error, getEnvAndNsIfRunStageInEnv", "err", err, "pipeline", pipeline, "stage", request.WorkflowType)
-		return nil
->>>>>>> 96d3dc80
-	}
-	request.RunStageInEnvNamespace = namespace
 	cdWf, runner, err := impl.createStartingWfAndRunner(request, triggeredAt)
 	if err != nil {
 		impl.logger.Errorw("error in creating wf starting and runner entry", "err", err, "request", request)
 		return err
 	}
-<<<<<<< HEAD
 
 	if filterEvaluationAudit != nil {
 		// update resource_filter_evaluation entry with wfrId and type
 		err = impl.resourceFilterService.UpdateFilterEvaluationAuditRef(filterEvaluationAudit.Id, resourceFilter.CdWorkflowRunner, runner.Id)
-=======
-	if cdWf.CiArtifact == nil || cdWf.CiArtifact.Id == 0 {
-		cdWf.CiArtifact, err = impl.ciArtifactRepository.Get(cdWf.CiArtifactId)
->>>>>>> 96d3dc80
 		if err != nil {
 			impl.logger.Errorw("error in updating filter evaluation audit reference", "filterEvaluationAuditId", filterEvaluationAudit.Id, "err", err)
 			return err
@@ -165,13 +126,8 @@
 			impl.logger.Warnw("unable to migrate deprecated DataSource", "artifactId", cdWf.CiArtifact.Id)
 		}
 	}
-<<<<<<< HEAD
 	// checking vulnerability for the selected image
 	err = impl.checkVulnerabilityStatusAndFailWfIfNeeded(context.Background(), cdWf.CiArtifact, pipeline, runner, triggeredBy)
-=======
-
-	err = impl.checkVulnerabilityStatusAndFailWfIfNeeded(ctx, cdWf.CiArtifact, pipeline, runner, triggeredBy)
->>>>>>> 96d3dc80
 	if err != nil {
 		impl.logger.Errorw("error, checkVulnerabilityStatusAndFailWfIfNeeded", "err", err, "runner", runner)
 		return err
