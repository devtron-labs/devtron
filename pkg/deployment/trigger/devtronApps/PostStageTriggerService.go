package devtronApps

import (
	"context"
	"fmt"
	bean2 "github.com/devtron-labs/devtron/api/bean"
	"github.com/devtron-labs/devtron/enterprise/pkg/resourceFilter"
	"github.com/devtron-labs/devtron/internal/sql/repository/pipelineConfig"
	"github.com/devtron-labs/devtron/internal/util"
	repository2 "github.com/devtron-labs/devtron/pkg/cluster/repository"
	"github.com/devtron-labs/devtron/pkg/deployment/trigger/devtronApps/bean"
	bean9 "github.com/devtron-labs/devtron/pkg/eventProcessor/out/bean"
	bean3 "github.com/devtron-labs/devtron/pkg/pipeline/bean"
	repository3 "github.com/devtron-labs/devtron/pkg/pipeline/history/repository"
	repository4 "github.com/devtron-labs/devtron/pkg/pipeline/repository"
	"github.com/devtron-labs/devtron/pkg/pipeline/types"
	"github.com/devtron-labs/devtron/pkg/resourceQualifiers"
	util2 "github.com/devtron-labs/devtron/util/event"
	"github.com/go-pg/pg"
	"strings"
	"time"
)

func (impl *TriggerServiceImpl) TriggerPostStage(request bean.TriggerRequest) error {
	request.WorkflowType = bean2.CD_WORKFLOW_TYPE_POST
	// setting triggeredAt variable to have consistent data for various audit log places in db for deployment time
	triggeredAt := time.Now()
	triggeredBy := request.TriggeredBy
	pipeline := request.Pipeline
	cdWf := request.CdWf
	ctx := context.Background() //before there was only one context. To check why here we are not using ctx from request.TriggerContext
	var env *repository2.Environment
	env, err := impl.envRepository.FindById(pipeline.EnvironmentId)
	if err != nil {
		impl.logger.Errorw(" unable to find env ", "err", err)
		return err
	}
	env, namespace, err := impl.getEnvAndNsIfRunStageInEnv(ctx, request)
	if err != nil {
		impl.logger.Errorw("error, getEnvAndNsIfRunStageInEnv", "err", err, "pipeline", pipeline, "stage", request.WorkflowType)
		return nil
	}
	request.RunStageInEnvNamespace = namespace

	// Todo - optimize
	app, err := impl.appRepository.FindById(pipeline.AppId)
	if err != nil {
		return err
	}
	postStage, err := impl.pipelineStageService.GetCdStageByCdPipelineIdAndStageType(pipeline.Id, repository4.PIPELINE_STAGE_TYPE_POST_CD)
	if err != nil && err != pg.ErrNoRows {
		impl.logger.Errorw("error in fetching CD pipeline stage", "cdPipelineId", pipeline.Id, "stage", repository4.PIPELINE_STAGE_TYPE_POST_CD, "err", err)
		return err
	}
	// this will handle the scenario when post stage yaml is not migrated yet into pipeline stage table
	pipelineStageType := resourceFilter.PostPipelineStageYaml
	stageId := pipeline.Id
	if postStage != nil {
		pipelineStageType = resourceFilter.PipelineStage
		stageId = postStage.Id
	}

	scope := resourceQualifiers.Scope{AppId: pipeline.AppId, EnvId: pipeline.EnvironmentId, ClusterId: env.ClusterId, ProjectId: app.TeamId, IsProdEnv: env.Default}
	impl.logger.Infow("scope for auto trigger ", "scope", scope)
	filters, err := impl.resourceFilterService.GetFiltersByScope(scope)
	if err != nil {
		impl.logger.Errorw("error in getting resource filters for the pipeline", "pipelineId", pipeline.Id, "err", err)
		return err
	}
	if cdWf.CiArtifact == nil || cdWf.CiArtifact.Id == 0 {
		cdWf.CiArtifact, err = impl.ciArtifactRepository.Get(cdWf.CiArtifactId)
		if err != nil {
			impl.logger.Errorw("error fetching artifact data", "err", err)
			return err
		}
	}
	// Migration of deprecated DataSource Type
	if cdWf.CiArtifact.IsMigrationRequired() {
		migrationErr := impl.ciArtifactRepository.MigrateToWebHookDataSourceType(cdWf.CiArtifact.Id)
		if migrationErr != nil {
			impl.logger.Warnw("unable to migrate deprecated DataSource", "artifactId", cdWf.CiArtifact.Id)
		}
	}
	// get releaseTags from imageTaggingService
	imageTagNames, err := impl.imageTaggingService.GetTagNamesByArtifactId(cdWf.CiArtifactId)
	if err != nil {
		impl.logger.Errorw("error in getting image tags for the given artifact id", "artifactId", cdWf.CiArtifactId, "err", err)
		return err
	}

	// evaluate filters
	filterState, filterIdVsState, err := impl.resourceFilterService.CheckForResource(filters, cdWf.CiArtifact.Image, imageTagNames)
	if err != nil {
		return err
	}
	// store evaluated result
	filterEvaluationAudit, err := impl.resourceFilterService.CreateFilterEvaluationAudit(resourceFilter.Artifact, cdWf.CiArtifact.Id, pipelineStageType, stageId, filters, filterIdVsState)
	if err != nil {
		impl.logger.Errorw("error in creating filter evaluation audit data cd post stage trigger", "err", err, "cdPipelineId", pipeline.Id, "artifactId", cdWf.CiArtifact.Id)
		return err
	}

	// allow or block w.r.t filterState
	if filterState != resourceFilter.ALLOW {
		return fmt.Errorf("the artifact does not pass filtering condition")
	}
<<<<<<< HEAD
	request.Artifact = cdWf.CiArtifact
	request, err = impl.checkForDeploymentWindow(request, resourceFilter.PostDeploy)
	if err != nil {
		return err
	}

	runner := &pipelineConfig.CdWorkflowRunner{
		Name:                  pipeline.Name,
		WorkflowType:          bean2.CD_WORKFLOW_TYPE_POST,
		ExecutorType:          impl.config.GetWorkflowExecutorType(),
		Status:                pipelineConfig.WorkflowStarting, // starting PostStage
		TriggeredBy:           triggeredBy,
		StartedOn:             triggeredAt,
		Namespace:             impl.config.GetDefaultNamespace(),
		BlobStorageEnabled:    impl.config.BlobStorageEnabled,
		CdWorkflowId:          cdWf.Id,
		LogLocation:           fmt.Sprintf("%s/%s%s-%s/main.log", impl.config.GetDefaultBuildLogsKeyPrefix(), strconv.Itoa(cdWf.Id), string(bean2.CD_WORKFLOW_TYPE_POST), pipeline.Name),
		AuditLog:              sql.AuditLog{CreatedOn: triggeredAt, CreatedBy: triggeredBy, UpdatedOn: triggeredAt, UpdatedBy: triggeredBy},
		RefCdWorkflowRunnerId: request.RefCdWorkflowRunnerId,
		ReferenceId:           request.TriggerContext.ReferenceId,
		TriggerMetadata:       request.TriggerMessage,
	}
	if pipeline.RunPostStageInEnv {
		runner.Namespace = env.Namespace
	}

	_, err = impl.cdWorkflowRepository.SaveWorkFlowRunner(runner)
=======
	cdWf, runner, err := impl.createStartingWfAndRunner(request, triggeredAt)
>>>>>>> 0532c065
	if err != nil {
		impl.logger.Errorw("error in creating wf starting and runner entry", "err", err, "request", request)
		return err
	}

	impl.createAuditDataForDeploymentWindowBypass(request, runner.Id)

	if filterEvaluationAudit != nil {
		// update resource_filter_evaluation entry with wfrId and type
		err = impl.resourceFilterService.UpdateFilterEvaluationAuditRef(filterEvaluationAudit.Id, resourceFilter.CdWorkflowRunner, runner.Id)
		if err != nil {
			impl.logger.Errorw("error in updating filter evaluation audit reference", "filterEvaluationAuditId", filterEvaluationAudit.Id, "err", err)
			return err
		}
	}

	// custom gitops repo url validation --> Start
	err = impl.handleCustomGitOpsRepoValidation(runner, pipeline, triggeredBy)
	if err != nil {
		impl.logger.Errorw("custom GitOps repository validation error, TriggerPreStage", "err", err)
		return err
	}
	// custom gitops repo url validation --> Ends

	// checking vulnerability for the selected image
	err = impl.checkVulnerabilityStatusAndFailWfIfNeeded(context.Background(), cdWf.CiArtifact, pipeline, runner, triggeredBy)
	if err != nil {
		impl.logger.Errorw("error, checkVulnerabilityStatusAndFailWfIfNeeded", "err", err, "runner", runner)
		return err
	}
	cdStageWorkflowRequest, err := impl.buildWFRequest(runner, cdWf, pipeline, triggeredBy)
	if err != nil {
		impl.logger.Errorw("error in building wfRequest", "err", err, "runner", runner, "cdWf", cdWf, "pipeline", pipeline)
		return err
	}
	cdStageWorkflowRequest.StageType = types.POST
	cdStageWorkflowRequest.Pipeline = pipeline
	cdStageWorkflowRequest.Env = env
	cdStageWorkflowRequest.Type = bean3.CD_WORKFLOW_PIPELINE_TYPE
	// handling plugin specific logic

	pluginImagePathReservationIds, err := impl.SetCopyContainerImagePluginDataInWorkflowRequest(cdStageWorkflowRequest, pipeline.Id, types.POST, cdWf.CiArtifact)
	if err != nil {
		runner.Status = pipelineConfig.WorkflowFailed
		runner.Message = err.Error()
		_ = impl.cdWorkflowRepository.UpdateWorkFlowRunner(runner)
		return err
	}

	_, jobHelmPackagePath, err := impl.cdWorkflowService.SubmitWorkflow(cdStageWorkflowRequest)
	if err != nil {
		impl.logger.Errorw("error in submitting workflow", "err", err, "cdStageWorkflowRequest", cdStageWorkflowRequest, "pipeline", pipeline, "env", env)
		return err
	}
	if pipeline.App.Id == 0 {
		appDbObject, err := impl.appRepository.FindById(pipeline.AppId)
		if err != nil {
			impl.logger.Errorw("error in getting app by appId", "err", err)
			return err
		}
		pipeline.App = *appDbObject
	}
	if pipeline.Environment.Id == 0 {
		envDbObject, err := impl.envRepository.FindById(pipeline.EnvironmentId)
		if err != nil {
			impl.logger.Errorw("error in getting env by envId", "err", err)
			return err
		}
		pipeline.Environment = *envDbObject
	}
	imageTag := strings.Split(cdStageWorkflowRequest.CiArtifactDTO.Image, ":")[1]
	chartName := fmt.Sprintf("%s-%s-%s-%s", "post", pipeline.App.AppName, pipeline.Environment.Name, imageTag)

	if util.IsManifestDownload(pipeline.DeploymentAppType) || util.IsManifestPush(pipeline.DeploymentAppType) {
		chartBytes, err := impl.chartTemplateService.LoadChartInBytes(jobHelmPackagePath, false, chartName, fmt.Sprint(cdWf.Id))
		if err != nil {
			return err
		}
		if util.IsManifestPush(pipeline.DeploymentAppType) {
			err = impl.PushPrePostCDManifest(runner.Id, triggeredBy, jobHelmPackagePath, types.POST, pipeline, imageTag, context.Background())
			if err != nil {
				runner.Status = pipelineConfig.WorkflowFailed
				runner.UpdatedBy = triggeredBy
				runner.UpdatedOn = triggeredAt
				runner.FinishedOn = time.Now()
				saveRunnerErr := impl.cdWorkflowRepository.UpdateWorkFlowRunner(runner)
				if saveRunnerErr != nil {
					impl.logger.Errorw("error in saving runner object in db", "err", saveRunnerErr)
				}
				impl.logger.Errorw("error in pushing manifest to helm repo", "err", err)
				return err
			}
		}
		runner.Status = pipelineConfig.WorkflowSucceeded
		runner.UpdatedBy = triggeredBy
		runner.UpdatedOn = triggeredAt
		runner.FinishedOn = time.Now()
		runner.HelmReferenceChart = chartBytes
		err = impl.cdWorkflowRepository.UpdateWorkFlowRunner(runner)
		if err != nil {
			impl.logger.Errorw("error in saving runner object in DB", "err", err)
			return err
		}
		// Auto Trigger after Post Stage Success Event
		cdSuccessEvent := bean9.DeployStageSuccessEventReq{
			DeployStageType:            bean2.CD_WORKFLOW_TYPE_POST,
			CdWorkflowId:               runner.CdWorkflowId,
			PipelineId:                 pipeline.Id,
			PluginRegistryImageDetails: nil,
		}
		go impl.workflowEventPublishService.PublishDeployStageSuccessEvent(cdSuccessEvent)
	}

	wfr, err := impl.cdWorkflowRepository.FindByWorkflowIdAndRunnerType(context.Background(), cdWf.Id, bean2.CD_WORKFLOW_TYPE_POST)
	if err != nil {
		impl.logger.Errorw("error in getting wfr by workflowId and runnerType", "err", err, "wfId", cdWf.Id)
		return err
	}
	wfr.ImagePathReservationIds = pluginImagePathReservationIds
	err = impl.cdWorkflowRepository.UpdateWorkFlowRunner(&wfr)
	if err != nil {
		impl.logger.Error("error in updating image path reservation ids in cd workflow runner", "err", "err")
	}

	event := impl.eventFactory.Build(util2.Trigger, &pipeline.Id, pipeline.AppId, &pipeline.EnvironmentId, util2.CD)
	impl.logger.Debugw("event Cd Post Trigger", "event", event)
	event = impl.eventFactory.BuildExtraCDData(event, &wfr, 0, bean2.CD_WORKFLOW_TYPE_POST)
	_, evtErr := impl.eventClient.WriteNotificationEvent(event)
	if evtErr != nil {
		impl.logger.Errorw("CD trigger event not sent", "error", evtErr)
	}
	// creating cd config history entry
	err = impl.prePostCdScriptHistoryService.CreatePrePostCdScriptHistory(pipeline, nil, repository3.POST_CD_TYPE, true, triggeredBy, triggeredAt)
	if err != nil {
		impl.logger.Errorw("error in creating post cd script entry", "err", err, "pipeline", pipeline)
		return err
	}
	return nil
}<|MERGE_RESOLUTION|>--- conflicted
+++ resolved
@@ -104,37 +104,12 @@
 	if filterState != resourceFilter.ALLOW {
 		return fmt.Errorf("the artifact does not pass filtering condition")
 	}
-<<<<<<< HEAD
 	request.Artifact = cdWf.CiArtifact
 	request, err = impl.checkForDeploymentWindow(request, resourceFilter.PostDeploy)
 	if err != nil {
 		return err
 	}
-
-	runner := &pipelineConfig.CdWorkflowRunner{
-		Name:                  pipeline.Name,
-		WorkflowType:          bean2.CD_WORKFLOW_TYPE_POST,
-		ExecutorType:          impl.config.GetWorkflowExecutorType(),
-		Status:                pipelineConfig.WorkflowStarting, // starting PostStage
-		TriggeredBy:           triggeredBy,
-		StartedOn:             triggeredAt,
-		Namespace:             impl.config.GetDefaultNamespace(),
-		BlobStorageEnabled:    impl.config.BlobStorageEnabled,
-		CdWorkflowId:          cdWf.Id,
-		LogLocation:           fmt.Sprintf("%s/%s%s-%s/main.log", impl.config.GetDefaultBuildLogsKeyPrefix(), strconv.Itoa(cdWf.Id), string(bean2.CD_WORKFLOW_TYPE_POST), pipeline.Name),
-		AuditLog:              sql.AuditLog{CreatedOn: triggeredAt, CreatedBy: triggeredBy, UpdatedOn: triggeredAt, UpdatedBy: triggeredBy},
-		RefCdWorkflowRunnerId: request.RefCdWorkflowRunnerId,
-		ReferenceId:           request.TriggerContext.ReferenceId,
-		TriggerMetadata:       request.TriggerMessage,
-	}
-	if pipeline.RunPostStageInEnv {
-		runner.Namespace = env.Namespace
-	}
-
-	_, err = impl.cdWorkflowRepository.SaveWorkFlowRunner(runner)
-=======
 	cdWf, runner, err := impl.createStartingWfAndRunner(request, triggeredAt)
->>>>>>> 0532c065
 	if err != nil {
 		impl.logger.Errorw("error in creating wf starting and runner entry", "err", err, "request", request)
 		return err
