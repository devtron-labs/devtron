--- conflicted
+++ resolved
@@ -106,12 +106,7 @@
 	}
 	cdStageWorkflowRequest, err := impl.buildWFRequest(runner, cdWf, pipeline, envDevploymentConfig, triggeredBy)
 	if err != nil {
-<<<<<<< HEAD
-		impl.logger.Errorw("error in building wfRequest", "err", err, "runner", runner, "cdWf", cdWf, "pipeline", pipeline)
-		return nil, err
-=======
 		return impl.buildWfRequestErrorHandler(runner, err, triggeredBy)
->>>>>>> 0e7e4abe
 	}
 	cdStageWorkflowRequest.StageType = types.POST
 	cdStageWorkflowRequest.Pipeline = pipeline
@@ -161,17 +156,13 @@
 		impl.logger.Errorw("error in creating post cd script entry", "err", err, "pipeline", pipeline)
 		return nil, err
 	}
-<<<<<<< HEAD
 	return manifestPushTempate, nil
-=======
-	return nil
 }
 
-func (impl *TriggerServiceImpl) buildWfRequestErrorHandler(runner *pipelineConfig.CdWorkflowRunner, err error, triggeredBy int32) error {
+func (impl *TriggerServiceImpl) buildWfRequestErrorHandler(runner *pipelineConfig.CdWorkflowRunner, err error, triggeredBy int32) (*bean4.ManifestPushTemplate, error) {
 	dbErr := impl.cdWorkflowCommonService.MarkCurrentDeploymentFailed(runner, err, triggeredBy)
 	if dbErr != nil {
 		impl.logger.Errorw("error while updating current runner status to failed, buildWfRequestErrorHandler", "runner", runner.Id, "err", dbErr, "releaseErr", err)
 	}
-	return err
->>>>>>> 0e7e4abe
+	return nil, err
 }