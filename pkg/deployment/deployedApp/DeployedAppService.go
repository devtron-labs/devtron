/*
 * Copyright (c) 2024. Devtron Inc.
 *
 * Licensed under the Apache License, Version 2.0 (the "License");
 * you may not use this file except in compliance with the License.
 * You may obtain a copy of the License at
 *
 *     http://www.apache.org/licenses/LICENSE-2.0
 *
 * Unless required by applicable law or agreed to in writing, software
 * distributed under the License is distributed on an "AS IS" BASIS,
 * WITHOUT WARRANTIES OR CONDITIONS OF ANY KIND, either express or implied.
 * See the License for the specific language governing permissions and
 * limitations under the License.
 */

package deployedApp

import (
	"context"
	"encoding/json"
	"errors"
	"fmt"
	util5 "github.com/devtron-labs/common-lib/utils/k8s"
	bean2 "github.com/devtron-labs/devtron/api/bean"
	"github.com/devtron-labs/devtron/internal/sql/models"
	"github.com/devtron-labs/devtron/internal/sql/repository/pipelineConfig"
	bean6 "github.com/devtron-labs/devtron/pkg/auth/user/bean"
	"github.com/devtron-labs/devtron/pkg/cluster/environment/repository"
	bean5 "github.com/devtron-labs/devtron/pkg/deployment/common/bean"
	"github.com/devtron-labs/devtron/pkg/deployment/deployedApp/bean"
	"github.com/devtron-labs/devtron/pkg/deployment/trigger/devtronApps"
	bean3 "github.com/devtron-labs/devtron/pkg/deployment/trigger/devtronApps/bean"
	"github.com/devtron-labs/devtron/pkg/k8s"
	bean4 "github.com/devtron-labs/devtron/pkg/k8s/bean"
	"github.com/go-pg/pg"
	"go.uber.org/zap"
)

type DeployedAppService interface {
	StopStartApp(ctx context.Context, stopRequest *bean.StopAppRequest, userMetadata *bean6.UserMetadata) (int, error)
	RotatePods(ctx context.Context, podRotateRequest *bean.PodRotateRequest, userMetadata *bean6.UserMetadata) (*bean4.RotatePodResponse, error)
	StopStartAppV1(ctx context.Context, stopRequest *bean.StopAppRequest, userMetadata *bean6.UserMetadata) (int, error)
	HibernationPatch(ctx context.Context, appId, envId int, userMetadata *bean6.UserMetadata) (*bean.HibernationPatchResponse, error)
}

type DeployedAppServiceImpl struct {
	logger               *zap.SugaredLogger
	k8sCommonService     k8s.K8sCommonService
	cdHandlerService     devtronApps.HandlerService
	envRepository        repository.EnvironmentRepository
	pipelineRepository   pipelineConfig.PipelineRepository
	cdWorkflowRepository pipelineConfig.CdWorkflowRepository
}

func NewDeployedAppServiceImpl(logger *zap.SugaredLogger,
	k8sCommonService k8s.K8sCommonService,
	cdHandlerService devtronApps.HandlerService,
	envRepository repository.EnvironmentRepository,
	pipelineRepository pipelineConfig.PipelineRepository,
	cdWorkflowRepository pipelineConfig.CdWorkflowRepository) *DeployedAppServiceImpl {
	return &DeployedAppServiceImpl{
		logger:               logger,
		k8sCommonService:     k8sCommonService,
		cdHandlerService:     cdHandlerService,
		envRepository:        envRepository,
		pipelineRepository:   pipelineRepository,
		cdWorkflowRepository: cdWorkflowRepository,
	}
}

func (impl *DeployedAppServiceImpl) StopStartApp(ctx context.Context, stopRequest *bean.StopAppRequest, userMetadata *bean6.UserMetadata) (int, error) {
	return impl.stopStartApp(ctx, stopRequest, userMetadata)
}

func (impl *DeployedAppServiceImpl) stopStartApp(ctx context.Context, stopRequest *bean.StopAppRequest, userMetadata *bean6.UserMetadata) (int, error) {
	pipelines, err := impl.pipelineRepository.FindActiveByAppIdAndEnvironmentId(stopRequest.AppId, stopRequest.EnvironmentId)
	if err != nil {
		impl.logger.Errorw("error in fetching pipeline", "app", stopRequest.AppId, "env", stopRequest.EnvironmentId, "err", err)
		return 0, err
	}
	if len(pipelines) == 0 {
		return 0, fmt.Errorf("no pipeline found")
	}
	pipeline := pipelines[0]

	//find pipeline with default
	var pipelineIds []int
	for _, p := range pipelines {
		impl.logger.Debugw("adding pipelineId", "pipelineId", p.Id)
		pipelineIds = append(pipelineIds, p.Id)
		//FIXME
	}
	wf, err := impl.cdWorkflowRepository.FindLatestCdWorkflowByPipelineId(pipelineIds)
	if errors.Is(err, pg.ErrNoRows) {
		return 0, errors.New("no deployment history found,this app was never deployed")
	}
	if err != nil {
		impl.logger.Errorw("error in fetching latest release", "err", err)
		return 0, err
	}
	err = impl.checkForFeasibilityBeforeStartStop(ctx, stopRequest.AppId, stopRequest.EnvironmentId, userMetadata)
	if err != nil {
		impl.logger.Errorw("error in checking for feasibility before hibernating and un hibernating", "stopRequest", stopRequest, "err", err)
		return 0, err
	}
	overrideRequest := &bean2.ValuesOverrideRequest{
		PipelineId:     pipeline.Id,
		AppId:          stopRequest.AppId,
		CiArtifactId:   wf.CiArtifactId,
		UserId:         stopRequest.UserId,
		CdWorkflowType: bean2.CD_WORKFLOW_TYPE_DEPLOY,
	}
	if stopRequest.RequestType == bean.STOP {
		err = impl.setStopTemplate(stopRequest)
		if err != nil {
			impl.logger.Errorw("error in configuring stopTemplate stopStartApp", "stopRequest", stopRequest, "err", err)
			return 0, err
		}
		overrideRequest.AdditionalOverride = json.RawMessage([]byte(stopRequest.StopPatch))
		overrideRequest.DeploymentType = models.DEPLOYMENTTYPE_STOP
	} else if stopRequest.RequestType == bean.START {
		overrideRequest.DeploymentType = models.DEPLOYMENTTYPE_START
	} else {
		return 0, fmt.Errorf("unsupported operation %s", stopRequest.RequestType)
	}
	triggerContext := bean3.TriggerContext{
		Context:     ctx,
		ReferenceId: stopRequest.ReferenceId,
	}
<<<<<<< HEAD
	id, _, _, err := impl.cdTriggerService.ManualCdTrigger(triggerContext, overrideRequest, userMetadata)
=======
	id, _, _, err := impl.cdHandlerService.ManualCdTrigger(triggerContext, overrideRequest)
>>>>>>> fc44e3c2
	if err != nil {
		impl.logger.Errorw("error in stopping app", "err", err, "appId", stopRequest.AppId, "envId", stopRequest.EnvironmentId)
		return 0, err
	}
	return id, err
}

func (impl *DeployedAppServiceImpl) RotatePods(ctx context.Context, podRotateRequest *bean.PodRotateRequest, userMetadata *bean6.UserMetadata) (*bean4.RotatePodResponse, error) {
	impl.logger.Infow("rotate pod request", "payload", podRotateRequest)
	//extract cluster id and namespace from env id
	environmentId := podRotateRequest.EnvironmentId
	environment, err := impl.envRepository.FindById(environmentId)
	if err != nil {
		impl.logger.Errorw("error occurred while fetching env details", "envId", environmentId, "err", err)
		return nil, err
	}
	err = impl.checkForFeasibilityBeforeStartStop(ctx, podRotateRequest.AppId, podRotateRequest.EnvironmentId, userMetadata)
	if err != nil {
		impl.logger.Errorw("error in checking for feasibility in Rotating pods", "podRotateRequest", podRotateRequest, "err", err)
		return nil, err
	}
	var resourceIdentifiers []util5.ResourceIdentifier
	for _, resourceIdentifier := range podRotateRequest.ResourceIdentifiers {
		resourceIdentifier.Namespace = environment.Namespace
		resourceIdentifiers = append(resourceIdentifiers, resourceIdentifier)
	}
	rotatePodRequest := &bean4.RotatePodRequest{
		ClusterId: environment.ClusterId,
		Resources: resourceIdentifiers,
	}
	response, err := impl.k8sCommonService.RotatePods(ctx, rotatePodRequest)
	if err != nil {
		return nil, err
	}
	//TODO KB: make entry in cd workflow runner
	return response, nil
}
func (impl *DeployedAppServiceImpl) setStopTemplate(stopRequest *bean.StopAppRequest) error {
	var stopTemplate string
	var err error
	if stopRequest.IsHibernationPatchConfigured {
		stopTemplate, err = impl.getTemplate(stopRequest)
		if err != nil {
			impl.logger.Errorw("error in getting hibernation patch configuration", "stopRequest", stopRequest, "err", err)
			return err
		}
		impl.logger.Debugw("stop template fetched from scope", "stopTemplate", stopTemplate)
	} else {
		stopTemplate, err = impl.getTemplateDefault()
		if err != nil {
			impl.logger.Errorw("error in getting hibernation patch configuration", "stopRequest", stopRequest, "err", err)
			return err
		}
	}
	stopRequest.StopPatch = stopTemplate
	return nil
}

func (impl *DeployedAppServiceImpl) getTemplateDefault() (string, error) {
	stopTemplate := bean5.DefaultStopTemplate
	return stopTemplate, nil
}<|MERGE_RESOLUTION|>--- conflicted
+++ resolved
@@ -128,11 +128,7 @@
 		Context:     ctx,
 		ReferenceId: stopRequest.ReferenceId,
 	}
-<<<<<<< HEAD
-	id, _, _, err := impl.cdTriggerService.ManualCdTrigger(triggerContext, overrideRequest, userMetadata)
-=======
-	id, _, _, err := impl.cdHandlerService.ManualCdTrigger(triggerContext, overrideRequest)
->>>>>>> fc44e3c2
+	id, _, _, err := impl.cdHandlerService.ManualCdTrigger(triggerContext, overrideRequest, userMetadata)
 	if err != nil {
 		impl.logger.Errorw("error in stopping app", "err", err, "appId", stopRequest.AppId, "envId", stopRequest.EnvironmentId)
 		return 0, err
