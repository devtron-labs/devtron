--- conflicted
+++ resolved
@@ -18,13 +18,8 @@
 
 import (
 	"errors"
-<<<<<<< HEAD
-	"github.com/devtron-labs/common-lib/utils/k8s/commonBean"
-	"github.com/devtron-labs/devtron/api/bean/gitOps"
-=======
 	"fmt"
 	"github.com/devtron-labs/common-lib/utils/k8s/commonBean"
->>>>>>> 5538bf74
 	"github.com/devtron-labs/devtron/client/argocdServer"
 	appRepository "github.com/devtron-labs/devtron/internal/sql/repository/app"
 	"github.com/devtron-labs/devtron/internal/sql/repository/deploymentConfig"
@@ -33,11 +28,7 @@
 	installedAppReader "github.com/devtron-labs/devtron/pkg/appStore/installedApp/read"
 	bean3 "github.com/devtron-labs/devtron/pkg/auth/user/bean"
 	chartRepoRepository "github.com/devtron-labs/devtron/pkg/chartRepo/repository"
-<<<<<<< HEAD
-	bean2 "github.com/devtron-labs/devtron/pkg/cluster/bean"
-=======
 	clusterBean "github.com/devtron-labs/devtron/pkg/cluster/bean"
->>>>>>> 5538bf74
 	bean4 "github.com/devtron-labs/devtron/pkg/cluster/environment/bean"
 	"github.com/devtron-labs/devtron/pkg/cluster/environment/repository"
 	"github.com/devtron-labs/devtron/pkg/deployment/common/adapter"
@@ -45,15 +36,9 @@
 	commonErr "github.com/devtron-labs/devtron/pkg/deployment/common/errors"
 	read2 "github.com/devtron-labs/devtron/pkg/deployment/common/read"
 	"github.com/devtron-labs/devtron/pkg/deployment/manifest/deploymentTemplate/read"
-<<<<<<< HEAD
-	"github.com/devtron-labs/devtron/pkg/deployment/trigger/devtronApps/helper"
-=======
 	util3 "github.com/devtron-labs/devtron/pkg/util"
->>>>>>> 5538bf74
 	"github.com/devtron-labs/devtron/util"
-	"github.com/devtron-labs/devtron/util/sliceUtil"
 	"github.com/go-pg/pg"
-	errors2 "github.com/juju/errors"
 	"go.uber.org/zap"
 	"path/filepath"
 )
@@ -69,11 +54,7 @@
 	UpdateRepoUrlForAppAndEnvId(repoURL string, appId, envId int) error
 	GetConfigsByAppIds(appIds []int) ([]*bean.DeploymentConfig, error)
 	UpdateChartLocationInDeploymentConfig(appId, envId, chartRefId int, userId int32, chartVersion string) error
-<<<<<<< HEAD
-	GetAllArgoAppNamesByCluster(clusterIds []int) ([]string, error)
-=======
 	GetAllArgoAppNamesByCluster(clusterIds []int) ([]*bean.DevtronArgoCdAppInfo, error)
->>>>>>> 5538bf74
 	GetExternalReleaseType(appId, environmentId int) (bean.ExternalReleaseType, error)
 	CheckIfURLAlreadyPresent(repoURL string) (bool, error)
 	FilterPipelinesByApplicationClusterIdAndNamespace(pipelines []pipelineConfig.Pipeline, applicationObjectClusterId int, applicationObjectNamespace string) (pipelineConfig.Pipeline, error)
@@ -91,10 +72,7 @@
 	environmentRepository       repository.EnvironmentRepository
 	chartRefRepository          chartRepoRepository.ChartRefRepository
 	deploymentConfigReadService read2.DeploymentConfigReadService
-<<<<<<< HEAD
-=======
 	acdAuthConfig               *util3.ACDAuthConfig
->>>>>>> 5538bf74
 }
 
 func NewDeploymentConfigServiceImpl(
@@ -109,10 +87,7 @@
 	environmentRepository repository.EnvironmentRepository,
 	chartRefRepository chartRepoRepository.ChartRefRepository,
 	deploymentConfigReadService read2.DeploymentConfigReadService,
-<<<<<<< HEAD
-=======
 	acdAuthConfig *util3.ACDAuthConfig,
->>>>>>> 5538bf74
 ) *DeploymentConfigServiceImpl {
 
 	return &DeploymentConfigServiceImpl{
@@ -127,10 +102,7 @@
 		environmentRepository:       environmentRepository,
 		chartRefRepository:          chartRefRepository,
 		deploymentConfigReadService: deploymentConfigReadService,
-<<<<<<< HEAD
-=======
 		acdAuthConfig:               acdAuthConfig,
->>>>>>> 5538bf74
 	}
 }
 
@@ -216,243 +188,6 @@
 
 func (impl *DeploymentConfigServiceImpl) GetConfigForDevtronApps(appId, envId int) (*bean.DeploymentConfig, error) {
 
-<<<<<<< HEAD
-	appLevelConfig, err := impl.getAppLevelConfigForDevtronApps(appId, envId, false)
-	if err != nil {
-		impl.logger.Errorw("error in getting app level Config for devtron apps", "appId", appId, "envId", envId, "err", err)
-		return nil, err
-	}
-
-	if envId > 0 {
-		// if envId>0 then only env level config will be returned,
-		//for getting app level config envId should be zero
-		appAndEnvLevelConfig, err := impl.getEnvLevelDataForDevtronApps(appId, envId, appLevelConfig, false)
-		if err != nil {
-			impl.logger.Errorw("error in getting env level data for devtron apps", "appId", appId, "envId", envId, "err", err)
-			return nil, err
-		}
-
-		appAndEnvLevelConfig, err = impl.ConfigureEnvURLByAppURLIfNotConfigured(appAndEnvLevelConfig, appLevelConfig.GetRepoURL(), false)
-		if err != nil {
-			impl.logger.Errorw("error in configuring env level url with app url", "appId", appId, "envId", envId, "err", err)
-			return nil, err
-		}
-
-		return appAndEnvLevelConfig, nil
-	}
-	return appLevelConfig, nil
-}
-
-func (impl *DeploymentConfigServiceImpl) getAppLevelConfigForDevtronApps(appId int, envId int, migrateDataIfAbsent bool) (*bean.DeploymentConfig, error) {
-
-	var (
-		appLevelConfig    *bean.DeploymentConfig
-		isMigrationNeeded bool
-	)
-	appLevelConfigDbObj, err := impl.deploymentConfigRepository.GetAppLevelConfigForDevtronApps(appId)
-	if err != nil && !errors.Is(err, pg.ErrNoRows) {
-		impl.logger.Errorw("error in getting deployment config db object by appId", "appId", appId, "err", err)
-		return nil, err
-	} else if errors.Is(err, pg.ErrNoRows) {
-		isMigrationNeeded = true
-		appLevelConfig, err = impl.parseAppLevelMigrationDataForDevtronApps(appId)
-		if err != nil {
-			impl.logger.Errorw("error in migrating app level config to deployment config", "appId", appId, "err", err)
-			return nil, err
-		}
-	} else {
-		appLevelConfig, err = adapter.ConvertDeploymentConfigDbObjToDTO(appLevelConfigDbObj)
-		if err != nil {
-			impl.logger.Errorw("error in converting deployment config db object", "appId", appId, "envId", envId, "err", err)
-			return nil, err
-		}
-		if appLevelConfig.ReleaseConfiguration == nil || len(appLevelConfig.ReleaseConfiguration.Version) == 0 {
-			isMigrationNeeded = true
-			releaseConfig, err := impl.parseAppLevelReleaseConfigForDevtronApp(appId, appLevelConfig)
-			if err != nil {
-				impl.logger.Errorw("error in parsing release configuration for app", "appId", appId, "err", err)
-				return nil, err
-			}
-			appLevelConfig.ReleaseConfiguration = releaseConfig
-		}
-	}
-	if migrateDataIfAbsent && isMigrationNeeded {
-		_, err := impl.CreateOrUpdateConfig(nil, appLevelConfig, bean3.SYSTEM_USER_ID)
-		if err != nil {
-			impl.logger.Errorw("error in migrating app level config to deployment config", "appId", appId, "err", err)
-			return nil, err
-		}
-	}
-	return appLevelConfig, nil
-
-}
-
-func (impl *DeploymentConfigServiceImpl) parseAppLevelReleaseConfigForDevtronApp(appId int, appLevelConfig *bean.DeploymentConfig) (*bean.ReleaseConfiguration, error) {
-
-	chart, err := impl.chartRepository.FindLatestChartForAppByAppId(appId)
-	if err != nil {
-		return nil, err
-	}
-
-	repoURL := chart.GitRepoUrl
-	if len(appLevelConfig.RepoURL) > 0 {
-		repoURL = appLevelConfig.RepoURL
-	}
-	chartLocation := filepath.Join(chart.ReferenceTemplate, chart.ChartVersion)
-	releaseConfig := newAppLevelReleaseConfigFromChart(repoURL, chartLocation)
-	return releaseConfig, nil
-}
-
-func (impl *DeploymentConfigServiceImpl) getEnvLevelDataForDevtronApps(appId, envId int, appLevelConfig *bean.DeploymentConfig, migrateDataIfAbsent bool) (*bean.DeploymentConfig, error) {
-	var (
-		appAndEnvLevelConfig *bean.DeploymentConfig
-		isMigrationNeeded    bool
-	)
-	appAndEnvLevelConfigDBObj, err := impl.deploymentConfigRepository.GetByAppIdAndEnvId(appId, envId)
-	if err != nil && !errors.Is(err, pg.ErrNoRows) {
-		impl.logger.Errorw("error in getting deployment config db object by appId and envId", "appId", appId, "envId", envId, "err", err)
-		return nil, err
-	} else if errors.Is(err, pg.ErrNoRows) {
-		// case: deployment config data is not yet migrated
-		appAndEnvLevelConfig, err = impl.parseEnvLevelMigrationDataForDevtronApps(appLevelConfig, appId, envId)
-		if err != nil {
-			impl.logger.Errorw("error in parsing env level config to deployment config", "appId", appId, "envId", envId, "err", err)
-			return nil, err
-		}
-		isMigrationNeeded = true
-
-	} else {
-		// case: deployment config is migrated but release config is absent
-		appAndEnvLevelConfig, err = adapter.ConvertDeploymentConfigDbObjToDTO(appAndEnvLevelConfigDBObj)
-		if err != nil {
-			impl.logger.Errorw("error in converting deployment config db object", "appId", appId, "envId", envId, "err", err)
-			return nil, err
-		}
-
-		if appAndEnvLevelConfig.ReleaseConfiguration == nil || len(appAndEnvLevelConfig.ReleaseConfiguration.Version) == 0 {
-			isMigrationNeeded = true
-			releaseConfig, err := impl.parseEnvLevelReleaseConfigForDevtronApp(appAndEnvLevelConfig, appId, envId)
-			if err != nil {
-				impl.logger.Errorw("error in parsing env level release config", "appId", appId, "envId", envId, "err", err)
-				return nil, err
-			}
-			appAndEnvLevelConfig.ReleaseConfiguration = releaseConfig
-		}
-	}
-	if migrateDataIfAbsent && isMigrationNeeded {
-		_, err := impl.CreateOrUpdateConfig(nil, appAndEnvLevelConfig, bean3.SYSTEM_USER_ID)
-		if err != nil {
-			impl.logger.Errorw("error in migrating env level config to deployment config", "appId", appId, "envId", envId, "err", err)
-			return nil, err
-		}
-	}
-	return appAndEnvLevelConfig, nil
-}
-
-func (impl *DeploymentConfigServiceImpl) ConfigureEnvURLByAppURLIfNotConfigured(appAndEnvLevelConfig *bean.DeploymentConfig, appLevelURL string, migrateDataIfAbsent bool) (*bean.DeploymentConfig, error) {
-
-	/*
-		if custom gitOps is configured in repo
-		and app is cloned then cloned pipelines repo URL=NOT_CONFIGURED .
-		In this case User manually configures repoURL. The configured repo_url is saved in app level config but is absent
-		in env level config.
-	*/
-
-	if gitOps.IsGitOpsRepoNotConfigured(appAndEnvLevelConfig.GetRepoURL()) &&
-		gitOps.IsGitOpsRepoConfigured(appLevelURL) {
-		// if url is present at app level and not at env level then copy app level url to env level config
-		appAndEnvLevelConfig.SetRepoURL(appAndEnvLevelConfig.GetRepoURL())
-	}
-
-	if migrateDataIfAbsent {
-		_, err := impl.CreateOrUpdateConfig(nil, appAndEnvLevelConfig, bean3.SYSTEM_USER_ID)
-		if err != nil {
-			return nil, err
-		}
-	}
-
-	return appAndEnvLevelConfig, nil
-}
-
-func (impl *DeploymentConfigServiceImpl) GetAndMigrateConfigIfAbsentForDevtronApps(appId, envId int) (*bean.DeploymentConfig, error) {
-
-	migrateDeploymentConfigData := impl.deploymentServiceTypeConfig.MigrateDeploymentConfigData
-
-	appLevelConfig, err := impl.getAppLevelConfigForDevtronApps(appId, envId, migrateDeploymentConfigData)
-	if err != nil {
-		impl.logger.Errorw("error in getting app level Config for devtron apps", "appId", appId, "envId", envId, "err", err)
-		return nil, err
-	}
-
-	var envLevelConfig *bean.DeploymentConfig
-	if envId > 0 {
-		envLevelConfig, err = impl.getEnvLevelDataForDevtronApps(appId, envId, appLevelConfig, migrateDeploymentConfigData)
-		if err != nil {
-			impl.logger.Errorw("error in getting env level data for devtron apps", "appId", appId, "envId", envId, "err", err)
-			return nil, err
-		}
-		envLevelConfig, err = impl.ConfigureEnvURLByAppURLIfNotConfigured(envLevelConfig, appLevelConfig.GetRepoURL(), migrateDeploymentConfigData)
-		if err != nil {
-			impl.logger.Errorw("error in getting env level data for devtron apps", "appId", appId, "envId", envId, "err", err)
-			return nil, err
-		}
-		return envLevelConfig, nil
-	}
-
-	return appLevelConfig, nil
-}
-
-func newAppLevelReleaseConfigFromChart(gitRepoURL, chartLocation string) *bean.ReleaseConfiguration {
-	return &bean.ReleaseConfiguration{
-		Version: bean.Version,
-		ArgoCDSpec: bean.ArgoCDSpec{
-			Spec: bean.ApplicationSpec{
-				Source: &bean.ApplicationSource{
-					RepoURL: gitRepoURL,
-					Path:    chartLocation,
-				},
-			},
-		}}
-}
-
-func (impl *DeploymentConfigServiceImpl) parseAppLevelMigrationDataForDevtronApps(appId int) (*bean.DeploymentConfig, error) {
-	chart, err := impl.chartRepository.FindLatestChartForAppByAppId(appId)
-	if err != nil {
-		return nil, err
-	}
-
-	chartLocation := filepath.Join(chart.ReferenceTemplate, chart.ChartVersion)
-	releaseConfig := newAppLevelReleaseConfigFromChart(chart.GitRepoUrl, chartLocation)
-	config := &bean.DeploymentConfig{
-		AppId:                appId,
-		ConfigType:           GetDeploymentConfigType(chart.IsCustomGitRepository),
-		Active:               true,
-		ReleaseConfiguration: releaseConfig,
-	}
-	return config, nil
-}
-
-func (impl *DeploymentConfigServiceImpl) parseEnvLevelMigrationDataForDevtronApps(appLevelConfig *bean.DeploymentConfig, appId, envId int) (*bean.DeploymentConfig, error) {
-
-	/*
-		We can safely assume that no link argoCD pipeline is created if migration is happening
-		migration case, default values for below fields will be =>
-		1) repoUrl => same as app level url
-		2) chartLocation => we should fetch active envConfigOverride and use chart path from that
-		3) valuesFile => _<environmentId>-values.yaml
-		4) branch => master
-		5) releaseMode => create
-		6) Default ClusterId for application object => 1
-		7) Default Namespace for application object => devtroncd
-	*/
-
-	config := &bean.DeploymentConfig{
-		AppId:         appId,
-		EnvironmentId: envId,
-		ConfigType:    appLevelConfig.ConfigType,
-		ReleaseMode:   util2.PIPELINE_RELEASE_MODE_CREATE,
-		Active:        true,
-=======
 	appLevelConfig, err := impl.getAppLevelConfigForDevtronApps(appId, false)
 	if err != nil {
 		impl.logger.Errorw("error in getting app level Config for devtron apps", "appId", appId, "envId", envId, "err", err)
@@ -546,7 +281,6 @@
 	if err != nil {
 		impl.logger.Errorw("error in updating deployment config", appId, "envId", envId, "err", err)
 		return err
->>>>>>> 5538bf74
 	}
 
 	return nil
@@ -561,81 +295,6 @@
 		impl.logger.Errorw("error in getting deployment config db object by appIds", "appIds", appIds, "err", err)
 		return nil, err
 	}
-<<<<<<< HEAD
-	config.DeploymentAppType = deploymentAppType
-
-	releaseConfig, err := impl.parseEnvLevelReleaseConfigForDevtronApp(config, appId, envId)
-	if err != nil {
-		impl.logger.Errorw("error in parsing env level release config", "appId", appId, "envId", envId, "err", err)
-		return nil, err
-	}
-	config.ReleaseConfiguration = releaseConfig
-
-	return config, nil
-}
-
-func (impl *DeploymentConfigServiceImpl) parseEnvLevelReleaseConfigForDevtronApp(config *bean.DeploymentConfig, appId int, envId int) (*bean.ReleaseConfiguration, error) {
-	releaseConfig := &bean.ReleaseConfiguration{}
-	if config.DeploymentAppType == util2.PIPELINE_DEPLOYMENT_TYPE_ACD {
-
-		releaseConfig.Version = bean.Version
-
-		envOverride, err := impl.envConfigOverrideService.FindLatestChartForAppByAppIdAndEnvId(appId, envId)
-		if err != nil && !errors2.IsNotFound(err) {
-			impl.logger.Errorw("error in fetch")
-			return nil, err
-		}
-		var latestChart *chartRepoRepository.Chart
-		if !envOverride.IsOverridden() {
-			latestChart, err = impl.chartRepository.FindLatestChartForAppByAppId(appId)
-			if err != nil {
-				return nil, err
-			}
-		} else {
-			//if chart is overrides in env, it means it may have different version than app level.
-			latestChart = envOverride.Chart
-		}
-
-		app, err := impl.appRepository.FindById(appId)
-		if err != nil {
-			impl.logger.Errorw("error in fetch app", "appId", appId, "err", err)
-			return nil, err
-		}
-
-		env, err := impl.environmentRepository.FindById(envId)
-		if err != nil {
-			impl.logger.Errorw("error in finding environment by id", "envId", envId, "err", err)
-			return nil, err
-		}
-
-		gitRepoUrl := latestChart.GitRepoUrl
-		if len(config.RepoURL) > 0 {
-			gitRepoUrl = config.RepoURL
-		}
-		releaseConfig.ArgoCDSpec = bean.ArgoCDSpec{
-			Metadata: bean.ApplicationMetadata{
-				Name:      util.BuildDeployedAppName(app.AppName, env.Name),
-				ClusterId: bean2.DefaultClusterId,
-				Namespace: argocdServer.DevtronInstalationNs,
-			},
-			Spec: bean.ApplicationSpec{
-				Source: &bean.ApplicationSource{
-					RepoURL: gitRepoUrl,
-					Path:    latestChart.ChartLocation,
-					Helm: &bean.ApplicationSourceHelm{
-						ValueFiles: []string{helper.GetValuesFileForEnv(env.Id)},
-					},
-					TargetRevision: util.GetDefaultTargetRevision(),
-				},
-				Destination: &bean.Destination{
-					Namespace: env.Namespace,
-					Server:    commonBean.DefaultClusterUrl,
-				},
-			},
-		}
-	}
-	return releaseConfig, nil
-=======
 	resp := make([]*bean.DeploymentConfig, 0, len(configs))
 	for _, config := range configs {
 		newObj, err := adapter.ConvertDeploymentConfigDbObjToDTO(config)
@@ -646,7 +305,6 @@
 		resp = append(resp, newObj)
 	}
 	return resp, nil
->>>>>>> 5538bf74
 }
 
 func (impl *DeploymentConfigServiceImpl) UpdateChartLocationInDeploymentConfig(appId, envId, chartRefId int, userId int32, chartVersion string) error {
@@ -673,17 +331,6 @@
 	return nil
 }
 
-<<<<<<< HEAD
-func (impl *DeploymentConfigServiceImpl) GetConfigForHelmApps(appId, envId int) (*bean.DeploymentConfig, error) {
-	helmDeploymentConfig, err := impl.getConfigForHelmApps(appId, envId, false)
-	if err != nil {
-		impl.logger.Errorw("error in getting deployment config for helm app", "appId", appId, "envId", envId, "err", err)
-		return nil, err
-	}
-	return helmDeploymentConfig, nil
-}
-
-=======
 func (impl *DeploymentConfigServiceImpl) GetAllArgoAppNamesByCluster(clusterIds []int) ([]*bean.DevtronArgoCdAppInfo, error) {
 	allDevtronManagedArgoAppsInfo := make([]*bean.DevtronArgoCdAppInfo, 0)
 	linkedReleaseConfig, err := impl.getAllEnvLevelConfigsForLinkedReleases()
@@ -771,7 +418,6 @@
 	return pipeline, commonErr.PipelineNotFoundError
 }
 
->>>>>>> 5538bf74
 func (impl *DeploymentConfigServiceImpl) getConfigForHelmApps(appId int, envId int, migrateIfAbsent bool) (*bean.DeploymentConfig, error) {
 	var (
 		helmDeploymentConfig *bean.DeploymentConfig
@@ -784,7 +430,6 @@
 	} else if errors.Is(err, pg.ErrNoRows) {
 		isMigrationNeeded = true
 		helmDeploymentConfig, err = impl.parseDeploymentConfigForHelmApps(appId, envId)
-<<<<<<< HEAD
 		if err != nil {
 			impl.logger.Errorw("error in parsing helm deployment config", "appId", appId, "envId", envId, "err", err)
 			return nil, err
@@ -815,58 +460,6 @@
 	return helmDeploymentConfig, err
 }
 
-func (impl *DeploymentConfigServiceImpl) GetConfigEvenIfInactive(appId, envId int) (*bean.DeploymentConfig, error) {
-	dbConfig, err := impl.deploymentConfigRepository.GetByAppIdAndEnvIdEvenIfInactive(appId, envId)
-	if err != nil {
-		impl.logger.Errorw("error in getting deployment config by appId and envId", "appId", appId, "envId", envId, "err", err)
-		return nil, err
-	}
-	config, err := adapter.ConvertDeploymentConfigDbObjToDTO(dbConfig)
-	if err != nil {
-		impl.logger.Errorw("error in converting deployment config db obj to dto", "appId", appId, "envId", envId, "err", err)
-		return nil, err
-	}
-	return config, nil
-}
-
-func (impl *DeploymentConfigServiceImpl) GetAndMigrateConfigIfAbsentForHelmApp(appId, envId int) (*bean.DeploymentConfig, error) {
-	migrateDataIfAbsent := impl.deploymentServiceTypeConfig.MigrateDeploymentConfigData
-	helmDeploymentConfig, err := impl.getConfigForHelmApps(appId, envId, migrateDataIfAbsent)
-	if err != nil {
-		impl.logger.Errorw("error in getting deployment config for helm app", "appId", appId, "envId", envId, "err", err)
-		return nil, err
-=======
-		if err != nil {
-			impl.logger.Errorw("error in parsing helm deployment config", "appId", appId, "envId", envId, "err", err)
-			return nil, err
-		}
-	} else {
-		helmDeploymentConfig, err = adapter.ConvertDeploymentConfigDbObjToDTO(config)
-		if err != nil {
-			impl.logger.Errorw("error in converting helm deployment config dbObj to DTO", "appId", appId, "envId", envId, "err", err)
-			return nil, err
-		}
-		if helmDeploymentConfig.ReleaseConfiguration == nil || len(helmDeploymentConfig.ReleaseConfiguration.Version) == 0 {
-			isMigrationNeeded = true
-			releaseConfig, err := impl.parseReleaseConfigForHelmApps(appId, envId, helmDeploymentConfig)
-			if err != nil {
-				impl.logger.Errorw("error in parsing release config", "appId", appId, "envId", envId, "err", err)
-				return nil, err
-			}
-			helmDeploymentConfig.ReleaseConfiguration = releaseConfig
-		}
-	}
-	if migrateIfAbsent && isMigrationNeeded {
-		_, err = impl.CreateOrUpdateConfig(nil, helmDeploymentConfig, bean3.SYSTEM_USER_ID)
-		if err != nil {
-			impl.logger.Errorw("error in creating helm deployment config ", "appId", appId, "envId", envId, "err", err)
-			return nil, err
-		}
->>>>>>> 5538bf74
-	}
-	return helmDeploymentConfig, err
-}
-
 func (impl *DeploymentConfigServiceImpl) parseDeploymentConfigForHelmApps(appId int, envId int) (*bean.DeploymentConfig, error) {
 	installedApp, err := impl.installedAppReadService.GetInstalledAppsByAppId(appId)
 	if err != nil {
@@ -880,11 +473,7 @@
 		AppId:             appId,
 		EnvironmentId:     envId,
 		DeploymentAppType: installedApp.DeploymentAppType,
-<<<<<<< HEAD
-		ConfigType:        GetDeploymentConfigType(installedApp.IsCustomRepository),
-=======
 		ConfigType:        adapter.GetDeploymentConfigType(installedApp.IsCustomRepository),
->>>>>>> 5538bf74
 		RepoURL:           installedApp.GitOpsRepoUrl,
 		Active:            true,
 	}
@@ -906,75 +495,6 @@
 			return nil, err
 		}
 		env, err := impl.environmentRepository.FindById(envId)
-<<<<<<< HEAD
-		if err != nil {
-			impl.logger.Errorw("error in getting installed app by environmentId", "appId", appId, "envId", envId, "err", err)
-			return nil, err
-		}
-
-		var gitRepoURL string
-		if len(config.RepoURL) > 0 {
-			gitRepoURL = config.RepoURL
-		} else {
-			installedApp, err := impl.installedAppReadService.GetInstalledAppsByAppId(appId)
-			if err != nil {
-				impl.logger.Errorw("error in getting installed app by appId", "appId", appId, "err", err)
-				return nil, err
-			}
-			gitRepoURL = installedApp.GitOpsRepoUrl
-		}
-
-		releaseConfig = &bean.ReleaseConfiguration{
-			Version: bean.Version,
-			ArgoCDSpec: bean.ArgoCDSpec{
-				Metadata: bean.ApplicationMetadata{
-					ClusterId: bean2.DefaultClusterId,
-					Namespace: argocdServer.DevtronInstalationNs,
-				},
-				Spec: bean.ApplicationSpec{
-					Destination: &bean.Destination{
-						Namespace: env.Namespace,
-						Server:    commonBean.DefaultClusterUrl,
-					},
-					Source: &bean.ApplicationSource{
-						RepoURL: gitRepoURL,
-						Path:    util.BuildDeployedAppName(app.AppName, env.Name),
-						Helm: &bean.ApplicationSourceHelm{
-							ValueFiles: []string{"values.yaml"},
-						},
-						TargetRevision: util.GetDefaultTargetRevision(),
-					},
-				},
-			},
-		}
-	}
-	return releaseConfig, nil
-}
-
-func (impl *DeploymentConfigServiceImpl) UpdateRepoUrlForAppAndEnvId(repoURL string, appId, envId int) error {
-
-	dbObj, err := impl.deploymentConfigRepository.GetByAppIdAndEnvId(appId, envId)
-	if err != nil {
-		impl.logger.Errorw("error in getting deployment config by appId", "appId", appId, "envId", envId, "err", err)
-		return err
-	}
-
-	config, err := adapter.ConvertDeploymentConfigDbObjToDTO(dbObj)
-	if err != nil {
-		impl.logger.Errorw("error in converting deployment config to DTO", "appId", appId, "envId", envId, "err", err)
-		return err
-	}
-
-	config.SetRepoURL(repoURL)
-
-	dbObj, err = impl.deploymentConfigRepository.Update(nil, dbObj)
-	if err != nil {
-		impl.logger.Errorw("error in updating deployment config", appId, "envId", envId, "err", err)
-		return err
-	}
-
-	return nil
-=======
 		if err != nil {
 			impl.logger.Errorw("error in getting installed app by environmentId", "appId", appId, "envId", envId, "err", err)
 			return nil, err
@@ -1089,7 +609,6 @@
 	}
 	return appLevelConfig, nil
 
->>>>>>> 5538bf74
 }
 
 func (impl *DeploymentConfigServiceImpl) getEnvLevelDataForDevtronApps(appId, envId int, appLevelConfig *bean.DeploymentConfig, migrateDataIfAbsent bool) (*bean.DeploymentConfig, error) {
@@ -1098,121 +617,6 @@
 		impl.logger.Errorw("error in getting env level data for devtron apps", "appId", appId, "envId", envId, "appLevelConfig", appLevelConfig, "err", err)
 		return nil, err
 	}
-<<<<<<< HEAD
-	resp := make([]*bean.DeploymentConfig, 0, len(configs))
-	for _, config := range configs {
-		newObj, err := adapter.ConvertDeploymentConfigDbObjToDTO(config)
-		if err != nil {
-			impl.logger.Errorw("error in converting deployment config DTO to db object", "appId", config.AppId, "envId", config.EnvironmentId)
-			return nil, err
-		}
-		resp = append(resp, newObj)
-	}
-	return resp, nil
-}
-
-func (impl *DeploymentConfigServiceImpl) UpdateChartLocationInDeploymentConfig(appId, envId, chartRefId int, userId int32, chartVersion string) error {
-	config, err := impl.GetConfigForDevtronApps(appId, envId)
-	if err != nil {
-		impl.logger.Errorw("error, GetConfigForDevtronApps", "appId", appId, "envId", envId, "err", err)
-		return err
-	}
-	if config.ReleaseMode == util2.PIPELINE_RELEASE_MODE_CREATE && config.DeploymentAppType == bean4.PIPELINE_DEPLOYMENT_TYPE_ACD {
-		chartRef, err := impl.chartRefRepository.FindById(chartRefId)
-		if err != nil {
-			impl.logger.Errorw("error in chartRefRepository.FindById", "chartRefId", chartRefId, "err", err)
-			return err
-		}
-		//TODO: ayush common function for chart location
-		chartLocation := filepath.Join(chartRef.Location, chartVersion)
-		config.SetChartLocation(chartLocation)
-		config, err = impl.CreateOrUpdateConfig(nil, config, userId)
-		if err != nil {
-			impl.logger.Errorw("error in CreateOrUpdateConfig", "appId", appId, "envId", envId, "err", err)
-			return err
-		}
-	}
-	return nil
-}
-
-func (impl *DeploymentConfigServiceImpl) GetAllArgoAppNamesByCluster(clusterIds []int) ([]string, error) {
-	allDevtronManagedArgoAppNames := make([]string, 0)
-	devtronArgoAppNames, err := impl.pipelineRepository.GetAllArgoAppNamesByCluster(clusterIds)
-	if err != nil {
-		impl.logger.Errorw("error while fetching argo app names", "clusterIds", clusterIds, "error", err)
-		return allDevtronManagedArgoAppNames, err
-	}
-	allDevtronManagedArgoAppNames = append(allDevtronManagedArgoAppNames, devtronArgoAppNames...)
-	chartStoreArgoAppNames, err := impl.installedAppReadService.GetAllArgoAppNamesByCluster(clusterIds)
-	if err != nil {
-		impl.logger.Errorw("error while fetching argo app names from chart store", "clusterIds", clusterIds, "error", err)
-		return allDevtronManagedArgoAppNames, err
-	}
-	allDevtronManagedArgoAppNames = append(allDevtronManagedArgoAppNames, chartStoreArgoAppNames...)
-	return sliceUtil.GetUniqueElements(allDevtronManagedArgoAppNames), nil
-}
-
-func (impl *DeploymentConfigServiceImpl) GetExternalReleaseType(appId, environmentId int) (bean.ExternalReleaseType, error) {
-	config, err := impl.GetConfigForDevtronApps(appId, environmentId)
-	if err != nil && !errors.Is(err, pg.ErrNoRows) {
-		impl.logger.Errorw("error in getting deployment config by appId and envId", "appId", appId, "envId", environmentId, "err", err)
-		return bean.Undefined, err
-	} else if errors.Is(err, pg.ErrNoRows) {
-		return bean.Undefined, nil
-	}
-	externalHelmReleaseType, _ := config.GetMigratedFrom()
-	return externalHelmReleaseType, nil
-}
-
-func (impl *DeploymentConfigServiceImpl) CheckIfURLAlreadyPresent(repoURL string) (bool, error) {
-	//TODO: optimisation
-	configs, err := impl.getAllConfigsWithCustomGitOpsURL()
-	if err != nil {
-		impl.logger.Errorw("error in getting all configs", "err", err)
-		return false, err
-	}
-	for _, dc := range configs {
-		if dc.GetRepoURL() == repoURL {
-			impl.logger.Warnw("repository is already in use for helm app", "repoUrl", repoURL)
-			return true, nil
-		}
-	}
-	return false, nil
-}
-
-func (impl *DeploymentConfigServiceImpl) getAllConfigsWithCustomGitOpsURL() ([]*bean.DeploymentConfig, error) {
-	dbConfigs, err := impl.deploymentConfigRepository.GetAllConfigs()
-	if err != nil {
-		impl.logger.Errorw("error in getting all configs with custom gitops url", "err", err)
-		return nil, err
-	}
-	var configs []*bean.DeploymentConfig
-	for _, dbConfig := range dbConfigs {
-		config, err := adapter.ConvertDeploymentConfigDbObjToDTO(dbConfig)
-		if err != nil {
-			impl.logger.Error("error in converting dbObj to dto", "err", err)
-			return nil, err
-		}
-		configs = append(configs, config)
-	}
-	return configs, nil
-}
-
-func (impl *DeploymentConfigServiceImpl) FilterPipelinesByApplicationClusterIdAndNamespace(pipelines []pipelineConfig.Pipeline, applicationObjectClusterId int, applicationObjectNamespace string) (pipelineConfig.Pipeline, error) {
-	pipeline := pipelineConfig.Pipeline{}
-	for _, p := range pipelines {
-		dc, err := impl.GetConfigForDevtronApps(p.AppId, p.EnvironmentId)
-		if err != nil {
-			impl.logger.Errorw("error, GetConfigForDevtronApps", "appId", p.AppId, "environmentId", p.EnvironmentId, "err", err)
-			return pipeline, err
-		}
-		if dc.GetApplicationObjectClusterId() == applicationObjectClusterId &&
-			dc.GetApplicationObjectNamespace() == applicationObjectNamespace {
-			return p, nil
-		}
-	}
-	return pipeline, commonErr.PipelineNotFoundError
-=======
 	if migrateDataIfAbsent && isMigrationNeeded {
 		_, err := impl.CreateOrUpdateConfig(nil, envLevelConfig, bean3.SYSTEM_USER_ID)
 		if err != nil {
@@ -1221,5 +625,4 @@
 		}
 	}
 	return envLevelConfig, nil
->>>>>>> 5538bf74
 }