/*
 * Copyright (c) 2020-2024. Devtron Inc.
 *
 * Licensed under the Apache License, Version 2.0 (the "License");
 * you may not use this file except in compliance with the License.
 * You may obtain a copy of the License at
 *
 *     http://www.apache.org/licenses/LICENSE-2.0
 *
 * Unless required by applicable law or agreed to in writing, software
 * distributed under the License is distributed on an "AS IS" BASIS,
 * WITHOUT WARRANTIES OR CONDITIONS OF ANY KIND, either express or implied.
 * See the License for the specific language governing permissions and
 * limitations under the License.
 */

package common

import (
	"errors"
	"fmt"
	"github.com/devtron-labs/common-lib/utils/k8s/commonBean"
	"github.com/devtron-labs/devtron/client/argocdServer"
	appRepository "github.com/devtron-labs/devtron/internal/sql/repository/app"
	"github.com/devtron-labs/devtron/internal/sql/repository/deploymentConfig"
	"github.com/devtron-labs/devtron/internal/sql/repository/pipelineConfig"
	util2 "github.com/devtron-labs/devtron/internal/util"
	installedAppReader "github.com/devtron-labs/devtron/pkg/appStore/installedApp/read"
	bean3 "github.com/devtron-labs/devtron/pkg/auth/user/bean"
	chartRepoRepository "github.com/devtron-labs/devtron/pkg/chartRepo/repository"
	clusterBean "github.com/devtron-labs/devtron/pkg/cluster/bean"
	bean4 "github.com/devtron-labs/devtron/pkg/cluster/environment/bean"
	"github.com/devtron-labs/devtron/pkg/cluster/environment/repository"
	"github.com/devtron-labs/devtron/pkg/deployment/common/adapter"
	"github.com/devtron-labs/devtron/pkg/deployment/common/bean"
	commonErr "github.com/devtron-labs/devtron/pkg/deployment/common/errors"
	read2 "github.com/devtron-labs/devtron/pkg/deployment/common/read"
	"github.com/devtron-labs/devtron/pkg/deployment/manifest/deploymentTemplate/read"
	util3 "github.com/devtron-labs/devtron/pkg/util"
	"github.com/devtron-labs/devtron/util"
	"github.com/go-pg/pg"
	"go.uber.org/zap"
	"path/filepath"
)

type DeploymentConfigService interface {
	CreateOrUpdateConfig(tx *pg.Tx, config *bean.DeploymentConfig, userId int32) (*bean.DeploymentConfig, error)
	CreateOrUpdateConfigInBulk(tx *pg.Tx, configToBeCreated, configToBeUpdated []*bean.DeploymentConfig, userId int32) error
	GetConfigForDevtronApps(appId, envId int) (*bean.DeploymentConfig, error)
	GetAndMigrateConfigIfAbsentForDevtronApps(appId, envId int) (*bean.DeploymentConfig, error)
	GetConfigForHelmApps(appId, envId int) (*bean.DeploymentConfig, error)
	IsChartStoreAppManagedByArgoCd(appId int) (bool, error)
	GetConfigEvenIfInactive(appId, envId int) (*bean.DeploymentConfig, error)
	GetAndMigrateConfigIfAbsentForHelmApp(appId, envId int) (*bean.DeploymentConfig, error)
	UpdateRepoUrlForAppAndEnvId(repoURL string, appId, envId int) error
	GetConfigsByAppIds(appIds []int) ([]*bean.DeploymentConfig, error)
	UpdateChartLocationInDeploymentConfig(appId, envId, chartRefId int, userId int32, chartVersion string) error
	GetAllArgoAppNamesByCluster(clusterIds []int) ([]*bean.DevtronArgoCdAppInfo, error)
	GetExternalReleaseType(appId, environmentId int) (bean.ExternalReleaseType, error)
	CheckIfURLAlreadyPresent(repoURL string) (bool, error)
	FilterPipelinesByApplicationClusterIdAndNamespace(pipelines []pipelineConfig.Pipeline, applicationObjectClusterId int, applicationObjectNamespace string) (pipelineConfig.Pipeline, error)
}

type DeploymentConfigServiceImpl struct {
	deploymentConfigRepository  deploymentConfig.Repository
	logger                      *zap.SugaredLogger
	chartRepository             chartRepoRepository.ChartRepository
	pipelineRepository          pipelineConfig.PipelineRepository
	appRepository               appRepository.AppRepository
	installedAppReadService     installedAppReader.InstalledAppReadServiceEA
	deploymentServiceTypeConfig *util.DeploymentServiceTypeConfig
	envConfigOverrideService    read.EnvConfigOverrideService
	environmentRepository       repository.EnvironmentRepository
	chartRefRepository          chartRepoRepository.ChartRefRepository
	deploymentConfigReadService read2.DeploymentConfigReadService
	acdAuthConfig               *util3.ACDAuthConfig
}

func NewDeploymentConfigServiceImpl(
	deploymentConfigRepository deploymentConfig.Repository,
	logger *zap.SugaredLogger,
	chartRepository chartRepoRepository.ChartRepository,
	pipelineRepository pipelineConfig.PipelineRepository,
	appRepository appRepository.AppRepository,
	installedAppReadService installedAppReader.InstalledAppReadServiceEA,
	envVariables *util.EnvironmentVariables,
	envConfigOverrideService read.EnvConfigOverrideService,
	environmentRepository repository.EnvironmentRepository,
	chartRefRepository chartRepoRepository.ChartRefRepository,
	deploymentConfigReadService read2.DeploymentConfigReadService,
	acdAuthConfig *util3.ACDAuthConfig,
) *DeploymentConfigServiceImpl {

	return &DeploymentConfigServiceImpl{
		deploymentConfigRepository:  deploymentConfigRepository,
		logger:                      logger,
		chartRepository:             chartRepository,
		pipelineRepository:          pipelineRepository,
		appRepository:               appRepository,
		installedAppReadService:     installedAppReadService,
		deploymentServiceTypeConfig: envVariables.DeploymentServiceTypeConfig,
		envConfigOverrideService:    envConfigOverrideService,
		environmentRepository:       environmentRepository,
		chartRefRepository:          chartRefRepository,
		deploymentConfigReadService: deploymentConfigReadService,
		acdAuthConfig:               acdAuthConfig,
	}
}

func (impl *DeploymentConfigServiceImpl) CreateOrUpdateConfig(tx *pg.Tx, config *bean.DeploymentConfig, userId int32) (*bean.DeploymentConfig, error) {
	newDBObj, err := adapter.ConvertDeploymentConfigDTOToDbObj(config)
	if err != nil {
		impl.logger.Errorw("error in converting deployment config DTO to db object", "appId", config.AppId, "envId", config.EnvironmentId)
		return nil, err
	}

	configDbObj, err := impl.GetConfigDBObj(config.AppId, config.EnvironmentId)
	if err != nil && !errors.Is(err, pg.ErrNoRows) {
		impl.logger.Errorw("error in fetching deployment config from DB by appId and envId",
			"appId", config.AppId, "envId", config.EnvironmentId, "err", err)
	}
	if configDbObj == nil || configDbObj.Id == 0 {
		newDBObj.AuditLog.CreateAuditLog(userId)
		newDBObj, err = impl.deploymentConfigRepository.Save(tx, newDBObj)
		if err != nil {
			impl.logger.Errorw("error in saving deploymentConfig", "appId", config.AppId, "envId", config.EnvironmentId, "err", err)
			return nil, err
		}
	} else {
		newDBObj.Id = configDbObj.Id
		newDBObj.AuditLog = configDbObj.AuditLog
		newDBObj.AuditLog.UpdateAuditLog(userId)
		newDBObj, err = impl.deploymentConfigRepository.Update(tx, newDBObj)
		if err != nil {
			impl.logger.Errorw("error in updating deploymentConfig", "appId", config.AppId, "envId", config.EnvironmentId, "err", err)
			return nil, err
		}
	}
	newObj, err := adapter.ConvertDeploymentConfigDbObjToDTO(newDBObj)
	if err != nil {
		impl.logger.Errorw("error in converting deployment config DTO to db object", "appId", config.AppId, "envId", config.EnvironmentId)
		return nil, err
	}
	return newObj, nil
}

func (impl *DeploymentConfigServiceImpl) CreateOrUpdateConfigInBulk(tx *pg.Tx, configToBeCreated, configToBeUpdated []*bean.DeploymentConfig, userId int32) error {

	dbObjCreate := make([]*deploymentConfig.DeploymentConfig, 0, len(configToBeCreated))
	for i := range configToBeCreated {
		dbObj, err := adapter.ConvertDeploymentConfigDTOToDbObj(configToBeCreated[i])
		if err != nil {
			impl.logger.Errorw("error in converting deployment config DTO to db object", "appId", configToBeCreated[i].AppId, "envId", configToBeCreated[i].EnvironmentId)
			return err
		}
		dbObj.AuditLog.CreateAuditLog(userId)
		dbObjCreate = append(dbObjCreate, dbObj)
	}

	dbObjUpdate := make([]*deploymentConfig.DeploymentConfig, 0, len(configToBeUpdated))
	for i := range configToBeUpdated {
		dbObj, err := adapter.ConvertDeploymentConfigDTOToDbObj(configToBeUpdated[i])
		if err != nil {
			impl.logger.Errorw("error in converting deployment config DTO to db object", "appId", configToBeUpdated[i].AppId, "envId", configToBeUpdated[i].EnvironmentId)
			return err
		}
		dbObj.AuditLog.UpdateAuditLog(userId)
		dbObjUpdate = append(dbObjUpdate, dbObj)
	}

	if len(dbObjCreate) > 0 {
		_, err := impl.deploymentConfigRepository.SaveAll(tx, dbObjCreate)
		if err != nil {
			impl.logger.Errorw("error in saving deploymentConfig", "dbObjCreate", dbObjCreate, "err", err)
			return err
		}
	}

	if len(dbObjUpdate) > 0 {
		_, err := impl.deploymentConfigRepository.UpdateAll(tx, dbObjUpdate)
		if err != nil {
			impl.logger.Errorw("error in updating deploymentConfig", "dbObjUpdate", dbObjUpdate, "err", err)
			return err
		}
	}

	return nil
}

func (impl *DeploymentConfigServiceImpl) GetConfigForDevtronApps(appId, envId int) (*bean.DeploymentConfig, error) {

	appLevelConfig, err := impl.getAppLevelConfigForDevtronApps(appId, false)
	if err != nil {
		impl.logger.Errorw("error in getting app level Config for devtron apps", "appId", appId, "envId", envId, "err", err)
		return nil, err
	}

	if envId > 0 {
		// if envId > 0 then only env level config will be returned,
		// for getting app level config envId should be zero
		envLevelConfig, err := impl.getEnvLevelDataForDevtronApps(appId, envId, appLevelConfig, false)
		if err != nil {
			impl.logger.Errorw("error in getting env level data for devtron apps", "appId", appId, "envId", envId, "err", err)
			return nil, err
		}
		return envLevelConfig, nil
	}
	return appLevelConfig, nil
}

func (impl *DeploymentConfigServiceImpl) GetAndMigrateConfigIfAbsentForDevtronApps(appId, envId int) (*bean.DeploymentConfig, error) {
	migrateDeploymentConfigData := impl.deploymentServiceTypeConfig.MigrateDeploymentConfigData
	appLevelConfig, err := impl.getAppLevelConfigForDevtronApps(appId, migrateDeploymentConfigData)
	if err != nil {
		impl.logger.Errorw("error in getting app level Config for devtron apps", "appId", appId, "envId", envId, "err", err)
		return nil, err
	}
	var envLevelConfig *bean.DeploymentConfig
	if envId > 0 {
		// if envId > 0 then only env level config will be returned,
		// for getting app level config envId should be zero
		envLevelConfig, err = impl.getEnvLevelDataForDevtronApps(appId, envId, appLevelConfig, migrateDeploymentConfigData)
		if err != nil {
			impl.logger.Errorw("error in getting env level data for devtron apps", "appId", appId, "envId", envId, "err", err)
			return nil, err
		}
		return envLevelConfig, nil
	}
	return appLevelConfig, nil
}

func (impl *DeploymentConfigServiceImpl) GetConfigForHelmApps(appId, envId int) (*bean.DeploymentConfig, error) {
	helmDeploymentConfig, err := impl.getConfigForHelmApps(appId, envId, false)
	if err != nil {
		impl.logger.Errorw("error in getting deployment config for helm app", "appId", appId, "envId", envId, "err", err)
		return nil, err
	}
	return helmDeploymentConfig, nil
}

func (impl *DeploymentConfigServiceImpl) GetConfigEvenIfInactive(appId, envId int) (*bean.DeploymentConfig, error) {
	dbConfig, err := impl.deploymentConfigRepository.GetByAppIdAndEnvIdEvenIfInactive(appId, envId)
	if err != nil {
		impl.logger.Errorw("error in getting deployment config by appId and envId", "appId", appId, "envId", envId, "err", err)
		return nil, err
	}
	config, err := adapter.ConvertDeploymentConfigDbObjToDTO(dbConfig)
	if err != nil {
		impl.logger.Errorw("error in converting deployment config db obj to dto", "appId", appId, "envId", envId, "err", err)
		return nil, err
	}
	return config, nil
}

func (impl *DeploymentConfigServiceImpl) GetAndMigrateConfigIfAbsentForHelmApp(appId, envId int) (*bean.DeploymentConfig, error) {
	migrateDataIfAbsent := impl.deploymentServiceTypeConfig.MigrateDeploymentConfigData
	helmDeploymentConfig, err := impl.getConfigForHelmApps(appId, envId, migrateDataIfAbsent)
	if err != nil {
		impl.logger.Errorw("error in getting deployment config for helm app", "appId", appId, "envId", envId, "err", err)
		return nil, err
	}
	return helmDeploymentConfig, nil
}

func (impl *DeploymentConfigServiceImpl) UpdateRepoUrlForAppAndEnvId(repoURL string, appId, envId int) error {

	dbObj, err := impl.deploymentConfigRepository.GetByAppIdAndEnvId(appId, envId)
	if err != nil {
		impl.logger.Errorw("error in getting deployment config by appId", "appId", appId, "envId", envId, "err", err)
		return err
	}

	config, err := adapter.ConvertDeploymentConfigDbObjToDTO(dbObj)
	if err != nil {
		impl.logger.Errorw("error in converting deployment config to DTO", "appId", appId, "envId", envId, "err", err)
		return err
	}

	config.SetRepoURL(repoURL)

	dbObj, err = impl.deploymentConfigRepository.Update(nil, dbObj)
	if err != nil {
		impl.logger.Errorw("error in updating deployment config", appId, "envId", envId, "err", err)
		return err
	}

	return nil
}

func (impl *DeploymentConfigServiceImpl) GetConfigsByAppIds(appIds []int) ([]*bean.DeploymentConfig, error) {
	if len(appIds) == 0 {
		return nil, nil
	}
	configs, err := impl.deploymentConfigRepository.GetConfigByAppIds(appIds)
	if err != nil {
		impl.logger.Errorw("error in getting deployment config db object by appIds", "appIds", appIds, "err", err)
		return nil, err
	}
	resp := make([]*bean.DeploymentConfig, 0, len(configs))
	for _, config := range configs {
		newObj, err := adapter.ConvertDeploymentConfigDbObjToDTO(config)
		if err != nil {
			impl.logger.Errorw("error in converting deployment config DTO to db object", "appId", config.AppId, "envId", config.EnvironmentId)
			return nil, err
		}
		resp = append(resp, newObj)
	}
	return resp, nil
}

func (impl *DeploymentConfigServiceImpl) UpdateChartLocationInDeploymentConfig(appId, envId, chartRefId int, userId int32, chartVersion string) error {
	config, err := impl.GetConfigForDevtronApps(appId, envId)
	if err != nil {
		impl.logger.Errorw("error, GetConfigForDevtronApps", "appId", appId, "envId", envId, "err", err)
		return err
	}
	if config.ReleaseMode == util2.PIPELINE_RELEASE_MODE_CREATE && config.DeploymentAppType == bean4.PIPELINE_DEPLOYMENT_TYPE_ACD {
		chartRef, err := impl.chartRefRepository.FindById(chartRefId)
		if err != nil {
			impl.logger.Errorw("error in chartRefRepository.FindById", "chartRefId", chartRefId, "err", err)
			return err
		}
		//TODO: ayush common function for chart location
		chartLocation := filepath.Join(chartRef.Location, chartVersion)
		config.SetChartLocation(chartLocation)
		config, err = impl.CreateOrUpdateConfig(nil, config, userId)
		if err != nil {
			impl.logger.Errorw("error in CreateOrUpdateConfig", "appId", appId, "envId", envId, "err", err)
			return err
		}
	}
	return nil
}

func (impl *DeploymentConfigServiceImpl) GetAllArgoAppNamesByCluster(clusterIds []int) ([]*bean.DevtronArgoCdAppInfo, error) {
	allDevtronManagedArgoAppsInfo := make([]*bean.DevtronArgoCdAppInfo, 0)
	linkedReleaseConfig, err := impl.getAllEnvLevelConfigsForLinkedReleases()
	if err != nil {
		impl.logger.Errorw("error while fetching linked release configs", "clusterIds", clusterIds, "error", err)
		return allDevtronManagedArgoAppsInfo, err
	}
	linkedReleaseConfigMap := make(map[string]*bean.DeploymentConfig)
	for _, config := range linkedReleaseConfig {
		uniqueKey := fmt.Sprintf("%d-%d", config.AppId, config.EnvironmentId)
		linkedReleaseConfigMap[uniqueKey] = config
	}
	devtronArgoAppsInfo, err := impl.pipelineRepository.GetAllArgoAppNamesByCluster(clusterIds)
	if err != nil {
		impl.logger.Errorw("error while fetching argo app names", "clusterIds", clusterIds, "error", err)
		return allDevtronManagedArgoAppsInfo, err
	}
	for _, acdAppInfo := range devtronArgoAppsInfo {
		uniqueKey := fmt.Sprintf("%d-%d", acdAppInfo.AppId, acdAppInfo.EnvironmentId)
		var devtronArgoCdAppInfo *bean.DevtronArgoCdAppInfo
		if config, ok := linkedReleaseConfigMap[uniqueKey]; ok &&
			config.IsAcdRelease() && config.IsLinkedRelease() {
			acdAppClusterId := config.GetApplicationObjectClusterId()
			acdDefaultNamespace := config.GetApplicationObjectNamespace()
			devtronArgoCdAppInfo = adapter.GetDevtronArgoCdAppInfo(acdAppInfo.DeploymentAppName, acdAppClusterId, acdDefaultNamespace)
		} else {
			devtronArgoCdAppInfo = adapter.GetDevtronArgoCdAppInfo(acdAppInfo.DeploymentAppName, clusterBean.DefaultClusterId, impl.acdAuthConfig.ACDConfigMapNamespace)
		}
		allDevtronManagedArgoAppsInfo = append(allDevtronManagedArgoAppsInfo, devtronArgoCdAppInfo)
	}
	chartStoreArgoAppNames, err := impl.installedAppReadService.GetAllArgoAppNamesByCluster(clusterIds)
	if err != nil {
		impl.logger.Errorw("error while fetching argo app names from chart store", "clusterIds", clusterIds, "error", err)
		return allDevtronManagedArgoAppsInfo, err
	}
	for _, chartStoreArgoAppName := range chartStoreArgoAppNames {
		// NOTE: Chart Store doesn't support linked releases
		chartStoreArgoCdAppInfo := adapter.GetDevtronArgoCdAppInfo(chartStoreArgoAppName, clusterBean.DefaultClusterId, impl.acdAuthConfig.ACDConfigMapNamespace)
		allDevtronManagedArgoAppsInfo = append(allDevtronManagedArgoAppsInfo, chartStoreArgoCdAppInfo)
	}
	return allDevtronManagedArgoAppsInfo, nil
}

func (impl *DeploymentConfigServiceImpl) GetExternalReleaseType(appId, environmentId int) (bean.ExternalReleaseType, error) {
	config, err := impl.GetConfigForDevtronApps(appId, environmentId)
	if err != nil && !errors.Is(err, pg.ErrNoRows) {
		impl.logger.Errorw("error in getting deployment config by appId and envId", "appId", appId, "envId", environmentId, "err", err)
		return bean.Undefined, err
	} else if errors.Is(err, pg.ErrNoRows) {
		return bean.Undefined, nil
	}
	externalHelmReleaseType, _ := config.GetMigratedFrom()
	return externalHelmReleaseType, nil
}

<<<<<<< HEAD
func (impl *DeploymentConfigServiceImpl) CheckIfURLAlreadyPresent(repoURL string) (bool, error) {
	//TODO: optimisation
	configs, err := impl.getAllAppLevelConfigsWithCustomGitOpsURL()
=======
func (impl *DeploymentConfigServiceImpl) IsChartStoreAppManagedByArgoCd(appId int) (bool, error) {
	deploymentAppType, err := impl.deploymentConfigRepository.GetDeploymentAppTypeForChartStoreAppByAppId(appId)
	if err != nil && !util2.IsErrNoRows(err) {
		impl.logger.Errorw("error in GetDeploymentAppTypeForChartStoreAppByAppId", "appId", appId, "err", err)
		return false, err
	} else if util2.IsErrNoRows(err) {
		return impl.installedAppReadService.IsChartStoreAppManagedByArgoCd(appId)
	}
	return util2.IsAcdApp(deploymentAppType), nil
}

func (impl *DeploymentConfigServiceImpl) GetConfigEvenIfInactive(appId, envId int) (*bean.DeploymentConfig, error) {
	config, err := impl.deploymentConfigRepository.GetByAppIdAndEnvIdEvenIfInactive(appId, envId)
>>>>>>> 08fa6d60
	if err != nil {
		impl.logger.Errorw("error in getting all configs", "err", err)
		return false, err
	}
	for _, dc := range configs {
		if dc.GetRepoURL() == repoURL {
			impl.logger.Warnw("repository is already in use for helm app", "repoUrl", repoURL)
			return true, nil
		}
	}
	return false, nil
}

func (impl *DeploymentConfigServiceImpl) FilterPipelinesByApplicationClusterIdAndNamespace(pipelines []pipelineConfig.Pipeline, applicationObjectClusterId int, applicationObjectNamespace string) (pipelineConfig.Pipeline, error) {
	pipeline := pipelineConfig.Pipeline{}
	for _, p := range pipelines {
		dc, err := impl.GetConfigForDevtronApps(p.AppId, p.EnvironmentId)
		if err != nil {
			impl.logger.Errorw("error, GetConfigForDevtronApps", "appId", p.AppId, "environmentId", p.EnvironmentId, "err", err)
			return pipeline, err
		}
		if dc.GetApplicationObjectClusterId() == applicationObjectClusterId &&
			dc.GetApplicationObjectNamespace() == applicationObjectNamespace {
			return p, nil
		}
	}
	return pipeline, commonErr.PipelineNotFoundError
}

func (impl *DeploymentConfigServiceImpl) getConfigForHelmApps(appId int, envId int, migrateIfAbsent bool) (*bean.DeploymentConfig, error) {
	var (
		helmDeploymentConfig *bean.DeploymentConfig
		isMigrationNeeded    bool
	)
	config, err := impl.deploymentConfigRepository.GetByAppIdAndEnvId(appId, envId)
	if err != nil && !errors.Is(err, pg.ErrNoRows) {
		impl.logger.Errorw("error in fetching deployment config by by appId and envId", "appId", appId, "envId", envId, "err", err)
		return nil, err
	} else if errors.Is(err, pg.ErrNoRows) {
		isMigrationNeeded = true
		helmDeploymentConfig, err = impl.parseDeploymentConfigForHelmApps(appId, envId)
		if err != nil {
			impl.logger.Errorw("error in parsing helm deployment config", "appId", appId, "envId", envId, "err", err)
			return nil, err
		}
	} else {
		helmDeploymentConfig, err = adapter.ConvertDeploymentConfigDbObjToDTO(config)
		if err != nil {
			impl.logger.Errorw("error in converting helm deployment config dbObj to DTO", "appId", appId, "envId", envId, "err", err)
			return nil, err
		}
		if helmDeploymentConfig.ReleaseConfiguration == nil || len(helmDeploymentConfig.ReleaseConfiguration.Version) == 0 {
			isMigrationNeeded = true
			releaseConfig, err := impl.parseReleaseConfigForHelmApps(appId, envId, helmDeploymentConfig)
			if err != nil {
				impl.logger.Errorw("error in parsing release config", "appId", appId, "envId", envId, "err", err)
				return nil, err
			}
			helmDeploymentConfig.ReleaseConfiguration = releaseConfig
		}
	}
	if migrateIfAbsent && isMigrationNeeded {
		_, err = impl.CreateOrUpdateConfig(nil, helmDeploymentConfig, bean3.SYSTEM_USER_ID)
		if err != nil {
			impl.logger.Errorw("error in creating helm deployment config ", "appId", appId, "envId", envId, "err", err)
			return nil, err
		}
	}
	return helmDeploymentConfig, err
}

func (impl *DeploymentConfigServiceImpl) parseDeploymentConfigForHelmApps(appId int, envId int) (*bean.DeploymentConfig, error) {
	installedApp, err := impl.installedAppReadService.GetInstalledAppsByAppId(appId)
	if err != nil {
		impl.logger.Errorw("error in getting installed app by appId", "appId", appId, "err", err)
		return nil, err
	}
	if installedApp.EnvironmentId != envId {
		return nil, pg.ErrNoRows
	}
	helmDeploymentConfig := &bean.DeploymentConfig{
		AppId:             appId,
		EnvironmentId:     envId,
		DeploymentAppType: installedApp.DeploymentAppType,
		ConfigType:        adapter.GetDeploymentConfigType(installedApp.IsCustomRepository),
		RepoURL:           installedApp.GitOpsRepoUrl,
		Active:            true,
	}
	releaseConfig, err := impl.parseReleaseConfigForHelmApps(appId, envId, helmDeploymentConfig)
	if err != nil {
		return nil, err
	}
	helmDeploymentConfig.ReleaseConfiguration = releaseConfig
	return helmDeploymentConfig, nil
}

func (impl *DeploymentConfigServiceImpl) parseReleaseConfigForHelmApps(appId int, envId int, config *bean.DeploymentConfig) (*bean.ReleaseConfiguration, error) {
	releaseConfig := &bean.ReleaseConfiguration{}
	if config.DeploymentAppType == bean4.PIPELINE_DEPLOYMENT_TYPE_ACD {
		releaseConfig.Version = bean.Version
		app, err := impl.appRepository.FindById(appId)
		if err != nil {
			impl.logger.Errorw("error in getting app by id", "appId", appId, "err", err)
			return nil, err
		}
		env, err := impl.environmentRepository.FindById(envId)
		if err != nil {
			impl.logger.Errorw("error in getting installed app by environmentId", "appId", appId, "envId", envId, "err", err)
			return nil, err
		}

		var gitRepoURL string
		if len(config.RepoURL) > 0 {
			gitRepoURL = config.RepoURL
		} else {
			installedApp, err := impl.installedAppReadService.GetInstalledAppsByAppId(appId)
			if err != nil {
				impl.logger.Errorw("error in getting installed app by appId", "appId", appId, "err", err)
				return nil, err
			}
			gitRepoURL = installedApp.GitOpsRepoUrl
		}

		releaseConfig = &bean.ReleaseConfiguration{
			Version: bean.Version,
			ArgoCDSpec: bean.ArgoCDSpec{
				Metadata: bean.ApplicationMetadata{
					ClusterId: clusterBean.DefaultClusterId,
					Namespace: argocdServer.DevtronInstalationNs,
				},
				Spec: bean.ApplicationSpec{
					Destination: &bean.Destination{
						Namespace: env.Namespace,
						Server:    commonBean.DefaultClusterUrl,
					},
					Source: &bean.ApplicationSource{
						RepoURL: gitRepoURL,
						Path:    util.BuildDeployedAppName(app.AppName, env.Name),
						Helm: &bean.ApplicationSourceHelm{
							ValueFiles: []string{"values.yaml"},
						},
						TargetRevision: util.GetDefaultTargetRevision(),
					},
				},
			},
		}
	}
	return releaseConfig, nil
}

func (impl *DeploymentConfigServiceImpl) getAllAppLevelConfigsWithCustomGitOpsURL() ([]*bean.DeploymentConfig, error) {
	dbConfigs, err := impl.deploymentConfigRepository.GetAllAppLevelConfigs()
	if err != nil {
		impl.logger.Errorw("error in getting all configs with custom gitops url", "err", err)
		return nil, err
	}
	var configs []*bean.DeploymentConfig
	for _, dbConfig := range dbConfigs {
		config, err := adapter.ConvertDeploymentConfigDbObjToDTO(dbConfig)
		if err != nil {
			impl.logger.Error("error in converting dbObj to dto", "err", err)
			return nil, err
		}
		configs = append(configs, config)
	}
	return configs, nil
}

func (impl *DeploymentConfigServiceImpl) getAllEnvLevelConfigsForLinkedReleases() ([]*bean.DeploymentConfig, error) {
	dbConfigs, err := impl.deploymentConfigRepository.GetAllEnvLevelConfigsWithReleaseMode(util2.PIPELINE_RELEASE_MODE_LINK)
	if err != nil {
		impl.logger.Errorw("error in getting all env level configs with custom gitops url", "err", err)
		return nil, err
	}
	configs := make([]*bean.DeploymentConfig, 0)
	for _, dbConfig := range dbConfigs {
		config, err := adapter.ConvertDeploymentConfigDbObjToDTO(dbConfig)
		if err != nil {
			impl.logger.Error("error in converting dbObj to dto", "err", err)
			return nil, err
		}
		configs = append(configs, config)
	}
	return configs, nil
}

func (impl *DeploymentConfigServiceImpl) GetConfigDBObj(appId, envId int) (*deploymentConfig.DeploymentConfig, error) {
	var configDbObj *deploymentConfig.DeploymentConfig
	var err error
	if envId == 0 {
		configDbObj, err = impl.deploymentConfigRepository.GetAppLevelConfigForDevtronApps(appId)
		if err != nil {
			impl.logger.Errorw("error in getting deployment config db object by appId", "appId", appId, "err", err)
			return nil, err
		}
	} else {
		configDbObj, err = impl.deploymentConfigRepository.GetByAppIdAndEnvId(appId, envId)
		if err != nil {
			impl.logger.Errorw("error in getting deployment config db object by appId and envId", "appId", appId, "envId", envId, "err", err)
			return nil, err
		}
	}
	return configDbObj, nil
}

func (impl *DeploymentConfigServiceImpl) getAppLevelConfigForDevtronApps(appId int, migrateDataIfAbsent bool) (*bean.DeploymentConfig, error) {
	appLevelConfig, isMigrationNeeded, err := impl.deploymentConfigReadService.GetDeploymentConfigForApp(appId)
	if err != nil {
		impl.logger.Errorw("error in getting app level Config for devtron apps", "appId", appId, "err", err)
		return nil, err
	}
	if migrateDataIfAbsent && isMigrationNeeded {
		_, err := impl.CreateOrUpdateConfig(nil, appLevelConfig, bean3.SYSTEM_USER_ID)
		if err != nil {
			impl.logger.Errorw("error in migrating app level config to deployment config", "appId", appId, "err", err)
			return nil, err
		}
	}
	return appLevelConfig, nil

}

func (impl *DeploymentConfigServiceImpl) getEnvLevelDataForDevtronApps(appId, envId int, appLevelConfig *bean.DeploymentConfig, migrateDataIfAbsent bool) (*bean.DeploymentConfig, error) {
	envLevelConfig, isMigrationNeeded, err := impl.deploymentConfigReadService.GetDeploymentConfigForAppAndEnv(appLevelConfig, appId, envId)
	if err != nil {
		impl.logger.Errorw("error in getting env level data for devtron apps", "appId", appId, "envId", envId, "appLevelConfig", appLevelConfig, "err", err)
		return nil, err
	}
	if migrateDataIfAbsent && isMigrationNeeded {
		_, err := impl.CreateOrUpdateConfig(nil, envLevelConfig, bean3.SYSTEM_USER_ID)
		if err != nil {
			impl.logger.Errorw("error in migrating env level config to deployment config", "appId", appId, "envId", envId, "err", err)
			return nil, err
		}
	}
	return envLevelConfig, nil
}<|MERGE_RESOLUTION|>--- conflicted
+++ resolved
@@ -238,6 +238,17 @@
 	return helmDeploymentConfig, nil
 }
 
+func (impl *DeploymentConfigServiceImpl) IsChartStoreAppManagedByArgoCd(appId int) (bool, error) {
+	deploymentAppType, err := impl.deploymentConfigRepository.GetDeploymentAppTypeForChartStoreAppByAppId(appId)
+	if err != nil && !util2.IsErrNoRows(err) {
+		impl.logger.Errorw("error in GetDeploymentAppTypeForChartStoreAppByAppId", "appId", appId, "err", err)
+		return false, err
+	} else if util2.IsErrNoRows(err) {
+		return impl.installedAppReadService.IsChartStoreAppManagedByArgoCd(appId)
+	}
+	return util2.IsAcdApp(deploymentAppType), nil
+}
+
 func (impl *DeploymentConfigServiceImpl) GetConfigEvenIfInactive(appId, envId int) (*bean.DeploymentConfig, error) {
 	dbConfig, err := impl.deploymentConfigRepository.GetByAppIdAndEnvIdEvenIfInactive(appId, envId)
 	if err != nil {
@@ -387,25 +398,9 @@
 	return externalHelmReleaseType, nil
 }
 
-<<<<<<< HEAD
 func (impl *DeploymentConfigServiceImpl) CheckIfURLAlreadyPresent(repoURL string) (bool, error) {
 	//TODO: optimisation
 	configs, err := impl.getAllAppLevelConfigsWithCustomGitOpsURL()
-=======
-func (impl *DeploymentConfigServiceImpl) IsChartStoreAppManagedByArgoCd(appId int) (bool, error) {
-	deploymentAppType, err := impl.deploymentConfigRepository.GetDeploymentAppTypeForChartStoreAppByAppId(appId)
-	if err != nil && !util2.IsErrNoRows(err) {
-		impl.logger.Errorw("error in GetDeploymentAppTypeForChartStoreAppByAppId", "appId", appId, "err", err)
-		return false, err
-	} else if util2.IsErrNoRows(err) {
-		return impl.installedAppReadService.IsChartStoreAppManagedByArgoCd(appId)
-	}
-	return util2.IsAcdApp(deploymentAppType), nil
-}
-
-func (impl *DeploymentConfigServiceImpl) GetConfigEvenIfInactive(appId, envId int) (*bean.DeploymentConfig, error) {
-	config, err := impl.deploymentConfigRepository.GetByAppIdAndEnvIdEvenIfInactive(appId, envId)
->>>>>>> 08fa6d60
 	if err != nil {
 		impl.logger.Errorw("error in getting all configs", "err", err)
 		return false, err
