--- conflicted
+++ resolved
@@ -32,11 +32,7 @@
 	GetConfigEvenIfInactive(appId, envId int) (*bean.DeploymentConfig, error)
 	GetAndMigrateConfigIfAbsentForHelmApp(appId, envId int) (*bean.DeploymentConfig, error)
 	UpdateRepoUrlForAppAndEnvId(repoURL string, appId, envId int) error
-<<<<<<< HEAD
-=======
-	GetDeploymentAppTypeForCDInBulk(pipelines []*pipelineConfig.Pipeline) (map[int]string, error)
 	GetAllConfigsWithCustomGitOpsURL() ([]*bean.DeploymentConfig, error)
->>>>>>> 416d0acc
 }
 
 type DeploymentConfigServiceImpl struct {
@@ -372,14 +368,10 @@
 func (impl *DeploymentConfigServiceImpl) parseEnvLevelReleaseConfigForDevtronApp(config *bean.DeploymentConfig, appId int, envId int) (*bean.ReleaseConfiguration, error) {
 	releaseConfig := &bean.ReleaseConfiguration{}
 	if config.DeploymentAppType == util2.PIPELINE_DEPLOYMENT_TYPE_ACD {
-<<<<<<< HEAD
+
+		releaseConfig.Version = bean.Version
+
 		envOverride, err := impl.envConfigOverrideService.ActiveEnvConfigOverride(appId, envId)
-=======
-
-		releaseConfig.Version = bean.Version
-
-		envOverride, err := impl.EnvConfigOverrideService.ActiveEnvConfigOverride(appId, envId)
->>>>>>> 416d0acc
 		if err != nil {
 			return nil, err
 		}
@@ -415,23 +407,14 @@
 					RepoURL: gitRepoUrl,
 					Path:    latestChart.ChartLocation,
 					Helm: &bean.ApplicationSourceHelm{
-						ValueFiles: []string{fmt.Sprintf("_%d-values.yaml", env.Id)},
+						ValueFiles: []string{helper.GetValuesFileForEnv(env.Id)},
 					},
-					TargetRevision: "master",
+					TargetRevision: util.GetDefaultTargetRevision(),
 				},
 				Destination: &bean.Destination{
 					Namespace: env.Namespace,
 					Server:    commonBean.DefaultClusterUrl,
 				},
-<<<<<<< HEAD
-				Source: &bean.Source{
-					RepoURL:        gitRepoUrl,
-					ChartPath:      latestChart.ChartLocation,
-					ValuesFilePath: helper.GetValuesFileForEnv(env.Id),
-					TargetRevision: util.GetDefaultTargetRevision(),
-				},
-=======
->>>>>>> 416d0acc
 			},
 		}
 	}
@@ -591,13 +574,6 @@
 					ClusterId: bean2.DefaultClusterId,
 					Namespace: argocdServer.DevtronInstalationNs,
 				},
-<<<<<<< HEAD
-				Source: &bean.Source{
-					RepoURL:        gitRepoURL,
-					ChartPath:      util.BuildDeployedAppName(app.AppName, env.Name),
-					ValuesFilePath: "values.yaml",
-					TargetRevision: util.GetDefaultTargetRevision(),
-=======
 				Spec: bean.ApplicationSpec{
 					Destination: &bean.Destination{
 						Namespace: env.Namespace,
@@ -609,9 +585,8 @@
 						Helm: &bean.ApplicationSourceHelm{
 							ValueFiles: []string{"values.yaml"},
 						},
-						TargetRevision: "master",
+						TargetRevision: util.GetDefaultTargetRevision(),
 					},
->>>>>>> 416d0acc
 				},
 			},
 		}
@@ -642,35 +617,6 @@
 	}
 
 	return nil
-<<<<<<< HEAD
-=======
-}
-
-func (impl *DeploymentConfigServiceImpl) GetDeploymentAppTypeForCDInBulk(pipelines []*pipelineConfig.Pipeline) (map[int]string, error) {
-	resp := make(map[int]string, len(pipelines)) //map of pipelineId and deploymentAppType
-	if impl.deploymentServiceTypeConfig.UseDeploymentConfigData {
-		appIdEnvIdMapping := make(map[int][]int, len(pipelines))
-		appIdEnvIdKeyPipelineIdMap := make(map[string]int, len(pipelines))
-		for _, pipeline := range pipelines {
-			appIdEnvIdMapping[pipeline.AppId] = append(appIdEnvIdMapping[pipeline.AppId], pipeline.EnvironmentId)
-			appIdEnvIdKeyPipelineIdMap[fmt.Sprintf("%d-%d", pipeline.AppId, pipeline.EnvironmentId)] = pipeline.Id
-		}
-		configs, err := impl.deploymentConfigRepository.GetAppAndEnvLevelConfigsInBulk(appIdEnvIdMapping)
-		if err != nil {
-			impl.logger.Errorw("error, GetAppAndEnvLevelConfigsInBulk", "appIdEnvIdMapping", appIdEnvIdMapping, "err", err)
-			return nil, err
-		}
-		for _, config := range configs {
-			pipelineId := appIdEnvIdKeyPipelineIdMap[fmt.Sprintf("%d-%d", config.AppId, config.EnvironmentId)]
-			resp[pipelineId] = config.DeploymentAppType
-		}
-	}
-	for _, pipeline := range pipelines {
-		if _, ok := resp[pipeline.Id]; !ok { //not found in map, either flag is disabled or config not migrated yet. Getting from old data
-			resp[pipeline.Id] = pipeline.DeploymentAppType
-		}
-	}
-	return resp, nil
 }
 
 func (impl *DeploymentConfigServiceImpl) GetAllConfigsWithCustomGitOpsURL() ([]*bean.DeploymentConfig, error) {
@@ -689,5 +635,4 @@
 		configs = append(configs, config)
 	}
 	return configs, nil
->>>>>>> 416d0acc
 }