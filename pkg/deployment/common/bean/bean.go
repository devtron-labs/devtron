package bean

import (
	"fmt"
	apiGitOpsBean "github.com/devtron-labs/devtron/api/bean/gitOps"
	"github.com/devtron-labs/devtron/internal/util"
	globalUtil "github.com/devtron-labs/devtron/util"
	"strconv"
	"strings"
)

type ReleaseConfigVersion string

const (
	Version ReleaseConfigVersion = "v1.0.0"
)

type ReleaseConfiguration struct {
	Version    ReleaseConfigVersion `json:"version"`
	ArgoCDSpec ArgoCDSpec           `json:"argoCDSpec"`
	FluxCDSpec FluxCDSpec           `json:"fluxCDSpec"`
}

type FluxCDSpec struct {
	ClusterId         int    `json:"clusterId"`
	Namespace         string `json:"namespace"`
	GitRepositoryName string `json:"gitRepositoryName"`
	HelmReleaseName   string `json:"helmReleaseName"`
	GitOpsSecretName  string `json:"gitOpsSecretName"` //fmt.Sprintf("devtron-flux-secret-%d", gitOpsConfig.Id)

	ChartLocation  string   `json:"chartLocation"`
	ChartVersion   string   `json:"chartVersion"`
	RevisionTarget string   `json:"revisionTarget"`
	RepoUrl        string   `json:"repoUrl"`
	ValuesFiles    []string `json:"valuesFiles"` //getValuesFileArr
}

type ArgoCDSpec struct {
	Metadata ApplicationMetadata `json:"metadata"`
	Spec     ApplicationSpec     `json:"spec"`
}

func (a *ArgoCDSpec) SetApplicationObjectClusterId(clusterId int) {
	a.Metadata.ClusterId = clusterId
}

type ApplicationMetadata struct {
	ClusterId int    `json:"clusterId"`
	Namespace string `json:"namespace"`
	Name      string `json:"name"`
}

type ApplicationSpec struct {
	Destination *Destination         `json:"destination,omitempty"`
	Source      *ApplicationSource   `json:"source,omitempty"`
	SyncPolicy  *SyncPolicyAutomated `json:"syncPolicy,omitempty"`
}

type ApplicationSource struct {
	// RepoURL is the URL to the repository (Git or Helm) that contains the application manifests
	RepoURL string `json:"repoURL"`
	// Path is a directory path within the Git repository, and is only valid for applications sourced from Git.
	Path string `json:"path,omitempty"`
	// TargetRevision defines the revision of the source to sync the application to.
	// In case of Git, this can be commit, tag, or branch. If omitted, will equal to HEAD.
	// In case of Helm, this is a semver tag for the Chart's version.
	TargetRevision string `json:"targetRevision,omitempty"`
	// Helm holds helm specific options
	Helm *ApplicationSourceHelm `json:"helm,omitempty"`
	// Chart is a Helm chart name, and must be specified for applications sourced from a Helm repo.
	Chart string `json:"chart,omitempty"`
	// Ref is reference to another source within sources field. This field will not be used if used with a `source` tag.
	Ref string `json:"ref,omitempty"`
}

// ApplicationSourceHelm holds helm specific options
type ApplicationSourceHelm struct {
	// ValuesFiles is a list of Helm value files to use when generating a template
	ValueFiles []string `json:"valueFiles,omitempty"`
	// Parameters is a list of Helm parameters which are passed to the helm template command upon manifest generation
	Parameters []HelmParameter `json:"parameters,omitempty"`
	// ReleaseName is the Helm release name to use. If omitted it will use the application name
	ReleaseName string `json:"releaseName,omitempty"`
	// Values specifies Helm values to be passed to helm template, typically defined as a block
	Values string `json:"values,omitempty"`
	// FileParameters are file parameters to the helm template
	FileParameters []HelmFileParameter `json:"fileParameters,omitempty"`
	// Version is the Helm version to use for templating ("3")
	Version string `json:"version,omitempty"`
	// PassCredentials pass credentials to all domains (Helm's --pass-credentials)
	PassCredentials bool `json:"passCredentials,omitempty"`
	// IgnoreMissingValueFiles prevents helm template from failing when valueFiles do not exist locally by not appending them to helm template --values
	IgnoreMissingValueFiles bool `json:"ignoreMissingValueFiles,omitempty"`
	// SkipCrds skips custom resource definition installation step (Helm's --skip-crds)
	SkipCrds bool `json:"skipCrds,omitempty"`
}

type HelmParameter struct {
	// Name is the name of the Helm parameter
	Name string `json:"name,omitempty"`
	// Value is the value for the Helm parameter
	Value string `json:"value,omitempty"`
	// ForceString determines whether to tell Helm to interpret booleans and numbers as strings
	ForceString bool `json:"forceString,omitempty"`
}

// HelmFileParameter is a file parameter that's passed to helm template during manifest generation
type HelmFileParameter struct {
	// Name is the name of the Helm parameter
	Name string `json:"name,omitempty"`
	// Path is the path to the file containing the values for the Helm parameter
	Path string `json:"path,omitempty"`
}

type Destination struct {
	Namespace string `json:"namespace,omitempty"` // deployed application namespace
	Server    string `json:"server,omitempty"`    // deployed application cluster url
}

type Automated struct {
	Prune bool `json:"prune"`
}

type SyncPolicy struct {
	Automated                *SyncPolicyAutomated      `json:"automated,omitempty"`
	SyncOptions              SyncOptions               `json:"syncOptions,omitempty"`
	Retry                    *RetryStrategy            `json:"retry,omitempty"`
	ManagedNamespaceMetadata *ManagedNamespaceMetadata `json:"managedNamespaceMetadata,omitempty"`
}

type SyncPolicyAutomated struct {
	Prune      bool `json:"prune,omitempty"`
	SelfHeal   bool `json:"selfHeal,omitempty"`
	AllowEmpty bool `json:"allowEmpty,omitempty"`
}

type SyncOptions []string

// RetryStrategy contains information about the strategy to apply when a sync failed
type RetryStrategy struct {
	// Limit is the maximum number of attempts for retrying a failed sync. If set to 0, no retries will be performed.
	Limit int64 `json:"limit,omitempty"`
	// Backoff controls how to backoff on subsequent retries of failed syncs
	Backoff *Backoff `json:"backoff,omitempty"`
}

// Backoff is the backoff strategy to use on subsequent retries for failing syncs
type Backoff struct {
	// Duration is the amount to back off. Default unit is seconds, but could also be a duration (e.g. "2m", "1h")
	Duration string `json:"duration,omitempty"`
	// Factor is a factor to multiply the base duration after each failed retry
	Factor *int64 `json:"factor,omitempty"`
	// MaxDuration is the maximum amount of time allowed for the backoff strategy
	MaxDuration string `json:"maxDuration,omitempty"`
}

type ManagedNamespaceMetadata struct {
	Labels      map[string]string `json:"labels,omitempty"`
	Annotations map[string]string `json:"annotations,omitempty"`
}

type DeploymentConfigMin struct {
	DeploymentAppType      string
	ReleaseMode            string
	GitRepoUrl             string
	IsGitOpsRepoConfigured bool
}

func (d *DeploymentConfigMin) IsLinkedRelease() bool {
	return d.ReleaseMode == util.PIPELINE_RELEASE_MODE_LINK
}

type DeploymentConfig struct {
	Id                   int
	AppId                int
	EnvironmentId        int
	ConfigType           string
	DeploymentAppType    string
	ReleaseMode          string
	RepoURL              string // DEPRECATED;
	RepoName             string
	Active               bool
	ReleaseConfiguration *ReleaseConfiguration
}

func (d *DeploymentConfig) IsAcdRelease() bool {
	return d.DeploymentAppType == util.PIPELINE_DEPLOYMENT_TYPE_ACD
}

<<<<<<< HEAD
func (d *DeploymentConfig) IsFluxCDRelease() bool {
=======
func (d *DeploymentConfig) IsFluxRelease() bool {
>>>>>>> e13b43a5
	return d.DeploymentAppType == util.PIPELINE_DEPLOYMENT_TYPE_FLUX
}

func (d *DeploymentConfig) IsLinkedRelease() bool {
	return d.ReleaseMode == util.PIPELINE_RELEASE_MODE_LINK
}

func (d *DeploymentConfig) IsArgoCdClientSupported() bool {
	return d.IsAcdRelease() && !d.IsLinkedRelease()
}

func (d *DeploymentConfig) IsArgoAppSyncAndRefreshSupported() bool {
	return d.IsAcdRelease() && d.IsFluxCDRelease() && !d.IsLinkedRelease()
}

func (d *DeploymentConfig) IsArgoAppPatchSupported() bool {
	return d.IsAcdRelease() && !d.IsLinkedRelease()
}

func (d *DeploymentConfig) IsArgoAppCreationRequired(deploymentAppCreated bool) bool {
	if !d.IsAcdRelease() {
		return false
	}
	if deploymentAppCreated {
		return false
	}
	if d.IsLinkedRelease() {
		return false
	}
	return true
}

func (d *DeploymentConfig) IsEmpty() bool {
	return d == nil || d.Id == 0
}

func (d *DeploymentConfig) IsPipelineGitOpsRepoConfigured(isAppLevelGitOpsConfigured bool) bool {
	return isAppLevelGitOpsConfigured || !apiGitOpsBean.IsGitOpsRepoNotConfigured(d.GetRepoURL())
}

func (d *DeploymentConfig) GetRepoURL() string {

	if d.IsFluxRelease() && d.ReleaseConfiguration != nil {
		return d.ReleaseConfiguration.FluxCDSpec.RepoUrl
	}

	if d.ReleaseConfiguration == nil || d.ReleaseConfiguration.ArgoCDSpec.Spec.Source == nil {
		return d.RepoURL
	}
	return d.ReleaseConfiguration.ArgoCDSpec.Spec.Source.RepoURL
}

func (d *DeploymentConfig) GetTargetRevision() string {
	if d.IsFluxRelease() && d.ReleaseConfiguration != nil {
		return d.ReleaseConfiguration.FluxCDSpec.RevisionTarget
	}
	if d.ReleaseConfiguration == nil ||
		d.ReleaseConfiguration.ArgoCDSpec.Spec.Source == nil ||
		len(d.ReleaseConfiguration.ArgoCDSpec.Spec.Source.TargetRevision) == 0 {
		return globalUtil.GetDefaultTargetRevision()
	}
	return d.ReleaseConfiguration.ArgoCDSpec.Spec.Source.TargetRevision
}

func (d *DeploymentConfig) GetValuesFilePathForCommit() string {
	if d.IsFluxRelease() && d.ReleaseConfiguration != nil {
		// We will commit values in last file of array
		return d.ReleaseConfiguration.FluxCDSpec.ValuesFiles[len(d.ReleaseConfiguration.FluxCDSpec.ValuesFiles)-1]
	}
	if d.ReleaseConfiguration == nil || d.ReleaseConfiguration.ArgoCDSpec.Spec.Source == nil {
		return ""
	}
	// currently we only support a single value file
	if len(d.ReleaseConfiguration.ArgoCDSpec.Spec.Source.Helm.ValueFiles) != 0 {
		return d.ReleaseConfiguration.ArgoCDSpec.Spec.Source.Helm.ValueFiles[0]
	} else {
		return ""
	}
}

func (d *DeploymentConfig) GetChartLocation() string {
	if d.IsFluxRelease() && d.ReleaseConfiguration != nil {
		return d.ReleaseConfiguration.FluxCDSpec.ChartLocation
	}
	if d.ReleaseConfiguration == nil || d.ReleaseConfiguration.ArgoCDSpec.Spec.Source == nil {
		return ""
	}
	return d.ReleaseConfiguration.ArgoCDSpec.Spec.Source.Path
}

func (d *DeploymentConfig) SetRepoURL(repoURL string) *DeploymentConfig {
	d.RepoURL = repoURL // maintain for backward compatibility
	if d.IsFluxRelease() && d.ReleaseConfiguration != nil {
		d.ReleaseConfiguration.FluxCDSpec.RepoUrl = repoURL
		return d
	}
	if d.ReleaseConfiguration == nil || d.ReleaseConfiguration.ArgoCDSpec.Spec.Source == nil {
		return d
	}
	d.ReleaseConfiguration.ArgoCDSpec.Spec.Source.RepoURL = repoURL
	return d
}

func (d *DeploymentConfig) SetChartLocation(chartLocation string) {
	if d.IsFluxRelease() && d.ReleaseConfiguration != nil {
		d.ReleaseConfiguration.FluxCDSpec.ChartLocation = chartLocation
		return
	}
	if d.ReleaseConfiguration == nil ||
		(d.ReleaseConfiguration.ArgoCDSpec.Spec.Source == nil &&
			len(d.ReleaseConfiguration.FluxCDSpec.ChartLocation) == 0) {
		return
	}
	d.ReleaseConfiguration.ArgoCDSpec.Spec.Source.Path = chartLocation
}

func (d *DeploymentConfig) GetRevision() string {
	if d.IsFluxRelease() && d.ReleaseConfiguration != nil {
		return d.ReleaseConfiguration.FluxCDSpec.RevisionTarget
	}

	if d.ReleaseConfiguration == nil || d.ReleaseConfiguration.ArgoCDSpec.Spec.Source == nil {
		return ""
	}
	if d.DeploymentAppType == util.PIPELINE_DEPLOYMENT_TYPE_ACD {
		return d.ReleaseConfiguration.ArgoCDSpec.Spec.Source.TargetRevision
	} else if d.DeploymentAppType == util.PIPELINE_DEPLOYMENT_TYPE_FLUX {
		return d.ReleaseConfiguration.FluxCDSpec.RevisionTarget
	}
	return ""
}

func (d *DeploymentConfig) GetAcdAppName() string {
	if d.ReleaseConfiguration == nil {
		return ""
	}
	return d.ReleaseConfiguration.ArgoCDSpec.Metadata.Name
}

func (d *DeploymentConfig) GetValuesFileName() string {
	if d.ReleaseConfiguration == nil || d.ReleaseConfiguration.ArgoCDSpec.Spec.Source == nil ||
		d.ReleaseConfiguration.ArgoCDSpec.Spec.Source.Helm == nil {
		return ""
	}
	return d.ReleaseConfiguration.ArgoCDSpec.Spec.Source.Helm.ValueFiles[0]
}

func (d *DeploymentConfig) GetDestinationClusterURL() string {
	if d.ReleaseConfiguration == nil || d.ReleaseConfiguration.ArgoCDSpec.Spec.Destination == nil {
		return ""
	}
	return d.ReleaseConfiguration.ArgoCDSpec.Spec.Destination.Server
}

func (d *DeploymentConfig) GetDestinationNamespace() string {
	if d.ReleaseConfiguration == nil || d.ReleaseConfiguration.ArgoCDSpec.Spec.Destination == nil {
		return ""
	}
	return d.ReleaseConfiguration.ArgoCDSpec.Spec.Destination.Namespace
}

func (d *DeploymentConfig) SetApplicationObjectClusterId(id int) {
	if d.ReleaseConfiguration == nil {
		return
	}
	d.ReleaseConfiguration.ArgoCDSpec.SetApplicationObjectClusterId(id)
}

func (d *DeploymentConfig) GetApplicationObjectClusterId() int {
	if d.ReleaseConfiguration == nil {
		return 0
	}
	return d.ReleaseConfiguration.ArgoCDSpec.Metadata.ClusterId
}

func (d *DeploymentConfig) GetApplicationObjectNamespace() string {
	if d.ReleaseConfiguration == nil {
		return ""
	}
	return d.ReleaseConfiguration.ArgoCDSpec.Metadata.Namespace
}

type UniqueDeploymentConfigIdentifier string

type DeploymentConfigSelector struct {
	AppId         int
	EnvironmentId int
	CDPipelineId  int
}

func (u UniqueDeploymentConfigIdentifier) String() string {
	return string(u)
}

func GetConfigUniqueIdentifier(appId, envId int) UniqueDeploymentConfigIdentifier {
	return UniqueDeploymentConfigIdentifier(fmt.Sprintf("%d-%d", appId, envId))

}

func (u *UniqueDeploymentConfigIdentifier) GetAppAndEnvId() (appId, envId int) {
	splitArr := strings.Split(u.String(), "-")
	appIdStr, envIdStr := splitArr[0], splitArr[1]
	appId, _ = strconv.Atoi(appIdStr)
	envId, _ = strconv.Atoi(envIdStr)
	return appId, envId
}

type DeploymentConfigType string

const (
	CUSTOM           DeploymentConfigType = "custom"
	SYSTEM_GENERATED DeploymentConfigType = "system_generated"
)

func (d DeploymentConfigType) String() string {
	return string(d)
}

type DeploymentConfigCredentialType string

const (
	GitOps DeploymentConfigCredentialType = "gitOps"
)

func (d DeploymentConfigCredentialType) String() string {
	return string(d)
}

type ExternalReleaseType string

func (e ExternalReleaseType) IsArgoApplication() bool {
	return e == ArgoApplication
}

const (
	ArgoApplication ExternalReleaseType = "argoApplication"
	HelmRelease     ExternalReleaseType = "helmRelease"
	Undefined       ExternalReleaseType = ""
)

func (d *DeploymentConfig) GetMigratedFrom() (migratedFrom ExternalReleaseType, isLinked bool) {
	if d.IsLinkedRelease() {
		if d.DeploymentAppType == util.PIPELINE_DEPLOYMENT_TYPE_ACD {
			return ArgoApplication, true
		} else if d.DeploymentAppType == util.PIPELINE_DEPLOYMENT_TYPE_HELM {
			return HelmRelease, true
		}
	}
	return Undefined, false
}

type DevtronArgoCdAppInfo struct {
	ArgoCdAppName    string
	ArgoAppClusterId int
	ArgoAppNamespace string
}

// DefaultStopTemplate default Stop template for system charts
const DefaultStopTemplate = `{"replicaCount":0,"autoscaling":{"MinReplicas":0,"MaxReplicas":0,"enabled":false},"kedaAutoscaling":{"minReplicaCount":0,"maxReplicaCount":0,"enabled":false},"secondaryWorkload":{"replicaCount":0,"autoscaling":{"enabled":false,"MinReplicas":0,"MaxReplicas":0}}}`<|MERGE_RESOLUTION|>--- conflicted
+++ resolved
@@ -187,11 +187,11 @@
 	return d.DeploymentAppType == util.PIPELINE_DEPLOYMENT_TYPE_ACD
 }
 
-<<<<<<< HEAD
 func (d *DeploymentConfig) IsFluxCDRelease() bool {
-=======
+	return d.DeploymentAppType == util.PIPELINE_DEPLOYMENT_TYPE_FLUX
+}
+
 func (d *DeploymentConfig) IsFluxRelease() bool {
->>>>>>> e13b43a5
 	return d.DeploymentAppType == util.PIPELINE_DEPLOYMENT_TYPE_FLUX
 }
 
