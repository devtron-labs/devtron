package read

import (
	"fmt"
	"github.com/devtron-labs/common-lib/utils/k8s/commonBean"
	apiGitOpsBean "github.com/devtron-labs/devtron/api/bean/gitOps"
	"github.com/devtron-labs/devtron/client/argocdServer"
	"github.com/devtron-labs/devtron/internal/sql/repository/app"
	"github.com/devtron-labs/devtron/internal/sql/repository/deploymentConfig"
	"github.com/devtron-labs/devtron/internal/sql/repository/pipelineConfig"
	interalUtil "github.com/devtron-labs/devtron/internal/util"
	serviceBean "github.com/devtron-labs/devtron/pkg/bean"
	chartRepoRepository "github.com/devtron-labs/devtron/pkg/chartRepo/repository"
	clusterBean "github.com/devtron-labs/devtron/pkg/cluster/bean"
	"github.com/devtron-labs/devtron/pkg/cluster/environment/repository"
	"github.com/devtron-labs/devtron/pkg/deployment/common/adapter"
	"github.com/devtron-labs/devtron/pkg/deployment/common/bean"
	"github.com/devtron-labs/devtron/pkg/deployment/manifest/deploymentTemplate/read"
	"github.com/devtron-labs/devtron/pkg/deployment/trigger/devtronApps/helper"
	"github.com/devtron-labs/devtron/util"
	"github.com/juju/errors"
	"go.uber.org/zap"
	"path/filepath"
)

type DeploymentConfigReadService interface {
	GetDeploymentConfigMinForAppAndEnv(appId, envId int) (*bean.DeploymentConfigMin, error)
	GetDeploymentAppTypeForCDInBulk(pipelines []*serviceBean.CDPipelineMinConfig, appIdToGitOpsConfiguredMap map[int]bool) (map[int]*bean.DeploymentConfigMin, error)

	GetDeploymentConfigForApp(appId int) (*bean.DeploymentConfig, bool, error)
	GetDeploymentConfigForAppAndEnv(appLevelConfig *bean.DeploymentConfig, appId, envId int) (*bean.DeploymentConfig, bool, error)
}

type DeploymentConfigReadServiceImpl struct {
	logger                      *zap.SugaredLogger
	deploymentConfigRepository  deploymentConfig.Repository
	deploymentServiceTypeConfig *util.DeploymentServiceTypeConfig
	chartRepository             chartRepoRepository.ChartRepository
	pipelineRepository          pipelineConfig.PipelineRepository
	appRepository               app.AppRepository
	environmentRepository       repository.EnvironmentRepository
	envConfigOverrideService    read.EnvConfigOverrideService
}

func NewDeploymentConfigReadServiceImpl(logger *zap.SugaredLogger,
	deploymentConfigRepository deploymentConfig.Repository,
	envVariables *util.EnvironmentVariables,
	chartRepository chartRepoRepository.ChartRepository,
	pipelineRepository pipelineConfig.PipelineRepository,
	appRepository app.AppRepository,
	environmentRepository repository.EnvironmentRepository,
	envConfigOverrideService read.EnvConfigOverrideService,
) *DeploymentConfigReadServiceImpl {
	return &DeploymentConfigReadServiceImpl{
		logger:                      logger,
		deploymentConfigRepository:  deploymentConfigRepository,
		deploymentServiceTypeConfig: envVariables.DeploymentServiceTypeConfig,
		chartRepository:             chartRepository,
		pipelineRepository:          pipelineRepository,
		appRepository:               appRepository,
		environmentRepository:       environmentRepository,
		envConfigOverrideService:    envConfigOverrideService,
	}
}

func (impl *DeploymentConfigReadServiceImpl) GetDeploymentConfigMinForAppAndEnv(appId, envId int) (*bean.DeploymentConfigMin, error) {
	deploymentDetail := &bean.DeploymentConfigMin{}
	configBean, err := impl.getDeploymentConfigMinForAppAndEnv(appId, envId)
	if err != nil && !interalUtil.IsErrNoRows(err) {
		impl.logger.Errorw("error in getting deployment config by appId and envId", "appId", appId, "envId", envId, "err", err)
		return deploymentDetail, err
	} else if interalUtil.IsErrNoRows(err) {
		// case: deployment config data not found in app level or env level
		// this means deployment template is not yet created for this app and env
		deploymentDetail.ReleaseMode = interalUtil.PIPELINE_RELEASE_MODE_CREATE
		return deploymentDetail, nil
	}
	if configBean != nil {
		deploymentDetail.DeploymentAppType = configBean.DeploymentAppType
		deploymentDetail.ReleaseMode = configBean.ReleaseMode
		deploymentDetail.GitRepoUrl = configBean.GetRepoURL()
		deploymentDetail.IsGitOpsRepoConfigured = !apiGitOpsBean.IsGitOpsRepoNotConfigured(configBean.GetRepoURL())
	}
	return deploymentDetail, nil
}

func (impl *DeploymentConfigReadServiceImpl) GetDeploymentAppTypeForCDInBulk(pipelines []*serviceBean.CDPipelineMinConfig, appIdToGitOpsConfiguredMap map[int]bool) (map[int]*bean.DeploymentConfigMin, error) {
	resp := make(map[int]*bean.DeploymentConfigMin, len(pipelines)) //map of pipelineId and deploymentAppType
	appIdEnvIdMapping := make(map[int][]int, len(pipelines))
	appIdEnvIdKeyPipelineIdMap := make(map[string]int, len(pipelines))
	for _, pipeline := range pipelines {
		appIdEnvIdMapping[pipeline.AppId] = append(appIdEnvIdMapping[pipeline.AppId], pipeline.EnvironmentId)
		appIdEnvIdKeyPipelineIdMap[fmt.Sprintf("%d-%d", pipeline.AppId, pipeline.EnvironmentId)] = pipeline.Id
	}
	configs, err := impl.deploymentConfigRepository.GetAppAndEnvLevelConfigsInBulk(appIdEnvIdMapping)
	if err != nil {
		impl.logger.Errorw("error, GetAppAndEnvLevelConfigsInBulk", "appIdEnvIdMapping", appIdEnvIdMapping, "err", err)
		return nil, err
	}
	for _, config := range configs {
		configBean, err := adapter.ConvertDeploymentConfigDbObjToDTO(config)
		if err != nil {
			impl.logger.Errorw("error, ConvertDeploymentConfigDbObjToDTO", "config", config, "err", err)
			return nil, err
		}
		pipelineId := appIdEnvIdKeyPipelineIdMap[fmt.Sprintf("%d-%d", configBean.AppId, configBean.EnvironmentId)]
		isGitOpsRepoConfigured := configBean.IsPipelineGitOpsRepoConfigured(appIdToGitOpsConfiguredMap[configBean.AppId])
		resp[pipelineId] = adapter.NewDeploymentConfigMin(configBean.DeploymentAppType, configBean.ReleaseMode, isGitOpsRepoConfigured)
	}
	for _, pipeline := range pipelines {
		if _, ok := resp[pipeline.Id]; !ok {
			isGitOpsRepoConfigured := appIdToGitOpsConfiguredMap[pipeline.AppId]
			// not found in map, either flag is disabled or config not migrated yet. Getting from old data
			resp[pipeline.Id] = adapter.NewDeploymentConfigMin(pipeline.DeploymentAppType, interalUtil.PIPELINE_RELEASE_MODE_CREATE, isGitOpsRepoConfigured)
		}
	}
	return resp, nil
}

func (impl *DeploymentConfigReadServiceImpl) GetDeploymentConfigForApp(appId int) (*bean.DeploymentConfig, bool, error) {
	var (
		appLevelConfig    *bean.DeploymentConfig
		isMigrationNeeded bool
	)
	appLevelConfigDbObj, err := impl.deploymentConfigRepository.GetAppLevelConfigForDevtronApps(appId)
	if err != nil && !interalUtil.IsErrNoRows(err) {
		impl.logger.Errorw("error in getting deployment config db object by appId", "appId", appId, "err", err)
		return appLevelConfig, isMigrationNeeded, err
	} else if interalUtil.IsErrNoRows(err) {
		isMigrationNeeded = true
		appLevelConfig, err = impl.parseAppLevelMigrationDataForDevtronApps(appId)
		if err != nil {
			impl.logger.Errorw("error in migrating app level config to deployment config", "appId", appId, "err", err)
			return appLevelConfig, isMigrationNeeded, err
		}
	} else {
		appLevelConfig, err = adapter.ConvertDeploymentConfigDbObjToDTO(appLevelConfigDbObj)
		if err != nil {
			impl.logger.Errorw("error in converting deployment config db object", "appId", appId, "err", err)
			return appLevelConfig, isMigrationNeeded, err
		}
		if appLevelConfig.ReleaseConfiguration == nil || len(appLevelConfig.ReleaseConfiguration.Version) == 0 {
			isMigrationNeeded = true
			releaseConfig, err := impl.parseAppLevelReleaseConfigForDevtronApp(appId, appLevelConfig)
			if err != nil {
				impl.logger.Errorw("error in parsing release configuration for app", "appId", appId, "err", err)
				return appLevelConfig, isMigrationNeeded, err
			}
			appLevelConfig.ReleaseConfiguration = releaseConfig
		}
	}
	return appLevelConfig, isMigrationNeeded, nil
}

func (impl *DeploymentConfigReadServiceImpl) GetDeploymentConfigForAppAndEnv(appLevelConfig *bean.DeploymentConfig, appId, envId int) (*bean.DeploymentConfig, bool, error) {
	var (
		envLevelConfig    *bean.DeploymentConfig
		isMigrationNeeded bool
	)
	appAndEnvLevelConfigDBObj, err := impl.deploymentConfigRepository.GetByAppIdAndEnvId(appId, envId)
	if err != nil && !interalUtil.IsErrNoRows(err) {
		impl.logger.Errorw("error in getting deployment config db object by appId and envId", "appId", appId, "envId", envId, "err", err)
		return envLevelConfig, isMigrationNeeded, err
	} else if interalUtil.IsErrNoRows(err) {
		// case: deployment config data is not yet migrated
		envLevelConfig, err = impl.parseEnvLevelMigrationDataForDevtronApps(appLevelConfig, appId, envId)
		if err != nil {
			impl.logger.Errorw("error in parsing env level config to deployment config", "appId", appId, "envId", envId, "err", err)
			return envLevelConfig, isMigrationNeeded, err
		}
		isMigrationNeeded = true
	} else {
		envLevelConfig, err = adapter.ConvertDeploymentConfigDbObjToDTO(appAndEnvLevelConfigDBObj)
		if err != nil {
			impl.logger.Errorw("error in converting deployment config db object", "appId", appId, "envId", envId, "err", err)
			return envLevelConfig, isMigrationNeeded, err
		}
		// case: deployment config is migrated; but release config is absent.
		if envLevelConfig.ReleaseConfiguration == nil || len(envLevelConfig.ReleaseConfiguration.Version) == 0 {
			isMigrationNeeded = true
			releaseConfig, err := impl.parseEnvLevelReleaseConfigForDevtronApp(envLevelConfig, appId, envId)
			if err != nil {
				impl.logger.Errorw("error in parsing env level release config", "appId", appId, "envId", envId, "err", err)
				return envLevelConfig, isMigrationNeeded, err
			}
			envLevelConfig.ReleaseConfiguration = releaseConfig
		}
	}
	var isRepoUrlUpdated bool
	envLevelConfig, isRepoUrlUpdated, err = impl.configureEnvURLByAppURLIfNotConfigured(envLevelConfig, appLevelConfig.GetRepoURL())
	if err != nil {
		impl.logger.Errorw("error in configuring env level url with app url", "appId", appId, "envId", envId, "err", err)
		return envLevelConfig, isMigrationNeeded, err
	}
	if isRepoUrlUpdated {
		isMigrationNeeded = true
	}
	return envLevelConfig, isMigrationNeeded, nil
}

func (impl *DeploymentConfigReadServiceImpl) getDeploymentConfigMinForAppAndEnv(appId, envId int) (*bean.DeploymentConfig, error) {
	appLevelConfig, err := impl.getAppLevelConfigForDevtronApps(appId)
	if err != nil {
		impl.logger.Errorw("error in getting app level config for devtron apps", "appId", appId, "envId", envId, "err", err)
		return nil, err
	}

	if envId > 0 {
		// if envId > 0 then only env level config will be returned,
		// for getting app level config envId should be zero
		envLevelConfig, err := impl.getEnvLevelDataForDevtronApps(appId, envId, appLevelConfig)
		if err != nil {
			impl.logger.Errorw("error in getting env level data for devtron apps", "appId", appId, "envId", envId, "err", err)
			return nil, err
		}
		return envLevelConfig, nil
	}
	return appLevelConfig, nil
}

func (impl *DeploymentConfigReadServiceImpl) getAppLevelConfigForDevtronApps(appId int) (*bean.DeploymentConfig, error) {
	appLevelConfig, _, err := impl.GetDeploymentConfigForApp(appId)
	if err != nil {
		impl.logger.Errorw("error in getting app level Config for devtron apps", "appId", appId, "err", err)
		return nil, err
	}
	return appLevelConfig, nil
}

func (impl *DeploymentConfigReadServiceImpl) getEnvLevelDataForDevtronApps(appId, envId int, appLevelConfig *bean.DeploymentConfig) (*bean.DeploymentConfig, error) {
	envLevelConfig, _, err := impl.GetDeploymentConfigForAppAndEnv(appLevelConfig, appId, envId)
	if err != nil {
		impl.logger.Errorw("error in getting env level data for devtron apps", "appId", appId, "envId", envId, "appLevelConfig", appLevelConfig, "err", err)
		return nil, err
	}
	return envLevelConfig, nil
}

func (impl *DeploymentConfigReadServiceImpl) configureEnvURLByAppURLIfNotConfigured(appAndEnvLevelConfig *bean.DeploymentConfig, appLevelURL string) (*bean.DeploymentConfig, bool, error) {
	/*
		if custom gitOps is configured in repo
		and app is cloned then cloned pipelines repo URL=NOT_CONFIGURED .
		In this case User manually configures repoURL. The configured repo_url is saved in app level config but is absent
		in env level config.
	*/
	var isRepoUrlUpdated bool
	if apiGitOpsBean.IsGitOpsRepoNotConfigured(appAndEnvLevelConfig.GetRepoURL()) &&
		apiGitOpsBean.IsGitOpsRepoConfigured(appLevelURL) {
		// if url is present at app level and not at env level then copy app level url to env level config
<<<<<<< HEAD
		appAndEnvLevelConfig.SetRepoURL(appAndEnvLevelConfig.GetRepoURL())
=======
		appAndEnvLevelConfig.SetRepoURL(appLevelURL)
>>>>>>> 3c7a438d
		// if url is updated then set isRepoUrlUpdated = true
		isRepoUrlUpdated = true
		return appAndEnvLevelConfig, isRepoUrlUpdated, nil
	}
	return appAndEnvLevelConfig, isRepoUrlUpdated, nil
}

func (impl *DeploymentConfigReadServiceImpl) parseEnvLevelMigrationDataForDevtronApps(appLevelConfig *bean.DeploymentConfig, appId, envId int) (*bean.DeploymentConfig, error) {
	/*
		We can safely assume that no link argoCD pipeline is created if migration is happening
		migration case, default values for below fields will be =>
		1) repoUrl => same as app level url
		2) chartLocation => we should fetch active envConfigOverride and use chart path from that
		3) valuesFile => _<environmentId>-values.yaml
		4) branch => master
		5) releaseMode => create
		6) Default ClusterId for application object => 1
		7) Default Namespace for application object => devtroncd
	*/
	config := &bean.DeploymentConfig{
		AppId:         appId,
		EnvironmentId: envId,
		ConfigType:    appLevelConfig.ConfigType,
		ReleaseMode:   interalUtil.PIPELINE_RELEASE_MODE_CREATE,
		Active:        true,
	}

	deploymentAppType, err := impl.pipelineRepository.FindDeploymentAppTypeByAppIdAndEnvId(appId, envId)
	if err != nil {
		impl.logger.Errorw("error in getting deployment app type by appId and envId", "appId", appId, "envId", envId, "err", err)
		return nil, err
	}
	config.DeploymentAppType = deploymentAppType

	releaseConfig, err := impl.parseEnvLevelReleaseConfigForDevtronApp(config, appId, envId)
	if err != nil {
		impl.logger.Errorw("error in parsing env level release config", "appId", appId, "envId", envId, "err", err)
		return nil, err
	}
	config.ReleaseConfiguration = releaseConfig

	config.RepoURL = config.GetRepoURL() //for backward compatibility

	return config, nil
}

func (impl *DeploymentConfigReadServiceImpl) getConfigMetaDataForAppAndEnv(appId int, envId int) (environmentId int, deploymentAppName, namespace string, err error) {
	pipelineModels, err := impl.pipelineRepository.FindActiveByAppIdAndEnvironmentId(appId, envId)
	if err != nil {
		impl.logger.Errorw("error in getting deployment app type by appId and envId", "appId", appId, "envId", envId, "err", err)
		return environmentId, deploymentAppName, namespace, err
	} else if len(pipelineModels) > 1 {
		impl.logger.Errorw("error, multiple pipelines found for app and env", "appId", appId, "envId", envId, "pipelineModels", pipelineModels)
		return environmentId, deploymentAppName, namespace, errors.New("multiple pipelines found for app and env")
	} else if len(pipelineModels) == 0 {
		appModel, err := impl.appRepository.FindById(appId)
		if err != nil {
			impl.logger.Errorw("error in fetch app", "appId", appId, "err", err)
			return environmentId, deploymentAppName, namespace, err
		}
		envModel, err := impl.environmentRepository.FindById(envId)
		if err != nil {
			impl.logger.Errorw("error in finding environment by id", "envId", envId, "err", err)
			return environmentId, deploymentAppName, namespace, err
		}
		deploymentAppName = util.BuildDeployedAppName(appModel.AppName, envModel.Name)
		environmentId = envModel.Id
		namespace = envModel.Namespace
	} else {
		pipelineModel := pipelineModels[0]
		deploymentAppName = pipelineModel.DeploymentAppName
		environmentId = pipelineModel.EnvironmentId
		namespace = pipelineModel.Environment.Namespace
	}
	return environmentId, deploymentAppName, namespace, nil
}

func (impl *DeploymentConfigReadServiceImpl) parseEnvLevelReleaseConfigForDevtronApp(config *bean.DeploymentConfig, appId int, envId int) (*bean.ReleaseConfiguration, error) {
	releaseConfig := &bean.ReleaseConfiguration{}
	if config.DeploymentAppType == interalUtil.PIPELINE_DEPLOYMENT_TYPE_ACD {
		releaseConfig.Version = bean.Version
		envOverride, err := impl.envConfigOverrideService.FindLatestChartForAppByAppIdAndEnvId(appId, envId)
		if err != nil && !errors.IsNotFound(err) {
			impl.logger.Errorw("error in fetch")
			return nil, err
		}
		var latestChart *chartRepoRepository.Chart
		if !envOverride.IsOverridden() {
			latestChart, err = impl.chartRepository.FindLatestChartForAppByAppId(appId)
			if err != nil {
				return nil, err
			}
		} else {
			// if chart is overrides in env, it means it may have different version than app level.
			latestChart = envOverride.Chart
		}
		gitRepoUrl := latestChart.GitRepoUrl
		if len(config.RepoURL) > 0 {
			gitRepoUrl = config.RepoURL
		}
		environmentId, deploymentAppName, namespace, err := impl.getConfigMetaDataForAppAndEnv(appId, envId)
		if err != nil {
			impl.logger.Errorw("error in getting config meta data for app and env", "appId", appId, "envId", envId, "err", err)
			return nil, err
		}
		releaseConfig.ArgoCDSpec = bean.ArgoCDSpec{
			Metadata: bean.ApplicationMetadata{
				Name:      deploymentAppName,
				ClusterId: clusterBean.DefaultClusterId,
				Namespace: argocdServer.DevtronInstalationNs,
			},
			Spec: bean.ApplicationSpec{
				Source: &bean.ApplicationSource{
					RepoURL: gitRepoUrl,
					Path:    latestChart.ChartLocation,
					Helm: &bean.ApplicationSourceHelm{
						ValueFiles: []string{helper.GetValuesFileForEnv(environmentId)},
					},
					TargetRevision: util.GetDefaultTargetRevision(),
				},
				Destination: &bean.Destination{
					Namespace: namespace,
					Server:    commonBean.DefaultClusterUrl,
				},
			},
		}
	}
	return releaseConfig, nil
}

func (impl *DeploymentConfigReadServiceImpl) parseAppLevelMigrationDataForDevtronApps(appId int) (*bean.DeploymentConfig, error) {
	chart, err := impl.chartRepository.FindLatestChartForAppByAppId(appId)
	if err != nil {
		return nil, err
	}

	chartLocation := filepath.Join(chart.ReferenceTemplate, chart.ChartVersion)
	releaseConfig := adapter.NewAppLevelReleaseConfigFromChart(chart.GitRepoUrl, chartLocation)
	config := &bean.DeploymentConfig{
		AppId:                appId,
		ConfigType:           adapter.GetDeploymentConfigType(chart.IsCustomGitRepository),
		Active:               true,
		RepoURL:              chart.GitRepoUrl, //for backward compatibility
		ReleaseConfiguration: releaseConfig,
	}
	return config, nil
}

func (impl *DeploymentConfigReadServiceImpl) parseAppLevelReleaseConfigForDevtronApp(appId int, appLevelConfig *bean.DeploymentConfig) (*bean.ReleaseConfiguration, error) {
	chart, err := impl.chartRepository.FindLatestChartForAppByAppId(appId)
	if err != nil {
		return nil, err
	}

	repoURL := chart.GitRepoUrl
	if len(appLevelConfig.RepoURL) > 0 {
		repoURL = appLevelConfig.RepoURL
	}
	chartLocation := filepath.Join(chart.ReferenceTemplate, chart.ChartVersion)
	releaseConfig := adapter.NewAppLevelReleaseConfigFromChart(repoURL, chartLocation)
	return releaseConfig, nil
}<|MERGE_RESOLUTION|>--- conflicted
+++ resolved
@@ -247,11 +247,7 @@
 	if apiGitOpsBean.IsGitOpsRepoNotConfigured(appAndEnvLevelConfig.GetRepoURL()) &&
 		apiGitOpsBean.IsGitOpsRepoConfigured(appLevelURL) {
 		// if url is present at app level and not at env level then copy app level url to env level config
-<<<<<<< HEAD
-		appAndEnvLevelConfig.SetRepoURL(appAndEnvLevelConfig.GetRepoURL())
-=======
 		appAndEnvLevelConfig.SetRepoURL(appLevelURL)
->>>>>>> 3c7a438d
 		// if url is updated then set isRepoUrlUpdated = true
 		isRepoUrlUpdated = true
 		return appAndEnvLevelConfig, isRepoUrlUpdated, nil
