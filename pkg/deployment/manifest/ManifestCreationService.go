/*
 * Copyright (c) 2024. Devtron Inc.
 *
 * Licensed under the Apache License, Version 2.0 (the "License");
 * you may not use this file except in compliance with the License.
 * You may obtain a copy of the License at
 *
 *     http://www.apache.org/licenses/LICENSE-2.0
 *
 * Unless required by applicable law or agreed to in writing, software
 * distributed under the License is distributed on an "AS IS" BASIS,
 * WITHOUT WARRANTIES OR CONDITIONS OF ANY KIND, either express or implied.
 * See the License for the specific language governing permissions and
 * limitations under the License.
 */

package manifest

import (
	"context"
	"encoding/json"
	"fmt"
	application3 "github.com/argoproj/argo-cd/v2/pkg/apiclient/application"
	util5 "github.com/devtron-labs/common-lib/utils/k8s"
	"github.com/devtron-labs/devtron/api/bean"
	application2 "github.com/devtron-labs/devtron/client/argocdServer/application"
	"github.com/devtron-labs/devtron/internal/sql/models"
	"github.com/devtron-labs/devtron/internal/sql/repository"
	"github.com/devtron-labs/devtron/internal/sql/repository/chartConfig"
	"github.com/devtron-labs/devtron/internal/sql/repository/pipelineConfig"
	"github.com/devtron-labs/devtron/internal/util"
	"github.com/devtron-labs/devtron/pkg/app"
	bean2 "github.com/devtron-labs/devtron/pkg/bean"
	chartRepoRepository "github.com/devtron-labs/devtron/pkg/chartRepo/repository"
	repository2 "github.com/devtron-labs/devtron/pkg/cluster/repository"
	bean3 "github.com/devtron-labs/devtron/pkg/deployment/manifest/bean"
	"github.com/devtron-labs/devtron/pkg/deployment/manifest/deployedAppMetrics"
	"github.com/devtron-labs/devtron/pkg/deployment/manifest/deploymentTemplate"
	"github.com/devtron-labs/devtron/pkg/deployment/manifest/deploymentTemplate/chartRef"
	"github.com/devtron-labs/devtron/pkg/deployment/manifest/helper"
	"github.com/devtron-labs/devtron/pkg/dockerRegistry"
	"github.com/devtron-labs/devtron/pkg/imageDigestPolicy"
	"github.com/devtron-labs/devtron/pkg/k8s"
	repository3 "github.com/devtron-labs/devtron/pkg/pipeline/history/repository"
	"github.com/devtron-labs/devtron/pkg/sql"
	"github.com/devtron-labs/devtron/pkg/variables"
	"github.com/devtron-labs/devtron/pkg/variables/parsers"
	repository5 "github.com/devtron-labs/devtron/pkg/variables/repository"
	util4 "github.com/devtron-labs/devtron/util"
	"github.com/go-pg/pg"
	errors2 "github.com/juju/errors"
	"github.com/tidwall/gjson"
	"go.opentelemetry.io/otel"
	"go.uber.org/zap"
	"k8s.io/apimachinery/pkg/runtime/schema"
	"net/http"
	"strings"
	"time"
)

type ManifestCreationService interface {
	BuildManifestForTrigger(overrideRequest *bean.ValuesOverrideRequest, triggeredAt time.Time,
		ctx context.Context) (valuesOverrideResponse *app.ValuesOverrideResponse, builtChartPath string, err error)

	//TODO: remove below method
	GetValuesOverrideForTrigger(overrideRequest *bean.ValuesOverrideRequest, triggeredAt time.Time, ctx context.Context) (*app.ValuesOverrideResponse, error)
}

type ManifestCreationServiceImpl struct {
	logger                         *zap.SugaredLogger
	dockerRegistryIpsConfigService dockerRegistry.DockerRegistryIpsConfigService
	chartRefService                chartRef.ChartRefService
	scopedVariableManager          variables.ScopedVariableCMCSManager
	k8sCommonService               k8s.K8sCommonService
	deployedAppMetricsService      deployedAppMetrics.DeployedAppMetricsService
	imageDigestPolicyService       imageDigestPolicy.ImageDigestPolicyService
	mergeUtil                      *util.MergeUtil
	appCrudOperationService        app.AppCrudOperationService
	deploymentTemplateService      deploymentTemplate.DeploymentTemplateService

	acdClient application2.ServiceClient //TODO: replace with argoClientWrapperService

	configMapHistoryRepository          repository3.ConfigMapHistoryRepository
	configMapRepository                 chartConfig.ConfigMapRepository
	chartRepository                     chartRepoRepository.ChartRepository
	environmentConfigRepository         chartConfig.EnvConfigOverrideRepository
	envRepository                       repository2.EnvironmentRepository
	pipelineRepository                  pipelineConfig.PipelineRepository
	ciArtifactRepository                repository.CiArtifactRepository
	pipelineOverrideRepository          chartConfig.PipelineOverrideRepository
	strategyHistoryRepository           repository3.PipelineStrategyHistoryRepository
	pipelineConfigRepository            chartConfig.PipelineConfigRepository
	deploymentTemplateHistoryRepository repository3.DeploymentTemplateHistoryRepository
}

func NewManifestCreationServiceImpl(logger *zap.SugaredLogger,
	dockerRegistryIpsConfigService dockerRegistry.DockerRegistryIpsConfigService,
	chartRefService chartRef.ChartRefService,
	scopedVariableManager variables.ScopedVariableCMCSManager,
	k8sCommonService k8s.K8sCommonService,
	deployedAppMetricsService deployedAppMetrics.DeployedAppMetricsService,
	imageDigestPolicyService imageDigestPolicy.ImageDigestPolicyService,
	mergeUtil *util.MergeUtil,
	appCrudOperationService app.AppCrudOperationService,
	deploymentTemplateService deploymentTemplate.DeploymentTemplateService,
	acdClient application2.ServiceClient,
	configMapHistoryRepository repository3.ConfigMapHistoryRepository,
	configMapRepository chartConfig.ConfigMapRepository,
	chartRepository chartRepoRepository.ChartRepository,
	environmentConfigRepository chartConfig.EnvConfigOverrideRepository,
	envRepository repository2.EnvironmentRepository,
	pipelineRepository pipelineConfig.PipelineRepository,
	ciArtifactRepository repository.CiArtifactRepository,
	pipelineOverrideRepository chartConfig.PipelineOverrideRepository,
	strategyHistoryRepository repository3.PipelineStrategyHistoryRepository,
	pipelineConfigRepository chartConfig.PipelineConfigRepository,
	deploymentTemplateHistoryRepository repository3.DeploymentTemplateHistoryRepository) *ManifestCreationServiceImpl {
	return &ManifestCreationServiceImpl{
		logger:                              logger,
		dockerRegistryIpsConfigService:      dockerRegistryIpsConfigService,
		chartRefService:                     chartRefService,
		scopedVariableManager:               scopedVariableManager,
		k8sCommonService:                    k8sCommonService,
		deployedAppMetricsService:           deployedAppMetricsService,
		imageDigestPolicyService:            imageDigestPolicyService,
		mergeUtil:                           mergeUtil,
		appCrudOperationService:             appCrudOperationService,
		deploymentTemplateService:           deploymentTemplateService,
		configMapRepository:                 configMapRepository,
		acdClient:                           acdClient,
		configMapHistoryRepository:          configMapHistoryRepository,
		chartRepository:                     chartRepository,
		environmentConfigRepository:         environmentConfigRepository,
		envRepository:                       envRepository,
		pipelineRepository:                  pipelineRepository,
		ciArtifactRepository:                ciArtifactRepository,
		pipelineOverrideRepository:          pipelineOverrideRepository,
		strategyHistoryRepository:           strategyHistoryRepository,
		pipelineConfigRepository:            pipelineConfigRepository,
		deploymentTemplateHistoryRepository: deploymentTemplateHistoryRepository,
	}
}

func (impl *ManifestCreationServiceImpl) BuildManifestForTrigger(overrideRequest *bean.ValuesOverrideRequest, triggeredAt time.Time,
	ctx context.Context) (valuesOverrideResponse *app.ValuesOverrideResponse, builtChartPath string, err error) {
	valuesOverrideResponse = &app.ValuesOverrideResponse{}
	valuesOverrideResponse, err = impl.GetValuesOverrideForTrigger(overrideRequest, triggeredAt, ctx)
	if err != nil {
		impl.logger.Errorw("error in fetching values for trigger", "err", err)
		return valuesOverrideResponse, "", err
	}
	builtChartPath, err = impl.deploymentTemplateService.BuildChartAndGetPath(overrideRequest.AppName, valuesOverrideResponse.EnvOverride, ctx)
	if err != nil {
		impl.logger.Errorw("error in parsing reference chart", "err", err)
		return valuesOverrideResponse, "", err
	}
	return valuesOverrideResponse, builtChartPath, err
}

func (impl *ManifestCreationServiceImpl) GetValuesOverrideForTrigger(overrideRequest *bean.ValuesOverrideRequest, triggeredAt time.Time, ctx context.Context) (*app.ValuesOverrideResponse, error) {
	newCtx, span := otel.Tracer("orchestrator").Start(ctx, "ManifestCreationServiceImpl.GetValuesOverrideForTrigger")
	defer span.End()
	helper.ResolveDeploymentTypeAndUpdate(overrideRequest)
	valuesOverrideResponse := &app.ValuesOverrideResponse{}
	isPipelineOverrideCreated := overrideRequest.PipelineOverrideId > 0
	pipeline, err := impl.pipelineRepository.FindById(overrideRequest.PipelineId)
	valuesOverrideResponse.Pipeline = pipeline
	if err != nil {
		impl.logger.Errorw("error in fetching pipeline by pipeline id", "err", err, "pipeline-id-", overrideRequest.PipelineId)
		return valuesOverrideResponse, err
	}
	// TODO: refactor the tracer
	_, span = otel.Tracer("orchestrator").Start(newCtx, "ciArtifactRepository.Get")
	artifact, err := impl.ciArtifactRepository.Get(overrideRequest.CiArtifactId)
	valuesOverrideResponse.Artifact = artifact
	span.End()
	if err != nil {
		return valuesOverrideResponse, err
	}
	overrideRequest.Image = artifact.Image
	// Currently strategy is used only for history creation; hence it's not required in PipelineConfigOverride
	strategy, err := impl.getDeploymentStrategyByTriggerType(overrideRequest, newCtx)
	valuesOverrideResponse.PipelineStrategy = strategy
	if err != nil {
		impl.logger.Errorw("error in getting strategy by trigger type", "err", err)
		return valuesOverrideResponse, err
	}

	var (
		pipelineOverride                *chartConfig.PipelineOverride
		configMapJson, appLabelJsonByte []byte
		envOverride                     *chartConfig.EnvConfigOverride
	)
	if isPipelineOverrideCreated {
		pipelineOverride, err = impl.pipelineOverrideRepository.FindById(overrideRequest.PipelineOverrideId)
		if err != nil {
			impl.logger.Errorw("error in getting pipelineOverride for valuesOverrideResponse", "PipelineOverrideId", overrideRequest.PipelineOverrideId)
			return nil, err
		}
		envOverride, err = impl.environmentConfigRepository.GetByIdIncludingInactive(pipelineOverride.EnvConfigOverrideId)
		if err != nil {
			impl.logger.Errorw("error in getting env override by id", "id", pipelineOverride.EnvConfigOverrideId, "err", err)
			return valuesOverrideResponse, err
		}
		err = impl.setEnvironmentModelInEnvOverride(ctx, envOverride)
		if err != nil {
			impl.logger.Errorw("error while setting environment data in envOverride", "env", envOverride.TargetEnvironment, "err", err)
			return nil, err
		}
	} else {
		envOverride, err = impl.getEnvOverrideByTriggerType(overrideRequest, triggeredAt, newCtx)
		if err != nil {
			impl.logger.Errorw("error in getting env override by trigger type", "err", err)
			return valuesOverrideResponse, err
		}
	}
	valuesOverrideResponse.EnvOverride = envOverride

	// Conditional Block based on PipelineOverrideCreated --> start
	if !isPipelineOverrideCreated {
		pipelineOverride, err = impl.savePipelineOverride(newCtx, overrideRequest, envOverride.Id, triggeredAt)
		if err != nil {
			return valuesOverrideResponse, err
		}
		overrideRequest.PipelineOverrideId = pipelineOverride.Id
		pipelineOverride.Pipeline = pipeline
		pipelineOverride.CiArtifact = artifact
	}
	// Conditional Block based on PipelineOverrideCreated --> end
	valuesOverrideResponse.PipelineOverride = pipelineOverride

	appMetrics, err := impl.getAppMetricsByTriggerType(overrideRequest, newCtx)
	if err != nil {
		impl.logger.Errorw("error in getting app metrics by trigger type", "err", err)
		return valuesOverrideResponse, err
	}
	//TODO: check status and apply lock
	releaseOverrideJson, err := impl.getReleaseOverride(envOverride, overrideRequest, artifact, pipelineOverride.PipelineReleaseCounter, strategy, &appMetrics)
	valuesOverrideResponse.ReleaseOverrideJSON = releaseOverrideJson
	if err != nil {
		return valuesOverrideResponse, err
	}

	// Conditional Block based on PipelineOverrideCreated --> start
	if !isPipelineOverrideCreated {
		chartVersion := envOverride.Chart.ChartVersion
		scope := helper.GetScopeForVariables(overrideRequest, envOverride)
		request := helper.CreateConfigMapAndSecretJsonRequest(overrideRequest, envOverride, chartVersion, scope)

		configMapJson, err = impl.getConfigMapAndSecretJsonV2(newCtx, request, envOverride)
		if err != nil {
			impl.logger.Errorw("error in fetching config map n secret ", "err", err)
			configMapJson = nil
		}
		appLabelJsonByte, err = impl.appCrudOperationService.GetAppLabelsForDeployment(newCtx, overrideRequest.AppId, overrideRequest.AppName, overrideRequest.EnvName)
		if err != nil {
			impl.logger.Errorw("error in fetching app labels for gitOps commit", "err", err)
			appLabelJsonByte = nil
		}
		mergedValues, err := impl.mergeOverrideValues(envOverride, releaseOverrideJson, configMapJson, appLabelJsonByte, strategy)
		appName := fmt.Sprintf("%s-%s", overrideRequest.AppName, envOverride.Environment.Name)
		mergedValues, err = impl.autoscalingCheckBeforeTrigger(newCtx, appName, envOverride.Namespace, mergedValues, overrideRequest)
		if err != nil {
			impl.logger.Errorw("error in autoscaling check before trigger", "pipelineId", overrideRequest.PipelineId, "err", err)
			return valuesOverrideResponse, err
		}

		// handle image pull secret if access given
		mergedValues, err = impl.dockerRegistryIpsConfigService.HandleImagePullSecretOnApplicationDeployment(newCtx, envOverride.Environment, artifact, pipeline.CiPipelineId, mergedValues)
		if err != nil {
			return valuesOverrideResponse, err
		}

		valuesOverrideResponse.MergedValues = string(mergedValues)
		err = impl.pipelineOverrideRepository.UpdatePipelineMergedValues(newCtx, nil, pipelineOverride.Id, string(mergedValues), overrideRequest.UserId)
		if err != nil {
			return valuesOverrideResponse, err
		}
		pipelineOverride.PipelineMergedValues = string(mergedValues)
		valuesOverrideResponse.PipelineOverride = pipelineOverride
	} else {
		valuesOverrideResponse.MergedValues = pipelineOverride.PipelineMergedValues
	}
	// Conditional Block based on PipelineOverrideCreated --> end
	return valuesOverrideResponse, err
}

func (impl *ManifestCreationServiceImpl) getDeploymentStrategyByTriggerType(overrideRequest *bean.ValuesOverrideRequest, ctx context.Context) (*chartConfig.PipelineStrategy, error) {
	newCtx, span := otel.Tracer("orchestrator").Start(ctx, "ManifestCreationServiceImpl.getDeploymentStrategyByTriggerType")
	defer span.End()
	strategy := &chartConfig.PipelineStrategy{}
	var err error
	if overrideRequest.DeploymentWithConfig == bean.DEPLOYMENT_CONFIG_TYPE_SPECIFIC_TRIGGER {
		strategyHistory, err := impl.strategyHistoryRepository.GetHistoryByPipelineIdAndWfrId(newCtx, overrideRequest.PipelineId, overrideRequest.WfrIdForDeploymentWithSpecificTrigger)
		if err != nil {
			impl.logger.Errorw("error in getting deployed strategy history by pipelineId and wfrId", "err", err, "pipelineId", overrideRequest.PipelineId, "wfrId", overrideRequest.WfrIdForDeploymentWithSpecificTrigger)
			return nil, err
		}
		strategy.Strategy = strategyHistory.Strategy
		strategy.Config = strategyHistory.Config
		strategy.PipelineId = overrideRequest.PipelineId
	} else if overrideRequest.DeploymentWithConfig == bean.DEPLOYMENT_CONFIG_TYPE_LAST_SAVED {
		deploymentTemplateType := helper.GetDeploymentTemplateType(overrideRequest)
		if overrideRequest.ForceTrigger || len(deploymentTemplateType) == 0 {
			_, span := otel.Tracer("orchestrator").Start(newCtx, "pipelineConfigRepository.GetDefaultStrategyByPipelineId")
			strategy, err = impl.pipelineConfigRepository.GetDefaultStrategyByPipelineId(overrideRequest.PipelineId)
			span.End()
		} else {
			_, span := otel.Tracer("orchestrator").Start(newCtx, "pipelineConfigRepository.FindByStrategyAndPipelineId")
			strategy, err = impl.pipelineConfigRepository.FindByStrategyAndPipelineId(deploymentTemplateType, overrideRequest.PipelineId)
			span.End()
		}
		if err != nil && errors2.IsNotFound(err) == false {
			impl.logger.Errorf("invalid state", "err", err, "req", strategy)
			return nil, err
		}
	}
	return strategy, nil
}

func (impl *ManifestCreationServiceImpl) getEnvOverrideByTriggerType(overrideRequest *bean.ValuesOverrideRequest, triggeredAt time.Time, ctx context.Context) (*chartConfig.EnvConfigOverride, error) {
	envOverride := &chartConfig.EnvConfigOverride{}
	var err error
	if overrideRequest.DeploymentWithConfig == bean.DEPLOYMENT_CONFIG_TYPE_SPECIFIC_TRIGGER {
		envOverride, err = impl.getEnvOverrideForSpecificConfigTrigger(overrideRequest, ctx)
		if err != nil {
			impl.logger.Errorw("error, getEnvOverrideForSpecificConfigTrigger", "err", err, "overrideRequest", overrideRequest)
			return nil, err
		}
	} else if overrideRequest.DeploymentWithConfig == bean.DEPLOYMENT_CONFIG_TYPE_LAST_SAVED {
		envOverride, err = impl.getEnvOverrideForLastSavedConfigTrigger(overrideRequest, triggeredAt, ctx)
		if err != nil {
			impl.logger.Errorw("error, getEnvOverrideForLastSavedConfigTrigger", "err", err, "overrideRequest", overrideRequest)
			return nil, err
		}
	}
	return envOverride, nil
}

func (impl *ManifestCreationServiceImpl) getEnvOverrideForSpecificConfigTrigger(overrideRequest *bean.ValuesOverrideRequest,
	ctx context.Context) (*chartConfig.EnvConfigOverride, error) {
	envOverride := &chartConfig.EnvConfigOverride{}
	var err error
	_, span := otel.Tracer("orchestrator").Start(ctx, "deploymentTemplateHistoryRepository.GetHistoryByPipelineIdAndWfrId")
	deploymentTemplateHistory, err := impl.deploymentTemplateHistoryRepository.GetHistoryByPipelineIdAndWfrId(overrideRequest.PipelineId, overrideRequest.WfrIdForDeploymentWithSpecificTrigger)
	//VARIABLE_SNAPSHOT_GET and resolve
	span.End()
	if err != nil {
		impl.logger.Errorw("error in getting deployed deployment template history by pipelineId and wfrId", "err", err, "pipelineId", &overrideRequest, "wfrId", overrideRequest.WfrIdForDeploymentWithSpecificTrigger)
		return nil, err
	}
	templateName := deploymentTemplateHistory.TemplateName
	templateVersion := deploymentTemplateHistory.TemplateVersion
	if templateName == "Rollout Deployment" {
		templateName = ""
	}
	//getting chart_ref by id
	_, span = otel.Tracer("orchestrator").Start(ctx, "chartRefRepository.FindByVersionAndName")
	chartRefDto, err := impl.chartRefService.FindByVersionAndName(templateVersion, templateName)
	span.End()
	if err != nil {
		impl.logger.Errorw("error in getting chartRef by version and name", "err", err, "version", templateVersion, "name", templateName)
		return nil, err
	}
	//assuming that if a chartVersion is deployed then it's envConfigOverride will be available
	_, span = otel.Tracer("orchestrator").Start(ctx, "environmentConfigRepository.GetByAppIdEnvIdAndChartRefId")
	envOverride, err = impl.environmentConfigRepository.GetByAppIdEnvIdAndChartRefId(overrideRequest.AppId, overrideRequest.EnvId, chartRefDto.Id)
	span.End()
	if err != nil {
		impl.logger.Errorw("error in getting envConfigOverride for pipeline for specific chartVersion", "err", err, "appId", overrideRequest.AppId, "envId", overrideRequest.EnvId, "chartRefId", chartRefDto.Id)
		return nil, err
	}

	err = impl.setEnvironmentModelInEnvOverride(ctx, envOverride)
	if err != nil {
		impl.logger.Errorw("error while setting environment data in envOverride", "env", envOverride.TargetEnvironment, "err", err)
		return nil, err
	}
	//updating historical data in envConfigOverride and appMetrics flag
	envOverride.IsOverride = true
	envOverride.EnvOverrideValues = deploymentTemplateHistory.Template
	reference := repository5.HistoryReference{
		HistoryReferenceId:   deploymentTemplateHistory.Id,
		HistoryReferenceType: repository5.HistoryReferenceTypeDeploymentTemplate,
	}
	variableMap, resolvedTemplate, err := impl.scopedVariableManager.GetVariableSnapshotAndResolveTemplate(envOverride.EnvOverrideValues, parsers.JsonVariableTemplate, reference, true, false)
	envOverride.ResolvedEnvOverrideValues = resolvedTemplate
	envOverride.VariableSnapshot = variableMap
	if err != nil {
		impl.logger.Errorw("error, GetVariableSnapshotAndResolveTemplate", "err", err, "envOverride", envOverride)
		return envOverride, err
	}
	return envOverride, nil
}

func (impl *ManifestCreationServiceImpl) getEnvOverrideForLastSavedConfigTrigger(overrideRequest *bean.ValuesOverrideRequest,
	triggeredAt time.Time, ctx context.Context) (*chartConfig.EnvConfigOverride, error) {
	envOverride := &chartConfig.EnvConfigOverride{}
	var err error
	_, span := otel.Tracer("orchestrator").Start(ctx, "environmentConfigRepository.ActiveEnvConfigOverride")
	envOverride, err = impl.environmentConfigRepository.ActiveEnvConfigOverride(overrideRequest.AppId, overrideRequest.EnvId)
	var chart *chartRepoRepository.Chart
	span.End()
	if err != nil {
		impl.logger.Errorw("invalid state", "err", err, "req", overrideRequest)
		return nil, err
	}
	if envOverride.Id == 0 {
		_, span = otel.Tracer("orchestrator").Start(ctx, "chartRepository.FindLatestChartForAppByAppId")
		chart, err = impl.chartRepository.FindLatestChartForAppByAppId(overrideRequest.AppId)
		span.End()
		if err != nil {
			impl.logger.Errorw("invalid state", "err", err, "req", overrideRequest)
			return nil, err
		}
		_, span = otel.Tracer("orchestrator").Start(ctx, "environmentConfigRepository.FindChartByAppIdAndEnvIdAndChartRefId")
		envOverride, err = impl.environmentConfigRepository.FindChartByAppIdAndEnvIdAndChartRefId(overrideRequest.AppId, overrideRequest.EnvId, chart.ChartRefId)
		span.End()
		if err != nil && !errors2.IsNotFound(err) {
			impl.logger.Errorw("invalid state", "err", err, "req", overrideRequest)
			return nil, err
		}

		//creating new env override config
		if errors2.IsNotFound(err) || envOverride == nil {
			_, span = otel.Tracer("orchestrator").Start(ctx, "envRepository.FindById")
			environment, err := impl.envRepository.FindById(overrideRequest.EnvId)
			span.End()
			if err != nil && !util.IsErrNoRows(err) {
				return nil, err
			}
			envOverride = &chartConfig.EnvConfigOverride{
				Active:            true,
				ManualReviewed:    true,
				Status:            models.CHARTSTATUS_SUCCESS,
				TargetEnvironment: overrideRequest.EnvId,
				ChartId:           chart.Id,
				AuditLog:          sql.AuditLog{UpdatedBy: overrideRequest.UserId, UpdatedOn: triggeredAt, CreatedOn: triggeredAt, CreatedBy: overrideRequest.UserId},
				Namespace:         environment.Namespace,
				IsOverride:        false,
				EnvOverrideValues: "{}",
				Latest:            false,
				IsBasicViewLocked: chart.IsBasicViewLocked,
				CurrentViewEditor: chart.CurrentViewEditor,
			}
			_, span = otel.Tracer("orchestrator").Start(ctx, "environmentConfigRepository.Save")
			err = impl.environmentConfigRepository.Save(envOverride)
			span.End()
			if err != nil {
				impl.logger.Errorw("error in creating envConfig", "data", envOverride, "error", err)
				return nil, err
			}
		}
		envOverride.Chart = chart
	} else if envOverride.Id > 0 && !envOverride.IsOverride {
		_, span = otel.Tracer("orchestrator").Start(ctx, "chartRepository.FindLatestChartForAppByAppId")
		chart, err = impl.chartRepository.FindLatestChartForAppByAppId(overrideRequest.AppId)
		span.End()
		if err != nil {
			impl.logger.Errorw("invalid state", "err", err, "req", overrideRequest)
			return nil, err
		}
		envOverride.Chart = chart
	}

	err = impl.setEnvironmentModelInEnvOverride(ctx, envOverride)
	if err != nil {
		impl.logger.Errorw("error while setting environment data in envOverride", "env", envOverride.TargetEnvironment, "err", err)
		return nil, err
	}
	scope := helper.GetScopeForVariables(overrideRequest, envOverride)
	if envOverride.IsOverride {
		entity := repository5.GetEntity(envOverride.Id, repository5.EntityTypeDeploymentTemplateEnvLevel)
		resolvedTemplate, variableMap, err := impl.scopedVariableManager.GetMappedVariablesAndResolveTemplate(envOverride.EnvOverrideValues, scope, entity, true)
		envOverride.ResolvedEnvOverrideValues = resolvedTemplate
		envOverride.VariableSnapshot = variableMap
		if err != nil {
			impl.logger.Errorw("error,  GetMappedVariablesAndResolveTemplate env override level template", "err", err, "envOverride", envOverride)
			return envOverride, err
		}
	} else {
		entity := repository5.GetEntity(chart.Id, repository5.EntityTypeDeploymentTemplateAppLevel)
		resolvedTemplate, variableMap, err := impl.scopedVariableManager.GetMappedVariablesAndResolveTemplate(chart.GlobalOverride, scope, entity, true)
		envOverride.Chart.ResolvedGlobalOverride = resolvedTemplate
		envOverride.VariableSnapshot = variableMap
		if err != nil {
			impl.logger.Errorw("error,  GetMappedVariablesAndResolveTemplate app level template", "err", err, "chart", chart)
			return envOverride, err
		}
	}
	return envOverride, nil
}

func (impl *ManifestCreationServiceImpl) getAppMetricsByTriggerType(overrideRequest *bean.ValuesOverrideRequest, ctx context.Context) (bool, error) {
	var appMetrics bool
	if overrideRequest.DeploymentWithConfig == bean.DEPLOYMENT_CONFIG_TYPE_SPECIFIC_TRIGGER {
		_, span := otel.Tracer("orchestrator").Start(ctx, "deploymentTemplateHistoryRepository.GetHistoryByPipelineIdAndWfrId")
		deploymentTemplateHistory, err := impl.deploymentTemplateHistoryRepository.GetHistoryByPipelineIdAndWfrId(overrideRequest.PipelineId, overrideRequest.WfrIdForDeploymentWithSpecificTrigger)
		span.End()
		if err != nil {
			impl.logger.Errorw("error in getting deployed deployment template history by pipelineId and wfrId", "err", err, "pipelineId", &overrideRequest, "wfrId", overrideRequest.WfrIdForDeploymentWithSpecificTrigger)
			return appMetrics, err
		}
		appMetrics = deploymentTemplateHistory.IsAppMetricsEnabled
	} else if overrideRequest.DeploymentWithConfig == bean.DEPLOYMENT_CONFIG_TYPE_LAST_SAVED {
		_, span := otel.Tracer("orchestrator").Start(ctx, "deployedAppMetricsService.GetMetricsFlagForAPipelineByAppIdAndEnvId")
		isAppMetricsEnabled, err := impl.deployedAppMetricsService.GetMetricsFlagForAPipelineByAppIdAndEnvId(overrideRequest.AppId, overrideRequest.EnvId)
		if err != nil {
			impl.logger.Errorw("error, GetMetricsFlagForAPipelineByAppIdAndEnvId", "err", err, "appId", overrideRequest.AppId, "envId", overrideRequest.EnvId)
			return appMetrics, err
		}
		span.End()
		appMetrics = isAppMetricsEnabled
	}
	return appMetrics, nil
}

func (impl *ManifestCreationServiceImpl) mergeOverrideValues(envOverride *chartConfig.EnvConfigOverride, releaseOverrideJson string,
	configMapJson []byte, appLabelJsonByte []byte, strategy *chartConfig.PipelineStrategy) (mergedValues []byte, err error) {
	//merge three values on the fly
	//ordering is important here
	//global < environment < db< release
	var merged []byte
	var templateOverrideValuesByte []byte
	if !envOverride.IsOverride {
		templateOverrideValuesByte = []byte(envOverride.Chart.ResolvedGlobalOverride)
	} else {
		templateOverrideValuesByte = []byte(envOverride.ResolvedEnvOverrideValues)
	}
	merged, err = impl.mergeUtil.JsonPatch([]byte("{}"), templateOverrideValuesByte)
	if err != nil {
		impl.logger.Errorw("error in merging deployment template override values", "err", err, "overrideValues", templateOverrideValuesByte)
		return nil, err
	}
	if strategy != nil && len(strategy.Config) > 0 {
		merged, err = impl.mergeUtil.JsonPatch(merged, []byte(strategy.Config))
		if err != nil {
			return nil, err
		}
	}
	merged, err = impl.mergeUtil.JsonPatch(merged, []byte(releaseOverrideJson))
	if err != nil {
		return nil, err
	}
	if configMapJson != nil {
		merged, err = impl.mergeUtil.JsonPatch(merged, configMapJson)
		if err != nil {
			return nil, err
		}
	}
	if appLabelJsonByte != nil {
		merged, err = impl.mergeUtil.JsonPatch(merged, appLabelJsonByte)
		if err != nil {
			return nil, err
		}
	}
	return merged, nil
}

func (impl *ManifestCreationServiceImpl) getConfigMapAndSecretJsonV2(ctx context.Context, request bean3.ConfigMapAndSecretJsonV2, envOverride *chartConfig.EnvConfigOverride) ([]byte, error) {
	_, span := otel.Tracer("orchestrator").Start(ctx, "ManifestCreationServiceImpl.getConfigMapAndSecretJsonV2")
	defer span.End()
	var configMapJson, secretDataJson, configMapJsonApp, secretDataJsonApp, configMapJsonEnv, secretDataJsonEnv string

	var err error
	configMapA := &chartConfig.ConfigMapAppModel{}
	configMapE := &chartConfig.ConfigMapEnvModel{}
	configMapHistory, secretHistory := &repository3.ConfigmapAndSecretHistory{}, &repository3.ConfigmapAndSecretHistory{}

	merged := []byte("{}")
	if request.DeploymentWithConfig == bean.DEPLOYMENT_CONFIG_TYPE_LAST_SAVED {
		configMapA, err = impl.configMapRepository.GetByAppIdAppLevel(request.AppId)
		if err != nil && pg.ErrNoRows != err {
			return []byte("{}"), err
		}
		if configMapA != nil && configMapA.Id > 0 {
			configMapJsonApp = configMapA.ConfigMapData
			secretDataJsonApp = configMapA.SecretData
		}

		configMapE, err = impl.configMapRepository.GetByAppIdAndEnvIdEnvLevel(request.AppId, request.EnvId)
		if err != nil && pg.ErrNoRows != err {
			return []byte("{}"), err
		}
		if configMapE != nil && configMapE.Id > 0 {
			configMapJsonEnv = configMapE.ConfigMapData
			secretDataJsonEnv = configMapE.SecretData
		}

	} else if request.DeploymentWithConfig == bean.DEPLOYMENT_CONFIG_TYPE_SPECIFIC_TRIGGER {

		//fetching history and setting envLevelConfig and not appLevelConfig because history already contains merged appLevel and envLevel configs
		configMapHistory, err = impl.configMapHistoryRepository.GetHistoryByPipelineIdAndWfrId(request.PipeLineId, request.WfrIdForDeploymentWithSpecificTrigger, repository3.CONFIGMAP_TYPE)
		if err != nil {
			impl.logger.Errorw("error in getting config map history config by pipelineId and wfrId ", "err", err, "pipelineId", request.PipeLineId, "wfrId", request.WfrIdForDeploymentWithSpecificTrigger)
			return []byte("{}"), err
		}
		configMapJsonEnv = configMapHistory.Data

		secretHistory, err = impl.configMapHistoryRepository.GetHistoryByPipelineIdAndWfrId(request.PipeLineId, request.WfrIdForDeploymentWithSpecificTrigger, repository3.SECRET_TYPE)
		if err != nil {
			impl.logger.Errorw("error in getting config map history config by pipelineId and wfrId ", "err", err, "pipelineId", request.PipeLineId, "wfrId", request.WfrIdForDeploymentWithSpecificTrigger)
			return []byte("{}"), err
		}
		secretDataJsonEnv = secretHistory.Data
	}
	configMapJson, err = impl.mergeUtil.ConfigMapMerge(configMapJsonApp, configMapJsonEnv)
	if err != nil {
		return []byte("{}"), err
	}
	chartMajorVersion, chartMinorVersion, err := util4.ExtractChartVersion(request.ChartVersion)
	if err != nil {
		impl.logger.Errorw("chart version parsing", "err", err)
		return []byte("{}"), err
	}
	secretDataJson, err = impl.mergeUtil.ConfigSecretMerge(secretDataJsonApp, secretDataJsonEnv, chartMajorVersion, chartMinorVersion, false)
	if err != nil {
		return []byte("{}"), err
	}
	configResponseR := bean.ConfigMapRootJson{}
	configResponse := bean.ConfigMapJson{}
	if configMapJson != "" {
		err = json.Unmarshal([]byte(configMapJson), &configResponse)
		if err != nil {
			return []byte("{}"), err
		}
	}
	configResponseR.ConfigMapJson = configResponse
	secretResponseR := bean.ConfigSecretRootJson{}
	secretResponse := bean.ConfigSecretJson{}
	if configMapJson != "" {
		err = json.Unmarshal([]byte(secretDataJson), &secretResponse)
		if err != nil {
			return []byte("{}"), err
		}
	}
	secretResponseR.ConfigSecretJson = secretResponse

	configMapByte, err := json.Marshal(configResponseR)
	if err != nil {
		return []byte("{}"), err
	}
	secretDataByte, err := json.Marshal(secretResponseR)
	if err != nil {
		return []byte("{}"), err

	}
	resolvedCM, resolvedCS, snapshotCM, snapshotCS, err := impl.scopedVariableManager.ResolveCMCSTrigger(request.DeploymentWithConfig, request.Scope, configMapA.Id, configMapE.Id, configMapByte, secretDataByte, configMapHistory.Id, secretHistory.Id)
	if err != nil {
		return []byte("{}"), err
	}
	envOverride.VariableSnapshotForCM = snapshotCM
	envOverride.VariableSnapshotForCS = snapshotCS

	merged, err = impl.mergeUtil.JsonPatch([]byte(resolvedCM), []byte(resolvedCS))

	if err != nil {
		return []byte("{}"), err
	}

	return merged, nil
}

func (impl *ManifestCreationServiceImpl) getReleaseOverride(envOverride *chartConfig.EnvConfigOverride, overrideRequest *bean.ValuesOverrideRequest,
	artifact *repository.CiArtifact, pipelineReleaseCounter int, strategy *chartConfig.PipelineStrategy, appMetrics *bool) (releaseOverride string, err error) {

	deploymentStrategy := ""
	if strategy != nil {
		deploymentStrategy = string(strategy.Strategy)
	}

	imageName := ""
	tag := ""
	if artifact != nil {
		artifactImage := artifact.Image
		imageTag := strings.Split(artifactImage, ":")

		imageTagLen := len(imageTag)

		for i := 0; i < imageTagLen-1; i++ {
			if i != imageTagLen-2 {
				imageName = imageName + imageTag[i] + ":"
			} else {
				imageName = imageName + imageTag[i]
			}
		}

		digestConfigurationRequest := imageDigestPolicy.DigestPolicyConfigurationRequest{PipelineId: overrideRequest.PipelineId}
		digestPolicyConfigurations, err := impl.imageDigestPolicyService.GetDigestPolicyConfigurations(digestConfigurationRequest)
		if err != nil {
			impl.logger.Errorw("error in checking if isImageDigestPolicyConfiguredForPipeline", "err", err, "clusterId", envOverride.Environment.ClusterId, "envId", envOverride.TargetEnvironment, "pipelineId", overrideRequest.PipelineId)
			return "", err
		}

		if digestPolicyConfigurations.UseDigestForTrigger() {
			imageTag[imageTagLen-1] = fmt.Sprintf("%s@%s", imageTag[imageTagLen-1], artifact.ImageDigest)
		}

		tag = imageTag[imageTagLen-1]
	}

	override, err := app.NewReleaseAttributes(imageName, tag, overrideRequest.PipelineName, deploymentStrategy,
		overrideRequest.AppId, overrideRequest.EnvId, pipelineReleaseCounter, appMetrics).RenderJson(envOverride.Chart.ImageDescriptorTemplate)
	if err != nil {
		return "", &util.ApiError{HttpStatusCode: http.StatusUnprocessableEntity, UserMessage: "unable to render ImageDescriptorTemplate", InternalMessage: err.Error()}
	}

	if overrideRequest.AdditionalOverride != nil {
		userOverride, err := overrideRequest.AdditionalOverride.MarshalJSON()
		if err != nil {
			return "", err
		}
		data, err := impl.mergeUtil.JsonPatch(userOverride, []byte(override))
		if err != nil {
			return "", err
		}
		override = string(data)
	}
	return override, nil
}

func (impl *ManifestCreationServiceImpl) savePipelineOverride(ctx context.Context, overrideRequest *bean.ValuesOverrideRequest, envOverrideId int, triggeredAt time.Time) (override *chartConfig.PipelineOverride, err error) {
	_, span := otel.Tracer("orchestrator").Start(ctx, "ManifestCreationServiceImpl.savePipelineOverride")
	defer span.End()
	currentReleaseNo, err := impl.pipelineOverrideRepository.GetCurrentPipelineReleaseCounter(overrideRequest.PipelineId)
	if err != nil {
		return nil, err
	}
	po := &chartConfig.PipelineOverride{
		EnvConfigOverrideId:    envOverrideId,
		Status:                 models.CHARTSTATUS_NEW,
		PipelineId:             overrideRequest.PipelineId,
		CiArtifactId:           overrideRequest.CiArtifactId,
		PipelineReleaseCounter: currentReleaseNo + 1,
		CdWorkflowId:           overrideRequest.CdWorkflowId,
		AuditLog:               sql.AuditLog{CreatedBy: overrideRequest.UserId, CreatedOn: triggeredAt, UpdatedOn: triggeredAt, UpdatedBy: overrideRequest.UserId},
		DeploymentType:         overrideRequest.DeploymentType,
	}

	err = impl.pipelineOverrideRepository.Save(po)
	if err != nil {
		return nil, err
	}
	err = impl.checkAndFixDuplicateReleaseNo(po)
	if err != nil {
		impl.logger.Errorw("error in checking release no duplicacy", "pipeline", po, "err", err)
		return nil, err
	}
	return po, nil
}

func (impl *ManifestCreationServiceImpl) checkAndFixDuplicateReleaseNo(override *chartConfig.PipelineOverride) error {

	uniqueVerified := false
	retryCount := 0

	for !uniqueVerified && retryCount < 5 {
		retryCount = retryCount + 1
		overrides, err := impl.pipelineOverrideRepository.GetByPipelineIdAndReleaseNo(override.PipelineId, override.PipelineReleaseCounter)
		if err != nil {
			return err
		}
		if overrides[0].Id == override.Id {
			uniqueVerified = true
		} else {
			//duplicate might be due to concurrency, lets fix it
			currentReleaseNo, err := impl.pipelineOverrideRepository.GetCurrentPipelineReleaseCounter(override.PipelineId)
			if err != nil {
				return err
			}
			override.PipelineReleaseCounter = currentReleaseNo + 1
			err = impl.pipelineOverrideRepository.Save(override)
			if err != nil {
				return err
			}
		}
	}
	if !uniqueVerified {
		return fmt.Errorf("duplicate verification retry count exide max overrideId: %d ,count: %d", override.Id, retryCount)
	}
	return nil
}

func (impl *ManifestCreationServiceImpl) getK8sHPAResourceManifest(ctx context.Context, clusterId int, namespace string, hpaResourceRequest *util4.HpaResourceRequest) (map[string]interface{}, error) {
	newCtx, span := otel.Tracer("orchestrator").Start(ctx, "ManifestCreationServiceImpl.getK8sHPAResourceManifest")
	defer span.End()
	resourceManifest := make(map[string]interface{})
	version := "v2beta2"
	k8sResource, err := impl.k8sCommonService.GetResource(newCtx, &k8s.ResourceRequestBean{ClusterId: clusterId,
		K8sRequest: &util5.K8sRequestBean{ResourceIdentifier: util5.ResourceIdentifier{Name: hpaResourceRequest.ResourceName,
			Namespace: namespace, GroupVersionKind: schema.GroupVersionKind{Group: hpaResourceRequest.Group, Kind: hpaResourceRequest.Kind, Version: version}}}})
	if err != nil {
		if k8s.IsResourceNotFoundErr(err) {
			// this is a valid case for hibernated applications, so returning nil
			// for hibernated applications, we don't have any hpa resource manifest
			return resourceManifest, nil
		} else if k8s.IsBadRequestErr(err) {
			return resourceManifest, util.NewApiError().
				WithHttpStatusCode(http.StatusPreconditionFailed).
				WithInternalMessage(err.Error()).
				WithUserDetailMessage(err.Error())
		} else if k8s.IsServerTimeoutErr(err) {
			impl.logger.Errorw("targeted hpa resource could not be served", "resourceName", hpaResourceRequest.ResourceName, "err", err)
			return resourceManifest, util.NewApiError().
				WithHttpStatusCode(http.StatusRequestTimeout).
				WithInternalMessage(err.Error()).
				WithUserDetailMessage("taking longer than expected, please try again later")
		}
		impl.logger.Errorw("error occurred while fetching resource for app", "resourceName", hpaResourceRequest.ResourceName, "err", err)
		return resourceManifest, err
	}
	return k8sResource.ManifestResponse.Manifest.Object, err
}

func (impl *ManifestCreationServiceImpl) getArgoCdHPAResourceManifest(ctx context.Context, appName, namespace string, hpaResourceRequest *util4.HpaResourceRequest) (map[string]interface{}, error) {
	newCtx, span := otel.Tracer("orchestrator").Start(ctx, "ManifestCreationServiceImpl.getArgoCdHPAResourceManifest")
	defer span.End()
	resourceManifest := make(map[string]interface{})
	query := &application3.ApplicationResourceRequest{
		Name:         &appName,
		Version:      &hpaResourceRequest.Version,
		Group:        &hpaResourceRequest.Group,
		Kind:         &hpaResourceRequest.Kind,
		ResourceName: &hpaResourceRequest.ResourceName,
		Namespace:    &namespace,
	}

	recv, argoErr := impl.acdClient.GetResource(newCtx, query)
	if argoErr != nil {
		grpcCode, errMsg := util.GetClientDetailedError(argoErr)
		if grpcCode.IsInvalidArgumentCode() {
			// this is a valid case for hibernated applications, so returning nil
			// for hibernated applications, we don't have any hpa resource manifest
			return resourceManifest, nil
		} else if grpcCode.IsUnavailableCode() {
			impl.logger.Errorw("ArgoCd server unavailable", "resourceName", hpaResourceRequest.ResourceName, "err", errMsg)
			return resourceManifest, fmt.Errorf("ArgoCd server error: %s", errMsg)
		} else if grpcCode.IsDeadlineExceededCode() {
			impl.logger.Errorw("ArgoCd resource request timeout", "resourceName", hpaResourceRequest.ResourceName, "err", errMsg)
			return resourceManifest, util.NewApiError().
				WithHttpStatusCode(http.StatusRequestTimeout).
				WithInternalMessage(argoErr.Error()).
				WithUserDetailMessage("ArgoCd server is not responding, please try again later")
		}
		impl.logger.Errorw("ArgoCd Get Resource API Failed", "resourceName", hpaResourceRequest.ResourceName, "err", errMsg)
		return resourceManifest, fmt.Errorf("ArgoCd client error: %s", errMsg)
	}
	impl.logger.Debugw("resource manifest get replica count", "response", recv)
	if recv != nil && len(*recv.Manifest) > 0 {
		err := json.Unmarshal([]byte(*recv.Manifest), &resourceManifest)
		if err != nil {
			impl.logger.Errorw("failed to unmarshal hpa resource manifest", "err", err)
			return resourceManifest, err
		}
	}
	return resourceManifest, nil
}

func (impl *ManifestCreationServiceImpl) autoscalingCheckBeforeTrigger(ctx context.Context, appName string, namespace string, merged []byte, overrideRequest *bean.ValuesOverrideRequest) ([]byte, error) {
	newCtx, span := otel.Tracer("orchestrator").Start(ctx, "ManifestCreationServiceImpl.autoscalingCheckBeforeTrigger")
	defer span.End()
	pipelineId := overrideRequest.PipelineId
	var appDeploymentType = overrideRequest.DeploymentAppType
	var clusterId = overrideRequest.ClusterId
	deploymentType := overrideRequest.DeploymentType
	templateMap := make(map[string]interface{})
	err := json.Unmarshal(merged, &templateMap)
	if err != nil {
		impl.logger.Errorw("unmarshal failed for hpa check", "err", err)
		return merged, err
	}

	hpaResourceRequest := helper.GetAutoScalingReplicaCount(templateMap, appName)
	impl.logger.Debugw("autoscalingCheckBeforeTrigger", "hpaResourceRequest", hpaResourceRequest)
	if hpaResourceRequest.IsEnable {
		var resourceManifest map[string]interface{}
		if util.IsAcdApp(appDeploymentType) {
			resourceManifest, err = impl.getArgoCdHPAResourceManifest(newCtx, appName, namespace, hpaResourceRequest)
			if err != nil {
				return merged, err
			}
		} else {
			resourceManifest, err = impl.getK8sHPAResourceManifest(newCtx, clusterId, namespace, hpaResourceRequest)
			if err != nil {
				return merged, err
			}
		}
		if len(resourceManifest) > 0 {
			statusMap := resourceManifest["status"].(map[string]interface{})
			currentReplicaVal := statusMap["currentReplicas"]
			currentReplicaCount, err := util4.ParseFloatNumber(currentReplicaVal)
			if err != nil {
				impl.logger.Errorw("error occurred while parsing replica count", "currentReplicas", currentReplicaVal, "err", err)
				return merged, err
			}

			reqReplicaCount := helper.FetchRequiredReplicaCount(currentReplicaCount, hpaResourceRequest.ReqMaxReplicas, hpaResourceRequest.ReqMinReplicas)
			templateMap["replicaCount"] = reqReplicaCount
			merged, err = json.Marshal(&templateMap)
			if err != nil {
				impl.logger.Errorw("marshaling failed for hpa check", "err", err)
				return merged, err
			}
		}
	} else {
		impl.logger.Debugw("autoscaling is not enabled", "pipelineId", pipelineId)
	}

	//check for custom chart support
	if autoscalingEnabledPath, ok := templateMap[bean2.CustomAutoScalingEnabledPathKey]; ok {
		if deploymentType == models.DEPLOYMENTTYPE_STOP {
			merged, err = helper.SetScalingValues(templateMap, bean2.CustomAutoScalingEnabledPathKey, merged, false)
			if err != nil {
<<<<<<< HEAD
				impl.logger.Errorw("error occurred while setting autoscaling key", "templateMap", templateMap, "err", err)
				return merged, err
			}
			merged, err = helper.SetScalingValues(templateMap, bean2.CustomAutoscalingReplicaCountPathKey, merged, 0)
			if err != nil {
				impl.logger.Errorw("error occurred while setting autoscaling key", "templateMap", templateMap, "err", err)
				return merged, err
=======
				impl.logger.Errorw("error occurred while setting autoscaling enabled key", "templateMap", templateMap, "err", err)
				return merged
			}
			merged, err = helper.SetScalingValues(templateMap, bean2.CustomAutoscalingReplicaCountPathKey, merged, 0)
			if err != nil {
				impl.logger.Errorw("error occurred while setting autoscaling replica count key", "templateMap", templateMap, "err", err)
				return merged
			}

			merged, err = helper.SetScalingValues(templateMap, bean2.CustomAutoscalingMinPathKey, merged, 0)
			if err != nil {
				impl.logger.Errorw("error occurred while setting autoscaling min key", "templateMap", templateMap, "err", err)
				return merged
			}

			merged, err = helper.SetScalingValues(templateMap, bean2.CustomAutoscalingMaxPathKey, merged, 0)
			if err != nil {
				impl.logger.Errorw("error occurred while setting autoscaling max key", "templateMap", templateMap, "err", err)
				return merged
>>>>>>> 055612a5
			}
		} else {
			autoscalingEnabled := false
			autoscalingEnabledValue := gjson.Get(string(merged), autoscalingEnabledPath.(string)).Value()
			if val, ok := autoscalingEnabledValue.(bool); ok {
				autoscalingEnabled = val
			}
			if autoscalingEnabled {
				// extract replica count, min, max and check for required value
				replicaCount, err := impl.getReplicaCountFromCustomChart(templateMap, merged)
				if err != nil {
					return merged, err
				}
				merged, err = helper.SetScalingValues(templateMap, bean2.CustomAutoscalingReplicaCountPathKey, merged, replicaCount)
				if err != nil {
					impl.logger.Errorw("error occurred while setting autoscaling key", "templateMap", templateMap, "err", err)
					return merged, err
				}
			}
		}
	}

	return merged, nil
}

func (impl *ManifestCreationServiceImpl) getReplicaCountFromCustomChart(templateMap map[string]interface{}, merged []byte) (float64, error) {
	autoscalingMinVal, err := helper.ExtractParamValue(templateMap, bean2.CustomAutoscalingMinPathKey, merged)
	if helper.IsResourceNotFoundErr(err) {
		return 0, util.NewApiError().
			WithHttpStatusCode(http.StatusPreconditionFailed).
			WithInternalMessage("empty-val-err").
			WithUserDetailMessage(fmt.Sprintf("empty value for key [%s]", bean2.CustomAutoscalingMinPathKey))
	} else if err != nil {
		impl.logger.Errorw("error occurred while parsing float number", "key", bean2.CustomAutoscalingMinPathKey, "err", err)
		return 0, err
	}
	autoscalingMaxVal, err := helper.ExtractParamValue(templateMap, bean2.CustomAutoscalingMaxPathKey, merged)
	if helper.IsResourceNotFoundErr(err) {
		return 0, util.NewApiError().
			WithHttpStatusCode(http.StatusPreconditionFailed).
			WithInternalMessage("empty-val-err").
			WithUserDetailMessage(fmt.Sprintf("empty value for key [%s]", bean2.CustomAutoscalingMaxPathKey))
	} else if err != nil {
		impl.logger.Errorw("error occurred while parsing float number", "key", bean2.CustomAutoscalingMaxPathKey, "err", err)
		return 0, err
	}
	autoscalingReplicaCountVal, err := helper.ExtractParamValue(templateMap, bean2.CustomAutoscalingReplicaCountPathKey, merged)
	if helper.IsResourceNotFoundErr(err) {
		return 0, util.NewApiError().
			WithHttpStatusCode(http.StatusPreconditionFailed).
			WithInternalMessage("empty-val-err").
			WithUserDetailMessage(fmt.Sprintf("empty value for key [%s]", bean2.CustomAutoscalingReplicaCountPathKey))
	} else if err != nil {
		impl.logger.Errorw("error occurred while parsing float number", "key", bean2.CustomAutoscalingReplicaCountPathKey, "err", err)
		return 0, err
	}
	return helper.FetchRequiredReplicaCount(autoscalingReplicaCountVal, autoscalingMaxVal, autoscalingMinVal), nil
}

func (impl *ManifestCreationServiceImpl) setEnvironmentModelInEnvOverride(ctx context.Context, envOverride *chartConfig.EnvConfigOverride) error {
	_, span := otel.Tracer("orchestrator").Start(ctx, "ManifestCreationServiceImpl.setEnvironmentModelInEnvOverride")
	defer span.End()
	env, err := impl.envRepository.FindById(envOverride.TargetEnvironment)
	if err != nil {
		impl.logger.Errorw("unable to find env", "err", err, "env", envOverride.TargetEnvironment)
		return err
	}
	envOverride.Environment = env
	return nil
}<|MERGE_RESOLUTION|>--- conflicted
+++ resolved
@@ -911,35 +911,25 @@
 		if deploymentType == models.DEPLOYMENTTYPE_STOP {
 			merged, err = helper.SetScalingValues(templateMap, bean2.CustomAutoScalingEnabledPathKey, merged, false)
 			if err != nil {
-<<<<<<< HEAD
-				impl.logger.Errorw("error occurred while setting autoscaling key", "templateMap", templateMap, "err", err)
+				impl.logger.Errorw("error occurred while setting autoscaling enabled key", "templateMap", templateMap, "err", err)
 				return merged, err
-			}
-			merged, err = helper.SetScalingValues(templateMap, bean2.CustomAutoscalingReplicaCountPathKey, merged, 0)
-			if err != nil {
-				impl.logger.Errorw("error occurred while setting autoscaling key", "templateMap", templateMap, "err", err)
-				return merged, err
-=======
-				impl.logger.Errorw("error occurred while setting autoscaling enabled key", "templateMap", templateMap, "err", err)
-				return merged
 			}
 			merged, err = helper.SetScalingValues(templateMap, bean2.CustomAutoscalingReplicaCountPathKey, merged, 0)
 			if err != nil {
 				impl.logger.Errorw("error occurred while setting autoscaling replica count key", "templateMap", templateMap, "err", err)
-				return merged
+				return merged, err
 			}
 
 			merged, err = helper.SetScalingValues(templateMap, bean2.CustomAutoscalingMinPathKey, merged, 0)
 			if err != nil {
 				impl.logger.Errorw("error occurred while setting autoscaling min key", "templateMap", templateMap, "err", err)
-				return merged
+				return merged, err
 			}
 
 			merged, err = helper.SetScalingValues(templateMap, bean2.CustomAutoscalingMaxPathKey, merged, 0)
 			if err != nil {
 				impl.logger.Errorw("error occurred while setting autoscaling max key", "templateMap", templateMap, "err", err)
-				return merged
->>>>>>> 055612a5
+				return merged, err
 			}
 		} else {
 			autoscalingEnabled := false
