--- conflicted
+++ resolved
@@ -1037,16 +1037,12 @@
 		if len(resourceManifest) > 0 {
 			statusMap := resourceManifest["status"].(map[string]interface{})
 			currentReplicaVal := statusMap["currentReplicas"]
-<<<<<<< HEAD
 			// currentReplicas key might not be available in manifest while k8s is calculating replica count
 			// it's a valid case so, we are not throwing error
 			if currentReplicaVal == nil {
 				return merged, err
 			}
-			currentReplicaCount, err := util4.ParseFloatNumber(currentReplicaVal)
-=======
 			currentReplicaCount, err := globalUtil.ParseFloatNumber(currentReplicaVal)
->>>>>>> fcae94fe
 			if err != nil {
 				impl.logger.Errorw("error occurred while parsing replica count", "currentReplicas", currentReplicaVal, "err", err)
 				return merged, err
