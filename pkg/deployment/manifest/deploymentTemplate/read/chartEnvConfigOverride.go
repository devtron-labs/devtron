/*
 * Copyright (c) 2024. Devtron Inc.
 *
 * Licensed under the Apache License, Version 2.0 (the "License");
 * you may not use this file except in compliance with the License.
 * You may obtain a copy of the License at
 *
 *     http://www.apache.org/licenses/LICENSE-2.0
 *
 * Unless required by applicable law or agreed to in writing, software
 * distributed under the License is distributed on an "AS IS" BASIS,
 * WITHOUT WARRANTIES OR CONDITIONS OF ANY KIND, either express or implied.
 * See the License for the specific language governing permissions and
 * limitations under the License.
 */

package read

import (
	"context"
	"github.com/devtron-labs/devtron/internal/sql/repository/chartConfig"
	"github.com/devtron-labs/devtron/pkg/deployment/manifest/deploymentTemplate/adapter"
	"github.com/devtron-labs/devtron/pkg/deployment/manifest/deploymentTemplate/bean"
	"go.opentelemetry.io/otel"
	"go.uber.org/zap"
)

type EnvConfigOverrideService interface {
	GetByChartAndEnvironment(chartId, targetEnvironmentId int) (*bean.EnvConfigOverride, error)
	ActiveEnvConfigOverride(appId, environmentId int) (*bean.EnvConfigOverride, error) //successful env config
	GetByIdIncludingInactive(id int) (*bean.EnvConfigOverride, error)
	GetByEnvironment(targetEnvironmentId int) ([]*bean.EnvConfigOverride, error)
	GetEnvConfigByChartId(chartId int) ([]*bean.EnvConfigOverride, error)
	FindLatestChartForAppByAppIdAndEnvId(appId, targetEnvironmentId int) (*bean.EnvConfigOverride, error)
	FindChartRefIdsForLatestChartForAppByAppIdAndEnvIds(appId int, targetEnvironmentIds []int) (map[int]int, error)
	FindChartByAppIdAndEnvIdAndChartRefId(appId, targetEnvironmentId int, chartRefId int) (*bean.EnvConfigOverride, error)
	FindChartForAppByAppIdAndEnvId(appId, targetEnvironmentId int) (*bean.EnvConfigOverride, error)
	GetByAppIdEnvIdAndChartRefId(appId, envId int, chartRefId int) (*bean.EnvConfigOverride, error)
	// GetAllOverridesForApp will return all overrides []*bean.EnvConfigOverride for an app by appId
	// Note:
	// EnvConfigOverride.Chart is not populated,
	// as the chartRepoRepository.Chart contains the reference chart(in bytes).
	GetAllOverridesForApp(ctx context.Context, appId int) ([]*bean.EnvConfigOverride, error)
<<<<<<< HEAD
	EnvConfigOverrideServiceEnt
=======
>>>>>>> 00382ffe
}

type EnvConfigOverrideReadServiceImpl struct {
	envConfigOverrideRepository chartConfig.EnvConfigOverrideRepository
	logger                      *zap.SugaredLogger
}

func NewEnvConfigOverrideReadServiceImpl(repository chartConfig.EnvConfigOverrideRepository, logger *zap.SugaredLogger,
) *EnvConfigOverrideReadServiceImpl {
	return &EnvConfigOverrideReadServiceImpl{
		envConfigOverrideRepository: repository,
		logger:                      logger,
	}
}

func (impl EnvConfigOverrideReadServiceImpl) GetByChartAndEnvironment(chartId, targetEnvironmentId int) (*bean.EnvConfigOverride, error) {
	overrideDBObj, err := impl.envConfigOverrideRepository.GetByChartAndEnvironment(chartId, targetEnvironmentId)
	if err != nil {
		impl.logger.Errorw("error in getting chart env config override", "chartId", chartId, "targetEnvironmentId", targetEnvironmentId, "err", err)
		return nil, err
	}
	overrideDTO := adapter.EnvOverrideDBToDTO(overrideDBObj)
	overrideDTO, err = impl.getOverrideDataWithUpdatedPatchDataUnResolved(overrideDTO, overrideDTO.Chart.AppId)
	if err != nil {
		impl.logger.Errorw("error in patching values with base template values", "envId", targetEnvironmentId, "appId", overrideDTO.Chart.AppId, "err", err)
		return nil, err
	}
	return overrideDTO, nil
}

func (impl EnvConfigOverrideReadServiceImpl) ActiveEnvConfigOverride(appId, environmentId int) (*bean.EnvConfigOverride, error) {
	overrideDBObj, err := impl.envConfigOverrideRepository.ActiveEnvConfigOverride(appId, environmentId)
	if err != nil {
		impl.logger.Errorw("error in getting chart env config override", "appId", appId, "environmentId", environmentId, "err", err)
		return nil, err
	}
	overrideDTO := adapter.EnvOverrideDBToDTO(overrideDBObj)
	overrideDTO, err = impl.getOverrideDataWithUpdatedPatchDataUnResolved(overrideDTO, appId)
	if err != nil {
		impl.logger.Errorw("error in patching values with base template values", "envId", environmentId, "appId", overrideDTO.Chart.AppId, "err", err)
		return nil, err
	}
	return overrideDTO, nil
}

func (impl EnvConfigOverrideReadServiceImpl) GetByIdIncludingInactive(id int) (*bean.EnvConfigOverride, error) {
	overrideDBObj, err := impl.envConfigOverrideRepository.GetByIdIncludingInactive(id)
	if err != nil {
		impl.logger.Errorw("error in getting chart env config override", "id", id, "err", err)
		return nil, err
	}
	overrideDTO := adapter.EnvOverrideDBToDTO(overrideDBObj)
	overrideDTO, err = impl.getOverrideDataWithUpdatedPatchDataUnResolved(overrideDTO, overrideDTO.Chart.AppId)
	if err != nil {
		impl.logger.Errorw("error in patching values with base template values", "envId", overrideDTO.TargetEnvironment, "appId", overrideDTO.Chart.AppId, "err", err)
		return nil, err
	}
	return overrideDTO, nil
}

func (impl EnvConfigOverrideReadServiceImpl) GetByEnvironment(targetEnvironmentId int) ([]*bean.EnvConfigOverride, error) {
	overrideDBObjs, err := impl.envConfigOverrideRepository.GetByEnvironment(targetEnvironmentId)
	if err != nil {
		impl.logger.Errorw("error in getting chart env config override", "targetEnvironmentId", targetEnvironmentId, "err", err)
		return nil, err
	}
	envConfigOverrides := make([]*bean.EnvConfigOverride, len(overrideDBObjs))
	for _, dbObj := range overrideDBObjs {
		envConfigOverrides = append(envConfigOverrides, adapter.EnvOverrideDBToDTO(&dbObj))
	}
	return envConfigOverrides, nil
}

func (impl EnvConfigOverrideReadServiceImpl) GetEnvConfigByChartId(chartId int) ([]*bean.EnvConfigOverride, error) {
	overrideDBObjs, err := impl.envConfigOverrideRepository.GetEnvConfigByChartId(chartId)
	if err != nil {
		impl.logger.Errorw("error in getting chart env config override", "chartId", chartId, "err", err)
		return nil, err
	}
	envConfigOverrides := make([]*bean.EnvConfigOverride, len(overrideDBObjs))
	for _, dbObj := range overrideDBObjs {
		overrideDTO := adapter.EnvOverrideDBToDTO(&dbObj)
		overrideDTO, err = impl.getOverrideDataWithUpdatedPatchDataUnResolved(overrideDTO, overrideDTO.Chart.AppId)
		if err != nil {
			impl.logger.Errorw("error in patching values with base template values", "envId", overrideDTO.TargetEnvironment, "appId", overrideDTO.Chart.AppId, "err", err)
			return nil, err
		}
		envConfigOverrides = append(envConfigOverrides, overrideDTO)
	}
	return envConfigOverrides, nil
}

func (impl EnvConfigOverrideReadServiceImpl) FindLatestChartForAppByAppIdAndEnvId(appId, targetEnvironmentId int) (*bean.EnvConfigOverride, error) {
	overrideDBObj, err := impl.envConfigOverrideRepository.FindLatestChartForAppByAppIdAndEnvId(appId, targetEnvironmentId)
	if err != nil {
		impl.logger.Errorw("error in getting chart env config override", "appId", appId, "targetEnvironmentId", targetEnvironmentId, "err", err)
		return nil, err
	}
	overrideDTO := adapter.EnvOverrideDBToDTO(overrideDBObj)
	overrideDTO, err = impl.getOverrideDataWithUpdatedPatchDataUnResolved(overrideDTO, overrideDTO.Chart.AppId)
	if err != nil {
		impl.logger.Errorw("error in patching values with base template values", "envId", overrideDTO.TargetEnvironment, "appId", overrideDTO.Chart.AppId, "err", err)
		return nil, err
	}
	return overrideDTO, nil
}

func (impl EnvConfigOverrideReadServiceImpl) FindChartRefIdsForLatestChartForAppByAppIdAndEnvIds(appId int, targetEnvironmentIds []int) (map[int]int, error) {
	envChartMap, err := impl.envConfigOverrideRepository.FindChartRefIdsForLatestChartForAppByAppIdAndEnvIds(appId, targetEnvironmentIds)
	if err != nil {
		impl.logger.Errorw("error in getting chart env config override", "appId", appId, "targetEnvironmentIds", targetEnvironmentIds, "err", err)
		return nil, err
	}
	return envChartMap, nil
}

func (impl EnvConfigOverrideReadServiceImpl) FindChartByAppIdAndEnvIdAndChartRefId(appId, targetEnvironmentId int, chartRefId int) (*bean.EnvConfigOverride, error) {
	overrideDBObj, err := impl.envConfigOverrideRepository.FindChartByAppIdAndEnvIdAndChartRefId(appId, targetEnvironmentId, chartRefId)
	if err != nil {
		impl.logger.Errorw("error in getting chart env config override", "appId", appId, "targetEnvironmentIds", targetEnvironmentId, "chartRefId", chartRefId, "err", err)
		return nil, err
	}
	overrideDTO := adapter.EnvOverrideDBToDTO(overrideDBObj)
	overrideDTO, err = impl.getOverrideDataWithUpdatedPatchDataUnResolved(overrideDTO, overrideDTO.Chart.AppId)
	if err != nil {
		impl.logger.Errorw("error in patching values with base template values", "envId", overrideDTO.TargetEnvironment, "appId", overrideDTO.Chart.AppId, "err", err)
		return nil, err
	}
	return overrideDTO, nil
}

func (impl EnvConfigOverrideReadServiceImpl) FindChartForAppByAppIdAndEnvId(appId, targetEnvironmentId int) (*bean.EnvConfigOverride, error) {
	overrideDBObj, err := impl.envConfigOverrideRepository.FindChartForAppByAppIdAndEnvId(appId, targetEnvironmentId)
	if err != nil {
		impl.logger.Errorw("error in getting chart env config override", "appId", appId, "targetEnvironmentId", targetEnvironmentId, "err", err)
		return nil, err
	}
	overrideDTO := adapter.EnvOverrideDBToDTO(overrideDBObj)
	overrideDTO, err = impl.getOverrideDataWithUpdatedPatchDataUnResolved(overrideDTO, overrideDTO.Chart.AppId)
	if err != nil {
		impl.logger.Errorw("error in patching values with base template values", "envId", overrideDTO.TargetEnvironment, "appId", overrideDTO.Chart.AppId, "err", err)
		return nil, err
	}
	return overrideDTO, nil
}

func (impl EnvConfigOverrideReadServiceImpl) GetByAppIdEnvIdAndChartRefId(appId, envId int, chartRefId int) (*bean.EnvConfigOverride, error) {
	overrideDBObj, err := impl.envConfigOverrideRepository.GetByAppIdEnvIdAndChartRefId(appId, envId, chartRefId)
	if err != nil {
		impl.logger.Errorw("error in getting chart env config override", "appId", appId, "envId", envId, "chartRefId", chartRefId, "err", err)
		return nil, err
	}
	overrideDTO := adapter.EnvOverrideDBToDTO(overrideDBObj)
	overrideDTO, err = impl.getOverrideDataWithUpdatedPatchDataUnResolved(overrideDTO, appId)
	if err != nil {
		impl.logger.Errorw("error in patching values with base template values", "envId", overrideDTO.TargetEnvironment, "appId", appId, "err", err)
		return nil, err
	}
	return overrideDTO, nil
}

func (impl EnvConfigOverrideReadServiceImpl) GetAllOverridesForApp(ctx context.Context, appId int) ([]*bean.EnvConfigOverride, error) {
	_, span := otel.Tracer("orchestrator").Start(ctx, "EnvConfigOverrideReadServiceImpl.GetAllOverridesForApp")
	defer span.End()
	overrideDBObjs, err := impl.envConfigOverrideRepository.GetAllOverridesForApp(appId)
	if err != nil {
		impl.logger.Errorw("error in getting chart env config override", "appId", appId, "envId", "err", err)
		return nil, err
	}
	envConfigOverrides := make([]*bean.EnvConfigOverride, 0, len(overrideDBObjs))
	for _, dbObj := range overrideDBObjs {
		if dbObj == nil {
			continue // nil pointer handling
		}
		envConfigOverrides = append(envConfigOverrides, adapter.EnvOverrideDBToDTO(dbObj))
	}
	return envConfigOverrides, nil
}<|MERGE_RESOLUTION|>--- conflicted
+++ resolved
@@ -41,10 +41,7 @@
 	// EnvConfigOverride.Chart is not populated,
 	// as the chartRepoRepository.Chart contains the reference chart(in bytes).
 	GetAllOverridesForApp(ctx context.Context, appId int) ([]*bean.EnvConfigOverride, error)
-<<<<<<< HEAD
 	EnvConfigOverrideServiceEnt
-=======
->>>>>>> 00382ffe
 }
 
 type EnvConfigOverrideReadServiceImpl struct {
