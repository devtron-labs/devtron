--- conflicted
+++ resolved
@@ -22,11 +22,7 @@
 	"fmt"
 	bean2 "github.com/devtron-labs/devtron/api/bean/gitOps"
 	"github.com/devtron-labs/devtron/pkg/deployment/gitOps/git/bean"
-<<<<<<< HEAD
-	globalUtil "github.com/devtron-labs/devtron/util"
-=======
 	"github.com/devtron-labs/devtron/util"
->>>>>>> c0aac339
 	"github.com/devtron-labs/devtron/util/retryFunc"
 	"github.com/xanzy/go-gitlab"
 	"go.uber.org/zap"
@@ -121,7 +117,7 @@
 func (impl GitLabClient) DeleteRepository(config *bean2.GitOpsConfigDto) (err error) {
 	start := time.Now()
 	defer func() {
-		globalUtil.TriggerGitOpsMetrics("DeleteRepository", "GitLabClient", start, err)
+		util.TriggerGitOpsMetrics("DeleteRepository", "GitLabClient", start, err)
 	}()
 
 	err = impl.DeleteProject(config.GitRepoName)
@@ -136,7 +132,7 @@
 	var err error
 	start := time.Now()
 	defer func() {
-		globalUtil.TriggerGitOpsMetrics("CreateRepository", "GitLabClient", start, err)
+		util.TriggerGitOpsMetrics("CreateRepository", "GitLabClient", start, err)
 	}()
 
 	detailedErrorGitOpsConfigActions.StageErrorMap = make(map[string]error)
@@ -200,7 +196,7 @@
 func (impl GitLabClient) DeleteProject(projectName string) (err error) {
 	start := time.Now()
 	defer func() {
-		globalUtil.TriggerGitOpsMetrics("DeleteProject", "GitLabClient", start, err)
+		util.TriggerGitOpsMetrics("DeleteProject", "GitLabClient", start, err)
 	}()
 
 	impl.logger.Infow("deleting project ", "gitlab project name", projectName)
@@ -210,7 +206,7 @@
 func (impl GitLabClient) createProject(name, description string) (url string, err error) {
 	start := time.Now()
 	defer func() {
-		globalUtil.TriggerGitOpsMetrics("createProject", "GitLabClient", start, err)
+		util.TriggerGitOpsMetrics("createProject", "GitLabClient", start, err)
 	}()
 
 	var namespace = impl.config.GitlabGroupId
@@ -242,7 +238,7 @@
 	var err error
 	start := time.Now()
 	defer func() {
-		globalUtil.TriggerGitOpsMetrics("ensureProjectAvailability", "GitLabClient", start, err)
+		util.TriggerGitOpsMetrics("ensureProjectAvailability", "GitLabClient", start, err)
 	}()
 
 	pid := fmt.Sprintf("%s/%s", impl.config.GitlabGroupPath, projectName)
@@ -267,7 +263,7 @@
 	var err error
 	start := time.Now()
 	defer func() {
-		globalUtil.TriggerGitOpsMetrics("ensureProjectAvailabilityOnSsh", "GitLabClient", start, err)
+		util.TriggerGitOpsMetrics("ensureProjectAvailabilityOnSsh", "GitLabClient", start, err)
 	}()
 
 	count := 0
@@ -290,7 +286,7 @@
 
 	start := time.Now()
 	defer func() {
-		globalUtil.TriggerGitOpsMetrics("GetRepoUrl", "GitLabClient", start, err)
+		util.TriggerGitOpsMetrics("GetRepoUrl", "GitLabClient", start, err)
 	}()
 
 	pid := fmt.Sprintf("%s/%s", impl.config.GitlabGroupPath, config.GitRepoName)
@@ -312,7 +308,7 @@
 	var err error
 	start := time.Now()
 	defer func() {
-		globalUtil.TriggerGitOpsMetrics("CreateReadme", "GitLabClient", start, err)
+		util.TriggerGitOpsMetrics("CreateReadme", "GitLabClient", start, err)
 	}()
 
 	fileAction := gitlab.FileCreate
@@ -347,7 +343,7 @@
 
 	start := time.Now()
 	defer func() {
-		globalUtil.TriggerGitOpsMetrics("CommitValues", "GitLabClient", start, err)
+		util.TriggerGitOpsMetrics("CommitValues", "GitLabClient", start, err)
 	}()
 
 	branch := "master"
