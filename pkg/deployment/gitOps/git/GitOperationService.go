--- conflicted
+++ resolved
@@ -104,18 +104,11 @@
 		return nil, err
 	}
 	return &commonBean.ChartGitAttribute{
-<<<<<<< HEAD
-		RepoUrl: repoUrl,
-		TargetRevision: targetRevision,
-		IsNewRepo: isNew,
-		IsRepoEmpty: isEmpty}, nil
-=======
 		RepoUrl:        repoUrl,
 		TargetRevision: targetRevision,
 		IsNewRepo:      isNew,
 		IsRepoEmpty: isEmpty,
 	}, nil
->>>>>>> 3c7a438d
 }
 
 func getChartDirPathFromCloneDir(cloneDirPath string) (string, error) {
