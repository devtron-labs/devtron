--- conflicted
+++ resolved
@@ -120,11 +120,7 @@
 
 func (impl *GitCliManagerImpl) push(ctx GitContext, rootDir string) (response, errMsg string, err error) {
 	impl.logger.Debugw("git push ", "location", rootDir)
-<<<<<<< HEAD
-	args := []string{"-C", rootDir, "push", "origin", "master", "--force"}
-=======
 	args := []string{"-C", rootDir, "push", "origin", "master"}
->>>>>>> 30d464ac
 	args = impl.appendBearerAuth(ctx, args)
 	cmd, cancel := impl.createCmdWithContext(ctx, "git", args...)
 	defer cancel()
