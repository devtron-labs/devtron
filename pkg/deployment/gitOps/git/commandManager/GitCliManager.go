/*
 * Copyright (c) 2024. Devtron Inc.
 *
 * Licensed under the Apache License, Version 2.0 (the "License");
 * you may not use this file except in compliance with the License.
 * You may obtain a copy of the License at
 *
 *     http://www.apache.org/licenses/LICENSE-2.0
 *
 * Unless required by applicable law or agreed to in writing, software
 * distributed under the License is distributed on an "AS IS" BASIS,
 * WITHOUT WARRANTIES OR CONDITIONS OF ANY KIND, either express or implied.
 * See the License for the specific language governing permissions and
 * limitations under the License.
 */

package commandManager

import (
	"fmt"
	"github.com/devtron-labs/devtron/util"
	"os/exec"
	"strings"
	"time"
)

type GitCliManagerImpl struct {
	*GitManagerBaseImpl
}

func (impl *GitCliManagerImpl) AddRepo(ctx GitContext, rootDir string, remoteUrl string, isBare bool) error {
	err := impl.gitInit(ctx, rootDir)
	if err != nil {
		return err
	}
	return impl.gitCreateRemote(ctx, rootDir, remoteUrl)
}

func (impl *GitCliManagerImpl) CommitAndPush(ctx GitContext, repoRoot, commitMsg, name, emailId string) (commitHash string, err error) {
	start := time.Now()
	defer func() {
		util.TriggerGitOpsMetrics("CommitAndPushAllChanges", "GitService", start, err)
	}()
	err = LocateGitRepo(repoRoot)
	if err != nil {
		return "", err
	}
	impl.setConfig(ctx, repoRoot, emailId)
	_, _, err = impl.add(ctx, repoRoot)
	if err != nil {
		return "", err
	}
	_, _, err = impl.commit(ctx, repoRoot, commitMsg, name, emailId)
	if err != nil {
		return "", err
	}
	commit, _, err := impl.lastCommitHash(ctx, repoRoot)
	if err != nil {
		return "", err
	}
	impl.logger.Debugw("git hash", "repo", repoRoot, "hash", commit)

	_, _, err = impl.push(ctx, repoRoot)

	return commit, err
}

func (impl *GitCliManagerImpl) Pull(ctx GitContext, repoRoot string) (err error) {
	start := time.Now()
	defer func() {
		util.TriggerGitOpsMetrics("Pull", "GitService", start, err)
	}()

	err = LocateGitRepo(repoRoot)
	if err != nil {
		return err
	}
	response, errMsg, err := impl.PullCli(ctx, repoRoot, "origin/master")

	if strings.Contains(response, "already up-to-date") || strings.Contains(errMsg, "already up-to-date") {
		err = nil
		return nil
	}
	return err
}

func (impl *GitCliManagerImpl) gitInit(ctx GitContext, rootDir string) error {
	impl.logger.Debugw("git inti", "rootDir", rootDir)
	cmd, cancel := impl.createCmdWithContext(ctx, "git", "-C", rootDir, "init")
	defer cancel()
<<<<<<< HEAD
	tlsInfo, err := createFilesForTlsData(ctx)
	if err != nil {
		impl.logger.Errorw("error encountered in createFilesForTlsData", "err", err)
	}
	output, errMsg, err := impl.runCommandWithCred(cmd, ctx.auth, tlsInfo)
	impl.logger.Debugw("root", rootDir, "opt", output, "errMsg", errMsg, "error", err)
=======
	output, errMsg, err := impl.runCommandWithCred(cmd, ctx.auth)
	impl.logger.Debugw("git inti output", "root", rootDir, "opt", output, "errMsg", errMsg, "error", err)
>>>>>>> 71b46cda
	return err
}

func (impl *GitCliManagerImpl) setConfig(ctx GitContext, rootDir string, email string) {
	impl.logger.Debugw("git config", "location", rootDir)
	cmdUser := exec.CommandContext(ctx, "git", "-C", rootDir, "config", "user.name", ctx.auth.Username)
	cmdEmail := exec.CommandContext(ctx, "git", "-C", rootDir, "config", "user.email", email)
	impl.runCommand(cmdUser)
	impl.runCommand(cmdEmail)
}

func (impl *GitCliManagerImpl) commit(ctx GitContext, rootDir string, commitMsg string, user string, email string) (response, errMsg string, err error) {
	impl.logger.Debugw("git commit", "location", rootDir)
	author := fmt.Sprintf("%s <%s>", user, email)
	cmd, cancel := impl.createCmdWithContext(ctx, "git", "-C", rootDir, "commit", "--allow-empty", "-m", commitMsg, "--author", author)
	defer cancel()
	tlsInfo, err := createFilesForTlsData(ctx)
	if err != nil {
		impl.logger.Errorw("error encountered in createFilesForTlsData", "err", err)
	}
	output, errMsg, err := impl.runCommandWithCred(cmd, ctx.auth, tlsInfo)
	impl.logger.Debugw("git commit output", "root", rootDir, "opt", output, "errMsg", errMsg, "error", err)
	return output, errMsg, err
}

func (impl *GitCliManagerImpl) lastCommitHash(ctx GitContext, rootDir string) (response, errMsg string, err error) {
	impl.logger.Debugw("git log", "location", rootDir)
	cmd, cancel := impl.createCmdWithContext(ctx, "git", "-C", rootDir, "log", "--format=format:%H", "-n", "1")
	defer cancel()
	tlsInfo, err := createFilesForTlsData(ctx)
	if err != nil {
		impl.logger.Errorw("error encountered in createFilesForTlsData", "err", err)
	}
	output, errMsg, err := impl.runCommandWithCred(cmd, ctx.auth, tlsInfo)
	impl.logger.Debugw("git commit output", "root", rootDir, "opt", output, "errMsg", errMsg, "error", err)
	return output, errMsg, err
}

func (impl *GitCliManagerImpl) add(ctx GitContext, rootDir string) (response, errMsg string, err error) {
	impl.logger.Debugw("git add", "location", rootDir)
	cmd, cancel := impl.createCmdWithContext(ctx, "git", "-C", rootDir, "add", "-A")
	defer cancel()
	tlsInfo, err := createFilesForTlsData(ctx)
	if err != nil {
		impl.logger.Errorw("error encountered in createFilesForTlsData", "err", err)
	}
	output, errMsg, err := impl.runCommandWithCred(cmd, ctx.auth, tlsInfo)
	impl.logger.Debugw("git add output", "root", rootDir, "opt", output, "errMsg", errMsg, "error", err)
	return output, errMsg, err
}

func (impl *GitCliManagerImpl) push(ctx GitContext, rootDir string) (response, errMsg string, err error) {
	impl.logger.Debugw("git push", "location", rootDir)
	cmd, cancel := impl.createCmdWithContext(ctx, "git", "-C", rootDir, "push", "origin", "master")
	defer cancel()
	tlsInfo, err := createFilesForTlsData(ctx)
	if err != nil {
		impl.logger.Errorw("error encountered in createFilesForTlsData", "err", err)
	}
	output, errMsg, err := impl.runCommandWithCred(cmd, ctx.auth, tlsInfo)
	impl.logger.Debugw("git add output", "root", rootDir, "opt", output, "errMsg", errMsg, "error", err)
	return output, errMsg, err
}

func (impl *GitCliManagerImpl) gitCreateRemote(ctx GitContext, rootDir string, url string) error {
	impl.logger.Debugw("git remote", "rootDir", rootDir, "url", url)
	cmd, cancel := impl.createCmdWithContext(ctx, "git", "-C", rootDir, "remote", "add", "origin", url)
	defer cancel()
<<<<<<< HEAD
	tlsInfo, err := createFilesForTlsData(ctx)
	if err != nil {
		impl.logger.Errorw("error encountered in createFilesForTlsData", "err", err)
	}
	output, errMsg, err := impl.runCommandWithCred(cmd, ctx.auth, tlsInfo)
	impl.logger.Debugw("url", url, "opt", output, "errMsg", errMsg, "error", err)
=======
	output, errMsg, err := impl.runCommandWithCred(cmd, ctx.auth)
	impl.logger.Debugw("git remote output", "url", url, "opt", output, "errMsg", errMsg, "error", err)
>>>>>>> 71b46cda
	return err
}

func createFilesForTlsData(gitContext GitContext) (*TlsPathInfo, error) {
	var tlsKeyFilePath string
	var tlsCertFilePath string
	var caCertFilePath string
	var err error
	if gitContext.TLSKey != "" && gitContext.TLSCertificate != "" {
		tlsKeyFileName := fmt.Sprintf("%s.pem", util.GetRandomName())
		tlsKeyFilePath, err = util.CreateFileWithData(TLS_FOLDER, tlsKeyFileName, gitContext.TLSKey)
		if err != nil {
			return nil, err
		}
		tlsCertFileName := fmt.Sprintf("%s.pem", util.GetRandomName())
		tlsCertFilePath, err = util.CreateFileWithData(TLS_FOLDER, tlsCertFileName, gitContext.TLSCertificate)
		if err != nil {
			return nil, err
		}
	}
	if gitContext.CACert != "" {
		caCertFileName := fmt.Sprintf("%s.pem", util.GetRandomName())
		caCertFilePath, err = util.CreateFileWithData(TLS_FOLDER, caCertFileName, gitContext.CACert)
		if err != nil {
			return nil, err
		}
	}
	return BuildTlsInfoPath(caCertFilePath, tlsKeyFilePath, tlsCertFilePath), nil

}<|MERGE_RESOLUTION|>--- conflicted
+++ resolved
@@ -88,17 +88,12 @@
 	impl.logger.Debugw("git inti", "rootDir", rootDir)
 	cmd, cancel := impl.createCmdWithContext(ctx, "git", "-C", rootDir, "init")
 	defer cancel()
-<<<<<<< HEAD
-	tlsInfo, err := createFilesForTlsData(ctx)
-	if err != nil {
-		impl.logger.Errorw("error encountered in createFilesForTlsData", "err", err)
-	}
-	output, errMsg, err := impl.runCommandWithCred(cmd, ctx.auth, tlsInfo)
-	impl.logger.Debugw("root", rootDir, "opt", output, "errMsg", errMsg, "error", err)
-=======
-	output, errMsg, err := impl.runCommandWithCred(cmd, ctx.auth)
-	impl.logger.Debugw("git inti output", "root", rootDir, "opt", output, "errMsg", errMsg, "error", err)
->>>>>>> 71b46cda
+	tlsInfo, err := createFilesForTlsData(ctx)
+	if err != nil {
+		impl.logger.Errorw("error encountered in createFilesForTlsData", "err", err)
+	}
+	output, errMsg, err := impl.runCommandWithCred(cmd, ctx.auth, tlsInfo)
+	impl.logger.Debugw("git init output","root", rootDir, "opt", output, "errMsg", errMsg, "error", err)
 	return err
 }
 
@@ -167,17 +162,12 @@
 	impl.logger.Debugw("git remote", "rootDir", rootDir, "url", url)
 	cmd, cancel := impl.createCmdWithContext(ctx, "git", "-C", rootDir, "remote", "add", "origin", url)
 	defer cancel()
-<<<<<<< HEAD
-	tlsInfo, err := createFilesForTlsData(ctx)
-	if err != nil {
-		impl.logger.Errorw("error encountered in createFilesForTlsData", "err", err)
-	}
-	output, errMsg, err := impl.runCommandWithCred(cmd, ctx.auth, tlsInfo)
-	impl.logger.Debugw("url", url, "opt", output, "errMsg", errMsg, "error", err)
-=======
-	output, errMsg, err := impl.runCommandWithCred(cmd, ctx.auth)
-	impl.logger.Debugw("git remote output", "url", url, "opt", output, "errMsg", errMsg, "error", err)
->>>>>>> 71b46cda
+	tlsInfo, err := createFilesForTlsData(ctx)
+	if err != nil {
+		impl.logger.Errorw("error encountered in createFilesForTlsData", "err", err)
+	}
+	output, errMsg, err := impl.runCommandWithCred(cmd, ctx.auth, tlsInfo)
+	impl.logger.Debugw("git remote output","url", url, "opt", output, "errMsg", errMsg, "error", err)
 	return err
 }
 
