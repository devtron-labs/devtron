/*
 * Copyright (c) 2024. Devtron Inc.
 *
 * Licensed under the Apache License, Version 2.0 (the "License");
 * you may not use this file except in compliance with the License.
 * You may obtain a copy of the License at
 *
 *     http://www.apache.org/licenses/LICENSE-2.0
 *
 * Unless required by applicable law or agreed to in writing, software
 * distributed under the License is distributed on an "AS IS" BASIS,
 * WITHOUT WARRANTIES OR CONDITIONS OF ANY KIND, either express or implied.
 * See the License for the specific language governing permissions and
 * limitations under the License.
 */

package git

import (
	"context"
<<<<<<< HEAD
	"crypto/tls"
=======
	"errors"
>>>>>>> 52d7c72e
	"fmt"
	bean2 "github.com/devtron-labs/devtron/api/bean/gitOps"
	"github.com/devtron-labs/devtron/util/retryFunc"
	"github.com/microsoft/azure-devops-go-api/azuredevops"
	"github.com/microsoft/azure-devops-go-api/azuredevops/git"
	"go.uber.org/zap"
	http2 "net/http"
	"path/filepath"
	"time"
)

type GitAzureClient struct {
	client       *git.Client
	logger       *zap.SugaredLogger
	project      string
	gitOpsHelper *GitOpsHelper
}

func (impl GitAzureClient) GetRepoUrl(config *bean2.GitOpsConfigDto) (repoUrl string, err error) {
	url, exists, err := impl.repoExists(config.GitRepoName, impl.project)
	if err != nil {
		return "", err
	} else if !exists {
		return "", fmt.Errorf("%s :repo not found", config.GitRepoName)
	} else {
		return url, nil
	}
}

func NewGitAzureClient(token string, host string, project string, logger *zap.SugaredLogger, gitOpsHelper *GitOpsHelper, tlsConfig *tls.Config) (GitAzureClient, error) {
	ctx := context.Background()
	// Create a connection to your organization
	connection := azuredevops.NewPatConnection(host, token)
	connection.TlsConfig = tlsConfig
	// Create a client to interact with the Core area
	coreClient, err := git.NewClient(ctx, connection)
	if err != nil {
		logger.Errorw("error in creating azure gitops client, gitops related operation might fail", "err", err)
	}
	return GitAzureClient{
		client:       &coreClient,
		project:      project,
		logger:       logger,
		gitOpsHelper: gitOpsHelper,
	}, err
}

func (impl GitAzureClient) DeleteRepository(config *bean2.GitOpsConfigDto) error {
	clientAzure := *impl.client
	gitRepository, err := clientAzure.GetRepository(context.Background(), git.GetRepositoryArgs{
		RepositoryId: &config.GitRepoName,
		Project:      &config.AzureProjectName,
	})
	if err != nil || gitRepository == nil {
		impl.logger.Errorw("error in fetching repo azure", "project", config.GitRepoName, "err", err)
		return err
	}
	err = clientAzure.DeleteRepository(context.Background(), git.DeleteRepositoryArgs{RepositoryId: gitRepository.Id, Project: &impl.project})
	if err != nil {
		impl.logger.Errorw("error in deleting repo azure", "project", config.GitRepoName, "err", err)
	}
	return err
}

func (impl GitAzureClient) CreateRepository(ctx context.Context, config *bean2.GitOpsConfigDto) (url string, isNew bool, detailedErrorGitOpsConfigActions DetailedErrorGitOpsConfigActions) {
	detailedErrorGitOpsConfigActions.StageErrorMap = make(map[string]error)
	url, repoExists, err := impl.repoExists(config.GitRepoName, impl.project)
	if err != nil {
		impl.logger.Errorw("error in communication with azure", "err", err)
		detailedErrorGitOpsConfigActions.StageErrorMap[GetRepoUrlStage] = err
		return "", false, detailedErrorGitOpsConfigActions
	}
	if repoExists {
		detailedErrorGitOpsConfigActions.SuccessfulStages = append(detailedErrorGitOpsConfigActions.SuccessfulStages, GetRepoUrlStage)
		return url, false, detailedErrorGitOpsConfigActions
	}
	gitRepositoryCreateOptions := git.GitRepositoryCreateOptions{
		Name: &config.GitRepoName,
	}
	clientAzure := *impl.client
	operationReference, err := clientAzure.CreateRepository(ctx, git.CreateRepositoryArgs{
		GitRepositoryToCreate: &gitRepositoryCreateOptions,
		Project:               &impl.project,
	})
	if err != nil {
		impl.logger.Errorw("error in creating repo azure", "project", config.GitRepoName, "err", err)
		detailedErrorGitOpsConfigActions.StageErrorMap[CreateRepoStage] = err
		return "", true, detailedErrorGitOpsConfigActions
	}
	impl.logger.Infow("repo created ", "r", operationReference.WebUrl)
	detailedErrorGitOpsConfigActions.SuccessfulStages = append(detailedErrorGitOpsConfigActions.SuccessfulStages, CreateRepoStage)
	validated, err := impl.ensureProjectAvailabilityOnHttp(config.GitRepoName)
	if err != nil {
		impl.logger.Errorw("error in ensuring project availability azure", "project", config.GitRepoName, "err", err)
		detailedErrorGitOpsConfigActions.StageErrorMap[CloneHttpStage] = err
		return *operationReference.WebUrl, true, detailedErrorGitOpsConfigActions
	}
	if !validated {
		detailedErrorGitOpsConfigActions.StageErrorMap[CloneHttpStage] = fmt.Errorf("unable to validate project:%s in given time", config.GitRepoName)
		return "", true, detailedErrorGitOpsConfigActions
	}
	detailedErrorGitOpsConfigActions.SuccessfulStages = append(detailedErrorGitOpsConfigActions.SuccessfulStages, CloneHttpStage)

	_, err = impl.CreateReadme(ctx, config)
	if err != nil {
		impl.logger.Errorw("error in creating readme azure", "project", config.GitRepoName, "err", err)
		detailedErrorGitOpsConfigActions.StageErrorMap[CreateReadmeStage] = err
		return *operationReference.WebUrl, true, detailedErrorGitOpsConfigActions
	}
	detailedErrorGitOpsConfigActions.SuccessfulStages = append(detailedErrorGitOpsConfigActions.SuccessfulStages, CreateReadmeStage)

	validated, err = impl.ensureProjectAvailabilityOnSsh(impl.project, *operationReference.WebUrl)
	if err != nil {
		impl.logger.Errorw("error in ensuring project availability azure", "project", config.GitRepoName, "err", err)
		detailedErrorGitOpsConfigActions.StageErrorMap[CloneSshStage] = err
		return *operationReference.WebUrl, true, detailedErrorGitOpsConfigActions
	}
	if !validated {
		detailedErrorGitOpsConfigActions.StageErrorMap[CloneSshStage] = fmt.Errorf("unable to validate project:%s in given time", config.GitRepoName)
		return "", true, detailedErrorGitOpsConfigActions
	}
	detailedErrorGitOpsConfigActions.SuccessfulStages = append(detailedErrorGitOpsConfigActions.SuccessfulStages, CloneSshStage)
	return *operationReference.WebUrl, true, detailedErrorGitOpsConfigActions
}

func (impl GitAzureClient) CreateReadme(ctx context.Context, config *bean2.GitOpsConfigDto) (string, error) {
	cfg := &ChartConfig{
		ChartName:      config.GitRepoName,
		ChartLocation:  "",
		FileName:       "README.md",
		FileContent:    "@devtron",
		ReleaseMessage: "readme",
		ChartRepoName:  config.GitRepoName,
		UserName:       config.Username,
		UserEmailId:    config.UserEmailId,
	}
	hash, _, err := impl.CommitValues(ctx, cfg, config)
	if err != nil {
		impl.logger.Errorw("error in creating readme azure", "repo", config.GitRepoName, "err", err)
	}
	return hash, err
}

func (impl GitAzureClient) CommitValues(ctx context.Context, config *ChartConfig, gitOpsConfig *bean2.GitOpsConfigDto) (commitHash string, commitTime time.Time, err error) {
	branch := "master"
	branchfull := "refs/heads/master"
	path := filepath.Join(config.ChartLocation, config.FileName)
	newFile := true
	oldObjId := "0000000000000000000000000000000000000000" //default commit hash
	// check if file exists and current hash
	// if file does not exist get hash from branch
	// if branch doesn't exist use default hash
	clientAzure := *impl.client
	fc, err := clientAzure.GetItem(ctx, git.GetItemArgs{
		RepositoryId: &config.ChartRepoName,
		Path:         &path,
		Project:      &impl.project,
	})
	if err != nil {
		notFoundStatus := 404
		if e, ok := err.(azuredevops.WrappedError); ok && *e.StatusCode == notFoundStatus {
			clientAzure := *impl.client
			branchStat, err := clientAzure.GetBranch(ctx, git.GetBranchArgs{Project: &impl.project, Name: &branch, RepositoryId: &config.ChartRepoName})
			if err != nil {
				if e, ok := err.(azuredevops.WrappedError); !ok || *e.StatusCode >= 500 {
					impl.logger.Errorw("error in fetching branch from azure devops", "err", err)
					return "", time.Time{}, err
				}
			} else if branchStat != nil {
				oldObjId = *branchStat.Commit.CommitId
			}
		} else {
			impl.logger.Errorw("error in fetching file from azure devops", "err", err)
			return "", time.Time{}, err
		}
	} else {
		oldObjId = *fc.CommitId
		newFile = false
	}

	var refUpdates []git.GitRefUpdate
	refUpdates = append(refUpdates, git.GitRefUpdate{
		Name:        &branchfull,
		OldObjectId: &oldObjId,
	})
	var changeType git.VersionControlChangeType
	if newFile {
		changeType = git.VersionControlChangeTypeValues.Add
	} else {
		changeType = git.VersionControlChangeTypeValues.Edit
	}
	gitChange := git.GitChange{ChangeType: &changeType,
		Item: &git.GitItemDescriptor{Path: &path},
		NewContent: &git.ItemContent{
			Content:     &config.FileContent,
			ContentType: &git.ItemContentTypeValues.RawText,
		}}
	var contents []interface{}
	contents = append(contents, gitChange)

	var commits []git.GitCommitRef
	commits = append(commits, git.GitCommitRef{
		Changes: &contents,
		Comment: &config.ReleaseMessage,
		Author: &git.GitUserDate{
			Date: &azuredevops.Time{
				Time: time.Now(),
			},
			Email: &config.UserEmailId,
			Name:  &config.UserName,
		},
		Committer: &git.GitUserDate{
			Date: &azuredevops.Time{
				Time: time.Now(),
			},
			Email: &config.UserEmailId,
			Name:  &config.UserName,
		},
	})
	push, err := clientAzure.CreatePush(ctx, git.CreatePushArgs{
		Push: &git.GitPush{
			Commits:    &commits,
			RefUpdates: &refUpdates,
		},
		RepositoryId: &config.ChartRepoName,
		Project:      &impl.project,
	})
	if e := (azuredevops.WrappedError{}); errors.As(err, &e) && e.StatusCode != nil && *e.StatusCode == http2.StatusConflict {
		impl.logger.Warn("conflict found in commit azure", "err", err, "config", config)
		return "", time.Time{}, retryFunc.NewRetryableError(err)
	} else if err != nil {
		impl.logger.Errorw("error in commit azure", "err", err)
		return "", time.Time{}, err
	}
	//gitPush.Commits
	commitId := ""
	commitAuthorTime := time.Now() //default is current time, if found then will get updated accordingly
	if len(*push.Commits) > 0 {
		commitId = *(*push.Commits)[0].CommitId
		commitAuthorTime = (*push.Commits)[0].Author.Date.Time
	}
	//	push.Commits[0].CommitId
	return commitId, commitAuthorTime, nil
}

func (impl GitAzureClient) repoExists(repoName, projectName string) (repoUrl string, exists bool, err error) {
	ctx := context.Background()
	// Get first page of the list of team projects for your organization
	clientAzure := *impl.client
	gitRepository, err := clientAzure.GetRepository(ctx, git.GetRepositoryArgs{
		RepositoryId: &repoName,
		Project:      &projectName,
	})
	notFoundStatus := 404
	if err != nil {
		if e, ok := err.(azuredevops.WrappedError); ok && *e.StatusCode == notFoundStatus {
			return "", false, nil
		} else {
			return "", false, err
		}

	}
	for gitRepository == nil {
		return "", false, nil
	}
	return *gitRepository.WebUrl, true, nil
}

func (impl GitAzureClient) ensureProjectAvailabilityOnHttp(repoName string) (bool, error) {
	for count := 0; count < 5; count++ {
		_, exists, err := impl.repoExists(repoName, impl.project)
		if err == nil && exists {
			impl.logger.Infow("repo validated successfully on https")
			return true, nil
		} else if err != nil {
			impl.logger.Errorw("error in validating repo azure", "repo", repoName, "err", err)
			return false, err
		} else {
			impl.logger.Errorw("repo not available on http", "repo")
		}
		time.Sleep(10 * time.Second)
	}
	return false, nil
}

func (impl GitAzureClient) ensureProjectAvailabilityOnSsh(projectName string, repoUrl string) (bool, error) {
	for count := 0; count < 8; count++ {
		_, err := impl.gitOpsHelper.Clone(repoUrl, fmt.Sprintf("/ensure-clone/%s", projectName))
		if err == nil {
			impl.logger.Infow("ensureProjectAvailability clone passed azure", "try count", count, "repoUrl", repoUrl)
			return true, nil
		}
		impl.logger.Errorw("ensureProjectAvailability clone failed ssh azure", "try count", count, "err", err)
		time.Sleep(10 * time.Second)
	}
	return false, nil
}<|MERGE_RESOLUTION|>--- conflicted
+++ resolved
@@ -18,11 +18,8 @@
 
 import (
 	"context"
-<<<<<<< HEAD
 	"crypto/tls"
-=======
 	"errors"
->>>>>>> 52d7c72e
 	"fmt"
 	bean2 "github.com/devtron-labs/devtron/api/bean/gitOps"
 	"github.com/devtron-labs/devtron/util/retryFunc"
