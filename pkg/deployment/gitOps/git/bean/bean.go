package bean

<<<<<<< HEAD
=======
import (
	git "github.com/devtron-labs/devtron/pkg/deployment/gitOps/git/commandManager"
)

type ChartProxyReqDto struct {
	GitOpsRepoName string `json:"gitOpsRepoName"`
	AppName        string `json:"appName,omitempty"`
	UserId         int32  `json:"-"`
}

>>>>>>> 58418d0f
type GitConfig struct {
	GitlabGroupId        string //local
	GitlabGroupPath      string //local
	GitToken             string //not null  // public
	GitUserName          string //not null  // public
	GithubOrganization   string
	GitProvider          string // SUPPORTED VALUES  GITHUB, GITLAB
	GitHost              string
	AzureToken           string
	AzureProject         string
	BitbucketWorkspaceId string
	BitbucketProjectKey  string
}

type PushChartToGitRequestDTO struct {
	AppName           string
	EnvName           string
	ChartAppStoreName string
	RepoURL           string
	TempChartRefDir   string
	UserId            int32
}

func (cfg GitConfig) GetAuth() *git.BasicAuth {
	return &git.BasicAuth{
		Username: cfg.GitUserName,
		Password: cfg.GitToken,
	}
}<|MERGE_RESOLUTION|>--- conflicted
+++ resolved
@@ -1,18 +1,9 @@
 package bean
 
-<<<<<<< HEAD
-=======
 import (
 	git "github.com/devtron-labs/devtron/pkg/deployment/gitOps/git/commandManager"
 )
 
-type ChartProxyReqDto struct {
-	GitOpsRepoName string `json:"gitOpsRepoName"`
-	AppName        string `json:"appName,omitempty"`
-	UserId         int32  `json:"-"`
-}
-
->>>>>>> 58418d0f
 type GitConfig struct {
 	GitlabGroupId        string //local
 	GitlabGroupPath      string //local
