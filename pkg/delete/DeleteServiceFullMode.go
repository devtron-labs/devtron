package delete

import (
	"fmt"
	dockerRegistryRepository "github.com/devtron-labs/devtron/internal/sql/repository/dockerRegistry"
	"github.com/devtron-labs/devtron/internal/sql/repository/pipelineConfig"
	"github.com/devtron-labs/devtron/pkg/pipeline"
	"github.com/devtron-labs/devtron/pkg/pipeline/repository"
	"github.com/go-pg/pg"
	"go.uber.org/zap"
)

type DeleteServiceFullMode interface {
	DeleteGitProvider(deleteRequest *pipeline.GitRegistry) error
	DeleteDockerRegistryConfig(deleteRequest *pipeline.DockerArtifactStoreBean) error
	CanDeleteContainerRegistryConfig(storeId string) bool
}

type DeleteServiceFullModeImpl struct {
	logger                       *zap.SugaredLogger
	gitMaterialRepository        pipelineConfig.MaterialRepository
	gitRegistryConfig            pipeline.GitRegistryConfig
	ciTemplateRepository         pipelineConfig.CiTemplateRepository
	dockerRegistryConfig         pipeline.DockerRegistryConfig
	dockerRegistryRepository     dockerRegistryRepository.DockerArtifactStoreRepository
	manifestPushConfigRepository repository.ManifestPushConfigRepository
}

func NewDeleteServiceFullModeImpl(logger *zap.SugaredLogger,
	gitMaterialRepository pipelineConfig.MaterialRepository,
	gitRegistryConfig pipeline.GitRegistryConfig,
	ciTemplateRepository pipelineConfig.CiTemplateRepository,
	dockerRegistryConfig pipeline.DockerRegistryConfig,
	dockerRegistryRepository dockerRegistryRepository.DockerArtifactStoreRepository,
	manifestPushConfigRepository repository.ManifestPushConfigRepository,
) *DeleteServiceFullModeImpl {
	return &DeleteServiceFullModeImpl{
		logger:                       logger,
		gitMaterialRepository:        gitMaterialRepository,
		gitRegistryConfig:            gitRegistryConfig,
		ciTemplateRepository:         ciTemplateRepository,
		dockerRegistryConfig:         dockerRegistryConfig,
		dockerRegistryRepository:     dockerRegistryRepository,
		manifestPushConfigRepository: manifestPushConfigRepository,
	}
}
func (impl DeleteServiceFullModeImpl) DeleteGitProvider(deleteRequest *pipeline.GitRegistry) error {
	//finding if this git account is used in any git material, if yes then will not delete
	materials, err := impl.gitMaterialRepository.FindByGitProviderId(deleteRequest.Id)
	if err != nil && err != pg.ErrNoRows {
		impl.logger.Errorw("err in deleting git provider", "gitProvider", deleteRequest.Name, "err", err)
		return err
	}
	if len(materials) > 0 {
		impl.logger.Errorw("err in deleting git provider, found git materials using provider", "gitProvider", deleteRequest.Name)
		return fmt.Errorf(" Please delete all related git materials before deleting this git account")
	}
	err = impl.gitRegistryConfig.Delete(deleteRequest)
	if err != nil {
		impl.logger.Errorw("error in deleting git account", "err", err, "deleteRequest", deleteRequest)
		return err
	}
	return nil
}

func (impl DeleteServiceFullModeImpl) DeleteDockerRegistryConfig(deleteRequest *pipeline.DockerArtifactStoreBean) error {
	//finding if docker reg is used in any app, if yes then will not delete
	ciTemplates, err := impl.ciTemplateRepository.FindByDockerRegistryId(deleteRequest.Id)
	if err != nil && err != pg.ErrNoRows {
		impl.logger.Errorw("err in fetching CI build configs attached with registry", "dockerRegistry", deleteRequest.Id, "err", err)
		return err
	}
	if len(ciTemplates) > 0 {
		err = fmt.Errorf(" Please update all related docker config before deleting this registry")
		impl.logger.Errorw("err in deleting docker registry, found docker build config using registry", "dockerRegistry", deleteRequest.Id, "err", err)
		return err
	}
	manifestConfig, err := impl.manifestPushConfigRepository.GetManifestPushConfigByStoreId(deleteRequest.Id)
	if err != nil {
		impl.logger.Errorw("err in deleting docker registry", "dockerRegistry", deleteRequest.Id, "err", err)
		return err
	}
	if manifestConfig.Id != 0 {
		err = fmt.Errorf(" Please update all related docker config before deleting this registry")
		impl.logger.Errorw("err in deleting docker registry, found virtual deployment config using registry", "dockerRegistry", deleteRequest.Id, "err", err)
		return err
	}
<<<<<<< HEAD
=======

	//finding if docker reg chart is used in any deployment, if yes then will not delete
>>>>>>> 864e6bf6
	store, err := impl.dockerRegistryRepository.FindOneWithDeploymentCount(deleteRequest.Id)
	if err != nil {
		impl.logger.Errorw("error in fetching registry chart deployment", "dockerRegistry", deleteRequest.Id, "err", err)
		return err
	}
	if store.DeploymentCount > 0 {
		impl.logger.Errorw("err in deleting docker registry, found chart deployments using registry", "dockerRegistry", deleteRequest.Id, "err", err)
		return fmt.Errorf(" Please update all related docker config before deleting this registry")
	}
	err = impl.dockerRegistryConfig.DeleteReg(deleteRequest)
	if err != nil {
		impl.logger.Errorw("error in deleting docker registry", "err", err, "deleteRequest", deleteRequest)
		return err
	}
	return nil
}

func (impl DeleteServiceFullModeImpl) CanDeleteContainerRegistryConfig(storeId string) bool {
	//finding if docker reg is used in any app, if yes then will not delete
	ciTemplates, err := impl.ciTemplateRepository.FindByDockerRegistryId(storeId)
	if err != nil && err != pg.ErrNoRows {
		impl.logger.Errorw("err in deleting docker registry", "dockerRegistry", storeId, "err", err)
		return false
	}
	if len(ciTemplates) > 0 {
		return false
	}
	return true
}<|MERGE_RESOLUTION|>--- conflicted
+++ resolved
@@ -14,6 +14,7 @@
 	DeleteGitProvider(deleteRequest *pipeline.GitRegistry) error
 	DeleteDockerRegistryConfig(deleteRequest *pipeline.DockerArtifactStoreBean) error
 	CanDeleteContainerRegistryConfig(storeId string) bool
+	CanDeleteChartRegistryPushConfig(storeId string) bool
 }
 
 type DeleteServiceFullModeImpl struct {
@@ -85,11 +86,8 @@
 		impl.logger.Errorw("err in deleting docker registry, found virtual deployment config using registry", "dockerRegistry", deleteRequest.Id, "err", err)
 		return err
 	}
-<<<<<<< HEAD
-=======
 
 	//finding if docker reg chart is used in any deployment, if yes then will not delete
->>>>>>> 864e6bf6
 	store, err := impl.dockerRegistryRepository.FindOneWithDeploymentCount(deleteRequest.Id)
 	if err != nil {
 		impl.logger.Errorw("error in fetching registry chart deployment", "dockerRegistry", deleteRequest.Id, "err", err)
@@ -118,4 +116,17 @@
 		return false
 	}
 	return true
+}
+
+func (impl DeleteServiceFullModeImpl) CanDeleteChartRegistryPushConfig(storeId string) bool {
+	//finding if docker reg is used in any virtual CD pipeline, if yes then will not delete
+	manifestConfig, err := impl.manifestPushConfigRepository.GetManifestPushConfigByStoreId(storeId)
+	if err != nil {
+		impl.logger.Errorw("err in deleting docker registry", "dockerRegistry", storeId, "err", err)
+		return false
+	}
+	if manifestConfig.Id != 0 {
+		return false
+	}
+	return true
 }