package delete

import (
	"fmt"

	dockerRegistryRepository "github.com/devtron-labs/devtron/internal/sql/repository/dockerRegistry"
	"github.com/devtron-labs/devtron/pkg/appStore/deployment/repository"
	"github.com/devtron-labs/devtron/pkg/chartRepo"
	"github.com/devtron-labs/devtron/pkg/cluster"
	"github.com/devtron-labs/devtron/pkg/pipeline"
	"github.com/devtron-labs/devtron/pkg/team"
	"github.com/go-pg/pg"
	"go.uber.org/zap"
)

type DeleteService interface {
	DeleteCluster(deleteRequest *cluster.ClusterBean, userId int32) error
	DeleteEnvironment(deleteRequest *cluster.EnvironmentBean, userId int32) error
	DeleteTeam(deleteRequest *team.TeamRequest) error
	DeleteChartRepo(deleteRequest *chartRepo.ChartRepoDto) error
	DeleteVirtualCluster(bean *cluster.VirtualClusterBean, userId int32) error
<<<<<<< HEAD
=======
	DeleteDockerRegistryConfig(deleteRequest *pipeline.DockerArtifactStoreBean) error
	CanDeleteChartRegistryPullConfig(storeId string) bool
>>>>>>> d3a53509
}

type DeleteServiceImpl struct {
	logger                   *zap.SugaredLogger
	teamService              team.TeamService
	clusterService           cluster.ClusterService
	environmentService       cluster.EnvironmentService
	chartRepositoryService   chartRepo.ChartRepositoryService
	installedAppRepository   repository.InstalledAppRepository
	dockerRegistryConfig     pipeline.DockerRegistryConfig
	dockerRegistryRepository dockerRegistryRepository.DockerArtifactStoreRepository
}

func NewDeleteServiceImpl(logger *zap.SugaredLogger,
	teamService team.TeamService,
	clusterService cluster.ClusterService,
	environmentService cluster.EnvironmentService,
	chartRepositoryService chartRepo.ChartRepositoryService,
	installedAppRepository repository.InstalledAppRepository,
	dockerRegistryConfig pipeline.DockerRegistryConfig,
	dockerRegistryRepository dockerRegistryRepository.DockerArtifactStoreRepository,
) *DeleteServiceImpl {
	return &DeleteServiceImpl{
		logger:                   logger,
		teamService:              teamService,
		clusterService:           clusterService,
		environmentService:       environmentService,
		chartRepositoryService:   chartRepositoryService,
		installedAppRepository:   installedAppRepository,
		dockerRegistryConfig:     dockerRegistryConfig,
		dockerRegistryRepository: dockerRegistryRepository,
	}
}

func (impl DeleteServiceImpl) DeleteCluster(deleteRequest *cluster.ClusterBean, userId int32) error {
	err := impl.clusterService.DeleteFromDb(deleteRequest, userId)
	if err != nil {
		impl.logger.Errorw("error im deleting cluster", "err", err, "deleteRequest", deleteRequest)
		return err
	}
	return nil
}

func (impl DeleteServiceImpl) DeleteEnvironment(deleteRequest *cluster.EnvironmentBean, userId int32) error {
	err := impl.environmentService.Delete(deleteRequest, userId)
	if err != nil {
		impl.logger.Errorw("error in deleting environment", "err", err, "deleteRequest", deleteRequest)
		return err
	}
	return nil
}
func (impl DeleteServiceImpl) DeleteTeam(deleteRequest *team.TeamRequest) error {
	err := impl.teamService.Delete(deleteRequest)
	if err != nil {
		impl.logger.Errorw("error in deleting team", "err", err, "deleteRequest", deleteRequest)
		return err
	}
	return nil
}

func (impl DeleteServiceImpl) DeleteChartRepo(deleteRequest *chartRepo.ChartRepoDto) error {

	deployedCharts, err := impl.installedAppRepository.GetAllInstalledAppsByChartRepoId(deleteRequest.Id)
	if err != nil && err != pg.ErrNoRows {
		impl.logger.Errorw("err in deleting repo", "deleteRequest", deployedCharts)
		return err
	}
	if len(deployedCharts) > 0 {
		impl.logger.Errorw("err in deleting repo, found charts deployed using this repo", "deleteRequest", deployedCharts)
		return fmt.Errorf("cannot delete repo, found charts deployed in this repo")
	}
	err = impl.chartRepositoryService.DeleteChartRepo(deleteRequest)
	if err != nil {
		impl.logger.Errorw("error in deleting chart repo", "err", err, "deleteRequest", deleteRequest)
		return err
	}

	return nil
}

func (impl DeleteServiceImpl) DeleteVirtualCluster(bean *cluster.VirtualClusterBean, userId int32) error {
	err := impl.clusterService.DeleteVirtualClusterFromDb(bean, userId)
	if err != nil {
		impl.logger.Errorw("error im deleting cluster", "err", err, "deleteRequest", bean)
		return err
	}
	return nil
<<<<<<< HEAD
=======
}

func (impl DeleteServiceImpl) DeleteDockerRegistryConfig(deleteRequest *pipeline.DockerArtifactStoreBean) error {
	store, err := impl.dockerRegistryRepository.FindOneWithDeploymentCount(deleteRequest.Id)
	if err != nil {
		impl.logger.Errorw("error in deleting docker registry", "err", err, "deleteRequest", deleteRequest)
		return err
	}
	if store.DeploymentCount > 0 {
		impl.logger.Errorw("err in deleting docker registry, found chart deployments using registry", "dockerRegistry", deleteRequest.Id, "err", err)
		return fmt.Errorf(" Please update all related docker config before deleting this registry")
	}
	err = impl.dockerRegistryConfig.DeleteReg(deleteRequest)
	if err != nil {
		impl.logger.Errorw("error in deleting docker registry", "err", err, "deleteRequest", deleteRequest)
		return err
	}
	return nil
}

func (impl DeleteServiceImpl) CanDeleteChartRegistryPullConfig(storeId string) bool {
	//finding if docker reg chart is used in any deployment, if yes then will not delete
	store, err := impl.dockerRegistryRepository.FindOneWithDeploymentCount(storeId)
	if err != nil {
		impl.logger.Errorw("error in fetching registry chart deployment docker registry", "dockerRegistry", storeId, "err", err)
		return false
	}
	if store.DeploymentCount > 0 {
		return false
	}
	return true
>>>>>>> d3a53509
}<|MERGE_RESOLUTION|>--- conflicted
+++ resolved
@@ -19,11 +19,8 @@
 	DeleteTeam(deleteRequest *team.TeamRequest) error
 	DeleteChartRepo(deleteRequest *chartRepo.ChartRepoDto) error
 	DeleteVirtualCluster(bean *cluster.VirtualClusterBean, userId int32) error
-<<<<<<< HEAD
-=======
 	DeleteDockerRegistryConfig(deleteRequest *pipeline.DockerArtifactStoreBean) error
 	CanDeleteChartRegistryPullConfig(storeId string) bool
->>>>>>> d3a53509
 }
 
 type DeleteServiceImpl struct {
@@ -111,8 +108,6 @@
 		return err
 	}
 	return nil
-<<<<<<< HEAD
-=======
 }
 
 func (impl DeleteServiceImpl) DeleteDockerRegistryConfig(deleteRequest *pipeline.DockerArtifactStoreBean) error {
@@ -144,5 +139,4 @@
 		return false
 	}
 	return true
->>>>>>> d3a53509
 }