--- conflicted
+++ resolved
@@ -2,6 +2,7 @@
 
 import (
 	"fmt"
+
 	dockerRegistryRepository "github.com/devtron-labs/devtron/internal/sql/repository/dockerRegistry"
 	"github.com/devtron-labs/devtron/pkg/appStore/deployment/repository"
 	"github.com/devtron-labs/devtron/pkg/chartRepo"
@@ -17,11 +18,8 @@
 	DeleteEnvironment(deleteRequest *cluster.EnvironmentBean, userId int32) error
 	DeleteTeam(deleteRequest *team.TeamRequest) error
 	DeleteChartRepo(deleteRequest *chartRepo.ChartRepoDto) error
-<<<<<<< HEAD
 	DeleteVirtualCluster(bean *cluster.VirtualClusterBean, userId int32) error
-=======
 	DeleteDockerRegistryConfig(deleteRequest *pipeline.DockerArtifactStoreBean) error
->>>>>>> 07c0a0c6
 }
 
 type DeleteServiceImpl struct {
@@ -102,12 +100,15 @@
 	return nil
 }
 
-<<<<<<< HEAD
 func (impl DeleteServiceImpl) DeleteVirtualCluster(bean *cluster.VirtualClusterBean, userId int32) error {
 	err := impl.clusterService.DeleteVirtualClusterFromDb(bean, userId)
 	if err != nil {
 		impl.logger.Errorw("error im deleting cluster", "err", err, "deleteRequest", bean)
-=======
+		return err
+	}
+	return nil
+}
+
 func (impl DeleteServiceImpl) DeleteDockerRegistryConfig(deleteRequest *pipeline.DockerArtifactStoreBean) error {
 	store, err := impl.dockerRegistryRepository.FindOneWithDeploymentCount(deleteRequest.Id)
 	if err != nil {
@@ -121,7 +122,6 @@
 	err = impl.dockerRegistryConfig.DeleteReg(deleteRequest)
 	if err != nil {
 		impl.logger.Errorw("error in deleting docker registry", "err", err, "deleteRequest", deleteRequest)
->>>>>>> 07c0a0c6
 		return err
 	}
 	return nil
