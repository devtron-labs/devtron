--- conflicted
+++ resolved
@@ -85,18 +85,6 @@
 }
 
 type AppWorkflowMappingDto struct {
-<<<<<<< HEAD
-	Id                         int    `json:"id,omitempty"`
-	AppWorkflowId              int    `json:"appWorkflowId"`
-	Type                       string `json:"type"`
-	ComponentId                int    `json:"componentId"`
-	ParentId                   int    `json:"parentId"`
-	ParentType                 string `json:"parentType"`
-	DeploymentAppDeleteRequest bool   `json:"deploymentAppDeleteRequest"`
-	UserId                     int32  `json:"-"`
-	EnvironmentName            string `json:"environmentName"`
-	HelmPackageName            string `json:"helmPackageName"`
-=======
 	Id                         int        `json:"id,omitempty"`
 	AppWorkflowId              int        `json:"appWorkflowId"`
 	Type                       string     `json:"type"`
@@ -105,6 +93,8 @@
 	ParentType                 string     `json:"parentType"`
 	DeploymentAppDeleteRequest bool       `json:"deploymentAppDeleteRequest"`
 	UserId                     int32      `json:"-"`
+	EnvironmentName            string     `json:"environmentName"`
+	HelmPackageName            string     `json:"helmPackageName"`
 	IsLast                     bool       `json:"isLast"`
 	ChildPipelinesIds          mapset.Set `json:"-"`
 }
@@ -121,7 +111,6 @@
 		PipelineType: dto.ParentType,
 		PipelineId:   dto.ParentId,
 	}
->>>>>>> b32607e7
 }
 
 type AllAppWorkflowComponentDetails struct {
