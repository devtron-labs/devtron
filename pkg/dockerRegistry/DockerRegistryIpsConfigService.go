--- conflicted
+++ resolved
@@ -169,33 +169,18 @@
 			return nil, nil
 		}
 
-<<<<<<< HEAD
 		if ciPipeline.IsDockerConfigOverridden {
 			//set dockerRegistryId value with the DockerRegistryId of the overridden dockerRegistry
-			ciTemplateOverride, err := impl.ciTemplateOverrideRepository.FindByCiPipelineId(ciPipelineId)
+			ciPipId := ciPipelineId
+			if ciPipeline.ParentCiPipeline != 0 {
+				ciPipId = ciPipeline.ParentCiPipeline
+			}
+			ciTemplateOverride, err := impl.ciTemplateOverrideRepository.FindByCiPipelineId(ciPipId)
 			if err != nil {
 				impl.logger.Errorw("error in getting ciTemplateOverride by ciPipelineId", "ciPipelineId", ciPipelineId, "error", err)
 				return nil, err
 			}
 			dockerRegistryId = ciTemplateOverride.DockerRegistryId
-=======
-	dockerRegistryId := ciPipeline.CiTemplate.DockerRegistryId
-	if dockerRegistryId != nil && len(*dockerRegistryId) == 0 {
-		impl.logger.Warn("returning as dockerRegistryId is found empty")
-		return nil, nil
-	}
-
-	if ciPipeline.IsDockerConfigOverridden {
-		//set dockerRegistryId value with the DockerRegistryId of the overridden dockerRegistry
-		ciPipId := ciPipelineId
-		if ciPipeline.ParentCiPipeline != 0 {
-			ciPipId = ciPipeline.ParentCiPipeline
-		}
-		ciTemplateOverride, err := impl.ciTemplateOverrideRepository.FindByCiPipelineId(ciPipId)
-		if err != nil {
-			impl.logger.Errorw("error in getting ciTemplateOverride by ciPipelineId", "ciPipelineId", ciPipelineId, "error", err)
-			return nil, err
->>>>>>> fa09e81e
 		}
 	}
 	return &dockerRegistryId, nil
