/*
 * Copyright (c) 2024. Devtron Inc.
 *
 * Licensed under the Apache License, Version 2.0 (the "License");
 * you may not use this file except in compliance with the License.
 * You may obtain a copy of the License at
 *
 *     http://www.apache.org/licenses/LICENSE-2.0
 *
 * Unless required by applicable law or agreed to in writing, software
 * distributed under the License is distributed on an "AS IS" BASIS,
 * WITHOUT WARRANTIES OR CONDITIONS OF ANY KIND, either express or implied.
 * See the License for the specific language governing permissions and
 * limitations under the License.
 */

package status

import (
	"context"
	"fmt"
	application2 "github.com/argoproj/argo-cd/v2/pkg/apiclient/application"
	bean2 "github.com/devtron-labs/devtron/api/bean"
	"github.com/devtron-labs/devtron/api/helm-app/service/bean"
	"github.com/devtron-labs/devtron/client/argocdServer"
	"github.com/devtron-labs/devtron/client/argocdServer/application"
	appRepository "github.com/devtron-labs/devtron/internal/sql/repository/app"
	"github.com/devtron-labs/devtron/internal/sql/repository/chartConfig"
	"github.com/devtron-labs/devtron/internal/sql/repository/pipelineConfig"
	"github.com/devtron-labs/devtron/internal/sql/repository/pipelineConfig/adapter/cdWorkflow"
	"github.com/devtron-labs/devtron/internal/sql/repository/pipelineConfig/bean/timelineStatus"
	cdWorkflow2 "github.com/devtron-labs/devtron/internal/sql/repository/pipelineConfig/bean/workflow/cdWorkflow"
	"github.com/devtron-labs/devtron/pkg/app"
	"github.com/devtron-labs/devtron/pkg/app/status"
	app_status "github.com/devtron-labs/devtron/pkg/appStatus"
	installedAppReader "github.com/devtron-labs/devtron/pkg/appStore/installedApp/read"
	installedAppReadBean "github.com/devtron-labs/devtron/pkg/appStore/installedApp/read/bean"
	repository3 "github.com/devtron-labs/devtron/pkg/appStore/installedApp/repository"
	repository2 "github.com/devtron-labs/devtron/pkg/cluster/environment/repository"
	common2 "github.com/devtron-labs/devtron/pkg/deployment/common"
	bean3 "github.com/devtron-labs/devtron/pkg/deployment/trigger/devtronApps/bean"
	"github.com/devtron-labs/devtron/pkg/eventProcessor/out"
	"github.com/devtron-labs/devtron/pkg/pipeline/types"
	"github.com/devtron-labs/devtron/pkg/sql"
	"github.com/devtron-labs/devtron/pkg/workflow/dag"
	util3 "github.com/devtron-labs/devtron/util"
	"github.com/devtron-labs/devtron/util/argo"
	"github.com/go-pg/pg"
	"go.uber.org/zap"
	"k8s.io/utils/strings/slices"
	"time"
)

type WorkflowStatusService interface {
	CheckHelmAppStatusPeriodicallyAndUpdateInDb(helmPipelineStatusCheckEligibleTime int,
		getPipelineDeployedWithinHours int) error

	UpdatePipelineTimelineAndStatusByLiveApplicationFetch(triggerContext bean3.TriggerContext, pipeline *pipelineConfig.Pipeline, installedApp *installedAppReadBean.InstalledAppMin, userId int32) (error, bool)

	CheckAndSendArgoPipelineStatusSyncEventIfNeeded(pipelineId int, installedAppVersionId int,
		userId int32, isAppStoreApplication bool)

	CheckArgoPipelineTimelineStatusPeriodicallyAndUpdateInDb(pendingSinceSeconds int, timeForDegradation int) error

	CheckArgoAppStatusPeriodicallyAndUpdateInDb(getPipelineDeployedBeforeMinutes int, getPipelineDeployedWithinHours int) error
}

type WorkflowStatusServiceImpl struct {
	logger                          *zap.SugaredLogger
	workflowDagExecutor             dag.WorkflowDagExecutor
	pipelineStatusTimelineService   status.PipelineStatusTimelineService
	appService                      app.AppService
	config                          *types.CdConfig
	appStatusService                app_status.AppStatusService
	acdConfig                       *argocdServer.ACDConfig
	AppConfig                       *app.AppServiceConfig
	argoUserService                 argo.ArgoUserService
	pipelineStatusSyncDetailService status.PipelineStatusSyncDetailService
	argocdClientWrapperService      argocdServer.ArgoClientWrapperService
	cdPipelineEventPublishService   out.CDPipelineEventPublishService

	cdWorkflowRepository                 pipelineConfig.CdWorkflowRepository
	pipelineOverrideRepository           chartConfig.PipelineOverrideRepository
	installedAppVersionHistoryRepository repository3.InstalledAppVersionHistoryRepository
	appRepository                        appRepository.AppRepository
	envRepository                        repository2.EnvironmentRepository
	installedAppRepository               repository3.InstalledAppRepository
	installedAppReadService              installedAppReader.InstalledAppReadService
	pipelineStatusTimelineRepository     pipelineConfig.PipelineStatusTimelineRepository
	pipelineRepository                   pipelineConfig.PipelineRepository
	appListingService                    app.AppListingService

	application             application.ServiceClient
	deploymentConfigService common2.DeploymentConfigService
}

func NewWorkflowStatusServiceImpl(logger *zap.SugaredLogger,
	workflowDagExecutor dag.WorkflowDagExecutor,
	pipelineStatusTimelineService status.PipelineStatusTimelineService,
	appService app.AppService, appStatusService app_status.AppStatusService,
	acdConfig *argocdServer.ACDConfig, AppConfig *app.AppServiceConfig,
	argoUserService argo.ArgoUserService,
	pipelineStatusSyncDetailService status.PipelineStatusSyncDetailService,
	argocdClientWrapperService argocdServer.ArgoClientWrapperService,
	cdPipelineEventPublishService out.CDPipelineEventPublishService,
	cdWorkflowRepository pipelineConfig.CdWorkflowRepository,
	pipelineOverrideRepository chartConfig.PipelineOverrideRepository,
	installedAppVersionHistoryRepository repository3.InstalledAppVersionHistoryRepository,
	appRepository appRepository.AppRepository,
	envRepository repository2.EnvironmentRepository,
	installedAppRepository repository3.InstalledAppRepository,
	installedAppReadService installedAppReader.InstalledAppReadService,
	pipelineStatusTimelineRepository pipelineConfig.PipelineStatusTimelineRepository,
	pipelineRepository pipelineConfig.PipelineRepository,
	application application.ServiceClient,
	appListingService app.AppListingService,
	deploymentConfigService common2.DeploymentConfigService,
) (*WorkflowStatusServiceImpl, error) {
	impl := &WorkflowStatusServiceImpl{
		logger:                               logger,
		workflowDagExecutor:                  workflowDagExecutor,
		pipelineStatusTimelineService:        pipelineStatusTimelineService,
		appService:                           appService,
		appStatusService:                     appStatusService,
		acdConfig:                            acdConfig,
		AppConfig:                            AppConfig,
		argoUserService:                      argoUserService,
		pipelineStatusSyncDetailService:      pipelineStatusSyncDetailService,
		argocdClientWrapperService:           argocdClientWrapperService,
		cdPipelineEventPublishService:        cdPipelineEventPublishService,
		cdWorkflowRepository:                 cdWorkflowRepository,
		pipelineOverrideRepository:           pipelineOverrideRepository,
		installedAppVersionHistoryRepository: installedAppVersionHistoryRepository,
		appRepository:                        appRepository,
		envRepository:                        envRepository,
		installedAppRepository:               installedAppRepository,
		installedAppReadService:              installedAppReadService,
		pipelineStatusTimelineRepository:     pipelineStatusTimelineRepository,
		pipelineRepository:                   pipelineRepository,
		application:                          application,
		appListingService:                    appListingService,
		deploymentConfigService:              deploymentConfigService,
	}
	config, err := types.GetCdConfig()
	if err != nil {
		return nil, err
	}
	impl.config = config
	return impl, nil
}

func (impl *WorkflowStatusServiceImpl) CheckHelmAppStatusPeriodicallyAndUpdateInDb(helmPipelineStatusCheckEligibleTime int,
	getPipelineDeployedWithinHours int) error {
	wfrList, err := impl.cdWorkflowRepository.GetLatestTriggersOfHelmPipelinesStuckInNonTerminalStatuses(getPipelineDeployedWithinHours)
	if err != nil {
		impl.logger.Errorw("error in getting latest triggers of helm pipelines which are stuck in non terminal statuses", "err", err)
		return err
	}
	impl.logger.Debugw("checking helm app status for non terminal deployment triggers", "wfrList", wfrList, "number of wfr", len(wfrList))
	for _, wfr := range wfrList {
		if time.Now().Sub(wfr.StartedOn) <= time.Duration(helmPipelineStatusCheckEligibleTime)*time.Second {
			// if wfr is updated within configured time then do not include for this cron cycle
			continue
		}
		appIdentifier := &bean.AppIdentifier{
			ClusterId:   wfr.CdWorkflow.Pipeline.Environment.ClusterId,
			Namespace:   wfr.CdWorkflow.Pipeline.Environment.Namespace,
			ReleaseName: wfr.CdWorkflow.Pipeline.DeploymentAppName,
		}
		if isWfrUpdated := impl.workflowDagExecutor.UpdateWorkflowRunnerStatusForDeployment(appIdentifier, wfr, true); !isWfrUpdated {
			continue
		}
		wfr.UpdatedBy = 1
		wfr.UpdatedOn = time.Now()
		if wfr.Status == cdWorkflow2.WorkflowFailed {
			err = impl.pipelineStatusTimelineService.MarkPipelineStatusTimelineSuperseded(wfr.RefCdWorkflowRunnerId)
			if err != nil {
				impl.logger.Errorw("error updating CdPipelineStatusTimeline", "err", err)
				return err
			}
		}
		err = impl.cdWorkflowRepository.UpdateWorkFlowRunner(wfr)
		if err != nil {
			impl.logger.Errorw("error on update cd workflow runner", "wfr", wfr, "err", err)
			return err
		}
		appId := wfr.CdWorkflow.Pipeline.AppId
		envId := wfr.CdWorkflow.Pipeline.EnvironmentId
		envDeploymentConfig, err := impl.deploymentConfigService.GetConfigForDevtronApps(appId, envId)
		if err != nil {
			impl.logger.Errorw("error in fetching environment deployment config by appId and envId", "appId", appId, "envId", envId, "err", err)
			return err
		}
		if slices.Contains(cdWorkflow2.WfrTerminalStatusList, wfr.Status) {
			util3.TriggerCDMetrics(cdWorkflow.GetTriggerMetricsFromRunnerObj(wfr, envDeploymentConfig), impl.config.ExposeCDMetrics)
		}

		impl.logger.Infow("updated workflow runner status for helm app", "wfr", wfr)
		if wfr.Status == cdWorkflow2.WorkflowSucceeded {
			pipelineOverride, err := impl.pipelineOverrideRepository.FindLatestByCdWorkflowId(wfr.CdWorkflowId)
			if err != nil {
				impl.logger.Errorw("error in getting latest pipeline override by cdWorkflowId", "err", err, "cdWorkflowId", wfr.CdWorkflowId)
				return err
			}
			go impl.appService.WriteCDSuccessEvent(pipelineOverride.Pipeline.AppId, pipelineOverride.Pipeline.EnvironmentId, pipelineOverride)
			err = impl.workflowDagExecutor.HandleDeploymentSuccessEvent(bean3.TriggerContext{}, pipelineOverride)
			if err != nil {
				impl.logger.Errorw("error on handling deployment success event", "wfr", wfr, "err", err)
				return err
			}
		}
	}
	return nil
}

func (impl *WorkflowStatusServiceImpl) UpdatePipelineTimelineAndStatusByLiveApplicationFetch(triggerContext bean3.TriggerContext,
	pipeline *pipelineConfig.Pipeline, installedApp *installedAppReadBean.InstalledAppMin, userId int32) (error, bool) {
	isTimelineUpdated := false
	isSucceeded := false
	var pipelineOverride *chartConfig.PipelineOverride
	if pipeline != nil {
		isAppStore := false
		cdWfr, err := impl.cdWorkflowRepository.FindLatestByPipelineIdAndRunnerType(pipeline.Id, bean2.CD_WORKFLOW_TYPE_DEPLOY)
		if err != nil {
			impl.logger.Errorw("error in getting latest cdWfr by cdPipelineId", "err", err, "pipelineId", pipeline.Id)
			return nil, isTimelineUpdated
		}
		impl.logger.Debugw("ARGO_PIPELINE_STATUS_UPDATE_REQ", "stage", "checkingDeploymentStatus", "argoAppName", pipeline, "cdWfr", cdWfr)
		if util3.IsTerminalRunnerStatus(cdWfr.Status) {
			// drop event
			return nil, isTimelineUpdated
		}

		if impl.acdConfig.IsManualSyncEnabled() {
			// if manual sync check for application sync status
			isArgoAppSynced := impl.pipelineStatusTimelineService.GetArgoAppSyncStatus(cdWfr.Id)
			if !isArgoAppSynced {
				return nil, isTimelineUpdated
			}
		}
		// this should only be called when we have git-ops configured
		// try fetching status from argo cd
		acdToken, err := impl.argoUserService.GetLatestDevtronArgoCdUserToken()
		if err != nil {
			impl.logger.Errorw("error in getting acd token", "err", err)
		}
		ctx := context.WithValue(context.Background(), "token", acdToken)
		query := &application2.ApplicationQuery{
			Name: &pipeline.DeploymentAppName,
		}
		app, err := impl.application.Get(ctx, query)
		if err != nil {
			impl.logger.Errorw("error in getting acd application", "err", err, "argoAppName", pipeline)
			// updating cdWfr status
			cdWfr.Status = cdWorkflow2.WorkflowUnableToFetchState
			cdWfr.UpdatedOn = time.Now()
			cdWfr.UpdatedBy = 1
			err = impl.cdWorkflowRepository.UpdateWorkFlowRunner(&cdWfr)
			if err != nil {
				impl.logger.Errorw("error on update cd workflow runner", "cdWfr", cdWfr, "err", err)
				return err, isTimelineUpdated
			}
			// creating cd pipeline status timeline
			timeline := &pipelineConfig.PipelineStatusTimeline{
				CdWorkflowRunnerId: cdWfr.Id,
				Status:             timelineStatus.TIMELINE_STATUS_UNABLE_TO_FETCH_STATUS,
				StatusDetail:       "Failed to connect to Argo CD to fetch deployment status.",
				StatusTime:         time.Now(),
				AuditLog: sql.AuditLog{
					CreatedBy: userId,
					CreatedOn: time.Now(),
					UpdatedBy: userId,
					UpdatedOn: time.Now(),
				},
			}
			err = impl.pipelineStatusTimelineService.SaveTimeline(timeline, nil)
			if err != nil {
				impl.logger.Errorw("error in creating timeline status for app", "err", err, "timeline", timeline)
				return err, isTimelineUpdated
			}
		} else {
			if app == nil {
				impl.logger.Errorw("found empty argo application object", "appName", pipeline.DeploymentAppName)
				return fmt.Errorf("found empty argo application object"), isTimelineUpdated
			}
			isSucceeded, isTimelineUpdated, pipelineOverride, err = impl.appService.UpdateDeploymentStatusForGitOpsPipelines(app, time.Now(), isAppStore)
			if err != nil {
				impl.logger.Errorw("error in updating deployment status for gitOps cd pipelines", "app", app, "err", err)
				return err, isTimelineUpdated
			}

			appStatus, err := impl.appService.ComputeAppstatus(pipeline.AppId, pipeline.EnvironmentId, app.Status.Health.Status)
			if err != nil {
				impl.logger.Errorw("error in checking if last release is stop type", "err", err, pipeline.AppId, "envId", pipeline.EnvironmentId)
				return err, isTimelineUpdated
			}

			err = impl.appStatusService.UpdateStatusWithAppIdEnvId(pipeline.AppId, pipeline.EnvironmentId, appStatus)
			if err != nil {
				impl.logger.Errorw("error occurred while updating app-status for cd pipeline", "err", err, "appId", pipeline.AppId, "envId", pipeline.EnvironmentId)
				impl.logger.Debugw("ignoring the error, UpdateStatusWithAppIdEnvId", "err", err, "appId", pipeline.AppId, "envId", pipeline.EnvironmentId)
			}
		}
		if isSucceeded {
			// handling deployment success event
			err = impl.workflowDagExecutor.HandleDeploymentSuccessEvent(triggerContext, pipelineOverride)
			if err != nil {
				impl.logger.Errorw("error in handling deployment success event", "pipelineOverride", pipelineOverride, "err", err)
				return err, isTimelineUpdated
			}
		}
	} else if installedApp != nil {
		isAppStore := true
		installedAppVersionHistory, err := impl.installedAppVersionHistoryRepository.GetLatestInstalledAppVersionHistoryByInstalledAppId(installedApp.Id)
		if err != nil {
			impl.logger.Errorw("error in getting latest installedAppVersionHistory by installedAppId", "err", err, "installedAppId", installedApp.Id)
			return nil, isTimelineUpdated
		}
		impl.logger.Debugw("ARGO_PIPELINE_STATUS_UPDATE_REQ", "stage", "checkingDeploymentStatus", "installedApp", installedApp, "installedAppVersionHistory", installedAppVersionHistory)
		if util3.IsTerminalRunnerStatus(installedAppVersionHistory.Status) {
			// drop event
			return nil, isTimelineUpdated
		}
		if impl.acdConfig.IsManualSyncEnabled() {
			isArgoAppSynced := impl.pipelineStatusTimelineService.GetArgoAppSyncStatusForAppStore(installedAppVersionHistory.Id)
			if !isArgoAppSynced {
				return nil, isTimelineUpdated
			}
		}
		appDetails, err := impl.appRepository.FindActiveById(installedApp.AppId)
		if err != nil {
			impl.logger.Errorw("error in getting appDetails from appId", "err", err)
			return nil, isTimelineUpdated
		}
		// TODO if Environment object in installedApp is nil then fetch envDetails also from envRepository
		envDetail, err := impl.envRepository.FindById(installedApp.EnvironmentId)
		if err != nil {
			impl.logger.Errorw("error in getting envDetails from environment id", "err", err)
			return nil, isTimelineUpdated
		}
		// ArgoCD application nam: format: <appName>-<envName>
<<<<<<< HEAD
		acdAppName := appDetails.AppName + "-" + envDetail.Name
=======
		acdAppName := util3.BuildDeployedAppName(appDetails.AppName, envDetail.Name)
>>>>>>> 2d63abe3

		// this should only be called when we have git-ops configured
		// try fetching status from argo cd
		acdToken, err := impl.argoUserService.GetLatestDevtronArgoCdUserToken()
		if err != nil {
			impl.logger.Errorw("error in getting acd token", "err", err)
		}

		ctx := context.WithValue(context.Background(), "token", acdToken)
		query := &application2.ApplicationQuery{
			Name: &acdAppName,
		}
		app, err := impl.application.Get(ctx, query)
		if err != nil {
			impl.logger.Errorw("error in getting acd application", "err", err, "installedApp", installedApp)
			// updating cdWfr status
			installedAppVersionHistory.SetStatus(cdWorkflow2.WorkflowUnableToFetchState)
			installedAppVersionHistory.UpdateAuditLog(1)
			installedAppVersionHistory, err = impl.installedAppVersionHistoryRepository.UpdateInstalledAppVersionHistory(installedAppVersionHistory, nil)
			if err != nil {
				impl.logger.Errorw("error on update installedAppVersionHistory", "installedAppVersionHistory", installedAppVersionHistory, "err", err)
				return err, isTimelineUpdated
			}
			// creating installedApp pipeline status timeline
			timeline := &pipelineConfig.PipelineStatusTimeline{
				InstalledAppVersionHistoryId: installedAppVersionHistory.Id,
				Status:                       timelineStatus.TIMELINE_STATUS_UNABLE_TO_FETCH_STATUS,
				StatusDetail:                 "Failed to connect to Argo CD to fetch deployment status.",
				StatusTime:                   time.Now(),
				AuditLog: sql.AuditLog{
					CreatedBy: userId,
					CreatedOn: time.Now(),
					UpdatedBy: userId,
					UpdatedOn: time.Now(),
				},
			}
			err = impl.pipelineStatusTimelineService.SaveTimeline(timeline, nil)
			if err != nil {
				impl.logger.Errorw("error in creating timeline status for app", "err", err, "timeline", timeline)
				return err, isTimelineUpdated
			}
		} else {
			if app == nil {
				impl.logger.Errorw("found empty argo application object", "appName", acdAppName)
				return fmt.Errorf("found empty argo application object"), isTimelineUpdated
			}
			isSucceeded, isTimelineUpdated, pipelineOverride, err = impl.appService.UpdateDeploymentStatusForGitOpsPipelines(app, time.Now(), isAppStore)
			if err != nil {
				impl.logger.Errorw("error in updating deployment status for gitOps cd pipelines", "app", app)
				return err, isTimelineUpdated
			}
			appStatus := app.Status.Health.Status
			err = impl.appStatusService.UpdateStatusWithAppIdEnvId(installedApp.AppId, installedApp.EnvironmentId, string(appStatus))
			if err != nil {
				impl.logger.Errorw("error occurred while updating app-status for installed app", "err", err, "appId", installedApp.AppId, "envId", installedApp.EnvironmentId)
				impl.logger.Debugw("ignoring the error, UpdateStatusWithAppIdEnvId", "err", err, "appId", installedApp.AppId, "envId", installedApp.EnvironmentId)
			}
		}
		if isSucceeded {
			// handling deployment success event
			// updating cdWfr status
			installedAppVersionHistory.SetStatus(cdWorkflow2.WorkflowSucceeded)
			installedAppVersionHistory.SetFinishedOn()
			installedAppVersionHistory.UpdateAuditLog(1)
			installedAppVersionHistory, err = impl.installedAppVersionHistoryRepository.UpdateInstalledAppVersionHistory(installedAppVersionHistory, nil)
			if err != nil {
				impl.logger.Errorw("error on update installedAppVersionHistory", "installedAppVersionHistory", installedAppVersionHistory, "err", err)
				return err, isTimelineUpdated
			}

		}
	}

	return nil, isTimelineUpdated
}

func (impl *WorkflowStatusServiceImpl) CheckAndSendArgoPipelineStatusSyncEventIfNeeded(pipelineId int, installedAppVersionId int,
	userId int32, isAppStoreApplication bool) {
	var lastSyncTime time.Time
	var err error
	if isAppStoreApplication {
		lastSyncTime, err = impl.pipelineStatusSyncDetailService.GetLastSyncTimeForLatestInstalledAppVersionHistoryByInstalledAppVersionId(installedAppVersionId)
	} else {
		lastSyncTime, err = impl.pipelineStatusSyncDetailService.GetLastSyncTimeForLatestCdWfrByCdPipelineId(pipelineId)
	}
	if err != nil {
		impl.logger.Errorw("error in getting last sync time by pipelineId", "err", err, "pipelineId", pipelineId, "installedAppVersionHistoryId", installedAppVersionId)
		return
	}

	// sync ArgoCd application
	if pipelineId != 0 {
		// for devtron applications, all restart cases has been handled through user deployment request processing.
		// refer function: WorkflowEventProcessorImpl.ProcessIncompleteDeploymentReq()
		// hence, sync ACD app for cd pipeline will not be necessary.

		// checking if git commit timeline exists for the latest CdWorkflowRunner
		latestCdWfr, err := impl.cdWorkflowRepository.FindLatestByPipelineIdAndRunnerType(pipelineId, bean2.CD_WORKFLOW_TYPE_DEPLOY)
		if err != nil {
			impl.logger.Errorw("error in checking if terminal status timeline exists by wfrId", "err", err, "pipelineId", pipelineId)
			return
		}
		preRequiredStatusExists, err := impl.pipelineStatusTimelineRepository.CheckIfTimelineStatusPresentByWfrId(latestCdWfr.Id, timelineStatus.TIMELINE_STATUS_GIT_COMMIT)
		if err != nil {
			impl.logger.Errorw("error in checking if terminal status timeline exists by wfrId", "err", err, "wfrId", latestCdWfr.Id)
			return
		}
		if !preRequiredStatusExists {
			impl.logger.Errorw("pre-condition failed: timeline for GIT_COMMIT is missing for wfrId", "wfrId", latestCdWfr.Id)
			return
		}
	}
	if installedAppVersionId != 0 {
		err := impl.syncACDHelmApps(impl.AppConfig.ArgoCdManualSyncCronPipelineDeployedBefore, installedAppVersionId)
		if err != nil {
			impl.logger.Errorw("error in syncing Helm apps deployed via argoCD", "err", err)
			return
		}
	}

	// pipelineId can be cdPipelineId or installedAppVersionId, using isAppStoreApplication flag to identify between them
	if lastSyncTime.IsZero() || (!lastSyncTime.IsZero() && time.Since(lastSyncTime) > 5*time.Second) { // create new nats event
		err = impl.cdPipelineEventPublishService.PublishArgoTypePipelineSyncEvent(pipelineId, installedAppVersionId, userId, isAppStoreApplication)
		if err != nil {
			impl.logger.Errorw("error, PublishArgoTypePipelineSyncEvent", "err", err)
		}
	}
}

func (impl *WorkflowStatusServiceImpl) CheckArgoAppStatusPeriodicallyAndUpdateInDb(getPipelineDeployedBeforeMinutes int, getPipelineDeployedWithinHours int) error {
	pipelines, err := impl.pipelineRepository.GetArgoPipelinesHavingLatestTriggerStuckInNonTerminalStatuses(getPipelineDeployedBeforeMinutes, getPipelineDeployedWithinHours)
	if err != nil {
		impl.logger.Errorw("error in getting pipelines having latest trigger stuck in non terminal statuses", "err", err)
		return err
	}
	impl.logger.Debugw("received stuck argo cd pipelines", "pipelines", pipelines, "number of pipelines", len(pipelines))

	for _, pipeline := range pipelines {
		impl.CheckAndSendArgoPipelineStatusSyncEventIfNeeded(pipeline.Id, 0, 1, false)
	}

	installedAppVersions, err := impl.installedAppRepository.GetArgoPipelinesHavingLatestTriggerStuckInNonTerminalStatusesForAppStore(getPipelineDeployedBeforeMinutes, getPipelineDeployedWithinHours)
	if err != nil {
		impl.logger.Errorw("error in getting installedAppVersions having latest trigger stuck in non terminal statuses", "err", err)
		return err
	}
	impl.logger.Debugw("received stuck argo installed appStore app", "installedAppVersions", installedAppVersions, "number of triggers", len(installedAppVersions))

	for _, installedAppVersion := range installedAppVersions {
		impl.CheckAndSendArgoPipelineStatusSyncEventIfNeeded(0, installedAppVersion.Id, 1, true)
	}
	return nil
}

func (impl *WorkflowStatusServiceImpl) CheckArgoPipelineTimelineStatusPeriodicallyAndUpdateInDb(pendingSinceSeconds int, timeForDegradation int) error {
	// getting all the progressing status that are stuck since some time after kubectl apply success sync stage
	// and are not eligible for CheckArgoAppStatusPeriodicallyAndUpdateInDb
	pipelines, err := impl.pipelineRepository.GetArgoPipelinesHavingTriggersStuckInLastPossibleNonTerminalTimelines(pendingSinceSeconds, timeForDegradation)
	if err != nil && err != pg.ErrNoRows {
		impl.logger.Errorw("err in GetArgoPipelinesHavingTriggersStuckInLastPossibleNonTerminalTimelines", "err", err)
		return err
	}
	impl.logger.Debugw("received argo cd pipelines stuck at kubectl apply synced stage", "pipelines", pipelines)

	installedAppVersions, err := impl.installedAppRepository.GetArgoPipelinesHavingTriggersStuckInLastPossibleNonTerminalTimelinesForAppStore(pendingSinceSeconds, timeForDegradation)
	if err != nil && err != pg.ErrNoRows {
		impl.logger.Errorw("err in GetArgoPipelinesHavingTriggersStuckInLastPossibleNonTerminalTimelinesForAppStore", "err", err)
		return err
	}

	impl.logger.Debugw("received argo appStore application stuck at kubectl apply synced stage", "pipelines", installedAppVersions)
	for _, pipeline := range pipelines {
		impl.CheckAndSendArgoPipelineStatusSyncEventIfNeeded(pipeline.Id, 0, 1, false)
	}

	for _, installedAppVersion := range installedAppVersions {
		impl.CheckAndSendArgoPipelineStatusSyncEventIfNeeded(0, installedAppVersion.Id, 1, true)
	}
	return nil
}

func (impl *WorkflowStatusServiceImpl) syncACDHelmApps(deployedBeforeMinutes int, installedAppVersionId int) error {
	if impl.acdConfig.IsAutoSyncEnabled() {
		// don't check for apps if auto sync is enabled
		return nil
	}
	installedAppVersionHistory, err := impl.installedAppVersionHistoryRepository.GetLatestInstalledAppVersionHistory(installedAppVersionId)
	if err != nil {
		impl.logger.Errorw("error in getting latest cdWfr by cdPipelineId", "err", err, "installedAppVersionId", installedAppVersionId)
		return err
	}
	if util3.IsTerminalRunnerStatus(installedAppVersionHistory.Status) {
		return nil
	}
	installedAppVersionHistoryId := installedAppVersionHistory.Id
	pipelineStatusTimeline, err := impl.pipelineStatusTimelineRepository.FetchLatestTimelinesByInstalledAppVersionHistoryId(installedAppVersionHistoryId)
	if err != nil {
		impl.logger.Errorw("error in fetching latest pipeline status by cdWfrId", "err", err)
		return err
	}
	if pipelineStatusTimeline.Status == timelineStatus.TIMELINE_STATUS_ARGOCD_SYNC_INITIATED && time.Since(pipelineStatusTimeline.StatusTime) >= time.Minute*time.Duration(deployedBeforeMinutes) {
		installedApp, err := impl.installedAppReadService.GetInstalledAppByInstalledAppVersionId(installedAppVersionHistory.InstalledAppVersionId)
		if err != nil {
			impl.logger.Errorw("error in fetching installed_app by installedAppVersionId", "err", err)
			return err
		}
		appDetails, err := impl.appRepository.FindActiveById(installedApp.AppId)
		if err != nil {
			impl.logger.Errorw("error in getting appDetails from appId", "err", err)
			return err
		}
		envDetails, err := impl.envRepository.FindById(installedApp.EnvironmentId)
		if err != nil {
			impl.logger.Errorw("error in fetching environment by envId", "err", err)
		}
		argoAppName := util3.BuildDeployedAppName(appDetails.AppName, envDetails.Name)
		acdToken, err := impl.argoUserService.GetLatestDevtronArgoCdUserToken()
		if err != nil {
			impl.logger.Errorw("error in getting acd token", "err", err)
			return err
		}
		ctx := context.Background()
		ctx = context.WithValue(ctx, "token", acdToken)
		syncTime := time.Now()
		syncErr := impl.argocdClientWrapperService.SyncArgoCDApplicationIfNeededAndRefresh(ctx, argoAppName)
		if syncErr != nil {
			impl.logger.Errorw("error in syncing argoCD app", "err", syncErr)
			timelineObject := impl.pipelineStatusTimelineService.NewHelmAppDeploymentStatusTimelineDbObject(installedAppVersionHistoryId, timelineStatus.TIMELINE_STATUS_DEPLOYMENT_FAILED, fmt.Sprintf("error occured in syncing argocd application. err: %s", syncErr.Error()), 1)
			_ = impl.pipelineStatusTimelineService.SaveTimeline(timelineObject, nil)
			installedAppVersionHistory.MarkDeploymentFailed(syncErr)
			installedAppVersionHistory.UpdateAuditLog(1)
			_, installedAppUpdateErr := impl.installedAppVersionHistoryRepository.UpdateInstalledAppVersionHistory(installedAppVersionHistory, nil)
			if installedAppUpdateErr != nil {
				impl.logger.Errorw("error in updating cd workflow runner as failed in argocd app sync cron", "err", err)
				return err
			}
			return nil
		}
		timeline := &pipelineConfig.PipelineStatusTimeline{
			InstalledAppVersionHistoryId: installedAppVersionHistoryId,
			StatusTime:                   syncTime,
			Status:                       timelineStatus.TIMELINE_STATUS_ARGOCD_SYNC_COMPLETED,
			StatusDetail:                 timelineStatus.TIMELINE_DESCRIPTION_ARGOCD_SYNC_COMPLETED,
		}
		timeline.CreateAuditLog(1)
		_, err = impl.pipelineStatusTimelineService.SaveTimelineIfNotAlreadyPresent(timeline, nil)
	}
	return nil
}<|MERGE_RESOLUTION|>--- conflicted
+++ resolved
@@ -339,11 +339,7 @@
 			return nil, isTimelineUpdated
 		}
 		// ArgoCD application nam: format: <appName>-<envName>
-<<<<<<< HEAD
-		acdAppName := appDetails.AppName + "-" + envDetail.Name
-=======
 		acdAppName := util3.BuildDeployedAppName(appDetails.AppName, envDetail.Name)
->>>>>>> 2d63abe3
 
 		// this should only be called when we have git-ops configured
 		// try fetching status from argo cd
