--- conflicted
+++ resolved
@@ -152,21 +152,13 @@
 	scanHistoryRepository   repository3.ImageScanHistoryRepository
 	imageScanService        imageScanning.ImageScanService
 
-<<<<<<< HEAD
-	K8sUtil                *k8s.K8sServiceImpl
-	envRepository          repository5.EnvironmentRepository
-	k8sCommonService       k8sPkg.K8sCommonService
-	workflowService        executor.WorkflowService
-	ciHandlerService       trigger.HandlerService
-	fluxApplicationService fluxApplication.FluxApplicationService
-=======
 	K8sUtil                     *k8s.K8sServiceImpl
 	envRepository               repository5.EnvironmentRepository
 	k8sCommonService            k8sPkg.K8sCommonService
 	workflowService             executor.WorkflowService
 	ciHandlerService            trigger.HandlerService
 	workflowTriggerAuditService auditService.WorkflowTriggerAuditService
->>>>>>> 76e927fe
+	fluxApplicationService fluxApplication.FluxApplicationService
 }
 
 func NewWorkflowDagExecutorImpl(Logger *zap.SugaredLogger, pipelineRepository pipelineConfig.PipelineRepository,
@@ -201,11 +193,8 @@
 	k8sCommonService k8sPkg.K8sCommonService,
 	workflowService executor.WorkflowService,
 	ciHandlerService trigger.HandlerService,
-<<<<<<< HEAD
+	workflowTriggerAuditService auditService.WorkflowTriggerAuditService,
 	fluxApplicationService fluxApplication.FluxApplicationService,
-=======
-	workflowTriggerAuditService auditService.WorkflowTriggerAuditService,
->>>>>>> 76e927fe
 ) *WorkflowDagExecutorImpl {
 	wde := &WorkflowDagExecutorImpl{logger: Logger,
 		pipelineRepository:            pipelineRepository,
@@ -240,11 +229,8 @@
 		k8sCommonService:              k8sCommonService,
 		workflowService:               workflowService,
 		ciHandlerService:              ciHandlerService,
-<<<<<<< HEAD
+		workflowTriggerAuditService:   workflowTriggerAuditService,
 		fluxApplicationService:        fluxApplicationService,
-=======
-		workflowTriggerAuditService:   workflowTriggerAuditService,
->>>>>>> 76e927fe
 	}
 	config, err := types.GetCdConfig()
 	if err != nil {
