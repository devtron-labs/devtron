--- conflicted
+++ resolved
@@ -88,10 +88,7 @@
 	logger                       *zap.SugaredLogger
 	pipelineRepository           pipelineConfig.PipelineRepository
 	cdWorkflowRepository         pipelineConfig.CdWorkflowRepository
-<<<<<<< HEAD
-=======
 	pubSubClient                 *pubsub.PubSubClientServiceImpl
->>>>>>> 5aaad3ba
 	ciArtifactRepository         repository.CiArtifactRepository
 	enforcerUtil                 rbac.EnforcerUtil
 	appWorkflowRepository        appWorkflow.AppWorkflowRepository
@@ -140,10 +137,7 @@
 	wde := &WorkflowDagExecutorImpl{logger: Logger,
 		pipelineRepository:           pipelineRepository,
 		cdWorkflowRepository:         cdWorkflowRepository,
-<<<<<<< HEAD
-=======
 		pubSubClient:                 pubSubClient,
->>>>>>> 5aaad3ba
 		ciArtifactRepository:         ciArtifactRepository,
 		enforcerUtil:                 enforcerUtil,
 		appWorkflowRepository:        appWorkflowRepository,
