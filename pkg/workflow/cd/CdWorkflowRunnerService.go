/*
 * Copyright (c) 2024. Devtron Inc.
 *
 * Licensed under the Apache License, Version 2.0 (the "License");
 * you may not use this file except in compliance with the License.
 * You may obtain a copy of the License at
 *
 *     http://www.apache.org/licenses/LICENSE-2.0
 *
 * Unless required by applicable law or agreed to in writing, software
 * distributed under the License is distributed on an "AS IS" BASIS,
 * WITHOUT WARRANTIES OR CONDITIONS OF ANY KIND, either express or implied.
 * See the License for the specific language governing permissions and
 * limitations under the License.
 */

package cd

import (
	"github.com/devtron-labs/devtron/internal/sql/repository/pipelineConfig"
	"github.com/devtron-labs/devtron/pkg/workflow/cd/adapter"
	"github.com/devtron-labs/devtron/pkg/workflow/cd/bean"
	"github.com/devtron-labs/devtron/pkg/workflow/cd/util"
	"github.com/go-pg/pg"
	"go.uber.org/zap"
	"time"
)

type CdWorkflowRunnerService interface {
	FindWorkflowRunnerById(wfrId int) (*bean.CdWorkflowRunnerDto, error)
	CheckIfWfrLatest(wfrId, pipelineId int) (isLatest bool, err error)
<<<<<<< HEAD
	CreateBulkCdWorkflowRunners(tx *pg.Tx, cdWorkflowRunnerDtos []*bean.CdWorkflowRunnerDto) (map[int]int, error)
=======
	UpdateWfrStatus(dto *bean.CdWorkflowRunnerDto, status string, updatedBy int) error
>>>>>>> 7bfa19e0
}

type CdWorkflowRunnerServiceImpl struct {
	logger               *zap.SugaredLogger
	cdWorkflowRepository pipelineConfig.CdWorkflowRepository
}

func NewCdWorkflowRunnerServiceImpl(logger *zap.SugaredLogger,
	cdWorkflowRepository pipelineConfig.CdWorkflowRepository) *CdWorkflowRunnerServiceImpl {
	return &CdWorkflowRunnerServiceImpl{
		logger:               logger,
		cdWorkflowRepository: cdWorkflowRepository,
	}
}

func (impl *CdWorkflowRunnerServiceImpl) FindWorkflowRunnerById(wfrId int) (*bean.CdWorkflowRunnerDto, error) {
	cdWfr, err := impl.cdWorkflowRepository.FindWorkflowRunnerById(wfrId)
	if err != nil {
		impl.logger.Errorw("error in getting cd workflow runner by id", "err", err, "id", wfrId)
		return nil, err
	}
	return adapter.ConvertCdWorkflowRunnerDbObjToDto(cdWfr), nil

}

func (impl *CdWorkflowRunnerServiceImpl) CheckIfWfrLatest(wfrId, pipelineId int) (isLatest bool, err error) {
	isLatest, err = impl.cdWorkflowRepository.IsLatestCDWfr(wfrId, pipelineId)
	if err != nil && err != pg.ErrNoRows {
		impl.logger.Errorw("err in checking latest cd workflow runner", "err", err)
		return false, err
	}
	return isLatest, nil
}

<<<<<<< HEAD
func (impl *CdWorkflowRunnerServiceImpl) CreateBulkCdWorkflowRunners(tx *pg.Tx, cdWorkflowRunnerDtos []*bean.CdWorkflowRunnerDto) (map[int]int, error) {
	cdWorkFlowRunners := make([]*pipelineConfig.CdWorkflowRunner, 0, len(cdWorkflowRunnerDtos))
	for _, dto := range cdWorkflowRunnerDtos {
		cdWorkFlowRunners = append(cdWorkFlowRunners, adapter.ConvertCdWorkflowRunnerDtoToDbObj(dto))
	}
	err := impl.cdWorkflowRepository.BulkSaveWorkflowRunners(tx, cdWorkFlowRunners)
	if err != nil {
		impl.logger.Errorw("error encountered in CreateBulkCdWorkflowRunners", "cdWorkFlowRunners", cdWorkFlowRunners, "err", err)
		return nil, err
	}
	return util.GetCdWorkflowIdVsRunnerIdMap(cdWorkFlowRunners), nil
=======
func (impl *CdWorkflowRunnerServiceImpl) UpdateWfrStatus(dto *bean.CdWorkflowRunnerDto, status string, updatedBy int) error {
	runnerDbObj := adapter.ConvertCdWorkflowRunnerDtoToDbObj(dto)
	runnerDbObj.UpdatedBy = int32(updatedBy)
	runnerDbObj.UpdatedOn = time.Now()
	err := impl.cdWorkflowRepository.UpdateWorkFlowRunner(runnerDbObj)
	if err != nil {
		impl.logger.Errorw("error in updating runner status in db", "runnerId", runnerDbObj.Id, "err", err)
		return err
	}
	return nil
>>>>>>> 7bfa19e0
}<|MERGE_RESOLUTION|>--- conflicted
+++ resolved
@@ -29,11 +29,8 @@
 type CdWorkflowRunnerService interface {
 	FindWorkflowRunnerById(wfrId int) (*bean.CdWorkflowRunnerDto, error)
 	CheckIfWfrLatest(wfrId, pipelineId int) (isLatest bool, err error)
-<<<<<<< HEAD
 	CreateBulkCdWorkflowRunners(tx *pg.Tx, cdWorkflowRunnerDtos []*bean.CdWorkflowRunnerDto) (map[int]int, error)
-=======
 	UpdateWfrStatus(dto *bean.CdWorkflowRunnerDto, status string, updatedBy int) error
->>>>>>> 7bfa19e0
 }
 
 type CdWorkflowRunnerServiceImpl struct {
@@ -68,7 +65,6 @@
 	return isLatest, nil
 }
 
-<<<<<<< HEAD
 func (impl *CdWorkflowRunnerServiceImpl) CreateBulkCdWorkflowRunners(tx *pg.Tx, cdWorkflowRunnerDtos []*bean.CdWorkflowRunnerDto) (map[int]int, error) {
 	cdWorkFlowRunners := make([]*pipelineConfig.CdWorkflowRunner, 0, len(cdWorkflowRunnerDtos))
 	for _, dto := range cdWorkflowRunnerDtos {
@@ -80,7 +76,8 @@
 		return nil, err
 	}
 	return util.GetCdWorkflowIdVsRunnerIdMap(cdWorkFlowRunners), nil
-=======
+}
+
 func (impl *CdWorkflowRunnerServiceImpl) UpdateWfrStatus(dto *bean.CdWorkflowRunnerDto, status string, updatedBy int) error {
 	runnerDbObj := adapter.ConvertCdWorkflowRunnerDtoToDbObj(dto)
 	runnerDbObj.UpdatedBy = int32(updatedBy)
@@ -91,5 +88,4 @@
 		return err
 	}
 	return nil
->>>>>>> 7bfa19e0
 }