--- conflicted
+++ resolved
@@ -18,10 +18,7 @@
 	FindWorkflowRunnerById(wfrId int) (*bean.CdWorkflowRunnerDto, error)
 	CheckIfWfrLatest(wfrId, pipelineId int) (isLatest bool, err error)
 	CreateBulkCdWorkflowRunners(tx *pg.Tx, cdWorkflowRunnerDtos []*bean.CdWorkflowRunnerDto) (map[int]int, error)
-<<<<<<< HEAD
-=======
 	UpdateWfrStatus(dto *bean.CdWorkflowRunnerDto, status string, updatedBy int) error
->>>>>>> 30d464ac
 }
 
 type CdWorkflowRunnerServiceImpl struct {
@@ -67,8 +64,6 @@
 		return nil, err
 	}
 	return util.GetCdWorkflowIdVsRunnerIdMap(cdWorkFlowRunners), nil
-<<<<<<< HEAD
-=======
 }
 
 func (impl *CdWorkflowRunnerServiceImpl) UpdateWfrStatus(dto *bean.CdWorkflowRunnerDto, status string, updatedBy int) error {
@@ -82,5 +77,4 @@
 		return err
 	}
 	return nil
->>>>>>> 30d464ac
 }