package read

import (
	"context"
	"encoding/json"
	"fmt"
	"github.com/devtron-labs/common-lib/utils/k8s"
	k8sCommonBean "github.com/devtron-labs/common-lib/utils/k8s/commonBean"
	"github.com/devtron-labs/devtron/api/helm-app/gRPC"
	"github.com/devtron-labs/devtron/api/helm-app/service"
	"github.com/devtron-labs/devtron/pkg/argoApplication/bean"
<<<<<<< HEAD
	"github.com/devtron-labs/devtron/pkg/cluster/adapter"
=======
	"github.com/devtron-labs/devtron/pkg/argoApplication/helper"
	cluster2 "github.com/devtron-labs/devtron/pkg/cluster"
>>>>>>> 1a119046
	clusterRepository "github.com/devtron-labs/devtron/pkg/cluster/repository"
	clientErrors "github.com/devtron-labs/devtron/pkg/errors"
	"github.com/devtron-labs/devtron/util/argo"
	"go.uber.org/zap"
	v1 "k8s.io/apimachinery/pkg/apis/meta/v1"
	"k8s.io/apimachinery/pkg/labels"
	"k8s.io/apimachinery/pkg/runtime/schema"
)

type ArgoApplicationReadService interface {
	ValidateArgoResourceRequest(ctx context.Context, appIdentifier *bean.ArgoAppIdentifier, request *k8s.K8sRequestBean) (bool, error)
	GetAppDetail(resourceName, resourceNamespace string, clusterId int) (*bean.ArgoApplicationDetailDto, error)
}

type ArgoApplicationReadServiceImpl struct {
	logger            *zap.SugaredLogger
	clusterRepository clusterRepository.ClusterRepository
	k8sUtil           *k8s.K8sServiceImpl
	argoUserService   argo.ArgoUserService
	helmAppClient     gRPC.HelmAppClient
	helmAppService    service.HelmAppService
}

func NewArgoApplicationReadServiceImpl(logger *zap.SugaredLogger,
	clusterRepository clusterRepository.ClusterRepository,
	k8sUtil *k8s.K8sServiceImpl,
	argoUserService argo.ArgoUserService, helmAppClient gRPC.HelmAppClient,
	helmAppService service.HelmAppService) *ArgoApplicationReadServiceImpl {
	return &ArgoApplicationReadServiceImpl{
		logger:            logger,
		clusterRepository: clusterRepository,
		k8sUtil:           k8sUtil,
		argoUserService:   argoUserService,
		helmAppService:    helmAppService,
		helmAppClient:     helmAppClient,
	}

}

<<<<<<< HEAD
func (impl *ArgoApplicationReadServiceImpl) GetRestConfigForExternalArgo(ctx context.Context, clusterId int, externalArgoApplicationName string) (*rest.Config, error) {
	clusterConfig, clusterWithApplicationObject, clusterServerUrlIdMap, err := impl.GetClusterConfigFromAllClusters(clusterId)
	if err != nil {
		impl.logger.Errorw("error in getting cluster config", "err", err, "clusterId", clusterId)
		return nil, err
	}
	restConfig, err := impl.k8sUtil.GetRestConfigByCluster(clusterConfig)
	if err != nil {
		impl.logger.Errorw("error in getting rest config", "err", err, "clusterId", clusterId)
		return nil, err
	}
	resourceResp, err := impl.k8sUtil.GetResource(ctx, bean.DevtronCDNamespae, externalArgoApplicationName, bean.GvkForArgoApplication, restConfig)
	if err != nil {
		impl.logger.Errorw("not on external cluster", "err", err, "externalArgoApplicationName", externalArgoApplicationName)
		return nil, err
	}
	restConfig, err = impl.GetServerConfigIfClusterIsNotAddedOnDevtron(resourceResp, restConfig, clusterWithApplicationObject, clusterServerUrlIdMap)
	if err != nil {
		impl.logger.Errorw("error in getting server config", "err", err, "cluster with application object", clusterWithApplicationObject)
		return nil, err
	}
	return restConfig, nil
}

func (impl *ArgoApplicationReadServiceImpl) GetServerConfigIfClusterIsNotAddedOnDevtron(resourceResp *k8s.ManifestResponse, restConfig *rest.Config,
	clusterWithApplicationObject clusterRepository.Cluster, clusterServerUrlIdMap map[string]int) (*rest.Config, error) {
	var destinationServer string
	if resourceResp != nil && resourceResp.Manifest.Object != nil {
		_, _, destinationServer, _ =
			getHealthSyncStatusDestinationServerAndManagedResourcesForArgoK8sRawObject(resourceResp.Manifest.Object)
	}
	appDeployedOnClusterId := 0
	if destinationServer == k8sCommonBean.DefaultClusterUrl {
		appDeployedOnClusterId = clusterWithApplicationObject.Id
	} else if clusterIdFromMap, ok := clusterServerUrlIdMap[destinationServer]; ok {
		appDeployedOnClusterId = clusterIdFromMap
	}
	var configOfClusterWhereAppIsDeployed *bean.ArgoClusterConfigObj
	if appDeployedOnClusterId < 1 {
		// cluster is not added on devtron, need to get server config from secret which argo-cd saved
		coreV1Client, err := impl.k8sUtil.GetCoreV1ClientByRestConfig(restConfig)
		secrets, err := coreV1Client.Secrets(bean.AllNamespaces).List(context.Background(), v1.ListOptions{
			LabelSelector: labels.SelectorFromSet(labels.Set{"argocd.argoproj.io/secret-type": "cluster"}).String(),
		})
		if err != nil {
			impl.logger.Errorw("error in getting resource list, secrets", "err", err)
			return nil, err
		}
		for _, secret := range secrets.Items {
			if secret.Data != nil {
				if val, ok := secret.Data[bean.Server]; ok {
					if string(val) == destinationServer {
						if config, ok := secret.Data[bean.Config]; ok {
							err = json.Unmarshal(config, &configOfClusterWhereAppIsDeployed)
							if err != nil {
								impl.logger.Errorw("error in unmarshaling", "err", err)
								return nil, err
							}
							break
						}
					}
				}
			}
		}
		if configOfClusterWhereAppIsDeployed != nil {
			restConfig, err = impl.k8sUtil.GetRestConfigByCluster(&k8s.ClusterConfig{
				Host:                  destinationServer,
				BearerToken:           configOfClusterWhereAppIsDeployed.BearerToken,
				InsecureSkipTLSVerify: configOfClusterWhereAppIsDeployed.TlsClientConfig.Insecure,
				KeyData:               configOfClusterWhereAppIsDeployed.TlsClientConfig.KeyData,
				CAData:                configOfClusterWhereAppIsDeployed.TlsClientConfig.CaData,
				CertData:              configOfClusterWhereAppIsDeployed.TlsClientConfig.CertData,
			})
			if err != nil {
				impl.logger.Errorw("error in GetRestConfigByCluster, GetServerConfigIfClusterIsNotAddedOnDevtron", "err", err, "serverUrl", destinationServer)
				return nil, err
			}
		}
	}
	return restConfig, nil
}

func (impl *ArgoApplicationReadServiceImpl) GetClusterConfigFromAllClusters(clusterId int) (*k8s.ClusterConfig, clusterRepository.Cluster, map[string]int, error) {
	clusters, err := impl.clusterRepository.FindAllActive()
	var clusterWithApplicationObject clusterRepository.Cluster
	if err != nil {
		impl.logger.Errorw("error in getting all active clusters", "err", err)
		return nil, clusterWithApplicationObject, nil, err
	}
	clusterServerUrlIdMap := make(map[string]int, len(clusters))
	for _, cluster := range clusters {
		if cluster.Id == clusterId {
			clusterWithApplicationObject = cluster
		}
		clusterServerUrlIdMap[cluster.ServerUrl] = cluster.Id
	}
	if len(clusterWithApplicationObject.ErrorInConnecting) != 0 {
		return nil, clusterWithApplicationObject, nil, fmt.Errorf("error in connecting to cluster")
	}
	clusterBean := adapter.GetClusterBean(clusterWithApplicationObject)
	clusterConfig := clusterBean.GetClusterConfig()
	return clusterConfig, clusterWithApplicationObject, clusterServerUrlIdMap, err
}

=======
>>>>>>> 1a119046
func (impl *ArgoApplicationReadServiceImpl) GetAppDetail(resourceName, resourceNamespace string, clusterId int) (*bean.ArgoApplicationDetailDto, error) {
	appDetail := &bean.ArgoApplicationDetailDto{
		ArgoApplicationListDto: &bean.ArgoApplicationListDto{
			Name:      resourceName,
			Namespace: resourceNamespace,
			ClusterId: clusterId,
		},
	}
	clusters, err := impl.clusterRepository.FindAllActive()
	if err != nil {
		impl.logger.Errorw("error in getting all active clusters", "err", err)
		return nil, err
	}
	var clusterWithApplicationObject clusterRepository.Cluster
	clusterServerUrlIdMap := make(map[string]int, len(clusters))
	for _, cluster := range clusters {
		if cluster.Id == clusterId {
			clusterWithApplicationObject = cluster
		}
		clusterServerUrlIdMap[cluster.ServerUrl] = cluster.Id
	}
	if clusterWithApplicationObject.Id > 0 {
		appDetail.ClusterName = clusterWithApplicationObject.ClusterName
	}
	if clusterWithApplicationObject.IsVirtualCluster {
		return appDetail, nil
	} else if len(clusterWithApplicationObject.ErrorInConnecting) != 0 {
		return nil, fmt.Errorf("error in connecting to cluster")
	}
	clusterBean := adapter.GetClusterBean(clusterWithApplicationObject)
	clusterConfig := clusterBean.GetClusterConfig()
	restConfig, err := impl.k8sUtil.GetRestConfigByCluster(clusterConfig)
	if err != nil {
		impl.logger.Errorw("error in getting rest config by cluster Id", "err", err, "clusterId", clusterWithApplicationObject.Id)
		return nil, err
	}
	resp, err := impl.k8sUtil.GetResource(context.Background(), resourceNamespace, resourceName, bean.GvkForArgoApplication, restConfig)
	if err != nil {
		impl.logger.Errorw("error in getting resource list", "err", err)
		return nil, err
	}
	var destinationServer string
	var argoManagedResources []*bean.ArgoManagedResource
	if resp != nil && resp.Manifest.Object != nil {
		appDetail.Manifest = resp.Manifest.Object
		appDetail.HealthStatus, appDetail.SyncStatus, destinationServer, argoManagedResources =
			helper.GetHealthSyncStatusDestinationServerAndManagedResourcesForArgoK8sRawObject(resp.Manifest.Object)
	}
	appDeployedOnClusterId := 0
	if destinationServer == k8sCommonBean.DefaultClusterUrl {
		appDeployedOnClusterId = clusterWithApplicationObject.Id
	} else if clusterIdFromMap, ok := clusterServerUrlIdMap[destinationServer]; ok {
		appDeployedOnClusterId = clusterIdFromMap
	}
	var configOfClusterWhereAppIsDeployed bean.ArgoClusterConfigObj
	if appDeployedOnClusterId < 1 {
		// cluster is not added on devtron, need to get server config from secret which argo-cd saved
		coreV1Client, err := impl.k8sUtil.GetCoreV1ClientByRestConfig(restConfig)
		secrets, err := coreV1Client.Secrets(bean.AllNamespaces).List(context.Background(), v1.ListOptions{
			LabelSelector: labels.SelectorFromSet(labels.Set{"argocd.argoproj.io/secret-type": "cluster"}).String(),
		})
		if err != nil {
			impl.logger.Errorw("error in getting resource list, secrets", "err", err)
			return nil, err
		}
		for _, secret := range secrets.Items {
			if secret.Data != nil {
				if val, ok := secret.Data["server"]; ok {
					if string(val) == destinationServer {
						if config, ok := secret.Data["config"]; ok {
							err = json.Unmarshal(config, &configOfClusterWhereAppIsDeployed)
							if err != nil {
								impl.logger.Errorw("error in unmarshaling", "err", err)
								return nil, err
							}
							break
						}
					}
				}
			}
		}
	}
	resourceTreeResp, err := impl.getResourceTreeForExternalCluster(appDeployedOnClusterId, destinationServer, configOfClusterWhereAppIsDeployed, argoManagedResources)
	if err != nil {
		impl.logger.Errorw("error in getting resource tree response", "err", err)
		return nil, err
	}
	appDetail.ResourceTree = resourceTreeResp
	return appDetail, nil
}

func (impl *ArgoApplicationReadServiceImpl) getResourceTreeForExternalCluster(clusterId int, destinationServer string,
	configOfClusterWhereAppIsDeployed bean.ArgoClusterConfigObj, argoManagedResources []*bean.ArgoManagedResource) (*gRPC.ResourceTreeResponse, error) {
	var resources []*gRPC.ExternalResourceDetail
	for _, argoManagedResource := range argoManagedResources {
		resources = append(resources, &gRPC.ExternalResourceDetail{
			Group:     argoManagedResource.Group,
			Kind:      argoManagedResource.Kind,
			Version:   argoManagedResource.Version,
			Name:      argoManagedResource.Name,
			Namespace: argoManagedResource.Namespace,
		})
	}
	var clusterConfigOfClusterWhereAppIsDeployed *gRPC.ClusterConfig
	if len(configOfClusterWhereAppIsDeployed.BearerToken) > 0 {
		clusterConfigOfClusterWhereAppIsDeployed = &gRPC.ClusterConfig{
			ApiServerUrl:          destinationServer,
			Token:                 configOfClusterWhereAppIsDeployed.BearerToken,
			InsecureSkipTLSVerify: configOfClusterWhereAppIsDeployed.TlsClientConfig.Insecure,
			KeyData:               configOfClusterWhereAppIsDeployed.TlsClientConfig.KeyData,
			CaData:                configOfClusterWhereAppIsDeployed.TlsClientConfig.CaData,
			CertData:              configOfClusterWhereAppIsDeployed.TlsClientConfig.CertData,
		}
	}
	resourceTreeResp, err := impl.helmAppService.GetResourceTreeForExternalResources(context.Background(), clusterId, clusterConfigOfClusterWhereAppIsDeployed, resources)
	if err != nil {
		impl.logger.Errorw("error in getting resource tree for external resources", "err", err)
		return nil, err
	}
	return resourceTreeResp, nil
}

func (impl *ArgoApplicationReadServiceImpl) ValidateArgoResourceRequest(ctx context.Context, appIdentifier *bean.ArgoAppIdentifier, request *k8s.K8sRequestBean) (bool, error) {
	app, err := impl.GetAppDetail(appIdentifier.AppName, appIdentifier.Namespace, appIdentifier.ClusterId)
	if err != nil {
		impl.logger.Errorw("error in getting app detail", "err", err, "appDetails", appIdentifier)
		apiError := clientErrors.ConvertToApiError(err)
		if apiError != nil {
			err = apiError
		}
		return false, err
	}

	valid := false

	for _, node := range app.ResourceTree.Nodes {
		nodeDetails := k8s.ResourceIdentifier{
			Name:      node.Name,
			Namespace: node.Namespace,
			GroupVersionKind: schema.GroupVersionKind{
				Group:   node.Group,
				Version: node.Version,
				Kind:    node.Kind,
			},
		}
		if nodeDetails == request.ResourceIdentifier {
			valid = true
			break
		}
	}
	appDetail := &gRPC.AppDetail{
		ResourceTreeResponse: app.ResourceTree,
	}
	return validateContainerNameIfReqd(valid, request, appDetail), nil
}

func validateContainerNameIfReqd(valid bool, request *k8s.K8sRequestBean, app *gRPC.AppDetail) bool {
	if !valid {
		requestContainerName := request.PodLogsRequest.ContainerName
		podName := request.ResourceIdentifier.Name
		for _, pod := range app.ResourceTreeResponse.PodMetadata {
			if pod.Name == podName {

				// finding the container name in main Containers
				for _, container := range pod.Containers {
					if container == requestContainerName {
						return true
					}
				}

				// finding the container name in init containers
				for _, initContainer := range pod.InitContainers {
					if initContainer == requestContainerName {
						return true
					}
				}

				// finding the container name in ephemeral containers
				for _, ephemeralContainer := range pod.EphemeralContainers {
					if ephemeralContainer.Name == requestContainerName {
						return true
					}
				}

			}
		}
	}
	return valid
}<|MERGE_RESOLUTION|>--- conflicted
+++ resolved
@@ -9,12 +9,8 @@
 	"github.com/devtron-labs/devtron/api/helm-app/gRPC"
 	"github.com/devtron-labs/devtron/api/helm-app/service"
 	"github.com/devtron-labs/devtron/pkg/argoApplication/bean"
-<<<<<<< HEAD
+	"github.com/devtron-labs/devtron/pkg/argoApplication/helper"
 	"github.com/devtron-labs/devtron/pkg/cluster/adapter"
-=======
-	"github.com/devtron-labs/devtron/pkg/argoApplication/helper"
-	cluster2 "github.com/devtron-labs/devtron/pkg/cluster"
->>>>>>> 1a119046
 	clusterRepository "github.com/devtron-labs/devtron/pkg/cluster/repository"
 	clientErrors "github.com/devtron-labs/devtron/pkg/errors"
 	"github.com/devtron-labs/devtron/util/argo"
@@ -54,113 +50,6 @@
 
 }
 
-<<<<<<< HEAD
-func (impl *ArgoApplicationReadServiceImpl) GetRestConfigForExternalArgo(ctx context.Context, clusterId int, externalArgoApplicationName string) (*rest.Config, error) {
-	clusterConfig, clusterWithApplicationObject, clusterServerUrlIdMap, err := impl.GetClusterConfigFromAllClusters(clusterId)
-	if err != nil {
-		impl.logger.Errorw("error in getting cluster config", "err", err, "clusterId", clusterId)
-		return nil, err
-	}
-	restConfig, err := impl.k8sUtil.GetRestConfigByCluster(clusterConfig)
-	if err != nil {
-		impl.logger.Errorw("error in getting rest config", "err", err, "clusterId", clusterId)
-		return nil, err
-	}
-	resourceResp, err := impl.k8sUtil.GetResource(ctx, bean.DevtronCDNamespae, externalArgoApplicationName, bean.GvkForArgoApplication, restConfig)
-	if err != nil {
-		impl.logger.Errorw("not on external cluster", "err", err, "externalArgoApplicationName", externalArgoApplicationName)
-		return nil, err
-	}
-	restConfig, err = impl.GetServerConfigIfClusterIsNotAddedOnDevtron(resourceResp, restConfig, clusterWithApplicationObject, clusterServerUrlIdMap)
-	if err != nil {
-		impl.logger.Errorw("error in getting server config", "err", err, "cluster with application object", clusterWithApplicationObject)
-		return nil, err
-	}
-	return restConfig, nil
-}
-
-func (impl *ArgoApplicationReadServiceImpl) GetServerConfigIfClusterIsNotAddedOnDevtron(resourceResp *k8s.ManifestResponse, restConfig *rest.Config,
-	clusterWithApplicationObject clusterRepository.Cluster, clusterServerUrlIdMap map[string]int) (*rest.Config, error) {
-	var destinationServer string
-	if resourceResp != nil && resourceResp.Manifest.Object != nil {
-		_, _, destinationServer, _ =
-			getHealthSyncStatusDestinationServerAndManagedResourcesForArgoK8sRawObject(resourceResp.Manifest.Object)
-	}
-	appDeployedOnClusterId := 0
-	if destinationServer == k8sCommonBean.DefaultClusterUrl {
-		appDeployedOnClusterId = clusterWithApplicationObject.Id
-	} else if clusterIdFromMap, ok := clusterServerUrlIdMap[destinationServer]; ok {
-		appDeployedOnClusterId = clusterIdFromMap
-	}
-	var configOfClusterWhereAppIsDeployed *bean.ArgoClusterConfigObj
-	if appDeployedOnClusterId < 1 {
-		// cluster is not added on devtron, need to get server config from secret which argo-cd saved
-		coreV1Client, err := impl.k8sUtil.GetCoreV1ClientByRestConfig(restConfig)
-		secrets, err := coreV1Client.Secrets(bean.AllNamespaces).List(context.Background(), v1.ListOptions{
-			LabelSelector: labels.SelectorFromSet(labels.Set{"argocd.argoproj.io/secret-type": "cluster"}).String(),
-		})
-		if err != nil {
-			impl.logger.Errorw("error in getting resource list, secrets", "err", err)
-			return nil, err
-		}
-		for _, secret := range secrets.Items {
-			if secret.Data != nil {
-				if val, ok := secret.Data[bean.Server]; ok {
-					if string(val) == destinationServer {
-						if config, ok := secret.Data[bean.Config]; ok {
-							err = json.Unmarshal(config, &configOfClusterWhereAppIsDeployed)
-							if err != nil {
-								impl.logger.Errorw("error in unmarshaling", "err", err)
-								return nil, err
-							}
-							break
-						}
-					}
-				}
-			}
-		}
-		if configOfClusterWhereAppIsDeployed != nil {
-			restConfig, err = impl.k8sUtil.GetRestConfigByCluster(&k8s.ClusterConfig{
-				Host:                  destinationServer,
-				BearerToken:           configOfClusterWhereAppIsDeployed.BearerToken,
-				InsecureSkipTLSVerify: configOfClusterWhereAppIsDeployed.TlsClientConfig.Insecure,
-				KeyData:               configOfClusterWhereAppIsDeployed.TlsClientConfig.KeyData,
-				CAData:                configOfClusterWhereAppIsDeployed.TlsClientConfig.CaData,
-				CertData:              configOfClusterWhereAppIsDeployed.TlsClientConfig.CertData,
-			})
-			if err != nil {
-				impl.logger.Errorw("error in GetRestConfigByCluster, GetServerConfigIfClusterIsNotAddedOnDevtron", "err", err, "serverUrl", destinationServer)
-				return nil, err
-			}
-		}
-	}
-	return restConfig, nil
-}
-
-func (impl *ArgoApplicationReadServiceImpl) GetClusterConfigFromAllClusters(clusterId int) (*k8s.ClusterConfig, clusterRepository.Cluster, map[string]int, error) {
-	clusters, err := impl.clusterRepository.FindAllActive()
-	var clusterWithApplicationObject clusterRepository.Cluster
-	if err != nil {
-		impl.logger.Errorw("error in getting all active clusters", "err", err)
-		return nil, clusterWithApplicationObject, nil, err
-	}
-	clusterServerUrlIdMap := make(map[string]int, len(clusters))
-	for _, cluster := range clusters {
-		if cluster.Id == clusterId {
-			clusterWithApplicationObject = cluster
-		}
-		clusterServerUrlIdMap[cluster.ServerUrl] = cluster.Id
-	}
-	if len(clusterWithApplicationObject.ErrorInConnecting) != 0 {
-		return nil, clusterWithApplicationObject, nil, fmt.Errorf("error in connecting to cluster")
-	}
-	clusterBean := adapter.GetClusterBean(clusterWithApplicationObject)
-	clusterConfig := clusterBean.GetClusterConfig()
-	return clusterConfig, clusterWithApplicationObject, clusterServerUrlIdMap, err
-}
-
-=======
->>>>>>> 1a119046
 func (impl *ArgoApplicationReadServiceImpl) GetAppDetail(resourceName, resourceNamespace string, clusterId int) (*bean.ArgoApplicationDetailDto, error) {
 	appDetail := &bean.ArgoApplicationDetailDto{
 		ArgoApplicationListDto: &bean.ArgoApplicationListDto{
