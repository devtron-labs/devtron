/*
 * Copyright (c) 2024. Devtron Inc.
 *
 * Licensed under the Apache License, Version 2.0 (the "License");
 * you may not use this file except in compliance with the License.
 * You may obtain a copy of the License at
 *
 *     http://www.apache.org/licenses/LICENSE-2.0
 *
 * Unless required by applicable law or agreed to in writing, software
 * distributed under the License is distributed on an "AS IS" BASIS,
 * WITHOUT WARRANTIES OR CONDITIONS OF ANY KIND, either express or implied.
 * See the License for the specific language governing permissions and
 * limitations under the License.
 */

package bean

import (
	application2 "github.com/argoproj/argo-cd/v2/pkg/apiclient/application"
<<<<<<< HEAD
=======
	"github.com/devtron-labs/common-lib/utils/k8s"
>>>>>>> 5538bf74
	k8sCommonBean "github.com/devtron-labs/common-lib/utils/k8s/commonBean"
	"github.com/devtron-labs/devtron/api/helm-app/gRPC"
	"k8s.io/apimachinery/pkg/runtime/schema"
)

const (
	ArgoGroup                    = "argoproj.io"
	ArgoApplicationKind          = "Application"
	VersionV1Alpha1              = "v1alpha1"
	AllNamespaces                = ""
	DevtronCDNamespae            = "devtroncd"
	ArgoLabelForManagedResources = "app.kubernetes.io/instance"
)

const (
	Server      = "server"
	Destination = "destination"
	Config      = "config"
)

var GvkForArgoApplication = schema.GroupVersionKind{
	Group:   ArgoGroup,
	Kind:    ArgoApplicationKind,
	Version: VersionV1Alpha1,
}

var GvkForSecret = schema.GroupVersionKind{
	Kind:    k8sCommonBean.SecretKind,
	Version: k8sCommonBean.V1VERSION,
}

type ArgoApplicationListDto struct {
	Name         string `json:"appName"`
	ClusterId    int    `json:"clusterId"`
	ClusterName  string `json:"clusterName"`
	Namespace    string `json:"namespace"`
	HealthStatus string `json:"appStatus"`
	SyncStatus   string `json:"syncStatus"`
}

type ArgoApplicationDetailDto struct {
	*ArgoApplicationListDto
	ResourceTree *gRPC.ResourceTreeResponse `json:"resourceTree"`
	Manifest     map[string]interface{}     `json:"manifest"`
}

type ArgoManagedResourceResponse struct {
	ManifestResponse     *k8s.ManifestResponse
	HealthStatus         string
	SyncStatus           string
	DestinationServer    string
	ArgoManagedResources []*ArgoManagedResource
}

type ArgoManagedResource struct {
	Group     string
	Kind      string
	Version   string
	Name      string
	Namespace string
}

type ArgoClusterConfigObj struct {
	BearerToken     string `json:"bearerToken"`
	TlsClientConfig struct {
		Insecure bool   `json:"insecure"`
		KeyData  string `json:"keyData,omitempty"`
		CertData string `json:"certData,omitempty"`
		CaData   string `json:"caData,omitempty"`
	} `json:"tlsClientConfig"`
}

type ArgoAppIdentifier struct {
	ClusterId int    `json:"clusterId"`
	Namespace string `json:"namespace"`
	AppName   string `json:"appName"`
}

type AcdClientQueryRequest struct {
<<<<<<< HEAD
	Mode             ClientMode
	Query            *application2.ResourcesQuery
	ArgoAppClusterId int
}

func (a *AcdClientQueryRequest) WithArgoAppClusterId(clusterId int) *AcdClientQueryRequest {
	a.ArgoAppClusterId = clusterId
=======
	Mode            ClientMode
	Query           *application2.ResourcesQuery
	ArgoClusterId   int
	TargetClusterId int
}

func (a *AcdClientQueryRequest) GetApplicationName() string {
	if a.Query.ApplicationName == nil {
		return ""
	}
	return *a.Query.ApplicationName
}

func (a *AcdClientQueryRequest) GetAppNamespace(defaultAppNs string) string {
	if a.Query.AppNamespace == nil {
		return defaultAppNs
	}
	return *a.Query.AppNamespace
}

func (a *AcdClientQueryRequest) WithTargetClusterId(clusterId int) *AcdClientQueryRequest {
	a.TargetClusterId = clusterId
	return a
}

func (a *AcdClientQueryRequest) WithArgoClusterId(clusterId int) *AcdClientQueryRequest {
	a.ArgoClusterId = clusterId
>>>>>>> 5538bf74
	return a
}

func NewDeclarativeQueryRequest(query *application2.ResourcesQuery) *AcdClientQueryRequest {
	return &AcdClientQueryRequest{
		Mode:  DeclarativeClient,
		Query: query,
	}
}

func NewImperativeQueryRequest(query *application2.ResourcesQuery) *AcdClientQueryRequest {
	return &AcdClientQueryRequest{
		Mode:  ImperativeClient,
		Query: query,
	}
}

type ClientMode string

func (c ClientMode) IsDeclarative() bool {
	return c == DeclarativeClient
}

const (
	ImperativeClient  ClientMode = "imperative"
	DeclarativeClient ClientMode = "declarative"
)<|MERGE_RESOLUTION|>--- conflicted
+++ resolved
@@ -18,10 +18,7 @@
 
 import (
 	application2 "github.com/argoproj/argo-cd/v2/pkg/apiclient/application"
-<<<<<<< HEAD
-=======
 	"github.com/devtron-labs/common-lib/utils/k8s"
->>>>>>> 5538bf74
 	k8sCommonBean "github.com/devtron-labs/common-lib/utils/k8s/commonBean"
 	"github.com/devtron-labs/devtron/api/helm-app/gRPC"
 	"k8s.io/apimachinery/pkg/runtime/schema"
@@ -101,15 +98,6 @@
 }
 
 type AcdClientQueryRequest struct {
-<<<<<<< HEAD
-	Mode             ClientMode
-	Query            *application2.ResourcesQuery
-	ArgoAppClusterId int
-}
-
-func (a *AcdClientQueryRequest) WithArgoAppClusterId(clusterId int) *AcdClientQueryRequest {
-	a.ArgoAppClusterId = clusterId
-=======
 	Mode            ClientMode
 	Query           *application2.ResourcesQuery
 	ArgoClusterId   int
@@ -137,7 +125,6 @@
 
 func (a *AcdClientQueryRequest) WithArgoClusterId(clusterId int) *AcdClientQueryRequest {
 	a.ArgoClusterId = clusterId
->>>>>>> 5538bf74
 	return a
 }
 
