--- conflicted
+++ resolved
@@ -138,21 +138,12 @@
 		appLists := getApplicationListDtos(resp, clusterObj.ClusterName, clusterObj.Id)
 		appListFinal = append(appListFinal, appLists...)
 	}
-<<<<<<< HEAD
-	applicationClusterNames := sliceUtil.NewSliceFromFuncExec(appListFinal, func(app *bean.ArgoApplicationListDto) string {
-		return app.Name
-	})
-	allDevtronManagedArgoAppsInfo, err := impl.deploymentConfigService.GetAllArgoAppInfosByDeploymentAppNames(applicationClusterNames)
-	if err != nil {
-		impl.logger.Errorw("error in getting all argo app names by cluster", "err", err, "applicationClusterNames", applicationClusterNames)
-=======
 	applicationNames := sliceUtil.NewSliceFromFuncExec(appListFinal, func(app *bean.ArgoApplicationListDto) string {
 		return app.Name
 	})
 	allDevtronManagedArgoAppsInfo, err := impl.deploymentConfigService.GetAllArgoAppInfosByDeploymentAppNames(applicationNames)
 	if err != nil {
 		impl.logger.Errorw("error in getting all argo app names by cluster", "err", err, "applicationNames", applicationNames)
->>>>>>> 562938ce
 		return nil, err
 	}
 	filteredAppList := make([]*bean.ArgoApplicationListDto, 0)
