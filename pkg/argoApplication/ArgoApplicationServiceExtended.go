/*
 * Copyright (c) 2020-2024. Devtron Inc.
 *
 * Licensed under the Apache License, Version 2.0 (the "License");
 * you may not use this file except in compliance with the License.
 * You may obtain a copy of the License at
 *
 *     http://www.apache.org/licenses/LICENSE-2.0
 *
 * Unless required by applicable law or agreed to in writing, software
 * distributed under the License is distributed on an "AS IS" BASIS,
 * WITHOUT WARRANTIES OR CONDITIONS OF ANY KIND, either express or implied.
 * See the License for the specific language governing permissions and
 * limitations under the License.
 */

package argoApplication

import (
	"context"
	"encoding/json"
	"fmt"
	application2 "github.com/argoproj/argo-cd/v2/pkg/apiclient/application"
	"github.com/argoproj/argo-cd/v2/pkg/apis/application/v1alpha1"
<<<<<<< HEAD
=======
	"github.com/devtron-labs/common-lib/utils/k8s"
>>>>>>> 5538bf74
	openapi "github.com/devtron-labs/devtron/api/helm-app/openapiClient"
	"github.com/devtron-labs/devtron/client/argocdServer"
	argoApplication "github.com/devtron-labs/devtron/client/argocdServer/bean"
	util2 "github.com/devtron-labs/devtron/internal/util"
<<<<<<< HEAD
	"github.com/devtron-labs/devtron/pkg/argoApplication/bean"
=======
	"github.com/devtron-labs/devtron/pkg/app/appDetails/adapter"
	"github.com/devtron-labs/devtron/pkg/argoApplication/bean"
	"github.com/devtron-labs/devtron/pkg/argoApplication/read"
	"github.com/devtron-labs/devtron/pkg/cluster"
	"github.com/devtron-labs/devtron/pkg/cluster/environment"
	util5 "github.com/devtron-labs/devtron/pkg/util"
>>>>>>> 5538bf74
	"github.com/devtron-labs/devtron/util"
	v12 "k8s.io/api/apps/v1"
	"net/http"
	"strings"
	"time"
)

type ArgoApplicationServiceExtendedImpl struct {
	*ArgoApplicationServiceImpl
	environmentService         environment.EnvironmentService
	aCDAuthConfig              *util5.ACDAuthConfig
	argoApplicationReadService read.ArgoApplicationReadService
	clusterService             cluster.ClusterService
	acdClientWrapper           argocdServer.ArgoClientWrapperService
}

func NewArgoApplicationServiceExtendedServiceImpl(argoApplicationServiceImpl *ArgoApplicationServiceImpl,
	acdClientWrapper argocdServer.ArgoClientWrapperService) *ArgoApplicationServiceExtendedImpl {
	return &ArgoApplicationServiceExtendedImpl{
		ArgoApplicationServiceImpl: argoApplicationServiceImpl,
		acdClientWrapper:           acdClientWrapper,
	}
}

func (c *ArgoApplicationServiceExtendedImpl) ListApplications(clusterIds []int) ([]*bean.ArgoApplicationListDto, error) {
	return c.ArgoApplicationServiceImpl.ListApplications(clusterIds)
}

func (c *ArgoApplicationServiceExtendedImpl) HibernateArgoApplication(ctx context.Context, app *bean.ArgoAppIdentifier, hibernateRequest *openapi.HibernateRequest) ([]*openapi.HibernateStatus, error) {
	return c.ArgoApplicationServiceImpl.HibernateArgoApplication(ctx, app, hibernateRequest)
}

func (c *ArgoApplicationServiceExtendedImpl) UnHibernateArgoApplication(ctx context.Context, app *bean.ArgoAppIdentifier, hibernateRequest *openapi.HibernateRequest) ([]*openapi.HibernateStatus, error) {
	return c.ArgoApplicationServiceImpl.UnHibernateArgoApplication(ctx, app, hibernateRequest)
}

func (c *ArgoApplicationServiceExtendedImpl) updateArgoAppStatusMetaDataInResourceTree(application *v1alpha1.Application,
	resourceTreeResponse *argoApplication.ResourceTreeResponse) *argoApplication.ResourceTreeResponse {
	conditions := make([]v1alpha1.ApplicationCondition, 0)
	resourcesSyncResultMap := make(map[string]string)
	status := "Unknown"
	hash := ""
	if application != nil {
		// https://github.com/argoproj/argo-cd/issues/11234 workaround
		resourceTreeResponse.ApplicationTree = updateNodeHealthStatus(resourceTreeResponse.ApplicationTree, application)
		argoApplicationStatus := application.Status
		status = string(argoApplicationStatus.Health.Status)
		hash = argoApplicationStatus.Sync.Revision
		conditions = argoApplicationStatus.Conditions
		for _, condition := range conditions {
			if condition.Type != v1alpha1.ApplicationConditionSharedResourceWarning {
				status = "Degraded"
			}
		}
		if argoApplicationStatus.OperationState != nil && argoApplicationStatus.OperationState.SyncResult != nil {
			resourcesSyncResults := argoApplicationStatus.OperationState.SyncResult.Resources
			for _, resourcesSyncResult := range resourcesSyncResults {
				if resourcesSyncResult == nil {
					continue
				}
				resourceIdentifier := fmt.Sprintf("%s/%s", resourcesSyncResult.Kind, resourcesSyncResult.Name)
				resourcesSyncResultMap[resourceIdentifier] = resourcesSyncResult.Message
			}
		}
		if status == "" {
			status = "Unknown"
		}
	}
	resourceTreeResponse.Conditions = conditions
	resourceTreeResponse.ResourcesSyncResultMap = resourcesSyncResultMap
	resourceTreeResponse.Status = status
	resourceTreeResponse.RevisionHash = hash
	return resourceTreeResponse
}
<<<<<<< HEAD

func (c *ArgoApplicationServiceExtendedImpl) getApplicationObjectWithK8sClient(ctx context.Context,
	acdQueryRequest *bean.AcdClientQueryRequest) (*v1alpha1.Application, error) {
	var appNamespace, applicationName string
	if acdQueryRequest.Query.AppNamespace != nil {
		appNamespace = *acdQueryRequest.Query.AppNamespace
	}
	if acdQueryRequest.Query.ApplicationName != nil {
		applicationName = *acdQueryRequest.Query.ApplicationName
	}
	application, err := c.acdClientWrapper.GetArgoAppByNameWithK8sClient(ctx, acdQueryRequest.ArgoAppClusterId, appNamespace, applicationName)
	if err != nil {
		c.logger.Errorw("error in fetching application", "acdQueryRequest", acdQueryRequest, "err", err)
		return nil, err
	}
	argoApplicationSpec, err := argocdServer.GetAppObject(application)
	if err != nil {
		c.logger.Errorw("error in fetching application", "acdQueryRequest", acdQueryRequest, "err", err)
		return nil, err
	}
	return argoApplicationSpec, nil
}

func (c *ArgoApplicationServiceExtendedImpl) getApplicationObjectWithAcdClient(ctx context.Context,
	asc application2.ApplicationServiceClient, acdQueryRequest *bean.AcdClientQueryRequest) (*v1alpha1.Application, error) {
	appQuery := application2.ApplicationQuery{Name: acdQueryRequest.Query.ApplicationName, AppNamespace: acdQueryRequest.Query.AppNamespace}
	// TODO Asutosh: why not asc.Get(ctx, &appQuery) is used?
	app, err := asc.Watch(ctx, &appQuery)
	if app != nil {
		appResp, argoErr := app.Recv()
		if argoErr == nil {
			return &appResp.Application, nil
		}
		// TODO Asutosh: why argoErr is not handled?
	}
	return nil, err
}

func (c *ArgoApplicationServiceExtendedImpl) getApplicationObject(ctx context.Context,
	asc application2.ApplicationServiceClient, acdQueryRequest *bean.AcdClientQueryRequest) (*v1alpha1.Application, error) {
	if acdQueryRequest.Mode.IsDeclarative() {
		argoApplicationSpec, err := c.getApplicationObjectWithK8sClient(ctx, acdQueryRequest)
		if err != nil {
			c.logger.Errorw("error in fetching application", "acdQueryRequest", acdQueryRequest, "err", err)
			return nil, err
		}
		return argoApplicationSpec, nil
	} else {
		return c.getApplicationObjectWithAcdClient(ctx, asc, acdQueryRequest)
	}
}

func (c *ArgoApplicationServiceExtendedImpl) GetResourceTree(ctx context.Context, acdQueryRequest *bean.AcdClientQueryRequest) (*argoApplication.ResourceTreeResponse, error) {
	if acdQueryRequest == nil || acdQueryRequest.Query == nil {
		return nil, util2.NewApiError(http.StatusInternalServerError, "something went wrong!", "invalid argo application query request")
	}
	// all the apps deployed via argo are fetching status from here
	newCtx, cancel := context.WithTimeout(ctx, argoApplication.TimeoutSlow)
	defer cancel()

	asc, conn, err := c.acdClientWrapper.GetArgoClient(ctx)
	if err != nil {
		c.logger.Errorw("Error in GetArgoClient", "err", err)
		return nil, err
	}
	defer util.Close(conn, c.logger)
	c.logger.Debugw("GRPC_GET_RESOURCETREE", "req", acdQueryRequest)
	resp, err := asc.ResourceTree(newCtx, acdQueryRequest.Query)
	if err != nil {
		c.logger.Errorw("GRPC_GET_RESOURCETREE", "req", acdQueryRequest, "err", err)
		return nil, err
	}
	responses := c.parseResult(resp, acdQueryRequest.Query, newCtx, asc, err)
	podMetadata, newReplicaSets := c.buildPodMetadata(resp, responses)
	applicationObj, err := c.getApplicationObject(ctx, asc, acdQueryRequest)
	// TODO Asutosh: why error is not handled here?
	resourceTreeResponse := &argoApplication.ResourceTreeResponse{
		ApplicationTree:          resp,
		PodMetadata:              podMetadata,
		NewGenerationReplicaSets: newReplicaSets,
	}
	return c.updateArgoAppStatusMetaDataInResourceTree(applicationObj, resourceTreeResponse), err
=======

func (c *ArgoApplicationServiceExtendedImpl) getApplicationObjectWithK8sClient(ctx context.Context,
	acdQueryRequest *bean.AcdClientQueryRequest) (*v1alpha1.Application, error) {
	var appNamespace, applicationName string
	if acdQueryRequest.Query.AppNamespace != nil {
		appNamespace = *acdQueryRequest.Query.AppNamespace
	}
	if acdQueryRequest.Query.ApplicationName != nil {
		applicationName = *acdQueryRequest.Query.ApplicationName
	}
	application, err := c.acdClientWrapper.GetArgoAppByNameWithK8sClient(ctx, acdQueryRequest.ArgoClusterId, appNamespace, applicationName)
	if err != nil {
		c.logger.Errorw("error in fetching application", "acdQueryRequest", acdQueryRequest, "err", err)
		return nil, err
	}
	return application, nil
}

func (c *ArgoApplicationServiceExtendedImpl) getApplicationObjectWithAcdClient(ctx context.Context,
	asc application2.ApplicationServiceClient, acdQueryRequest *bean.AcdClientQueryRequest) (*v1alpha1.Application, error) {
	appQuery := application2.ApplicationQuery{Name: acdQueryRequest.Query.ApplicationName, AppNamespace: acdQueryRequest.Query.AppNamespace}
	// TODO Asutosh: why not asc.Get(ctx, &appQuery) is used?
	app, err := asc.Watch(ctx, &appQuery)
	if app != nil {
		appResp, argoErr := app.Recv()
		if argoErr == nil {
			return &appResp.Application, nil
		}
		// TODO Asutosh: why argoErr is not handled?
	}
	return nil, err
}

func (c *ArgoApplicationServiceExtendedImpl) getApplicationObject(ctx context.Context,
	asc application2.ApplicationServiceClient, acdQueryRequest *bean.AcdClientQueryRequest) (*v1alpha1.Application, error) {
	if acdQueryRequest.Mode.IsDeclarative() {
		argoApplicationSpec, err := c.getApplicationObjectWithK8sClient(ctx, acdQueryRequest)
		if err != nil {
			c.logger.Errorw("error in fetching application", "acdQueryRequest", acdQueryRequest, "err", err)
			return nil, err
		}
		return argoApplicationSpec, nil
	} else {
		return c.getApplicationObjectWithAcdClient(ctx, asc, acdQueryRequest)
	}
}

func (c *ArgoApplicationServiceExtendedImpl) GetResourceTree(ctx context.Context, acdQueryRequest *bean.AcdClientQueryRequest) (*argoApplication.ResourceTreeResponse, error) {
	if acdQueryRequest == nil || acdQueryRequest.Query == nil {
		return nil, util2.NewApiError(http.StatusInternalServerError, "something went wrong!", "invalid argo application query request")
	}
	asc, conn, err := c.acdClientWrapper.GetArgoClient(ctx)
	if err != nil {
		c.logger.Errorw("Error in GetArgoClient", "err", err)
		return nil, err
	}
	defer util.Close(conn, c.logger)
	c.logger.Debugw("GRPC_GET_RESOURCETREE", "req", acdQueryRequest)
	appTree, podMetadata, err := c.getArgoResourceTreeAndPodMetadata(ctx, asc, acdQueryRequest)
	if err != nil {
		c.logger.Errorw("error in getting resource tree using cache", "acdQueryRequest", acdQueryRequest, "err", err)
		return nil, err
	}
	applicationObj, err := c.getApplicationObject(ctx, asc, acdQueryRequest)
	// TODO Asutosh: why error is not handled here?
	resourceTreeResponse := &argoApplication.ResourceTreeResponse{
		ApplicationTree: appTree,
		PodMetadata:     podMetadata,
	}
	return c.updateArgoAppStatusMetaDataInResourceTree(applicationObj, resourceTreeResponse), err
}

func (c *ArgoApplicationServiceExtendedImpl) getArgoResourceTreeAndPodMetadata(ctx context.Context, asc application2.ApplicationServiceClient, acdQueryRequest *bean.AcdClientQueryRequest) (*v1alpha1.ApplicationTree, []*argoApplication.PodMetadata, error) {
	if acdQueryRequest.Mode.IsDeclarative() {
		argoResourceTree, podMetadataList, err := c.getResourceTreeUsingK8sClient(ctx, acdQueryRequest)
		if err != nil {
			c.logger.Errorw("Error in getArgoResourceTreeAndPodMetadata, calling fallback function to get from argo", "acdQueryRequest", acdQueryRequest, "err", err)
		} else {
			return argoResourceTree, podMetadataList, err
		}
	}

	//fallback
	return c.getResourceTreeUsingArgoClient(ctx, asc, acdQueryRequest)
}

func (c *ArgoApplicationServiceExtendedImpl) getResourceTreeUsingArgoClient(ctx context.Context, asc application2.ApplicationServiceClient, acdQueryRequest *bean.AcdClientQueryRequest) (*v1alpha1.ApplicationTree, []*argoApplication.PodMetadata, error) {
	//all the apps deployed via argo are fetching status from here
	argoCtx, cancel := context.WithTimeout(ctx, argoApplication.TimeoutSlow)
	defer cancel()
	rtResp, err := asc.ResourceTree(argoCtx, acdQueryRequest.Query)
	if err != nil {
		c.logger.Errorw("Error in getting resource tree", "err", err)
		return nil, nil, err
	}
	responses := c.parseResult(rtResp, acdQueryRequest.Query, ctx, asc, err)
	podMetadata := c.buildPodMetadata(rtResp, responses)
	return rtResp, podMetadata, nil
}

func (c *ArgoApplicationServiceExtendedImpl) getResourceTreeUsingK8sClient(ctx context.Context, acdQueryRequest *bean.AcdClientQueryRequest) (*v1alpha1.ApplicationTree, []*argoApplication.PodMetadata, error) {
	clusterConfig, err := c.clusterService.GetClusterConfigByClusterId(acdQueryRequest.ArgoClusterId)
	if err != nil {
		c.logger.Errorw("Error in getting cluster config by clusterId", "acdQueryRequest", acdQueryRequest, "err", err)
		return nil, nil, err
	}
	return c.getAcdResourceTreeUsingK8sClient(ctx, clusterConfig, acdQueryRequest)
}

func (c *ArgoApplicationServiceExtendedImpl) getAcdResourceTreeUsingK8sClient(ctx context.Context, clusterConfig *k8s.ClusterConfig, acdQueryRequest *bean.AcdClientQueryRequest) (*v1alpha1.ApplicationTree, []*argoApplication.PodMetadata, error) {
	argoCdAppNamespace := acdQueryRequest.GetAppNamespace(c.aCDAuthConfig.ACDConfigMapNamespace)
	argoMangedResourceResp, err := c.argoApplicationReadService.GetArgoManagedResources(acdQueryRequest.GetApplicationName(), argoCdAppNamespace, clusterConfig)
	if err != nil {
		c.logger.Errorw("Error in getting argo managed resources", "acdQueryRequest", acdQueryRequest, "err", err)
		return nil, nil, err
	}
	resourceTreeResp, err := c.argoApplicationReadService.GetArgoAppResourceTree(clusterConfig, acdQueryRequest.TargetClusterId, argoMangedResourceResp)
	if err != nil {
		c.logger.Errorw("Error in getting resource tree for argo app using cache", "acdQueryRequest", acdQueryRequest, "err", err)
		return nil, nil, err
	} else {
		argoResourceTree, err := adapter.GetArgoApplicationTreeForNodes(resourceTreeResp.GetNodes())
		if err != nil {
			c.logger.Errorw("Error in building argo app details", "acdQueryRequest", acdQueryRequest, "err", err)
			return nil, nil, err
		}
		podMetadataList := adapter.GetArgoPodMetadata(resourceTreeResp.PodMetadata)
		return argoResourceTree, podMetadataList, nil
	}
>>>>>>> 5538bf74
}

func (c *ArgoApplicationServiceExtendedImpl) parseResult(resp *v1alpha1.ApplicationTree, query *application2.ResourcesQuery, ctx context.Context, asc application2.ApplicationServiceClient, err error) []*argoApplication.Result {
	var responses = make([]*argoApplication.Result, 0)
	qCount := 0
	response := make(chan argoApplication.Result)
	if err != nil || resp == nil || len(resp.Nodes) == 0 {
		return responses
	}
	needPods := false
	queryNodes := make([]v1alpha1.ResourceNode, 0)
	podParents := make(map[string]v1alpha1.ResourceNode)
	for _, node := range resp.Nodes {
		if node.Kind == "Pod" {
			for _, pr := range node.ParentRefs {
				podParents[pr.Name] = node
			}
		}
	}
	for _, node := range resp.Nodes {
		if node.Kind == "Rollout" || node.Kind == "Deployment" || node.Kind == "StatefulSet" || node.Kind == "DaemonSet" {
			queryNodes = append(queryNodes, node)
		}
		if node.Kind == "ReplicaSet" {
			if _, ok := podParents[node.Name]; ok {
				queryNodes = append(queryNodes, node)
			}
		}
		if node.Kind == "StatefulSet" || node.Kind == "DaemonSet" || node.Kind == "Workflow" {
			needPods = true
		}

		if node.Kind == "CronJob" || node.Kind == "Job" {
			queryNodes = append(queryNodes, node)
			needPods = true
		}
	}

	c.logger.Debugw("needPods", "pods", needPods)

	for _, node := range podParents {
		queryNodes = append(queryNodes, node)
	}

	if needPods {
		for _, node := range resp.Nodes {
			if node.Kind == "Pod" {
				queryNodes = append(queryNodes, node)
			}
		}
	}

	relevantCR := make(map[string]bool)
	for _, node := range resp.Nodes {
		prefix := ""
		if len(node.ParentRefs) > 0 {
			for _, p := range node.ParentRefs {
				if p.Kind == "DaemonSet" {
					prefix = p.Name
				}
			}
		}
		if node.Kind == "Pod" && node.NetworkingInfo != nil && node.NetworkingInfo.Labels != nil {
			relevantCR[prefix+"-"+node.NetworkingInfo.Labels["controller-revision-hash"]] = true
		}
	}

	for _, node := range resp.Nodes {
		if node.Kind == "ControllerRevision" {
			if ok := relevantCR[node.Name]; ok {
				queryNodes = append(queryNodes, node)
			}
		}
	}

	for _, node := range queryNodes {
		rQuery := transform(node, query.ApplicationName)
		qCount++
		go func(request application2.ApplicationResourceRequest) {
			ctx, cancel := context.WithTimeout(ctx, 60*time.Second)
			defer cancel()
			startTime := time.Now()
			res, err := asc.GetResource(ctx, &request)
			if err != nil {
				c.logger.Errorw("GRPC_GET_RESOURCE", "data", request, "timeTaken", time.Since(startTime), "err", err)
			} else {
				c.logger.Debugw("GRPC_GET_RESOURCE", "data", request, "timeTaken", time.Since(startTime))
			}
			if res != nil || err != nil {
				response <- argoApplication.Result{Response: res, Error: err, Request: &request}
			} else {
				response <- argoApplication.Result{Response: nil, Error: fmt.Errorf("connection closed by client"), Request: &request}
			}
		}(*rQuery)
	}

	if qCount == 0 {
		return responses
	}

	rCount := 0
	for {
		select {
		case msg, ok := <-response:
			if ok {
				if msg.Error == nil {
					responses = append(responses, &msg)
				}
			}
			rCount++
		}
		if qCount == rCount {
			break
		}
	}
	return responses
}

func (c *ArgoApplicationServiceExtendedImpl) buildPodMetadata(resp *v1alpha1.ApplicationTree, responses []*argoApplication.Result) (podMetaData []*argoApplication.PodMetadata) {
	rolloutManifests := make([]map[string]interface{}, 0)
	statefulSetManifest := make(map[string]interface{})
	deploymentManifests := make([]map[string]interface{}, 0)
	daemonSetManifest := make(map[string]interface{})
	replicaSetManifests := make([]map[string]interface{}, 0)
	podManifests := make([]map[string]interface{}, 0)
	controllerRevisionManifests := make([]map[string]interface{}, 0)
	jobsManifest := make(map[string]interface{})
	newReplicaSets := make([]string, 0)
	var parentWorkflow []string
	for _, response := range responses {
		if response != nil && response.Response != nil {
			kind := *response.Request.Kind
			manifestFromResponse := *response.Response.Manifest
			if kind == "Rollout" {
				manifest := make(map[string]interface{})
				err := json.Unmarshal([]byte(manifestFromResponse), &manifest)
				if err != nil {
					c.logger.Error(err)
				} else {
					rolloutManifests = append(rolloutManifests, manifest)
				}
			} else if kind == "Deployment" {
				manifest := make(map[string]interface{})
				err := json.Unmarshal([]byte(manifestFromResponse), &manifest)
				if err != nil {
					c.logger.Error(err)
				} else {
					deploymentManifests = append(deploymentManifests, manifest)
				}
			} else if kind == "StatefulSet" {
				err := json.Unmarshal([]byte(manifestFromResponse), &statefulSetManifest)
				if err != nil {
					c.logger.Error(err)
				}
			} else if kind == "DaemonSet" {
				err := json.Unmarshal([]byte(manifestFromResponse), &daemonSetManifest)
				if err != nil {
					c.logger.Error(err)
				}
			} else if kind == "ReplicaSet" {
				manifest := make(map[string]interface{})
				err := json.Unmarshal([]byte(manifestFromResponse), &manifest)
				if err != nil {
					c.logger.Error(err)
				}
				replicaSetManifests = append(replicaSetManifests, manifest)
			} else if kind == "Pod" {
				manifest := make(map[string]interface{})
				err := json.Unmarshal([]byte(manifestFromResponse), &manifest)
				if err != nil {
					c.logger.Error(err)
				}
				podManifests = append(podManifests, manifest)
			} else if kind == "ControllerRevision" {
				manifest := make(map[string]interface{})
				err := json.Unmarshal([]byte(manifestFromResponse), &manifest)
				if err != nil {
					c.logger.Error(err)
				}
				controllerRevisionManifests = append(controllerRevisionManifests, manifest)
			} else if kind == "Job" {
				err := json.Unmarshal([]byte(manifestFromResponse), &jobsManifest)
				if err != nil {
					c.logger.Error(err)
				}
			}
		}
	}
	newPodNames := make(map[string]bool, 0)
	// for rollout we compare pod hash
	for _, rolloutManifest := range rolloutManifests {
		if _, ok := rolloutManifest["kind"]; ok {
			newReplicaSet := getRolloutNewReplicaSetName(rolloutManifest, replicaSetManifests)
			if len(newReplicaSet) > 0 {
				newReplicaSets = append(newReplicaSets, newReplicaSet)
			}
		}
	}

	for _, deploymentManifest := range deploymentManifests {
		if _, ok := deploymentManifest["kind"]; ok {
			newReplicaSet := getDeploymentNewReplicaSetName(deploymentManifest, replicaSetManifests)
			if len(newReplicaSet) > 0 {
				newReplicaSets = append(newReplicaSets, newReplicaSet)
			}
		}
	}

	if _, ok := statefulSetManifest["kind"]; ok {
		newPodNames = getStatefulSetNewPods(statefulSetManifest, podManifests)
	}

	if _, ok := daemonSetManifest["kind"]; ok {
		newPodNames = getDaemonSetNewPods(daemonSetManifest, podManifests, controllerRevisionManifests)
	}

	if _, ok := jobsManifest["kind"]; ok {
		newPodNames = getJobsNewPods(jobsManifest, podManifests)
	}

	for _, node := range resp.Nodes {
		if node.Kind == "Workflow" {
			parentWorkflow = append(parentWorkflow, node.Name)
		}
	}

	for _, node := range resp.Nodes {
		if node.Kind == "Pod" {
			if contains(parentWorkflow, node.Name) {
				newPodNames[node.Name] = true
			}
		}
	}

	//duplicatePodToReplicasetMapping can contain following data {Pod1: RS1, Pod2: RS1, Pod4: RS2, Pod5:RS2}, it contains pod
	//to replica set mapping, where key is podName and value is its respective replicaset name, multiple keys(podName) can have
	//single value (replicasetName)
	duplicatePodToReplicasetMapping := make(map[string]string)
	if len(newReplicaSets) > 0 {
		results, duplicateMapping := buildPodMetadataFromReplicaSet(resp, newReplicaSets, replicaSetManifests)
		for _, meta := range results {
			podMetaData = append(podMetaData, meta)
		}
		duplicatePodToReplicasetMapping = duplicateMapping
	}

	if newPodNames != nil {
		podsMetadataFromPods := buildPodMetadataFromPod(resp, podManifests, newPodNames)
		podMetaData = updateMetadataOfDuplicatePods(podsMetadataFromPods, duplicatePodToReplicasetMapping, podMetaData)
	}
	return
}

func getDeploymentNewReplicaSetName(deploymentManifest map[string]interface{}, replicaSetManifests []map[string]interface{}) (newReplicaSet string) {
	d, err := json.Marshal(deploymentManifest)
	if err != nil {
		return
	}
	deployment := &v12.Deployment{}
	err = json.Unmarshal(d, deployment)
	if err != nil {
		return
	}
	dPodHash := util.ComputeHash(&deployment.Spec.Template, deployment.Status.CollisionCount)
	for _, rs := range replicaSetManifests {
		r, err := json.Marshal(rs)
		if err != nil {
			return
		}
		replicaset := &v12.ReplicaSet{}
		err = json.Unmarshal(r, replicaset)
		if err != nil {
			continue
		}
		rsCopy := replicaset.Spec.DeepCopy()
		labels := make(map[string]string)
		for k, v := range rsCopy.Template.Labels {
			if k != "pod-template-hash" {
				labels[k] = v
			}
		}
		rsCopy.Template.Labels = labels
		podHash := util.ComputeHash(&rsCopy.Template, deployment.Status.CollisionCount)
		if podHash == dPodHash {
			newReplicaSet = getResourceName(rs)
		}
	}
	return
}

func getDaemonSetNewPods(daemonSetManifest map[string]interface{}, podManifests []map[string]interface{}, controllerRevisionManifests []map[string]interface{}) (newPodNames map[string]bool) {
	d, err := json.Marshal(daemonSetManifest)
	if err != nil {
		return
	}
	daemonSet := &v12.DaemonSet{}
	err = json.Unmarshal(d, daemonSet)
	if err != nil {
		return
	}
	latestRevision := ""
	latestGen := 0
	newPodNames = make(map[string]bool, 0)
	for _, crm := range controllerRevisionManifests {
		rev := int(crm["revision"].(float64))
		if latestGen < rev {
			latestGen = rev
			latestRevision = getDaemonSetPodControllerRevisionHash(crm)
		}
	}
	for _, pod := range podManifests {
		podRevision := getDaemonSetPodControllerRevisionHash(pod)
		if latestRevision == podRevision {
			newPodNames[getResourceName(pod)] = true
		}
	}
	return
}

func getDaemonSetPodControllerRevisionHash(pod map[string]interface{}) string {
	if md, ok := pod["metadata"]; ok {
		if mdm, ok := md.(map[string]interface{}); ok {
			if l, ok := mdm["labels"]; ok {
				if lm, ok := l.(map[string]interface{}); ok {
					if h, ok := lm["controller-revision-hash"]; ok {
						if hs, ok := h.(string); ok {
							return hs
						}
					}
				}
			}
		}
	}
	return ""
}

func getStatefulSetNewPods(statefulSetManifest map[string]interface{}, podManifests []map[string]interface{}) (newPodNames map[string]bool) {
	newPodNames = make(map[string]bool, 0)
	updateRevision := getStatefulSetUpdateRevision(statefulSetManifest)
	for _, pod := range podManifests {
		podRevision := getStatefulSetPodControllerRevisionHash(pod)
		if updateRevision == podRevision {
			newPodNames[getResourceName(pod)] = true
		}
	}
	return
}

func getStatefulSetUpdateRevision(statefulSet map[string]interface{}) string {
	if s, ok := statefulSet["status"]; ok {
		if sm, ok := s.(map[string]interface{}); ok {
			if cph, ok := sm["updateRevision"]; ok {
				if cphs, ok := cph.(string); ok {
					return cphs
				}
			}
		}
	}
	return ""
}

func getStatefulSetPodControllerRevisionHash(pod map[string]interface{}) string {
	if md, ok := pod["metadata"]; ok {
		if mdm, ok := md.(map[string]interface{}); ok {
			if l, ok := mdm["labels"]; ok {
				if lm, ok := l.(map[string]interface{}); ok {
					if h, ok := lm["controller-revision-hash"]; ok {
						if hs, ok := h.(string); ok {
							return hs
						}
					}
				}
			}
		}
	}
	return ""
}

func getRolloutNewReplicaSetName(rManifest map[string]interface{}, replicaSetManifests []map[string]interface{}) (newReplicaSet string) {
	rPodHash := getRolloutPodHash(rManifest)
	for _, rs := range replicaSetManifests {
		podHash := getRolloutPodTemplateHash(rs)
		if podHash == rPodHash {
			newReplicaSet = getResourceName(rs)
		}
	}
	return newReplicaSet
}

func getRolloutPodHash(rollout map[string]interface{}) string {
	if s, ok := rollout["status"]; ok {
		if sm, ok := s.(map[string]interface{}); ok {
			if cph, ok := sm["currentPodHash"]; ok {
				if cphs, ok := cph.(string); ok {
					return cphs
				}
			}
		}
	}
	return ""
}

func getRolloutPodTemplateHash(pod map[string]interface{}) string {
	if md, ok := pod["metadata"]; ok {
		if mdm, ok := md.(map[string]interface{}); ok {
			if l, ok := mdm["labels"]; ok {
				if lm, ok := l.(map[string]interface{}); ok {
					if h, ok := lm["rollouts-pod-template-hash"]; ok {
						if hs, ok := h.(string); ok {
							return hs
						}
					}
				}
			}
		}
	}
	return ""
}

func buildPodMetadataFromPod(resp *v1alpha1.ApplicationTree, podManifests []map[string]interface{}, newPodNames map[string]bool) (podMetadata []*argoApplication.PodMetadata) {
	containerMapping := make(map[string][]*string)
	initContainerMapping := make(map[string][]*string)
	for _, pod := range podManifests {
		containerMapping[getResourceName(pod)] = getPodContainers(pod)
	}

	for _, pod := range podManifests {
		initContainerMapping[getResourceName(pod)] = getPodInitContainers(pod)
	}

	for _, node := range resp.Nodes {
		if node.Kind == "Pod" {
			isNew := newPodNames[node.Name]
			metadata := argoApplication.PodMetadata{Name: node.Name, UID: node.UID, Containers: containerMapping[node.Name], InitContainers: initContainerMapping[node.Name], IsNew: isNew}
			podMetadata = append(podMetadata, &metadata)
		}
	}
	return
}

func contains(elems []string, v string) bool {
	for _, s := range elems {
		if strings.HasPrefix(v, s) {
			return true
		}
	}
	return false
}

func getPodContainers(resource map[string]interface{}) []*string {
	containers := make([]*string, 0)
	if s, ok := resource["spec"]; ok {
		if sm, ok := s.(map[string]interface{}); ok {
			if c, ok := sm["containers"]; ok {
				if cas, ok := c.([]interface{}); ok {
					for _, ca := range cas {
						if cam, ok := ca.(map[string]interface{}); ok {
							if n, ok := cam["name"]; ok {
								if cn, ok := n.(string); ok {
									containers = append(containers, &cn)
								}
							}
						}
					}
				}
			}
		}
	}
	return containers
}

func getPodInitContainers(resource map[string]interface{}) []*string {
	containers := make([]*string, 0)
	if s, ok := resource["spec"]; ok {
		if sm, ok := s.(map[string]interface{}); ok {
			if c, ok := sm["initContainers"]; ok {
				if cas, ok := c.([]interface{}); ok {
					for _, ca := range cas {
						if cam, ok := ca.(map[string]interface{}); ok {
							if n, ok := cam["name"]; ok {
								if cn, ok := n.(string); ok {
									containers = append(containers, &cn)
								}
							}
						}
					}
				}
			}
		}
	}
	return containers
}

func buildPodMetadataFromReplicaSet(resp *v1alpha1.ApplicationTree, newReplicaSets []string, replicaSetManifests []map[string]interface{}) ([]*argoApplication.PodMetadata, map[string]string) {
	replicaSets := make(map[string]map[string]interface{})
	podToReplicasetMapping := make(map[string]string)
	var podMetadata []*argoApplication.PodMetadata
	for _, replicaSet := range replicaSetManifests {
		replicaSets[getResourceName(replicaSet)] = replicaSet
	}
	for _, node := range resp.Nodes {
		if node.Kind == "Pod" {
			parentName := ""
			for _, p := range node.ParentRefs {
				if p.Kind == "ReplicaSet" {
					parentName = p.Name
				}
			}
			if parentName != "" {
				isNew := false
				for _, newReplicaSet := range newReplicaSets {
					if parentName == newReplicaSet {
						isNew = true
						break
					}
				}
				replicaSet := replicaSets[parentName]
				containers, intContainers := getReplicaSetContainers(replicaSet)
				podToReplicasetMapping[node.Name] = parentName
				metadata := argoApplication.PodMetadata{Name: node.Name, UID: node.UID, Containers: containers, InitContainers: intContainers, IsNew: isNew}
				podMetadata = append(podMetadata, &metadata)
			}
		}
	}
	return podMetadata, podToReplicasetMapping
}

func getReplicaSetContainers(resource map[string]interface{}) (containers []*string, intContainers []*string) {
	if s, ok := resource["spec"]; ok {
		if sm, ok := s.(map[string]interface{}); ok {
			if t, ok := sm["template"]; ok {
				if tm, ok := t.(map[string]interface{}); ok {
					if tms, ok := tm["spec"]; ok {
						if tmsm, ok := tms.(map[string]interface{}); ok {
							if c, ok := tmsm["containers"]; ok {
								if cas, ok := c.([]interface{}); ok {
									for _, ca := range cas {
										if cam, ok := ca.(map[string]interface{}); ok {
											if n, ok := cam["name"]; ok {
												if cn, ok := n.(string); ok {
													containers = append(containers, &cn)
												}
											}
										}
									}
								}
							}
							///initContainers.name
							if c, ok := tmsm["initContainers"]; ok {
								if cas, ok := c.([]interface{}); ok {
									for _, ca := range cas {
										if cam, ok := ca.(map[string]interface{}); ok {
											if n, ok := cam["name"]; ok {
												if cn, ok := n.(string); ok {
													intContainers = append(intContainers, &cn)
												}
											}
										}
									}
								}
							}
						}
					}
				}
			}
		}
	}
	return containers, intContainers
}

func getResourceName(resource map[string]interface{}) string {
	if md, ok := resource["metadata"]; ok {
		if mdm, ok := md.(map[string]interface{}); ok {
			if h, ok := mdm["name"]; ok {
				if hs, ok := h.(string); ok {
					return hs
				}
			}
		}
	}
	return ""
}

func transform(resource v1alpha1.ResourceNode, name *string) *application2.ApplicationResourceRequest {
	resourceName := resource.Name
	kind := resource.Kind
	group := resource.Group
	version := resource.Version
	namespace := resource.Namespace
	request := &application2.ApplicationResourceRequest{
		Name:         name,
		ResourceName: &resourceName,
		Kind:         &kind,
		Group:        &group,
		Version:      &version,
		Namespace:    &namespace,
	}
	return request
}

func getJobsNewPods(jobManifest map[string]interface{}, podManifests []map[string]interface{}) (newPodNames map[string]bool) {
	newPodNames = make(map[string]bool, 0)
	for _, pod := range podManifests {
		newPodNames[getResourceName(pod)] = true
	}

	//TODO - new or old logic
	return
}

func updateMetadataOfDuplicatePods(podsMetadataFromPods []*argoApplication.PodMetadata, duplicatePodToReplicasetMapping map[string]string, podMetaData []*argoApplication.PodMetadata) []*argoApplication.PodMetadata {
	// Initialize mappings for containers
	containersPodMapping := make(map[string][]*string) // Mapping from pod name to container names
	initContainersPodMapping := make(map[string][]*string)
	// iterate over pod metadata extracted from pods' manifests
	for _, podMetadataFromPod := range podsMetadataFromPods {
		// If pod is not a duplicate
		if _, ok := duplicatePodToReplicasetMapping[podMetadataFromPod.Name]; !ok {
			// if pod is not a duplicate append pod metadata to the final result
			podMetaData = append(podMetaData, podMetadataFromPod)
		} else {
			// update init and sidecar container data into podsMetadataFromPods array's pods obj. if pod is a duplicate found in duplicatePodToReplicasetMapping,
			for _, podMetadataFromReplicaSet := range podMetaData {
				if podMetadataFromReplicaSet.Name == podMetadataFromPod.Name {
					// Update containers mapping
					if podMetadataFromPod.Containers != nil {
						containersPodMapping[podMetadataFromPod.Name] = podMetadataFromPod.Containers
						// Update containers mapping for other duplicate pods with the same replicaset
						// because we are only fetching manifest for one pod
						// and propagate to other pods having same parent
						currentPodParentName := duplicatePodToReplicasetMapping[podMetadataFromPod.Name]
						for podName, podParentName := range duplicatePodToReplicasetMapping {
							if podParentName == currentPodParentName {
								containersPodMapping[podName] = podMetadataFromPod.Containers
							}
						}
					}
					if podMetadataFromPod.InitContainers != nil {
						initContainersPodMapping[podMetadataFromPod.Name] = podMetadataFromPod.InitContainers
						currentPodParentName := duplicatePodToReplicasetMapping[podMetadataFromPod.Name]
						for podName, podParentName := range duplicatePodToReplicasetMapping {
							if podParentName == currentPodParentName {
								initContainersPodMapping[podName] = podMetadataFromPod.InitContainers
							}
						}
					}
				}
			}
		}
	}

	// Update pod metadata with containers mapping
	for _, metadata := range podMetaData {
		if containers, ok := containersPodMapping[metadata.Name]; ok {
			metadata.Containers = containers
		}
		if initContainers, ok := initContainersPodMapping[metadata.Name]; ok {
			metadata.InitContainers = initContainers
		}
	}
	// Return updated pod metadata
	return podMetaData
}

// fill the health status in node from app resources
func updateNodeHealthStatus(resp *v1alpha1.ApplicationTree, application *v1alpha1.Application) *v1alpha1.ApplicationTree {
	if resp == nil || len(resp.Nodes) == 0 || application == nil || len(application.Status.Resources) == 0 {
		return resp
	}

	for index, node := range resp.Nodes {
		if node.Health != nil {
			continue
		}
		for _, resource := range application.Status.Resources {
			if node.Group != resource.Group || node.Version != resource.Version || node.Kind != resource.Kind ||
				node.Name != resource.Name || node.Namespace != resource.Namespace {
				continue
			}
			resourceHealth := resource.Health
			if resourceHealth != nil {
				node.Health = &v1alpha1.HealthStatus{
					Message: resourceHealth.Message,
					Status:  resourceHealth.Status,
				}
				// updating the element in slice
				// https://medium.com/@xcoulon/3-ways-to-update-elements-in-a-slice-d5df54c9b2f8
				resp.Nodes[index] = node
			}
			break
		}
	}
	return resp
}<|MERGE_RESOLUTION|>--- conflicted
+++ resolved
@@ -22,24 +22,17 @@
 	"fmt"
 	application2 "github.com/argoproj/argo-cd/v2/pkg/apiclient/application"
 	"github.com/argoproj/argo-cd/v2/pkg/apis/application/v1alpha1"
-<<<<<<< HEAD
-=======
 	"github.com/devtron-labs/common-lib/utils/k8s"
->>>>>>> 5538bf74
 	openapi "github.com/devtron-labs/devtron/api/helm-app/openapiClient"
 	"github.com/devtron-labs/devtron/client/argocdServer"
 	argoApplication "github.com/devtron-labs/devtron/client/argocdServer/bean"
 	util2 "github.com/devtron-labs/devtron/internal/util"
-<<<<<<< HEAD
-	"github.com/devtron-labs/devtron/pkg/argoApplication/bean"
-=======
 	"github.com/devtron-labs/devtron/pkg/app/appDetails/adapter"
 	"github.com/devtron-labs/devtron/pkg/argoApplication/bean"
 	"github.com/devtron-labs/devtron/pkg/argoApplication/read"
 	"github.com/devtron-labs/devtron/pkg/cluster"
 	"github.com/devtron-labs/devtron/pkg/cluster/environment"
 	util5 "github.com/devtron-labs/devtron/pkg/util"
->>>>>>> 5538bf74
 	"github.com/devtron-labs/devtron/util"
 	v12 "k8s.io/api/apps/v1"
 	"net/http"
@@ -114,7 +107,6 @@
 	resourceTreeResponse.RevisionHash = hash
 	return resourceTreeResponse
 }
-<<<<<<< HEAD
 
 func (c *ArgoApplicationServiceExtendedImpl) getApplicationObjectWithK8sClient(ctx context.Context,
 	acdQueryRequest *bean.AcdClientQueryRequest) (*v1alpha1.Application, error) {
@@ -125,17 +117,12 @@
 	if acdQueryRequest.Query.ApplicationName != nil {
 		applicationName = *acdQueryRequest.Query.ApplicationName
 	}
-	application, err := c.acdClientWrapper.GetArgoAppByNameWithK8sClient(ctx, acdQueryRequest.ArgoAppClusterId, appNamespace, applicationName)
+	application, err := c.acdClientWrapper.GetArgoAppByNameWithK8sClient(ctx, acdQueryRequest.ArgoClusterId, appNamespace, applicationName)
 	if err != nil {
 		c.logger.Errorw("error in fetching application", "acdQueryRequest", acdQueryRequest, "err", err)
 		return nil, err
 	}
-	argoApplicationSpec, err := argocdServer.GetAppObject(application)
-	if err != nil {
-		c.logger.Errorw("error in fetching application", "acdQueryRequest", acdQueryRequest, "err", err)
-		return nil, err
-	}
-	return argoApplicationSpec, nil
+	return application, nil
 }
 
 func (c *ArgoApplicationServiceExtendedImpl) getApplicationObjectWithAcdClient(ctx context.Context,
@@ -171,84 +158,6 @@
 	if acdQueryRequest == nil || acdQueryRequest.Query == nil {
 		return nil, util2.NewApiError(http.StatusInternalServerError, "something went wrong!", "invalid argo application query request")
 	}
-	// all the apps deployed via argo are fetching status from here
-	newCtx, cancel := context.WithTimeout(ctx, argoApplication.TimeoutSlow)
-	defer cancel()
-
-	asc, conn, err := c.acdClientWrapper.GetArgoClient(ctx)
-	if err != nil {
-		c.logger.Errorw("Error in GetArgoClient", "err", err)
-		return nil, err
-	}
-	defer util.Close(conn, c.logger)
-	c.logger.Debugw("GRPC_GET_RESOURCETREE", "req", acdQueryRequest)
-	resp, err := asc.ResourceTree(newCtx, acdQueryRequest.Query)
-	if err != nil {
-		c.logger.Errorw("GRPC_GET_RESOURCETREE", "req", acdQueryRequest, "err", err)
-		return nil, err
-	}
-	responses := c.parseResult(resp, acdQueryRequest.Query, newCtx, asc, err)
-	podMetadata, newReplicaSets := c.buildPodMetadata(resp, responses)
-	applicationObj, err := c.getApplicationObject(ctx, asc, acdQueryRequest)
-	// TODO Asutosh: why error is not handled here?
-	resourceTreeResponse := &argoApplication.ResourceTreeResponse{
-		ApplicationTree:          resp,
-		PodMetadata:              podMetadata,
-		NewGenerationReplicaSets: newReplicaSets,
-	}
-	return c.updateArgoAppStatusMetaDataInResourceTree(applicationObj, resourceTreeResponse), err
-=======
-
-func (c *ArgoApplicationServiceExtendedImpl) getApplicationObjectWithK8sClient(ctx context.Context,
-	acdQueryRequest *bean.AcdClientQueryRequest) (*v1alpha1.Application, error) {
-	var appNamespace, applicationName string
-	if acdQueryRequest.Query.AppNamespace != nil {
-		appNamespace = *acdQueryRequest.Query.AppNamespace
-	}
-	if acdQueryRequest.Query.ApplicationName != nil {
-		applicationName = *acdQueryRequest.Query.ApplicationName
-	}
-	application, err := c.acdClientWrapper.GetArgoAppByNameWithK8sClient(ctx, acdQueryRequest.ArgoClusterId, appNamespace, applicationName)
-	if err != nil {
-		c.logger.Errorw("error in fetching application", "acdQueryRequest", acdQueryRequest, "err", err)
-		return nil, err
-	}
-	return application, nil
-}
-
-func (c *ArgoApplicationServiceExtendedImpl) getApplicationObjectWithAcdClient(ctx context.Context,
-	asc application2.ApplicationServiceClient, acdQueryRequest *bean.AcdClientQueryRequest) (*v1alpha1.Application, error) {
-	appQuery := application2.ApplicationQuery{Name: acdQueryRequest.Query.ApplicationName, AppNamespace: acdQueryRequest.Query.AppNamespace}
-	// TODO Asutosh: why not asc.Get(ctx, &appQuery) is used?
-	app, err := asc.Watch(ctx, &appQuery)
-	if app != nil {
-		appResp, argoErr := app.Recv()
-		if argoErr == nil {
-			return &appResp.Application, nil
-		}
-		// TODO Asutosh: why argoErr is not handled?
-	}
-	return nil, err
-}
-
-func (c *ArgoApplicationServiceExtendedImpl) getApplicationObject(ctx context.Context,
-	asc application2.ApplicationServiceClient, acdQueryRequest *bean.AcdClientQueryRequest) (*v1alpha1.Application, error) {
-	if acdQueryRequest.Mode.IsDeclarative() {
-		argoApplicationSpec, err := c.getApplicationObjectWithK8sClient(ctx, acdQueryRequest)
-		if err != nil {
-			c.logger.Errorw("error in fetching application", "acdQueryRequest", acdQueryRequest, "err", err)
-			return nil, err
-		}
-		return argoApplicationSpec, nil
-	} else {
-		return c.getApplicationObjectWithAcdClient(ctx, asc, acdQueryRequest)
-	}
-}
-
-func (c *ArgoApplicationServiceExtendedImpl) GetResourceTree(ctx context.Context, acdQueryRequest *bean.AcdClientQueryRequest) (*argoApplication.ResourceTreeResponse, error) {
-	if acdQueryRequest == nil || acdQueryRequest.Query == nil {
-		return nil, util2.NewApiError(http.StatusInternalServerError, "something went wrong!", "invalid argo application query request")
-	}
 	asc, conn, err := c.acdClientWrapper.GetArgoClient(ctx)
 	if err != nil {
 		c.logger.Errorw("Error in GetArgoClient", "err", err)
@@ -327,7 +236,6 @@
 		podMetadataList := adapter.GetArgoPodMetadata(resourceTreeResp.PodMetadata)
 		return argoResourceTree, podMetadataList, nil
 	}
->>>>>>> 5538bf74
 }
 
 func (c *ArgoApplicationServiceExtendedImpl) parseResult(resp *v1alpha1.ApplicationTree, query *application2.ResourcesQuery, ctx context.Context, asc application2.ApplicationServiceClient, err error) []*argoApplication.Result {
