/*
 * Copyright (c) 2020-2024. Devtron Inc.
 */

package notifier

import (
	"encoding/json"
	"fmt"
	"github.com/devtron-labs/devtron/client/events"
<<<<<<< HEAD
	"github.com/devtron-labs/devtron/enterprise/pkg/resourceFilter"
=======
	"github.com/devtron-labs/devtron/enterprise/pkg/expressionEvaluators"
>>>>>>> 30d464ac
	"github.com/devtron-labs/devtron/internal/sql/repository"
	notifierBean "github.com/devtron-labs/devtron/pkg/notifier/bean"
	"github.com/devtron-labs/devtron/util/event"
	"go.uber.org/zap"
	"golang.org/x/exp/slices"
	"strings"
	"time"
)

type NotificationConfigBuilder interface {
	BuildNotificationSettingsConfig(notificationSettingsRequest *NotificationConfigRequest, existingNotificationSettingsConfig *repository.NotificationSettingsView, userId int32) (*repository.NotificationSettingsView, error)
	BuildNewNotificationSettings(notificationSettingsRequest *NotificationConfigRequest, notificationSettingsView *repository.NotificationSettingsView, eventIdRuleIdMapping map[int]int) ([]repository.NotificationSettings, error)
	BuildNotificationSettingWithPipeline(teamId *int, envId *int, appId *int, pipelineId *int, pipelineType util.PipelineType, eventTypeId int, viewId int, providers []*client.Provider) (repository.NotificationSettings, error)
	BuildNotificationRules(filterCondition map[int]string, userId int32) (map[int]*repository.NotificationRule, error)
	GenerateAdditionalConfigByEventIds(additionalConfigJson map[int]string) (map[int]string, error)
	UpdateExpressionInNotificationRules(eventIdToNotificationRule map[int]*repository.NotificationRule, filterCondition map[int]string, userId int32) ([]*repository.NotificationRule, error)
}

type NotificationConfigBuilderImpl struct {
	logger *zap.SugaredLogger
}

func NewNotificationConfigBuilderImpl(logger *zap.SugaredLogger) *NotificationConfigBuilderImpl {
	return &NotificationConfigBuilderImpl{
		logger: logger,
	}
}

type NSConfig struct {
	TeamId       []*int             `json:"teamId"`
	AppId        []*int             `json:"appId"`
	EnvId        []*int             `json:"envId"`
	PipelineId   *int               `json:"pipelineId"`
	PipelineType util.PipelineType  `json:"pipelineType" validate:"required"`
	EventTypeIds []int              `json:"eventTypeIds" validate:"required"`
	Providers    []*client.Provider `json:"providers" validate:"required"`
}

func (impl NotificationConfigBuilderImpl) BuildNotificationSettingsConfig(notificationSettingsRequest *NotificationConfigRequest, existingNotificationSettingsConfig *repository.NotificationSettingsView, userId int32) (*repository.NotificationSettingsView, error) {
	nsConfig := &NSConfig{}
	nsConfig.TeamId = notificationSettingsRequest.TeamId
	nsConfig.AppId = notificationSettingsRequest.AppId
	nsConfig.EnvId = notificationSettingsRequest.EnvId
	nsConfig.PipelineId = notificationSettingsRequest.PipelineId
	nsConfig.PipelineType = notificationSettingsRequest.PipelineType
	nsConfig.EventTypeIds = notificationSettingsRequest.EventTypeIds
	nsConfig.Providers = notificationSettingsRequest.Providers

	config, err := json.Marshal(nsConfig)
	if err != nil {
		impl.logger.Error(err)
		return nil, err
	}
	currentTime := time.Now()
	if slices.Contains(notificationSettingsRequest.EventTypeIds, int(util.ImageScanning)) {
		notificationSettingsRequest.IsInternal = true
	}
	notificationSettingsView := &repository.NotificationSettingsView{
		Config:   string(config),
		Internal: notificationSettingsRequest.IsInternal,
		// ConfigName:    notificationSettingsRequest.ConfigName,
		// AppId:         notificationSettingsRequest.AppId,
		// EnvironmentId: notificationSettingsRequest.EnvId,
	}
	if notificationSettingsRequest.Id != 0 {
		notificationSettingsView.Id = notificationSettingsRequest.Id
		notificationSettingsView.UpdatedOn = currentTime
		notificationSettingsView.UpdatedBy = userId
		notificationSettingsView.CreatedBy = existingNotificationSettingsConfig.CreatedBy
		notificationSettingsView.CreatedOn = existingNotificationSettingsConfig.CreatedOn
	} else {
		notificationSettingsView.AuditLog.CreatedOn = currentTime
		notificationSettingsView.AuditLog.CreatedBy = userId
	}
	return notificationSettingsView, nil
}

func (impl NotificationConfigBuilderImpl) BuildNewNotificationSettings(notificationSettingsRequest *NotificationConfigRequest, notificationSettingsView *repository.NotificationSettingsView, eventIdRuleIdMapping map[int]int) ([]repository.NotificationSettings, error) {
	var notificationSettings []repository.NotificationSettings
	type LocalRequest struct {
		Id         int  `json:"id"`
		TeamId     *int `json:"teamId"`
		AppId      *int `json:"appId"`
		EnvId      *int `json:"envId"`
		PipelineId *int `json:"pipelineId"`
	}
	var tempRequest []*LocalRequest
	if len(notificationSettingsRequest.TeamId) == 0 && len(notificationSettingsRequest.EnvId) == 0 && len(notificationSettingsRequest.AppId) > 0 {
		for _, item := range notificationSettingsRequest.AppId {
			tempRequest = append(tempRequest, &LocalRequest{AppId: item})
		}
	} else if len(notificationSettingsRequest.TeamId) == 0 && len(notificationSettingsRequest.EnvId) > 0 && len(notificationSettingsRequest.AppId) == 0 {
		for _, item := range notificationSettingsRequest.EnvId {
			tempRequest = append(tempRequest, &LocalRequest{EnvId: item})
		}
	} else if len(notificationSettingsRequest.TeamId) > 0 && len(notificationSettingsRequest.EnvId) == 0 && len(notificationSettingsRequest.AppId) == 0 {
		for _, item := range notificationSettingsRequest.TeamId {
			tempRequest = append(tempRequest, &LocalRequest{TeamId: item})
		}
	} else if len(notificationSettingsRequest.TeamId) == 0 && len(notificationSettingsRequest.EnvId) > 0 && len(notificationSettingsRequest.AppId) > 0 {
		for _, itemE := range notificationSettingsRequest.EnvId {
			for _, itemA := range notificationSettingsRequest.AppId {
				tempRequest = append(tempRequest, &LocalRequest{EnvId: itemE, AppId: itemA})
			}
		}
	} else if len(notificationSettingsRequest.TeamId) > 0 && len(notificationSettingsRequest.EnvId) > 0 && len(notificationSettingsRequest.AppId) == 0 {
		for _, itemT := range notificationSettingsRequest.TeamId {
			for _, itemE := range notificationSettingsRequest.EnvId {
				tempRequest = append(tempRequest, &LocalRequest{TeamId: itemT, EnvId: itemE})
			}
		}
	} else if len(notificationSettingsRequest.TeamId) > 0 && len(notificationSettingsRequest.EnvId) == 0 && len(notificationSettingsRequest.AppId) > 0 {
		for _, itemT := range notificationSettingsRequest.TeamId {
			for _, itemA := range notificationSettingsRequest.AppId {
				tempRequest = append(tempRequest, &LocalRequest{TeamId: itemT, AppId: itemA})
			}
		}
	} else if len(notificationSettingsRequest.TeamId) > 0 && len(notificationSettingsRequest.EnvId) > 0 && len(notificationSettingsRequest.AppId) > 0 {
		for _, itemT := range notificationSettingsRequest.TeamId {
			for _, itemE := range notificationSettingsRequest.EnvId {
				for _, itemA := range notificationSettingsRequest.AppId {
					tempRequest = append(tempRequest, &LocalRequest{TeamId: itemT, EnvId: itemE, AppId: itemA})
				}
			}
		}
	} else {
		tempRequest = append(tempRequest, &LocalRequest{PipelineId: notificationSettingsRequest.PipelineId})
	}
	eventIdToAdditionalConfig, err := impl.GenerateAdditionalConfigByEventIds(notificationSettingsRequest.AdditionalConfigJson)
	if err != nil {
		impl.logger.Error("error in unmarshalling additional config", "additionalConfig", notificationSettingsRequest.AdditionalConfigJson, "err", err)
		return nil, err
	}
	for _, item := range tempRequest {
		for _, e := range notificationSettingsRequest.EventTypeIds {
			notificationSetting, err := impl.BuildNotificationSettingWithPipeline(item.TeamId, item.EnvId, item.AppId, item.PipelineId, notificationSettingsRequest.PipelineType, e, notificationSettingsView.Id, notificationSettingsRequest.Providers)
			if err != nil {
				impl.logger.Error("error in json marshalling", "providers", notificationSettingsRequest.Providers, "err", err)
				return nil, err
			}
			if eventIdRuleIdMapping != nil && eventIdRuleIdMapping[notificationSetting.EventTypeId] != 0 {
				notificationSetting.NotificationRuleId = eventIdRuleIdMapping[notificationSetting.EventTypeId]
			}
			if eventIdToAdditionalConfig != nil && len(eventIdToAdditionalConfig[notificationSetting.EventTypeId]) != 0 {
				notificationSetting.AdditionalConfigJson = eventIdToAdditionalConfig[notificationSetting.EventTypeId]
			}
			notificationSettings = append(notificationSettings, notificationSetting)
		}
	}
	return notificationSettings, nil
}

func (impl NotificationConfigBuilderImpl) UpdateExpressionInNotificationRules(eventIdToNotificationRule map[int]*repository.NotificationRule, filterCondition map[int]string, userId int32) ([]*repository.NotificationRule, error) {
	expression, err := impl.GenerateFilterExpression(filterCondition)
	if err != nil {
		impl.logger.Errorw("error in filter expression", "filterCondition", filterCondition)
		return nil, err
	}
	if expression == nil {
		return nil, nil
	}
	var updatedNotificationRules []*repository.NotificationRule
	for eventId, notificationRule := range eventIdToNotificationRule {
		if len(expression[eventId]) == 0 || notificationRule == nil {
			continue
		}
		updatedNotificationRule := *notificationRule
		updatedNotificationRule.Expression = expression[eventId]
		updatedNotificationRule.UpdateAuditLog(userId)
		updatedNotificationRules = append(updatedNotificationRules, &updatedNotificationRule)
	}
	return updatedNotificationRules, nil
}

func (impl NotificationConfigBuilderImpl) BuildNotificationRules(filterCondition map[int]string, userId int32) (map[int]*repository.NotificationRule, error) {
	expression, err := impl.GenerateFilterExpression(filterCondition)
	if err != nil {
		impl.logger.Errorw("error in generating filter expression", "filterCondition", filterCondition, "err", err)
		return nil, err
	}
	if expression == nil {
		return nil, nil
	}
	notificationRulesMap := make(map[int]*repository.NotificationRule)
	for eventId, _ := range filterCondition {
		if !slices.Contains(util.RulesSupportedEvents, eventId) ||
			expression[eventId] == "" {
			continue
		}
		notificationRule := repository.NotificationRule{
			ConditionType: notifierBean.PASS,
			Expression:    expression[eventId],
		}
		notificationRule.CreateAuditLog(userId)
		notificationRulesMap[eventId] = &notificationRule
	}
	return notificationRulesMap, nil
}

func (impl NotificationConfigBuilderImpl) GenerateAdditionalConfigByEventIds(additionalConfigJson map[int]string) (map[int]string, error) {
	if additionalConfigJson == nil {
		return nil, nil
	}
	if value, ok := additionalConfigJson[int(util.ImageScanning)]; ok {
		var filterFlagsJson map[int]string
		if value == "" {
			return filterFlagsJson, nil
		}
		var flags repository.ImageScanFilterFlags
		err := json.Unmarshal([]byte(value), &flags)
		if err != nil {
			return filterFlagsJson, err
		}
		flagsJson, err := json.Marshal(flags)
		if err != nil {
			return filterFlagsJson, err
		}
		filterFlagsJson = make(map[int]string)
		filterFlagsJson[int(util.ImageScanning)] = string(flagsJson)
		return filterFlagsJson, nil
	}
	return nil, nil
}

func (impl NotificationConfigBuilderImpl) GenerateFilterExpression(filterCondition map[int]string) (map[int]string, error) {
	if filterCondition == nil {
		return nil, nil
	}
	if value, ok := filterCondition[int(util.ImageScanning)]; ok {
		var filterExpression map[int]string
		if value == "" {
			return filterExpression, nil
		}
		var filters repository.ImageScanFilterConditions
		err := json.Unmarshal([]byte(value), &filters)
		if err != nil {
			return filterExpression, err
		}
		var severityExpression, policyExpression, expression string
		if filters.Severity != nil {
<<<<<<< HEAD
			severityExpression = fmt.Sprintf("%s in ['%s']", resourceFilter.Severity, strings.Join(filters.Severity, "', '"))
		}
		if filters.PolicyPermission != nil {
			policyExpression = fmt.Sprintf("%s in ['%s']", resourceFilter.PolicyPermission, strings.Join(filters.PolicyPermission, "', '"))
=======
			severityExpression = fmt.Sprintf("%s in ['%s']", expressionEvaluators.Severity, strings.Join(filters.Severity, "', '"))
		}
		if filters.PolicyPermission != nil {
			policyExpression = fmt.Sprintf("%s in ['%s']", expressionEvaluators.PolicyPermission, strings.Join(filters.PolicyPermission, "', '"))
>>>>>>> 30d464ac
		}

		if len(severityExpression) != 0 && len(policyExpression) != 0 {
			expression = fmt.Sprintf("%s && %s", severityExpression, policyExpression)
		} else if len(severityExpression) != 0 {
			expression = severityExpression
		} else if len(policyExpression) != 0 {
			expression = policyExpression
		}
		filterExpression = make(map[int]string)
		filterExpression[int(util.ImageScanning)] = expression
		return filterExpression, nil
	}
	return nil, nil
}

func (impl NotificationConfigBuilderImpl) buildNotificationSetting(notificationSettingsRequest *NotificationSettingRequest, notificationSettingsView *repository.NotificationSettingsView, eventTypeId int) (repository.NotificationSettings, error) {
	providersJson, err := json.Marshal(notificationSettingsRequest.Providers)
	if err != nil {
		impl.logger.Error(err)
		return repository.NotificationSettings{}, err
	}
	notificationSetting := repository.NotificationSettings{
		AppId:        notificationSettingsRequest.AppId,
		EnvId:        notificationSettingsRequest.EnvId,
		EventTypeId:  eventTypeId,
		PipelineType: string(notificationSettingsRequest.PipelineType),
		Config:       string(providersJson),
		ViewId:       notificationSettingsView.Id,
	}
	return notificationSetting, nil
}

func (impl NotificationConfigBuilderImpl) BuildNotificationSettingWithPipeline(teamId *int, envId *int, appId *int, pipelineId *int, pipelineType util.PipelineType, eventTypeId int, viewId int, providers []*client.Provider) (repository.NotificationSettings, error) {

	providersJson, err := json.Marshal(providers)
	if err != nil {
		impl.logger.Error(err)
		return repository.NotificationSettings{}, err
	}
	notificationSetting := repository.NotificationSettings{
		TeamId:       teamId,
		AppId:        appId,
		EnvId:        envId,
		PipelineId:   pipelineId,
		PipelineType: string(pipelineType),
		EventTypeId:  eventTypeId,
		Config:       string(providersJson),
		ViewId:       viewId,
	}
	return notificationSetting, nil
}<|MERGE_RESOLUTION|>--- conflicted
+++ resolved
@@ -8,11 +8,7 @@
 	"encoding/json"
 	"fmt"
 	"github.com/devtron-labs/devtron/client/events"
-<<<<<<< HEAD
-	"github.com/devtron-labs/devtron/enterprise/pkg/resourceFilter"
-=======
 	"github.com/devtron-labs/devtron/enterprise/pkg/expressionEvaluators"
->>>>>>> 30d464ac
 	"github.com/devtron-labs/devtron/internal/sql/repository"
 	notifierBean "github.com/devtron-labs/devtron/pkg/notifier/bean"
 	"github.com/devtron-labs/devtron/util/event"
@@ -253,17 +249,10 @@
 		}
 		var severityExpression, policyExpression, expression string
 		if filters.Severity != nil {
-<<<<<<< HEAD
-			severityExpression = fmt.Sprintf("%s in ['%s']", resourceFilter.Severity, strings.Join(filters.Severity, "', '"))
-		}
-		if filters.PolicyPermission != nil {
-			policyExpression = fmt.Sprintf("%s in ['%s']", resourceFilter.PolicyPermission, strings.Join(filters.PolicyPermission, "', '"))
-=======
 			severityExpression = fmt.Sprintf("%s in ['%s']", expressionEvaluators.Severity, strings.Join(filters.Severity, "', '"))
 		}
 		if filters.PolicyPermission != nil {
 			policyExpression = fmt.Sprintf("%s in ['%s']", expressionEvaluators.PolicyPermission, strings.Join(filters.PolicyPermission, "', '"))
->>>>>>> 30d464ac
 		}
 
 		if len(severityExpression) != 0 && len(policyExpression) != 0 {
