/*
 * Copyright (c) 2020 Devtron Labs
 *
 * Licensed under the Apache License, Version 2.0 (the "License");
 * you may not use this file except in compliance with the License.
 * You may obtain a copy of the License at
 *
 *    http://www.apache.org/licenses/LICENSE-2.0
 *
 * Unless required by applicable law or agreed to in writing, software
 * distributed under the License is distributed on an "AS IS" BASIS,
 * WITHOUT WARRANTIES OR CONDITIONS OF ANY KIND, either express or implied.
 * See the License for the specific language governing permissions and
 * limitations under the License.
 *
 */

package notifier

import (
	"encoding/json"
	"fmt"
	"github.com/devtron-labs/devtron/client/events"
<<<<<<< HEAD
=======
	"github.com/devtron-labs/devtron/enterprise/pkg/resourceFilter"
>>>>>>> 6054d2a7
	"github.com/devtron-labs/devtron/internal/sql/repository"
	notifierBean "github.com/devtron-labs/devtron/pkg/notifier/bean"
	"github.com/devtron-labs/devtron/util/event"
	"go.uber.org/zap"
	"golang.org/x/exp/slices"
	"strings"
	"time"
)

type NotificationConfigBuilder interface {
	BuildNotificationSettingsConfig(notificationSettingsRequest *NotificationConfigRequest, existingNotificationSettingsConfig *repository.NotificationSettingsView, userId int32) (*repository.NotificationSettingsView, error)
	BuildNewNotificationSettings(notificationSettingsRequest *NotificationConfigRequest, notificationSettingsView *repository.NotificationSettingsView, eventIdRuleIdMapping map[int]int) ([]repository.NotificationSettings, error)
	BuildNotificationSettingWithPipeline(teamId *int, envId *int, appId *int, pipelineId *int, pipelineType util.PipelineType, eventTypeId int, viewId int, providers []*client.Provider) (repository.NotificationSettings, error)
	BuildNotificationRules(filterCondition map[int]string, userId int32) (map[int]*repository.NotificationRule, error)
	GenerateAdditionalConfigByEventIds(additionalConfigJson map[int]string) (map[int]string, error)
	UpdateExpressionInNotificationRules(eventIdToNotificationRule map[int]*repository.NotificationRule, filterCondition map[int]string, userId int32) ([]*repository.NotificationRule, error)
}

type NotificationConfigBuilderImpl struct {
	logger *zap.SugaredLogger
}

func NewNotificationConfigBuilderImpl(logger *zap.SugaredLogger) *NotificationConfigBuilderImpl {
	return &NotificationConfigBuilderImpl{
		logger: logger,
	}
}

type NSConfig struct {
	TeamId       []*int             `json:"teamId"`
	AppId        []*int             `json:"appId"`
	EnvId        []*int             `json:"envId"`
	PipelineId   *int               `json:"pipelineId"`
	PipelineType util.PipelineType  `json:"pipelineType" validate:"required"`
	EventTypeIds []int              `json:"eventTypeIds" validate:"required"`
	Providers    []*client.Provider `json:"providers" validate:"required"`
}

func (impl NotificationConfigBuilderImpl) BuildNotificationSettingsConfig(notificationSettingsRequest *NotificationConfigRequest, existingNotificationSettingsConfig *repository.NotificationSettingsView, userId int32) (*repository.NotificationSettingsView, error) {
	nsConfig := &NSConfig{}
	nsConfig.TeamId = notificationSettingsRequest.TeamId
	nsConfig.AppId = notificationSettingsRequest.AppId
	nsConfig.EnvId = notificationSettingsRequest.EnvId
	nsConfig.PipelineId = notificationSettingsRequest.PipelineId
	nsConfig.PipelineType = notificationSettingsRequest.PipelineType
	nsConfig.EventTypeIds = notificationSettingsRequest.EventTypeIds
	nsConfig.Providers = notificationSettingsRequest.Providers

	config, err := json.Marshal(nsConfig)
	if err != nil {
		impl.logger.Error(err)
		return nil, err
	}
	currentTime := time.Now()
	if slices.Contains(notificationSettingsRequest.EventTypeIds, int(util.ImageScanning)) {
		notificationSettingsRequest.IsInternal = true
	}
	notificationSettingsView := &repository.NotificationSettingsView{
		Config:   string(config),
		Internal: notificationSettingsRequest.IsInternal,
<<<<<<< HEAD
		//ConfigName:    notificationSettingsRequest.ConfigName,
		//AppId:         notificationSettingsRequest.AppId,
		//EnvironmentId: notificationSettingsRequest.EnvId,
=======
		// ConfigName:    notificationSettingsRequest.ConfigName,
		// AppId:         notificationSettingsRequest.AppId,
		// EnvironmentId: notificationSettingsRequest.EnvId,
>>>>>>> 6054d2a7
	}
	if notificationSettingsRequest.Id != 0 {
		notificationSettingsView.Id = notificationSettingsRequest.Id
		notificationSettingsView.UpdatedOn = currentTime
		notificationSettingsView.UpdatedBy = userId
		notificationSettingsView.CreatedBy = existingNotificationSettingsConfig.CreatedBy
		notificationSettingsView.CreatedOn = existingNotificationSettingsConfig.CreatedOn
	} else {
		notificationSettingsView.AuditLog.CreatedOn = currentTime
		notificationSettingsView.AuditLog.CreatedBy = userId
	}
	return notificationSettingsView, nil
}

func (impl NotificationConfigBuilderImpl) BuildNewNotificationSettings(notificationSettingsRequest *NotificationConfigRequest, notificationSettingsView *repository.NotificationSettingsView, eventIdRuleIdMapping map[int]int) ([]repository.NotificationSettings, error) {
	var notificationSettings []repository.NotificationSettings
	type LocalRequest struct {
		Id         int  `json:"id"`
		TeamId     *int `json:"teamId"`
		AppId      *int `json:"appId"`
		EnvId      *int `json:"envId"`
		PipelineId *int `json:"pipelineId"`
	}
	var tempRequest []*LocalRequest
	if len(notificationSettingsRequest.TeamId) == 0 && len(notificationSettingsRequest.EnvId) == 0 && len(notificationSettingsRequest.AppId) > 0 {
		for _, item := range notificationSettingsRequest.AppId {
			tempRequest = append(tempRequest, &LocalRequest{AppId: item})
		}
	} else if len(notificationSettingsRequest.TeamId) == 0 && len(notificationSettingsRequest.EnvId) > 0 && len(notificationSettingsRequest.AppId) == 0 {
		for _, item := range notificationSettingsRequest.EnvId {
			tempRequest = append(tempRequest, &LocalRequest{EnvId: item})
		}
	} else if len(notificationSettingsRequest.TeamId) > 0 && len(notificationSettingsRequest.EnvId) == 0 && len(notificationSettingsRequest.AppId) == 0 {
		for _, item := range notificationSettingsRequest.TeamId {
			tempRequest = append(tempRequest, &LocalRequest{TeamId: item})
		}
	} else if len(notificationSettingsRequest.TeamId) == 0 && len(notificationSettingsRequest.EnvId) > 0 && len(notificationSettingsRequest.AppId) > 0 {
		for _, itemE := range notificationSettingsRequest.EnvId {
			for _, itemA := range notificationSettingsRequest.AppId {
				tempRequest = append(tempRequest, &LocalRequest{EnvId: itemE, AppId: itemA})
			}
		}
	} else if len(notificationSettingsRequest.TeamId) > 0 && len(notificationSettingsRequest.EnvId) > 0 && len(notificationSettingsRequest.AppId) == 0 {
		for _, itemT := range notificationSettingsRequest.TeamId {
			for _, itemE := range notificationSettingsRequest.EnvId {
				tempRequest = append(tempRequest, &LocalRequest{TeamId: itemT, EnvId: itemE})
			}
		}
	} else if len(notificationSettingsRequest.TeamId) > 0 && len(notificationSettingsRequest.EnvId) == 0 && len(notificationSettingsRequest.AppId) > 0 {
		for _, itemT := range notificationSettingsRequest.TeamId {
			for _, itemA := range notificationSettingsRequest.AppId {
				tempRequest = append(tempRequest, &LocalRequest{TeamId: itemT, AppId: itemA})
			}
		}
	} else if len(notificationSettingsRequest.TeamId) > 0 && len(notificationSettingsRequest.EnvId) > 0 && len(notificationSettingsRequest.AppId) > 0 {
		for _, itemT := range notificationSettingsRequest.TeamId {
			for _, itemE := range notificationSettingsRequest.EnvId {
				for _, itemA := range notificationSettingsRequest.AppId {
					tempRequest = append(tempRequest, &LocalRequest{TeamId: itemT, EnvId: itemE, AppId: itemA})
				}
			}
		}
	} else {
		tempRequest = append(tempRequest, &LocalRequest{PipelineId: notificationSettingsRequest.PipelineId})
	}
	eventIdToAdditionalConfig, err := impl.GenerateAdditionalConfigByEventIds(notificationSettingsRequest.AdditionalConfigJson)
	if err != nil {
		impl.logger.Error("error in unmarshalling additional config", "additionalConfig", notificationSettingsRequest.AdditionalConfigJson, "err", err)
		return nil, err
	}
	for _, item := range tempRequest {
		for _, e := range notificationSettingsRequest.EventTypeIds {
			notificationSetting, err := impl.BuildNotificationSettingWithPipeline(item.TeamId, item.EnvId, item.AppId, item.PipelineId, notificationSettingsRequest.PipelineType, e, notificationSettingsView.Id, notificationSettingsRequest.Providers)
			if err != nil {
				impl.logger.Error("error in json marshalling", "providers", notificationSettingsRequest.Providers, "err", err)
				return nil, err
			}
			if eventIdRuleIdMapping != nil && eventIdRuleIdMapping[notificationSetting.EventTypeId] != 0 {
				notificationSetting.NotificationRuleId = eventIdRuleIdMapping[notificationSetting.EventTypeId]
			}
			if eventIdToAdditionalConfig != nil && len(eventIdToAdditionalConfig[notificationSetting.EventTypeId]) != 0 {
				notificationSetting.AdditionalConfigJson = eventIdToAdditionalConfig[notificationSetting.EventTypeId]
			}
			notificationSettings = append(notificationSettings, notificationSetting)
		}
	}
	return notificationSettings, nil
}

func (impl NotificationConfigBuilderImpl) UpdateExpressionInNotificationRules(eventIdToNotificationRule map[int]*repository.NotificationRule, filterCondition map[int]string, userId int32) ([]*repository.NotificationRule, error) {
	expression, err := impl.GenerateFilterExpression(filterCondition)
	if err != nil {
		impl.logger.Errorw("error in filter expression", "filterCondition", filterCondition)
		return nil, err
	}
	if expression == nil {
		return nil, nil
	}
	var updatedNotificationRules []*repository.NotificationRule
	for eventId, notificationRule := range eventIdToNotificationRule {
		if len(expression[eventId]) == 0 || notificationRule == nil {
			continue
		}
		updatedNotificationRule := *notificationRule
		updatedNotificationRule.Expression = expression[eventId]
		updatedNotificationRule.UpdateAuditLog(userId)
		updatedNotificationRules = append(updatedNotificationRules, &updatedNotificationRule)
	}
	return updatedNotificationRules, nil
}

func (impl NotificationConfigBuilderImpl) BuildNotificationRules(filterCondition map[int]string, userId int32) (map[int]*repository.NotificationRule, error) {
	expression, err := impl.GenerateFilterExpression(filterCondition)
	if err != nil {
		impl.logger.Errorw("error in generating filter expression", "filterCondition", filterCondition, "err", err)
		return nil, err
	}
	if expression == nil {
		return nil, nil
	}
	notificationRulesMap := make(map[int]*repository.NotificationRule)
	for eventId, _ := range filterCondition {
		if !slices.Contains(util.RulesSupportedEvents, eventId) ||
			expression[eventId] == "" {
			continue
		}
		notificationRule := repository.NotificationRule{
			ConditionType: notifierBean.PASS,
			Expression:    expression[eventId],
		}
		notificationRule.CreateAuditLog(userId)
		notificationRulesMap[eventId] = &notificationRule
	}
	return notificationRulesMap, nil
}

func (impl NotificationConfigBuilderImpl) GenerateAdditionalConfigByEventIds(additionalConfigJson map[int]string) (map[int]string, error) {
	if additionalConfigJson == nil {
		return nil, nil
	}
	if value, ok := additionalConfigJson[int(util.ImageScanning)]; ok {
		var filterFlagsJson map[int]string
		if value == "" {
			return filterFlagsJson, nil
		}
		var flags repository.ImageScanFilterFlags
		err := json.Unmarshal([]byte(value), &flags)
		if err != nil {
			return filterFlagsJson, err
		}
		flagsJson, err := json.Marshal(flags)
		if err != nil {
			return filterFlagsJson, err
		}
		filterFlagsJson = make(map[int]string)
		filterFlagsJson[int(util.ImageScanning)] = string(flagsJson)
		return filterFlagsJson, nil
	}
	return nil, nil
}

func (impl NotificationConfigBuilderImpl) GenerateFilterExpression(filterCondition map[int]string) (map[int]string, error) {
	if filterCondition == nil {
		return nil, nil
	}
	if value, ok := filterCondition[int(util.ImageScanning)]; ok {
		var filterExpression map[int]string
		if value == "" {
			return filterExpression, nil
		}
		var filters repository.ImageScanFilterConditions
		err := json.Unmarshal([]byte(value), &filters)
		if err != nil {
			return filterExpression, err
		}
		var severityExpression, policyExpression, expression string
		if filters.Severity != nil {
<<<<<<< HEAD
			severityExpression = fmt.Sprintf("%s in ['%s']", notifierBean.Severity, strings.Join(filters.Severity, "', '"))
		}
		if filters.PolicyPermission != nil {
			policyExpression = fmt.Sprintf("%s in ['%s']", notifierBean.PolicyPermission, strings.Join(filters.PolicyPermission, "', '"))
=======
			severityExpression = fmt.Sprintf("%s in ['%s']", resourceFilter.Severity, strings.Join(filters.Severity, "', '"))
		}
		if filters.PolicyPermission != nil {
			policyExpression = fmt.Sprintf("%s in ['%s']", resourceFilter.PolicyPermission, strings.Join(filters.PolicyPermission, "', '"))
>>>>>>> 6054d2a7
		}

		if len(severityExpression) != 0 && len(policyExpression) != 0 {
			expression = fmt.Sprintf("%s && %s", severityExpression, policyExpression)
		} else if len(severityExpression) != 0 {
			expression = severityExpression
		} else if len(policyExpression) != 0 {
			expression = policyExpression
		}
		filterExpression = make(map[int]string)
		filterExpression[int(util.ImageScanning)] = expression
		return filterExpression, nil
	}
	return nil, nil
}

func (impl NotificationConfigBuilderImpl) buildNotificationSetting(notificationSettingsRequest *NotificationSettingRequest, notificationSettingsView *repository.NotificationSettingsView, eventTypeId int) (repository.NotificationSettings, error) {
	providersJson, err := json.Marshal(notificationSettingsRequest.Providers)
	if err != nil {
		impl.logger.Error(err)
		return repository.NotificationSettings{}, err
	}
	notificationSetting := repository.NotificationSettings{
		AppId:        notificationSettingsRequest.AppId,
		EnvId:        notificationSettingsRequest.EnvId,
		EventTypeId:  eventTypeId,
		PipelineType: string(notificationSettingsRequest.PipelineType),
		Config:       string(providersJson),
		ViewId:       notificationSettingsView.Id,
	}
	return notificationSetting, nil
}

func (impl NotificationConfigBuilderImpl) BuildNotificationSettingWithPipeline(teamId *int, envId *int, appId *int, pipelineId *int, pipelineType util.PipelineType, eventTypeId int, viewId int, providers []*client.Provider) (repository.NotificationSettings, error) {

	providersJson, err := json.Marshal(providers)
	if err != nil {
		impl.logger.Error(err)
		return repository.NotificationSettings{}, err
	}
	notificationSetting := repository.NotificationSettings{
		TeamId:       teamId,
		AppId:        appId,
		EnvId:        envId,
		PipelineId:   pipelineId,
		PipelineType: string(pipelineType),
		EventTypeId:  eventTypeId,
		Config:       string(providersJson),
		ViewId:       viewId,
	}
	return notificationSetting, nil
}<|MERGE_RESOLUTION|>--- conflicted
+++ resolved
@@ -21,10 +21,7 @@
 	"encoding/json"
 	"fmt"
 	"github.com/devtron-labs/devtron/client/events"
-<<<<<<< HEAD
-=======
 	"github.com/devtron-labs/devtron/enterprise/pkg/resourceFilter"
->>>>>>> 6054d2a7
 	"github.com/devtron-labs/devtron/internal/sql/repository"
 	notifierBean "github.com/devtron-labs/devtron/pkg/notifier/bean"
 	"github.com/devtron-labs/devtron/util/event"
@@ -85,15 +82,9 @@
 	notificationSettingsView := &repository.NotificationSettingsView{
 		Config:   string(config),
 		Internal: notificationSettingsRequest.IsInternal,
-<<<<<<< HEAD
-		//ConfigName:    notificationSettingsRequest.ConfigName,
-		//AppId:         notificationSettingsRequest.AppId,
-		//EnvironmentId: notificationSettingsRequest.EnvId,
-=======
 		// ConfigName:    notificationSettingsRequest.ConfigName,
 		// AppId:         notificationSettingsRequest.AppId,
 		// EnvironmentId: notificationSettingsRequest.EnvId,
->>>>>>> 6054d2a7
 	}
 	if notificationSettingsRequest.Id != 0 {
 		notificationSettingsView.Id = notificationSettingsRequest.Id
@@ -271,17 +262,10 @@
 		}
 		var severityExpression, policyExpression, expression string
 		if filters.Severity != nil {
-<<<<<<< HEAD
-			severityExpression = fmt.Sprintf("%s in ['%s']", notifierBean.Severity, strings.Join(filters.Severity, "', '"))
-		}
-		if filters.PolicyPermission != nil {
-			policyExpression = fmt.Sprintf("%s in ['%s']", notifierBean.PolicyPermission, strings.Join(filters.PolicyPermission, "', '"))
-=======
 			severityExpression = fmt.Sprintf("%s in ['%s']", resourceFilter.Severity, strings.Join(filters.Severity, "', '"))
 		}
 		if filters.PolicyPermission != nil {
 			policyExpression = fmt.Sprintf("%s in ['%s']", resourceFilter.PolicyPermission, strings.Join(filters.PolicyPermission, "', '"))
->>>>>>> 6054d2a7
 		}
 
 		if len(severityExpression) != 0 && len(policyExpression) != 0 {
