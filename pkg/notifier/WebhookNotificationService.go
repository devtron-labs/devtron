--- conflicted
+++ resolved
@@ -19,18 +19,6 @@
 
 const (
 	// these fields will be configurable in future
-<<<<<<< HEAD
-	DevtronContainerImageTag WebhookVariable = "{{devtronContainerImageTag}}"
-	DevtronAppName           WebhookVariable = "{{devtronAppName}}"
-	DevtronAppId             WebhookVariable = "{{devtronAppId}}"
-	DevtronEnvName           WebhookVariable = "{{devtronEnvName}}"
-	DevtronEnvId             WebhookVariable = "{{devtronEnvId}}"
-	DevtronCiPipelineId      WebhookVariable = "{{devtronCiPipelineId}}"
-	DevtronCdPipelineId      WebhookVariable = "{{devtronCdPipelineId}}"
-	DevtronTriggeredByEmail  WebhookVariable = "{{devtronTriggeredByEmail}}"
-	DevtronApprovedByEmail   WebhookVariable = "{{devtronApprovedByEmail}}"
-	EventType                WebhookVariable = "{{eventType}}"
-=======
 	DevtronContainerImageTag  WebhookVariable = "{{devtronContainerImageTag}}"
 	DevtronContainerImageRepo WebhookVariable = "{{devtronContainerImageRepo}}"
 	DevtronAppName            WebhookVariable = "{{devtronAppName}}"
@@ -40,8 +28,8 @@
 	DevtronCiPipelineId       WebhookVariable = "{{devtronCiPipelineId}}"
 	DevtronCdPipelineId       WebhookVariable = "{{devtronCdPipelineId}}"
 	DevtronTriggeredByEmail   WebhookVariable = "{{devtronTriggeredByEmail}}"
+	DevtronApprovedByEmail    WebhookVariable = "{{devtronApprovedByEmail}}"
 	EventType                 WebhookVariable = "{{eventType}}"
->>>>>>> ed715c76
 )
 
 type WebhookNotificationService interface {
@@ -127,18 +115,6 @@
 
 func (impl *WebhookNotificationServiceImpl) GetWebhookVariables() (map[string]WebhookVariable, error) {
 	variables := map[string]WebhookVariable{
-<<<<<<< HEAD
-		"devtronContainerImageTag": DevtronContainerImageTag,
-		"devtronAppName":           DevtronAppName,
-		"devtronAppId":             DevtronAppId,
-		"devtronEnvName":           DevtronEnvName,
-		"devtronEnvId":             DevtronEnvId,
-		"devtronCiPipelineId":      DevtronCiPipelineId,
-		"devtronCdPipelineId":      DevtronCdPipelineId,
-		"devtronTriggeredByEmail":  DevtronTriggeredByEmail,
-		"devtronApprovedByEmail":   DevtronApprovedByEmail,
-		"eventType":                EventType,
-=======
 		"devtronContainerImageTag":  DevtronContainerImageTag,
 		"devtronContainerImageRepo": DevtronContainerImageRepo,
 		"devtronAppName":            DevtronAppName,
@@ -148,8 +124,8 @@
 		"devtronCiPipelineId":       DevtronCiPipelineId,
 		"devtronCdPipelineId":       DevtronCdPipelineId,
 		"devtronTriggeredByEmail":   DevtronTriggeredByEmail,
+		"devtronApprovedByEmail":    DevtronApprovedByEmail,
 		"eventType":                 EventType,
->>>>>>> ed715c76
 	}
 
 	return variables, nil
