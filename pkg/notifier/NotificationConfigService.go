/*
 * Copyright (c) 2020 Devtron Labs
 *
 * Licensed under the Apache License, Version 2.0 (the "License");
 * you may not use this file except in compliance with the License.
 * You may obtain a copy of the License at
 *
 *    http://www.apache.org/licenses/LICENSE-2.0
 *
 * Unless required by applicable law or agreed to in writing, software
 * distributed under the License is distributed on an "AS IS" BASIS,
 * WITHOUT WARRANTIES OR CONDITIONS OF ANY KIND, either express or implied.
 * See the License for the specific language governing permissions and
 * limitations under the License.
 *
 */

package notifier

import (
	"encoding/json"
	"github.com/devtron-labs/devtron/client/events"
	"github.com/devtron-labs/devtron/enterprise/pkg/drafts"
	"github.com/devtron-labs/devtron/internal/sql/repository/app"
	"github.com/devtron-labs/devtron/pkg/apiToken"
	repository4 "github.com/devtron-labs/devtron/pkg/auth/user/repository"
	"github.com/devtron-labs/devtron/pkg/bean"
	repository3 "github.com/devtron-labs/devtron/pkg/cluster/repository"
	"github.com/devtron-labs/devtron/pkg/pipeline"
	repository2 "github.com/devtron-labs/devtron/pkg/team"

	util "github.com/devtron-labs/devtron/util/event"
	"time"

	"github.com/devtron-labs/devtron/internal/sql/repository"
	"github.com/devtron-labs/devtron/internal/sql/repository/pipelineConfig"
	util2 "github.com/devtron-labs/devtron/internal/util"
	"github.com/go-pg/pg"
	"go.uber.org/zap"
)

type NotificationConfigService interface {
	CreateOrUpdateNotificationSettings(notificationSettingsRequest *NotificationRequest, userId int32) (int, error)
	FindAll(offset int, size int) ([]*repository.NotificationSettingsViewWithAppEnv, int, error)
	BuildNotificationSettingsResponse(notificationSettings []*repository.NotificationSettingsViewWithAppEnv) ([]*NotificationSettingsResponse, int, error)
	DeleteNotificationSettings(request NSDeleteRequest) error
	FindNotificationSettingOptions(request *repository.SearchRequest) ([]*SearchFilterResponse, error)
	IsSesOrSmtpConfigured() (*ConfigCheck, error)
	UpdateNotificationSettings(notificationSettingsRequest *NotificationUpdateRequest, userId int32) (int, error)
	FetchNSViewByIds(ids []*int) ([]*NSConfig, error)
	GetMetaDataForDraftNotification(draftRequest *apiToken.DraftApprovalRequest) (*client.DraftApprovalResponse, error)
	GetMetaDataForDeploymentNotification(deploymentApprovalRequest *apiToken.DeploymentApprovalRequest, appName string, envName string) (*client.DeploymentApprovalResponse, error)
	PerformApprovalActionAndGetMetadata(deploymentApprovalRequest apiToken.DeploymentApprovalRequest, approvalActionRequest bean.UserApprovalActionRequest, pipelineInfo *pipelineConfig.Pipeline) (*client.DeploymentApprovalResponse, error)
}

type NotificationConfigServiceImpl struct {
	logger                         *zap.SugaredLogger
	notificationConfigBuilder      NotificationConfigBuilder
	notificationSettingsRepository repository.NotificationSettingsRepository
	ciPipelineRepository           pipelineConfig.CiPipelineRepository
	pipelineRepository             pipelineConfig.PipelineRepository
	slackRepository                repository.SlackNotificationRepository
	webhookRepository              repository.WebhookNotificationRepository
	sesRepository                  repository.SESNotificationRepository
	smtpRepository                 repository.SMTPNotificationRepository
	teamRepository                 repository2.TeamRepository
	environmentRepository          repository3.EnvironmentRepository
	appRepository                  app.AppRepository
	userRepository                 repository4.UserRepository
	ciPipelineMaterialRepository   pipelineConfig.CiPipelineMaterialRepository
<<<<<<< HEAD
	configDraftRepository          drafts.ConfigDraftRepository
	ciArtifactRepository           repository.CiArtifactRepository
	appArtifactManager             pipeline.AppArtifactManager
	cdHandler                      pipeline.CdHandler
=======
>>>>>>> fff73e0f
}

type NotificationSettingRequest struct {
	Id     int  `json:"id"`
	TeamId int  `json:"teamId"`
	AppId  *int `json:"appId"`
	EnvId  *int `json:"envId"`
	//Pipelines    []int             `json:"pipelineIds"`
	PipelineType util.PipelineType `json:"pipelineType" validate:"required"`
	EventTypeIds []int             `json:"eventTypeIds" validate:"required"`
	Providers    []client.Provider `json:"providers" validate:"required"`
}

type Providers struct {
	Providers []client.Provider `json:"providers"`
}

type NSDeleteRequest struct {
	Id []*int `json:"id"`
}

type NotificationRequest struct {
	UpdateType                util.UpdateType              `json:"updateType,omitempty"`
	SesConfigId               int                          `json:"sesConfigId,omitempty"`
	Providers                 []*client.Provider           `json:"providers"`
	NotificationConfigRequest []*NotificationConfigRequest `json:"notificationConfigRequest" validate:"required"`
}
type NotificationUpdateRequest struct {
	UpdateType                util.UpdateType              `json:"updateType,omitempty"`
	NotificationConfigRequest []*NotificationConfigRequest `json:"notificationConfigRequest" validate:"required"`
}
type NotificationConfigRequest struct {
	Id           int                `json:"id"`
	TeamId       []*int             `json:"teamId"`
	AppId        []*int             `json:"appId"`
	EnvId        []*int             `json:"envId"`
	PipelineId   *int               `json:"pipelineId"`
	PipelineType util.PipelineType  `json:"pipelineType" validate:"required"`
	EventTypeIds []int              `json:"eventTypeIds" validate:"required"`
	Providers    []*client.Provider `json:"providers"`
}

type NSViewResponse struct {
	Total                        int                             `json:"total"`
	NotificationSettingsResponse []*NotificationSettingsResponse `json:"settings"`
}
type ConfigCheck struct {
	IsConfigured        bool `json:"isConfigured"`
	IsDefaultConfigured bool `json:"is_default_configured"`
}

type NotificationSettingsResponse struct {
	Id               int                `json:"id"`
	ConfigName       string             `json:"configName"`
	TeamResponse     []*TeamResponse    `json:"team"`
	AppResponse      []*AppResponse     `json:"app"`
	EnvResponse      []*EnvResponse     `json:"environment"`
	PipelineResponse *PipelineResponse  `json:"pipeline"`
	PipelineType     string             `json:"pipelineType"`
	ProvidersConfig  []*ProvidersConfig `json:"providerConfigs"`
	EventTypes       []int              `json:"eventTypes"`
}

type SearchFilterResponse struct {
	TeamResponse     []*TeamResponse   `json:"team"`
	AppResponse      []*AppResponse    `json:"app"`
	EnvResponse      []*EnvResponse    `json:"environment"`
	PipelineResponse *PipelineResponse `json:"pipeline"`
	PipelineType     string            `json:"pipelineType"`
}

type TeamResponse struct {
	Id   *int   `json:"id"`
	Name string `json:"name"`
}

type AppResponse struct {
	Id   *int   `json:"id"`
	Name string `json:"name"`
}

type EnvResponse struct {
	Id                   *int   `json:"id"`
	Name                 string `json:"name"`
	IsVirtualEnvironment bool   `json:"isVirtualEnvironment"`
}

type PipelineResponse struct {
	Id                   *int     `json:"id"`
	Name                 string   `json:"name"`
	EnvironmentName      string   `json:"environmentName,omitempty"`
	AppName              string   `json:"appName,omitempty"`
	Branches             []string `json:"branches,omitempty"`
	IsVirtualEnvironment bool     `json:"isVirtualEnvironment"`
}

type ProvidersConfig struct {
	Id         int    `json:"id"`
	Dest       string `json:"dest"`
	ConfigName string `json:"name"`
	Recipient  string `json:"recipient"`
}

func NewNotificationConfigServiceImpl(logger *zap.SugaredLogger, notificationSettingsRepository repository.NotificationSettingsRepository, notificationConfigBuilder NotificationConfigBuilder, ciPipelineRepository pipelineConfig.CiPipelineRepository,
	pipelineRepository pipelineConfig.PipelineRepository, slackRepository repository.SlackNotificationRepository, webhookRepository repository.WebhookNotificationRepository,
	sesRepository repository.SESNotificationRepository, smtpRepository repository.SMTPNotificationRepository,
	teamRepository repository2.TeamRepository,
	environmentRepository repository3.EnvironmentRepository, appRepository app.AppRepository,
	userRepository repository4.UserRepository, ciPipelineMaterialRepository pipelineConfig.CiPipelineMaterialRepository,
	configDraftRepository drafts.ConfigDraftRepository,
	ciArtifactRepository repository.CiArtifactRepository,
	appArtifactManager pipeline.AppArtifactManager,
	cdHandler pipeline.CdHandler,
) *NotificationConfigServiceImpl {
	return &NotificationConfigServiceImpl{
		logger:                         logger,
		notificationSettingsRepository: notificationSettingsRepository,
		notificationConfigBuilder:      notificationConfigBuilder,
		pipelineRepository:             pipelineRepository,
		ciPipelineRepository:           ciPipelineRepository,
		sesRepository:                  sesRepository,
		slackRepository:                slackRepository,
		webhookRepository:              webhookRepository,
		smtpRepository:                 smtpRepository,
		teamRepository:                 teamRepository,
		environmentRepository:          environmentRepository,
		appRepository:                  appRepository,
		userRepository:                 userRepository,
		ciPipelineMaterialRepository:   ciPipelineMaterialRepository,
		configDraftRepository:          configDraftRepository,
		ciArtifactRepository:           ciArtifactRepository,
		appArtifactManager:             appArtifactManager,
		cdHandler:                      cdHandler,
	}
}

func (impl *NotificationConfigServiceImpl) FindAll(offset int, size int) ([]*repository.NotificationSettingsViewWithAppEnv, int, error) {
	var notificationSettingsViews []*repository.NotificationSettingsViewWithAppEnv
	models, err := impl.notificationSettingsRepository.FindAll(offset, size)
	if err != nil && !util2.IsErrNoRows(err) {
		impl.logger.Errorw("error while fetch notifications", "err", err)
		return notificationSettingsViews, 0, err
	}
	for _, model := range models {
		notificationSettingsView := &repository.NotificationSettingsViewWithAppEnv{
			Id:     model.Id,
			Config: model.Config,
		}
		notificationSettingsViews = append(notificationSettingsViews, notificationSettingsView)
	}

	count, err := impl.notificationSettingsRepository.FindNSViewCount()
	if err != nil && !util2.IsErrNoRows(err) {
		impl.logger.Errorw("error while fetch notifications", "err", err)
		return notificationSettingsViews, 0, err
	}
	return notificationSettingsViews, count, nil
}

func (impl *NotificationConfigServiceImpl) DeleteNotificationSettings(request NSDeleteRequest) error {
	dbConnection := impl.pipelineRepository.GetConnection()
	tx, err := dbConnection.Begin()
	if err != nil {
		return err
	}
	// Rollback tx on error.
	defer tx.Rollback()

	for _, id := range request.Id {
		rowsDeleted, err := impl.notificationSettingsRepository.DeleteNotificationSettingsByConfigId(*id, tx)
		if err != nil && !util2.IsErrNoRows(err) {
			impl.logger.Errorw("error while delete notifications", "err", err)
			return err
		}
		impl.logger.Debugw("deleted notificationSetting", "rows", rowsDeleted)

		rowsDeleted, err = impl.notificationSettingsRepository.DeleteNotificationSettingsViewById(*id, tx)
		if err != nil && !util2.IsErrNoRows(err) {
			impl.logger.Errorw("err", err)
			return err
		}
		impl.logger.Debugw("deleted notificationSettingView", "rows", rowsDeleted)
	}
	err = tx.Commit()
	if err != nil {
		return err
	}
	return nil
}

type config struct {
	AppId        int               `json:"appId"`
	EnvId        int               `json:"envId"`
	Pipelines    []int             `json:"pipelineIds"`
	PipelineType util.PipelineType `json:"pipelineType" validate:"required"`
	EventTypeIds []int             `json:"eventTypeIds" validate:"required"`
	Providers    []client.Provider `json:"providers" validate:"required"`
}

func (impl *NotificationConfigServiceImpl) CreateOrUpdateNotificationSettings(notificationSettingsRequest *NotificationRequest, userId int32) (int, error) {
	var configId int
	var err error
	dbConnection := impl.pipelineRepository.GetConnection()
	tx, err := dbConnection.Begin()
	if err != nil {
		return 0, err
	}
	// Rollback tx on error.
	defer tx.Rollback()

	for _, request := range notificationSettingsRequest.NotificationConfigRequest {
		if request.Id != 0 {
			_, err := impl.notificationSettingsRepository.DeleteNotificationSettingsByConfigId(request.Id, tx)
			if err != nil {
				impl.logger.Errorw("error while create notifications settings", "err", err)
				return 0, err
			}
		}
		request.Providers = notificationSettingsRequest.Providers
		configId, err = impl.saveNotificationSetting(request, userId, tx)
		if err != nil {
			impl.logger.Errorw("failed to save notification settings", "err", err)
			return 0, err
		}
	}
	err = tx.Commit()
	if err != nil {
		return 0, err
	}

	return configId, nil
}

func (impl *NotificationConfigServiceImpl) UpdateNotificationSettings(notificationSettingsRequest *NotificationUpdateRequest, userId int32) (int, error) {
	var configId int
	var err error
	dbConnection := impl.pipelineRepository.GetConnection()
	tx, err := dbConnection.Begin()
	if err != nil {
		return 0, err
	}
	// Rollback tx on error.
	defer tx.Rollback()

	for _, item := range notificationSettingsRequest.NotificationConfigRequest {
		configId, err = impl.updateNotificationSetting(item, notificationSettingsRequest.UpdateType, userId, tx)
		if err != nil {
			impl.logger.Errorw("failed to save notification settings", "err", err)
			return 0, err
		}
	}
	err = tx.Commit()
	if err != nil {
		return 0, err
	}
	return configId, nil
}

func (impl *NotificationConfigServiceImpl) BuildNotificationSettingsResponse(notificationSettingViews []*repository.NotificationSettingsViewWithAppEnv) ([]*NotificationSettingsResponse, int, error) {
	var notificationSettingsResponses []*NotificationSettingsResponse
	deletedItemCount := 0
	for _, ns := range notificationSettingViews {
		notificationSettingsResponse := &NotificationSettingsResponse{
			Id:         ns.Id,
			ConfigName: ns.ConfigName,
		}

		var config NSConfig
		configJson := []byte(ns.Config)
		err := json.Unmarshal(configJson, &config)
		if err != nil {
			impl.logger.Errorw("unmarshal error", "err", err)
			return notificationSettingsResponses, deletedItemCount, err
		}

		if config.TeamId != nil && len(config.TeamId) > 0 {
			teams, err := impl.teamRepository.FindByIds(config.TeamId)
			if err != nil && err != pg.ErrNoRows {
				impl.logger.Errorw("error in fetching team", "err", err)
				return notificationSettingsResponses, deletedItemCount, err
			}
			var teamResponse []*TeamResponse
			for _, item := range teams {
				teamResponse = append(teamResponse, &TeamResponse{Id: &item.Id, Name: item.Name})
			}
			notificationSettingsResponse.TeamResponse = teamResponse
		}

		if config.EnvId != nil && len(config.EnvId) > 0 {
			environments, err := impl.environmentRepository.FindByIds(config.EnvId)
			if err != nil && err != pg.ErrNoRows {
				impl.logger.Errorw("error in fetching env", "err", err)
				return notificationSettingsResponses, deletedItemCount, err
			}
			var envResponse []*EnvResponse
			for _, item := range environments {
				envResponse = append(envResponse, &EnvResponse{Id: &item.Id, Name: item.Name, IsVirtualEnvironment: item.IsVirtualEnvironment})
			}
			notificationSettingsResponse.EnvResponse = envResponse
		}

		if config.AppId != nil && len(config.AppId) > 0 {
			applications, err := impl.appRepository.FindByIds(config.AppId)
			if err != nil && err != pg.ErrNoRows {
				impl.logger.Errorw("error in fetching app", "err", err)
				return notificationSettingsResponses, deletedItemCount, err
			}
			var appResponse []*AppResponse
			for _, item := range applications {
				appResponse = append(appResponse, &AppResponse{Id: &item.Id, Name: item.AppName})
			}
			notificationSettingsResponse.AppResponse = appResponse
		}

		if config.Providers != nil && len(config.Providers) > 0 {
			var slackIds []*int
			var webhookIds []*int
			var sesUserIds []int32
			var smtpUserIds []int32
			var providerConfigs []*ProvidersConfig
			for _, item := range config.Providers {
				// if item.ConfigId > 0 that means, user is of user repository, else user email is custom
				if item.ConfigId > 0 {
					if item.Destination == util.Slack {
						slackIds = append(slackIds, &item.ConfigId)
					} else if item.Destination == util.SES {
						sesUserIds = append(sesUserIds, int32(item.ConfigId))
					} else if item.Destination == util.SMTP {
						smtpUserIds = append(smtpUserIds, int32(item.ConfigId))
					} else if item.Destination == util.Webhook {
						webhookIds = append(webhookIds, &item.ConfigId)
					}
				} else {
					providerConfigs = append(providerConfigs, &ProvidersConfig{Dest: string(item.Destination), Recipient: item.Recipient})
				}
			}
			if len(slackIds) > 0 {
				slackConfigs, err := impl.slackRepository.FindByIds(slackIds)
				if err != nil && err != pg.ErrNoRows {
					impl.logger.Errorw("error in fetching slack config", "err", err)
					return notificationSettingsResponses, deletedItemCount, err
				}
				for _, item := range slackConfigs {
					providerConfigs = append(providerConfigs, &ProvidersConfig{Id: item.Id, ConfigName: item.ConfigName, Dest: string(util.Slack)})
				}
			}
			if len(webhookIds) > 0 {
				webhookConfigs, err := impl.webhookRepository.FindByIds(webhookIds)
				if err != nil && err != pg.ErrNoRows {
					impl.logger.Errorw("error in fetching webhook config", "err", err)
					return notificationSettingsResponses, deletedItemCount, err
				}
				for _, item := range webhookConfigs {
					providerConfigs = append(providerConfigs, &ProvidersConfig{Id: item.Id, ConfigName: item.ConfigName, Dest: string(util.Webhook)})
				}
			}

			if len(sesUserIds) > 0 {
				sesConfigs, err := impl.userRepository.GetByIds(sesUserIds)
				if err != nil && err != pg.ErrNoRows {
					impl.logger.Errorw("error in fetching user", "error", err)
					return notificationSettingsResponses, deletedItemCount, err
				}
				for _, item := range sesConfigs {
					providerConfigs = append(providerConfigs, &ProvidersConfig{Id: int(item.Id), ConfigName: item.EmailId, Dest: string(util.SES)})
				}
			}
			if len(smtpUserIds) > 0 {
				smtpConfigs, err := impl.userRepository.GetByIds(smtpUserIds)
				if err != nil && err != pg.ErrNoRows {
					impl.logger.Errorw("error in fetching user", "error", err)
					return notificationSettingsResponses, deletedItemCount, err
				}
				for _, item := range smtpConfigs {
					providerConfigs = append(providerConfigs, &ProvidersConfig{Id: int(item.Id), ConfigName: item.EmailId, Dest: string(util.SMTP)})
				}
			}
			notificationSettingsResponse.ProvidersConfig = providerConfigs
		}

		if config.PipelineId != nil && *config.PipelineId > 0 {
			pipelineResponse := &PipelineResponse{}
			pipelineResponse.Id = config.PipelineId
			if config.PipelineType == util.CD {
				pipeline, err := impl.pipelineRepository.FindById(*config.PipelineId)
				if err != nil && err != pg.ErrNoRows {
					impl.logger.Errorw("error in fetching cd pipeline", "err", err)
					return notificationSettingsResponses, deletedItemCount, err
				}
				if err == pg.ErrNoRows {
					deletedItemCount = deletedItemCount + 1
					continue
				}
				pipelineResponse.EnvironmentName = pipeline.Environment.Name
				pipelineResponse.Name = pipeline.Name
				if pipeline.App.Id > 0 {
					pipelineResponse.AppName = pipeline.App.AppName
				}
				pipelineResponse.IsVirtualEnvironment = pipeline.Environment.IsVirtualEnvironment
			} else if config.PipelineType == util.CI {
				pipeline, err := impl.ciPipelineRepository.FindById(*config.PipelineId)
				if err != nil && err != pg.ErrNoRows {
					impl.logger.Errorw("error in fetching ci pipeline", "err", err)
					return notificationSettingsResponses, deletedItemCount, err
				}
				if err == pg.ErrNoRows {
					deletedItemCount = deletedItemCount + 1
					continue
				}
				pipelineResponse.Name = pipeline.Name
				if pipeline.App != nil {
					pipelineResponse.AppName = pipeline.App.AppName
				}
				if pipeline.CiPipelineMaterials != nil {
					for _, item := range pipeline.CiPipelineMaterials {
						pipelineResponse.Branches = append(pipelineResponse.Branches, item.Value)
					}
				}
			}
			notificationSettingsResponse.PipelineResponse = pipelineResponse
		}

		notificationSettingsResponse.PipelineType = string(config.PipelineType)
		notificationSettingsResponse.EventTypes = config.EventTypeIds

		notificationSettingsResponses = append(notificationSettingsResponses, notificationSettingsResponse)
	}
	return notificationSettingsResponses, deletedItemCount, nil
}

func (impl *NotificationConfigServiceImpl) buildProvidersConfig(config config) ([]ProvidersConfig, error) {
	var providerConfigs []ProvidersConfig
	if len(config.Providers) > 0 {
		sesConfigNamesMap := map[int]string{}
		slackConfigNameMap := map[int]string{}
		smtpConfigNamesMap := map[int]string{}
		for _, c := range config.Providers {
			if util.Slack == c.Destination {
				if _, ok := slackConfigNameMap[c.ConfigId]; ok {
					continue
				}
				slackConfigNameMap[c.ConfigId] = ""
			} else if util.SES == c.Destination {
				if _, ok := sesConfigNamesMap[c.ConfigId]; ok {
					continue
				}
				sesConfigNamesMap[c.ConfigId] = ""
			} else if util.SMTP == c.Destination {
				if _, ok := smtpConfigNamesMap[c.ConfigId]; ok {
					continue
				}
				smtpConfigNamesMap[c.ConfigId] = ""
			}
		}

		slackIds := make([]int, 0, len(slackConfigNameMap))
		sesIds := make([]int, 0, len(sesConfigNamesMap))
		smtpIds := make([]int, 0, len(smtpConfigNamesMap))

		for k := range slackConfigNameMap {
			slackIds = append(slackIds, k)
		}
		for k := range sesConfigNamesMap {
			sesIds = append(sesIds, k)
		}
		for k := range smtpConfigNamesMap {
			smtpIds = append(smtpIds, k)
		}

		if len(slackIds) > 0 {
			slackConfigs, err := impl.slackRepository.FindByIdsIn(slackIds)
			if err != nil {
				impl.logger.Errorw("error in fetch slack configs", "err", err)
				return []ProvidersConfig{}, err
			}
			for _, s := range slackConfigs {
				slackConfigNameMap[s.Id] = s.ConfigName
			}
		}
		if len(sesIds) > 0 {
			sesConfigs, err := impl.sesRepository.FindByIdsIn(sesIds)
			if err != nil {
				impl.logger.Errorw("error on fetch ses configs", "err", err)
				return []ProvidersConfig{}, err
			}
			for _, s := range sesConfigs {
				sesConfigNamesMap[s.Id] = s.ConfigName
			}
		}
		if len(smtpIds) > 0 {
			smtpConfigs, err := impl.smtpRepository.FindByIdsIn(sesIds)
			if err != nil {
				impl.logger.Errorw("error on fetch smtp configs", "err", err)
				return []ProvidersConfig{}, err
			}
			for _, s := range smtpConfigs {
				smtpConfigNamesMap[s.Id] = s.ConfigName
			}
		}
		for _, c := range config.Providers {
			var configName string
			if c.Destination == util.Slack {
				configName = slackConfigNameMap[c.ConfigId]
			} else if c.Destination == util.SES {
				configName = sesConfigNamesMap[c.ConfigId]
			} else if c.Destination == util.SMTP {
				configName = smtpConfigNamesMap[c.ConfigId]
			}
			providerConfig := ProvidersConfig{
				Id:         c.ConfigId,
				Dest:       string(c.Destination),
				ConfigName: configName,
			}
			providerConfigs = append(providerConfigs, providerConfig)
		}
	}
	return providerConfigs, nil
}

func (impl *NotificationConfigServiceImpl) buildPipelineResponses(config config, ciPipelines []*pipelineConfig.CiPipeline, cdPipelines []*pipelineConfig.Pipeline) (util.PipelineType, []PipelineResponse, error) {
	var pipelineType util.PipelineType
	var err error

	if util.CI == config.PipelineType {
		pipelineType = util.CI
	} else if util.CD == config.PipelineType {
		pipelineType = util.CD
	}

	if len(config.Pipelines) > 0 {
		var pipelinesIds []int
		pipelinesIds = append(pipelinesIds, config.Pipelines...)
		if util.CI == config.PipelineType {
			ciPipelines, err = impl.ciPipelineRepository.FindByIdsIn(pipelinesIds)
		} else if util.CD == config.PipelineType {
			cdPipelines, err = impl.pipelineRepository.FindByIdsIn(pipelinesIds)
		}
		if err != nil {
			impl.logger.Errorw("error while response build", "err", err)
			return "", []PipelineResponse{}, err
		}
	}
	var pipelineResponses []PipelineResponse
	if util.CI == pipelineType {
		for _, ci := range ciPipelines {
			pipelineResponse := PipelineResponse{
				Id:   &ci.Id,
				Name: ci.Name,
			}
			pipelineResponses = append(pipelineResponses, pipelineResponse)
		}
	} else if util.CD == pipelineType {
		for _, cd := range cdPipelines {
			pipelineResponse := PipelineResponse{
				Id:   &cd.Id,
				Name: cd.Name,
			}
			pipelineResponses = append(pipelineResponses, pipelineResponse)
		}
	}
	return pipelineType, pipelineResponses, nil
}

func (impl *NotificationConfigServiceImpl) saveNotificationSetting(notificationSettingsRequest *NotificationConfigRequest, userId int32, tx *pg.Tx) (int, error) {
	var existingNotificationSettingsConfig *repository.NotificationSettingsView
	var err error
	if notificationSettingsRequest.Id != 0 {
		existingNotificationSettingsConfig, err = impl.notificationSettingsRepository.FindNotificationSettingsViewById(notificationSettingsRequest.Id)
		if err != nil {
			impl.logger.Errorw("failed to fetch existing notification settings view", "err", err)
			return 0, err
		}
	}
	notificationSettingsConfig, err := impl.notificationConfigBuilder.BuildNotificationSettingsConfig(notificationSettingsRequest, existingNotificationSettingsConfig, userId)
	if err != nil {
		impl.logger.Errorw("failed to build notification settings view", "err", err)
		return 0, err
	}
	if notificationSettingsConfig.Id == 0 {
		notificationSettingsConfig, err = impl.notificationSettingsRepository.SaveNotificationSettingsConfig(notificationSettingsConfig, tx)
	} else {
		notificationSettingsConfig, err = impl.notificationSettingsRepository.UpdateNotificationSettingsView(notificationSettingsConfig, tx)
	}
	if err != nil {
		impl.logger.Errorw("failed to save notification settings view", "err", err)
		return 0, err
	}
	notificationSettings, nErr := impl.notificationConfigBuilder.BuildNewNotificationSettings(notificationSettingsRequest, notificationSettingsConfig)
	if nErr != nil {
		impl.logger.Errorw("failed to build notification settings", "err", err)
		return 0, nErr
	}
	_, sErr := impl.notificationSettingsRepository.SaveAllNotificationSettings(notificationSettings, tx)
	if sErr != nil {
		impl.logger.Errorw("failed to save notification settings", "err", err)
		_, err = impl.notificationSettingsRepository.DeleteNotificationSettingsViewById(notificationSettingsConfig.Id, tx)
		if err != nil {
			impl.logger.Errorw("failed to rollback notification settings view", "err", err)
			return 0, err
		}
		return 0, sErr
	}
	impl.logger.Debug("notification settings saved")
	return notificationSettingsConfig.Id, nil
}

func (impl *NotificationConfigServiceImpl) updateNotificationSetting(notificationSettingsRequest *NotificationConfigRequest, updateType util.UpdateType, userId int32, tx *pg.Tx) (int, error) {
	var err error
	existingNotificationSettingsConfig, err := impl.notificationSettingsRepository.FindNotificationSettingsViewById(notificationSettingsRequest.Id)
	if err != nil {
		impl.logger.Errorw("failed to fetch existing notification settings view", "err", err)
		return 0, err
	}

	nsConfig := &NSConfig{}
	err = json.Unmarshal([]byte(existingNotificationSettingsConfig.Config), nsConfig)
	if updateType == util.UpdateEvents {
		nsConfig.EventTypeIds = notificationSettingsRequest.EventTypeIds
	} else if updateType == util.UpdateRecipients {
		nsConfig.Providers = notificationSettingsRequest.Providers
	}
	config, err := json.Marshal(nsConfig)
	if err != nil {
		impl.logger.Error(err)
		return 0, err
	}
	existingNotificationSettingsConfig.Config = string(config)
	currentTime := time.Now()
	existingNotificationSettingsConfig.UpdatedOn = currentTime
	existingNotificationSettingsConfig.UpdatedBy = userId
	existingNotificationSettingsConfig, err = impl.notificationSettingsRepository.UpdateNotificationSettingsView(existingNotificationSettingsConfig, tx)
	if err != nil {
		impl.logger.Errorw("failed to save notification settings view", "err", err)
		return 0, err
	}

	if updateType == util.UpdateEvents {
		notificationSettingsRequest.TeamId = nsConfig.TeamId
		notificationSettingsRequest.AppId = nsConfig.AppId
		notificationSettingsRequest.EnvId = nsConfig.EnvId
		notificationSettingsRequest.PipelineId = nsConfig.PipelineId
		notificationSettingsRequest.PipelineType = nsConfig.PipelineType
		notificationSettingsRequest.Providers = nsConfig.Providers
		var notificationSettings []repository.NotificationSettings
		nsOptions, err := impl.notificationSettingsRepository.FetchNotificationSettingGroupBy(notificationSettingsRequest.Id)
		if err != nil {
			impl.logger.Errorw("failed to fetch existing notification settings view", "err", err)
			return 0, err
		}
		if len(nsOptions) == 0 {
			notificationSettings, err = impl.notificationConfigBuilder.BuildNewNotificationSettings(notificationSettingsRequest, existingNotificationSettingsConfig)
			if err != nil {
				impl.logger.Error(err)
				return 0, err
			}
		} else {
			for _, item := range nsOptions {
				for _, e := range notificationSettingsRequest.EventTypeIds {
					notificationSetting, err := impl.notificationConfigBuilder.BuildNotificationSettingWithPipeline(item.TeamId, item.EnvId, item.AppId, item.PipelineId, util.PipelineType(item.PipelineType), e, notificationSettingsRequest.Id, nsConfig.Providers)
					if err != nil {
						impl.logger.Error(err)
						return 0, err
					}
					notificationSettings = append(notificationSettings, notificationSetting)
				}
			}
		}
		//deleting old items
		_, err = impl.notificationSettingsRepository.DeleteNotificationSettingsByConfigId(notificationSettingsRequest.Id, tx)
		if err != nil {
			impl.logger.Errorw("error on delete ns", "err", err)
			return 0, err
		}

		if notificationSettings != nil {
			_, sErr := impl.notificationSettingsRepository.SaveAllNotificationSettings(notificationSettings, tx)
			if sErr != nil {
				impl.logger.Errorw("failed to save notification settings", "err", err)
				_, err = impl.notificationSettingsRepository.DeleteNotificationSettingsViewById(existingNotificationSettingsConfig.Id, tx)
				if err != nil {
					impl.logger.Errorw("failed to rollback notification settings view", "err", err)
					return 0, err
				}
				return 0, sErr
			}
		}
	} else if updateType == util.UpdateRecipients {
		nsOptions, err := impl.notificationSettingsRepository.FindNotificationSettingsByViewId(notificationSettingsRequest.Id)
		if err != nil {
			impl.logger.Errorw("failed to fetch existing notification settings view", "err", err)
			return 0, err
		}

		//UPDATE - config updated, MAY BE THERE IS NO NEED OF UPDATE HERE

		for _, ns := range nsOptions {
			config, err := json.Marshal(nsConfig.Providers)
			if err != nil {
				impl.logger.Error(err)
				return 0, err
			}
			ns.Config = string(config)
			_, err = impl.notificationSettingsRepository.UpdateNotificationSettings(&ns, tx)
			if err != nil {
				impl.logger.Errorw("failed to fetch existing notification settings view", "err", err)
				return 0, err
			}
		}
	}
	return existingNotificationSettingsConfig.Id, nil
}

func (impl *NotificationConfigServiceImpl) FindNotificationSettingOptions(settingRequest *repository.SearchRequest) ([]*SearchFilterResponse, error) {
	var searchFilterResponse []*SearchFilterResponse

	settingOptionResponseDeployment, err := impl.notificationSettingsRepository.FindNotificationSettingDeploymentOptions(settingRequest)
	if err != nil && !util2.IsErrNoRows(err) {
		impl.logger.Errorw("error while fetching notification deployment option", "err", err)
		return searchFilterResponse, err
	}
	for _, item := range settingOptionResponseDeployment {
		item.PipelineType = string(util.CD)
		result := &SearchFilterResponse{
			PipelineType:     item.PipelineType,
			PipelineResponse: &PipelineResponse{Id: &item.PipelineId, Name: item.PipelineName, EnvironmentName: item.EnvironmentName, AppName: item.AppName},
		}
		searchFilterResponse = append(searchFilterResponse, result)
	}

	settingOptionResponseBuild, err := impl.notificationSettingsRepository.FindNotificationSettingBuildOptions(settingRequest)
	if err != nil && !util2.IsErrNoRows(err) {
		impl.logger.Errorw("error while fetching notification deployment option", "err", err)
		return searchFilterResponse, err
	}
	for _, item := range settingOptionResponseBuild {
		item.PipelineType = string(util.CI)

		pipelineMaterials, err := impl.ciPipelineMaterialRepository.GetByPipelineId(item.PipelineId)
		if err != nil && !util2.IsErrNoRows(err) {
			impl.logger.Errorw("error while fetching material", "err", err)
			return searchFilterResponse, err
		}
		var branches []string
		if pipelineMaterials != nil {
			for _, pipelineMaterial := range pipelineMaterials {
				branches = append(branches, pipelineMaterial.Value)
			}
		}
		result := &SearchFilterResponse{
			PipelineType:     item.PipelineType,
			PipelineResponse: &PipelineResponse{Id: &item.PipelineId, Name: item.PipelineName, AppName: item.AppName, Branches: branches},
		}
		searchFilterResponse = append(searchFilterResponse, result)
	}

	var teamResponse []*TeamResponse
	var appResponse []*AppResponse
	var envResponse []*EnvResponse
	if settingRequest.TeamId != nil && len(settingRequest.TeamId) > 0 {
		teams, err := impl.teamRepository.FindByIds(settingRequest.TeamId)
		if err != nil {
			impl.logger.Errorw("error on fetch teams", "err", err)
			return searchFilterResponse, err
		}
		for _, item := range teams {
			teamResponse = append(teamResponse, &TeamResponse{Id: &item.Id, Name: item.Name})
		}
	}
	if settingRequest.EnvId != nil && len(settingRequest.EnvId) > 0 {
		environments, err := impl.environmentRepository.FindByIds(settingRequest.EnvId)
		if err != nil {
			impl.logger.Errorw("error on fetching environments", "err", err)
			return searchFilterResponse, err
		}
		for _, item := range environments {
			envResponse = append(envResponse, &EnvResponse{Id: &item.Id, Name: item.Name})
		}
	}
	if settingRequest.AppId != nil && len(settingRequest.AppId) > 0 {
		applications, err := impl.appRepository.FindByIds(settingRequest.AppId)
		if err != nil {
			impl.logger.Errorw("error on fetching apps", "err", err)
			return searchFilterResponse, err
		}
		for _, item := range applications {
			appResponse = append(appResponse, &AppResponse{Id: &item.Id, Name: item.AppName})
		}
	}
	ciMatching := &SearchFilterResponse{
		PipelineType: string(util.CI),
		TeamResponse: teamResponse,
		AppResponse:  appResponse,
	}
	searchFilterResponse = append(searchFilterResponse, ciMatching)

	cdMatching := &SearchFilterResponse{
		PipelineType: string(util.CD),
		TeamResponse: teamResponse,
		AppResponse:  appResponse,
		EnvResponse:  envResponse,
	}
	searchFilterResponse = append(searchFilterResponse, cdMatching)

	if searchFilterResponse == nil {
		searchFilterResponse = make([]*SearchFilterResponse, 0)
	}

	return searchFilterResponse, nil
}

func (impl *NotificationConfigServiceImpl) FetchNSViewByIds(ids []*int) ([]*NSConfig, error) {
	var configs []*NSConfig
	notificationSettingViewList, err := impl.notificationSettingsRepository.FindNotificationSettingsViewByIds(ids)
	if err != nil {
		impl.logger.Errorw("failed to fetch existing notification settings view", "err", err)
		return configs, err
	}
	for _, item := range notificationSettingViewList {
		nsConfig := &NSConfig{}
		err = json.Unmarshal([]byte(item.Config), nsConfig)
		if err != nil {
			return configs, err
		}
		configs = append(configs, nsConfig)
	}

	return configs, nil
}

func (impl *NotificationConfigServiceImpl) IsSesOrSmtpConfigured() (*ConfigCheck, error) {
	var configCheck ConfigCheck
	sesConfig, err := impl.sesRepository.FindAll()
	if err != nil && err != pg.ErrNoRows {
		impl.logger.Errorw("error fetching sesConfig", "sesConfig", sesConfig, "err", err)
		return nil, err
	}
	if len(sesConfig) > 0 {
		configCheck.IsConfigured = true
	}
	defaultSesConfig, err := impl.sesRepository.FindDefault()
	if err != nil && err != pg.ErrNoRows {
		impl.logger.Errorw("error fetching defaultSesConfig", "defaultSesConfig", defaultSesConfig, "err", err)
		return nil, err
	}
	if defaultSesConfig.Id > 0 {
		configCheck.IsDefaultConfigured = true
	}
	smtpConfig, err := impl.smtpRepository.FindAll()
	if err != nil && err != pg.ErrNoRows {
		impl.logger.Errorw("error fetching smtpConfig", "smtpConfig", smtpConfig, "err", err)
		return nil, err
	}
	if len(smtpConfig) > 0 {
		configCheck.IsConfigured = true
	}
	defaultSmtpConfig, err := impl.smtpRepository.FindDefault()
	if err != nil && err != pg.ErrNoRows {
		impl.logger.Errorw("error fetching defaultSmtpConfig", "defaultSmtpConfig", defaultSmtpConfig, "err", err)
		return nil, err
	}
	if defaultSmtpConfig.Id > 0 {
		configCheck.IsDefaultConfigured = true
	}

	return &configCheck, nil
}

func (impl *NotificationConfigServiceImpl) GetMetaDataForDraftNotification(draftRequest *apiToken.DraftApprovalRequest) (*client.DraftApprovalResponse, error) {

	envName, appName, err := impl.getEnvAndAppName(draftRequest.EnvId, draftRequest.AppId)
	if err != nil {
		return nil, err
	}

	draftApprovalResp := &client.DraftApprovalResponse{
		NotificationMetaData: &client.NotificationMetaData{
			AppName:    appName,
			EnvName:    envName,
			ApprovedBy: draftRequest.EmailId,
			EventTime:  time.Now().Format(bean.LayoutRFC3339),
		},
	}
	draft, err := impl.configDraftRepository.GetDraftVersionById(draftRequest.DraftVersionId)
	if err != nil {
		return draftApprovalResp, err
	}
	draftApprovalResp.ProtectConfigFileType = string(draft.Draft.Resource.GetDraftResourceType())
	if draft.Draft.Resource == drafts.DeploymentTemplateResource {
		draftApprovalResp.ProtectConfigFileName = string(client.DeploymentTemplate)
	} else {
		draftApprovalResp.ProtectConfigFileName = draft.Draft.ResourceName
	}
	draftComment, err := impl.configDraftRepository.GetDraftComments(draftRequest.DraftVersionId)
	if err != nil && err != pg.ErrNoRows {
		return draftApprovalResp, err
	}
	draftApprovalResp.ProtectConfigComment = draftComment.Comment

	return draftApprovalResp, nil
}

func (impl *NotificationConfigServiceImpl) getEnvAndAppName(envId int, appId int) (string, string, error) {
	var envName, appName string

	if envId > 0 {
		env, err := impl.environmentRepository.FindById(envId)
		if err != nil {
			impl.logger.Errorw("error in fetching  env", "envId", env.Id)

			return envName, appName, err
		}
		envName = env.Name
	}
	application, err := impl.appRepository.FindById(appId)
	if err != nil {
		impl.logger.Errorw("error in fetching application", "appId", application.Id)

		return envName, appName, err
	}
	appName = application.AppName
	return envName, appName, err
}
func (impl *NotificationConfigServiceImpl) PerformApprovalActionAndGetMetadata(deploymentApprovalRequest apiToken.DeploymentApprovalRequest, approvalActionRequest bean.UserApprovalActionRequest, pipelineInfo *pipelineConfig.Pipeline) (*client.DeploymentApprovalResponse, error) {
	var approvalState bean.ApprovalState
	var resp *client.DeploymentApprovalResponse
	err := impl.cdHandler.PerformDeploymentApprovalAction(deploymentApprovalRequest.UserId, approvalActionRequest)
	if err != nil {
		validationErr, ok := err.(*bean.DeploymentApprovalValidationError)
		if ok {
			approvalState = validationErr.ApprovalState
		} else {
			return resp, err
		}
	}
	resp, err = impl.GetMetaDataForDeploymentNotification(&deploymentApprovalRequest, pipelineInfo.App.AppName, pipelineInfo.Environment.Name)
	if err != nil {
		impl.logger.Errorw("error in getting response", "err", err)
		return resp, err
	}
	resp.Status = approvalState
	return resp, nil
}
func (impl *NotificationConfigServiceImpl) GetMetaDataForDeploymentNotification(deploymentApprovalRequest *apiToken.DeploymentApprovalRequest, appName string, envName string) (*client.DeploymentApprovalResponse, error) {
	ciArtifact, err := impl.ciArtifactRepository.Get(deploymentApprovalRequest.ArtifactId)
	if err != nil {
		impl.logger.Errorw("error fetching ciArtifact", "ciArtifactId", ciArtifact.Id, "err", err)
		return nil, err
	}
	imageComment, imageTagNames, err := impl.appArtifactManager.GetImageTagsAndComment(deploymentApprovalRequest.ArtifactId)
	if err != nil {
		impl.logger.Errorw("error fetching image Tags and comments", "ciArtifactId", deploymentApprovalRequest.ArtifactId, "err", err)
		return nil, err
	}

	return &client.DeploymentApprovalResponse{
		ImageTagNames:  imageTagNames,
		ImageComment:   imageComment.Comment,
		DockerImageUrl: ciArtifact.Image,
		NotificationMetaData: &client.NotificationMetaData{
			AppName:    appName,
			EnvName:    envName,
			ApprovedBy: deploymentApprovalRequest.EmailId,
			EventTime:  time.Now().Format(bean.LayoutRFC3339),
		},
	}, nil
}<|MERGE_RESOLUTION|>--- conflicted
+++ resolved
@@ -18,6 +18,7 @@
 package notifier
 
 import (
+	"context"
 	"encoding/json"
 	"github.com/devtron-labs/devtron/client/events"
 	"github.com/devtron-labs/devtron/enterprise/pkg/drafts"
@@ -68,13 +69,10 @@
 	appRepository                  app.AppRepository
 	userRepository                 repository4.UserRepository
 	ciPipelineMaterialRepository   pipelineConfig.CiPipelineMaterialRepository
-<<<<<<< HEAD
 	configDraftRepository          drafts.ConfigDraftRepository
 	ciArtifactRepository           repository.CiArtifactRepository
 	appArtifactManager             pipeline.AppArtifactManager
 	cdHandler                      pipeline.CdHandler
-=======
->>>>>>> fff73e0f
 }
 
 type NotificationSettingRequest struct {
@@ -1000,7 +998,7 @@
 func (impl *NotificationConfigServiceImpl) PerformApprovalActionAndGetMetadata(deploymentApprovalRequest apiToken.DeploymentApprovalRequest, approvalActionRequest bean.UserApprovalActionRequest, pipelineInfo *pipelineConfig.Pipeline) (*client.DeploymentApprovalResponse, error) {
 	var approvalState bean.ApprovalState
 	var resp *client.DeploymentApprovalResponse
-	err := impl.cdHandler.PerformDeploymentApprovalAction(deploymentApprovalRequest.UserId, approvalActionRequest)
+	err := impl.cdHandler.PerformDeploymentApprovalAction(pipeline.TriggerContext{Context: context.Background()}, deploymentApprovalRequest.UserId, approvalActionRequest)
 	if err != nil {
 		validationErr, ok := err.(*bean.DeploymentApprovalValidationError)
 		if ok {
