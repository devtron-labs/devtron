/*
 * Copyright (c) 2020-2024. Devtron Inc.
 */

package notifier

import (
	"context"
	"encoding/json"
	"github.com/devtron-labs/devtron/client/events"
	"github.com/devtron-labs/devtron/enterprise/pkg/drafts"
<<<<<<< HEAD
	"github.com/devtron-labs/devtron/enterprise/pkg/resourceFilter"
=======
	"github.com/devtron-labs/devtron/enterprise/pkg/expressionEvaluators"
>>>>>>> 30d464ac
	"github.com/devtron-labs/devtron/internal/sql/repository/app"
	"github.com/devtron-labs/devtron/pkg/apiToken"
	repository4 "github.com/devtron-labs/devtron/pkg/auth/user/repository"
	"github.com/devtron-labs/devtron/pkg/bean"
	repository3 "github.com/devtron-labs/devtron/pkg/cluster/repository"
	eventProcessorBean "github.com/devtron-labs/devtron/pkg/eventProcessor/bean"
	notifierBean "github.com/devtron-labs/devtron/pkg/notifier/bean"
	"github.com/devtron-labs/devtron/pkg/pipeline"
	"github.com/devtron-labs/devtron/pkg/policyGovernance/artifactApproval/action"
	"github.com/devtron-labs/devtron/pkg/policyGovernance/artifactPromotion"
	bean2 "github.com/devtron-labs/devtron/pkg/policyGovernance/artifactPromotion/bean"
	"github.com/devtron-labs/devtron/pkg/policyGovernance/artifactPromotion/constants"
	repository2 "github.com/devtron-labs/devtron/pkg/team"
	util3 "github.com/devtron-labs/devtron/util"
	util "github.com/devtron-labs/devtron/util/event"
	"go.opentelemetry.io/otel"
	"golang.org/x/exp/slices"
	"net/http"
	"time"

	"github.com/devtron-labs/devtron/internal/sql/repository"
	"github.com/devtron-labs/devtron/internal/sql/repository/pipelineConfig"
	interalUtil "github.com/devtron-labs/devtron/internal/util"
	"github.com/go-pg/pg"
	"go.uber.org/zap"
)

type NotificationConfigService interface {
	CreateOrUpdateNotificationSettings(notificationSettingsRequest *NotificationRequest, userId int32) (int, error)
	FindAll(offset int, size int, internalOnly bool) ([]*repository.NotificationSettingsViewWithAppEnv, int, error)
	BuildNotificationSettingsResponse(notificationSettings []*repository.NotificationSettingsViewWithAppEnv) ([]*NotificationSettingsResponse, int, error)
	DeleteNotificationSettings(request NSDeleteRequest) error
	FindNotificationSettingOptions(request *repository.SearchRequest) ([]*SearchFilterResponse, error)
	IsSesOrSmtpConfigured() (*ConfigCheck, error)
	UpdateNotificationSettings(notificationSettingsRequest *NotificationUpdateRequest, userId int32) (int, error)
	FetchNSViewByIds(ids []*int) ([]*NSConfig, error)
	GetMetaDataForDraftNotification(draftRequest *apiToken.DraftApprovalRequest) (*client.DraftApprovalResponse, error)
	GetMetaDataForDeploymentNotification(deploymentApprovalRequest *apiToken.DeploymentApprovalRequest, appName string, envName string) (*client.DeploymentApprovalResponse, error)
	PerformApprovalActionAndGetMetadata(deploymentApprovalRequest apiToken.DeploymentApprovalRequest, approvalActionRequest bean.UserApprovalActionRequest, pipelineInfo *pipelineConfig.Pipeline) (*client.DeploymentApprovalResponse, error)
	GetNotificationConfigForImageScanSuccess(ctx context.Context, imageScanningEvent *eventProcessorBean.ImageScanningEvent) (*ImageScanNotificationConfig, error)
	EvaluateNotificationExpression(ctx context.Context, conditionType notifierBean.ConditionType, expression, severity, policyPermission string) (bool, error)
	ApprovePromotionRequestAndGetMetadata(ctx *util3.RequestCtx, request *apiToken.ArtifactPromotionApprovalNotificationClaims, authorizedEnvs map[string]bool) (*client.PromotionApprovalResponse, error)
}

type NotificationConfigServiceImpl struct {
	logger                         *zap.SugaredLogger
	notificationConfigBuilder      NotificationConfigBuilder
	notificationSettingsRepository repository.NotificationSettingsRepository
	ciPipelineRepository           pipelineConfig.CiPipelineRepository
	pipelineRepository             pipelineConfig.PipelineRepository
	slackRepository                repository.SlackNotificationRepository
	webhookRepository              repository.WebhookNotificationRepository
	sesRepository                  repository.SESNotificationRepository
	smtpRepository                 repository.SMTPNotificationRepository
	teamRepository                 repository2.TeamRepository
	environmentRepository          repository3.EnvironmentRepository
	appRepository                  app.AppRepository
	userRepository                 repository4.UserRepository
	ciPipelineMaterialRepository   pipelineConfig.CiPipelineMaterialRepository
	configDraftRepository          drafts.ConfigDraftRepository
	ciArtifactRepository           repository.CiArtifactRepository
	imageTaggingService            pipeline.ImageTaggingService
	artifactApprovalActionService  action.ArtifactApprovalActionService
<<<<<<< HEAD
	celService                     resourceFilter.CELEvaluatorService
=======
	celService                     expressionEvaluators.CELEvaluatorService
>>>>>>> 30d464ac
	promotionRequestService        artifactPromotion.ApprovalRequestService
}

type NotificationSettingRequest struct {
	Id     int  `json:"id"`
	TeamId int  `json:"teamId"`
	AppId  *int `json:"appId"`
	EnvId  *int `json:"envId"`
	// Pipelines    []int             `json:"pipelineIds"`
	PipelineType util.PipelineType `json:"pipelineType" validate:"required"`
	EventTypeIds []int             `json:"eventTypeIds" validate:"required"`
	Providers    []client.Provider `json:"providers" validate:"required"`
}

type Providers struct {
	Providers []client.Provider `json:"providers"`
}

type NSDeleteRequest struct {
	Id []*int `json:"id"`
}

type NotificationRequest struct {
	UpdateType                util.UpdateType              `json:"updateType,omitempty"`
	SesConfigId               int                          `json:"sesConfigId,omitempty"`
	Providers                 []*client.Provider           `json:"providers"`
	NotificationConfigRequest []*NotificationConfigRequest `json:"notificationConfigRequest" validate:"required,dive"`
}

type NotificationUpdateRequest struct {
	UpdateType                util.UpdateType              `json:"updateType,omitempty"`
	NotificationConfigRequest []*NotificationConfigRequest `json:"notificationConfigRequest" validate:"required"`
}

type NotificationConfigRequest struct {
	Id                   int                `json:"id"`
	TeamId               []*int             `json:"teamId"`
	AppId                []*int             `json:"appId"`
	EnvId                []*int             `json:"envId"`
	PipelineId           *int               `json:"pipelineId"`
	PipelineType         util.PipelineType  `json:"pipelineType" validate:"oneof=CI CD PRE-CD POST-CD"`
	EventTypeIds         []int              `json:"eventTypeIds" validate:"required"`
	Providers            []*client.Provider `json:"providers"`
	IsInternal           bool               `json:"isInternal"`
	FilterCondition      map[int]string     `json:"filterCondition,omitempty"`      // eventId -> json string
	AdditionalConfigJson map[int]string     `json:"additionalConfigJson,omitempty"` // eventId -> json string
}

type NSViewResponse struct {
	Total                        int                             `json:"total"`
	NotificationSettingsResponse []*NotificationSettingsResponse `json:"settings"`
}

type ConfigCheck struct {
	IsConfigured        bool `json:"isConfigured"`
	IsDefaultConfigured bool `json:"is_default_configured"`
}

type NotificationSettingsResponse struct {
	Id               int                `json:"id"`
	ConfigName       string             `json:"configName"`
	TeamResponse     []*TeamResponse    `json:"team"`
	AppResponse      []*AppResponse     `json:"app"`
	EnvResponse      []*EnvResponse     `json:"environment"`
	PipelineResponse *PipelineResponse  `json:"pipeline"`
	PipelineType     string             `json:"pipelineType"`
	ProvidersConfig  []*ProvidersConfig `json:"providerConfigs"`
	EventTypes       []int              `json:"eventTypes"`
}

type SearchFilterResponse struct {
	TeamResponse     []*TeamResponse   `json:"team"`
	AppResponse      []*AppResponse    `json:"app"`
	EnvResponse      []*EnvResponse    `json:"environment"`
	PipelineResponse *PipelineResponse `json:"pipeline"`
	PipelineType     string            `json:"pipelineType"`
}

type TeamResponse struct {
	Id   *int   `json:"id"`
	Name string `json:"name"`
}

type AppResponse struct {
	Id   *int   `json:"id"`
	Name string `json:"name"`
}

type EnvResponse struct {
	Id                   *int   `json:"id"`
	Name                 string `json:"name"`
	IsVirtualEnvironment bool   `json:"isVirtualEnvironment"`
}

type PipelineResponse struct {
	Id                   *int     `json:"id"`
	Name                 string   `json:"name"`
	EnvironmentName      string   `json:"environmentName,omitempty"`
	AppName              string   `json:"appName,omitempty"`
	Branches             []string `json:"branches,omitempty"`
	IsVirtualEnvironment bool     `json:"isVirtualEnvironment"`
}

type ProvidersConfig struct {
	Id         int    `json:"id"`
	Dest       string `json:"dest"`
	ConfigName string `json:"name"`
	Recipient  string `json:"recipient"`
}

func NewNotificationConfigServiceImpl(logger *zap.SugaredLogger, notificationSettingsRepository repository.NotificationSettingsRepository, notificationConfigBuilder NotificationConfigBuilder, ciPipelineRepository pipelineConfig.CiPipelineRepository,
	pipelineRepository pipelineConfig.PipelineRepository, slackRepository repository.SlackNotificationRepository, webhookRepository repository.WebhookNotificationRepository,
	sesRepository repository.SESNotificationRepository, smtpRepository repository.SMTPNotificationRepository,
	teamRepository repository2.TeamRepository,
	environmentRepository repository3.EnvironmentRepository, appRepository app.AppRepository,
	userRepository repository4.UserRepository, ciPipelineMaterialRepository pipelineConfig.CiPipelineMaterialRepository,
	configDraftRepository drafts.ConfigDraftRepository,
	ciArtifactRepository repository.CiArtifactRepository,
	imageTaggingService pipeline.ImageTaggingService,
	artifactApprovalActionService action.ArtifactApprovalActionService,
<<<<<<< HEAD
	celService resourceFilter.CELEvaluatorService,
=======
	celService expressionEvaluators.CELEvaluatorService,
>>>>>>> 30d464ac
	promotionRequestService artifactPromotion.ApprovalRequestService,
) *NotificationConfigServiceImpl {
	return &NotificationConfigServiceImpl{
		logger:                         logger,
		notificationSettingsRepository: notificationSettingsRepository,
		notificationConfigBuilder:      notificationConfigBuilder,
		pipelineRepository:             pipelineRepository,
		ciPipelineRepository:           ciPipelineRepository,
		sesRepository:                  sesRepository,
		slackRepository:                slackRepository,
		webhookRepository:              webhookRepository,
		smtpRepository:                 smtpRepository,
		teamRepository:                 teamRepository,
		environmentRepository:          environmentRepository,
		appRepository:                  appRepository,
		userRepository:                 userRepository,
		ciPipelineMaterialRepository:   ciPipelineMaterialRepository,
		configDraftRepository:          configDraftRepository,
		ciArtifactRepository:           ciArtifactRepository,
		imageTaggingService:            imageTaggingService,
		artifactApprovalActionService:  artifactApprovalActionService,
		celService:                     celService,
		promotionRequestService:        promotionRequestService,
	}
}

func (impl *NotificationConfigServiceImpl) FindAll(offset int, size int, internalOnly bool) ([]*repository.NotificationSettingsViewWithAppEnv, int, error) {
	var notificationSettingsViews []*repository.NotificationSettingsViewWithAppEnv
	models, err := impl.notificationSettingsRepository.FindAll(offset, size, internalOnly)
	if err != nil && !interalUtil.IsErrNoRows(err) {
		impl.logger.Errorw("error while fetch notifications", "err", err)
		return notificationSettingsViews, 0, err
	}
	for _, model := range models {
		notificationSettingsView := &repository.NotificationSettingsViewWithAppEnv{
			Id:     model.Id,
			Config: model.Config,
		}
		notificationSettingsViews = append(notificationSettingsViews, notificationSettingsView)
	}

	count, err := impl.notificationSettingsRepository.FindNSViewCount()
	if err != nil && !interalUtil.IsErrNoRows(err) {
		impl.logger.Errorw("error while fetch notifications", "err", err)
		return notificationSettingsViews, 0, err
	}
	return notificationSettingsViews, count, nil
}

func (impl *NotificationConfigServiceImpl) deleteNotificationSettingsAndRules(viewId int, tx *pg.Tx) (int, error) {
	notificationRuleIds, err := impl.notificationSettingsRepository.FindAllNotificationRuleIds(viewId)
	if err != nil && !interalUtil.IsErrNoRows(err) {
		return 0, err
	}
	// Delete notification settings
	rowsDeleted, err := impl.notificationSettingsRepository.DeleteNotificationSettingsByConfigId(viewId, tx)
	if err != nil {
		return 0, err
	}
	// Delete notification rules associated to the notification settings
	_, err = impl.notificationSettingsRepository.DeleteNotificationRulesByViewId(notificationRuleIds, tx)
	if err != nil && !interalUtil.IsErrNoRows(err) {
		return 0, err
	}
	return rowsDeleted, nil
}

func (impl *NotificationConfigServiceImpl) DeleteNotificationSettings(request NSDeleteRequest) error {
	dbConnection := impl.pipelineRepository.GetConnection()
	tx, err := dbConnection.Begin()
	if err != nil {
		return err
	}
	// Rollback tx on error.
	defer tx.Rollback()

	for _, id := range request.Id {
		rowsDeleted, err := impl.deleteNotificationSettingsAndRules(*id, tx)
		if err != nil && !interalUtil.IsErrNoRows(err) {
			impl.logger.Errorw("error while delete notifications", "err", err)
			return err
		}
		impl.logger.Debugw("deleted notificationSetting", "rows", rowsDeleted)

		rowsDeleted, err = impl.notificationSettingsRepository.DeleteNotificationSettingsViewById(*id, tx)
		if err != nil && !interalUtil.IsErrNoRows(err) {
			impl.logger.Errorw("err", err)
			return err
		}
		impl.logger.Debugw("deleted notificationSettingView", "rows", rowsDeleted)
	}
	err = tx.Commit()
	if err != nil {
		return err
	}
	return nil
}

type config struct {
	AppId        int               `json:"appId"`
	EnvId        int               `json:"envId"`
	Pipelines    []int             `json:"pipelineIds"`
	PipelineType util.PipelineType `json:"pipelineType" validate:"required"`
	EventTypeIds []int             `json:"eventTypeIds" validate:"required"`
	Providers    []client.Provider `json:"providers" validate:"required"`
}

func (impl *NotificationConfigServiceImpl) CreateOrUpdateNotificationSettings(notificationSettingsRequest *NotificationRequest, userId int32) (int, error) {
	var configId int
	var err error
	dbConnection := impl.pipelineRepository.GetConnection()
	tx, err := dbConnection.Begin()
	if err != nil {
		return 0, err
	}
	// Rollback tx on error.
	defer tx.Rollback()

	for _, request := range notificationSettingsRequest.NotificationConfigRequest {
		if request.Id != 0 {
			_, err := impl.deleteNotificationSettingsAndRules(request.Id, tx)
			if err != nil {
				impl.logger.Errorw("error while create notifications settings", "err", err)
				return 0, err
			}
		}
		request.Providers = notificationSettingsRequest.Providers
		err = impl.validateSaveNotificationRequest(request)
		if err != nil {
			impl.logger.Errorw("validation error for the update request", "request", request, "err", err)
			return 0, err
		}
		configId, err = impl.saveNotificationSetting(request, userId, tx)
		if err != nil {
			impl.logger.Errorw("failed to save notification settings", "err", err)
			return 0, err
		}
	}
	err = tx.Commit()
	if err != nil {
		return 0, err
	}

	return configId, nil
}

func (impl *NotificationConfigServiceImpl) UpdateNotificationSettings(notificationSettingsRequest *NotificationUpdateRequest, userId int32) (int, error) {
	var configId int
	var err error
	dbConnection := impl.pipelineRepository.GetConnection()
	tx, err := dbConnection.Begin()
	if err != nil {
		return 0, err
	}
	// Rollback tx on error.
	defer tx.Rollback()

	for _, item := range notificationSettingsRequest.NotificationConfigRequest {
		configId, err = impl.updateNotificationSetting(item, notificationSettingsRequest.UpdateType, userId, tx)
		if err != nil {
			impl.logger.Errorw("failed to update notification settings", "err", err)
			return 0, err
		}
	}
	err = tx.Commit()
	if err != nil {
		return 0, err
	}
	return configId, nil
}

func (impl *NotificationConfigServiceImpl) BuildNotificationSettingsResponse(notificationSettingViews []*repository.NotificationSettingsViewWithAppEnv) ([]*NotificationSettingsResponse, int, error) {
	var notificationSettingsResponses []*NotificationSettingsResponse
	deletedItemCount := 0
	for _, ns := range notificationSettingViews {
		notificationSettingsResponse := &NotificationSettingsResponse{
			Id:         ns.Id,
			ConfigName: ns.ConfigName,
		}

		var config NSConfig
		configJson := []byte(ns.Config)
		err := json.Unmarshal(configJson, &config)
		if err != nil {
			impl.logger.Errorw("unmarshal error", "err", err)
			return notificationSettingsResponses, deletedItemCount, err
		}

		if config.TeamId != nil && len(config.TeamId) > 0 {
			teams, err := impl.teamRepository.FindByIds(config.TeamId)
			if err != nil && err != pg.ErrNoRows {
				impl.logger.Errorw("error in fetching team", "err", err)
				return notificationSettingsResponses, deletedItemCount, err
			}
			var teamResponse []*TeamResponse
			for _, item := range teams {
				teamResponse = append(teamResponse, &TeamResponse{Id: &item.Id, Name: item.Name})
			}
			notificationSettingsResponse.TeamResponse = teamResponse
		}

		if config.EnvId != nil && len(config.EnvId) > 0 {
			environments, err := impl.environmentRepository.FindByIds(config.EnvId)
			if err != nil && err != pg.ErrNoRows {
				impl.logger.Errorw("error in fetching env", "err", err)
				return notificationSettingsResponses, deletedItemCount, err
			}
			var envResponse []*EnvResponse
			for _, item := range environments {
				envResponse = append(envResponse, &EnvResponse{Id: &item.Id, Name: item.Name, IsVirtualEnvironment: item.IsVirtualEnvironment})
			}
			notificationSettingsResponse.EnvResponse = envResponse
		}

		if config.AppId != nil && len(config.AppId) > 0 {
			applications, err := impl.appRepository.FindByIds(config.AppId)
			if err != nil && err != pg.ErrNoRows {
				impl.logger.Errorw("error in fetching app", "err", err)
				return notificationSettingsResponses, deletedItemCount, err
			}
			var appResponse []*AppResponse
			for _, item := range applications {
				appResponse = append(appResponse, &AppResponse{Id: &item.Id, Name: item.AppName})
			}
			notificationSettingsResponse.AppResponse = appResponse
		}

		if config.Providers != nil && len(config.Providers) > 0 {
			var slackIds []*int
			var webhookIds []*int
			var sesUserIds []int32
			var smtpUserIds []int32
			var providerConfigs []*ProvidersConfig
			for _, item := range config.Providers {
				// if item.ConfigId > 0 that means, user is of user repository, else user email is custom
				if item.ConfigId > 0 {
					if item.Destination == util.Slack {
						slackIds = append(slackIds, &item.ConfigId)
					} else if item.Destination == util.SES {
						sesUserIds = append(sesUserIds, int32(item.ConfigId))
					} else if item.Destination == util.SMTP {
						smtpUserIds = append(smtpUserIds, int32(item.ConfigId))
					} else if item.Destination == util.Webhook {
						webhookIds = append(webhookIds, &item.ConfigId)
					}
				} else {
					providerConfigs = append(providerConfigs, &ProvidersConfig{Dest: string(item.Destination), Recipient: item.Recipient})
				}
			}
			if len(slackIds) > 0 {
				slackConfigs, err := impl.slackRepository.FindByIds(slackIds)
				if err != nil && err != pg.ErrNoRows {
					impl.logger.Errorw("error in fetching slack config", "err", err)
					return notificationSettingsResponses, deletedItemCount, err
				}
				for _, item := range slackConfigs {
					providerConfigs = append(providerConfigs, &ProvidersConfig{Id: item.Id, ConfigName: item.ConfigName, Dest: string(util.Slack)})
				}
			}
			if len(webhookIds) > 0 {
				webhookConfigs, err := impl.webhookRepository.FindByIds(webhookIds)
				if err != nil && err != pg.ErrNoRows {
					impl.logger.Errorw("error in fetching webhook config", "err", err)
					return notificationSettingsResponses, deletedItemCount, err
				}
				for _, item := range webhookConfigs {
					providerConfigs = append(providerConfigs, &ProvidersConfig{Id: item.Id, ConfigName: item.ConfigName, Dest: string(util.Webhook)})
				}
			}

			if len(sesUserIds) > 0 {
				sesConfigs, err := impl.userRepository.GetByIds(sesUserIds)
				if err != nil && err != pg.ErrNoRows {
					impl.logger.Errorw("error in fetching user", "error", err)
					return notificationSettingsResponses, deletedItemCount, err
				}
				for _, item := range sesConfigs {
					providerConfigs = append(providerConfigs, &ProvidersConfig{Id: int(item.Id), ConfigName: item.EmailId, Dest: string(util.SES)})
				}
			}
			if len(smtpUserIds) > 0 {
				smtpConfigs, err := impl.userRepository.GetByIds(smtpUserIds)
				if err != nil && err != pg.ErrNoRows {
					impl.logger.Errorw("error in fetching user", "error", err)
					return notificationSettingsResponses, deletedItemCount, err
				}
				for _, item := range smtpConfigs {
					providerConfigs = append(providerConfigs, &ProvidersConfig{Id: int(item.Id), ConfigName: item.EmailId, Dest: string(util.SMTP)})
				}
			}
			notificationSettingsResponse.ProvidersConfig = providerConfigs
		}

		if config.PipelineId != nil && *config.PipelineId > 0 {
			pipelineResponse := &PipelineResponse{}
			pipelineResponse.Id = config.PipelineId
			if config.PipelineType == util.CD {
				pipeline, err := impl.pipelineRepository.FindById(*config.PipelineId)
				if err != nil && err != pg.ErrNoRows {
					impl.logger.Errorw("error in fetching cd pipeline", "err", err)
					return notificationSettingsResponses, deletedItemCount, err
				}
				if err == pg.ErrNoRows {
					deletedItemCount = deletedItemCount + 1
					continue
				}
				pipelineResponse.EnvironmentName = pipeline.Environment.Name
				pipelineResponse.Name = pipeline.Name
				if pipeline.App.Id > 0 {
					pipelineResponse.AppName = pipeline.App.AppName
				}
				pipelineResponse.IsVirtualEnvironment = pipeline.Environment.IsVirtualEnvironment
			} else if config.PipelineType == util.CI {
				pipeline, err := impl.ciPipelineRepository.FindById(*config.PipelineId)
				if err != nil && err != pg.ErrNoRows {
					impl.logger.Errorw("error in fetching ci pipeline", "err", err)
					return notificationSettingsResponses, deletedItemCount, err
				}
				if err == pg.ErrNoRows {
					deletedItemCount = deletedItemCount + 1
					continue
				}
				pipelineResponse.Name = pipeline.Name
				if pipeline.App != nil {
					pipelineResponse.AppName = pipeline.App.AppName
				}
				if pipeline.CiPipelineMaterials != nil {
					for _, item := range pipeline.CiPipelineMaterials {
						pipelineResponse.Branches = append(pipelineResponse.Branches, item.Value)
					}
				}
			}
			notificationSettingsResponse.PipelineResponse = pipelineResponse
		}

		notificationSettingsResponse.PipelineType = string(config.PipelineType)
		notificationSettingsResponse.EventTypes = config.EventTypeIds

		notificationSettingsResponses = append(notificationSettingsResponses, notificationSettingsResponse)
	}
	return notificationSettingsResponses, deletedItemCount, nil
}

func (impl *NotificationConfigServiceImpl) buildProvidersConfig(config config) ([]ProvidersConfig, error) {
	var providerConfigs []ProvidersConfig
	if len(config.Providers) > 0 {
		sesConfigNamesMap := map[int]string{}
		slackConfigNameMap := map[int]string{}
		smtpConfigNamesMap := map[int]string{}
		for _, c := range config.Providers {
			if util.Slack == c.Destination {
				if _, ok := slackConfigNameMap[c.ConfigId]; ok {
					continue
				}
				slackConfigNameMap[c.ConfigId] = ""
			} else if util.SES == c.Destination {
				if _, ok := sesConfigNamesMap[c.ConfigId]; ok {
					continue
				}
				sesConfigNamesMap[c.ConfigId] = ""
			} else if util.SMTP == c.Destination {
				if _, ok := smtpConfigNamesMap[c.ConfigId]; ok {
					continue
				}
				smtpConfigNamesMap[c.ConfigId] = ""
			}
		}

		slackIds := make([]int, 0, len(slackConfigNameMap))
		sesIds := make([]int, 0, len(sesConfigNamesMap))
		smtpIds := make([]int, 0, len(smtpConfigNamesMap))

		for k := range slackConfigNameMap {
			slackIds = append(slackIds, k)
		}
		for k := range sesConfigNamesMap {
			sesIds = append(sesIds, k)
		}
		for k := range smtpConfigNamesMap {
			smtpIds = append(smtpIds, k)
		}

		if len(slackIds) > 0 {
			slackConfigs, err := impl.slackRepository.FindByIdsIn(slackIds)
			if err != nil {
				impl.logger.Errorw("error in fetch slack configs", "err", err)
				return []ProvidersConfig{}, err
			}
			for _, s := range slackConfigs {
				slackConfigNameMap[s.Id] = s.ConfigName
			}
		}
		if len(sesIds) > 0 {
			sesConfigs, err := impl.sesRepository.FindByIdsIn(sesIds)
			if err != nil {
				impl.logger.Errorw("error on fetch ses configs", "err", err)
				return []ProvidersConfig{}, err
			}
			for _, s := range sesConfigs {
				sesConfigNamesMap[s.Id] = s.ConfigName
			}
		}
		if len(smtpIds) > 0 {
			smtpConfigs, err := impl.smtpRepository.FindByIdsIn(sesIds)
			if err != nil {
				impl.logger.Errorw("error on fetch smtp configs", "err", err)
				return []ProvidersConfig{}, err
			}
			for _, s := range smtpConfigs {
				smtpConfigNamesMap[s.Id] = s.ConfigName
			}
		}
		for _, c := range config.Providers {
			var configName string
			if c.Destination == util.Slack {
				configName = slackConfigNameMap[c.ConfigId]
			} else if c.Destination == util.SES {
				configName = sesConfigNamesMap[c.ConfigId]
			} else if c.Destination == util.SMTP {
				configName = smtpConfigNamesMap[c.ConfigId]
			}
			providerConfig := ProvidersConfig{
				Id:         c.ConfigId,
				Dest:       string(c.Destination),
				ConfigName: configName,
			}
			providerConfigs = append(providerConfigs, providerConfig)
		}
	}
	return providerConfigs, nil
}

func (impl *NotificationConfigServiceImpl) buildPipelineResponses(config config, ciPipelines []*pipelineConfig.CiPipeline, cdPipelines []*pipelineConfig.Pipeline) (util.PipelineType, []PipelineResponse, error) {
	var pipelineType util.PipelineType
	var err error

	if util.CI == config.PipelineType {
		pipelineType = util.CI
	} else if util.CD == config.PipelineType {
		pipelineType = util.CD
	}

	if len(config.Pipelines) > 0 {
		var pipelinesIds []int
		pipelinesIds = append(pipelinesIds, config.Pipelines...)
		if util.CI == config.PipelineType {
			ciPipelines, err = impl.ciPipelineRepository.FindByIdsIn(pipelinesIds)
		} else if util.CD == config.PipelineType {
			cdPipelines, err = impl.pipelineRepository.FindByIdsIn(pipelinesIds)
		}
		if err != nil {
			impl.logger.Errorw("error while response build", "err", err)
			return "", []PipelineResponse{}, err
		}
	}
	var pipelineResponses []PipelineResponse
	if util.CI == pipelineType {
		for _, ci := range ciPipelines {
			pipelineResponse := PipelineResponse{
				Id:   &ci.Id,
				Name: ci.Name,
			}
			pipelineResponses = append(pipelineResponses, pipelineResponse)
		}
	} else if util.CD == pipelineType {
		for _, cd := range cdPipelines {
			pipelineResponse := PipelineResponse{
				Id:   &cd.Id,
				Name: cd.Name,
			}
			pipelineResponses = append(pipelineResponses, pipelineResponse)
		}
	}
	return pipelineType, pipelineResponses, nil
}

func (impl *NotificationConfigServiceImpl) saveNotificationRules(filterCondition map[int]string, userId int32, tx *pg.Tx) (map[int]int, error) {
	notificationRulesMap, err := impl.notificationConfigBuilder.BuildNotificationRules(filterCondition, userId)
	if err != nil {
		impl.logger.Errorw("failed to build notification rules", "filterCondition", filterCondition, "err", err)
		return nil, err
	}
	eventIdRuleIdMapping := make(map[int]int)
	for eventId, notificationRule := range notificationRulesMap {
		err = impl.validateNotificationRule(notificationRule)
		if err != nil {
			impl.logger.Errorw("validation failed for notification rule expression", "notificationRule", notificationRule, "err", err)
			return nil, err
		}
		_, sErr := impl.notificationSettingsRepository.SaveNotificationRule(notificationRule, tx)
		if sErr != nil {
			impl.logger.Errorw("failed to save notification rule", "err", sErr)
			return nil, sErr
		}
		eventIdRuleIdMapping[eventId] = notificationRule.Id
	}
	return eventIdRuleIdMapping, err
}

func (impl *NotificationConfigServiceImpl) validateSaveNotificationRequest(request *NotificationConfigRequest) error {
	if len(request.EventTypeIds) == 0 {
		return &interalUtil.ApiError{
			Code:            "400",
			HttpStatusCode:  400,
			UserMessage:     "Invalid payload for notification create request",
			InternalMessage: "eventTypeIds cannot be empty",
		}
	} else if slices.Contains(request.EventTypeIds, int(util.ImageScanning)) {
		if len(request.EventTypeIds) != 1 {
			return &interalUtil.ApiError{
				Code:            "400",
				HttpStatusCode:  400,
				UserMessage:     "Invalid payload for notification create request",
				InternalMessage: "Image scan notification is an internal event! It can't be combined with other events",
			}
		}
	} else if request.FilterCondition != nil || request.AdditionalConfigJson != nil {
		return &interalUtil.ApiError{
			Code:            "400",
			HttpStatusCode:  400,
			UserMessage:     "Invalid payload for notification create request",
			InternalMessage: "filterCondition and additionalConfigJson are not supported for the given notification events",
		}
	}

	if (request.TeamId == nil || len(request.TeamId) == 0) &&
		(request.AppId == nil || len(request.AppId) == 0) &&
		(request.EnvId == nil || len(request.EnvId) == 0) &&
		(request.PipelineId == nil || *request.PipelineId == 0) {
		return &interalUtil.ApiError{
			Code:            "400",
			HttpStatusCode:  400,
			UserMessage:     "Invalid payload for notification create request",
			InternalMessage: "all fields: teamId, appId, envId and pipelineId cannot be empty",
		}
	}
	return nil
}

func (impl *NotificationConfigServiceImpl) saveNotificationSetting(notificationSettingsRequest *NotificationConfigRequest, userId int32, tx *pg.Tx) (int, error) {
	var existingNotificationSettingsConfig *repository.NotificationSettingsView
	var err error
	if notificationSettingsRequest.Id != 0 {
		existingNotificationSettingsConfig, err = impl.notificationSettingsRepository.FindNotificationSettingsViewById(notificationSettingsRequest.Id)
		if err != nil {
			impl.logger.Errorw("failed to fetch existing notification settings view", "err", err)
			return 0, err
		}
	}
	notificationSettingsConfig, err := impl.notificationConfigBuilder.BuildNotificationSettingsConfig(notificationSettingsRequest, existingNotificationSettingsConfig, userId)
	if err != nil {
		impl.logger.Errorw("failed to build notification settings view", "err", err)
		return 0, err
	}
	if notificationSettingsConfig.Id == 0 {
		notificationSettingsConfig, err = impl.notificationSettingsRepository.SaveNotificationSettingsConfig(notificationSettingsConfig, tx)
	} else {
		notificationSettingsConfig, err = impl.notificationSettingsRepository.UpdateNotificationSettingsView(notificationSettingsConfig, tx)
	}
	if err != nil {
		impl.logger.Errorw("failed to save notification settings view", "err", err)
		return 0, err
	}
	eventIdRuleIdMapping, err := impl.saveNotificationRules(notificationSettingsRequest.FilterCondition, userId, tx)
	if err != nil {
		impl.logger.Errorw("error in configuring notification rule", "filterCondition", notificationSettingsRequest.FilterCondition, "err", err)
		return 0, err
	}
	notificationSettings, nErr := impl.notificationConfigBuilder.BuildNewNotificationSettings(notificationSettingsRequest, notificationSettingsConfig, eventIdRuleIdMapping)
	if nErr != nil {
		impl.logger.Errorw("failed to build notification settings", "err", nErr)
		return 0, nErr
	}
	_, sErr := impl.notificationSettingsRepository.SaveAllNotificationSettings(notificationSettings, tx)
	if sErr != nil {
		impl.logger.Errorw("failed to save notification settings", "err", sErr)
		_, err = impl.notificationSettingsRepository.DeleteNotificationSettingsViewById(notificationSettingsConfig.Id, tx)
		if err != nil {
			impl.logger.Errorw("failed to rollback notification settings view", "err", err)
			return 0, err
		}
		return 0, sErr
	}
	impl.logger.Debug("notification settings saved")
	return notificationSettingsConfig.Id, nil
}

func (impl *NotificationConfigServiceImpl) validateUpdateNotificationRequest(existingNotificationSetting *repository.NotificationSettingsView, request *NotificationConfigRequest, updateType util.UpdateType) error {
	if updateType == util.UpdateEvents {
		if existingNotificationSetting.Internal {
			return &interalUtil.ApiError{
				Code:            "400",
				HttpStatusCode:  400,
				UserMessage:     "Invalid payload for notification update request",
				InternalMessage: "Unsupported updateType for this notification config",
			}
		} else if slices.Contains(request.EventTypeIds, int(util.ImageScanning)) &&
			len(request.EventTypeIds) != 1 {
			return &interalUtil.ApiError{
				Code:            "400",
				HttpStatusCode:  400,
				UserMessage:     "Invalid payload for notification update request",
				InternalMessage: "Image scan notification is an internal event! It can't be combined with other events",
			}
		}
	} else if updateType == util.UpdateRules && !existingNotificationSetting.Internal {
		return &interalUtil.ApiError{
			Code:            "400",
			HttpStatusCode:  400,
			UserMessage:     "Invalid payload for notification update request",
			InternalMessage: "Unsupported updateType for this notification config",
		}
	}
	return nil
}

func (impl *NotificationConfigServiceImpl) updateNotificationSetting(notificationSettingsRequest *NotificationConfigRequest, updateType util.UpdateType, userId int32, tx *pg.Tx) (int, error) {
	var err error
	existingNotificationSettingsConfig, err := impl.notificationSettingsRepository.FindNotificationSettingsViewById(notificationSettingsRequest.Id)
	if err != nil {
		impl.logger.Errorw("failed to fetch existing notification settings view", "err", err)
		return 0, err
	}
	err = impl.validateUpdateNotificationRequest(existingNotificationSettingsConfig, notificationSettingsRequest, updateType)
	if err != nil {
		impl.logger.Errorw("validation error for the update request", "notificationSettingsRequest", notificationSettingsRequest, "updateType", updateType, "err", err)
		return 0, err
	}
	nsConfig := &NSConfig{}
	err = json.Unmarshal([]byte(existingNotificationSettingsConfig.Config), nsConfig)
	if updateType == util.UpdateEvents {
		nsConfig.EventTypeIds = notificationSettingsRequest.EventTypeIds
		if slices.Contains(nsConfig.EventTypeIds, int(util.ImageScanning)) {
			existingNotificationSettingsConfig.Internal = true
		}
	} else if updateType == util.UpdateRecipients {
		nsConfig.Providers = notificationSettingsRequest.Providers
	}
	config, err := json.Marshal(nsConfig)
	if err != nil {
		impl.logger.Error(err)
		return 0, err
	}
	existingNotificationSettingsConfig.Config = string(config)
	currentTime := time.Now()
	existingNotificationSettingsConfig.UpdatedOn = currentTime
	existingNotificationSettingsConfig.UpdatedBy = userId
	existingNotificationSettingsConfig, err = impl.notificationSettingsRepository.UpdateNotificationSettingsView(existingNotificationSettingsConfig, tx)
	if err != nil {
		impl.logger.Errorw("failed to save notification settings view", "err", err)
		return 0, err
	}

	if updateType == util.UpdateEvents {
		notificationSettingsRequest.TeamId = nsConfig.TeamId
		notificationSettingsRequest.AppId = nsConfig.AppId
		notificationSettingsRequest.EnvId = nsConfig.EnvId
		notificationSettingsRequest.PipelineId = nsConfig.PipelineId
		notificationSettingsRequest.PipelineType = nsConfig.PipelineType
		notificationSettingsRequest.Providers = nsConfig.Providers
		var notificationSettings []repository.NotificationSettings
		nsOptions, err := impl.notificationSettingsRepository.FetchNotificationSettingGroupBy(notificationSettingsRequest.Id)
		if err != nil {
			impl.logger.Errorw("failed to fetch existing notification settings view", "err", err)
			return 0, err
		}
		eventIdRuleIdMapping, err := impl.saveNotificationRules(notificationSettingsRequest.FilterCondition, userId, tx)
		if err != nil {
			impl.logger.Errorw("error in configuring notification rule", "filterCondition", notificationSettingsRequest.FilterCondition, "err", err)
			return 0, err
		}
		if len(nsOptions) == 0 {
			notificationSettings, err = impl.notificationConfigBuilder.BuildNewNotificationSettings(notificationSettingsRequest, existingNotificationSettingsConfig, eventIdRuleIdMapping)
			if err != nil {
				impl.logger.Error(err)
				return 0, err
			}
		} else {
			eventIdToAdditionalConfig, err := impl.notificationConfigBuilder.GenerateAdditionalConfigByEventIds(notificationSettingsRequest.AdditionalConfigJson)
			if err != nil {
				impl.logger.Error("error in unmarshalling additional config", "additionalConfig", notificationSettingsRequest.AdditionalConfigJson, "err", err)
				return 0, err
			}
			for _, item := range nsOptions {
				for _, e := range notificationSettingsRequest.EventTypeIds {
					notificationSetting, err := impl.notificationConfigBuilder.BuildNotificationSettingWithPipeline(item.TeamId, item.EnvId, item.AppId, item.PipelineId, util.PipelineType(item.PipelineType), e, notificationSettingsRequest.Id, nsConfig.Providers)
					if err != nil {
						impl.logger.Error(err)
						return 0, err
					}
					if eventIdRuleIdMapping != nil && eventIdRuleIdMapping[notificationSetting.EventTypeId] != 0 {
						notificationSetting.NotificationRuleId = eventIdRuleIdMapping[notificationSetting.EventTypeId]
					}
					if eventIdToAdditionalConfig != nil && len(eventIdToAdditionalConfig[notificationSetting.EventTypeId]) != 0 {
						notificationSetting.AdditionalConfigJson = eventIdToAdditionalConfig[notificationSetting.EventTypeId]
					}
					notificationSettings = append(notificationSettings, notificationSetting)
				}
			}
		}
		// deleting old items
		_, err = impl.deleteNotificationSettingsAndRules(notificationSettingsRequest.Id, tx)
		if err != nil {
			impl.logger.Errorw("error on delete ns", "err", err)
			return 0, err
		}

		if notificationSettings != nil {
			_, sErr := impl.notificationSettingsRepository.SaveAllNotificationSettings(notificationSettings, tx)
			if sErr != nil {
				impl.logger.Errorw("failed to save notification settings", "err", err)
				_, err = impl.notificationSettingsRepository.DeleteNotificationSettingsViewById(existingNotificationSettingsConfig.Id, tx)
				if err != nil {
					impl.logger.Errorw("failed to rollback notification settings view", "err", err)
					return 0, err
				}
				return 0, sErr
			}
		}
	} else if updateType == util.UpdateRecipients {
		nsOptions, err := impl.notificationSettingsRepository.FindNotificationSettingsByViewId(notificationSettingsRequest.Id)
		if err != nil {
			impl.logger.Errorw("failed to fetch existing notification settings view", "err", err)
			return 0, err
		}

		// UPDATE - config updated, MAY BE THERE IS NO NEED OF UPDATE HERE

		for _, ns := range nsOptions {
			config, err := json.Marshal(nsConfig.Providers)
			if err != nil {
				impl.logger.Error(err)
				return 0, err
			}
			ns.Config = string(config)
			_, err = impl.notificationSettingsRepository.UpdateNotificationSettings(&ns, tx)
			if err != nil {
				impl.logger.Errorw("failed to fetch existing notification settings view", "err", err)
				return 0, err
			}
		}
	} else if updateType == util.UpdateRules {
		notificationSettings, err := impl.notificationSettingsRepository.FetchNotificationSettingByViewId(notificationSettingsRequest.Id)
		if err != nil {
			impl.logger.Errorw("failed to fetch existing notification settings view", "err", err)
			return 0, err
		}
		eventIdToAdditionalConfig, err := impl.notificationConfigBuilder.GenerateAdditionalConfigByEventIds(notificationSettingsRequest.AdditionalConfigJson)
		if err != nil {
			impl.logger.Error("error in unmarshalling additional config", "additionalConfig", notificationSettingsRequest.AdditionalConfigJson, "err", err)
			return 0, err
		}
		var notificationRuleIds []int
		filterConditionsToBeSaved := make(map[int]string)
		eventIdToNotificationRule := make(map[int]*repository.NotificationRule)
		for _, ns := range notificationSettings {
			notificationRuleIds = append(notificationRuleIds, ns.NotificationRuleId)
			if ns.NotificationRule != nil {
				eventIdToNotificationRule[ns.EventTypeId] = ns.NotificationRule
			} else if len(notificationSettingsRequest.FilterCondition[ns.EventTypeId]) != 0 {
				filterConditionsToBeSaved[ns.EventTypeId] = notificationSettingsRequest.FilterCondition[ns.EventTypeId]
			}
		}
		updatedNotificationRules, err := impl.notificationConfigBuilder.UpdateExpressionInNotificationRules(eventIdToNotificationRule, notificationSettingsRequest.FilterCondition, userId)
		if err != nil {
			impl.logger.Errorw("failed to generate notification rule expression", "err", err)
			return 0, err
		}
		err = impl.validateNotificationRule(updatedNotificationRules...)
		if err != nil {
			impl.logger.Errorw("validation failed for notification rule expression", "notificationRules", updatedNotificationRules, "err", err)
			return 0, err
		}
		_, err = impl.notificationSettingsRepository.UpdateNotificationRules(updatedNotificationRules, tx)
		if err != nil {
			impl.logger.Errorw("failed to update notification rule", "err", err)
			return 0, err
		}
		eventIdRuleIdMapping, err := impl.saveNotificationRules(filterConditionsToBeSaved, userId, tx)
		if err != nil {
			impl.logger.Errorw("error in configuring notification rule", "filterCondition", filterConditionsToBeSaved, "err", err)
			return 0, err
		}
		for _, ns := range notificationSettings {
			if eventIdRuleIdMapping != nil && eventIdRuleIdMapping[ns.EventTypeId] != 0 {
				ns.NotificationRuleId = eventIdRuleIdMapping[ns.EventTypeId]
			}
			if eventIdToAdditionalConfig != nil && len(eventIdToAdditionalConfig[ns.EventTypeId]) != 0 {
				ns.AdditionalConfigJson = eventIdToAdditionalConfig[ns.EventTypeId]
			}
			_, err = impl.notificationSettingsRepository.UpdateNotificationSettings(&ns, tx)
			if err != nil {
				impl.logger.Errorw("failed to update notification additional config settings", "err", err)
				return 0, err
			}
		}
	}
	return existingNotificationSettingsConfig.Id, nil
}

func (impl *NotificationConfigServiceImpl) FindNotificationSettingOptions(settingRequest *repository.SearchRequest) ([]*SearchFilterResponse, error) {
	var searchFilterResponse []*SearchFilterResponse

	settingOptionResponseDeployment, err := impl.notificationSettingsRepository.FindNotificationSettingDeploymentOptions(settingRequest)
	if err != nil && !interalUtil.IsErrNoRows(err) {
		impl.logger.Errorw("error while fetching notification deployment option", "err", err)
		return searchFilterResponse, err
	}
	for _, item := range settingOptionResponseDeployment {
		item.PipelineType = string(util.CD)
		result := &SearchFilterResponse{
			PipelineType:     item.PipelineType,
			PipelineResponse: &PipelineResponse{Id: &item.PipelineId, Name: item.PipelineName, EnvironmentName: item.EnvironmentName, AppName: item.AppName},
		}
		searchFilterResponse = append(searchFilterResponse, result)
	}

	settingOptionResponseBuild, err := impl.notificationSettingsRepository.FindNotificationSettingBuildOptions(settingRequest)
	if err != nil && !interalUtil.IsErrNoRows(err) {
		impl.logger.Errorw("error while fetching notification deployment option", "err", err)
		return searchFilterResponse, err
	}
	for _, item := range settingOptionResponseBuild {
		item.PipelineType = string(util.CI)

		pipelineMaterials, err := impl.ciPipelineMaterialRepository.GetByPipelineId(item.PipelineId)
		if err != nil && !interalUtil.IsErrNoRows(err) {
			impl.logger.Errorw("error while fetching material", "err", err)
			return searchFilterResponse, err
		}
		var branches []string
		if pipelineMaterials != nil {
			for _, pipelineMaterial := range pipelineMaterials {
				branches = append(branches, pipelineMaterial.Value)
			}
		}
		result := &SearchFilterResponse{
			PipelineType:     item.PipelineType,
			PipelineResponse: &PipelineResponse{Id: &item.PipelineId, Name: item.PipelineName, AppName: item.AppName, Branches: branches},
		}
		searchFilterResponse = append(searchFilterResponse, result)
	}

	var teamResponse []*TeamResponse
	var appResponse []*AppResponse
	var envResponse []*EnvResponse
	if settingRequest.TeamId != nil && len(settingRequest.TeamId) > 0 {
		teams, err := impl.teamRepository.FindByIds(settingRequest.TeamId)
		if err != nil {
			impl.logger.Errorw("error on fetch teams", "err", err)
			return searchFilterResponse, err
		}
		for _, item := range teams {
			teamResponse = append(teamResponse, &TeamResponse{Id: &item.Id, Name: item.Name})
		}
	}
	if settingRequest.EnvId != nil && len(settingRequest.EnvId) > 0 {
		environments, err := impl.environmentRepository.FindByIds(settingRequest.EnvId)
		if err != nil {
			impl.logger.Errorw("error on fetching environments", "err", err)
			return searchFilterResponse, err
		}
		for _, item := range environments {
			envResponse = append(envResponse, &EnvResponse{Id: &item.Id, Name: item.Name})
		}
	}
	if settingRequest.AppId != nil && len(settingRequest.AppId) > 0 {
		applications, err := impl.appRepository.FindByIds(settingRequest.AppId)
		if err != nil {
			impl.logger.Errorw("error on fetching apps", "err", err)
			return searchFilterResponse, err
		}
		for _, item := range applications {
			appResponse = append(appResponse, &AppResponse{Id: &item.Id, Name: item.AppName})
		}
	}
	ciMatching := &SearchFilterResponse{
		PipelineType: string(util.CI),
		TeamResponse: teamResponse,
		AppResponse:  appResponse,
	}
	searchFilterResponse = append(searchFilterResponse, ciMatching)

	cdMatching := &SearchFilterResponse{
		PipelineType: string(util.CD),
		TeamResponse: teamResponse,
		AppResponse:  appResponse,
		EnvResponse:  envResponse,
	}
	searchFilterResponse = append(searchFilterResponse, cdMatching)

	if searchFilterResponse == nil {
		searchFilterResponse = make([]*SearchFilterResponse, 0)
	}

	return searchFilterResponse, nil
}

func (impl *NotificationConfigServiceImpl) FetchNSViewByIds(ids []*int) ([]*NSConfig, error) {
	var configs []*NSConfig
	notificationSettingViewList, err := impl.notificationSettingsRepository.FindNotificationSettingsViewByIds(ids)
	if err != nil {
		impl.logger.Errorw("failed to fetch existing notification settings view", "err", err)
		return configs, err
	}
	for _, item := range notificationSettingViewList {
		nsConfig := &NSConfig{}
		err = json.Unmarshal([]byte(item.Config), nsConfig)
		if err != nil {
			return configs, err
		}
		configs = append(configs, nsConfig)
	}

	return configs, nil
}

func (impl *NotificationConfigServiceImpl) IsSesOrSmtpConfigured() (*ConfigCheck, error) {
	var configCheck ConfigCheck
	sesConfig, err := impl.sesRepository.FindAll()
	if err != nil && err != pg.ErrNoRows {
		impl.logger.Errorw("error fetching sesConfig", "sesConfig", sesConfig, "err", err)
		return nil, err
	}
	if len(sesConfig) > 0 {
		configCheck.IsConfigured = true
	}
	defaultSesConfig, err := impl.sesRepository.FindDefault()
	if err != nil && err != pg.ErrNoRows {
		impl.logger.Errorw("error fetching defaultSesConfig", "defaultSesConfig", defaultSesConfig, "err", err)
		return nil, err
	}
	if defaultSesConfig.Id > 0 {
		configCheck.IsDefaultConfigured = true
	}
	smtpConfig, err := impl.smtpRepository.FindAll()
	if err != nil && err != pg.ErrNoRows {
		impl.logger.Errorw("error fetching smtpConfig", "smtpConfig", smtpConfig, "err", err)
		return nil, err
	}
	if len(smtpConfig) > 0 {
		configCheck.IsConfigured = true
	}
	defaultSmtpConfig, err := impl.smtpRepository.FindDefault()
	if err != nil && err != pg.ErrNoRows {
		impl.logger.Errorw("error fetching defaultSmtpConfig", "defaultSmtpConfig", defaultSmtpConfig, "err", err)
		return nil, err
	}
	if defaultSmtpConfig.Id > 0 {
		configCheck.IsDefaultConfigured = true
	}

	return &configCheck, nil
}

func (impl *NotificationConfigServiceImpl) GetMetaDataForDraftNotification(draftRequest *apiToken.DraftApprovalRequest) (*client.DraftApprovalResponse, error) {

	envName, appName, err := impl.getEnvAndAppName(draftRequest.EnvId, draftRequest.AppId)
	if err != nil {
		return nil, err
	}

	draftApprovalResp := &client.DraftApprovalResponse{
		NotificationMetaData: &client.NotificationMetaData{
			AppName:    appName,
			EnvName:    envName,
			ApprovedBy: draftRequest.EmailId,
			EventTime:  time.Now().Format(bean.LayoutRFC3339),
		},
	}
	draft, err := impl.configDraftRepository.GetDraftVersionById(draftRequest.DraftVersionId)
	if err != nil {
		return draftApprovalResp, err
	}
	draftApprovalResp.ProtectConfigFileType = string(draft.Draft.Resource.GetDraftResourceType())
	if draft.Draft.Resource == drafts.DeploymentTemplateResource {
		draftApprovalResp.ProtectConfigFileName = string(client.DeploymentTemplate)
	} else {
		draftApprovalResp.ProtectConfigFileName = draft.Draft.ResourceName
	}
	draftComment, err := impl.configDraftRepository.GetDraftComments(draftRequest.DraftVersionId)
	if err != nil && err != pg.ErrNoRows {
		return draftApprovalResp, err
	}
	draftApprovalResp.ProtectConfigComment = draftComment.Comment

	return draftApprovalResp, nil
}

func (impl *NotificationConfigServiceImpl) getEnvAndAppName(envId int, appId int) (string, string, error) {
	var envName, appName string

	if envId > 0 {
		env, err := impl.environmentRepository.FindById(envId)
		if err != nil {
			impl.logger.Errorw("error in fetching  env", "envId", env.Id)

			return envName, appName, err
		}
		envName = env.Name
	}
	application, err := impl.appRepository.FindById(appId)
	if err != nil {
		impl.logger.Errorw("error in fetching application", "appId", application.Id)

		return envName, appName, err
	}
	appName = application.AppName
	return envName, appName, err
}
func (impl *NotificationConfigServiceImpl) PerformApprovalActionAndGetMetadata(deploymentApprovalRequest apiToken.DeploymentApprovalRequest, approvalActionRequest bean.UserApprovalActionRequest, pipelineInfo *pipelineConfig.Pipeline) (*client.DeploymentApprovalResponse, error) {
	var approvalState bean.ApprovalState
	var resp *client.DeploymentApprovalResponse
	err := impl.artifactApprovalActionService.PerformDeploymentApprovalAction(deploymentApprovalRequest.UserId, approvalActionRequest)
	if err != nil {
		validationErr, ok := err.(*bean.DeploymentApprovalValidationError)
		if ok {
			approvalState = validationErr.ApprovalState
		} else {
			return resp, err
		}
	}
	resp, err = impl.GetMetaDataForDeploymentNotification(&deploymentApprovalRequest, pipelineInfo.App.AppName, pipelineInfo.Environment.Name)
	if err != nil {
		impl.logger.Errorw("error in getting response", "err", err)
		return resp, err
	}
	resp.Status = approvalState
	return resp, nil
}

func (impl *NotificationConfigServiceImpl) GetMetaDataForDeploymentNotification(deploymentApprovalRequest *apiToken.DeploymentApprovalRequest, appName string, envName string) (*client.DeploymentApprovalResponse, error) {
	ciArtifact, err := impl.ciArtifactRepository.Get(deploymentApprovalRequest.ArtifactId)
	if err != nil {
		impl.logger.Errorw("error fetching ciArtifact", "ciArtifactId", ciArtifact.Id, "err", err)
		return nil, err
	}
	imageComment, imageTagNames, err := impl.imageTaggingService.GetImageTagsAndComment(deploymentApprovalRequest.ArtifactId)
	if err != nil {
		impl.logger.Errorw("error fetching image Tags and comments", "ciArtifactId", deploymentApprovalRequest.ArtifactId, "err", err)
		return nil, err
	}

	return &client.DeploymentApprovalResponse{
		ImageMetadata: client.ImageMetadata{
			ImageTagNames:  imageTagNames,
			ImageComment:   imageComment.Comment,
			DockerImageUrl: ciArtifact.Image,
		},
		NotificationMetaData: &client.NotificationMetaData{
			AppName:    appName,
			EnvName:    envName,
			ApprovedBy: deploymentApprovalRequest.EmailId,
			EventTime:  time.Now().Format(bean.LayoutRFC3339),
		},
	}, nil
}

type CVEFilterConditions struct {
	FilterExpression string
	DiffViewEnabled  bool
	ConditionType    notifierBean.ConditionType
}

type ImageScanNotificationConfig struct {
	AppId                     int
	TeamId                    int
	CiPipelineId              int
	EnvId                     int
	NotificationConfigToRules map[int]*CVEFilterConditions
}

func (impl *NotificationConfigServiceImpl) GetNotificationConfigForImageScanSuccess(ctx context.Context, imageScanningEvent *eventProcessorBean.ImageScanningEvent) (*ImageScanNotificationConfig, error) {
	newCtx, span := otel.Tracer("NotificationConfigService").Start(ctx, "GetNotificationConfigForImageScanSuccess")
	defer span.End()
	notificationConfigToRules := make(map[int]*CVEFilterConditions)
	req := repository.GetRulesRequest{}
	if imageScanningEvent.PipelineType == util.CI {
		impl.logger.Debugw("fetching notification settings for", "ciPipelineId", imageScanningEvent.CiPipelineId)
		ciPipeline, err := impl.ciPipelineRepository.FindOneWithMinData(imageScanningEvent.CiPipelineId)
		if err != nil {
			impl.logger.Errorw("error in getting ciPipeline by id", "ciPipelineId", imageScanningEvent.CiPipelineId, "err", err)
			return nil, err
		}
		req = repository.GetRulesRequest{
			AppId:        ciPipeline.AppId,
			TeamId:       ciPipeline.App.TeamId,
			PipelineId:   ciPipeline.Id,
			PipelineType: string(util.CI),
		}
	} else if imageScanningEvent.PipelineType == util.PRE_CD {
		impl.logger.Debugw("image scanning completion event for", "cdPipelineId", imageScanningEvent.CdPipelineId)
		cdPipeline, err := impl.pipelineRepository.FindById(imageScanningEvent.CdPipelineId)
		if err != nil {
			impl.logger.Errorw("error in getting cdPipeline by id", "cdPipelineId", imageScanningEvent.CdPipelineId, "err", err)
			return nil, err
		}
		req = repository.GetRulesRequest{
			AppId:        cdPipeline.AppId,
			TeamId:       cdPipeline.App.TeamId,
			EnvId:        cdPipeline.EnvironmentId,
			PipelineType: string(util.PRE_CD),
		}
		imageScanningEvent.CiPipelineId = cdPipeline.CiPipelineId
	} else if imageScanningEvent.PipelineType == util.POST_CD {
		impl.logger.Debugw("image scanning completion event for", "cdPipelineId", imageScanningEvent.CdPipelineId)
		cdPipeline, err := impl.pipelineRepository.FindById(imageScanningEvent.CdPipelineId)
		if err != nil {
			impl.logger.Errorw("error in getting cdPipeline by id", "cdPipelineId", imageScanningEvent.CdPipelineId, "err", err)
			return nil, err
		}
		req = repository.GetRulesRequest{
			AppId:        cdPipeline.AppId,
			TeamId:       cdPipeline.App.TeamId,
			EnvId:        cdPipeline.EnvironmentId,
			PipelineType: string(util.PRE_CD),
		}
		imageScanningEvent.CiPipelineId = cdPipeline.CiPipelineId
	}
	notifications, err := impl.notificationSettingsRepository.FindNotificationSettingsWithRules(newCtx, 8, req)
	if err != nil {
		impl.logger.Errorw("error in getting notifications config with rules", "req", req, "err", err)
		return nil, err
	}
	for _, notification := range notifications {
		imageScanFilterFlags := repository.ImageScanFilterFlags{}
		err = json.Unmarshal([]byte(notification.AdditionalConfigJson), &imageScanFilterFlags)
		if err != nil {
			impl.logger.Errorw("error in json unmarshalling", "additionalConfigJson", notification.AdditionalConfigJson, "err", err)
			return nil, err
		}
		notificationConfigToRules[notification.Id] = &CVEFilterConditions{
			DiffViewEnabled: imageScanFilterFlags.DiffViewEnabled,
		}
		if notification.NotificationRule != nil {
			notificationConfigToRules[notification.Id].FilterExpression = notification.NotificationRule.Expression
			notificationConfigToRules[notification.Id].ConditionType = notification.NotificationRule.ConditionType
		}
	}
	return &ImageScanNotificationConfig{
		AppId:                     req.AppId,
		TeamId:                    req.TeamId,
		CiPipelineId:              imageScanningEvent.CiPipelineId,
		EnvId:                     req.EnvId,
		NotificationConfigToRules: notificationConfigToRules,
	}, err
}

<<<<<<< HEAD
func getParamsForImageScanning(severity string, policyPermission string) []resourceFilter.ExpressionParam {
	params := []resourceFilter.ExpressionParam{
		{
			ParamName: resourceFilter.Severity,
			Value:     severity,
			Type:      resourceFilter.ParamTypeString,
		},
		{
			ParamName: resourceFilter.PolicyPermission,
			Value:     policyPermission,
			Type:      resourceFilter.ParamTypeString,
=======
func getParamsForImageScanning(severity string, policyPermission string) []expressionEvaluators.ExpressionParam {
	params := []expressionEvaluators.ExpressionParam{
		{
			ParamName: expressionEvaluators.Severity,
			Value:     severity,
			Type:      expressionEvaluators.ParamTypeString,
		},
		{
			ParamName: expressionEvaluators.PolicyPermission,
			Value:     policyPermission,
			Type:      expressionEvaluators.ParamTypeString,
>>>>>>> 30d464ac
		},
	}

	return params
}

func (impl *NotificationConfigServiceImpl) EvaluateNotificationExpression(ctx context.Context, conditionType notifierBean.ConditionType, expression, severity, policyPermission string) (bool, error) {
	_, span := otel.Tracer("NotificationConfigService").Start(ctx, "EvaluateNotificationExpression")
	defer span.End()
	if len(expression) == 0 {
		return conditionType.IsConditionSatisfied(true), nil
	}
	params := getParamsForImageScanning(severity, policyPermission)
<<<<<<< HEAD
	evalReq := resourceFilter.CELRequest{
		Expression: expression,
		ExpressionMetadata: resourceFilter.ExpressionMetadata{
			Params: params,
		},
	}
	response, err := impl.celService.EvaluateCELRequest(evalReq)
=======
	evalReq := expressionEvaluators.CELRequest{
		Expression: expression,
		ExpressionMetadata: expressionEvaluators.ExpressionMetadata{
			Params: params,
		},
	}
	response, err := impl.celService.EvaluateCELForBool(evalReq)
>>>>>>> 30d464ac
	if err != nil {
		impl.logger.Errorw("error while CEL expression evaluation", "err", err)
		return false, err
	}
	return conditionType.IsConditionSatisfied(response), nil
}

func (impl *NotificationConfigServiceImpl) validateNotificationRule(notificationRulesMap ...*repository.NotificationRule) error {
<<<<<<< HEAD
	params := []resourceFilter.ExpressionParam{
		{
			ParamName: resourceFilter.Severity,
			Type:      resourceFilter.ParamTypeString,
		},
		{
			ParamName: resourceFilter.PolicyPermission,
			Type:      resourceFilter.ParamTypeString,
		},
	}
	for _, notificationRule := range notificationRulesMap {
		validateExpression := resourceFilter.CELRequest{
			Expression:         notificationRule.Expression,
			ExpressionMetadata: resourceFilter.ExpressionMetadata{Params: params},
=======
	params := []expressionEvaluators.ExpressionParam{
		{
			ParamName: expressionEvaluators.Severity,
			Type:      expressionEvaluators.ParamTypeString,
		},
		{
			ParamName: expressionEvaluators.PolicyPermission,
			Type:      expressionEvaluators.ParamTypeString,
		},
	}
	for _, notificationRule := range notificationRulesMap {
		validateExpression := expressionEvaluators.CELRequest{
			Expression:         notificationRule.Expression,
			ExpressionMetadata: expressionEvaluators.ExpressionMetadata{Params: params},
>>>>>>> 30d464ac
		}
		_, _, err := impl.celService.Validate(validateExpression)
		if err != nil {
			impl.logger.Errorw("CEL expression validation failed", "expression", notificationRule.Expression, "err", err)
			return &interalUtil.ApiError{
				Code:            "400",
				HttpStatusCode:  400,
				UserMessage:     "Invalid filter condition for the notification config",
				InternalMessage: err.Error(),
			}
		}
	}
	return nil
}

func (impl *NotificationConfigServiceImpl) ApprovePromotionRequestAndGetMetadata(ctx *util3.RequestCtx, request *apiToken.ArtifactPromotionApprovalNotificationClaims, authorizedEnvs map[string]bool) (*client.PromotionApprovalResponse, error) {

	artifactPromotionApprovalRequest := &bean2.ArtifactPromotionRequest{
		Action:           constants.ACTION_APPROVE,
		ArtifactId:       request.ArtifactId,
		AppId:            request.AppId,
		EnvironmentNames: []string{request.EnvName},
		WorkflowId:       request.WorkflowId,
	}
	approvalResponse, err := impl.promotionRequestService.HandleArtifactPromotionRequest(ctx, artifactPromotionApprovalRequest, authorizedEnvs)
	if err != nil {
		impl.logger.Errorw("error in handling promotion artifact request", "promotionRequest", artifactPromotionApprovalRequest, "err", err)
		return nil, err
	}

	var status bean.ApprovalState
	switch approvalResponse[0].PromotionValidationMessage {
	case constants.APPROVED:
		status = bean.Approved
	case constants.ALREADY_APPROVED, constants.ARTIFACT_ALREADY_PROMOTED:
		status = bean.AlreadyApproved
	case constants.PromotionRequestStale, constants.ArtifactPromotionRequestNotFoundErr:
		status = bean.RequestCancelled
	default:
		return nil, interalUtil.NewApiError().WithUserMessage(approvalResponse[0].PromotionValidationMessage).WithHttpStatusCode(http.StatusForbidden)
	}

	return &client.PromotionApprovalResponse{
		SourceInfo: request.PromotionSource,
		Status:     status,
		ImageMetadata: client.ImageMetadata{
			ImageTagNames: request.ImageTags,
			ImageComment:  request.ImageComment,

			DockerImageUrl: request.Image,
		},
		NotificationMetaData: &client.NotificationMetaData{
			AppName:    request.AppName,
			EnvName:    request.EnvName,
			ApprovedBy: request.ApiTokenCustomClaims.Email,
			EventTime:  time.Now().Format(bean.LayoutRFC3339),
		},
	}, nil

}<|MERGE_RESOLUTION|>--- conflicted
+++ resolved
@@ -9,11 +9,7 @@
 	"encoding/json"
 	"github.com/devtron-labs/devtron/client/events"
 	"github.com/devtron-labs/devtron/enterprise/pkg/drafts"
-<<<<<<< HEAD
-	"github.com/devtron-labs/devtron/enterprise/pkg/resourceFilter"
-=======
 	"github.com/devtron-labs/devtron/enterprise/pkg/expressionEvaluators"
->>>>>>> 30d464ac
 	"github.com/devtron-labs/devtron/internal/sql/repository/app"
 	"github.com/devtron-labs/devtron/pkg/apiToken"
 	repository4 "github.com/devtron-labs/devtron/pkg/auth/user/repository"
@@ -77,11 +73,7 @@
 	ciArtifactRepository           repository.CiArtifactRepository
 	imageTaggingService            pipeline.ImageTaggingService
 	artifactApprovalActionService  action.ArtifactApprovalActionService
-<<<<<<< HEAD
-	celService                     resourceFilter.CELEvaluatorService
-=======
 	celService                     expressionEvaluators.CELEvaluatorService
->>>>>>> 30d464ac
 	promotionRequestService        artifactPromotion.ApprovalRequestService
 }
 
@@ -202,11 +194,7 @@
 	ciArtifactRepository repository.CiArtifactRepository,
 	imageTaggingService pipeline.ImageTaggingService,
 	artifactApprovalActionService action.ArtifactApprovalActionService,
-<<<<<<< HEAD
-	celService resourceFilter.CELEvaluatorService,
-=======
 	celService expressionEvaluators.CELEvaluatorService,
->>>>>>> 30d464ac
 	promotionRequestService artifactPromotion.ApprovalRequestService,
 ) *NotificationConfigServiceImpl {
 	return &NotificationConfigServiceImpl{
@@ -1355,19 +1343,6 @@
 	}, err
 }
 
-<<<<<<< HEAD
-func getParamsForImageScanning(severity string, policyPermission string) []resourceFilter.ExpressionParam {
-	params := []resourceFilter.ExpressionParam{
-		{
-			ParamName: resourceFilter.Severity,
-			Value:     severity,
-			Type:      resourceFilter.ParamTypeString,
-		},
-		{
-			ParamName: resourceFilter.PolicyPermission,
-			Value:     policyPermission,
-			Type:      resourceFilter.ParamTypeString,
-=======
 func getParamsForImageScanning(severity string, policyPermission string) []expressionEvaluators.ExpressionParam {
 	params := []expressionEvaluators.ExpressionParam{
 		{
@@ -1379,7 +1354,6 @@
 			ParamName: expressionEvaluators.PolicyPermission,
 			Value:     policyPermission,
 			Type:      expressionEvaluators.ParamTypeString,
->>>>>>> 30d464ac
 		},
 	}
 
@@ -1393,15 +1367,6 @@
 		return conditionType.IsConditionSatisfied(true), nil
 	}
 	params := getParamsForImageScanning(severity, policyPermission)
-<<<<<<< HEAD
-	evalReq := resourceFilter.CELRequest{
-		Expression: expression,
-		ExpressionMetadata: resourceFilter.ExpressionMetadata{
-			Params: params,
-		},
-	}
-	response, err := impl.celService.EvaluateCELRequest(evalReq)
-=======
 	evalReq := expressionEvaluators.CELRequest{
 		Expression: expression,
 		ExpressionMetadata: expressionEvaluators.ExpressionMetadata{
@@ -1409,7 +1374,6 @@
 		},
 	}
 	response, err := impl.celService.EvaluateCELForBool(evalReq)
->>>>>>> 30d464ac
 	if err != nil {
 		impl.logger.Errorw("error while CEL expression evaluation", "err", err)
 		return false, err
@@ -1418,22 +1382,6 @@
 }
 
 func (impl *NotificationConfigServiceImpl) validateNotificationRule(notificationRulesMap ...*repository.NotificationRule) error {
-<<<<<<< HEAD
-	params := []resourceFilter.ExpressionParam{
-		{
-			ParamName: resourceFilter.Severity,
-			Type:      resourceFilter.ParamTypeString,
-		},
-		{
-			ParamName: resourceFilter.PolicyPermission,
-			Type:      resourceFilter.ParamTypeString,
-		},
-	}
-	for _, notificationRule := range notificationRulesMap {
-		validateExpression := resourceFilter.CELRequest{
-			Expression:         notificationRule.Expression,
-			ExpressionMetadata: resourceFilter.ExpressionMetadata{Params: params},
-=======
 	params := []expressionEvaluators.ExpressionParam{
 		{
 			ParamName: expressionEvaluators.Severity,
@@ -1448,7 +1396,6 @@
 		validateExpression := expressionEvaluators.CELRequest{
 			Expression:         notificationRule.Expression,
 			ExpressionMetadata: expressionEvaluators.ExpressionMetadata{Params: params},
->>>>>>> 30d464ac
 		}
 		_, _, err := impl.celService.Validate(validateExpression)
 		if err != nil {
