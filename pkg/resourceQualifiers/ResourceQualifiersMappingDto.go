package resourceQualifiers

import (
	"github.com/devtron-labs/devtron/pkg/sql"
)

type ResourceType int

const (
	Variable              ResourceType = 0
	Filter                ResourceType = 1
	ImageDigest           ResourceType = 2
	ImageDigestResourceId              = -1 // for ImageDigest resource id will is constant unlike filter and variables
	InfraProfile          ResourceType = 3
<<<<<<< HEAD
	ImagePromotionPolicy  ResourceType = 4
	DeploymentWindow      ResourceType = 5
=======
	ImagePromotionPolicy  ResourceType = 5
	DeploymentWindow      ResourceType = 4
>>>>>>> 6ab57e3a
)

const (
	AllProjectsValue                     = "-1"
	AllProjectsInt                       = -1
	AllExistingAndFutureProdEnvsValue    = "-2"
	AllExistingAndFutureProdEnvsInt      = -2
	AllExistingAndFutureNonProdEnvsValue = "-1"
	AllExistingAndFutureNonProdEnvsInt   = -1
	AllExistingAndFutureEnvsString       = "-3"
	AllExistingAndFutureEnvsInt          = -3
)

func GetEnvIdentifierValue(scope Scope) int {
	if scope.IsProdEnv {
		return AllExistingAndFutureProdEnvsInt
	}
	return AllExistingAndFutureNonProdEnvsInt
}

type ResourceQualifierMappings struct {
	ResourceId          int
	ResourceType        ResourceType
	SelectionIdentifier *SelectionIdentifier
}

type QualifierMapping struct {
	tableName             struct{}     `sql:"resource_qualifier_mapping" pg:",discard_unknown_columns"`
	Id                    int          `sql:"id,pk"`
	ResourceId            int          `sql:"resource_id"`
	ResourceType          ResourceType `sql:"resource_type"`
	QualifierId           int          `sql:"qualifier_id"`
	IdentifierKey         int          `sql:"identifier_key"`
	IdentifierValueInt    int          `sql:"identifier_value_int"`
	Active                bool         `sql:"active"`
	IdentifierValueString string       `sql:"identifier_value_string"`
	ParentIdentifier      int          `sql:"parent_identifier"`
	CompositeKey          string       `sql:"-"`
	sql.AuditLog
}

type QualifierMappingWithExtraColumns struct {
	QualifierMapping
	TotalCount int
}

type ResourceMappingSelection struct {
	ResourceType        ResourceType
	ResourceId          int
	QualifierSelector   QualifierSelector
	SelectionIdentifier *SelectionIdentifier
	Id                  int
}

type SelectionIdentifier struct {
	AppId                   int                      `json:"appId"`
	EnvId                   int                      `json:"envId"`
	ClusterId               int                      `json:"clusterId"`
	SelectionIdentifierName *SelectionIdentifierName `json:"-"`
}

type SelectionIdentifierName struct {
	AppName         string
	EnvironmentName string
	ClusterName     string
}

func (mapping *QualifierMapping) GetIdValueAndName() (int, string) {
	return mapping.IdentifierValueInt, mapping.IdentifierValueString
}<|MERGE_RESOLUTION|>--- conflicted
+++ resolved
@@ -12,13 +12,8 @@
 	ImageDigest           ResourceType = 2
 	ImageDigestResourceId              = -1 // for ImageDigest resource id will is constant unlike filter and variables
 	InfraProfile          ResourceType = 3
-<<<<<<< HEAD
-	ImagePromotionPolicy  ResourceType = 4
-	DeploymentWindow      ResourceType = 5
-=======
 	ImagePromotionPolicy  ResourceType = 5
 	DeploymentWindow      ResourceType = 4
->>>>>>> 6ab57e3a
 )
 
 const (
