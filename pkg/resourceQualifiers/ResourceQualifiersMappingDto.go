--- conflicted
+++ resolved
@@ -34,15 +34,9 @@
 }
 
 type ResourceQualifierMappings struct {
-<<<<<<< HEAD
-	ResourceId   int
-	ResourceType ResourceType
-	Scope        *Scope
-=======
 	ResourceId          int
 	ResourceType        ResourceType
 	SelectionIdentifier *SelectionIdentifier
->>>>>>> 0f6d20aa
 	//qualifierSelector QualifierSelector
 }
 
