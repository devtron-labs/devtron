package resourceQualifiers

import "github.com/devtron-labs/devtron/pkg/sql"

type ResourceType int

const (
<<<<<<< HEAD
	Variable     ResourceType = 0
	Filter                    = 1
	InfraProfile              = 3
=======
	Variable              ResourceType = 0
	Filter                ResourceType = 1
	ImageDigest           ResourceType = 2
	ImageDigestResourceId              = -1 // for ImageDigest resource id will is constant unlike filter and variables
>>>>>>> 1399c6c4
)

type QualifierSelector int

const (
	ApplicationSelector                  QualifierSelector = 0
	EnvironmentSelectorQualifierSelector                   = 1
)

const (
	AllProjectsValue                     = "-1"
	AllProjectsInt                       = -1
	AllExistingAndFutureProdEnvsValue    = "-2"
	AllExistingAndFutureProdEnvsInt      = -2
	AllExistingAndFutureNonProdEnvsValue = "-1"
	AllExistingAndFutureNonProdEnvsInt   = -1
	AllExistingAndFutureEnvsString       = "-3"
	AllExistingAndFutureEnvsInt          = -3
)

func GetEnvIdentifierValue(scope Scope) int {
	if scope.IsProdEnv {
		return AllExistingAndFutureProdEnvsInt
	}
	return AllExistingAndFutureNonProdEnvsInt
}

type QualifierMapping struct {
	tableName             struct{}     `sql:"resource_qualifier_mapping" pg:",discard_unknown_columns"`
	Id                    int          `sql:"id,pk"`
	ResourceId            int          `sql:"resource_id"`
	ResourceType          ResourceType `sql:"resource_type"`
	QualifierId           int          `sql:"qualifier_id"`
	IdentifierKey         int          `sql:"identifier_key"`
	IdentifierValueInt    int          `sql:"identifier_value_int"`
	Active                bool         `sql:"active"`
	IdentifierValueString string       `sql:"identifier_value_string"`
	ParentIdentifier      int          `sql:"parent_identifier"`
	CompositeKey          string       `sql:"-"`
	// Data                  string   `sql:"-"`
	// VariableData          *VariableData
	sql.AuditLog
}<|MERGE_RESOLUTION|>--- conflicted
+++ resolved
@@ -5,16 +5,11 @@
 type ResourceType int
 
 const (
-<<<<<<< HEAD
-	Variable     ResourceType = 0
-	Filter                    = 1
-	InfraProfile              = 3
-=======
 	Variable              ResourceType = 0
 	Filter                ResourceType = 1
 	ImageDigest           ResourceType = 2
 	ImageDigestResourceId              = -1 // for ImageDigest resource id will is constant unlike filter and variables
->>>>>>> 1399c6c4
+	InfraProfile                       = 3
 )
 
 type QualifierSelector int
