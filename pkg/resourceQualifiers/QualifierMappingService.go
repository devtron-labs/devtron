package resourceQualifiers

import (
	"fmt"
<<<<<<< HEAD
=======
	mapset "github.com/deckarep/golang-set"
>>>>>>> af51b36b
	"github.com/devtron-labs/devtron/pkg/devtronResource"
	"github.com/devtron-labs/devtron/pkg/devtronResource/bean"
	"github.com/devtron-labs/devtron/pkg/sql"
	"github.com/go-pg/pg"
<<<<<<< HEAD
=======
	"github.com/pkg/errors"
>>>>>>> af51b36b
	"github.com/samber/lo"
	"go.uber.org/zap"
	"golang.org/x/exp/slices"
	"time"
)

type QualifierMappingService interface {
	CreateQualifierMappings(qualifierMappings []*QualifierMapping, tx *pg.Tx) ([]*QualifierMapping, error)
	GetQualifierMappingsForFilter(scope Scope) ([]*QualifierMapping, error)
	GetQualifierMappingsForFilterById(resourceId int) ([]*QualifierMapping, error)
	GetQualifierMappings(resourceType ResourceType, scope *Scope, resourceIds []int) ([]*QualifierMapping, error)
	GetQualifierMappingsByResourceType(resourceType ResourceType) ([]*QualifierMapping, error)
	GetActiveIdentifierCountPerResource(resourceType ResourceType, resourceIds []int, identifierKey int, identifierValueIntSpaceQuery string) ([]ResourceIdentifierCount, error)
	GetIdentifierIdsByResourceTypeAndIds(resourceType ResourceType, resourceIds []int, identifierKey int) ([]int, error)
	GetActiveMappingsCount(resourceType ResourceType, excludeIdentifiersQuery string, identifierKey int) (int, error)
	DeleteAllQualifierMappings(resourceType ResourceType, auditLog sql.AuditLog, tx *pg.Tx) error
	DeleteAllQualifierMappingsByResourceTypeAndId(resourceType ResourceType, resourceId int, auditLog sql.AuditLog, tx *pg.Tx) error
	DeleteByIdentifierKeyAndValue(resourceType ResourceType, identifierKey int, identifierValue int, auditLog sql.AuditLog, tx *pg.Tx) error
	DeleteAllByResourceTypeAndQualifierIds(resourceType ResourceType, resourceId int, qualifierIds []int, userId int32, tx *pg.Tx) error
	DeleteAllByIds(qualifierMappingIds []int, userId int32, tx *pg.Tx) error
	DeleteGivenQualifierMappingsByResourceType(resourceType ResourceType, identifierKey int, identifierValueInts []int, auditLog sql.AuditLog, tx *pg.Tx) error
	GetResourceIdsByIdentifier(resourceType ResourceType, identifierKey int, identifierId int) ([]int, error)
	GetQualifierMappingsWithIdentifierFilter(resourceType ResourceType, resourceId, identifierKey int, identifierValueStringLike, identifierValueSortOrder, excludeActiveIdentifiersQuery string, limit, offset int, needTotalCount bool) ([]*QualifierMappingWithExtraColumns, error)

	CreateMappingsForSelections(tx *pg.Tx, userId int32, resourceMappingSelections []*ResourceMappingSelection) ([]*ResourceMappingSelection, error)
	CreateMappings(tx *pg.Tx, userId int32, resourceType ResourceType, resourceIds []int, qualifierSelector QualifierSelector, scopes []*Scope) error
	GetResourceMappingsForScopes(resourceType ResourceType, qualifierSelector QualifierSelector, scopes []*Scope) ([]ResourceQualifierMappings, error)
	GetResourceMappingsForResources(resourceType ResourceType, resourceIds []int, qualifierSelector QualifierSelector) ([]ResourceQualifierMappings, error)
<<<<<<< HEAD
	StartTx() (*pg.Tx, error)
	RollbackTx(tx *pg.Tx) error
	CommitTx(tx *pg.Tx) error
=======
>>>>>>> af51b36b
}

func (impl QualifierMappingServiceImpl) CreateMappingsForSelections(tx *pg.Tx, userId int32, resourceMappingSelections []*ResourceMappingSelection) ([]*ResourceMappingSelection, error) {

	resourceKeyMap := impl.devtronResourceSearchableKeyService.GetAllSearchableKeyNameIdMap()

	parentMappings := make([]*QualifierMapping, 0)
	childrenMappings := make([]*QualifierMapping, 0)
	parentMappingsMap := make(map[string]*QualifierMapping)

	mappingsToSelection := make(map[*QualifierMapping]*ResourceMappingSelection)
	for _, selection := range resourceMappingSelections {

		var parent *QualifierMapping
		children := make([]*QualifierMapping, 0)
		if selection.QualifierSelector.isCompound() {
			parent, children = GetQualifierMappingsForCompoundQualifier(selection, resourceKeyMap, userId)
			parentMappingsMap[parent.CompositeKey] = parent
		} else {
			intValue, stringValue := GetValuesFromScope(selection.QualifierSelector, selection.Scope)
<<<<<<< HEAD
			parent = selection.toResourceMapping(selection.QualifierSelector, resourceKeyMap, intValue, stringValue, "", userId)
=======
			parent = selection.toResourceMapping(resourceKeyMap, intValue, stringValue, "", userId)
>>>>>>> af51b36b
		}
		mappingsToSelection[parent] = selection
		parentMappings = append(parentMappings, parent)
		childrenMappings = append(childrenMappings, children...)
	}

	if len(parentMappings) > 0 {
		_, err := impl.qualifierMappingRepository.CreateQualifierMappings(parentMappings, tx)
		if err != nil {
			impl.logger.Errorw("error in getting parent mappings", "mappings", parentMappings, "err", err)
			return nil, err
		}
	}

	for _, mapping := range parentMappings {
		if selection, ok := mappingsToSelection[mapping]; ok {
			selection.Id = mapping.Id
		}
	}

	for _, childrenMapping := range childrenMappings {
		if parentScope, ok := parentMappingsMap[childrenMapping.CompositeKey]; ok {
			childrenMapping.ParentIdentifier = parentScope.Id
		}
	}

	if len(childrenMappings) > 0 {
		_, err := impl.qualifierMappingRepository.CreateQualifierMappings(childrenMappings, tx)
		if err != nil {
			impl.logger.Errorw("error in getting mappings", "err", err, "mappings", childrenMappings)
			return nil, err
		}
	}
	return lo.Values(mappingsToSelection), nil
}

func (impl QualifierMappingServiceImpl) CreateMappings(tx *pg.Tx, userId int32, resourceType ResourceType, resourceIds []int, qualifierSelector QualifierSelector, scopes []*Scope) error {
	mappings := make([]*ResourceMappingSelection, 0)
	for _, id := range resourceIds {
		for _, scope := range scopes {
			mapping := &ResourceMappingSelection{
				ResourceType:      resourceType,
				ResourceId:        id,
				QualifierSelector: qualifierSelector,
				Scope:             scope,
			}
			mappings = append(mappings, mapping)
		}
	}
	_, err := impl.CreateMappingsForSelections(tx, userId, mappings)
	return err
}

<<<<<<< HEAD
func (impl *QualifierMappingServiceImpl) filterAndGroupMappings(mappings []*QualifierMapping, selector QualifierSelector) [][]*QualifierMapping {
=======
func getCompositeStringsAppEnvScopes(scopes []*Scope) mapset.Set {
	compositeSet := mapset.NewSet()
	for _, scope := range scopes {
		compositeSet.Add(fmt.Sprintf("%v-%v", scope.AppId, scope.EnvId))
	}
	return compositeSet
}

func (impl *QualifierMappingServiceImpl) filterAndGroupMappings(mappings []*QualifierMapping, selector QualifierSelector, composites mapset.Set) [][]*QualifierMapping {
>>>>>>> af51b36b

	numQualifiers := GetNumOfChildQualifiers(selector.toQualifier())
	parentIdToChildScopes := make(map[int][]*QualifierMapping)
	parentScopeIdToScope := make(map[int]*QualifierMapping, 0)
	parentScopeIds := make([]int, 0)
	for _, scope := range mappings {
		// is not parent so append it to the list in the map with key as its parent scopeID
		if scope.ParentIdentifier > 0 {
			parentIdToChildScopes[scope.ParentIdentifier] = append(parentIdToChildScopes[scope.ParentIdentifier], scope)
		} else {
<<<<<<< HEAD
			// is parent so collect IDs and put it in a map for easy retrieval
=======
			//is parent so collect IDs and put it in a map for easy retrieval
>>>>>>> af51b36b
			parentScopeIds = append(parentScopeIds, scope.Id)
			parentScopeIdToScope[scope.Id] = scope
		}
	}

	for parentScopeId, _ := range parentIdToChildScopes {
		// this deletes the keys in the map where the key does not exist in the collected IDs for parent
		if !slices.Contains(parentScopeIds, parentScopeId) {
			delete(parentIdToChildScopes, parentScopeId)
		}
	}

<<<<<<< HEAD
	// selectedParentScopes :=  make([]*QualifierMapping,0)
=======
>>>>>>> af51b36b
	groupedMappings := make([][]*QualifierMapping, 0)
	for parentScopeId, childScopes := range parentIdToChildScopes {
		if len(childScopes) == numQualifiers {
			selectedParentScope := parentScopeIdToScope[parentScopeId]
<<<<<<< HEAD
			// selectedParentScopes = append(selectedParentScopes, selectedParentScope)

=======
			composite := fmt.Sprintf("%v-%v", selectedParentScope.IdentifierValueInt, childScopes[0].IdentifierValueInt)
			if !composites.Contains(composite) {
				break
			}
>>>>>>> af51b36b
			mappingsGroup := []*QualifierMapping{selectedParentScope}
			mappingsGroup = append(mappingsGroup, childScopes...)
			groupedMappings = append(groupedMappings, mappingsGroup)
		}
	}
	return groupedMappings
}

func (impl QualifierMappingServiceImpl) getAppEnvScopeFromGroup(group []*QualifierMapping) *Scope {
	resourceKeyToName := impl.devtronResourceSearchableKeyService.GetAllSearchableKeyIdNameMap()
	var appId, envId int
	var appName, envName string
	for _, mapping := range group {
		field := resourceKeyToName[mapping.IdentifierKey]
		switch field {
		case bean.DEVTRON_RESOURCE_SEARCHABLE_KEY_APP_ID:
			appId = mapping.IdentifierValueInt
			appName = mapping.IdentifierValueString
		case bean.DEVTRON_RESOURCE_SEARCHABLE_KEY_ENV_ID:
			envId = mapping.IdentifierValueInt
			envName = mapping.IdentifierValueString
		}
	}
	return &Scope{
		AppId: appId,
		EnvId: envId,
		SystemMetadata: &SystemMetadata{
			EnvironmentName: envName,
			AppName:         appName,
		},
	}
}

func (impl QualifierMappingServiceImpl) getScopesForAppEnvSelector(mappingGroups [][]*QualifierMapping) map[int][]*Scope {

	resourceIdToScope := make(map[int][]*Scope)
	for _, group := range mappingGroups {
		scope := impl.getAppEnvScopeFromGroup(group)
		resourceId := group[0].ResourceId

		if _, ok := resourceIdToScope[resourceId]; ok {
			resourceIdToScope[resourceId] = append(resourceIdToScope[resourceId], scope)
		} else {
			resourceIdToScope[resourceId] = []*Scope{scope}
		}
	}
	return resourceIdToScope
}

func (impl QualifierMappingServiceImpl) GetResourceMappingsForScopes(resourceType ResourceType, qualifierSelector QualifierSelector, scopes []*Scope) ([]ResourceQualifierMappings, error) {
	if qualifierSelector != ApplicationEnvironmentSelector {
		return nil, fmt.Errorf("selector currently not implemented")
	}

	keyMap := impl.devtronResourceSearchableKeyService.GetAllSearchableKeyNameIdMap()

	valuesMap := make(map[Qualifier][][]int)
	appIds := make([]int, 0)
	envIds := make([]int, 0)
	for _, scope := range scopes {
		appIds = append(appIds, scope.AppId)
		envIds = append(envIds, scope.EnvId)
	}
	valuesMap[qualifierSelector.toQualifier()] = [][]int{appIds, envIds}
<<<<<<< HEAD
	mappings, err := impl.qualifierMappingRepository.GetQualifierMappingsForListOfQualifierValues(resourceType, nil, keyMap, []int{})
	if err != nil {
		return nil, err
	}

	return impl.processMappings(resourceType, mappings, qualifierSelector)
=======
	mappings, err := impl.qualifierMappingRepository.GetQualifierMappingsForListOfQualifierValues(resourceType, valuesMap, keyMap, []int{})
	if err != nil {
		return nil, errors.Wrap(err, fmt.Sprintf("error fetching resource mappings %v %v", resourceType, valuesMap))
	}

	return impl.processMappings(resourceType, mappings, qualifierSelector, getCompositeStringsAppEnvScopes(scopes))
>>>>>>> af51b36b
}
func (impl QualifierMappingServiceImpl) GetResourceMappingsForResources(resourceType ResourceType, resourceIds []int, qualifierSelector QualifierSelector) ([]ResourceQualifierMappings, error) {
	mappings, err := impl.qualifierMappingRepository.GetMappingsByResourceTypeAndIdsAndQualifierId(resourceType, resourceIds, int(qualifierSelector.toQualifier()))
	if err != nil {
		return nil, err
	}

<<<<<<< HEAD
	return impl.processMappings(resourceType, mappings, qualifierSelector)
}

func (impl QualifierMappingServiceImpl) processMappings(resourceType ResourceType, mappings []*QualifierMapping, qualifierSelector QualifierSelector) ([]ResourceQualifierMappings, error) {
	groups := impl.filterAndGroupMappings(mappings, qualifierSelector)
=======
	return impl.processMappings(resourceType, mappings, qualifierSelector, mapset.NewSet())
}

func (impl QualifierMappingServiceImpl) processMappings(resourceType ResourceType, mappings []*QualifierMapping, qualifierSelector QualifierSelector, composites mapset.Set) ([]ResourceQualifierMappings, error) {
	groups := impl.filterAndGroupMappings(mappings, qualifierSelector, composites)
>>>>>>> af51b36b
	if qualifierSelector != ApplicationEnvironmentSelector {
		return nil, fmt.Errorf("selector currently not implemented")
	}
	resourceIdToScopes := impl.getScopesForAppEnvSelector(groups)

	qualifierMappings := make([]ResourceQualifierMappings, 0)

	for resourceId, scopes := range resourceIdToScopes {
		for _, scope := range scopes {
			qualifierMappings = append(qualifierMappings, ResourceQualifierMappings{
				ResourceId:   resourceId,
				ResourceType: resourceType,
<<<<<<< HEAD
				Scope:        scope,
=======
				scope:        scope,
>>>>>>> af51b36b
			})
		}
	}
	return qualifierMappings, nil
}

type QualifierMappingServiceImpl struct {
	logger                              *zap.SugaredLogger
	qualifierMappingRepository          QualifiersMappingRepository
	devtronResourceSearchableKeyService devtronResource.DevtronResourceSearchableKeyService
}

func NewQualifierMappingServiceImpl(logger *zap.SugaredLogger, qualifierMappingRepository QualifiersMappingRepository, devtronResourceSearchableKeyService devtronResource.DevtronResourceSearchableKeyService) (*QualifierMappingServiceImpl, error) {
	return &QualifierMappingServiceImpl{
		logger:                              logger,
		qualifierMappingRepository:          qualifierMappingRepository,
		devtronResourceSearchableKeyService: devtronResourceSearchableKeyService,
	}, nil
}

func (impl QualifierMappingServiceImpl) CreateQualifierMappings(qualifierMappings []*QualifierMapping, tx *pg.Tx) ([]*QualifierMapping, error) {
	return impl.qualifierMappingRepository.CreateQualifierMappings(qualifierMappings, tx)
}

func (impl QualifierMappingServiceImpl) GetQualifierMappings(resourceType ResourceType, scope *Scope, resourceIds []int) ([]*QualifierMapping, error) {
	searchableIdMap := impl.devtronResourceSearchableKeyService.GetAllSearchableKeyNameIdMap()
	return impl.qualifierMappingRepository.GetQualifierMappings(resourceType, scope, searchableIdMap, resourceIds)
}

func (impl QualifierMappingServiceImpl) GetQualifierMappingsForFilter(scope Scope) ([]*QualifierMapping, error) {
	searchableKeyNameIdMap := impl.devtronResourceSearchableKeyService.GetAllSearchableKeyNameIdMap()
	return impl.qualifierMappingRepository.GetQualifierMappingsForFilter(scope, searchableKeyNameIdMap)
}

func (impl QualifierMappingServiceImpl) GetQualifierMappingsForFilterById(resourceId int) ([]*QualifierMapping, error) {
	return impl.qualifierMappingRepository.GetQualifierMappingsForFilterById(resourceId)
}

func (impl QualifierMappingServiceImpl) GetQualifierMappingsByResourceType(resourceType ResourceType) ([]*QualifierMapping, error) {
	return impl.qualifierMappingRepository.GetQualifierMappingsByResourceType(resourceType)
}

func (impl QualifierMappingServiceImpl) DeleteAllQualifierMappings(resourceType ResourceType, auditLog sql.AuditLog, tx *pg.Tx) error {
	return impl.qualifierMappingRepository.DeleteAllQualifierMappings(resourceType, auditLog, tx)
}
func (impl QualifierMappingServiceImpl) DeleteAllQualifierMappingsByResourceTypeAndId(resourceType ResourceType, resourceId int, auditLog sql.AuditLog, tx *pg.Tx) error {
	return impl.qualifierMappingRepository.DeleteAllQualifierMappingsByResourceTypeAndId(resourceType, resourceId, auditLog, tx)
}

func (impl QualifierMappingServiceImpl) DeleteByIdentifierKeyAndValue(resourceType ResourceType, identifierKey int, identifierValue int, auditLog sql.AuditLog, tx *pg.Tx) error {
	return impl.qualifierMappingRepository.DeleteByResourceTypeIdentifierKeyAndValue(resourceType, identifierKey, identifierValue, auditLog, tx)
}

func (impl QualifierMappingServiceImpl) DeleteAllByResourceTypeAndQualifierIds(resourceType ResourceType, resourceId int, qualifierIds []int, userId int32, tx *pg.Tx) error {
	auditLog := sql.AuditLog{
		CreatedOn: time.Now(),
		CreatedBy: userId,
		UpdatedOn: time.Now(),
		UpdatedBy: userId,
	}
	return impl.qualifierMappingRepository.DeleteAllByResourceTypeAndQualifierId(resourceType, resourceId, qualifierIds, auditLog, tx)
}

func (impl QualifierMappingServiceImpl) DeleteAllByIds(qualifierMappingIds []int, userId int32, tx *pg.Tx) error {
	auditLog := sql.AuditLog{
		CreatedOn: time.Now(),
		CreatedBy: userId,
		UpdatedOn: time.Now(),
		UpdatedBy: userId,
	}
	return impl.qualifierMappingRepository.DeleteAllByIds(qualifierMappingIds, auditLog, tx)
}

func (impl QualifierMappingServiceImpl) DeleteGivenQualifierMappingsByResourceType(resourceType ResourceType, identifierKey int, identifierValueInts []int, auditLog sql.AuditLog, tx *pg.Tx) error {
	return impl.qualifierMappingRepository.DeleteGivenQualifierMappingsByResourceType(resourceType, identifierKey, identifierValueInts, auditLog, tx)
}

func (impl QualifierMappingServiceImpl) GetActiveIdentifierCountPerResource(resourceType ResourceType, resourceIds []int, identifierKey int, identifierValueIntSpaceQuery string) ([]ResourceIdentifierCount, error) {
	return impl.qualifierMappingRepository.GetActiveIdentifierCountPerResource(resourceType, resourceIds, identifierKey, identifierValueIntSpaceQuery)
}

func (impl QualifierMappingServiceImpl) GetIdentifierIdsByResourceTypeAndIds(resourceType ResourceType, resourceIds []int, identifierKey int) ([]int, error) {
	return impl.qualifierMappingRepository.GetIdentifierIdsByResourceTypeAndIds(resourceType, resourceIds, identifierKey)
}

func (impl QualifierMappingServiceImpl) GetActiveMappingsCount(resourceType ResourceType, excludeIdentifiersQuery string, identifierKey int) (int, error) {
	return impl.qualifierMappingRepository.GetActiveMappingsCount(resourceType, excludeIdentifiersQuery, identifierKey)
}

func (impl QualifierMappingServiceImpl) GetResourceIdsByIdentifier(resourceType ResourceType, identifierKey int, identifierId int) ([]int, error) {
	return impl.qualifierMappingRepository.GetResourceIdsByIdentifier(resourceType, identifierKey, identifierId)
}

func (impl QualifierMappingServiceImpl) GetQualifierMappingsWithIdentifierFilter(resourceType ResourceType, resourceId, identifierKey int, identifierValueStringLike, identifierValueSortOrder string, excludeActiveIdentifiersQuery string, limit, offset int, needTotalCount bool) ([]*QualifierMappingWithExtraColumns, error) {
	return impl.qualifierMappingRepository.GetQualifierMappingsWithIdentifierFilter(resourceType, resourceId, identifierKey, identifierValueStringLike, identifierValueSortOrder, excludeActiveIdentifiersQuery, limit, offset, needTotalCount)
}

func (impl QualifierMappingServiceImpl) RollbackTx(tx *pg.Tx) error {
	return impl.qualifierMappingRepository.RollbackTx(tx)
}

func (impl QualifierMappingServiceImpl) CommitTx(tx *pg.Tx) error {
	return impl.qualifierMappingRepository.CommitTx(tx)
}

func (impl QualifierMappingServiceImpl) StartTx() (*pg.Tx, error) {
	return impl.qualifierMappingRepository.StartTx()
}<|MERGE_RESOLUTION|>--- conflicted
+++ resolved
@@ -2,18 +2,12 @@
 
 import (
 	"fmt"
-<<<<<<< HEAD
-=======
 	mapset "github.com/deckarep/golang-set"
->>>>>>> af51b36b
 	"github.com/devtron-labs/devtron/pkg/devtronResource"
 	"github.com/devtron-labs/devtron/pkg/devtronResource/bean"
 	"github.com/devtron-labs/devtron/pkg/sql"
 	"github.com/go-pg/pg"
-<<<<<<< HEAD
-=======
 	"github.com/pkg/errors"
->>>>>>> af51b36b
 	"github.com/samber/lo"
 	"go.uber.org/zap"
 	"golang.org/x/exp/slices"
@@ -42,12 +36,9 @@
 	CreateMappings(tx *pg.Tx, userId int32, resourceType ResourceType, resourceIds []int, qualifierSelector QualifierSelector, scopes []*Scope) error
 	GetResourceMappingsForScopes(resourceType ResourceType, qualifierSelector QualifierSelector, scopes []*Scope) ([]ResourceQualifierMappings, error)
 	GetResourceMappingsForResources(resourceType ResourceType, resourceIds []int, qualifierSelector QualifierSelector) ([]ResourceQualifierMappings, error)
-<<<<<<< HEAD
 	StartTx() (*pg.Tx, error)
 	RollbackTx(tx *pg.Tx) error
 	CommitTx(tx *pg.Tx) error
-=======
->>>>>>> af51b36b
 }
 
 func (impl QualifierMappingServiceImpl) CreateMappingsForSelections(tx *pg.Tx, userId int32, resourceMappingSelections []*ResourceMappingSelection) ([]*ResourceMappingSelection, error) {
@@ -68,11 +59,7 @@
 			parentMappingsMap[parent.CompositeKey] = parent
 		} else {
 			intValue, stringValue := GetValuesFromScope(selection.QualifierSelector, selection.Scope)
-<<<<<<< HEAD
 			parent = selection.toResourceMapping(selection.QualifierSelector, resourceKeyMap, intValue, stringValue, "", userId)
-=======
-			parent = selection.toResourceMapping(resourceKeyMap, intValue, stringValue, "", userId)
->>>>>>> af51b36b
 		}
 		mappingsToSelection[parent] = selection
 		parentMappings = append(parentMappings, parent)
@@ -126,9 +113,6 @@
 	return err
 }
 
-<<<<<<< HEAD
-func (impl *QualifierMappingServiceImpl) filterAndGroupMappings(mappings []*QualifierMapping, selector QualifierSelector) [][]*QualifierMapping {
-=======
 func getCompositeStringsAppEnvScopes(scopes []*Scope) mapset.Set {
 	compositeSet := mapset.NewSet()
 	for _, scope := range scopes {
@@ -138,7 +122,6 @@
 }
 
 func (impl *QualifierMappingServiceImpl) filterAndGroupMappings(mappings []*QualifierMapping, selector QualifierSelector, composites mapset.Set) [][]*QualifierMapping {
->>>>>>> af51b36b
 
 	numQualifiers := GetNumOfChildQualifiers(selector.toQualifier())
 	parentIdToChildScopes := make(map[int][]*QualifierMapping)
@@ -149,11 +132,7 @@
 		if scope.ParentIdentifier > 0 {
 			parentIdToChildScopes[scope.ParentIdentifier] = append(parentIdToChildScopes[scope.ParentIdentifier], scope)
 		} else {
-<<<<<<< HEAD
 			// is parent so collect IDs and put it in a map for easy retrieval
-=======
-			//is parent so collect IDs and put it in a map for easy retrieval
->>>>>>> af51b36b
 			parentScopeIds = append(parentScopeIds, scope.Id)
 			parentScopeIdToScope[scope.Id] = scope
 		}
@@ -166,23 +145,14 @@
 		}
 	}
 
-<<<<<<< HEAD
-	// selectedParentScopes :=  make([]*QualifierMapping,0)
-=======
->>>>>>> af51b36b
 	groupedMappings := make([][]*QualifierMapping, 0)
 	for parentScopeId, childScopes := range parentIdToChildScopes {
 		if len(childScopes) == numQualifiers {
 			selectedParentScope := parentScopeIdToScope[parentScopeId]
-<<<<<<< HEAD
-			// selectedParentScopes = append(selectedParentScopes, selectedParentScope)
-
-=======
 			composite := fmt.Sprintf("%v-%v", selectedParentScope.IdentifierValueInt, childScopes[0].IdentifierValueInt)
 			if !composites.Contains(composite) {
 				break
 			}
->>>>>>> af51b36b
 			mappingsGroup := []*QualifierMapping{selectedParentScope}
 			mappingsGroup = append(mappingsGroup, childScopes...)
 			groupedMappings = append(groupedMappings, mappingsGroup)
@@ -247,21 +217,12 @@
 		envIds = append(envIds, scope.EnvId)
 	}
 	valuesMap[qualifierSelector.toQualifier()] = [][]int{appIds, envIds}
-<<<<<<< HEAD
-	mappings, err := impl.qualifierMappingRepository.GetQualifierMappingsForListOfQualifierValues(resourceType, nil, keyMap, []int{})
-	if err != nil {
-		return nil, err
-	}
-
-	return impl.processMappings(resourceType, mappings, qualifierSelector)
-=======
 	mappings, err := impl.qualifierMappingRepository.GetQualifierMappingsForListOfQualifierValues(resourceType, valuesMap, keyMap, []int{})
 	if err != nil {
 		return nil, errors.Wrap(err, fmt.Sprintf("error fetching resource mappings %v %v", resourceType, valuesMap))
 	}
 
 	return impl.processMappings(resourceType, mappings, qualifierSelector, getCompositeStringsAppEnvScopes(scopes))
->>>>>>> af51b36b
 }
 func (impl QualifierMappingServiceImpl) GetResourceMappingsForResources(resourceType ResourceType, resourceIds []int, qualifierSelector QualifierSelector) ([]ResourceQualifierMappings, error) {
 	mappings, err := impl.qualifierMappingRepository.GetMappingsByResourceTypeAndIdsAndQualifierId(resourceType, resourceIds, int(qualifierSelector.toQualifier()))
@@ -269,19 +230,11 @@
 		return nil, err
 	}
 
-<<<<<<< HEAD
-	return impl.processMappings(resourceType, mappings, qualifierSelector)
-}
-
-func (impl QualifierMappingServiceImpl) processMappings(resourceType ResourceType, mappings []*QualifierMapping, qualifierSelector QualifierSelector) ([]ResourceQualifierMappings, error) {
-	groups := impl.filterAndGroupMappings(mappings, qualifierSelector)
-=======
 	return impl.processMappings(resourceType, mappings, qualifierSelector, mapset.NewSet())
 }
 
 func (impl QualifierMappingServiceImpl) processMappings(resourceType ResourceType, mappings []*QualifierMapping, qualifierSelector QualifierSelector, composites mapset.Set) ([]ResourceQualifierMappings, error) {
 	groups := impl.filterAndGroupMappings(mappings, qualifierSelector, composites)
->>>>>>> af51b36b
 	if qualifierSelector != ApplicationEnvironmentSelector {
 		return nil, fmt.Errorf("selector currently not implemented")
 	}
@@ -294,11 +247,7 @@
 			qualifierMappings = append(qualifierMappings, ResourceQualifierMappings{
 				ResourceId:   resourceId,
 				ResourceType: resourceType,
-<<<<<<< HEAD
 				Scope:        scope,
-=======
-				scope:        scope,
->>>>>>> af51b36b
 			})
 		}
 	}
