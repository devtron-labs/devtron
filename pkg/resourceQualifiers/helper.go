/*
 * Copyright (c) 2024. Devtron Inc.
 *
 * Licensed under the Apache License, Version 2.0 (the "License");
 * you may not use this file except in compliance with the License.
 * You may obtain a copy of the License at
 *
 *     http://www.apache.org/licenses/LICENSE-2.0
 *
 * Unless required by applicable law or agreed to in writing, software
 * distributed under the License is distributed on an "AS IS" BASIS,
 * WITHOUT WARRANTIES OR CONDITIONS OF ANY KIND, either express or implied.
 * See the License for the specific language governing permissions and
 * limitations under the License.
 */

package resourceQualifiers

import (
	"fmt"
	mapset "github.com/deckarep/golang-set"
	"github.com/devtron-labs/devtron/pkg/devtronResource/bean"
	"strings"
)

func GetQualifierMappingsForCompoundQualifier(selection *ResourceMappingSelection, resourceKeyMap map[bean.DevtronResourceSearchableKeyName]int, userId int32) (*QualifierMapping, []*QualifierMapping) {
	switch selection.QualifierSelector {
	case ApplicationEnvironmentSelector:
		return GetMappingsForAppEnv(selection, resourceKeyMap, userId)
	}
	return nil, nil
}

func GetMappingsForAppEnv(selection *ResourceMappingSelection, resourceKeyMap map[bean.DevtronResourceSearchableKeyName]int, userId int32) (*QualifierMapping, []*QualifierMapping) {
	appId, appName := GetValuesFromSelectionIdentifier(ApplicationSelector, selection.SelectionIdentifier)
	envId, envName := GetValuesFromSelectionIdentifier(EnvironmentSelector, selection.SelectionIdentifier)
	compositeString := getCompositeString(selection.ResourceId, appId, envId)

	parent := selection.toResourceMapping(ApplicationSelector, resourceKeyMap, appId, appName, compositeString, userId)
	children := selection.toResourceMapping(EnvironmentSelector, resourceKeyMap, envId, envName, compositeString, userId)
	return parent, []*QualifierMapping{children}
}

func getCompositeString(ids ...int) string {
	return fmt.Sprintf(strings.Repeat("%v-", len(ids)), ids)
}

func getCompositeStringsAppEnvSelection(selectionIdentifiers []*SelectionIdentifier) mapset.Set {
	compositeSet := mapset.NewSet()
	for _, selectionIdentifier := range selectionIdentifiers {
		compositeSet.Add(getCompositeString(selectionIdentifier.AppId, selectionIdentifier.EnvId))
	}
	return compositeSet
}

func getSelectionIdentifierForAppEnv(appId int, envId int, names *SelectionIdentifierName) *SelectionIdentifier {
	return &SelectionIdentifier{
		AppId:                   appId,
		EnvId:                   envId,
		SelectionIdentifierName: names,
	}
}

func getIdentifierNamesForAppEnv(envName string, appName string) *SelectionIdentifierName {
	return &SelectionIdentifierName{
		EnvironmentName: envName,
		AppName:         appName,
	}
}

func DeduplicateQualifierMappings(mappings []*QualifierMapping) []*QualifierMapping {
	uniqueMappings := make(map[string]*QualifierMapping)
<<<<<<< HEAD

	for _, mapping := range mappings {
=======
	filteredMappings := filterOutParentChildMappings(mappings)

	// removing parentChildMappings from mappings
	filteredMappingsMap := make(map[int]struct{})
	for _, mapping := range filteredMappings {
		filteredMappingsMap[mapping.Id] = struct{}{}
	}

	remainingMappings := make([]*QualifierMapping, 0)
	for _, mapping := range mappings {
		if _, found := filteredMappingsMap[mapping.Id]; !found {
			remainingMappings = append(remainingMappings, mapping)
		}
	}

	for _, mapping := range filteredMappings {
>>>>>>> 8cd7ab0d
		key := generateKey(mapping)
		if existing, found := uniqueMappings[key]; found {
			if mapping.UpdatedOn.After(existing.UpdatedOn) {
				uniqueMappings[key] = mapping
			}
		} else {
			uniqueMappings[key] = mapping
		}
	}

	result := make([]*QualifierMapping, 0, len(uniqueMappings))
	for _, mapping := range uniqueMappings {
		result = append(result, mapping)
	}
<<<<<<< HEAD

=======
	result = append(result, remainingMappings...)
>>>>>>> 8cd7ab0d
	return result
}

func generateKey(mapping *QualifierMapping) string {
	return fmt.Sprintf("%d-%d-%d-%d-%d-%s", mapping.ResourceId, mapping.ResourceType, mapping.QualifierId, mapping.IdentifierKey, mapping.IdentifierValueInt, mapping.IdentifierValueString)
<<<<<<< HEAD
=======
}

// filterOutParentChildMappings removes parent-child related mappings from the list
func filterOutParentChildMappings(mappings []*QualifierMapping) []*QualifierMapping {
	parentChildRelatedMappings := make(map[int]bool)

	for _, mapping := range mappings {
		// Add parent and child mappings to the map as these are involved in parent-child relationship
		if mapping.ParentIdentifier != 0 {
			parentChildRelatedMappings[mapping.ParentIdentifier] = true
			parentChildRelatedMappings[mapping.Id] = true
		}
	}

	filteredMappings := make([]*QualifierMapping, 0)
	for _, mapping := range mappings {
		// skip mappings which are involved in parent-child relationship
		if parentChildRelatedMappings[mapping.Id] {
			continue
		}
		filteredMappings = append(filteredMappings, mapping)
	}

	return filteredMappings
>>>>>>> 8cd7ab0d
}<|MERGE_RESOLUTION|>--- conflicted
+++ resolved
@@ -70,10 +70,6 @@
 
 func DeduplicateQualifierMappings(mappings []*QualifierMapping) []*QualifierMapping {
 	uniqueMappings := make(map[string]*QualifierMapping)
-<<<<<<< HEAD
-
-	for _, mapping := range mappings {
-=======
 	filteredMappings := filterOutParentChildMappings(mappings)
 
 	// removing parentChildMappings from mappings
@@ -90,7 +86,6 @@
 	}
 
 	for _, mapping := range filteredMappings {
->>>>>>> 8cd7ab0d
 		key := generateKey(mapping)
 		if existing, found := uniqueMappings[key]; found {
 			if mapping.UpdatedOn.After(existing.UpdatedOn) {
@@ -105,18 +100,12 @@
 	for _, mapping := range uniqueMappings {
 		result = append(result, mapping)
 	}
-<<<<<<< HEAD
-
-=======
 	result = append(result, remainingMappings...)
->>>>>>> 8cd7ab0d
 	return result
 }
 
 func generateKey(mapping *QualifierMapping) string {
 	return fmt.Sprintf("%d-%d-%d-%d-%d-%s", mapping.ResourceId, mapping.ResourceType, mapping.QualifierId, mapping.IdentifierKey, mapping.IdentifierValueInt, mapping.IdentifierValueString)
-<<<<<<< HEAD
-=======
 }
 
 // filterOutParentChildMappings removes parent-child related mappings from the list
@@ -141,5 +130,4 @@
 	}
 
 	return filteredMappings
->>>>>>> 8cd7ab0d
 }