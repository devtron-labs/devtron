package resourceQualifiers

import (
	"errors"
	"fmt"
	"github.com/devtron-labs/devtron/pkg/devtronResource/bean"
	"github.com/devtron-labs/devtron/pkg/sql"
	"github.com/go-pg/pg"
	"github.com/go-pg/pg/orm"
	"go.uber.org/zap"
)

type QualifiersMappingRepository interface {
	//transaction util funcs
	sql.TransactionWrapper
	CreateQualifierMappings(qualifierMappings []*QualifierMapping, tx *pg.Tx) ([]*QualifierMapping, error)
	GetQualifierMappings(resourceType ResourceType, scope *Scope, searchableIdMap map[bean.DevtronResourceSearchableKeyName]int, resourceIds []int) ([]*QualifierMapping, error)
	GetQualifierMappingsForFilter(scope Scope, searchableIdMap map[bean.DevtronResourceSearchableKeyName]int) ([]*QualifierMapping, error)
	GetQualifierMappingsForFilterById(resourceId int) ([]*QualifierMapping, error)
	GetQualifierMappingsByResourceType(resourceType ResourceType) ([]*QualifierMapping, error)
	DeleteAllQualifierMappings(ResourceType, sql.AuditLog, *pg.Tx) error
	DeleteAllQualifierMappingsByResourceTypeAndId(resourceType ResourceType, resourceId int, auditLog sql.AuditLog, tx *pg.Tx) error
	DeleteByResourceTypeIdentifierKeyAndValue(resourceType ResourceType, identifierKey int, identifierValue int, auditLog sql.AuditLog, tx *pg.Tx) error
	DeleteAllByResourceTypeAndQualifierId(resourceType ResourceType, resourceId int, qualifierIds []int, auditLog sql.AuditLog, tx *pg.Tx) error
	DeleteAllByIds(qualifierMappingIds []int, auditLog sql.AuditLog, tx *pg.Tx) error
	GetDbConnection() *pg.DB
}

type QualifiersMappingRepositoryImpl struct {
	dbConnection *pg.DB
	*sql.TransactionUtilImpl
	logger *zap.SugaredLogger
}

func NewQualifiersMappingRepositoryImpl(dbConnection *pg.DB, logger *zap.SugaredLogger) (*QualifiersMappingRepositoryImpl, error) {
	return &QualifiersMappingRepositoryImpl{
		dbConnection:        dbConnection,
		logger:              logger,
		TransactionUtilImpl: sql.NewTransactionUtilImpl(dbConnection),
	}, nil
}

func (repo *QualifiersMappingRepositoryImpl) CreateQualifierMappings(qualifierMappings []*QualifierMapping, tx *pg.Tx) ([]*QualifierMapping, error) {
	err := tx.Insert(&qualifierMappings)
	if err != nil {
		return nil, err
	}
	return qualifierMappings, nil
}

func (impl *QualifiersMappingRepositoryImpl) addScopeWhereClauseForFilter(query *orm.Query, scope Scope, searchableKeyNameIdMap map[bean.DevtronResourceSearchableKeyName]int) *orm.Query {
	return query.Where(
		"((identifier_key = ? AND identifier_value_int = ?) "+
			"OR (identifier_key = ? AND identifier_value_int IN (?)) "+
			"OR (identifier_key = ? AND identifier_value_int = ?) "+
			"OR (identifier_key = ? AND identifier_value_int IN (?)))",
		searchableKeyNameIdMap[bean.DEVTRON_RESOURCE_SEARCHABLE_KEY_APP_ID], scope.AppId,
		searchableKeyNameIdMap[bean.DEVTRON_RESOURCE_SEARCHABLE_KEY_PROJECT_ID], pg.In([]int{scope.ProjectId, AllProjectsInt}),
		searchableKeyNameIdMap[bean.DEVTRON_RESOURCE_SEARCHABLE_KEY_ENV_ID], scope.EnvId,
		searchableKeyNameIdMap[bean.DEVTRON_RESOURCE_SEARCHABLE_KEY_CLUSTER_ID], pg.In([]int{scope.ClusterId, GetEnvIdentifierValue(scope)}),
	)
}

func (repo *QualifiersMappingRepositoryImpl) GetQualifierMappingsForFilter(scope Scope, searchableIdMap map[bean.DevtronResourceSearchableKeyName]int) ([]*QualifierMapping, error) {
	var qualifierMappings []*QualifierMapping
	query := repo.dbConnection.Model(&qualifierMappings).
		Where("active = ?", true).
		Where("resource_type = ?", Filter)

	query = repo.addScopeWhereClauseForFilter(query, scope, searchableIdMap)
	err := query.Select()
	if err == pg.ErrNoRows {
		repo.logger.Errorw("no qualifier mappings found", "scope", scope)
		err = nil
	}
	return qualifierMappings, err
}
func (repo *QualifiersMappingRepositoryImpl) GetQualifierMappingsForFilterById(resourceId int) ([]*QualifierMapping, error) {
	var qualifierMappings []*QualifierMapping
	err := repo.dbConnection.Model(&qualifierMappings).
		Where("active = ?", true).
		Where("resource_type = ?", Filter).
		Where("resource_id = ?", resourceId).
		Select()
	if err == pg.ErrNoRows {
		return qualifierMappings, errors.New(fmt.Sprintf("no qualifier mappings found for given filter id %v", resourceId))
	}
	return qualifierMappings, nil
}

func (repo *QualifiersMappingRepositoryImpl) addScopeWhereClause(query *orm.Query, scope *Scope, searchableKeyNameIdMap map[bean.DevtronResourceSearchableKeyName]int) *orm.Query {
	return query.Where(
		"(((identifier_key = ? AND identifier_value_int = ?) OR (identifier_key = ? AND identifier_value_int = ?)) AND qualifier_id = ?) "+
			"OR (qualifier_id = ? AND identifier_key = ? AND identifier_value_int = ?) "+
			"OR (qualifier_id = ? AND identifier_key = ? AND identifier_value_int = ?) "+
			"OR (qualifier_id = ? AND identifier_key = ? AND identifier_value_int = ?) "+
			"OR (qualifier_id = ? AND identifier_key = ? AND identifier_value_int = ?) "+
			"OR (qualifier_id = ?)",
		searchableKeyNameIdMap[bean.DEVTRON_RESOURCE_SEARCHABLE_KEY_APP_ID], scope.AppId, searchableKeyNameIdMap[bean.DEVTRON_RESOURCE_SEARCHABLE_KEY_ENV_ID], scope.EnvId, APP_AND_ENV_QUALIFIER,
		APP_QUALIFIER, searchableKeyNameIdMap[bean.DEVTRON_RESOURCE_SEARCHABLE_KEY_APP_ID], scope.AppId,
		ENV_QUALIFIER, searchableKeyNameIdMap[bean.DEVTRON_RESOURCE_SEARCHABLE_KEY_ENV_ID], scope.EnvId,
		CLUSTER_QUALIFIER, searchableKeyNameIdMap[bean.DEVTRON_RESOURCE_SEARCHABLE_KEY_CLUSTER_ID], scope.ClusterId,
		PIPELINE_QUALIFIER, searchableKeyNameIdMap[bean.DEVTRON_RESOURCE_SEARCHABLE_KEY_PIPELINE_ID], scope.PipelineId,
		GLOBAL_QUALIFIER,
	)
}

func (repo *QualifiersMappingRepositoryImpl) GetQualifierMappings(resourceType ResourceType, scope *Scope, searchableIdMap map[bean.DevtronResourceSearchableKeyName]int, resourceIds []int) ([]*QualifierMapping, error) {
	var qualifierMappings []*QualifierMapping
	query := repo.dbConnection.Model(&qualifierMappings).
		Where("active = ?", true).
		Where("resource_type = ?", resourceType)

	if len(resourceIds) > 0 {
		query = query.Where("resource_id IN (?)", pg.In(resourceIds))
	}

	// Enterprise Only
	if scope != nil {
		query = repo.addScopeWhereClause(query, scope, searchableIdMap)
	}

	err := query.Select()
	if err != nil {
		return nil, err
	}
	return qualifierMappings, nil
}

func (repo *QualifiersMappingRepositoryImpl) GetQualifierMappingsByResourceType(resourceType ResourceType) ([]*QualifierMapping, error) {
	var qualifierMappings []*QualifierMapping
	query := repo.dbConnection.Model(&qualifierMappings).
		Where("active = ?", true).
		Where("resource_type = ?", resourceType)
	err := query.Select()
	if err != nil {
		return nil, err
	}
	return qualifierMappings, nil
}

func (repo *QualifiersMappingRepositoryImpl) DeleteAllQualifierMappings(resourceType ResourceType, auditLog sql.AuditLog, tx *pg.Tx) error {
	_, err := repo.getQualifierMappingDeleteQuery(resourceType, tx, auditLog).
		Update()
	return err
}
func (repo *QualifiersMappingRepositoryImpl) DeleteAllQualifierMappingsByResourceTypeAndId(resourceType ResourceType, resourceId int, auditLog sql.AuditLog, tx *pg.Tx) error {
	_, err := tx.Model(&QualifierMapping{}).
		Set("updated_by = ?", auditLog.UpdatedBy).
		Set("updated_on = ?", auditLog.UpdatedOn).
		Set("active = ?", false).
		Where("active = ?", true).
		Where("resource_type = ?", resourceType).
		Where("resource_id = ?", resourceId).
		Update()
	return err
}

func (repo *QualifiersMappingRepositoryImpl) DeleteByResourceTypeIdentifierKeyAndValue(resourceType ResourceType, identifierKey int, identifierValue int, auditLog sql.AuditLog, tx *pg.Tx) error {
	_, err := repo.getQualifierMappingDeleteQuery(resourceType, tx, auditLog).
		Where("identifier_key = ?", identifierKey).
		Where("identifier_value_int = ?", identifierValue).
		Update()
	return err
}

<<<<<<< HEAD
func (repo *QualifiersMappingRepositoryImpl) DeleteAllByResourceTypeAndQualifierId(resourceType ResourceType, resourceId int, qualifierIds []int, auditLog sql.AuditLog, tx *pg.Tx) error {
	_, err := tx.Model(&QualifierMapping{}).
=======
func (repo *QualifiersMappingRepositoryImpl) getQualifierMappingDeleteQuery(resourceType ResourceType, tx *pg.Tx, auditLog sql.AuditLog) *orm.Query {
	return tx.Model(&QualifierMapping{}).
>>>>>>> de62cd1e
		Set("updated_by = ?", auditLog.UpdatedBy).
		Set("updated_on = ?", auditLog.UpdatedOn).
		Set("active = ?", false).
		Where("active = ?", true).
<<<<<<< HEAD
		Where("resource_type = ?", resourceType).
		Where("resource_id = ?", resourceId).
		Where("qualifier_id in (?)", pg.In(qualifierIds)).
		Update()
	return err
}

func (repo *QualifiersMappingRepositoryImpl) DeleteAllByIds(qualifierMappingIds []int, auditLog sql.AuditLog, tx *pg.Tx) error {
	_, err := tx.Model(&QualifierMapping{}).
		Set("updated_by = ?", auditLog.UpdatedBy).
		Set("updated_on = ?", auditLog.UpdatedOn).
		Set("active = ?", false).
		Where("active = ?", true).
		Where("id in (?)", pg.In(qualifierMappingIds)).
		Update()
	return err
=======
		Where("resource_type = ? ", resourceType)
>>>>>>> de62cd1e
}

func (repo *QualifiersMappingRepositoryImpl) GetDbConnection() *pg.DB {
	return repo.dbConnection
}<|MERGE_RESOLUTION|>--- conflicted
+++ resolved
@@ -164,18 +164,12 @@
 	return err
 }
 
-<<<<<<< HEAD
 func (repo *QualifiersMappingRepositoryImpl) DeleteAllByResourceTypeAndQualifierId(resourceType ResourceType, resourceId int, qualifierIds []int, auditLog sql.AuditLog, tx *pg.Tx) error {
 	_, err := tx.Model(&QualifierMapping{}).
-=======
-func (repo *QualifiersMappingRepositoryImpl) getQualifierMappingDeleteQuery(resourceType ResourceType, tx *pg.Tx, auditLog sql.AuditLog) *orm.Query {
-	return tx.Model(&QualifierMapping{}).
->>>>>>> de62cd1e
-		Set("updated_by = ?", auditLog.UpdatedBy).
-		Set("updated_on = ?", auditLog.UpdatedOn).
-		Set("active = ?", false).
-		Where("active = ?", true).
-<<<<<<< HEAD
+		Set("updated_by = ?", auditLog.UpdatedBy).
+		Set("updated_on = ?", auditLog.UpdatedOn).
+		Set("active = ?", false).
+		Where("active = ?", true).
 		Where("resource_type = ?", resourceType).
 		Where("resource_id = ?", resourceId).
 		Where("qualifier_id in (?)", pg.In(qualifierIds)).
@@ -192,9 +186,15 @@
 		Where("id in (?)", pg.In(qualifierMappingIds)).
 		Update()
 	return err
-=======
+}
+
+func (repo *QualifiersMappingRepositoryImpl) getQualifierMappingDeleteQuery(resourceType ResourceType, tx *pg.Tx, auditLog sql.AuditLog) *orm.Query {
+	return tx.Model(&QualifierMapping{}).
+		Set("updated_by = ?", auditLog.UpdatedBy).
+		Set("updated_on = ?", auditLog.UpdatedOn).
+		Set("active = ?", false).
+		Where("active = ?", true).
 		Where("resource_type = ? ", resourceType)
->>>>>>> de62cd1e
 }
 
 func (repo *QualifiersMappingRepositoryImpl) GetDbConnection() *pg.DB {
