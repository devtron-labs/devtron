--- conflicted
+++ resolved
@@ -97,44 +97,6 @@
 	return qualifierMappings, nil
 }
 
-<<<<<<< HEAD
-func (repo *QualifiersMappingRepositoryImpl) addScopeWhereClauseBatch(q *orm.Query, valuesMap map[Qualifier][][]int, searchableKeyNameIdMap map[bean.DevtronResourceSearchableKeyName]int) *orm.Query {
-
-	q = q.WhereGroup(func(query *orm.Query) (*orm.Query, error) {
-		if len(valuesMap[APP_AND_ENV_QUALIFIER][0]) > 0 && len(valuesMap[APP_AND_ENV_QUALIFIER][1]) > 0 {
-			q = q.WhereOr("(((identifier_key = ? AND identifier_value_int in (?)) OR (identifier_key = ? AND identifier_value_int in (?))) AND qualifier_id = ?)",
-				searchableKeyNameIdMap[bean.DEVTRON_RESOURCE_SEARCHABLE_KEY_APP_ID], pg.In(valuesMap[APP_AND_ENV_QUALIFIER][0]),
-				searchableKeyNameIdMap[bean.DEVTRON_RESOURCE_SEARCHABLE_KEY_ENV_ID], pg.In(valuesMap[APP_AND_ENV_QUALIFIER][1]),
-				APP_AND_ENV_QUALIFIER,
-			)
-		}
-		if len(valuesMap[APP_QUALIFIER][0]) > 0 {
-			query = query.WhereOr("(qualifier_id = ? AND identifier_key = ? AND identifier_value_int in (?))",
-				APP_QUALIFIER, searchableKeyNameIdMap[bean.DEVTRON_RESOURCE_SEARCHABLE_KEY_APP_ID], pg.In(valuesMap[APP_QUALIFIER][0]),
-			)
-		}
-		if len(valuesMap[ENV_QUALIFIER][0]) > 0 {
-			query = query.WhereOr("(qualifier_id = ? AND identifier_key = ? AND identifier_value_int in (?))",
-				ENV_QUALIFIER, searchableKeyNameIdMap[bean.DEVTRON_RESOURCE_SEARCHABLE_KEY_ENV_ID], pg.In(valuesMap[ENV_QUALIFIER][0]),
-			)
-		}
-
-		if len(valuesMap[CLUSTER_QUALIFIER][0]) > 0 {
-			query = query.WhereOr("(qualifier_id = ? AND identifier_key = ? AND identifier_value_int in (?))",
-				CLUSTER_QUALIFIER, searchableKeyNameIdMap[bean.DEVTRON_RESOURCE_SEARCHABLE_KEY_CLUSTER_ID], pg.In(valuesMap[CLUSTER_QUALIFIER][0]),
-			)
-		}
-
-		if len(valuesMap[PIPELINE_QUALIFIER][0]) > 0 {
-			query = query.WhereOr("(qualifier_id = ? AND identifier_key = ? AND identifier_value_int in (?))",
-				PIPELINE_QUALIFIER, searchableKeyNameIdMap[bean.DEVTRON_RESOURCE_SEARCHABLE_KEY_PIPELINE_ID], pg.In(valuesMap[PIPELINE_QUALIFIER][0]),
-			)
-		}
-		query = query.WhereOr("(qualifier_id = ?)", GLOBAL_QUALIFIER)
-		return query, nil
-	})
-
-=======
 const appEnvCondition = "(((identifier_key = ? AND identifier_value_int in (?)) OR (identifier_key = ? AND identifier_value_int in (?))) AND qualifier_id = ?)"
 const condition = "(qualifier_id = ? AND identifier_key = ? AND identifier_value_int in (?))"
 
@@ -164,7 +126,6 @@
 		query = query.WhereOr("(qualifier_id = ?)", GLOBAL_QUALIFIER)
 		return query, nil
 	})
->>>>>>> af51b36b
 	return q
 }
 
@@ -223,11 +184,7 @@
 	}
 
 	err := query.Select()
-<<<<<<< HEAD
-	if err != nil {
-=======
 	if err != nil && err != pg.ErrNoRows {
->>>>>>> af51b36b
 		return nil, err
 	}
 	return qualifierMappings, nil
