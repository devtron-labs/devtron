package bean

import (
	"encoding/json"
	"errors"
	"github.com/devtron-labs/devtron/internal/sql/repository"
	"github.com/devtron-labs/devtron/internal/sql/repository/pipelineConfig"
	"github.com/devtron-labs/devtron/pkg/cluster"
	repository1 "github.com/devtron-labs/devtron/pkg/cluster/repository"
	"github.com/devtron-labs/devtron/pkg/globalPolicy/bean"
	bean2 "github.com/devtron-labs/devtron/pkg/policyGovernance/artifactPromotion/constants"
	"github.com/devtron-labs/devtron/util"
	"log"
	"time"
)

type ArtifactPromotionRequest struct {
	SourceName         string                   `json:"sourceName"`
	SourceType         bean2.SourceTypeStr      `json:"sourceType"`
	Action             string                   `json:"action"`
	PromotionRequestId int                      `json:"promotionRequestId"`
	ArtifactId         int                      `json:"artifactId"`
	AppName            string                   `json:"appName"`
	EnvironmentNames   []string                 `json:"destinationObjectNames"`
	UserId             int32                    `json:"-"`
	WorkflowId         int                      `json:"workflowId"`
	AppId              int                      `json:"appId"`
	EnvNameIdMap       map[string]int           `json:"-"`
	EnvIdNameMap       map[int]string           `json:"-"`
	SourcePipelineId   int                      `json:"-"`
	SourceCdPipeline   *pipelineConfig.Pipeline `json:"-"`
}

type ArtifactPromotionApprovalResponse struct {
	Id                      int
	PolicyId                int
	PolicyEvaluationAuditId int
	ArtifactId              int
	SourceType              bean2.SourceType
	SourcePipelineId        int
	DestinationPipelineId   int
	Status                  bean2.ArtifactPromotionRequestStatus
}

type PromotionApprovalMetaData struct {
	ApprovalRequestId    int                         `json:"approvalRequestId"`
	ApprovalRuntimeState string                      `json:"approvalRuntimeState"`
	ApprovalUsersData    []PromotionApprovalUserData `json:"approvalUsersData"`
	RequestedUserData    PromotionApprovalUserData   `json:"requestedUserData"`
	PromotedFrom         string                      `json:"promotedFrom"`
	PromotedFromType     string                      `json:"promotedFromType"`
	Policy               PromotionPolicy             `json:"policy" validate:"dive"`
}

func (promotionApprovalMetaData PromotionApprovalMetaData) GetApprovalUserIds() []int32 {
	approvalUserIds := make([]int32, len(promotionApprovalMetaData.ApprovalUsersData))
	for _, approvalUserData := range promotionApprovalMetaData.ApprovalUsersData {
		approvalUserIds = append(approvalUserIds, approvalUserData.UserId)
	}
	return approvalUserIds
}

func (promotionApprovalMetaData PromotionApprovalMetaData) GetRequestedUserId() int32 {
	return promotionApprovalMetaData.RequestedUserData.UserId
}

type PromotionPolicyMetaRequest struct {
	Search    string `json:"search"`
	SortBy    string `json:"sortBy" validate:"oneof=ASC DESC"`
	SortOrder string `json:"sortOrder" validate:"oneof=policyName approverCount"`
}

type PromotionApprovalUserData struct {
	UserId         int32     `json:"userId"`
	UserEmail      string    `json:"userEmail"`
	UserActionTime time.Time `json:"userActionTime"`
}

type EnvironmentPromotionMetaData struct {
	Name                       string                         `json:"name"` // environment name
	ApprovalCount              int                            `json:"approvalCount,omitempty"`
	PromotionValidationMessage string                         `json:"promotionEvaluationMessage"`
	PromotionValidationState   bean2.PromotionValidationState `json:"promotionEvaluationState"`
	PromotionPossible          bool                           `json:"promotionPossible"`
	IsVirtualEnvironment       bool                           `json:"isVirtualEnvironment"`
}

type EnvironmentApprovalMetadata struct {
	Name            string   `json:"name"` // environment name
	ApprovalAllowed bool     `json:"approvalAllowed"`
	Reasons         []string `json:"reason"`
}

type PromotionPolicy struct {
	Id                 int                      `json:"id" `
	Name               string                   `json:"name" devtronSearchableField:"name" validate:"min=3,max=50,global-entity-name"`
	Description        string                   `json:"description" validate:"max=300"`
	PolicyEvaluationId int                      `json:"-"`
	Conditions         []util.ResourceCondition `json:"conditions" validate:"omitempty,min=1"`
	ApprovalMetaData   ApprovalMetaData         `json:"approvalMetadata" validate:"dive"`
	IdentifierCount    *int                     `json:"identifierCount,omitempty"`
}

func (p *PromotionPolicy) CanBePromoted(approvalsGot int) bool {
	return approvalsGot >= p.ApprovalMetaData.ApprovalCount
}

func (p *PromotionPolicy) CanApprove(requestedUserId, imageBuiltByUserId, approvingUserId int32) bool {
	return (p.ApprovalMetaData.AllowRequesterFromApprove || requestedUserId == approvingUserId) && (p.ApprovalMetaData.AllowImageBuilderFromApprove || imageBuiltByUserId == approvingUserId)
}

func (policy *PromotionPolicy) ConvertToGlobalPolicyBaseModal(userId int32) (*bean.GlobalPolicyBaseModel, error) {
	jsonPolicyBytes, err := json.Marshal(policy)
	if err != nil {
		return nil, err
	}
	return &bean.GlobalPolicyBaseModel{
		PolicyOf:      bean.GLOBAL_POLICY_TYPE_IMAGE_PROMOTION_POLICY,
		Name:          policy.Name,
		Description:   policy.Description,
		Enabled:       true, // all the policies are by default enabled
		PolicyVersion: bean.GLOBAL_POLICY_VERSION_V1,
		Active:        true,
		UserId:        userId,
		JsonData:      string(jsonPolicyBytes),
	}, nil
}

func (policy *PromotionPolicy) ConvertToGlobalPolicyDataModel(userId int32) (*bean.GlobalPolicyDataModel, error) {
	baseModel, err := policy.ConvertToGlobalPolicyBaseModal(userId)
	if err != nil {
		return nil, err
	}
	searchKeys := util.GetSearchableFields(*policy)
	approvalSearchKeys := util.GetSearchableFields(policy.ApprovalMetaData)
	searchKeys = append(searchKeys, approvalSearchKeys...)
	return &bean.GlobalPolicyDataModel{
		GlobalPolicyBaseModel: *baseModel,
		SearchableFields:      searchKeys,
	}, nil
}

func (policy *PromotionPolicy) UpdateWithGlobalPolicy(rawPolicy *bean.GlobalPolicyBaseModel) error {
	err := json.Unmarshal([]byte(rawPolicy.JsonData), policy)
	if err != nil {
		log.Printf("error in unmarshalling global policy json into promotionPolicy object, globalPolicy:%v,  err:%v", rawPolicy, err)
		return errors.New("unable to extract promotion policies")
	}
	policy.Name = rawPolicy.Name
	policy.Id = rawPolicy.Id
	policy.Description = rawPolicy.Description
	return nil
}

type ApprovalMetaData struct {
	ApprovalCount                int  `json:"approverCount" devtronSearchableField:"approver_count" validate:"min=0"`
	AllowImageBuilderFromApprove bool `json:"allowImageBuilderFromApprove"`
	AllowRequesterFromApprove    bool `json:"allowRequesterFromApprove"`
	AllowApproverFromDeploy      bool `json:"allowApproverFromDeploy"`
}

<<<<<<< HEAD
=======
type PromotionValidationState string

const ARTIFACT_ALREADY_PROMOTED PromotionValidationState = "already promoted"
const ALREADY_REQUEST_RAISED PromotionValidationState = "promotion request already raised"
const ERRORED PromotionValidationState = "error occurred"
const EMPTY PromotionValidationState = ""
const PIPELINE_NOT_FOUND PromotionValidationState = "pipeline Not Found"
const POLICY_NOT_CONFIGURED PromotionValidationState = "policy not configured"
const NO_PERMISSION PromotionValidationState = "no permission"
const PROMOTION_SUCCESSFUL PromotionValidationState = "image promoted"
const SENT_FOR_APPROVAL PromotionValidationState = "sent for approval"
const SOURCE_AND_DESTINATION_PIPELINE_MISMATCH PromotionValidationState = "source and destination pipeline order mismatch"
const POLICY_EVALUATION_ERRORED PromotionValidationState = "server unable to evaluate the policy"
const BLOCKED_BY_POLICY PromotionValidationState = "blocked by the policy "
const APPROVED PromotionValidationState = "approved"
const ALREADY_APPROVED PromotionValidationState = "you have already approved this"
const ERRORED_APPROVAL PromotionValidationState = "error occurred in submitting the approval"

>>>>>>> 51b5f78a
type EnvironmentListingResponse struct {
	CiSource     CiSourceMetaData               `json:"ciSource"`
	Environments []EnvironmentPromotionMetaData `json:"environments"`
}

type CiSourceMetaData struct {
	Id   int                 `json:"id"`
	Name string              `json:"name"`
	Type bean2.SourceTypeStr `json:"type"`
}

// rename to appworkflow metadata
type WorkflowMetaData struct {
	WorkflowId   int
	AppName      string
	AppId        int
	EnvMap       map[string]repository1.Environment
	CiSourceData CiSourceMetaData
}

type PipelinesMetaData struct {
	activeAuthorisedPipelineIds            []int
	activeAuthorisedPipelineIdVsEnvNameMap map[int]string
	activeAuthorisedPipelineIdDaoMap       map[int]*pipelineConfig.Pipeline
	pipelineEnvIds                         []int
}

type SourceMetaData struct {
	id               int
	typeStr          SourceTypeStr
	name             string
	sourceWorkflowId int
	cdPipeline       *pipelineConfig.Pipeline
}

func (s *SourceMetaData) WithSourceWorkflowId(sourceWorkflowId int) *SourceMetaData {
	s.sourceWorkflowId = sourceWorkflowId
	return s
}

func (s *SourceMetaData) WithId(id int) *SourceMetaData {
	s.id = id
	return s
}

func (s *SourceMetaData) WithType(typeStr SourceTypeStr) *SourceMetaData {
	s.typeStr = typeStr
	return s
}
func (s *SourceMetaData) WithName(name string) *SourceMetaData {
	s.name = name
	return s
}
func (s *SourceMetaData) WithCdPipeline(cdPipeline *pipelineConfig.Pipeline) *SourceMetaData {
	s.cdPipeline = cdPipeline
	return s
}

func (s *SourceMetaData) GetCiSourceMeta() CiSourceMetaData {
	return CiSourceMetaData{
		Id:   s.id,
		Type: s.typeStr,
		Name: s.name,
	}
}

type RequestMetaData struct {
	activeEnvIdNameMap          map[int]string
	activeEnvNameIdMap          map[string]int
	userEnvNames                []string
	authorisedEnvMap            map[string]bool
	activeEnvironments          []*cluster.EnvironmentBean
	activeEnvironmentsMap       map[string]*cluster.EnvironmentBean
	destinationPipelineMetaData *PipelinesMetaData
	activeEnvIds                []int
	activeEnvNames              []string
	activeAuthorisedEnvNames    []string
	activeAuthorisedEnvIds      []int
	sourceMetaData              *SourceMetaData
	promotableEnvs              []string
	appId                       int

	ciArtifact *repository.CiArtifact
}

func (r *RequestMetaData) GetSourceMetaData() *SourceMetaData {
	return r.sourceMetaData
}

func (r *RequestMetaData) WithCiArtifact(ciArtifact *repository.CiArtifact) *RequestMetaData {
	r.ciArtifact = ciArtifact
	return r
}

func (r *RequestMetaData) WithAppId(appId int) *RequestMetaData {
	r.appId = appId
	return r
}

func (r *RequestMetaData) WithPromotableEnvMap(promotableEnvs []string) *RequestMetaData {
	r.promotableEnvs = promotableEnvs
	return r
}

func (r *RequestMetaData) SetSourceMetaData(sourceMetaData *SourceMetaData) {
	r.sourceMetaData = sourceMetaData
}

func (r *RequestMetaData) SetDestinationPipelineMetaData(activeAuthorisedPipelines []*pipelineConfig.Pipeline) {
	pipelineIds := make([]int, 0, len(activeAuthorisedPipelines))
	pipelineIdEnvNameMap := make(map[int]string)
	pipelineIdPipelineDaoMap := make(map[int]*pipelineConfig.Pipeline)
	pipelineEnvIds := make([]int, 0, len(activeAuthorisedPipelines))
	for _, pipeline := range activeAuthorisedPipelines {
		pipelineIds = append(pipelineIds, pipeline.Id)
		pipelineIdEnvNameMap[pipeline.Id] = pipeline.Environment.Name
		pipelineIdPipelineDaoMap[pipeline.Id] = pipeline
		pipelineEnvIds = append(pipelineEnvIds, pipeline.EnvironmentId)
	}

	pipelineMetaData := &PipelinesMetaData{
		activeAuthorisedPipelineIds:            pipelineIds,
		activeAuthorisedPipelineIdDaoMap:       pipelineIdPipelineDaoMap,
		activeAuthorisedPipelineIdVsEnvNameMap: pipelineIdEnvNameMap,
	}
	r.destinationPipelineMetaData = pipelineMetaData
}

func (r *RequestMetaData) SetActiveEnvironments(userGivenEnvNames []string, authorizedEnvironmentsMap map[string]bool, activeEnvs []*cluster.EnvironmentBean) {
	r.userEnvNames = userGivenEnvNames
	r.authorisedEnvMap = authorizedEnvironmentsMap
	r.activeEnvironments = activeEnvs
	activeEnvironmentsMap := make(map[string]*cluster.EnvironmentBean)
	activeEnvNames := make([]string, 0, len(r.activeEnvironments))
	authorisedEnvNames := make([]string, 0, len(r.authorisedEnvMap))
	activeAuthorisedEnvIds := make([]int, 0, len(r.authorisedEnvMap))
	activeEnvIds := make([]int, 0, len(r.activeEnvironments))
	activeEnvIdNameMap := make(map[int]string)
	activeEnvNameIdMap := make(map[string]int)
	for _, env := range r.activeEnvironments {
		activeEnvNames = append(activeEnvNames, env.Environment)
		activeEnvIds = append(activeEnvIds, env.Id)
		activeEnvironmentsMap[env.Environment] = env
		activeEnvIdNameMap[env.Id] = env.Environment
		activeEnvNameIdMap[env.Environment] = env.Id
		if r.authorisedEnvMap[env.Environment] {
			authorisedEnvNames = append(authorisedEnvNames, env.Environment)
			activeAuthorisedEnvIds = append(activeAuthorisedEnvIds, env.Id)
		}
	}

	r.activeEnvironmentsMap = activeEnvironmentsMap
	r.activeEnvNames = activeEnvNames
	r.activeAuthorisedEnvNames = authorisedEnvNames
	r.activeAuthorisedEnvIds = activeAuthorisedEnvIds
	r.activeEnvIds = activeAuthorisedEnvIds
	r.activeEnvIdNameMap = activeEnvIdNameMap
	r.activeEnvNameIdMap = activeEnvNameIdMap
	r.activeEnvNames = activeEnvNames
}

func (r *RequestMetaData) GetActiveEnvNames() []string {
	return r.activeEnvNames
}

func (r *RequestMetaData) GetActiveAuthorisedEnvNames() []string {
	return r.activeAuthorisedEnvNames
}

func (r *RequestMetaData) GetActiveAuthorisedEnvIds() []int {
	return r.activeAuthorisedEnvIds
}

func (r *RequestMetaData) GetPipelineById(id int) *pipelineConfig.Pipeline {
	return r.destinationPipelineMetaData.activeAuthorisedPipelineIdDaoMap[id]
}

func (r *RequestMetaData) GetWorkflowId() int {
	return r.sourceMetaData.sourceWorkflowId
}

func (r *RequestMetaData) GetSourceType() SourceTypeStr {
	return r.sourceMetaData.typeStr
}

func (r *RequestMetaData) GetSourcePipelineId() int {
	return r.sourceMetaData.id
}

func (r *RequestMetaData) GetSourceName() string {
	return r.sourceMetaData.name
}

func (r *RequestMetaData) GetSourceCdPipeline() *pipelineConfig.Pipeline {
	pipeline := *r.sourceMetaData.cdPipeline
	return &pipeline
}

func (r *RequestMetaData) GetActiveAuthorisedPipelineIds() []int {
	return r.destinationPipelineMetaData.activeAuthorisedPipelineIds
}

func (r *RequestMetaData) GetActiveAuthorisedPipelineIdEnvMap() map[int]string {
	return r.destinationPipelineMetaData.activeAuthorisedPipelineIdVsEnvNameMap
}

func (r *RequestMetaData) GetActiveAuthorisedPipelineDaoMap() map[int]*pipelineConfig.Pipeline {
	return r.destinationPipelineMetaData.activeAuthorisedPipelineIdDaoMap
}

func (r *RequestMetaData) GetActiveAuthorisedPipelineEnvIds() []int {
	return r.destinationPipelineMetaData.pipelineEnvIds
}

func (r *RequestMetaData) GetUserGivenEnvNames() []string {
	return r.userEnvNames
}

func (r *RequestMetaData) GetAuthorisedEnvMap() map[string]bool {
	return r.authorisedEnvMap
}

func (r *RequestMetaData) GetCiArtifact() *repository.CiArtifact {
	artifact := *r.ciArtifact
	return &artifact
}

func (r *RequestMetaData) GetActiveEnvironmentsMap() map[string]*cluster.EnvironmentBean {
	return r.activeEnvironmentsMap
}

func (r *RequestMetaData) GetAppId() int {
	return r.appId
}<|MERGE_RESOLUTION|>--- conflicted
+++ resolved
@@ -159,9 +159,6 @@
 	AllowApproverFromDeploy      bool `json:"allowApproverFromDeploy"`
 }
 
-<<<<<<< HEAD
-=======
-type PromotionValidationState string
 
 const ARTIFACT_ALREADY_PROMOTED PromotionValidationState = "already promoted"
 const ALREADY_REQUEST_RAISED PromotionValidationState = "promotion request already raised"
@@ -179,7 +176,6 @@
 const ALREADY_APPROVED PromotionValidationState = "you have already approved this"
 const ERRORED_APPROVAL PromotionValidationState = "error occurred in submitting the approval"
 
->>>>>>> 51b5f78a
 type EnvironmentListingResponse struct {
 	CiSource     CiSourceMetaData               `json:"ciSource"`
 	Environments []EnvironmentPromotionMetaData `json:"environments"`
