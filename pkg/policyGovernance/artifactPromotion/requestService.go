package artifactPromotion

import (
	"context"
	"encoding/json"
	"errors"
	"fmt"
	bean3 "github.com/devtron-labs/devtron/api/bean"
	"github.com/devtron-labs/devtron/enterprise/pkg/resourceFilter"
	repository2 "github.com/devtron-labs/devtron/internal/sql/repository"
	"github.com/devtron-labs/devtron/internal/sql/repository/appWorkflow"
	"github.com/devtron-labs/devtron/internal/sql/repository/pipelineConfig"
	"github.com/devtron-labs/devtron/internal/util"
	"github.com/devtron-labs/devtron/pkg/auth/user"
	"github.com/devtron-labs/devtron/pkg/cluster"
	bean2 "github.com/devtron-labs/devtron/pkg/deployment/trigger/devtronApps/bean"
	"github.com/devtron-labs/devtron/pkg/pipeline"
	repository3 "github.com/devtron-labs/devtron/pkg/pipeline/repository"
	"github.com/devtron-labs/devtron/pkg/policyGovernance/artifactPromotion/bean"
	"github.com/devtron-labs/devtron/pkg/policyGovernance/artifactPromotion/constants"
	"github.com/devtron-labs/devtron/pkg/policyGovernance/artifactPromotion/read"
	"github.com/devtron-labs/devtron/pkg/policyGovernance/artifactPromotion/repository"
	"github.com/devtron-labs/devtron/pkg/sql"
	"github.com/devtron-labs/devtron/pkg/workflow/dag"
	"github.com/go-pg/pg"
	"go.uber.org/zap"
	"net/http"
	"strings"
	"time"
)

type ApprovalRequestService interface {
	HandleArtifactPromotionRequest(request *bean.ArtifactPromotionRequest, authorizedEnvironments map[string]bool) ([]bean.EnvironmentPromotionMetaData, error)
	GetPromotionRequestById(promotionRequestId int) (*bean.ArtifactPromotionApprovalResponse, error)
	FetchWorkflowPromoteNodeList(token string, workflowId int, artifactId int, rbacChecker func(token string, appName string, envNames []string) map[string]bool) (*bean.EnvironmentListingResponse, error)
	FetchApprovalAllowedEnvList(artifactId int, environmentName string, userId int32, token string, promotionApproverAuth func(string, []string) map[string]bool) ([]bean.EnvironmentApprovalMetadata, error)
}

type ApprovalRequestServiceImpl struct {
	artifactPromotionApprovalRequestRepository repository.RequestRepository
	logger                                     *zap.SugaredLogger
	ciPipelineRepository                       pipelineConfig.CiPipelineRepository
	pipelineRepository                         pipelineConfig.PipelineRepository
	pipelineStageService                       pipeline.PipelineStageService
	environmentService                         cluster.EnvironmentService
	userService                                user.UserService
	ciArtifactRepository                       repository2.CiArtifactRepository
	appWorkflowRepository                      appWorkflow.AppWorkflowRepository
	cdWorkflowRepository                       pipelineConfig.CdWorkflowRepository
	resourceFilterConditionsEvaluator          resourceFilter.ResourceFilterEvaluator
	resourceFilterEvaluationAuditService       resourceFilter.FilterEvaluationAuditService
	imageTaggingService                        pipeline.ImageTaggingService
	promotionPolicyDataReadService             read.ArtifactPromotionDataReadService
	requestApprovalUserdataRepo                pipelineConfig.RequestApprovalUserdataRepository
	workflowDagExecutor                        dag.WorkflowDagExecutor
}

func NewApprovalRequestServiceImpl(
	ArtifactPromotionApprovalRequestRepository repository.RequestRepository,
	logger *zap.SugaredLogger,
	CiPipelineRepository pipelineConfig.CiPipelineRepository,
	pipelineRepository pipelineConfig.PipelineRepository,
	userService user.UserService,
	ciArtifactRepository repository2.CiArtifactRepository,
	appWorkflowRepository appWorkflow.AppWorkflowRepository,
	cdWorkflowRepository pipelineConfig.CdWorkflowRepository,
	resourceFilterConditionsEvaluator resourceFilter.ResourceFilterEvaluator,
	imageTaggingService pipeline.ImageTaggingService,
	promotionPolicyService read.ArtifactPromotionDataReadService,
	requestApprovalUserdataRepo pipelineConfig.RequestApprovalUserdataRepository,
	workflowDagExecutor dag.WorkflowDagExecutor,
	promotionPolicyCUDService PolicyCUDService,
	pipelineStageService pipeline.PipelineStageService,
	environmentService cluster.EnvironmentService,
	resourceFilterEvaluationAuditService resourceFilter.FilterEvaluationAuditService,
) *ApprovalRequestServiceImpl {

	artifactApprovalService := &ApprovalRequestServiceImpl{
		artifactPromotionApprovalRequestRepository: ArtifactPromotionApprovalRequestRepository,
		logger:                               logger,
		ciPipelineRepository:                 CiPipelineRepository,
		pipelineRepository:                   pipelineRepository,
		userService:                          userService,
		ciArtifactRepository:                 ciArtifactRepository,
		appWorkflowRepository:                appWorkflowRepository,
		cdWorkflowRepository:                 cdWorkflowRepository,
		resourceFilterConditionsEvaluator:    resourceFilterConditionsEvaluator,
		imageTaggingService:                  imageTaggingService,
		promotionPolicyDataReadService:       promotionPolicyService,
		requestApprovalUserdataRepo:          requestApprovalUserdataRepo,
		workflowDagExecutor:                  workflowDagExecutor,
		pipelineStageService:                 pipelineStageService,
		environmentService:                   environmentService,
		resourceFilterEvaluationAuditService: resourceFilterEvaluationAuditService,
	}

	// register hooks
	promotionPolicyCUDService.AddDeleteHook(artifactApprovalService.onPolicyDelete)
	promotionPolicyCUDService.AddUpdateHook(artifactApprovalService.onPolicyUpdate)
	return artifactApprovalService
}

func (impl *ApprovalRequestServiceImpl) getSourceInfoAndPipelineIds(workflowId int) (*bean.SourceMetaData, []int, error) {
	allAppWorkflowMappings, err := impl.appWorkflowRepository.FindWFAllMappingByWorkflowId(workflowId)
	if err != nil {
		impl.logger.Errorw("error in finding the app workflow mappings using appWorkflowId", "workflowId", workflowId, "err", err)
		return nil, nil, err
	}

	sourcePipelineMapping := &appWorkflow.AppWorkflowMapping{}
	pipelineIds := make([]int, 0, len(allAppWorkflowMappings))
	for _, mapping := range allAppWorkflowMappings {
		if mapping.Type == appWorkflow.CDPIPELINE {
			pipelineIds = append(pipelineIds, mapping.ComponentId)
		}
		if mapping.ParentId == 0 {
			sourcePipelineMapping = mapping
		}
	}

	sourceId := sourcePipelineMapping.ComponentId
	var sourceName string
	var sourceType constants.SourceTypeStr
	if sourcePipelineMapping.Type == appWorkflow.CIPIPELINE {
		ciPipeline, err := impl.ciPipelineRepository.FindById(sourceId)
		if err != nil {
			impl.logger.Errorw("error in fetching ci pipeline by id", "ciPipelineId", sourceId, "err", err)
			return nil, nil, err
		}
		sourceName = ciPipeline.Name
		sourceType = constants.SOURCE_TYPE_CI
	} else if sourcePipelineMapping.Type == appWorkflow.WEBHOOK {
		sourceType = constants.SOURCE_TYPE_WEBHOOK
	}

	// set source metadata
	sourceInfo := &bean.SourceMetaData{}
	sourceInfo = sourceInfo.WithName(sourceName).WithType(sourceType).WithId(sourceId).WithSourceWorkflowId(workflowId)
	return sourceInfo, pipelineIds, nil
}

// todo: can move to appworkflow mapping service
func (impl *ApprovalRequestServiceImpl) fetchEnvMetaDataListingRequestMetadata(token string, workflowId int, artifactId int, rbacChecker func(token string, appName string, envNames []string) map[string]bool) (*bean.RequestMetaData, error) {

	sourceInfo, pipelineIds, err := impl.getSourceInfoAndPipelineIds(workflowId)
	if err != nil {
		impl.logger.Errorw("error in finding source info and pipelinesIds", "sourceInfo", sourceInfo, "pipelineIds", pipelineIds, "err", err)
		return nil, err
	}
	pipelines, err := impl.pipelineRepository.FindByIdsIn(pipelineIds)
	if err != nil {
		impl.logger.Errorw("error in finding pipelines", "pipelineIds", pipelineIds, "err", err)
		return nil, err
	}
	environmentNames := make([]string, 0, len(pipelines))
	appName := ""
	appId := 0
	environments := make([]*cluster.EnvironmentBean, 0, len(pipelines))
	for _, pipeline := range pipelines {
		environmentNames = append(environmentNames, pipeline.Environment.Name)
		environment := &cluster.EnvironmentBean{}
		environment.AdaptFromEnvironment(&pipeline.Environment)
		environments = append(environments, environment)
		appName = pipeline.App.AppName
		appId = pipeline.AppId
	}
	authorizedEnvironments := rbacChecker(token, appName, environmentNames)
	cdPipelines := make([]*pipelineConfig.Pipeline, 0, len(pipelines))
	for _, pipeline := range pipelines {
		if authorizedEnvironments[pipeline.Environment.Name] {
			cdPipelines = append(cdPipelines, pipeline)
		}
	}

	requestMetaData := &bean.RequestMetaData{}
	requestMetaData = requestMetaData.WithAppId(appId)
	requestMetaData.SetSourceMetaData(sourceInfo)
	requestMetaData.SetActiveEnvironments(environmentNames, authorizedEnvironments, environments)
	requestMetaData.SetDestinationPipelineMetaData(cdPipelines)
	if artifactId > 0 {
		ciArtifact, err := impl.ciArtifactRepository.Get(artifactId)
		if err != nil {
			impl.logger.Errorw("error in finding the artifact using id", "artifactId", artifactId, "err", err)
			errorResp := util.NewApiError().WithHttpStatusCode(http.StatusInternalServerError).WithInternalMessage(fmt.Sprintf("error in finding artifact , err : %s", err.Error())).WithUserMessage("error in finding artifact")
			if errors.Is(err, pg.ErrNoRows) {
				errorResp = errorResp.WithHttpStatusCode(http.StatusConflict).WithUserMessage("artifact not found")
			}
			return nil, errorResp
		}
		requestMetaData = requestMetaData.WithCiArtifact(ciArtifact)
	}

	return requestMetaData, nil
}

func (impl *ApprovalRequestServiceImpl) FetchWorkflowPromoteNodeList(token string, workflowId int, artifactId int, rbacChecker func(token string, appName string, envNames []string) map[string]bool) (*bean.EnvironmentListingResponse, error) {
	metadata, err := impl.fetchEnvMetaDataListingRequestMetadata(token, workflowId, artifactId, rbacChecker)
	if err != nil {
		impl.logger.Errorw("error in fetching envMetaDataListing request metadata", "token", token, "workflowId", workflowId, "artifactId", artifactId, "err", err)
		return nil, err
	}
	envMap := metadata.GetActiveEnvironmentsMap()
	result := &bean.EnvironmentListingResponse{}
	result.CiSource = metadata.GetSourceMetaData().GetCiSourceMeta()
	policiesMap, err := impl.promotionPolicyDataReadService.GetPromotionPolicyByAppAndEnvIds(metadata.GetAppId(), metadata.GetActiveAuthorisedEnvIds())
	if err != nil {
		impl.logger.Errorw("error in getting the policies", "appId", metadata.GetAppId(), "envIds", metadata.GetActiveAuthorisedEnvIds(), "err", err)
		return nil, err
	}
	if artifactId != 0 {
		responses, err := impl.evaluatePoliciesOnArtifact(metadata, policiesMap)
		if err != nil {
			impl.logger.Errorw("error in evaluating policies on an ciArtifact", "ciArtifactId", artifactId, "policiesMap", policiesMap, "authorizedEnvironments", metadata.GetActiveAuthorisedEnvIds(), "err", err)
			return nil, err
		}
		result.Environments = responses
		return result, nil
	}

	responseMap := getDefaultEnvironmentPromotionMetaDataResponseMap(metadata)
	for envName, resp := range responseMap {
		resp.IsVirtualEnvironment = envMap[envName].IsVirtualEnvironment
		responseMap[envName] = resp
	}

	for envName, policy := range policiesMap {
		responseMap[envName] = bean.EnvironmentPromotionMetaData{
			PromotionPossible:          true,
			Name:                       envName,
			ApprovalCount:              policy.ApprovalMetaData.ApprovalCount,
			IsVirtualEnvironment:       envMap[envName].IsVirtualEnvironment,
			PromotionValidationMessage: "",
			PromotionValidationState:   constants.EMPTY,
		}
	}

	responses := make([]bean.EnvironmentPromotionMetaData, 0, len(responseMap))
	for _, envResponse := range responseMap {
		responses = append(responses, envResponse)
	}

	result.Environments = responses
	return result, nil
}

// todo: move this method away from this service to param Extractor service
func (impl *ApprovalRequestServiceImpl) computeFilterParams(ciArtifact *repository2.CiArtifact) ([]resourceFilter.ExpressionParam, error) {
	var ciMaterials []repository2.CiMaterialInfo
	err := json.Unmarshal([]byte(ciArtifact.MaterialInfo), &ciMaterials)
	if err != nil {
		impl.logger.Errorw("error in parsing ci artifact material info")
		return nil, err
	}

	imageTags, err := impl.imageTaggingService.GetTagsByArtifactId(ciArtifact.Id)
	if err != nil {
		impl.logger.Errorw("error in fetching the image tags using artifact id", "artifactId", ciArtifact.Id, "err", err)
		return nil, err
	}

	releaseTags := make([]string, 0, len(imageTags))
	for _, imageTag := range imageTags {
		releaseTags = append(releaseTags, imageTag.TagName)
	}
	params := resourceFilter.GetParamsFromArtifact(ciArtifact.Image, releaseTags, ciMaterials)
	return params, nil
}

func (impl *ApprovalRequestServiceImpl) evaluatePoliciesOnArtifact(metadata *bean.RequestMetaData, policiesMap map[string]*bean.PromotionPolicy) ([]bean.EnvironmentPromotionMetaData, error) {
	params, err := impl.computeFilterParams(metadata.GetCiArtifact())
	if err != nil {
		impl.logger.Errorw("error in finding the required CEL expression parameters for using ciArtifact", "err", err)
		return nil, err
	}
	envMap := metadata.GetActiveEnvironmentsMap()
	responseMap := getDefaultEnvironmentPromotionMetaDataResponseMap(metadata)
	for envName, resp := range responseMap {
		if env, ok := envMap[envName]; ok {
			resp.PromotionValidationState = constants.POLICY_NOT_CONFIGURED
			resp.PromotionValidationMessage = string(constants.POLICY_NOT_CONFIGURED)
			resp.IsVirtualEnvironment = env.IsVirtualEnvironment
			responseMap[envName] = resp
		}
	}

	// can be concurrent,
	// todo: simplify the below loop
	for envName, policy := range policiesMap {
		evaluationResult, err := impl.resourceFilterConditionsEvaluator.EvaluateFilter(policy.Conditions, resourceFilter.ExpressionMetadata{Params: params})
		if err != nil {
			impl.logger.Errorw("evaluation failed with error", "policyConditions", policy.Conditions, "envName", envName, policy.Conditions, "params", params, "err", err)
			responseMap[envName] = bean.EnvironmentPromotionMetaData{
				Name:                     envName,
				ApprovalCount:            policy.ApprovalMetaData.ApprovalCount,
				PromotionPossible:        false,
				PromotionValidationState: constants.POLICY_EVALUATION_ERRORED,
			}
			continue
		}
		envResp := responseMap[envName]
		envResp.ApprovalCount = policy.ApprovalMetaData.ApprovalCount
		envResp.PromotionValidationState = constants.EMPTY
		envResp.PromotionValidationMessage = ""
		envResp.PromotionPossible = evaluationResult
		// checks on metadata not needed as this is just an evaluation flow (kinda validation)
		if !evaluationResult {
			envResp.PromotionValidationMessage = string(constants.BLOCKED_BY_POLICY)
			envResp.PromotionValidationState = constants.BLOCKED_BY_POLICY
		}
		responseMap[envName] = envResp
	}
	result := make([]bean.EnvironmentPromotionMetaData, 0, len(responseMap))
	for _, envResponse := range responseMap {
		result = append(result, envResponse)
	}
	return result, nil
}

func (impl *ApprovalRequestServiceImpl) approveArtifactPromotion(request *bean.ArtifactPromotionRequest, authorizedEnvironments map[string]bool) ([]bean.EnvironmentPromotionMetaData, error) {
	// get request and check if it is promoted already.
	// attempt approving this by creating new resource_approval_user_data, if unique constraint error ,current user already did something.
	// attempt success , then get the approval count and check no of approvals got
	//  promote if approvalCount > approvals received
	metadata, err := impl.constructPromotionMetaData(request, authorizedEnvironments)
	if err != nil {
		impl.logger.Errorw("error in getting metadata for the request", "request", request, "err", err)
		return nil, err
	}
	responseMap := getDefaultEnvironmentPromotionMetaDataResponseMap(metadata)

	promotionRequests, err := impl.artifactPromotionApprovalRequestRepository.FindByDestinationPipelineIds(metadata.GetActiveAuthorisedPipelineIds())
	if err != nil {
		impl.logger.Errorw("error in getting artifact promotion request object by id", "promotionRequestId", request.PromotionRequestId, "err", err)
		if errors.Is(err, pg.ErrNoRows) {
			return nil, util.NewApiError().WithHttpStatusCode(http.StatusConflict).WithUserMessage(constants.ArtifactPromotionRequestNotFoundErr).WithInternalMessage(constants.ArtifactPromotionRequestNotFoundErr)
		}
		return nil, err
	}

	// policies fetched form above policy ids
	policies, err := impl.promotionPolicyDataReadService.GetPromotionPolicyByAppAndEnvIds(request.AppId, metadata.GetActiveAuthorisedPipelineEnvIds())
	if err != nil {
		impl.logger.Errorw("error in finding the promotionPolicy by appId and envId names", "appid", request.AppId, "envIds", metadata.GetActiveAuthorisedPipelineEnvIds(), "err", err)
		return nil, err
	}

	// map the policies for O(1) access
	policyIdMap := make(map[int]*bean.PromotionPolicy)
	for _, policy := range policies {
		policyIdMap[policy.Id] = policy
	}

	environmentResponses, err := impl.initiateApprovalProcess(request.UserId, metadata, promotionRequests, responseMap, policyIdMap)
	if err != nil {
		impl.logger.Errorw("error in finding approving the artifact promotion requests", "promotionRequests", promotionRequests, "err", err)
		return nil, err
	}
	return environmentResponses, nil
}

func (impl *ApprovalRequestServiceImpl) approveRequests(userId int32, metadata *bean.RequestMetaData, validRequestIds []int, policyIdMap map[int]*bean.PromotionPolicy, promotionRequests []*repository.ArtifactPromotionApprovalRequest, responses map[string]bean.EnvironmentPromotionMetaData) map[string]bean.EnvironmentPromotionMetaData {
	validRequestsMap := make(map[int]bool)
	for _, requestId := range validRequestIds {
		validRequestsMap[requestId] = true
	}

	pipelineIdVsEnvMap := metadata.GetActiveAuthorisedPipelineIdEnvMap()
	for _, promotionRequest := range promotionRequests {
		// skip the invalid requests
		if ok := validRequestsMap[promotionRequest.Id]; !ok {
			continue
		}
		resp := responses[pipelineIdVsEnvMap[promotionRequest.DestinationPipelineId]]

		if !policyIdMap[promotionRequest.PolicyId].CanApprove(promotionRequest.CreatedBy, 1, userId) {
			resp.PromotionValidationState = constants.BLOCKED_BY_POLICY
			resp.PromotionValidationMessage = string(constants.BLOCKED_BY_POLICY)
		}
		promotionRequestApprovedUserData := &pipelineConfig.RequestApprovalUserData{
			ApprovalRequestId: promotionRequest.Id,
			RequestType:       repository2.ARTIFACT_PROMOTION_APPROVAL,
			UserId:            userId,
			UserResponse:      pipelineConfig.APPROVED,
		}
		// have to do this in loop as we have to ensure partial approval even in case of partial failure
		err := impl.requestApprovalUserdataRepo.SaveRequestApprovalUserData(promotionRequestApprovedUserData)
		if err != nil {
			impl.logger.Errorw("error in saving promotion approval user data", "promotionRequestId", promotionRequest.Id, "err", err)
			if strings.Contains(err.Error(), string(pipelineConfig.UNIQUE_USER_REQUEST_ACTION)) {
				resp.PromotionValidationState = constants.ALREADY_APPROVED
				resp.PromotionValidationMessage = string(constants.ALREADY_APPROVED)
			} else {
				resp.PromotionValidationState = constants.ERRORED_APPROVAL
				resp.PromotionValidationMessage = string(constants.ERRORED_APPROVAL)
			}
			continue
		}

		resp.PromotionValidationState = constants.APPROVED
		resp.PromotionValidationMessage = string(constants.APPROVED)
	}
	return responses
}

func (impl *ApprovalRequestServiceImpl) initiateApprovalProcess(userId int32, metadata *bean.RequestMetaData, promotionRequests []*repository.ArtifactPromotionApprovalRequest, responses map[string]bean.EnvironmentPromotionMetaData, policyIdMap map[int]*bean.PromotionPolicy) ([]bean.EnvironmentPromotionMetaData, error) {

	pipelineIdVsEnvMap := metadata.GetActiveAuthorisedPipelineIdEnvMap()
	staleRequestIds, validRequestIds, responses := impl.filterValidAndStaleRequests(promotionRequests, responses, pipelineIdVsEnvMap, policyIdMap)

	tx, err := impl.artifactPromotionApprovalRequestRepository.StartTx()
	if err != nil {
		impl.logger.Errorw("error in starting the transaction", "promotionRequests", promotionRequests, "err", err)
		return nil, err
	}
	defer impl.artifactPromotionApprovalRequestRepository.RollbackTx(tx)
	responses = impl.approveRequests(userId, metadata, validRequestIds, policyIdMap, promotionRequests, responses)
	if len(staleRequestIds) > 0 {
		// attempt deleting the stale requests in bulk
		err = impl.artifactPromotionApprovalRequestRepository.MarkStaleByIds(tx, staleRequestIds)
		if err != nil {
			impl.logger.Errorw("error in deleting the request raised using a deleted promotion policy (stale requests)", "staleRequestIds", staleRequestIds, "err", err)
			// not returning by choice, don't interrupt the user flow
		}
	}

	// fetch all the approved users data for the valid requestIds
	approvedUsersData, err := impl.requestApprovalUserdataRepo.FetchApprovalDataForRequests(validRequestIds, repository2.ARTIFACT_PROMOTION_APPROVAL)
	if err != nil && !errors.Is(err, pg.ErrNoRows) {
		impl.logger.Errorw("error in finding the approved users data for a artifact promotion request", "promotionRequestIds", validRequestIds, "err", err)
		return nil, err
	}

	// club the approved users(we just need count for now) per requestId
	promotionRequestIdVsApprovedUserCount := make(map[int]int)
	for _, _approvedUsersData := range approvedUsersData {
		count := promotionRequestIdVsApprovedUserCount[_approvedUsersData.ApprovalRequestId]
		promotionRequestIdVsApprovedUserCount[_approvedUsersData.ApprovalRequestId] = count + 1
	}

	// filter out promotable requests.
	// we will promote if the current number approvals got for any request exceeds the current configured no of approvals in the policy
	promotableRequestIds := make([]int, 0, len(validRequestIds))
	for _, promotionRequest := range promotionRequests {
		approvalCount := promotionRequestIdVsApprovedUserCount[promotionRequest.Id]
		if policyIdMap[promotionRequest.PolicyId].CanBePromoted(approvalCount) {
			promotableRequestIds = append(promotableRequestIds, promotionRequest.Id)
		}
	}

	// promote the promotableRequestIds
	err = impl.artifactPromotionApprovalRequestRepository.MarkPromoted(tx, promotableRequestIds)
	if err != nil {
		impl.logger.Errorw("error in promoting the approval requests", "promotableRequestIds", promotableRequestIds, "err", err)
		return nil, err
	}

	promotionRequestIdToDaoMap := make(map[int]*repository.ArtifactPromotionApprovalRequest)
	for _, promotionRequest := range promotionRequests {
		promotionRequestIdToDaoMap[promotionRequest.Id] = promotionRequest
	}

	if len(promotableRequestIds) > 0 {
		err = impl.handleArtifactPromotionSuccess(promotableRequestIds, promotionRequestIdToDaoMap, metadata.GetActiveAuthorisedPipelineDaoMap())
		if err != nil {
			impl.logger.Errorw("error in handling the successful artifact promotion event for promotedRequests", "promotableRequestIds", promotableRequestIds, "err", err)
			return nil, err
		}
	}

	err = impl.artifactPromotionApprovalRequestRepository.CommitTx(tx)
	if err != nil {
		impl.logger.Errorw("error in committing the transaction", "promotableRequestIds", promotableRequestIds, "err", err)
		return nil, err
	}

	result := make([]bean.EnvironmentPromotionMetaData, 0, len(responses))
	for _, resp := range responses {
		result = append(result, resp)
	}
	return result, nil
}

func (impl *ApprovalRequestServiceImpl) filterValidAndStaleRequests(promotionRequests []*repository.ArtifactPromotionApprovalRequest, responses map[string]bean.EnvironmentPromotionMetaData, pipelineIdVsEnvMap map[int]string, policyIdMap map[int]*bean.PromotionPolicy) ([]int, []int, map[string]bean.EnvironmentPromotionMetaData) {
	staleRequestIds := make([]int, 0)
	validRequestIds := make([]int, 0)
	for _, promotionRequest := range promotionRequests {
		resp := responses[pipelineIdVsEnvMap[promotionRequest.DestinationPipelineId]]
		_, ok := policyIdMap[promotionRequest.PolicyId]
		if ok {
			validRequestIds = append(validRequestIds, promotionRequest.Id)
		}
		if !ok {
			// policy is not found in the map, and the request is still in awaiting state.
			// although the policy is no longer governing the current pipeline
			// this is a stale case.
			// mark it stale
			staleRequestIds = append(staleRequestIds, promotionRequest.Id)

			// also set the response messages
			resp.PromotionPossible = false
			resp.PromotionValidationMessage = "request is no longer valid as the policy is no longer governing this pipeline, state: stale"
			resp.PromotionValidationState = constants.PromotionValidationState(resp.PromotionValidationMessage)
		} else if promotionRequest.Status != constants.AWAITING_APPROVAL {
			resp.PromotionValidationMessage = fmt.Sprintf("artifact is in %s state", promotionRequest.Status.Status())
			resp.PromotionValidationState = constants.PromotionValidationState(resp.PromotionValidationMessage)
		}
		responses[pipelineIdVsEnvMap[promotionRequest.DestinationPipelineId]] = resp
	}
	return staleRequestIds, validRequestIds, responses
}

func (impl *ApprovalRequestServiceImpl) handleArtifactPromotionSuccess(promotableRequestIds []int, promotionRequestIdToDaoMap map[int]*repository.ArtifactPromotionApprovalRequest, pipelineIdToDaoMap map[int]*pipelineConfig.Pipeline) error {
	promotedCiArtifactIds := make([]int, 0)
	for _, id := range promotableRequestIds {
		promotableRequest := promotionRequestIdToDaoMap[id]
		promotedCiArtifactIds = append(promotedCiArtifactIds, promotableRequest.ArtifactId)
	}

	artifacts, err := impl.ciArtifactRepository.GetByIds(promotedCiArtifactIds)
	if err != nil {
		impl.logger.Errorw("error in fetching the artifacts by ids", "artifactIds", promotedCiArtifactIds, "err", err)
		return err
	}

	artifactsMap := make(map[int]*repository2.CiArtifact)
	for _, artifact := range artifacts {
		artifactsMap[artifact.Id] = artifact
	}
	for _, id := range promotableRequestIds {
		promotableRequest := promotionRequestIdToDaoMap[id]
		pipelineDao := pipelineIdToDaoMap[promotableRequest.DestinationPipelineId]
		triggerRequest := bean2.TriggerRequest{
			CdWf:        nil,
			Pipeline:    pipelineDao,
			Artifact:    artifactsMap[promotableRequest.ArtifactId],
			TriggeredBy: 1,
			TriggerContext: bean2.TriggerContext{
				Context: context.Background(),
			},
		}
		impl.workflowDagExecutor.HandleArtifactPromotionEvent(triggerRequest)
	}
	return nil
}

func (impl *ApprovalRequestServiceImpl) constructPromotionMetaData(request *bean.ArtifactPromotionRequest, authorizedEnvironments map[string]bool) (*bean.RequestMetaData, error) {
	requestMetaData := &bean.RequestMetaData{}

	// set source metadata
	sourceMeta, err := impl.fetchSourceMeta(request.SourceName, request.SourceType, request.AppId, request.WorkflowId)
	if err != nil {
		impl.logger.Errorw("error in validating the request", "request", request, "err", err)
		return nil, err
	}
	requestMetaData.SetSourceMetaData(sourceMeta)

	// set environment metadata
	environments, err := impl.environmentService.FindByNames(request.EnvironmentNames)
	if err != nil {
		impl.logger.Errorw("error in fetching the environment details", "environmentNames", request.EnvironmentNames, "err", err)
		return nil, err
	}
	requestMetaData.SetActiveEnvironments(request.EnvironmentNames, authorizedEnvironments, environments)

	// set destination pipelines metadata
	cdPipelines, err := impl.pipelineRepository.FindActiveByAppIdAndEnvNames(request.AppId, requestMetaData.GetActiveAuthorisedEnvNames())
	if err != nil {
		impl.logger.Errorw("error in finding the cd pipelines using appID and environment names", "appId", request.AppId, "envNames", requestMetaData.GetActiveAuthorisedEnvNames(), "err", err)
		return nil, err
	}
	requestMetaData.SetDestinationPipelineMetaData(cdPipelines)
	return requestMetaData, nil
}

func (impl *ApprovalRequestServiceImpl) HandleArtifactPromotionRequest(request *bean.ArtifactPromotionRequest, authorizedEnvironments map[string]bool) ([]bean.EnvironmentPromotionMetaData, error) {

	switch request.Action {

	case constants.ACTION_PROMOTE:
		return impl.promoteArtifact(request, authorizedEnvironments)
	case constants.ACTION_APPROVE:
		return impl.approveArtifactPromotion(request, authorizedEnvironments)
	case constants.ACTION_CANCEL:

		_, err := impl.cancelPromotionApprovalRequest(request)
		if err != nil {
			impl.logger.Errorw("error in canceling artifact promotion approval request", "promotionRequestId", request.PromotionRequestId, "err", err)
			return nil, err
		}
		return nil, nil

	}
	return nil, errors.New("unknown action")
}

func (impl *ApprovalRequestServiceImpl) fetchSourceMeta(sourceName string, sourceType constants.SourceTypeStr, appId int, workflowId int) (*bean.SourceMetaData, error) {
	sourceInfo := &bean.SourceMetaData{}
	sourceInfo = sourceInfo.WithName(sourceName).WithType(sourceType)
	if sourceType == constants.SOURCE_TYPE_CI || sourceType == constants.SOURCE_TYPE_WEBHOOK {
		appWorkflowMapping, err := impl.appWorkflowRepository.FindByWorkflowIdAndCiSource(workflowId)
		if err != nil {
			impl.logger.Errorw("error in getting the workflow mapping of ci-source/webhook using workflow id", "workflowId", workflowId, "err", err)
			if errors.Is(err, pg.ErrNoRows) {
				return nil, util.NewApiError().WithHttpStatusCode(http.StatusConflict).WithUserMessage("given workflow not found for the provided source").WithInternalMessage("given workflow not found for the provided source")
			}
			return nil, err
		}
		sourceInfo = sourceInfo.WithId(appWorkflowMapping.ComponentId).WithSourceWorkflowId(appWorkflowMapping.AppWorkflowId)
	} else {
		// source type will be cd and source name will be envName.
		// get pipeline using appId and env name and get the workflowMapping
		pipelines, err := impl.pipelineRepository.FindActiveByAppIdAndEnvNames(appId, []string{sourceName})
		if err != nil {
			impl.logger.Errorw("error in getting the pipelines using appId and source environment name ", "workflowId", workflowId, "appId", appId, "source", sourceName, "err", err)
			return nil, err
		}
		if len(pipelines) == 0 {
			return nil, util.NewApiError().WithHttpStatusCode(http.StatusConflict).WithUserMessage("source pipeline with given environment not found in the workflow").WithInternalMessage("source pipeline with given environment not found in workflow")
		}

		pipeline := pipelines[0]
		appWorkflowMapping, err := impl.appWorkflowRepository.FindWFMappingByComponent(appWorkflow.CDPIPELINE, pipeline.Id)
		if err != nil {
			impl.logger.Errorw("error in getting the app workflow mapping using workflow id and cd component id", "workflowId", workflowId, "appId", appId, "pipelineId", pipeline.Id, "err", err)
			if errors.Is(err, pg.ErrNoRows) {
				return nil, util.NewApiError().WithHttpStatusCode(http.StatusConflict).WithUserMessage("source pipeline not found in the given workflow").WithInternalMessage("source pipeline not found in the given workflow")
			}
			return nil, err
		}
		sourceInfo = sourceInfo.WithId(pipeline.Id).WithSourceWorkflowId(appWorkflowMapping.AppWorkflowId).WithCdPipeline(pipeline)
	}
	return sourceInfo, nil
}

// todo: naming can be better
// todo: gireesh, make this method on RequestMetaData struct
func getDefaultEnvironmentPromotionMetaDataResponseMap(metadata *bean.RequestMetaData) map[string]bean.EnvironmentPromotionMetaData {
	response := make(map[string]bean.EnvironmentPromotionMetaData)
	for _, env := range metadata.GetUserGivenEnvNames() {
		envResponse := bean.EnvironmentPromotionMetaData{
			Name:                       env,
			PromotionValidationState:   constants.PIPELINE_NOT_FOUND,
			PromotionValidationMessage: string(constants.PIPELINE_NOT_FOUND),
		}
		if !metadata.GetAuthorisedEnvMap()[env] {
			envResponse.PromotionValidationState = constants.NO_PERMISSION
			envResponse.PromotionValidationMessage = string(constants.NO_PERMISSION)
		}
		response[env] = envResponse
	}
	for _, pipelineId := range metadata.GetActiveAuthorisedPipelineIds() {
		envName := metadata.GetActiveAuthorisedPipelineIdEnvMap()[pipelineId]
		resp := response[envName]
		resp.PromotionValidationState = constants.EMPTY
		resp.PromotionValidationMessage = ""
		response[envName] = resp
	}
	return response
}

func (impl *ApprovalRequestServiceImpl) validatePromotion(requestedWorkflowId int, ciArtifact *repository2.CiArtifact, metadata *bean.RequestMetaData) (map[string]bean.EnvironmentPromotionMetaData, error) {
	if requestedWorkflowId != metadata.GetWorkflowId() {
		// handle throw api error with conflict status code
		return nil, util.NewApiError().WithHttpStatusCode(http.StatusConflict).WithUserMessage("provided source is not linked to the given workflow").WithInternalMessage("provided source is not linked to the given workflow")
	}

	allAppWorkflowMappings, err := impl.appWorkflowRepository.FindWFAllMappingByWorkflowId(metadata.GetWorkflowId())
	if err != nil {
		impl.logger.Errorw("error in finding the app workflow mappings", "err", err)
		return nil, err
	}
	if metadata.GetSourceType() == constants.SOURCE_TYPE_CD {

		sourcePipeline := metadata.GetSourceCdPipeline()
		deployed, err := impl.checkIfDeployedAtSource(ciArtifact.Id, sourcePipeline)
		if err != nil {
			impl.logger.Errorw("error in checking if artifact is available for promotion at source pipeline", "ciArtifactId", ciArtifact.Id, "sourcePipelineId", sourcePipeline.Id, "err", err)
			return nil, err
		}

		if !deployed {
			errMsg := fmt.Sprintf("artifact is not deployed on the source environment %s", metadata.GetSourceName())
			return nil, util.NewApiError().WithHttpStatusCode(http.StatusConflict).WithUserMessage(errMsg).WithInternalMessage(errMsg)
		}

		tree := make(map[int][]int)
		for _, appWorkflowMapping := range allAppWorkflowMappings {
			// create the tree from the DAG excluding the ci source
			if appWorkflowMapping.Type == appWorkflow.CDPIPELINE && appWorkflowMapping.ParentType == appWorkflow.CDPIPELINE {
				tree[appWorkflowMapping.ParentId] = append(tree[appWorkflowMapping.ParentId], appWorkflowMapping.ComponentId)
			}
		}

		// if sourcePipelineId is 0, then the source pipeline given by user is not found in the workflow.
		if metadata.GetSourcePipelineId() == 0 {
			errMsg := fmt.Sprintf("no pipeline found against given source environment %s", metadata.GetSourceName())
			return nil, util.NewApiError().WithHttpStatusCode(http.StatusBadRequest).WithUserMessage(errMsg).WithInternalMessage(errMsg)
		}

		responseMap := make(map[string]bean.EnvironmentPromotionMetaData)
		for _, pipelineId := range metadata.GetActiveAuthorisedPipelineIds() {
			if !util.IsAncestor(tree, metadata.GetSourcePipelineId(), pipelineId) {
				envName := metadata.GetActiveAuthorisedPipelineIdEnvMap()[pipelineId]
				resp := bean.EnvironmentPromotionMetaData{
					Name:                       envName,
					PromotionValidationState:   constants.SOURCE_AND_DESTINATION_PIPELINE_MISMATCH,
					PromotionValidationMessage: string(constants.SOURCE_AND_DESTINATION_PIPELINE_MISMATCH),
				}
				cdPipeline := metadata.GetActiveAuthorisedPipelineDaoMap()[pipelineId]
				if cdPipeline != nil {
					resp.IsVirtualEnvironment = cdPipeline.Environment.IsVirtualEnvironment
				}
				responseMap[envName] = resp
			}
		}
		return responseMap, nil
	}
	return nil, nil
}

func (impl *ApprovalRequestServiceImpl) promoteArtifact(request *bean.ArtifactPromotionRequest, authorizedEnvironments map[string]bool) ([]bean.EnvironmentPromotionMetaData, error) {
	// 	step1: validate if artifact is deployed/created at the source pipeline.
	//      step1: if source is cd , check if this artifact is deployed on these environments
	//  step2: check if destination pipeline is topologically downwards from the source pipeline and also source and destination are on the same subtree.
	// 	step3: check if promotion request for this artifact on this destination pipeline has already been raised.
	//  step4: check if this artifact on this destination pipeline has already been promoted
	//  step5: raise request.

	// fetch artifact
	metadata, err := impl.constructPromotionMetaData(request, authorizedEnvironments)
	if err != nil {
		impl.logger.Errorw("error in getting metadata for the request", "request", request, "err", err)
		return nil, err
	}
	responseMap := getDefaultEnvironmentPromotionMetaDataResponseMap(metadata)
	ciArtifact, err := impl.ciArtifactRepository.Get(request.ArtifactId)
	if err != nil {
		impl.logger.Errorw("error in finding the artifact using id", "artifactId", request.ArtifactId, "err", err)
		// todo: create new error type and create a construct on that which will accept user msg and err and overridable status code
		errRes := util.NewApiError().WithHttpStatusCode(http.StatusInternalServerError).WithInternalMessage(fmt.Sprintf("error in finding artifact , err : %s", err.Error())).WithUserMessage("error in finding artifact")
		if errors.Is(err, pg.ErrNoRows) {
			errRes = errRes.WithHttpStatusCode(http.StatusConflict).WithUserMessage("artifact not found")
		}
		return nil, errRes
	}

	validationResponseMap, err := impl.validatePromotion(request.WorkflowId, ciArtifact, metadata)
	if err != nil {
		impl.logger.Errorw("error in validating the workflowPromotion request", "metadata", metadata, "err", err)
		return nil, err
	}

	for envName, resp := range validationResponseMap {
		responseMap[envName] = resp
	}

	policiesMap, err := impl.promotionPolicyDataReadService.GetPromotionPolicyByAppAndEnvIds(request.AppId, metadata.GetActiveAuthorisedEnvIds())
	if err != nil {
		impl.logger.Errorw("error in getting policies for some environments in an app", "appName", request.AppName, "envNames", metadata.GetActiveAuthorisedEnvNames(), "err", err)
		return nil, err
	}

	promotableEnvs := make([]string, 0)
	for _, resp := range responseMap {
		if resp.PromotionValidationState == constants.EMPTY {
			promotableEnvs = append(promotableEnvs, resp.Name)
		}
	}
	promoteResponseMap := impl.raisePromoteRequestHelper(request.UserId, policiesMap, ciArtifact, metadata)
	for envName, resp := range promoteResponseMap {
		responseMap[envName] = resp
	}
	envResponses := make([]bean.EnvironmentPromotionMetaData, 0, len(responseMap))
	for _, resp := range responseMap {
		envResponses = append(envResponses, resp)
	}
	return envResponses, nil
}

func (impl *ApprovalRequestServiceImpl) raisePromoteRequestHelper(userId int32, policiesMap map[string]*bean.PromotionPolicy, ciArtifact *repository2.CiArtifact, metadata *bean.RequestMetaData) map[string]bean.EnvironmentPromotionMetaData {
	responseMap := make(map[string]bean.EnvironmentPromotionMetaData)
	for _, pipelineId := range metadata.GetActiveAuthorisedPipelineIds() {

		pipelineIdVsEnvNameMap := metadata.GetActiveAuthorisedPipelineIdEnvMap()
		pipelineIdToDaoMap := metadata.GetActiveAuthorisedPipelineDaoMap()
		EnvResponse := bean.EnvironmentPromotionMetaData{
			Name:                 pipelineIdVsEnvNameMap[pipelineId],
			IsVirtualEnvironment: metadata.GetActiveAuthorisedPipelineDaoMap()[pipelineId].Environment.IsVirtualEnvironment,
		}

		policy := policiesMap[pipelineIdVsEnvNameMap[pipelineId]]
		if policy == nil {
			EnvResponse.PromotionValidationState = constants.POLICY_NOT_CONFIGURED
			EnvResponse.PromotionValidationMessage = string(constants.POLICY_NOT_CONFIGURED)
		} else if EnvResponse.PromotionValidationState == constants.EMPTY {
			state, msg, err := impl.raisePromoteRequest(userId, policy, ciArtifact, pipelineIdToDaoMap[pipelineId], metadata)
			if err != nil {
				impl.logger.Errorw("error in raising promotion request for the pipeline", "pipelineId", pipelineId, "artifactId", ciArtifact.Id, "err", err)
				EnvResponse.PromotionValidationState = constants.ERRORED
				EnvResponse.PromotionValidationMessage = err.Error()
			}
			EnvResponse.PromotionPossible = true
			EnvResponse.PromotionValidationState = state
			EnvResponse.PromotionValidationMessage = msg
		}
		responseMap[pipelineIdVsEnvNameMap[pipelineId]] = EnvResponse
	}

	return responseMap
}

func (impl *ApprovalRequestServiceImpl) raisePromoteRequest(userId int32, promotionPolicy *bean.PromotionPolicy, ciArtifact *repository2.CiArtifact, cdPipeline *pipelineConfig.Pipeline, metadata *bean.RequestMetaData) (constants.PromotionValidationState, string, error) {
	// todo : handle it in single db call
	requests, err := impl.artifactPromotionApprovalRequestRepository.FindAwaitedRequestByPipelineIdAndArtifactId(cdPipeline.Id, ciArtifact.Id)
	if err != nil {
		impl.logger.Errorw("error in finding the pending promotion request using pipelineId and artifactId", "pipelineId", cdPipeline.Id, "artifactId", ciArtifact.Id)
		return constants.ERRORED, err.Error(), err
	}

	if len(requests) >= 1 {
		return constants.ALREADY_REQUEST_RAISED, string(constants.ALREADY_REQUEST_RAISED), nil
	}

	promotedRequest, err := impl.artifactPromotionApprovalRequestRepository.FindPromotedRequestByPipelineIdAndArtifactId(cdPipeline.Id, ciArtifact.Id)
	if err != nil && !errors.Is(err, pg.ErrNoRows) {
		impl.logger.Errorw("error in finding the promoted request using pipelineId and artifactId", "pipelineId", cdPipeline.Id, "artifactId", ciArtifact.Id)
		return constants.ERRORED, err.Error(), err
	}

	if promotedRequest.Id > 0 {
		return constants.ARTIFACT_ALREADY_PROMOTED, string(constants.ARTIFACT_ALREADY_PROMOTED), nil
	}

	// todo end

	params, err := impl.computeFilterParams(ciArtifact)
	if err != nil {
		impl.logger.Errorw("error in finding the required CEL expression parameters for using ciArtifact", "err", err)
		return constants.POLICY_EVALUATION_ERRORED, string(constants.POLICY_EVALUATION_ERRORED), err
	}

	evaluationResult, err := impl.resourceFilterConditionsEvaluator.EvaluateFilter(promotionPolicy.Conditions, resourceFilter.ExpressionMetadata{Params: params})
	if err != nil {
		impl.logger.Errorw("evaluation failed with error", "policyConditions", promotionPolicy.Conditions, "pipelineId", cdPipeline.Id, promotionPolicy.Conditions, "params", params, "err", err)
		return constants.POLICY_EVALUATION_ERRORED, string(constants.POLICY_EVALUATION_ERRORED), err
	}

	if !evaluationResult {
		return constants.BLOCKED_BY_POLICY, string(constants.BLOCKED_BY_POLICY), nil
	}

	evaluationAuditJsonString, err := evaluationJsonString(evaluationResult, promotionPolicy)
	if err != nil {
		return constants.ERRORED, err.Error(), err
	}

	tx, err := impl.artifactPromotionApprovalRequestRepository.StartTx()
	if err != nil {
		impl.logger.Errorw("error in starting the transaction", "evaluationResult", evaluationResult, "promotionPolicy", promotionPolicy, "err", err)
		return constants.ERRORED, err.Error(), err
	}
	defer impl.artifactPromotionApprovalRequestRepository.RollbackTx(tx)

	// save evaluation audit
	evaluationAuditEntry, err := impl.resourceFilterEvaluationAuditService.SaveFilterEvaluationAudit(tx, resourceFilter.Artifact, ciArtifact.Id, cdPipeline.Id, resourceFilter.Pipeline, userId, evaluationAuditJsonString, resourceFilter.ARTIFACT_PROMOTION_POLICY)
	if err != nil {
		impl.logger.Errorw("error in saving policy evaluation audit data", "evaluationAuditEntry", evaluationAuditEntry, "err", err)
		return constants.ERRORED, err.Error(), err
	}
	promotionRequest := &repository.ArtifactPromotionApprovalRequest{
		SourceType:              metadata.GetSourceType().GetSourceType(),
		SourcePipelineId:        metadata.GetSourcePipelineId(),
		DestinationPipelineId:   cdPipeline.Id,
		Status:                  constants.AWAITING_APPROVAL,
		ArtifactId:              ciArtifact.Id,
		PolicyId:                promotionPolicy.Id,
		PolicyEvaluationAuditId: evaluationAuditEntry.Id,
		AuditLog:                sql.NewDefaultAuditLog(userId),
	}

	var status constants.PromotionValidationState
	if promotionPolicy.CanBePromoted(0) {
		promotionRequest.Status = constants.PROMOTED
		status = constants.PROMOTION_SUCCESSFUL
	} else {
		status = constants.SENT_FOR_APPROVAL
	}
	_, err = impl.artifactPromotionApprovalRequestRepository.Create(tx, promotionRequest)
	if err != nil {
		impl.logger.Errorw("error in finding the pending promotion request using pipelineId and artifactId", "pipelineId", cdPipeline.Id, "artifactId", ciArtifact.Id)
		return constants.ERRORED, err.Error(), err
	}

	err = impl.artifactPromotionApprovalRequestRepository.CommitTx(tx)
	if err != nil {
		impl.logger.Errorw("error in committing the db transaction", "pipelineId", cdPipeline.Id, "artifactId", ciArtifact.Id, "err", err)
		return constants.ERRORED, err.Error(), err
	}
	if promotionRequest.Status == constants.PROMOTED {
		triggerRequest := bean2.TriggerRequest{
			CdWf:        nil,
			Pipeline:    cdPipeline,
			Artifact:    ciArtifact,
			TriggeredBy: 1,
			TriggerContext: bean2.TriggerContext{
				Context: context.Background(),
			},
		}
		// todo: ayush
		impl.workflowDagExecutor.HandleArtifactPromotionEvent(triggerRequest)
	}
	return status, string(status), nil

}

func evaluationJsonString(evaluationResult bool, promotionPolicy *bean.PromotionPolicy) (string, error) {
	evaluationAudit := make(map[string]interface{})
	evaluationAudit["result"] = evaluationResult
	evaluationAudit["policy"] = promotionPolicy
	evaluationAuditJsonBytes, err := json.Marshal(&evaluationAudit)
	if err != nil {
		return "", err
	}
	return string(evaluationAuditJsonBytes), nil
}

func (impl *ApprovalRequestServiceImpl) checkIfDeployedAtSource(ciArtifactId int, pipeline *pipelineConfig.Pipeline) (bool, error) {
	if pipeline == nil {
		return false, errors.New("invalid cd pipeline")
	}
	postStage, err := impl.pipelineStageService.GetCdStageByCdPipelineIdAndStageType(pipeline.Id, repository3.PIPELINE_STAGE_TYPE_POST_CD)
	if err != nil && !errors.Is(err, pg.ErrNoRows) {
		impl.logger.Errorw("error in finding the post-cd existence for the pipeline", "pipelineId", pipeline.Id, "err", err)
		return false, err
	}
	workflowType := bean3.CD_WORKFLOW_TYPE_DEPLOY
	if len(pipeline.PostStageConfig) > 0 || (postStage != nil && postStage.Id > 0) {
		workflowType = bean3.CD_WORKFLOW_TYPE_POST
	}

	deployed, err := impl.cdWorkflowRepository.IsArtifactDeployedOnStage(ciArtifactId, pipeline.Id, workflowType)
	if err != nil {
		impl.logger.Errorw("error in finding if the artifact is successfully deployed on a pipeline", "ciArtifactId", ciArtifactId, "pipelineId", pipeline.Id, "workflowType", workflowType, "err", err)
		return false, err
	}
	return deployed, nil
}

func (impl *ApprovalRequestServiceImpl) cancelPromotionApprovalRequest(request *bean.ArtifactPromotionRequest) (*bean.ArtifactPromotionRequest, error) {
	// todo: accept environment name instead of requestId
	artifactPromotionDao, err := impl.artifactPromotionApprovalRequestRepository.FindById(request.PromotionRequestId)
	if errors.Is(err, pg.ErrNoRows) {
		impl.logger.Errorw("artifact promotion approval request not found for given id", "promotionRequestId", request.PromotionRequestId, "err", err)
		return nil, &util.ApiError{
			HttpStatusCode:  http.StatusNotFound,
			InternalMessage: constants.ArtifactPromotionRequestNotFoundErr,
			UserMessage:     constants.ArtifactPromotionRequestNotFoundErr,
		}
	}
	if err != nil {
		impl.logger.Errorw("error in fetching artifact promotion request by id", "artifactPromotionRequestId", request.PromotionRequestId, "err", err)
		return nil, err
	}

	if artifactPromotionDao.CreatedBy != request.UserId {
		return nil, util.NewApiError().WithHttpStatusCode(http.StatusUnprocessableEntity).WithInternalMessage(constants.UserCannotCancelRequest).WithUserMessage(constants.UserCannotCancelRequest)
	}

	artifactPromotionDao.Status = constants.CANCELED
	artifactPromotionDao.UpdatedOn = time.Now()
	artifactPromotionDao.UpdatedBy = request.UserId
	_, err = impl.artifactPromotionApprovalRequestRepository.Update(artifactPromotionDao)
	if err != nil {
		impl.logger.Errorw("error in updating artifact promotion approval request", "artifactPromotionRequestId", request.PromotionRequestId, "err", err)
		return nil, err
	}
	return nil, err
}

func (impl *ApprovalRequestServiceImpl) GetPromotionRequestById(promotionRequestId int) (*bean.ArtifactPromotionApprovalResponse, error) {
	promotionRequest, err := impl.artifactPromotionApprovalRequestRepository.FindById(promotionRequestId)
	if err != nil {
		impl.logger.Errorw("error in getting promotion request by id", "promotionRequestId", promotionRequestId, "err", err)
		return nil, err
	}
	artifactPromotionResponse := &bean.ArtifactPromotionApprovalResponse{
		Id:                      promotionRequest.Id,
		PolicyId:                promotionRequest.PolicyId,
		PolicyEvaluationAuditId: promotionRequest.PolicyEvaluationAuditId,
		ArtifactId:              promotionRequest.ArtifactId,
		SourceType:              promotionRequest.SourceType,
		SourcePipelineId:        promotionRequest.SourcePipelineId,
		DestinationPipelineId:   promotionRequest.DestinationPipelineId,
		Status:                  promotionRequest.Status,
	}
	return artifactPromotionResponse, nil
}

func (impl *ApprovalRequestServiceImpl) FetchApprovalAllowedEnvList(artifactId int, environmentName string, userId int32, token string, promotionApproverAuth func(string, []string) map[string]bool) ([]bean.EnvironmentApprovalMetadata, error) {

	environmentApprovalMetadata := make([]bean.EnvironmentApprovalMetadata, 0)

	artifact, err := impl.ciArtifactRepository.Get(artifactId)
	if err != nil {
		impl.logger.Errorw("artifact not found for given id", "artifactId", artifactId, "err", err)
		return nil, util.NewApiError().WithHttpStatusCode(http.StatusUnprocessableEntity).WithUserMessage("artifact not found for given id").WithInternalMessage("artifact not found for given id")
	}

	promotionRequests, err := impl.artifactPromotionApprovalRequestRepository.FindRequestsByArtifactIdAndEnvName(artifactId, environmentName, constants.AWAITING_APPROVAL)
	if err != nil {
		impl.logger.Errorw("error in finding promotion requests in awaiting state for given artifactId ")
		return nil, err
	}
	if len(promotionRequests) == 0 {
		return environmentApprovalMetadata, nil
	}
	// TODO: remove lo
	destinationPipelineIds := make([]int, len(promotionRequests))
	for i, request := range promotionRequests {
		destinationPipelineIds[i] = request.DestinationPipelineId
	}

	pipelines, err := impl.pipelineRepository.FindAppAndEnvironmentAndProjectByPipelineIds(destinationPipelineIds)
	if err != nil {
		impl.logger.Errorw("error in fetching pipelines by ids", "pipelineIds", destinationPipelineIds, "err", err)
		return nil, err
	}

	pipelineIdMap := make(map[int]*pipelineConfig.Pipeline)
	envIds := make([]int, len(pipelines))
	rbacObjects := make([]string, len(pipelines))
	pipelineIdToRbacObjMap := make(map[int]string)
	for i, pipelineDao := range pipelines {
		pipelineIdMap[pipelineDao.Id] = pipelineDao
		envIds[i] = pipelineDao.EnvironmentId
		teamRbacObj := fmt.Sprintf("%s/%s/%s", pipelineDao.App.Team.Name, pipelineDao.Environment.EnvironmentIdentifier, pipelineDao.App.AppName)
		rbacObjects = append(rbacObjects, teamRbacObj)
		pipelineIdToRbacObjMap[i] = teamRbacObj
	}

<<<<<<< HEAD
	rbacResults := promotionApproverAuth(token, rbacObjects)

	policiesMap, err := impl.promotionPolicyDataReadService.GetPromotionPolicyByAppAndEnvIds(pipelines[0].AppId, envIds)
	if err != nil {
		impl.logger.Errorw("error in fetching policies by appId and envIds", "appId", pipelines[0].AppId, "envIds", envIds, "err", err)
		return nil, err
	}
=======
	// envIds := make([]int, len(pipelines))
	// for i, p := range pipelines {
	//	envIds[i] = p.EnvironmentId
	// }
	//
	// policies, err := impl.promotionPolicyDataReadService.GetPromotionPolicyByAppAndEnvIds(pipelines[0].AppId, envIds)
	// if err != nil {
	//	impl.logger.Errorw("error in fetching policies by appId and envIds", "appId", pipelines[0].AppId, "envIds", envIds, "err", err)
	//	return nil, err
	// }
>>>>>>> 8342f940

	for _, request := range promotionRequests {

		pipelineDao := pipelineIdMap[request.DestinationPipelineId]

		environmentMetadata := bean.EnvironmentApprovalMetadata{
			Name:            pipelineDao.Environment.Name,
			ApprovalAllowed: true,
			Reasons:         make([]string, 0),
		}
		// TODO: fetch policies in bulk
		policy := policiesMap[pipelineDao.Environment.Name]
		// TODO abstract logic to policyBean
		if !policy.ApprovalMetaData.AllowImageBuilderFromApprove && request.CreatedBy == artifact.CreatedBy {
			environmentMetadata.ApprovalAllowed = false
			// TODO: reason constant
			environmentMetadata.Reasons = append(environmentMetadata.Reasons, constants.BUILD_TRIGGER_USER_CANNOT_APPROVE_MSG)
		}
		if !policy.ApprovalMetaData.AllowRequesterFromApprove && request.CreatedBy == userId {
			environmentMetadata.ApprovalAllowed = false
			environmentMetadata.Reasons = append(environmentMetadata.Reasons, constants.PROMOTION_REQUESTED_BY_USER_CANNOT_APPROVE_MSG)
		}
		// TODO: rbac batch
		rbacObj := pipelineIdToRbacObjMap[request.DestinationPipelineId]
		if isAuthorized := rbacResults[rbacObj]; !isAuthorized {
			environmentMetadata.ApprovalAllowed = false
			environmentMetadata.Reasons = append(environmentMetadata.Reasons, constants.USER_DOES_NOT_HAVE_ARTIFACT_PROMOTER_ACCESS)
		}
		environmentApprovalMetadata = append(environmentApprovalMetadata, environmentMetadata)
	}
	return environmentApprovalMetadata, nil
}

func (impl *ApprovalRequestServiceImpl) onPolicyDelete(tx *pg.Tx, policyId int) error {
	err := impl.artifactPromotionApprovalRequestRepository.MarkStaleByPolicyId(tx, policyId)
	if err != nil {
		impl.logger.Errorw("error in marking artifact promotion requests stale", "policyId", policyId, "err", err)
	}
	return err
}

func (impl *ApprovalRequestServiceImpl) onPolicyUpdate(tx *pg.Tx, policy *bean.PromotionPolicy) error {
	// get all the requests whose id is policy.id
	existingRequests, err := impl.artifactPromotionApprovalRequestRepository.FindAwaitedRequestByPolicyId(policy.Id)
	if err != nil {
		impl.logger.Errorw("error in fetching the awaiting artifact promotion requests using policy Id", "policyId", policy.Id, "err", err)
		return err
	}
	artifactIds := make([]int, 0, len(existingRequests))
	for _, request := range existingRequests {
		artifactIds = append(artifactIds, request.ArtifactId)
	}
	if len(artifactIds) == 0 {
		impl.logger.Debugw("no awaiting requests found for the policy", "policyId", policy.Id)
		return nil
	}

	artifacts, err := impl.ciArtifactRepository.GetByIds(artifactIds)
	if err != nil {
		impl.logger.Errorw("error in fetching the artifacts by ids", "artifactIds", artifactIds, "err", err)
		return err
	}

	artifactsMap := make(map[int]*repository2.CiArtifact)
	for _, artifact := range artifacts {
		artifactsMap[artifact.Id] = artifact
	}

	// get all the artifacts using request.artifactId
	// re-evaluate the artifacts using the policy

	requestsToBeUpdatedAsStaled, err := impl.reEvaluatePolicyAndUpdateRequests(tx, policy, artifactsMap, existingRequests)
	if err != nil {
		return err
	}

	err = impl.artifactPromotionApprovalRequestRepository.UpdateInBulk(tx, requestsToBeUpdatedAsStaled)
	if err != nil {
		impl.logger.Errorw("error in marking artifact promotion requests stale", "policyId", policy.Id, "err", err)
	}
	return err
}

func (impl *ApprovalRequestServiceImpl) reEvaluatePolicyAndUpdateRequests(tx *pg.Tx, policy *bean.PromotionPolicy, artifactsMap map[int]*repository2.CiArtifact, existingRequests []*repository.ArtifactPromotionApprovalRequest) ([]*repository.ArtifactPromotionApprovalRequest, error) {
	requestsToBeUpdatedAsStaled := make([]*repository.ArtifactPromotionApprovalRequest, 0, len(existingRequests))
	for _, request := range existingRequests {
		artifact := artifactsMap[request.ArtifactId]
		params, err := impl.computeFilterParams(artifact)
		if err != nil {
			continue
		}

		evaluationResult, err := impl.resourceFilterConditionsEvaluator.EvaluateFilter(policy.Conditions, resourceFilter.ExpressionMetadata{Params: params})
		if err != nil {
			impl.logger.Errorw("evaluation failed with error", "policyConditions", policy.Conditions, "pipelineId", request.DestinationPipelineId, "policyConditions", policy.Conditions, "params", params, "err", err)
			continue
		}

		// policy is blocking the request, so need to update these as staled requests
		if !evaluationResult {
			evaluationAuditJsonString, err := evaluationJsonString(evaluationResult, policy)
			if err != nil {
				continue
			}

			// save evaluation audit
			evaluationAuditEntry, err := impl.resourceFilterEvaluationAuditService.SaveFilterEvaluationAudit(tx, resourceFilter.Artifact, request.ArtifactId, request.DestinationPipelineId, resourceFilter.Pipeline, 1, evaluationAuditJsonString, resourceFilter.ARTIFACT_PROMOTION_POLICY)
			if err != nil {
				impl.logger.Errorw("error in saving policy evaluation audit data", "evaluationAuditEntry", evaluationAuditEntry, "err", err)
				continue
			}
			request.UpdatedOn = time.Now()
			request.Status = constants.STALE
			request.PolicyEvaluationAuditId = evaluationAuditEntry.Id
			requestsToBeUpdatedAsStaled = append(requestsToBeUpdatedAsStaled)
		}

	}

	return requestsToBeUpdatedAsStaled, nil

}<|MERGE_RESOLUTION|>--- conflicted
+++ resolved
@@ -1038,7 +1038,6 @@
 		pipelineIdToRbacObjMap[i] = teamRbacObj
 	}
 
-<<<<<<< HEAD
 	rbacResults := promotionApproverAuth(token, rbacObjects)
 
 	policiesMap, err := impl.promotionPolicyDataReadService.GetPromotionPolicyByAppAndEnvIds(pipelines[0].AppId, envIds)
@@ -1046,18 +1045,6 @@
 		impl.logger.Errorw("error in fetching policies by appId and envIds", "appId", pipelines[0].AppId, "envIds", envIds, "err", err)
 		return nil, err
 	}
-=======
-	// envIds := make([]int, len(pipelines))
-	// for i, p := range pipelines {
-	//	envIds[i] = p.EnvironmentId
-	// }
-	//
-	// policies, err := impl.promotionPolicyDataReadService.GetPromotionPolicyByAppAndEnvIds(pipelines[0].AppId, envIds)
-	// if err != nil {
-	//	impl.logger.Errorw("error in fetching policies by appId and envIds", "appId", pipelines[0].AppId, "envIds", envIds, "err", err)
-	//	return nil, err
-	// }
->>>>>>> 8342f940
 
 	for _, request := range promotionRequests {
 
