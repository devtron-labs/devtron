--- conflicted
+++ resolved
@@ -25,15 +25,11 @@
 	"github.com/devtron-labs/devtron/pkg/policyGovernance/artifactPromotion/read"
 	"github.com/devtron-labs/devtron/pkg/policyGovernance/artifactPromotion/repository"
 	"github.com/devtron-labs/devtron/pkg/sql"
-<<<<<<< HEAD
 	"github.com/devtron-labs/devtron/pkg/team"
-	"github.com/devtron-labs/devtron/pkg/workflow/dag"
-	util2 "github.com/devtron-labs/devtron/util/event"
-=======
 	"github.com/devtron-labs/devtron/pkg/workflow/cd"
 	"github.com/devtron-labs/devtron/pkg/workflow/dag"
-	util2 "github.com/devtron-labs/devtron/util"
->>>>>>> 07f1afc9
+	util3 "github.com/devtron-labs/devtron/util"
+	util2 "github.com/devtron-labs/devtron/util/event"
 	"github.com/go-pg/pg"
 	"go.uber.org/zap"
 	"net/http"
@@ -42,10 +38,10 @@
 )
 
 type ApprovalRequestService interface {
-	HandleArtifactPromotionRequest(ctx *util2.RequestCtx, request *bean.ArtifactPromotionRequest, authorizedEnvironments map[string]bool) ([]bean.EnvironmentPromotionMetaData, error)
+	HandleArtifactPromotionRequest(ctx *util3.RequestCtx, request *bean.ArtifactPromotionRequest, authorizedEnvironments map[string]bool) ([]bean.EnvironmentPromotionMetaData, error)
 	GetPromotionRequestById(promotionRequestId int) (*bean.ArtifactPromotionApprovalResponse, error)
-	FetchWorkflowPromoteNodeList(ctx *util2.RequestCtx, workflowId int, artifactId int, rbacChecker func(token string, appName string, envNames []string) map[string]bool) (*bean.EnvironmentListingResponse, error)
-	FetchApprovalAllowedEnvList(ctx *util2.RequestCtx, artifactId int, environmentName string, promotionApproverAuth func(string, []string) map[string]bool) ([]bean.EnvironmentApprovalMetadata, error)
+	FetchWorkflowPromoteNodeList(ctx *util3.RequestCtx, workflowId int, artifactId int, rbacChecker func(token string, appName string, envNames []string) map[string]bool) (*bean.EnvironmentListingResponse, error)
+	FetchApprovalAllowedEnvList(ctx *util3.RequestCtx, artifactId int, environmentName string, promotionApproverAuth func(string, []string) map[string]bool) ([]bean.EnvironmentApprovalMetadata, error)
 }
 
 type ApprovalRequestServiceImpl struct {
@@ -67,13 +63,9 @@
 	ciArtifactRepository                       repository2.CiArtifactRepository
 	artifactPromotionApprovalRequestRepository repository.RequestRepository
 	requestApprovalUserdataRepo                pipelineConfig.RequestApprovalUserdataRepository
-<<<<<<< HEAD
-	workflowDagExecutor                        dag.WorkflowDagExecutor
 	teamRepository                             team.TeamRepository
 	eventFactory                               client.EventFactory
 	eventClient                                client.EventClient
-=======
->>>>>>> 07f1afc9
 }
 
 func NewApprovalRequestServiceImpl(
@@ -91,17 +83,14 @@
 	pipelineStageService pipeline.PipelineStageService,
 	environmentService cluster.EnvironmentService,
 	resourceFilterEvaluationAuditService resourceFilter.FilterEvaluationAuditService,
-<<<<<<< HEAD
+	transactionManager sql.TransactionWrapper,
+
+	ciArtifactRepository repository2.CiArtifactRepository,
+	artifactPromotionApprovalRequestRepository repository.RequestRepository,
+	requestApprovalUserdataRepo pipelineConfig.RequestApprovalUserdataRepository,
 	teamRepository team.TeamRepository,
 	eventFactory client.EventFactory,
 	eventClient client.EventClient,
-=======
-	transactionManager sql.TransactionWrapper,
-
-	ciArtifactRepository repository2.CiArtifactRepository,
-	artifactPromotionApprovalRequestRepository repository.RequestRepository,
-	requestApprovalUserdataRepo pipelineConfig.RequestApprovalUserdataRepository,
->>>>>>> 07f1afc9
 ) *ApprovalRequestServiceImpl {
 
 	artifactApprovalService := &ApprovalRequestServiceImpl{
@@ -118,17 +107,14 @@
 		pipelineStageService:                 pipelineStageService,
 		environmentService:                   environmentService,
 		resourceFilterEvaluationAuditService: resourceFilterEvaluationAuditService,
-<<<<<<< HEAD
-		teamRepository:                       teamRepository,
-		eventFactory:                         eventFactory,
-		eventClient:                          eventClient,
-=======
 		transactionManager:                   transactionManager,
 
 		ciArtifactRepository:                       ciArtifactRepository,
 		artifactPromotionApprovalRequestRepository: artifactPromotionApprovalRequestRepository,
 		requestApprovalUserdataRepo:                requestApprovalUserdataRepo,
->>>>>>> 07f1afc9
+		teamRepository:                             teamRepository,
+		eventFactory:                               eventFactory,
+		eventClient:                                eventClient,
 	}
 
 	// register hooks
@@ -137,7 +123,7 @@
 	return artifactApprovalService
 }
 
-func (impl *ApprovalRequestServiceImpl) HandleArtifactPromotionRequest(ctx *util2.RequestCtx, request *bean.ArtifactPromotionRequest, authorizedEnvironments map[string]bool) ([]bean.EnvironmentPromotionMetaData, error) {
+func (impl *ApprovalRequestServiceImpl) HandleArtifactPromotionRequest(ctx *util3.RequestCtx, request *bean.ArtifactPromotionRequest, authorizedEnvironments map[string]bool) ([]bean.EnvironmentPromotionMetaData, error) {
 
 	switch request.Action {
 
@@ -171,9 +157,7 @@
 	return artifactPromotionResponse, nil
 }
 
-<<<<<<< HEAD
-=======
-func (impl *ApprovalRequestServiceImpl) FetchApprovalAllowedEnvList(ctx *util2.RequestCtx, artifactId int, environmentName string, promotionApproverAuth func(string, []string) map[string]bool) ([]bean.EnvironmentApprovalMetadata, error) {
+func (impl *ApprovalRequestServiceImpl) FetchApprovalAllowedEnvList(ctx *util3.RequestCtx, artifactId int, environmentName string, promotionApproverAuth func(string, []string) map[string]bool) ([]bean.EnvironmentApprovalMetadata, error) {
 
 	environmentApprovalMetadata := make([]bean.EnvironmentApprovalMetadata, 0)
 
@@ -268,7 +252,6 @@
 	return environmentApprovalMetadata, nil
 }
 
->>>>>>> 07f1afc9
 // TODO : test
 func (impl *ApprovalRequestServiceImpl) markRequestStale(pipelineIdToDaoMapping map[int]*pipelineConfig.Pipeline, destinationPipelineIds []int) ([]int, error) {
 	var deletedPipelines []int
@@ -295,7 +278,7 @@
 	return deletedPipelines, nil
 }
 
-func (impl *ApprovalRequestServiceImpl) FetchWorkflowPromoteNodeList(ctx *util2.RequestCtx, workflowId int, artifactId int, rbacChecker func(token string, appName string, envNames []string) map[string]bool) (*bean.EnvironmentListingResponse, error) {
+func (impl *ApprovalRequestServiceImpl) FetchWorkflowPromoteNodeList(ctx *util3.RequestCtx, workflowId int, artifactId int, rbacChecker func(token string, appName string, envNames []string) map[string]bool) (*bean.EnvironmentListingResponse, error) {
 	metadata, err := impl.fetchEnvMetaDataListingRequestMetadata(ctx.GetToken(), workflowId, artifactId, rbacChecker)
 	if err != nil {
 		impl.logger.Errorw("error in fetching envMetaDataListing request metadata", "workflowId", workflowId, "artifactId", artifactId, "err", err)
@@ -394,94 +377,6 @@
 	sourceInfo := &bean.SourceMetaData{}
 	sourceInfo = sourceInfo.WithName(sourceName).WithType(sourceType).WithId(sourceId).WithSourceWorkflowId(workflowId)
 	return sourceInfo, pipelineIds, nil
-}
-
-func (impl *ApprovalRequestServiceImpl) FetchApprovalAllowedEnvList(artifactId int, environmentName string, userId int32, token string, promotionApproverAuth func(string, []string) map[string]bool) ([]bean.EnvironmentApprovalMetadata, error) {
-
-	environmentApprovalMetadata := make([]bean.EnvironmentApprovalMetadata, 0)
-
-	artifact, err := impl.ciArtifactRepository.Get(artifactId)
-	if err != nil {
-		impl.logger.Errorw(constants.ARTIFACT_NOT_FOUND_ERR, "artifactId", artifactId, "err", err)
-		return nil, util.NewApiError().WithHttpStatusCode(http.StatusUnprocessableEntity).WithUserMessage(constants.ARTIFACT_NOT_FOUND_ERR).WithInternalMessage(constants.ARTIFACT_NOT_FOUND_ERR)
-	}
-
-	promotionRequests, err := impl.artifactPromotionApprovalRequestRepository.FindRequestsByArtifactIdAndEnvName(artifactId, environmentName, constants.AWAITING_APPROVAL)
-	if err != nil {
-		impl.logger.Errorw("error in finding promotion requests in awaiting state for given artifactId", "artifactId", artifactId, "err", err)
-		return nil, err
-	}
-	if len(promotionRequests) == 0 {
-		return environmentApprovalMetadata, nil
-	}
-
-	destinationPipelineIds := make([]int, len(promotionRequests))
-	for i, request := range promotionRequests {
-		destinationPipelineIds[i] = request.DestinationPipelineId
-	}
-
-	pipelineIdToDaoMapping, err := impl.getPipelineIdToDaoMapping(destinationPipelineIds)
-	if err != nil {
-		impl.logger.Errorw("error in getting pipelineId to Dao mapping", "destinationPipelineIds", destinationPipelineIds, "err", err)
-		return environmentApprovalMetadata, err
-	}
-
-	if len(pipelineIdToDaoMapping) < len(destinationPipelineIds) {
-		deletedPipelines, err := impl.markRequestStale(pipelineIdToDaoMapping, destinationPipelineIds)
-		if err != nil {
-			impl.logger.Errorw("error in marking request stale by destination pipeline ids", "pipelineIds", deletedPipelines)
-		}
-		if len(deletedPipelines) == len(promotionRequests) {
-			return environmentApprovalMetadata, nil
-		}
-	}
-
-	envIds := make([]int, len(pipelineIdToDaoMapping))
-	for _, pipelineDao := range pipelineIdToDaoMapping {
-		envIds = append(envIds, pipelineDao.EnvironmentId)
-	}
-
-	rbacObjects, pipelineIdToRbacObjMap := impl.getRbacObjects(pipelineIdToDaoMapping)
-	rbacResults := promotionApproverAuth(token, rbacObjects)
-
-	appId := pipelineIdToDaoMapping[promotionRequests[0].DestinationPipelineId].AppId
-
-	policiesMap, err := impl.promotionPolicyDataReadService.GetPromotionPolicyByAppAndEnvIds(appId, envIds)
-	if err != nil {
-		impl.logger.Errorw("error in fetching policies by appId and envIds", "appId", appId, "envIds", envIds, "err", err)
-		return nil, err
-	}
-
-	for _, request := range promotionRequests {
-
-		pipelineDao := pipelineIdToDaoMapping[request.DestinationPipelineId]
-
-		environmentMetadata := bean.EnvironmentApprovalMetadata{
-			Name:            pipelineDao.Environment.Name,
-			ApprovalAllowed: true,
-			Reasons:         make([]string, 0),
-		}
-		// TODO: fetch policies in bulk
-		policy := policiesMap[pipelineDao.Environment.Name]
-		// TODO abstract logic to policyBean
-		if policy.CanImageBuilderApprove(artifact.CreatedBy, userId) {
-			environmentMetadata.ApprovalAllowed = false
-			// TODO: reason constant
-			environmentMetadata.Reasons = append(environmentMetadata.Reasons, constants.BUILD_TRIGGER_USER_CANNOT_APPROVE_MSG)
-		}
-		if policy.CanPromoteRequesterApprove(request.CreatedBy, userId) {
-			environmentMetadata.ApprovalAllowed = false
-			environmentMetadata.Reasons = append(environmentMetadata.Reasons, constants.PROMOTION_REQUESTED_BY_USER_CANNOT_APPROVE_MSG)
-		}
-		// TODO: rbac batch
-		rbacObj := pipelineIdToRbacObjMap[request.DestinationPipelineId]
-		if isAuthorized := rbacResults[rbacObj]; !isAuthorized {
-			environmentMetadata.ApprovalAllowed = false
-			environmentMetadata.Reasons = append(environmentMetadata.Reasons, constants.USER_DOES_NOT_HAVE_ARTIFACT_PROMOTER_ACCESS)
-		}
-		environmentApprovalMetadata = append(environmentApprovalMetadata, environmentMetadata)
-	}
-	return environmentApprovalMetadata, nil
 }
 
 func (impl *ApprovalRequestServiceImpl) fetchEnvMetaDataListingRequestMetadata(token string, workflowId int, artifactId int, rbacChecker func(token string, appName string, envNames []string) map[string]bool) (*bean.RequestMetaData, error) {
@@ -606,7 +501,7 @@
 	return result, nil
 }
 
-func (impl *ApprovalRequestServiceImpl) approveArtifactPromotion(ctx *util2.RequestCtx, request *bean.ArtifactPromotionRequest, authorizedEnvironments map[string]bool) ([]bean.EnvironmentPromotionMetaData, error) {
+func (impl *ApprovalRequestServiceImpl) approveArtifactPromotion(ctx *util3.RequestCtx, request *bean.ArtifactPromotionRequest, authorizedEnvironments map[string]bool) ([]bean.EnvironmentPromotionMetaData, error) {
 	// get request and check if it is promoted already.
 	// attempt approving this by creating new resource_approval_user_data, if unique constraint error ,current user already did something.
 	// attempt success , then get the approval count and check no of approvals got
@@ -652,7 +547,7 @@
 	return environmentResponses, nil
 }
 
-func (impl *ApprovalRequestServiceImpl) approveRequests(ctx *util2.RequestCtx, metadata *bean.RequestMetaData, validRequestIds []int, policyIdMap map[int]*bean.PromotionPolicy, promotionRequests []*repository.ArtifactPromotionApprovalRequest, responses map[string]bean.EnvironmentPromotionMetaData) map[string]bean.EnvironmentPromotionMetaData {
+func (impl *ApprovalRequestServiceImpl) approveRequests(ctx *util3.RequestCtx, metadata *bean.RequestMetaData, validRequestIds []int, policyIdMap map[int]*bean.PromotionPolicy, promotionRequests []*repository.ArtifactPromotionApprovalRequest, responses map[string]bean.EnvironmentPromotionMetaData) map[string]bean.EnvironmentPromotionMetaData {
 	validRequestsMap := make(map[int]bool)
 	for _, requestId := range validRequestIds {
 		validRequestsMap[requestId] = true
@@ -693,7 +588,7 @@
 	return responses
 }
 
-func (impl *ApprovalRequestServiceImpl) initiateApprovalProcess(ctx *util2.RequestCtx, metadata *bean.RequestMetaData, promotionRequests []*repository.ArtifactPromotionApprovalRequest, responses map[string]bean.EnvironmentPromotionMetaData, policyIdMap map[int]*bean.PromotionPolicy) ([]bean.EnvironmentPromotionMetaData, error) {
+func (impl *ApprovalRequestServiceImpl) initiateApprovalProcess(ctx *util3.RequestCtx, metadata *bean.RequestMetaData, promotionRequests []*repository.ArtifactPromotionApprovalRequest, responses map[string]bean.EnvironmentPromotionMetaData, policyIdMap map[int]*bean.PromotionPolicy) ([]bean.EnvironmentPromotionMetaData, error) {
 
 	if len(metadata.GetActiveAuthorisedEnvIds()) == 0 {
 		return nil, util.NewApiError().WithHttpStatusCode(http.StatusUnauthorized).WithUserMessage(constants.NoApprovePermissionOnEnvsErr).WithInternalMessage(constants.NoApprovePermissionOnEnvsErr)
@@ -986,7 +881,7 @@
 	return responseMap
 }
 
-func (impl *ApprovalRequestServiceImpl) promoteArtifact(ctx *util2.RequestCtx, request *bean.ArtifactPromotionRequest, authorizedEnvironments map[string]bool) ([]bean.EnvironmentPromotionMetaData, error) {
+func (impl *ApprovalRequestServiceImpl) promoteArtifact(ctx *util3.RequestCtx, request *bean.ArtifactPromotionRequest, authorizedEnvironments map[string]bool) ([]bean.EnvironmentPromotionMetaData, error) {
 	// 	step1: validate if artifact is deployed/created at the source pipeline.
 	//      step1: if source is cd , check if this artifact is deployed on these environments
 	//  step2: check if destination pipeline is topologically downwards from the source pipeline and also source and destination are on the same subtree.
@@ -1059,7 +954,7 @@
 	return envResponses, nil
 }
 
-func (impl *ApprovalRequestServiceImpl) raisePromoteRequestHelper(ctx *util2.RequestCtx, policiesMap map[string]*bean.PromotionPolicy, metadata *bean.RequestMetaData) (map[string]bean.EnvironmentPromotionMetaData, error) {
+func (impl *ApprovalRequestServiceImpl) raisePromoteRequestHelper(ctx *util3.RequestCtx, policiesMap map[string]*bean.PromotionPolicy, metadata *bean.RequestMetaData) (map[string]bean.EnvironmentPromotionMetaData, error) {
 	responseMap := make(map[string]bean.EnvironmentPromotionMetaData)
 	promotedCountPerPipeline, pendingCountPerPipeline, err := impl.fetchPendingAndPromotedRequests(metadata.GetPromotablePipelineIds(), metadata.GetCiArtifactId())
 	if err != nil {
@@ -1133,7 +1028,7 @@
 
 }
 
-func (impl *ApprovalRequestServiceImpl) raisePromoteRequest(ctx *util2.RequestCtx, promotionPolicy *bean.PromotionPolicy, cdPipeline *pipelineConfig.Pipeline, metadata *bean.RequestMetaData) (constants.PromotionValidationMsg, error) {
+func (impl *ApprovalRequestServiceImpl) raisePromoteRequest(ctx *util3.RequestCtx, promotionPolicy *bean.PromotionPolicy, cdPipeline *pipelineConfig.Pipeline, metadata *bean.RequestMetaData) (constants.PromotionValidationMsg, error) {
 
 	params, err := impl.computeFilterParams(metadata.GetCiArtifact())
 	if err != nil {
@@ -1258,7 +1153,7 @@
 		impl.logger.Errorw("error in fetching tags and comment", "artifactId", artifactId)
 		return client.ArtifactPromotionNotificationRequest{}, err
 	}
-	ciSourceDetails := metadata.GetSourceType()
+	ciSourceDetails := metadata.GetSourceTypeStr()
 
 	artifactPromotionNotificationRequest := parseArtifactPromotionRequest(pipeline, metadata, userId, artifactId, imageTagNames, imageComment, ciSourceDetails, imagePromoterEmails)
 
@@ -1316,7 +1211,7 @@
 	return deployed, nil
 }
 
-func (impl *ApprovalRequestServiceImpl) cancelPromotionApprovalRequest(ctx *util2.RequestCtx, request *bean.ArtifactPromotionRequest) (*bean.ArtifactPromotionRequest, error) {
+func (impl *ApprovalRequestServiceImpl) cancelPromotionApprovalRequest(ctx *util3.RequestCtx, request *bean.ArtifactPromotionRequest) (*bean.ArtifactPromotionRequest, error) {
 	// todo: accept environment name instead of requestId
 	artifactPromotionDao, err := impl.artifactPromotionApprovalRequestRepository.FindById(request.PromotionRequestId)
 	if errors.Is(err, pg.ErrNoRows) {
