package artifactPromotion

import (
	"github.com/devtron-labs/devtron/pkg/globalPolicy"
	"github.com/devtron-labs/devtron/pkg/policyGovernance/artifactPromotion/bean"
	"github.com/devtron-labs/devtron/pkg/resourceQualifiers"
	"go.uber.org/zap"
)

type PromotionPolicyService interface {
<<<<<<< HEAD
	GetByAppAndEnvId(appId, envId int) (*bean.PromotionPolicy, error)
=======
	GetByAppNameAndEnvName(appName string, envNames []string) (map[string]*bean.PromotionPolicy, error)
	GetById(id int) (*bean.PromotionPolicy, error)
	GetByIds(ids []int) ([]*bean.PromotionPolicy, error)
>>>>>>> f0b95251
}

type PromotionPolicyServiceImpl struct {
	globalPolicyService             globalPolicy.GlobalPolicyService
	resourceQualifierMappingService resourceQualifiers.QualifierMappingService
	logger                          *zap.SugaredLogger
}

func NewPromotionPolicyServiceImpl(globalPolicyService globalPolicy.GlobalPolicyService,
	resourceQualifierMappingService resourceQualifiers.QualifierMappingService,
	logger *zap.SugaredLogger,
) *PromotionPolicyServiceImpl {
	return &PromotionPolicyServiceImpl{
		globalPolicyService:             globalPolicyService,
		resourceQualifierMappingService: resourceQualifierMappingService,
		logger:                          logger,
	}
}

<<<<<<< HEAD
func (impl PromotionPolicyServiceImpl) GetByAppAndEnvId(appId, envId int) (*bean.PromotionPolicy, error) {
=======
func (impl PromotionPolicyServiceImpl) GetByAppNameAndEnvName(appName string, envNames []string) (map[string]*bean.PromotionPolicy, error) {
>>>>>>> f0b95251

	// scope := &resourceQualifiers.Scope{AppId: appId, EnvId: envId}
	//
	// qualifierMapping, err := impl.resourceQualifierMappingService.GetResourceMappingsForScopes(
	//	resourceQualifiers.ImagePromotionPolicy,
	//	resourceQualifiers.ApplicationEnvironmentSelector,
	//	[]*resourceQualifiers.Scope{scope},
	// )
	// if err != nil {
	//	impl.logger.Errorw("error in fetching resource qualifier mapping by scope", "resource", resourceQualifiers.ImagePromotionPolicy, "scope", scope, "err", err)
	//	return nil, err
	// }
	//
	// policyId := qualifierMapping[0].ResourceId
	//
	// //TODO; get from new service
	// promotionPolicyDao, err := impl.globalPolicyService.GetById(policyId)
	// if err!=nil{
	//	impl.logger.Errorw("error in fetching policy by id", "policyId", policyId)
	//	return nil, err
	// }
	//
	return nil, nil
}

func (impl PromotionPolicyServiceImpl) GetById(id int) (*bean.PromotionPolicy, error) {
	return nil, nil
}

func (impl PromotionPolicyServiceImpl) GetByIds(ids []int) ([]*bean.PromotionPolicy, error) {
	return nil, nil
}<|MERGE_RESOLUTION|>--- conflicted
+++ resolved
@@ -8,13 +8,10 @@
 )
 
 type PromotionPolicyService interface {
-<<<<<<< HEAD
 	GetByAppAndEnvId(appId, envId int) (*bean.PromotionPolicy, error)
-=======
 	GetByAppNameAndEnvName(appName string, envNames []string) (map[string]*bean.PromotionPolicy, error)
 	GetById(id int) (*bean.PromotionPolicy, error)
 	GetByIds(ids []int) ([]*bean.PromotionPolicy, error)
->>>>>>> f0b95251
 }
 
 type PromotionPolicyServiceImpl struct {
@@ -34,11 +31,34 @@
 	}
 }
 
-<<<<<<< HEAD
 func (impl PromotionPolicyServiceImpl) GetByAppAndEnvId(appId, envId int) (*bean.PromotionPolicy, error) {
-=======
+
+	//scope := &resourceQualifiers.Scope{AppId: appId, EnvId: envId}
+	//
+	//qualifierMapping, err := impl.resourceQualifierMappingService.GetResourceMappingsForScopes(
+	//	resourceQualifiers.ImagePromotionPolicy,
+	//	resourceQualifiers.ApplicationEnvironmentSelector,
+	//	[]*resourceQualifiers.Scope{scope},
+	//)
+	//if err != nil {
+	//	impl.logger.Errorw("error in fetching resource qualifier mapping by scope", "resource", resourceQualifiers.ImagePromotionPolicy, "scope", scope, "err", err)
+	//	return nil, err
+	//}
+	//
+	//policyId := qualifierMapping[0].ResourceId
+	//
+	////TODO; get from new service
+	//promotionPolicyDao, err := impl.globalPolicyService.GetById(policyId)
+	//if err!=nil{
+	//	impl.logger.Errorw("error in fetching policy by id", "policyId", policyId)
+	//	return nil, err
+	//}
+	//
+	return &bean.PromotionPolicy{}, nil
+}
+
+
 func (impl PromotionPolicyServiceImpl) GetByAppNameAndEnvName(appName string, envNames []string) (map[string]*bean.PromotionPolicy, error) {
->>>>>>> f0b95251
 
 	// scope := &resourceQualifiers.Scope{AppId: appId, EnvId: envId}
 	//
