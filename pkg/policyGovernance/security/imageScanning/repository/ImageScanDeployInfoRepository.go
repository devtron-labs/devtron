--- conflicted
+++ resolved
@@ -239,20 +239,12 @@
 		 				INNER JOIN cve_store cs on cs.name= res.cve_store_name `
 	}
 
-<<<<<<< HEAD
-	query = query + ` INNER JOIN environment env on env.id=info.env_id
-	 				  INNER JOIN cluster c on c.id=env.cluster_id
-					  WHERE info.scan_object_meta_id > 0 and env.active=true and info.image_scan_execution_history_id[1] != -1
- 					  AND a.app_name like ? `
-	queryParams = append(queryParams, "%"+request.AppName+"%")
-=======
 	query = query + ` INNER JOIN environment env on env.id=info.env_id 
 	 				  INNER JOIN cluster c on c.id=env.cluster_id 
 					  WHERE info.scan_object_meta_id > 0 and env.active=true and info.image_scan_execution_history_id[1] != -1 
  					  AND a.app_name like ? `
 
 	queryParams = append(queryParams, util.GetLIKEClauseQueryParam(request.AppName))
->>>>>>> 5b148d8a
 
 	if len(deployInfoIds) > 0 {
 		query += " AND info.id IN (?) "
