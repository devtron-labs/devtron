--- conflicted
+++ resolved
@@ -20,11 +20,8 @@
 	"encoding/json"
 	"fmt"
 	"github.com/devtron-labs/devtron/pkg/cluster"
-<<<<<<< HEAD
+	"github.com/devtron-labs/devtron/pkg/cluster/repository"
 	"github.com/devtron-labs/devtron/util/k8s"
-=======
-	"github.com/devtron-labs/devtron/pkg/cluster/repository"
->>>>>>> 379cf71e
 	errors1 "github.com/juju/errors"
 	"go.uber.org/zap"
 	"io"
@@ -366,37 +363,21 @@
 }
 
 type TerminalSessionHandlerImpl struct {
-<<<<<<< HEAD
-	environmentService cluster.EnvironmentService
-	clusterService     cluster.ClusterService
-	logger             *zap.SugaredLogger
-	k8sUtil            *k8s.K8sUtil
-}
-
-func NewTerminalSessionHandlerImpl(environmentService cluster.EnvironmentService, clusterService cluster.ClusterService,
-	logger *zap.SugaredLogger, k8sUtil *k8s.K8sUtil) *TerminalSessionHandlerImpl {
-	return &TerminalSessionHandlerImpl{
-		environmentService: environmentService,
-		clusterService:     clusterService,
-		logger:             logger,
-		k8sUtil:            k8sUtil,
-=======
 	environmentService        cluster.EnvironmentService
 	clusterService            cluster.ClusterService
 	logger                    *zap.SugaredLogger
-	k8sUtil                   *util.K8sUtil
+	k8sUtil                   *k8s.K8sUtil
 	ephemeralContainerService cluster.EphemeralContainerService
 }
 
 func NewTerminalSessionHandlerImpl(environmentService cluster.EnvironmentService, clusterService cluster.ClusterService,
-	logger *zap.SugaredLogger, k8sUtil *util.K8sUtil, ephemeralContainerService cluster.EphemeralContainerService) *TerminalSessionHandlerImpl {
+	logger *zap.SugaredLogger, k8sUtil *k8s.K8sUtil, ephemeralContainerService cluster.EphemeralContainerService) *TerminalSessionHandlerImpl {
 	return &TerminalSessionHandlerImpl{
 		environmentService:        environmentService,
 		clusterService:            clusterService,
 		logger:                    logger,
 		k8sUtil:                   k8sUtil,
 		ephemeralContainerService: ephemeralContainerService,
->>>>>>> 379cf71e
 	}
 }
 
@@ -468,22 +449,13 @@
 	} else {
 		return nil, nil, fmt.Errorf("not able to find cluster-config")
 	}
-	clusterConfig := clusterBean.GetClusterConfig()
-	cfg, err := impl.k8sUtil.GetRestConfigByCluster(&clusterConfig)
+	config, err := impl.clusterService.GetClusterConfig(clusterBean)
 	if err != nil {
 		impl.logger.Errorw("error in config", "err", err)
 		return nil, nil, err
 	}
-<<<<<<< HEAD
+
 	cfg, _, clientSet, err := impl.k8sUtil.GetK8sConfigAndClients(config)
-=======
-
-	k8sHttpClient, err := util.OverrideK8sHttpClientWithTracer(cfg)
-	if err != nil {
-		return nil, nil, err
-	}
-	clientSet, err := kubernetes.NewForConfigAndClient(cfg, k8sHttpClient)
->>>>>>> 379cf71e
 	if err != nil {
 		impl.logger.Errorw("error in clientSet", "err", err)
 		return nil, nil, err
