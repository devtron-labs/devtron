--- conflicted
+++ resolved
@@ -21,12 +21,8 @@
 	"encoding/json"
 	"fmt"
 	"github.com/caarlos0/env"
-<<<<<<< HEAD
 	"github.com/devtron-labs/common-lib-private/utils/k8s"
 	k8s2 "github.com/devtron-labs/common-lib/utils/k8s"
-=======
-	"github.com/devtron-labs/common-lib/utils/k8s"
->>>>>>> 3b57347e
 	"github.com/devtron-labs/devtron/pkg/argoApplication"
 	"github.com/devtron-labs/devtron/pkg/cluster"
 	"github.com/devtron-labs/devtron/pkg/cluster/repository"
@@ -396,11 +392,7 @@
 }
 
 func NewTerminalSessionHandlerImpl(environmentService cluster.EnvironmentService, clusterService cluster.ClusterService,
-<<<<<<< HEAD
 	logger *zap.SugaredLogger, k8sUtil *k8s.K8sUtilExtended, ephemeralContainerService cluster.EphemeralContainerService,
-=======
-	logger *zap.SugaredLogger, k8sUtil *k8s.K8sServiceImpl, ephemeralContainerService cluster.EphemeralContainerService,
->>>>>>> 3b57347e
 	argoApplicationService argoApplication.ArgoApplicationService) *TerminalSessionHandlerImpl {
 	return &TerminalSessionHandlerImpl{
 		environmentService:        environmentService,
@@ -464,22 +456,14 @@
 
 func (impl *TerminalSessionHandlerImpl) getClientConfig(req *TerminalSessionRequest) (*rest.Config, *kubernetes.Clientset, error) {
 	var clusterBean *cluster.ClusterBean
-<<<<<<< HEAD
 	var clusterConfig *k8s2.ClusterConfig
+	var restConfig *rest.Config
 	var err error
 	if len(req.ExternalArgoApplicationName) > 0 {
-		restConfig, err := impl.argoApplicationService.GetRestConfigForExternalArgo(context.Background(), req.ClusterId, req.ExternalArgoApplicationName)
+		restConfig, err = impl.argoApplicationService.GetRestConfigForExternalArgo(context.Background(), req.ClusterId, req.ExternalArgoApplicationName)
 		if err != nil {
 			impl.logger.Errorw("error in getting rest config", "err", err, "clusterId", req.ClusterId, "externalArgoApplicationName", req.ExternalArgoApplicationName)
-		}
-
-		clusterConfig = &k8s2.ClusterConfig{
-			Host:                  restConfig.Host,
-			InsecureSkipTLSVerify: restConfig.TLSClientConfig.Insecure,
-			BearerToken:           restConfig.BearerToken,
-			KeyData:               restConfig.TLSClientConfig.KeyFile,
-			CertData:              restConfig.TLSClientConfig.CertFile,
-			CAData:                restConfig.TLSClientConfig.CAFile,
+			return nil, nil, err
 		}
 	} else {
 		if req.ClusterId != 0 {
@@ -502,41 +486,6 @@
 			impl.logger.Errorw("error in config", "err", err, "clusterId", req.ClusterId)
 			return nil, nil, err
 		}
-	}
-
-	cfg, _, clientSet, err := impl.k8sUtil.GetK8sConfigAndClients(clusterConfig)
-=======
-	var clusterConfig *k8s.ClusterConfig
-	var restConfig *rest.Config
-	var err error
-	if len(req.ExternalArgoApplicationName) > 0 {
-		restConfig, err = impl.argoApplicationService.GetRestConfigForExternalArgo(context.Background(), req.ClusterId, req.ExternalArgoApplicationName)
-		if err != nil {
-			impl.logger.Errorw("error in getting rest config", "err", err, "clusterId", req.ClusterId, "externalArgoApplicationName", req.ExternalArgoApplicationName)
-			return nil, nil, err
-		}
-	} else {
-		if req.ClusterId != 0 {
-			clusterBean, err = impl.clusterService.FindById(req.ClusterId)
-			if err != nil {
-				impl.logger.Errorw("error in fetching cluster detail", "err", err, "clusterId", req.ClusterId)
-				return nil, nil, err
-			}
-		} else if req.EnvironmentId != 0 {
-			clusterBean, err = impl.environmentService.FindClusterByEnvId(req.EnvironmentId)
-			if err != nil {
-				impl.logger.Errorw("error in fetching cluster detail", "envId", req.EnvironmentId, "err", err)
-				return nil, nil, err
-			}
-		} else {
-			return nil, nil, fmt.Errorf("not able to find cluster-config")
-		}
-
-		clusterConfig, err = clusterBean.GetClusterConfig()
-		if err != nil {
-			impl.logger.Errorw("error in config", "err", err, "clusterId", req.ClusterId)
-			return nil, nil, err
-		}
 		restConfig, err = impl.k8sUtil.GetRestConfigByCluster(clusterConfig)
 		if err != nil {
 			impl.logger.Errorw("error in getting rest config by cluster", "err", err, "clusterName", clusterConfig.ClusterName)
@@ -544,7 +493,6 @@
 		}
 	}
 	_, clientSet, err := impl.k8sUtil.GetK8sConfigAndClientsByRestConfig(restConfig)
->>>>>>> 3b57347e
 	if err != nil {
 		impl.logger.Errorw("error in clientSet", "err", err)
 		return nil, nil, err
@@ -618,22 +566,6 @@
 }
 
 func (impl *TerminalSessionHandlerImpl) saveEphemeralContainerTerminalAccessAudit(req *TerminalSessionRequest) error {
-<<<<<<< HEAD
-	var clusterConfig *k8s2.ClusterConfig
-	if len(req.ExternalArgoApplicationName) > 0 {
-		restConfig, err := impl.argoApplicationService.GetRestConfigForExternalArgo(context.Background(), req.ClusterId, req.ExternalArgoApplicationName)
-		if err != nil {
-			impl.logger.Errorw("error in getting rest config", "err", err, "clusterId", req.ClusterId, "externalArgoApplicationName", req.ExternalArgoApplicationName)
-		}
-
-		clusterConfig = &k8s2.ClusterConfig{
-			Host:                  restConfig.Host,
-			InsecureSkipTLSVerify: restConfig.TLSClientConfig.Insecure,
-			BearerToken:           restConfig.BearerToken,
-			KeyData:               restConfig.TLSClientConfig.KeyFile,
-			CertData:              restConfig.TLSClientConfig.CertFile,
-			CAData:                restConfig.TLSClientConfig.CAFile,
-=======
 	var restConfig *rest.Config
 	var err error
 	if len(req.ExternalArgoApplicationName) > 0 {
@@ -641,7 +573,6 @@
 		if err != nil {
 			impl.logger.Errorw("error in getting rest config", "err", err, "clusterId", req.ClusterId, "externalArgoApplicationName", req.ExternalArgoApplicationName)
 			return err
->>>>>>> 3b57347e
 		}
 	} else {
 		clusterBean, err := impl.clusterService.FindById(req.ClusterId)
@@ -649,20 +580,11 @@
 			impl.logger.Errorw("error occurred in finding clusterBean by Id", "clusterId", req.ClusterId, "err", err)
 			return err
 		}
-<<<<<<< HEAD
-		clusterConfig = clusterBean.GetClusterConfig()
-=======
-		clusterConfig, err := clusterBean.GetClusterConfig()
->>>>>>> 3b57347e
+		clusterConfig := clusterBean.GetClusterConfig()
 		if err != nil {
 			impl.logger.Errorw("error in getting cluster config", "err", err, "clusterId", clusterBean.Id)
 			return err
 		}
-<<<<<<< HEAD
-	}
-
-	v1Client, err := impl.k8sUtil.GetCoreV1Client(clusterConfig)
-=======
 		restConfig, err = impl.k8sUtil.GetRestConfigByCluster(clusterConfig)
 		if err != nil {
 			impl.logger.Errorw("error in getting rest config", "err", err, "clusterId", req.ClusterId, "externalArgoApplicationName", req.ExternalArgoApplicationName)
@@ -675,7 +597,6 @@
 		impl.logger.Errorw("error, GetCoreV1ClientByRestConfig", "err", err)
 		return err
 	}
->>>>>>> 3b57347e
 	pod, err := impl.k8sUtil.GetPodByName(req.Namespace, req.PodName, v1Client)
 	if err != nil {
 		impl.logger.Errorw("error in getting pod", "clusterId", req.ClusterId, "namespace", req.Namespace, "podName", req.PodName, "err", err)
