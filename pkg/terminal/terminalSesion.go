/*
 * Copyright (c) 2024. Devtron Inc.
 *
 * Licensed under the Apache License, Version 2.0 (the "License");
 * you may not use this file except in compliance with the License.
 * You may obtain a copy of the License at
 *
 *     http://www.apache.org/licenses/LICENSE-2.0
 *
 * Unless required by applicable law or agreed to in writing, software
 * distributed under the License is distributed on an "AS IS" BASIS,
 * WITHOUT WARRANTIES OR CONDITIONS OF ANY KIND, either express or implied.
 * See the License for the specific language governing permissions and
 * limitations under the License.
 */
package terminal

import (
	"bytes"
	"context"
	"crypto/rand"
	"encoding/hex"
	"encoding/json"
	errors2 "errors"
	"fmt"
	"github.com/caarlos0/env"
	"github.com/devtron-labs/common-lib/utils/k8s"
	"github.com/devtron-labs/devtron/internal/middleware"
	"github.com/devtron-labs/devtron/pkg/argoApplication/read/config"
	"github.com/devtron-labs/devtron/pkg/cluster"
	"github.com/devtron-labs/devtron/pkg/cluster/bean"
	"github.com/devtron-labs/devtron/pkg/cluster/repository"
	"github.com/devtron-labs/devtron/pkg/environment"
	errors1 "github.com/juju/errors"
	"go.uber.org/zap"
	"io"
	"k8s.io/apimachinery/pkg/api/errors"
	"log"
	"net/http"
	"strconv"
	"strings"
	"sync"
	"time"

	"gopkg.in/igm/sockjs-go.v3/sockjs"
	v1 "k8s.io/api/core/v1"
	"k8s.io/client-go/kubernetes"
	"k8s.io/client-go/kubernetes/scheme"
	"k8s.io/client-go/rest"
	"k8s.io/client-go/tools/remotecommand"
)

const END_OF_TRANSMISSION = "\u0004"
const ProcessExitedMsg = "Process exited"
const ProcessTimedOut = "Process timedOut"

// PtyHandler is what remotecommand expects from a pty
type PtyHandler interface {
	io.Reader
	io.Writer
	remotecommand.TerminalSizeQueue
}

// TerminalSession implements PtyHandler (using a SockJS connection)
type TerminalSession struct {
	id                string
	bound             chan error
	sockJSSession     sockjs.Session
	sizeChan          chan remotecommand.TerminalSize
	doneChan          chan struct{}
	context           context.Context
	contextCancelFunc context.CancelFunc
	podName           string
	namespace         string
	clusterId         string
	startedOn         time.Time
}

// TerminalMessage is the messaging protocol between ShellController and TerminalSession.
//
// OP      DIRECTION  FIELD(S) USED  DESCRIPTION
// ---------------------------------------------------------------------
// bind    fe->be     SessionID      Id sent back from TerminalResponse
// stdin   fe->be     Data           Keystrokes/paste buffer
// resize  fe->be     Rows, Cols     New terminal size
// stdout  be->fe     Data           Output from the process
// toast   be->fe     Data           OOB message to be shown to the user
type TerminalMessage struct {
	Op, Data, SessionID string
	Rows, Cols          uint16
}

// TerminalSize handles pty->process resize events
// Called in a loop from remotecommand as long as the process is running
func (t TerminalSession) Next() *remotecommand.TerminalSize {
	select {
	case size := <-t.sizeChan:
		return &size
	case <-t.doneChan:
		return nil
	}
}

// Read handles pty->process messages (stdin, resize)
// Called in a loop from remotecommand as long as the process is running
func (t TerminalSession) Read(p []byte) (int, error) {
	m, err := t.sockJSSession.Recv()
	if err != nil {
		// Send terminated signal to process to avoid resource leak
		return copy(p, END_OF_TRANSMISSION), err
	}

	var msg TerminalMessage
	if err := json.Unmarshal([]byte(m), &msg); err != nil {
		return copy(p, END_OF_TRANSMISSION), err
	}

	switch msg.Op {
	case "stdin":
		return copy(p, msg.Data), nil
	case "resize":
		t.sizeChan <- remotecommand.TerminalSize{Width: msg.Cols, Height: msg.Rows}
		return 0, nil
	default:
		return copy(p, END_OF_TRANSMISSION), fmt.Errorf("unknown message type '%s'", msg.Op)
	}
}

// Write handles process->pty stdout
// Called from remotecommand whenever there is any output
func (t TerminalSession) Write(p []byte) (int, error) {
	msg, err := json.Marshal(TerminalMessage{
		Op:   "stdout",
		Data: string(p),
	})
	if err != nil {
		return 0, err
	}

	if err = t.sockJSSession.Send(string(msg)); err != nil {
		return 0, err
	}
	return len(p), nil
}

// Toast can be used to send the user any OOB messages
// hterm puts these in the center of the terminal
func (t TerminalSession) Toast(p string) error {
	msg, err := json.Marshal(TerminalMessage{
		Op:   "toast",
		Data: p,
	})
	if err != nil {
		return err
	}

	if err = t.sockJSSession.Send(string(msg)); err != nil {
		return err
	}
	return nil
}

// SessionMap stores a map of all TerminalSession objects and a lock to avoid concurrent conflict
type SessionMap struct {
	Sessions map[string]TerminalSession
	Lock     sync.RWMutex
}

// Get return a given terminalSession by sessionId
func (sm *SessionMap) Get(sessionId string) TerminalSession {
	sm.Lock.RLock()
	defer sm.Lock.RUnlock()
	session := sm.Sessions[sessionId]
	return session
}

// Set store a TerminalSession to SessionMap
func (sm *SessionMap) Set(sessionId string, session TerminalSession) {
	sm.Lock.Lock()
	defer sm.Lock.Unlock()
	sm.Sessions[sessionId] = session
}

func (sm *SessionMap) SetTerminalSessionStartTime(sessionId string) {
	sm.Lock.Lock()
	defer sm.Lock.Unlock()
	if session, ok := sm.Sessions[sessionId]; ok {
		session.startedOn = time.Now()
		sm.Sessions[sessionId] = session
	}
}

func (sm *SessionMap) setAndSendSignal(sessionId string, session sockjs.Session) {
	sm.Lock.Lock()
	defer sm.Lock.Unlock()
	terminalSession, ok := sm.Sessions[sessionId]
	if ok && terminalSession.id == "" {
		log.Printf("handleTerminalSession: can't find session '%s'", sessionId)
		session.Close(http.StatusGone, fmt.Sprintf("handleTerminalSession: can't find session '%s'", sessionId))
		return
	} else if ok {
		terminalSession.sockJSSession = session
		sm.Sessions[sessionId] = terminalSession

		select {
		case terminalSession.bound <- nil:
			log.Printf("message sent on bound channel for sessionId : %s", sessionId)
		default:
			// if a request from the front end is not received within a particular time frame, and no one is reading from the bound channel, we will ignore sending on the bound channel.
			log.Printf("skipping send on bound, channel receiver possibly timed out. sessionId: %s", sessionId)
		}

	}
}

// Close shuts down the SockJS connection and sends the status code and reason to the client
// Can happen if the process exits or if there is an error starting up the process
// For now the status code is unused and reason is shown to the user (unless "")
func (sm *SessionMap) Close(sessionId string, status uint32, reason string) {

	sm.Lock.Lock()
	defer sm.Lock.Unlock()

	terminalSession := sm.Sessions[sessionId]

	if terminalSession.sockJSSession != nil {

		err := terminalSession.sockJSSession.Close(status, reason)
		if err != nil {
			log.Println(err)
		}

		close(terminalSession.doneChan)

		isErroredConnectionTermination := isConnectionClosedByError(status)
		middleware.IncTerminalSessionRequestCounter(SessionTerminated, strconv.FormatBool(isErroredConnectionTermination))
		middleware.RecordTerminalSessionDurationMetrics(terminalSession.podName, terminalSession.namespace, terminalSession.clusterId, time.Since(terminalSession.startedOn).Seconds())
		terminalSession.contextCancelFunc()
		close(terminalSession.bound)
		delete(sm.Sessions, sessionId)
	}

}

func isConnectionClosedByError(status uint32) bool {
	if status == 2 {
		return true
	}
	return false
}

var terminalSessions = SessionMap{Sessions: make(map[string]TerminalSession)}

// handleTerminalSession is Called by net/http for any new /api/sockjs connections
func handleTerminalSession(session sockjs.Session) {
	var (
		buf string
		err error
		msg TerminalMessage
	)

	if buf, err = session.Recv(); err != nil {
		log.Printf("handleTerminalSession: can't Recv: %v", err)
		return
	}

	if err = json.Unmarshal([]byte(buf), &msg); err != nil {
		log.Printf("handleTerminalSession: can't UnMarshal (%v): %s", err, buf)
		return
	}

	if msg.Op != "bind" {
		log.Printf("handleTerminalSession: expected 'bind' message, got: %s", buf)
		session.Close(http.StatusBadRequest, fmt.Sprintf("expected 'bind' message, got '%s'", buf))
		return
	}

	terminalSessions.setAndSendSignal(msg.SessionID, session)

}

type SocketConfig struct {
	SocketHeartbeatSeconds int `env:"SOCKET_HEARTBEAT_SECONDS" envDefault:"25"`
	SocketDisconnectDelay  int `env:"SOCKET_DISCONNECT_DELAY_SECONDS" envDefault:"5"`
}

var cfg *SocketConfig

// CreateAttachHandler is called from main for /api/sockjs
func CreateAttachHandler(path string) http.Handler {
	if cfg == nil {
		cfg = &SocketConfig{}
		env.Parse(cfg)
	}

	opts := sockjs.DefaultOptions
	opts.HeartbeatDelay = time.Duration(cfg.SocketHeartbeatSeconds) * time.Second
	opts.DisconnectDelay = time.Duration(cfg.SocketDisconnectDelay) * time.Second
	return sockjs.NewHandler(path, opts, handleTerminalSession)
}

// startProcess is called by handleAttach
// Executed cmd in the container specified in request and connects it up with the ptyHandler (a session)
func startProcess(ctx context.Context, k8sClient kubernetes.Interface, cfg *rest.Config,
	cmd []string, ptyHandler PtyHandler, sessionRequest *TerminalSessionRequest) error {
	namespace := sessionRequest.Namespace
	podName := sessionRequest.PodName
	containerName := sessionRequest.ContainerName

	exec, err := getExecutor(k8sClient, cfg, podName, namespace, containerName, cmd, true, true)

	if err != nil {
		log.Println("error in getting terminal executor ", "err: ", err)
		return err
	}

	streamOptions := remotecommand.StreamOptions{
		Stdin:             ptyHandler,
		Stdout:            ptyHandler,
		Stderr:            ptyHandler,
		TerminalSizeQueue: ptyHandler,
		Tty:               true,
	}
	isErroredConnectionTermination := false
	middleware.IncTerminalSessionRequestCounter(SessionInitiating, strconv.FormatBool(isErroredConnectionTermination))
	terminalSessions.SetTerminalSessionStartTime(sessionRequest.SessionId)
	err = execWithStreamOptions(ctx, exec, streamOptions)
	if err != nil {
		log.Println("error in terminal exec with stream opts: ", "err: ", err)
		return err
	}
	return nil
}

func execWithStreamOptions(ctx context.Context, exec remotecommand.Executor, streamOptions remotecommand.StreamOptions) error {
	return exec.StreamWithContext(ctx, streamOptions)
}

func getExecutor(k8sClient kubernetes.Interface, cfg *rest.Config, podName, namespace, containerName string, cmd []string, stdin bool, tty bool) (remotecommand.Executor, error) {
	req := k8sClient.CoreV1().RESTClient().Post().
		Resource("pods").
		Name(podName).
		Namespace(namespace).
		SubResource("exec")

	req.VersionedParams(&v1.PodExecOptions{
		Container: containerName,
		Command:   cmd,
		Stdin:     stdin,
		Stdout:    true,
		Stderr:    true,
		TTY:       tty,
	}, scheme.ParameterCodec)

	exec, err := remotecommand.NewSPDYExecutor(cfg, "POST", req.URL())
	return exec, err
}

// genTerminalSessionId generates a random session ID string. The format is not really interesting.
// This ID is used to identify the session when the client opens the SockJS connection.
// Not the same as the SockJS session id! We can't use that as that is generated
// on the client side and we don't have it yet at this point.
func genTerminalSessionId() (string, error) {
	bytes := make([]byte, 16)
	if _, err := rand.Read(bytes); err != nil {
		return "", err
	}
	id := make([]byte, hex.EncodedLen(len(bytes)))
	hex.Encode(id, bytes)
	return string(id), nil
}

// isValidShell checks if the Shell is an allowed one
func isValidShell(validShells []string, shell string) bool {
	for _, validShell := range validShells {
		if validShell == shell {
			return true
		}
	}
	return false
}

type TerminalSessionRequest struct {
	Shell         string
	SessionId     string
	Namespace     string
	PodName       string
	ContainerName string
	//ApplicationId is helm app Id
	ApplicationId string
	EnvironmentId int
	AppId         int
	//ClusterId is optional
	ClusterId                   int
	UserId                      int32
	ExternalArgoApplicationName string
}

const CommandExecutionFailed = "Failed to Execute Command"
const PodNotFound = "Pod NotFound"

var validShells = []string{"bash", "sh", "powershell", "cmd"}

// WaitForTerminal is called from apihandler.handleAttach as a goroutine
// Waits for the SockJS connection to be opened by the client the session to be bound in handleTerminalSession
func WaitForTerminal(k8sClient kubernetes.Interface, cfg *rest.Config, request *TerminalSessionRequest) {

	session := terminalSessions.Get(request.SessionId)
	sessionCtx := session.context
	timedCtx, _ := context.WithTimeout(sessionCtx, 60*time.Second)
	select {
	case <-session.bound:

		var err error
		if isValidShell(validShells, request.Shell) {
			cmd := []string{request.Shell}

			err = startProcess(sessionCtx, k8sClient, cfg, cmd, terminalSessions.Get(request.SessionId), request)
		} else {
			// No Shell given or it was not valid: try some shells until one succeeds or all fail
			// FIXME: if the first Shell fails then the first keyboard event is lost
			for _, testShell := range validShells {
				cmd := []string{testShell}
				if err = startProcess(sessionCtx, k8sClient, cfg, cmd, terminalSessions.Get(request.SessionId), request); err == nil || errors2.Is(err, context.Canceled) {
					break
				}
			}
		}

		if err != nil && !errors2.Is(err, context.Canceled) {
			terminalSessions.Close(request.SessionId, 2, err.Error())
			return
		}

		terminalSessions.Close(request.SessionId, 1, ProcessExitedMsg)
	case <-timedCtx.Done():
		// handle case when connection has not been initiated from FE side within particular time
		terminalSessions.Close(request.SessionId, 1, ProcessTimedOut)
	}
}

type TerminalSessionHandler interface {
	GetTerminalSession(req *TerminalSessionRequest) (statusCode int, message *TerminalMessage, err error)
	Close(sessionId string, statusCode uint32, msg string)
	ValidateSession(sessionId string) bool
	ValidateShell(req *TerminalSessionRequest) (bool, error)
	AutoSelectShell(req *TerminalSessionRequest) (string, error)
	RunCmdInRemotePod(req *TerminalSessionRequest, cmds []string) (*bytes.Buffer, *bytes.Buffer, error)
}

type TerminalSessionHandlerImpl struct {
<<<<<<< HEAD
	environmentService         environment.EnvironmentService
	clusterService             cluster.ClusterService
	logger                     *zap.SugaredLogger
	k8sUtil                    *k8s.K8sServiceImpl
	ephemeralContainerService  cluster.EphemeralContainerService
	argoApplicationReadService read.ArgoApplicationReadService
=======
	environmentService           cluster.EnvironmentService
	clusterService               cluster.ClusterService
	logger                       *zap.SugaredLogger
	k8sUtil                      *k8s.K8sServiceImpl
	ephemeralContainerService    cluster.EphemeralContainerService
	argoApplicationConfigService config.ArgoApplicationConfigService
>>>>>>> 1a119046
}

func NewTerminalSessionHandlerImpl(environmentService environment.EnvironmentService, clusterService cluster.ClusterService,
	logger *zap.SugaredLogger, k8sUtil *k8s.K8sServiceImpl, ephemeralContainerService cluster.EphemeralContainerService,
	argoApplicationConfigService config.ArgoApplicationConfigService) *TerminalSessionHandlerImpl {
	return &TerminalSessionHandlerImpl{
		environmentService:           environmentService,
		clusterService:               clusterService,
		logger:                       logger,
		k8sUtil:                      k8sUtil,
		ephemeralContainerService:    ephemeralContainerService,
		argoApplicationConfigService: argoApplicationConfigService,
	}
}

func (impl *TerminalSessionHandlerImpl) Close(sessionId string, statusCode uint32, msg string) {
	terminalSessions.Close(sessionId, statusCode, msg)
}

func (impl *TerminalSessionHandlerImpl) ValidateSession(sessionId string) bool {
	if sessionId == "" {
		return false
	}
	terminalSession := terminalSessions.Get(sessionId)
	sockJSSession := terminalSession.sockJSSession
	if sockJSSession != nil {
		sessionState := sockJSSession.GetSessionState()
		return sessionState == sockjs.SessionActive
	}
	return false
}

func (impl *TerminalSessionHandlerImpl) GetTerminalSession(req *TerminalSessionRequest) (statusCode int, message *TerminalMessage, err error) {
	sessionID, err := genTerminalSessionId()
	if err != nil {
		statusCode := http.StatusInternalServerError
		statusError, ok := err.(*errors.StatusError)
		if ok && statusError.Status().Code > 0 {
			statusCode = int(statusError.Status().Code)
		}
		return statusCode, nil, err
	}
	req.SessionId = sessionID
	sessionCtx, cancelFunc := context.WithCancel(context.Background())
	terminalSessions.Set(sessionID, TerminalSession{
		id:                sessionID,
		bound:             make(chan error),
		sizeChan:          make(chan remotecommand.TerminalSize),
		doneChan:          make(chan struct{}),
		context:           sessionCtx,
		contextCancelFunc: cancelFunc,
		podName:           req.PodName,
		namespace:         req.Namespace,
		clusterId:         strconv.Itoa(req.ClusterId),
	})
	config, client, err := impl.getClientSetAndRestConfigForTerminalConn(req)

	go func() {
		err := impl.saveEphemeralContainerTerminalAccessAudit(req)
		if err != nil {
			impl.logger.Errorw("error in saving ephemeral container terminal access audit,so skipping auditing", "err", err)
		}
	}()

	if err != nil {
		impl.logger.Errorw("error in fetching config", "err", err)
		return http.StatusInternalServerError, nil, err
	}
	go WaitForTerminal(client, config, req)
	return http.StatusOK, &TerminalMessage{SessionID: sessionID}, nil
}

func (impl *TerminalSessionHandlerImpl) getClientSetAndRestConfigForTerminalConn(req *TerminalSessionRequest) (*rest.Config, *kubernetes.Clientset, error) {
	var clusterBean *bean.ClusterBean
	var clusterConfig *k8s.ClusterConfig
	var restConfig *rest.Config
	var err error
	if len(req.ExternalArgoApplicationName) > 0 {
		restConfig, err = impl.argoApplicationConfigService.GetRestConfigForExternalArgo(context.Background(), req.ClusterId, req.ExternalArgoApplicationName)
		if err != nil {
			impl.logger.Errorw("error in getting rest config", "err", err, "clusterId", req.ClusterId, "externalArgoApplicationName", req.ExternalArgoApplicationName)
			return nil, nil, err
		}

		_, clientSet, err := impl.k8sUtil.GetK8sConfigAndClientsByRestConfig(restConfig)
		if err != nil {
			impl.logger.Errorw("error in clientSet", "err", err)
			return nil, nil, err
		}
		return restConfig, clientSet, nil
	} else {
		if req.ClusterId != 0 {
			clusterBean, err = impl.clusterService.FindById(req.ClusterId)
			if err != nil {
				impl.logger.Errorw("error in fetching cluster detail", "err", err, "clusterId", req.ClusterId)
				return nil, nil, err
			}
		} else if req.EnvironmentId != 0 {
			clusterBean, err = impl.environmentService.FindClusterByEnvId(req.EnvironmentId)
			if err != nil {
				impl.logger.Errorw("error in fetching cluster detail", "envId", req.EnvironmentId, "err", err)
				return nil, nil, err
			}
		} else {
			return nil, nil, fmt.Errorf("not able to find cluster-config")
		}

		clusterConfig = clusterBean.GetClusterConfig()
		restConfig, err = impl.k8sUtil.GetRestConfigByCluster(clusterConfig)
		if err != nil {
			impl.logger.Errorw("error in getting rest config by cluster", "err", err, "clusterName", clusterConfig.ClusterName)
			return nil, nil, err
		}

		_, clientSet, err := impl.k8sUtil.GetK8sConfigAndClientsByRestConfig(restConfig)
		if err != nil {
			impl.logger.Errorw("error in clientSet", "err", err)
			return nil, nil, err
		}

		// we have to get the clientSet before setting the custom transport to nil
		// we need re populate the tls config in the restConfig.
		// rest config with custom transport will break spdy client
		clusterConfig.PopulateTlsConfigurationsInto(restConfig)
		restConfig.Transport = nil
		return restConfig, clientSet, nil
	}
}

func (impl *TerminalSessionHandlerImpl) AutoSelectShell(req *TerminalSessionRequest) (string, error) {
	var err1 error
	for _, testShell := range validShells {
		req.Shell = testShell
		isValid, err := impl.ValidateShell(req)
		if isValid {
			return testShell, nil
		}
		if err != nil {
			err1 = err
		}
	}
	if err1 != nil && err1.Error() != CommandExecutionFailed {
		return "", err1
	}
	return "", errors1.New("no shell is supported")
}
func (impl *TerminalSessionHandlerImpl) ValidateShell(req *TerminalSessionRequest) (bool, error) {
	impl.logger.Infow("Inside ValidateShell method in TerminalSessionHandlerImpl", "shellName", req.Shell, "podName", req.PodName, "nameSpace", req.Namespace)

	cmd := fmt.Sprintf("/bin/%s", req.Shell)
	cmdArray := []string{cmd}

	buf, errBuf, err := impl.RunCmdInRemotePod(req, cmdArray)
	if err != nil {
		impl.logger.Errorw("failed to execute commands ", "err", err, "commands", cmdArray, "podName", req.PodName, "namespace", req.Namespace)
		return false, getErrorMsg(err.Error())
	}
	errBufString := errBuf.String()
	if errBufString != "" {
		impl.logger.Errorw("error response on executing commands ", "err", errBufString, "commands", cmdArray, "podName", req.PodName, "namespace", req.Namespace)
		return false, getErrorMsg(errBufString)
	}
	impl.logger.Infow("validated Shell,returning from validateShell method", "StdOut", buf.String())
	return true, nil
}

func getErrorMsg(err string) error {
	if strings.Contains(err, "pods") && strings.Contains(err, "not found") {
		return errors1.New(PodNotFound)
	}
	return errors1.New(CommandExecutionFailed)
}

func (impl *TerminalSessionHandlerImpl) RunCmdInRemotePod(req *TerminalSessionRequest, cmds []string) (*bytes.Buffer, *bytes.Buffer, error) {
	config, client, err := impl.getClientSetAndRestConfigForTerminalConn(req)
	if err != nil {
		impl.logger.Errorw("error in fetching config", "err", err)
		return nil, nil, err
	}
	impl.logger.Debug("reached getExecutor method call")
	exec, err := getExecutor(client, config, req.PodName, req.Namespace, req.ContainerName, cmds, false, false)
	if err != nil {
		impl.logger.Errorw("error occurred in getting remoteCommand executor", "err", err)
		return nil, nil, err
	}
	buf := &bytes.Buffer{}
	errBuf := &bytes.Buffer{}
	impl.logger.Debug("reached execWithStreamOptions method call")
	err = execWithStreamOptions(context.Background(), exec, remotecommand.StreamOptions{
		Stdout: buf,
		Stderr: errBuf,
	})
	return buf, errBuf, err
}

func (impl *TerminalSessionHandlerImpl) saveEphemeralContainerTerminalAccessAudit(req *TerminalSessionRequest) error {
	var restConfig *rest.Config
	var err error
	if len(req.ExternalArgoApplicationName) > 0 {
		restConfig, err = impl.argoApplicationConfigService.GetRestConfigForExternalArgo(context.Background(), req.ClusterId, req.ExternalArgoApplicationName)
		if err != nil {
			impl.logger.Errorw("error in getting rest config", "err", err, "clusterId", req.ClusterId, "externalArgoApplicationName", req.ExternalArgoApplicationName)
			return err
		}
	} else {
		clusterBean, err := impl.clusterService.FindById(req.ClusterId)
		if err != nil {
			impl.logger.Errorw("error occurred in finding clusterBean by Id", "clusterId", req.ClusterId, "err", err)
			return err
		}
		clusterConfig := clusterBean.GetClusterConfig()
		restConfig, err = impl.k8sUtil.GetRestConfigByCluster(clusterConfig)
		if err != nil {
			impl.logger.Errorw("error in getting rest config", "err", err, "clusterId", req.ClusterId, "externalArgoApplicationName", req.ExternalArgoApplicationName)
			return err
		}
	}

	v1Client, err := impl.k8sUtil.GetCoreV1ClientByRestConfig(restConfig)
	if err != nil {
		impl.logger.Errorw("error, GetCoreV1ClientByRestConfig", "err", err)
		return err
	}
	pod, err := impl.k8sUtil.GetPodByName(req.Namespace, req.PodName, v1Client)
	if err != nil {
		impl.logger.Errorw("error in getting pod", "clusterId", req.ClusterId, "namespace", req.Namespace, "podName", req.PodName, "err", err)
		return err
	}
	var ephemeralContainer *v1.EphemeralContainer
	for _, ec := range pod.Spec.EphemeralContainers {
		if ec.Name == req.ContainerName {
			ephemeralContainer = &ec
			break
		}
	}
	if ephemeralContainer == nil {
		impl.logger.Infow("terminal session requested for non ephemeral container,so not auditing the terminal access", "clusterId", req.ClusterId, "namespace", req.Namespace, "podName", req.PodName)
		return nil
	}
	ephemeralContainerJson, err := json.Marshal(ephemeralContainer)
	if err != nil {
		impl.logger.Errorw("error occurred while marshaling ephemeralContainer object", "err", err, "ephemeralContainer", ephemeralContainer)
		return err
	}
	ephemeralReq := cluster.EphemeralContainerRequest{
		PodName:   req.PodName,
		Namespace: req.Namespace,
		ClusterId: req.ClusterId,
		BasicData: &cluster.EphemeralContainerBasicData{
			ContainerName:       req.ContainerName,
			TargetContainerName: ephemeralContainer.TargetContainerName,
			Image:               ephemeralContainer.Image,
		},
		AdvancedData: &cluster.EphemeralContainerAdvancedData{
			Manifest: string(ephemeralContainerJson),
		},
		UserId: req.UserId,
	}
	err = impl.ephemeralContainerService.AuditEphemeralContainerAction(ephemeralReq, repository.ActionAccessed)
	if err != nil {
		impl.logger.Errorw("error occurred while requesting ephemeral container terminal access audit", "err", err, "clusterId", req.ClusterId, "namespace", req.Namespace, "podName", req.PodName)
	}
	return err
}<|MERGE_RESOLUTION|>--- conflicted
+++ resolved
@@ -29,8 +29,8 @@
 	"github.com/devtron-labs/devtron/pkg/argoApplication/read/config"
 	"github.com/devtron-labs/devtron/pkg/cluster"
 	"github.com/devtron-labs/devtron/pkg/cluster/bean"
+	"github.com/devtron-labs/devtron/pkg/cluster/environment"
 	"github.com/devtron-labs/devtron/pkg/cluster/repository"
-	"github.com/devtron-labs/devtron/pkg/environment"
 	errors1 "github.com/juju/errors"
 	"go.uber.org/zap"
 	"io"
@@ -449,21 +449,12 @@
 }
 
 type TerminalSessionHandlerImpl struct {
-<<<<<<< HEAD
-	environmentService         environment.EnvironmentService
-	clusterService             cluster.ClusterService
-	logger                     *zap.SugaredLogger
-	k8sUtil                    *k8s.K8sServiceImpl
-	ephemeralContainerService  cluster.EphemeralContainerService
-	argoApplicationReadService read.ArgoApplicationReadService
-=======
-	environmentService           cluster.EnvironmentService
+	environmentService           environment.EnvironmentService
 	clusterService               cluster.ClusterService
 	logger                       *zap.SugaredLogger
 	k8sUtil                      *k8s.K8sServiceImpl
 	ephemeralContainerService    cluster.EphemeralContainerService
 	argoApplicationConfigService config.ArgoApplicationConfigService
->>>>>>> 1a119046
 }
 
 func NewTerminalSessionHandlerImpl(environmentService environment.EnvironmentService, clusterService cluster.ClusterService,
