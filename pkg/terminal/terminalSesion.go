// Copyright 2017 The Kubernetes Authors.
//
// Licensed under the Apache License, Version 2.0 (the "License");
// you may not use this file except in compliance with the License.
// You may obtain a copy of the License at
//
//	http://www.apache.org/licenses/LICENSE-2.0
//
// Unless required by applicable law or agreed to in writing, software
// distributed under the License is distributed on an "AS IS" BASIS,
// WITHOUT WARRANTIES OR CONDITIONS OF ANY KIND, either express or implied.
// See the License for the specific language governing permissions and
// limitations under the License.
package terminal

import (
	"bytes"
	"crypto/rand"
	"encoding/hex"
	"encoding/json"
	"fmt"
	"github.com/devtron-labs/devtron/internal/util"
	"github.com/devtron-labs/devtron/pkg/cluster"
	errors1 "github.com/juju/errors"
	"go.uber.org/zap"
	"io"
	"k8s.io/apimachinery/pkg/api/errors"
	"log"
	"net/http"
	"strings"
	"sync"

	"gopkg.in/igm/sockjs-go.v3/sockjs"
	v1 "k8s.io/api/core/v1"
	"k8s.io/client-go/kubernetes"
	"k8s.io/client-go/kubernetes/scheme"
	"k8s.io/client-go/rest"
	"k8s.io/client-go/tools/remotecommand"
)

const END_OF_TRANSMISSION = "\u0004"

// PtyHandler is what remotecommand expects from a pty
type PtyHandler interface {
	io.Reader
	io.Writer
	remotecommand.TerminalSizeQueue
}

// TerminalSession implements PtyHandler (using a SockJS connection)
type TerminalSession struct {
	id            string
	bound         chan error
	sockJSSession sockjs.Session
	sizeChan      chan remotecommand.TerminalSize
	doneChan      chan struct{}
}

// TerminalMessage is the messaging protocol between ShellController and TerminalSession.
//
// OP      DIRECTION  FIELD(S) USED  DESCRIPTION
// ---------------------------------------------------------------------
// bind    fe->be     SessionID      Id sent back from TerminalResponse
// stdin   fe->be     Data           Keystrokes/paste buffer
// resize  fe->be     Rows, Cols     New terminal size
// stdout  be->fe     Data           Output from the process
// toast   be->fe     Data           OOB message to be shown to the user
type TerminalMessage struct {
	Op, Data, SessionID string
	Rows, Cols          uint16
}

// TerminalSize handles pty->process resize events
// Called in a loop from remotecommand as long as the process is running
func (t TerminalSession) Next() *remotecommand.TerminalSize {
	select {
	case size := <-t.sizeChan:
		return &size
	case <-t.doneChan:
		return nil
	}
}

// Read handles pty->process messages (stdin, resize)
// Called in a loop from remotecommand as long as the process is running
func (t TerminalSession) Read(p []byte) (int, error) {
	m, err := t.sockJSSession.Recv()
	if err != nil {
		// Send terminated signal to process to avoid resource leak
		return copy(p, END_OF_TRANSMISSION), err
	}

	var msg TerminalMessage
	if err := json.Unmarshal([]byte(m), &msg); err != nil {
		return copy(p, END_OF_TRANSMISSION), err
	}

	switch msg.Op {
	case "stdin":
		return copy(p, msg.Data), nil
	case "resize":
		t.sizeChan <- remotecommand.TerminalSize{Width: msg.Cols, Height: msg.Rows}
		return 0, nil
	default:
		return copy(p, END_OF_TRANSMISSION), fmt.Errorf("unknown message type '%s'", msg.Op)
	}
}

// Write handles process->pty stdout
// Called from remotecommand whenever there is any output
func (t TerminalSession) Write(p []byte) (int, error) {
	msg, err := json.Marshal(TerminalMessage{
		Op:   "stdout",
		Data: string(p),
	})
	if err != nil {
		return 0, err
	}

	if err = t.sockJSSession.Send(string(msg)); err != nil {
		return 0, err
	}
	return len(p), nil
}

// Toast can be used to send the user any OOB messages
// hterm puts these in the center of the terminal
func (t TerminalSession) Toast(p string) error {
	msg, err := json.Marshal(TerminalMessage{
		Op:   "toast",
		Data: p,
	})
	if err != nil {
		return err
	}

	if err = t.sockJSSession.Send(string(msg)); err != nil {
		return err
	}
	return nil
}

// SessionMap stores a map of all TerminalSession objects and a lock to avoid concurrent conflict
type SessionMap struct {
	Sessions map[string]TerminalSession
	Lock     sync.RWMutex
}

// Get return a given terminalSession by sessionId
func (sm *SessionMap) Get(sessionId string) TerminalSession {
	sm.Lock.RLock()
	defer sm.Lock.RUnlock()
	session := sm.Sessions[sessionId]
	return session
}

// Set store a TerminalSession to SessionMap
func (sm *SessionMap) Set(sessionId string, session TerminalSession) {
	sm.Lock.Lock()
	defer sm.Lock.Unlock()
	sm.Sessions[sessionId] = session
}

// Close shuts down the SockJS connection and sends the status code and reason to the client
// Can happen if the process exits or if there is an error starting up the process
// For now the status code is unused and reason is shown to the user (unless "")
func (sm *SessionMap) Close(sessionId string, status uint32, reason string) {
	sm.Lock.Lock()
	defer sm.Lock.Unlock()
	terminalSession := sm.Sessions[sessionId]
	if terminalSession.sockJSSession != nil {
		err := terminalSession.sockJSSession.Close(status, reason)
		if err != nil {
			log.Println(err)
		}
		delete(sm.Sessions, sessionId)
	}

}

var terminalSessions = SessionMap{Sessions: make(map[string]TerminalSession)}

// handleTerminalSession is Called by net/http for any new /api/sockjs connections
func handleTerminalSession(session sockjs.Session) {
	var (
		buf             string
		err             error
		msg             TerminalMessage
		terminalSession TerminalSession
	)

	if buf, err = session.Recv(); err != nil {
		log.Printf("handleTerminalSession: can't Recv: %v", err)
		return
	}

	if err = json.Unmarshal([]byte(buf), &msg); err != nil {
		log.Printf("handleTerminalSession: can't UnMarshal (%v): %s", err, buf)
		return
	}

	if msg.Op != "bind" {
		log.Printf("handleTerminalSession: expected 'bind' message, got: %s", buf)
		session.Close(http.StatusBadRequest, fmt.Sprintf("expected 'bind' message, got '%s'", buf))
		return
	}

	if terminalSession = terminalSessions.Get(msg.SessionID); terminalSession.id == "" {
		log.Printf("handleTerminalSession: can't find session '%s'", msg.SessionID)
		session.Close(http.StatusGone, fmt.Sprintf("handleTerminalSession: can't find session '%s'", msg.SessionID))
		return
	}

	terminalSession.sockJSSession = session
	terminalSessions.Set(msg.SessionID, terminalSession)
	terminalSession.bound <- nil
}

// CreateAttachHandler is called from main for /api/sockjs
func CreateAttachHandler(path string) http.Handler {
	return sockjs.NewHandler(path, sockjs.DefaultOptions, handleTerminalSession)
}

// startProcess is called by handleAttach
// Executed cmd in the container specified in request and connects it up with the ptyHandler (a session)
func startProcess(k8sClient kubernetes.Interface, cfg *rest.Config,
	cmd []string, ptyHandler PtyHandler, sessionRequest *TerminalSessionRequest) error {
	namespace := sessionRequest.Namespace
	podName := sessionRequest.PodName
	containerName := sessionRequest.ContainerName

<<<<<<< HEAD
	//req := k8sClient.CoreV1().RESTClient().Post().
	//	Resource("pods").
	//	Name(podName).
	//	Namespace(namespace).
	//	SubResource("exec")
	//
	//req.VersionedParams(&v1.PodExecOptions{
	//	Container: containerName,
	//	Command:   cmd,
	//	Stdin:     true,
	//	Stdout:    true,
	//	Stderr:    true,
	//	TTY:       true,
	//}, scheme.ParameterCodec)

	exec, err := getExecutor(k8sClient, cfg, podName, namespace, containerName, cmd, true, true)
	//remotecommand.NewSPDYExecutor(cfg, "POST", req.URL())
=======
	exec, err := getExecutor(k8sClient, cfg, podName, namespace, containerName, cmd, true, true)

>>>>>>> ed26ea2d
	if err != nil {
		return err
	}

<<<<<<< HEAD
	//err = exec.Stream(
=======
>>>>>>> ed26ea2d
	streamOptions := remotecommand.StreamOptions{
		Stdin:             ptyHandler,
		Stdout:            ptyHandler,
		Stderr:            ptyHandler,
		TerminalSizeQueue: ptyHandler,
		Tty:               true,
	}
<<<<<<< HEAD
	//)
=======

>>>>>>> ed26ea2d
	err = execWithStreamOptions(exec, streamOptions)
	if err != nil {
		return err
	}

	return nil
}

func execWithStreamOptions(exec remotecommand.Executor, streamOptions remotecommand.StreamOptions) error {
	return exec.Stream(streamOptions)
}

func getExecutor(k8sClient kubernetes.Interface, cfg *rest.Config, podName, namespace, containerName string, cmd []string, stdin bool, tty bool) (remotecommand.Executor, error) {
	req := k8sClient.CoreV1().RESTClient().Post().
		Resource("pods").
		Name(podName).
		Namespace(namespace).
		SubResource("exec")

	req.VersionedParams(&v1.PodExecOptions{
		Container: containerName,
		Command:   cmd,
		Stdin:     stdin,
		Stdout:    true,
		Stderr:    true,
		TTY:       tty,
	}, scheme.ParameterCodec)

	exec, err := remotecommand.NewSPDYExecutor(cfg, "POST", req.URL())
	return exec, err
}

// genTerminalSessionId generates a random session ID string. The format is not really interesting.
// This ID is used to identify the session when the client opens the SockJS connection.
// Not the same as the SockJS session id! We can't use that as that is generated
// on the client side and we don't have it yet at this point.
func genTerminalSessionId() (string, error) {
	bytes := make([]byte, 16)
	if _, err := rand.Read(bytes); err != nil {
		return "", err
	}
	id := make([]byte, hex.EncodedLen(len(bytes)))
	hex.Encode(id, bytes)
	return string(id), nil
}

// isValidShell checks if the Shell is an allowed one
func isValidShell(validShells []string, shell string) bool {
	for _, validShell := range validShells {
		if validShell == shell {
			return true
		}
	}
	return false
}

type TerminalSessionRequest struct {
	Shell         string
	SessionId     string
	Namespace     string
	PodName       string
	ContainerName string
	//ApplicationId is helm app Id
	ApplicationId string
	EnvironmentId int
	AppId         int
	//ClusterId is optional
	ClusterId int
}

const CommandExecutionFailed = "Failed to Execute Command"
const PodNotFound = "Pod NotFound"

var validShells = []string{"bash", "sh", "powershell", "cmd"}

// WaitForTerminal is called from apihandler.handleAttach as a goroutine
// Waits for the SockJS connection to be opened by the client the session to be bound in handleTerminalSession
func WaitForTerminal(k8sClient kubernetes.Interface, cfg *rest.Config, request *TerminalSessionRequest) {

	select {
	case <-terminalSessions.Get(request.SessionId).bound:
		close(terminalSessions.Get(request.SessionId).bound)

		var err error
		if isValidShell(validShells, request.Shell) {
			cmd := []string{request.Shell}

			err = startProcess(k8sClient, cfg, cmd, terminalSessions.Get(request.SessionId), request)
		} else {
			// No Shell given or it was not valid: try some shells until one succeeds or all fail
			// FIXME: if the first Shell fails then the first keyboard event is lost
			for _, testShell := range validShells {
				cmd := []string{testShell}
				if err = startProcess(k8sClient, cfg, cmd, terminalSessions.Get(request.SessionId), request); err == nil {
					break
				}
			}
		}

		if err != nil {
			terminalSessions.Close(request.SessionId, 2, err.Error())
			return
		}

		terminalSessions.Close(request.SessionId, 1, "Process exited")
	}
}

type TerminalSessionHandler interface {
	GetTerminalSession(req *TerminalSessionRequest) (statusCode int, message *TerminalMessage, err error)
	Close(sessionId string, statusCode uint32, msg string)
	ValidateSession(sessionId string) bool
	ValidateShell(req *TerminalSessionRequest) (bool, error)
	AutoSelectShell(req *TerminalSessionRequest) (string, error)
<<<<<<< HEAD
	RunCmdInRemotePod(req *TerminalSessionRequest, cmds []string) (*bytes.Buffer, *bytes.Buffer, error)
=======
>>>>>>> ed26ea2d
}

type TerminalSessionHandlerImpl struct {
	environmentService cluster.EnvironmentService
	clusterService     cluster.ClusterService
	logger             *zap.SugaredLogger
}

func NewTerminalSessionHandlerImpl(environmentService cluster.EnvironmentService, clusterService cluster.ClusterService,
	logger *zap.SugaredLogger) *TerminalSessionHandlerImpl {
	return &TerminalSessionHandlerImpl{
		environmentService: environmentService,
		clusterService:     clusterService,
		logger:             logger,
	}
}

func (impl *TerminalSessionHandlerImpl) Close(sessionId string, statusCode uint32, msg string) {
	terminalSessions.Close(sessionId, statusCode, msg)
}

func (impl *TerminalSessionHandlerImpl) ValidateSession(sessionId string) bool {
	if sessionId == "" {
		return false
	}
	terminalSession := terminalSessions.Get(sessionId)
	sockJSSession := terminalSession.sockJSSession
	if sockJSSession != nil {
		sessionState := sockJSSession.GetSessionState()
		return sessionState == sockjs.SessionActive
	}
	return false
}

func (impl *TerminalSessionHandlerImpl) GetTerminalSession(req *TerminalSessionRequest) (statusCode int, message *TerminalMessage, err error) {
	sessionID, err := genTerminalSessionId()
	if err != nil {
		statusCode := http.StatusInternalServerError
		statusError, ok := err.(*errors.StatusError)
		if ok && statusError.Status().Code > 0 {
			statusCode = int(statusError.Status().Code)
		}
		return statusCode, nil, err
	}
	req.SessionId = sessionID
	terminalSessions.Set(sessionID, TerminalSession{
		id:       sessionID,
		bound:    make(chan error),
		sizeChan: make(chan remotecommand.TerminalSize),
	})
	config, client, err := impl.getClientConfig(req)
	if err != nil {
		impl.logger.Errorw("error in fetching config", "err", err)
		return http.StatusInternalServerError, nil, err
	}
	go WaitForTerminal(client, config, req)
	return http.StatusOK, &TerminalMessage{SessionID: sessionID}, nil
}

func (impl *TerminalSessionHandlerImpl) getClientConfig(req *TerminalSessionRequest) (*rest.Config, *kubernetes.Clientset, error) {
	var clusterBean *cluster.ClusterBean
	var err error
	if req.ClusterId != 0 {
		clusterBean, err = impl.clusterService.FindById(req.ClusterId)
		if err != nil {
			impl.logger.Errorw("error in fetching cluster detail", "envId", req.EnvironmentId, "err", err)
			return nil, nil, err
		}
	} else if req.EnvironmentId != 0 {
		clusterBean, err = impl.environmentService.FindClusterByEnvId(req.EnvironmentId)
		if err != nil {
			impl.logger.Errorw("error in fetching cluster detail", "envId", req.EnvironmentId, "err", err)
			return nil, nil, err
		}
	} else {
		return nil, nil, fmt.Errorf("not able to find cluster-config")
	}
	config, err := impl.clusterService.GetClusterConfig(clusterBean)
	if err != nil {
		impl.logger.Errorw("error in config", "err", err)
		return nil, nil, err
	}
	cfg := &rest.Config{}
	cfg.Host = config.Host
	cfg.BearerToken = config.BearerToken
	cfg.Insecure = true
	k8sHttpClient, err := util.OverrideK8sHttpClientWithTracer(cfg)
	if err != nil {
		return nil, nil, err
	}
	clientSet, err := kubernetes.NewForConfigAndClient(cfg, k8sHttpClient)
	if err != nil {
		impl.logger.Errorw("error in clientSet", "err", err)
		return nil, nil, err
	}
	return cfg, clientSet, nil
}
func (impl *TerminalSessionHandlerImpl) AutoSelectShell(req *TerminalSessionRequest) (string, error) {
	var err1 error
	for _, testShell := range validShells {
		req.Shell = testShell
		isValid, err := impl.ValidateShell(req)
		if isValid {
			return testShell, nil
		}
		if err != nil {
			err1 = err
		}
	}
	if err1 != nil && err1.Error() != CommandExecutionFailed {
		return "", err1
	}
	return "", errors1.New("no shell is supported")
}
func (impl *TerminalSessionHandlerImpl) ValidateShell(req *TerminalSessionRequest) (bool, error) {
<<<<<<< HEAD
	impl.logger.Infow("Inside ValidateShell method in TerminalSessionHandlerImpl")
	//config, client, err := impl.getClientConfig(req)
	//if err != nil {
	//	impl.logger.Errorw("error in fetching config", "err", err)
	//	return false, err
	//}
	cmd := fmt.Sprintf("/bin/%s", req.Shell)
	cmdArray := []string{cmd}
	//impl.logger.Infow("reached getExecutor method call")
	//exec, err := getExecutor(client, config, req.PodName, req.Namespace, req.ContainerName, cmdArray, false, false)
	//if err != nil {
	//	impl.logger.Errorw("error occurred in getting remoteCommand executor", "err", err)
	//	return false, err
	//}
	//buf := &bytes.Buffer{}
	//errBuf := &bytes.Buffer{}
	//impl.logger.Infow("reached execWithStreamOptions method call")
	//err = execWithStreamOptions(exec, remotecommand.StreamOptions{
	//	Stdout: buf,
	//	Stderr: errBuf,
	//})
	buf, errBuf, err := impl.RunCmdInRemotePod(req, cmdArray)
=======
	impl.logger.Infow("Inside ValidateShell method in TerminalSessionHandlerImpl", "shellName", req.Shell, "podName", req.PodName, "nameSpace", req.Namespace)
	config, client, err := impl.getClientConfig(req)
	if err != nil {
		impl.logger.Errorw("error in fetching config", "err", err, "clusterId", req.ClusterId)
		return false, err
	}
	cmd := fmt.Sprintf("/bin/%s", req.Shell)
	cmdArray := []string{cmd}
	impl.logger.Infow("reached getExecutor method call")
	exec, err := getExecutor(client, config, req.PodName, req.Namespace, req.ContainerName, cmdArray, false, false)
	if err != nil {
		impl.logger.Errorw("error occurred in getting remoteCommand executor", "err", err, "config", config, "request", req)
		return false, err
	}
	buf := &bytes.Buffer{}
	errBuf := &bytes.Buffer{}

	err = execWithStreamOptions(exec, remotecommand.StreamOptions{
		Stdout: buf,
		Stderr: errBuf,
	})
>>>>>>> ed26ea2d
	if err != nil {
		impl.logger.Errorw("failed to execute commands ", "err", err, "commands", cmdArray, "podName", req.PodName, "namespace", req.Namespace)
		return false, getErrorMsg(err.Error())
	}
	errBufString := errBuf.String()
	if errBufString != "" {
		impl.logger.Errorw("error response on executing commands ", "err", errBufString, "commands", cmdArray, "podName", req.PodName, "namespace", req.Namespace)
		return false, getErrorMsg(errBufString)
	}
	impl.logger.Infow("validated Shell,returning from validateShell method", "StdOut", buf.String())
	return true, nil
}

func getErrorMsg(err string) error {
	if strings.Contains(err, "pods") && strings.Contains(err, "not found") {
		return errors1.New(PodNotFound)
	}
	return errors1.New(CommandExecutionFailed)
<<<<<<< HEAD
}

func (impl *TerminalSessionHandlerImpl) RunCmdInRemotePod(req *TerminalSessionRequest, cmds []string) (*bytes.Buffer, *bytes.Buffer, error) {
	config, client, err := impl.getClientConfig(req)
	if err != nil {
		impl.logger.Errorw("error in fetching config", "err", err)
		return nil, nil, err
	}
	impl.logger.Infow("reached getExecutor method call")
	exec, err := getExecutor(client, config, req.PodName, req.Namespace, req.ContainerName, cmds, false, false)
	if err != nil {
		impl.logger.Errorw("error occurred in getting remoteCommand executor", "err", err)
		return nil, nil, err
	}
	buf := &bytes.Buffer{}
	errBuf := &bytes.Buffer{}
	impl.logger.Infow("reached execWithStreamOptions method call")
	err = execWithStreamOptions(exec, remotecommand.StreamOptions{
		Stdout: buf,
		Stderr: errBuf,
	})
	return buf, errBuf, err
=======
>>>>>>> ed26ea2d
}<|MERGE_RESOLUTION|>--- conflicted
+++ resolved
@@ -229,36 +229,12 @@
 	podName := sessionRequest.PodName
 	containerName := sessionRequest.ContainerName
 
-<<<<<<< HEAD
-	//req := k8sClient.CoreV1().RESTClient().Post().
-	//	Resource("pods").
-	//	Name(podName).
-	//	Namespace(namespace).
-	//	SubResource("exec")
-	//
-	//req.VersionedParams(&v1.PodExecOptions{
-	//	Container: containerName,
-	//	Command:   cmd,
-	//	Stdin:     true,
-	//	Stdout:    true,
-	//	Stderr:    true,
-	//	TTY:       true,
-	//}, scheme.ParameterCodec)
-
 	exec, err := getExecutor(k8sClient, cfg, podName, namespace, containerName, cmd, true, true)
-	//remotecommand.NewSPDYExecutor(cfg, "POST", req.URL())
-=======
-	exec, err := getExecutor(k8sClient, cfg, podName, namespace, containerName, cmd, true, true)
-
->>>>>>> ed26ea2d
+
 	if err != nil {
 		return err
 	}
 
-<<<<<<< HEAD
-	//err = exec.Stream(
-=======
->>>>>>> ed26ea2d
 	streamOptions := remotecommand.StreamOptions{
 		Stdin:             ptyHandler,
 		Stdout:            ptyHandler,
@@ -266,11 +242,7 @@
 		TerminalSizeQueue: ptyHandler,
 		Tty:               true,
 	}
-<<<<<<< HEAD
-	//)
-=======
-
->>>>>>> ed26ea2d
+
 	err = execWithStreamOptions(exec, streamOptions)
 	if err != nil {
 		return err
@@ -385,10 +357,7 @@
 	ValidateSession(sessionId string) bool
 	ValidateShell(req *TerminalSessionRequest) (bool, error)
 	AutoSelectShell(req *TerminalSessionRequest) (string, error)
-<<<<<<< HEAD
 	RunCmdInRemotePod(req *TerminalSessionRequest, cmds []string) (*bytes.Buffer, *bytes.Buffer, error)
-=======
->>>>>>> ed26ea2d
 }
 
 type TerminalSessionHandlerImpl struct {
@@ -504,7 +473,6 @@
 	return "", errors1.New("no shell is supported")
 }
 func (impl *TerminalSessionHandlerImpl) ValidateShell(req *TerminalSessionRequest) (bool, error) {
-<<<<<<< HEAD
 	impl.logger.Infow("Inside ValidateShell method in TerminalSessionHandlerImpl")
 	//config, client, err := impl.getClientConfig(req)
 	//if err != nil {
@@ -527,29 +495,6 @@
 	//	Stderr: errBuf,
 	//})
 	buf, errBuf, err := impl.RunCmdInRemotePod(req, cmdArray)
-=======
-	impl.logger.Infow("Inside ValidateShell method in TerminalSessionHandlerImpl", "shellName", req.Shell, "podName", req.PodName, "nameSpace", req.Namespace)
-	config, client, err := impl.getClientConfig(req)
-	if err != nil {
-		impl.logger.Errorw("error in fetching config", "err", err, "clusterId", req.ClusterId)
-		return false, err
-	}
-	cmd := fmt.Sprintf("/bin/%s", req.Shell)
-	cmdArray := []string{cmd}
-	impl.logger.Infow("reached getExecutor method call")
-	exec, err := getExecutor(client, config, req.PodName, req.Namespace, req.ContainerName, cmdArray, false, false)
-	if err != nil {
-		impl.logger.Errorw("error occurred in getting remoteCommand executor", "err", err, "config", config, "request", req)
-		return false, err
-	}
-	buf := &bytes.Buffer{}
-	errBuf := &bytes.Buffer{}
-
-	err = execWithStreamOptions(exec, remotecommand.StreamOptions{
-		Stdout: buf,
-		Stderr: errBuf,
-	})
->>>>>>> ed26ea2d
 	if err != nil {
 		impl.logger.Errorw("failed to execute commands ", "err", err, "commands", cmdArray, "podName", req.PodName, "namespace", req.Namespace)
 		return false, getErrorMsg(err.Error())
@@ -568,7 +513,6 @@
 		return errors1.New(PodNotFound)
 	}
 	return errors1.New(CommandExecutionFailed)
-<<<<<<< HEAD
 }
 
 func (impl *TerminalSessionHandlerImpl) RunCmdInRemotePod(req *TerminalSessionRequest, cmds []string) (*bytes.Buffer, *bytes.Buffer, error) {
@@ -591,6 +535,4 @@
 		Stderr: errBuf,
 	})
 	return buf, errBuf, err
-=======
->>>>>>> ed26ea2d
 }