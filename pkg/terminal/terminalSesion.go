--- conflicted
+++ resolved
@@ -21,12 +21,9 @@
 	"encoding/json"
 	"fmt"
 	"github.com/caarlos0/env"
-<<<<<<< HEAD
 	"github.com/devtron-labs/common-lib-private/utils/k8s"
-=======
-	"github.com/devtron-labs/common-lib/utils/k8s"
+	k8s2 "github.com/devtron-labs/common-lib/utils/k8s"
 	"github.com/devtron-labs/devtron/pkg/argoApplication"
->>>>>>> 7cc24c9e
 	"github.com/devtron-labs/devtron/pkg/cluster"
 	"github.com/devtron-labs/devtron/pkg/cluster/repository"
 	errors1 "github.com/juju/errors"
@@ -395,12 +392,8 @@
 }
 
 func NewTerminalSessionHandlerImpl(environmentService cluster.EnvironmentService, clusterService cluster.ClusterService,
-<<<<<<< HEAD
-	logger *zap.SugaredLogger, k8sUtil *k8s.K8sUtilExtended, ephemeralContainerService cluster.EphemeralContainerService) *TerminalSessionHandlerImpl {
-=======
-	logger *zap.SugaredLogger, k8sUtil *k8s.K8sServiceImpl, ephemeralContainerService cluster.EphemeralContainerService,
+	logger *zap.SugaredLogger, k8sUtil *k8s.K8sUtilExtended, ephemeralContainerService cluster.EphemeralContainerService,
 	argoApplicationService argoApplication.ArgoApplicationService) *TerminalSessionHandlerImpl {
->>>>>>> 7cc24c9e
 	return &TerminalSessionHandlerImpl{
 		environmentService:        environmentService,
 		clusterService:            clusterService,
@@ -463,7 +456,7 @@
 
 func (impl *TerminalSessionHandlerImpl) getClientConfig(req *TerminalSessionRequest) (*rest.Config, *kubernetes.Clientset, error) {
 	var clusterBean *cluster.ClusterBean
-	var clusterConfig *k8s.ClusterConfig
+	var clusterConfig *k8s2.ClusterConfig
 	var err error
 	if len(req.ExternalArgoApplicationName) > 0 {
 		restConfig, err := impl.argoApplicationService.GetRestConfigForExternalArgo(context.Background(), req.ClusterId, req.ExternalArgoApplicationName)
@@ -471,7 +464,7 @@
 			impl.logger.Errorw("error in getting rest config", "err", err, "clusterId", req.ClusterId, "externalArgoApplicationName", req.ExternalArgoApplicationName)
 		}
 
-		clusterConfig = &k8s.ClusterConfig{
+		clusterConfig = &k8s2.ClusterConfig{
 			Host:                  restConfig.Host,
 			InsecureSkipTLSVerify: restConfig.TLSClientConfig.Insecure,
 			BearerToken:           restConfig.BearerToken,
@@ -495,19 +488,12 @@
 		} else {
 			return nil, nil, fmt.Errorf("not able to find cluster-config")
 		}
-		clusterConfig, err = clusterBean.GetClusterConfig()
+		clusterConfig = clusterBean.GetClusterConfig()
 		if err != nil {
 			impl.logger.Errorw("error in config", "err", err, "clusterId", req.ClusterId)
 			return nil, nil, err
 		}
-<<<<<<< HEAD
-	} else {
-		return nil, nil, fmt.Errorf("not able to find cluster-config")
-	}
-	config := clusterBean.GetClusterConfig()
-=======
-	}
->>>>>>> 7cc24c9e
+	}
 
 	cfg, _, clientSet, err := impl.k8sUtil.GetK8sConfigAndClients(clusterConfig)
 	if err != nil {
@@ -583,22 +569,14 @@
 }
 
 func (impl *TerminalSessionHandlerImpl) saveEphemeralContainerTerminalAccessAudit(req *TerminalSessionRequest) error {
-<<<<<<< HEAD
-	clusterBean, err := impl.clusterService.FindById(req.ClusterId)
-	if err != nil {
-		impl.logger.Errorw("error occurred in finding clusterBean by Id", "clusterId", req.ClusterId, "err", err)
-		return err
-	}
-	clusterConfig := clusterBean.GetClusterConfig()
-=======
-	var clusterConfig *k8s.ClusterConfig
+	var clusterConfig *k8s2.ClusterConfig
 	if len(req.ExternalArgoApplicationName) > 0 {
 		restConfig, err := impl.argoApplicationService.GetRestConfigForExternalArgo(context.Background(), req.ClusterId, req.ExternalArgoApplicationName)
 		if err != nil {
 			impl.logger.Errorw("error in getting rest config", "err", err, "clusterId", req.ClusterId, "externalArgoApplicationName", req.ExternalArgoApplicationName)
 		}
 
-		clusterConfig = &k8s.ClusterConfig{
+		clusterConfig = &k8s2.ClusterConfig{
 			Host:                  restConfig.Host,
 			InsecureSkipTLSVerify: restConfig.TLSClientConfig.Insecure,
 			BearerToken:           restConfig.BearerToken,
@@ -612,14 +590,13 @@
 			impl.logger.Errorw("error occurred in finding clusterBean by Id", "clusterId", req.ClusterId, "err", err)
 			return err
 		}
-		clusterConfig, err = clusterBean.GetClusterConfig()
+		clusterConfig = clusterBean.GetClusterConfig()
 		if err != nil {
 			impl.logger.Errorw("error in getting cluster config", "err", err, "clusterId", clusterBean.Id)
 			return err
 		}
 	}
 
->>>>>>> 7cc24c9e
 	v1Client, err := impl.k8sUtil.GetCoreV1Client(clusterConfig)
 	pod, err := impl.k8sUtil.GetPodByName(req.Namespace, req.PodName, v1Client)
 	if err != nil {
