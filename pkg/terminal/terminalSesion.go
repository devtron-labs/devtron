--- conflicted
+++ resolved
@@ -213,11 +213,7 @@
 	terminalSession := sm.Sessions[sessionId]
 
 	if terminalSession.sockJSSession != nil {
-<<<<<<< HEAD
-		terminalSession.doneChan <- struct{}{} // TODO KB: review this
-=======
-
->>>>>>> ab7a3bd9
+
 		err := terminalSession.sockJSSession.Close(status, reason)
 		if err != nil {
 			log.Println(err)
@@ -430,11 +426,7 @@
 		terminalSessions.Close(request.SessionId, 1, ProcessExitedMsg)
 	case <-timedCtx.Done():
 		// handle case when connection has not been initiated from FE side within particular time
-<<<<<<< HEAD
-		terminalSessions.Close(request.SessionId, 1, ProcessExitedMsg)
-=======
 		terminalSessions.Close(request.SessionId, 1, ProcessTimedOut)
->>>>>>> ab7a3bd9
 	}
 }
 
