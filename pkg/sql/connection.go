/*
 * Copyright (c) 2020 Devtron Labs
 *
 * Licensed under the Apache License, Version 2.0 (the "License");
 * you may not use this file except in compliance with the License.
 * You may obtain a copy of the License at
 *
 *    http://www.apache.org/licenses/LICENSE-2.0
 *
 * Unless required by applicable law or agreed to in writing, software
 * distributed under the License is distributed on an "AS IS" BASIS,
 * WITHOUT WARRANTIES OR CONDITIONS OF ANY KIND, either express or implied.
 * See the License for the specific language governing permissions and
 * limitations under the License.
 *
 */

package sql

import (
	"go.uber.org/zap"
	"reflect"
	"time"

	"github.com/caarlos0/env"
	"github.com/go-pg/pg"
)

type Config struct {
<<<<<<< HEAD
	Addr            string `env:"PG_ADDR" envDefault:"127.0.0.1"`
	Port            string `env:"PG_PORT" envDefault:"32080"`
	User            string `env:"PG_USER" envDefault:""`
	Password        string `env:"PG_PASSWORD" envDefault:"" secretData:"-"`
	Database        string `env:"PG_DATABASE" envDefault:"orchestrator"`
	ApplicationName string `env:"APP" envDefault:"orchestrator"`
	LogQuery        bool   `env:"PG_LOG_QUERY" envDefault:"true"`
=======
	Addr                   string `env:"PG_ADDR" envDefault:"127.0.0.1"`
	Port                   string `env:"PG_PORT" envDefault:"5432"`
	User                   string `env:"PG_USER" envDefault:""`
	Password               string `env:"PG_PASSWORD" envDefault:"" secretData:"-"`
	Database               string `env:"PG_DATABASE" envDefault:"orchestrator"`
	ApplicationName        string `env:"APP" envDefault:"orchestrator"`
	LogQuery               bool   `env:"PG_LOG_QUERY" envDefault:"true"`
	LogAllQuery            bool   `env:"PG_LOG_ALL_QUERY" envDefault:"false"`
	QueryDurationThreshold int64  `env:"PG_QUERY_DUR_THRESHOLD" envDefault:"5000"`
>>>>>>> bef3eb35
}

func GetConfig() (*Config, error) {
	cfg := &Config{}
	err := env.Parse(cfg)
	return cfg, err
}

func NewDbConnection(cfg *Config, logger *zap.SugaredLogger) (*pg.DB, error) {
	options := pg.Options{
		Addr:            cfg.Addr + ":" + cfg.Port,
		User:            cfg.User,
		Password:        cfg.Password,
		Database:        cfg.Database,
		ApplicationName: cfg.ApplicationName,
	}
	dbConnection := pg.Connect(&options)
	//check db connection
	var test string
	_, err := dbConnection.QueryOne(&test, `SELECT 1`)

	if err != nil {
		logger.Errorw("error in connecting db ", "db", obfuscateSecretTags(cfg), "err", err)
		return nil, err
	} else {
		logger.Infow("connected with db", "db", obfuscateSecretTags(cfg))
	}

	//--------------
	if cfg.LogQuery || cfg.LogAllQuery {

		dbConnection.OnQueryProcessed(func(event *pg.QueryProcessedEvent) {
			query, err := event.FormattedQuery()
			if err != nil {
				logger.Errorw("Error formatting query",
					"err", err)
				return
			}

			queryDuration := time.Since(event.StartTime)

			if cfg.LogAllQuery || queryDuration.Milliseconds() > cfg.QueryDurationThreshold {
				logger.Debugw("query time",
					"duration", queryDuration.Seconds(),
					"query", query)
			}
		})
	}
	return dbConnection, err
}

func obfuscateSecretTags(cfg interface{}) interface{} {

	cfgDpl := reflect.New(reflect.ValueOf(cfg).Elem().Type()).Interface()
	cfgDplElm := reflect.ValueOf(cfgDpl).Elem()
	t := cfgDplElm.Type()
	for i := 0; i < t.NumField(); i++ {
		if _, ok := t.Field(i).Tag.Lookup("secretData"); ok {
			cfgDplElm.Field(i).SetString("********")
		} else {
			cfgDplElm.Field(i).Set(reflect.ValueOf(cfg).Elem().Field(i))
		}
	}
	return cfgDpl
}

/*type DbConnectionHolder struct {
	connection *pg.DB
}

func (holder *DbConnectionHolder) CloseConnection() error {
	return holder.connection.Close()
}*/<|MERGE_RESOLUTION|>--- conflicted
+++ resolved
@@ -27,15 +27,6 @@
 )
 
 type Config struct {
-<<<<<<< HEAD
-	Addr            string `env:"PG_ADDR" envDefault:"127.0.0.1"`
-	Port            string `env:"PG_PORT" envDefault:"32080"`
-	User            string `env:"PG_USER" envDefault:""`
-	Password        string `env:"PG_PASSWORD" envDefault:"" secretData:"-"`
-	Database        string `env:"PG_DATABASE" envDefault:"orchestrator"`
-	ApplicationName string `env:"APP" envDefault:"orchestrator"`
-	LogQuery        bool   `env:"PG_LOG_QUERY" envDefault:"true"`
-=======
 	Addr                   string `env:"PG_ADDR" envDefault:"127.0.0.1"`
 	Port                   string `env:"PG_PORT" envDefault:"5432"`
 	User                   string `env:"PG_USER" envDefault:""`
@@ -45,7 +36,6 @@
 	LogQuery               bool   `env:"PG_LOG_QUERY" envDefault:"true"`
 	LogAllQuery            bool   `env:"PG_LOG_ALL_QUERY" envDefault:"false"`
 	QueryDurationThreshold int64  `env:"PG_QUERY_DUR_THRESHOLD" envDefault:"5000"`
->>>>>>> bef3eb35
 }
 
 func GetConfig() (*Config, error) {
