--- conflicted
+++ resolved
@@ -21,10 +21,7 @@
 	"errors"
 	"fmt"
 	"github.com/caarlos0/env"
-<<<<<<< HEAD
-=======
 	userBean "github.com/devtron-labs/devtron/pkg/auth/user/bean"
->>>>>>> b784277f
 	"regexp"
 	"strconv"
 	"strings"
@@ -85,30 +82,20 @@
 
 type TokenVariableConfig struct {
 	ExpireAtInHours int64 `env:"NOTIFICATION_TOKEN_EXPIRY_TIME_HOURS" envDefault:"720"` //30*24
-<<<<<<< HEAD
 }
 
 func (config TokenVariableConfig) GetExpiryTimeInMs() int64 {
 	return time.Now().Add(time.Duration(config.ExpireAtInHours) * time.Hour).UnixMilli()
-=======
->>>>>>> b784277f
-}
-
-func (config TokenVariableConfig) GetExpiryTimeInMs() int64 {
-	return time.Now().Add(time.Duration(config.ExpireAtInHours) * time.Hour).UnixMilli()
 }
 
 var invalidCharsInApiTokenName = regexp.MustCompile("[,\\s]")
 
-<<<<<<< HEAD
-=======
 const (
 	ConcurrentTokenUpdateRequest  = "there is an ongoing request for the token with the same name, please try again after some time"
 	UniqueKeyViolationPgErrorCode = 23505
 	TokenVersionMismatch          = "token version mismatch"
 )
 
->>>>>>> b784277f
 func (tokenCustomClaimsForNotification TokenCustomClaimsForNotification) generateToken(secretByteArr []byte) (string, error) {
 	unsignedToken := jwt.NewWithClaims(jwt.SigningMethodHS256, tokenCustomClaimsForNotification)
 	token, err := unsignedToken.SignedString(secretByteArr)
@@ -412,29 +399,18 @@
 		impl.logger.Errorw("error in generating token", "err", err)
 		return token, err
 	}
-<<<<<<< HEAD
 
 	return token, nil
 
 }
-func (impl ApiTokenServiceImpl) createApiJwtToken(email string, expireAtInMs int64) (string, error) {
-=======
-
-	return token, nil
-
-}
 func (impl ApiTokenServiceImpl) createApiJwtToken(email string, tokenVersion int, expireAtInMs int64) (string, error) {
->>>>>>> b784277f
 	registeredClaims, secretByteArr, err := impl.setRegisteredClaims(expireAtInMs)
 	if err != nil {
 		return "", err
 	}
 	claims := &ApiTokenCustomClaims{
 		email,
-<<<<<<< HEAD
-=======
 		strconv.Itoa(tokenVersion),
->>>>>>> b784277f
 		registeredClaims,
 	}
 	token, err := impl.generateToken(claims, secretByteArr)
