--- conflicted
+++ resolved
@@ -44,10 +44,7 @@
 	DeleteApiToken(apiTokenId int, deletedBy int32) (*openapi.ActionResponse, error)
 	GetAllApiTokensForWebhook(projectName string, environmentName string, appName string, auth func(token string, projectObject string, envObject string) bool) ([]*openapi.ApiToken, error)
 	CreateApiJwtTokenForNotification(claims *TokenCustomClaimsForNotification, expireAtInMs int64) (string, error)
-<<<<<<< HEAD
-=======
 	CreateApiJwtToken(email string, tokenVersion int, expireAtInMs int64) (string, error)
->>>>>>> 5786d904
 }
 
 type ApiTokenServiceImpl struct {
@@ -85,11 +82,7 @@
 }
 
 type TokenVariableConfig struct {
-<<<<<<< HEAD
-	ExpireAtInHours int64 `env:"NOTIFICATION_TOKEN_EXPIRY_TIME_HOURS" envDefault:"720"` //30*24
-=======
 	ExpireAtInHours int64 `env:"NOTIFICATION_TOKEN_EXPIRY_TIME_HOURS" envDefault:"720"` // 30*24
->>>>>>> 5786d904
 }
 
 func (config TokenVariableConfig) GetExpiryTimeInMs() int64 {
@@ -411,11 +404,7 @@
 	return token, nil
 
 }
-<<<<<<< HEAD
-func (impl ApiTokenServiceImpl) createApiJwtToken(email string, tokenVersion int, expireAtInMs int64) (string, error) {
-=======
 func (impl ApiTokenServiceImpl) CreateApiJwtToken(email string, tokenVersion int, expireAtInMs int64) (string, error) {
->>>>>>> 5786d904
 	registeredClaims, secretByteArr, err := impl.setRegisteredClaims(expireAtInMs)
 	if err != nil {
 		return "", err
