--- conflicted
+++ resolved
@@ -43,10 +43,6 @@
 			UserMessage:     err.Error(),
 		}
 	} else {
-<<<<<<< HEAD
-		// instead of iterating or making a map, think of a better implementations
-=======
->>>>>>> d737c425
 		for errMsg, statusCode := range errorHttpStatusCodeMap {
 			if strings.Contains(err.Error(), errMsg) {
 				apiError = &util2.ApiError{
