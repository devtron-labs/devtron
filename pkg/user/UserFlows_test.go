package user

import (
	"fmt"
	"github.com/devtron-labs/devtron/internal/util"
	"github.com/devtron-labs/devtron/pkg/sql"
	repository2 "github.com/devtron-labs/devtron/pkg/user/repository"
	"log"
	"testing"
	"time"
)

const it = 100

func BenchmarkCreateDefaultPoliciesForAllTypesV2(b *testing.B) {
	config, err := sql.GetConfig()
	if err != nil {
		log.Fatal("error in sql config parsing")
	}
	logger, err := util.NewSugardLogger()
	if err != nil {
		log.Fatal("error in getting logger")
	}
	dbConnection, err := sql.NewDbConnection(config, logger)
	userAuthRepository := repository2.NewUserAuthRepositoryImpl(dbConnection, logger, nil, nil)
	userRepo := repository2.NewUserRepositoryImpl(dbConnection, logger)
	defaultRbacPolicyRepo := repository2.NewRbacPolicyDataRepositoryImpl(logger, dbConnection)
	defaultRbacRoleRepo := repository2.NewRbacRoleDataRepositoryImpl(logger, dbConnection)
	defaultRbacCacheFactory := repository2.NewRbacDataCacheFactoryImpl(logger, defaultRbacPolicyRepo, defaultRbacRoleRepo)
	userCommonService := NewUserCommonServiceImpl(userAuthRepository, logger, userRepo, nil, nil, defaultRbacCacheFactory)
	teams := make(map[int]string, it)
	apps := make(map[int]string, it)
	envs := make(map[int]string, it)
	for i := 0; i < it; i++ {
		teams[i] = fmt.Sprintf("team-%d-%v", i, time.Now().Nanosecond())
		apps[i] = fmt.Sprintf("app-%d-%v", i, time.Now().Nanosecond())
		envs[i] = fmt.Sprintf("env-%d-%v", i, time.Now().Nanosecond())
	}
	entity := fmt.Sprintf("apps")
	accessType := fmt.Sprintf("devtron-app")
	action := fmt.Sprintf("manager")
	b.Run(fmt.Sprintf("BenchmarkCreateDefaultPoliciesForAllTypesV2"), func(b *testing.B) {
		for i := 0; i < b.N; i++ {
<<<<<<< HEAD
			userCommonService.CreateDefaultPoliciesForAllTypesV2(teams[i], apps[i], envs[i], entity, "", "", "", "", "", action, accessType, false)
=======
			userCommonService.CreateDefaultPoliciesForAllTypesV2(teams[i], apps[i], envs[i], entity, "", "", "", "", "", action, accessType, "")
>>>>>>> d3c82bd9
		}
	})
}

func BenchmarkCreateDefaultPoliciesForAllTypes(b *testing.B) {
	config, err := sql.GetConfig()
	if err != nil {
		log.Fatal("error in sql config parsing")
	}
	logger, err := util.NewSugardLogger()
	if err != nil {
		log.Fatal("error in getting logger")
	}
	dbConnection, err := sql.NewDbConnection(config, logger)
	defaultRoleRepo := repository2.NewDefaultAuthRoleRepositoryImpl(dbConnection, logger)
	defaultPolicyRepo := repository2.NewDefaultAuthPolicyRepositoryImpl(dbConnection, logger)
	userAuthRepository := repository2.NewUserAuthRepositoryImpl(dbConnection, logger, defaultPolicyRepo, defaultRoleRepo)
	teams := make(map[int]string, it)
	apps := make(map[int]string, it)
	envs := make(map[int]string, it)
	for i := 0; i < it; i++ {
		teams[i] = fmt.Sprintf("team-%d-%v", i, time.Now().Nanosecond())
		apps[i] = fmt.Sprintf("app-%d-%v", i, time.Now().Nanosecond())
		envs[i] = fmt.Sprintf("env-%d-%v", i, time.Now().Nanosecond())
	}
	entity := fmt.Sprintf("apps")
	accessType := fmt.Sprintf("devtron-app")
	action := fmt.Sprintf("manager")
	b.Run(fmt.Sprintf("BenchmarkCreateDefaultPoliciesForAllTypes"), func(b *testing.B) {
		for i := 0; i < b.N; i++ {
			userAuthRepository.CreateDefaultPoliciesForAllTypes(teams[i], apps[i], envs[i], entity, "", "", "", "", "", action, accessType, false, 1)
		}
	})

}<|MERGE_RESOLUTION|>--- conflicted
+++ resolved
@@ -41,11 +41,7 @@
 	action := fmt.Sprintf("manager")
 	b.Run(fmt.Sprintf("BenchmarkCreateDefaultPoliciesForAllTypesV2"), func(b *testing.B) {
 		for i := 0; i < b.N; i++ {
-<<<<<<< HEAD
-			userCommonService.CreateDefaultPoliciesForAllTypesV2(teams[i], apps[i], envs[i], entity, "", "", "", "", "", action, accessType, false)
-=======
-			userCommonService.CreateDefaultPoliciesForAllTypesV2(teams[i], apps[i], envs[i], entity, "", "", "", "", "", action, accessType, "")
->>>>>>> d3c82bd9
+			userCommonService.CreateDefaultPoliciesForAllTypesV2(teams[i], apps[i], envs[i], entity, "", "", "", "", "", action, accessType, false, "")
 		}
 	})
 }
