--- conflicted
+++ resolved
@@ -39,7 +39,6 @@
 	ResourceAutocomplete = "autocomplete"
 	ResourceChartGroup   = "chart-group"
 
-<<<<<<< HEAD
 	ResourceTeam         = "team"
 	ResourceAdmin        = "admin"
 	ResourceGlobal       = "global-resource"
@@ -54,24 +53,9 @@
 	ActionExec           = "exec"
 	ActionAllPlaceHolder = "all"
 	ActionApprove        = "approve"
-=======
 	ResourceJobs     = "jobs"
 	ResourceJobsEnv  = "jobEnv"
 	ResourceWorkflow = "workflow"
-
-	ResourceTeam    = "team"
-	ResourceAdmin   = "admin"
-	ResourceGlobal  = "global-resource"
-	ResourceHelmApp = "helm-app"
-	ActionGet       = "get"
-	ActionCreate    = "create"
-	ActionUpdate    = "update"
-	ActionDelete    = "delete"
-	ActionSync      = "sync"
-	ActionTrigger   = "trigger"
-	ActionNotify    = "notify"
-	ActionExec      = "exec"
->>>>>>> 01d77b84
 
 	ClusterResourceRegex         = "%s/%s"    // {cluster}/{namespace}
 	ClusterObjectRegex           = "%s/%s/%s" // {groupName}/{kindName}/{objectName}
