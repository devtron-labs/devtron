/*
 * Copyright (c) 2020 Devtron Labs
 *
 * Licensed under the Apache License, Version 2.0 (the "License");
 * you may not use this file except in compliance with the License.
 * You may obtain a copy of the License at
 *
 *    http://www.apache.org/licenses/LICENSE-2.0
 *
 * Unless required by applicable law or agreed to in writing, software
 * distributed under the License is distributed on an "AS IS" BASIS,
 * WITHOUT WARRANTIES OR CONDITIONS OF ANY KIND, either express or implied.
 * See the License for the specific language governing permissions and
 * limitations under the License.
 *
 */

package casbin

const (
	ResourceCluster               = "cluster"
	ResourceGlobalEnvironment     = "global-environment"
	ResourceEnvironment           = "environment"
	ResourceGit                   = "git"
	ResourceDocker                = "docker"
	ResourceMigrate               = "migrate"
	ResourceUser                  = "user"
	ResourceNotification          = "notification"
	ResourceTemplate              = "template"
	ResourceTerminal              = "terminal"
	ResourceCiPipelineSourceValue = "ci-pipeline/source-value"
	ResourceConfig                = "config"

	ResourceProjects     = "projects"
	ResourceApplications = "applications"
	ResourceDockerAuto   = "docker-auto"
	ResourceGitAuto      = "git-auto"

	ResourceAutocomplete = "autocomplete"
	ResourceChartGroup   = "chart-group"

<<<<<<< HEAD
	ResourceTeam         = "team"
	ResourceAdmin        = "admin"
	ResourceGlobal       = "global-resource"
	ResourceHelmApp      = "helm-app"
	ActionGet            = "get"
	ActionCreate         = "create"
	ActionUpdate         = "update"
	ActionDelete         = "delete"
	ActionSync           = "sync"
	ActionTrigger        = "trigger"
	ActionNotify         = "notify"
	ActionExec           = "exec"
	ActionAllPlaceHolder = "all"
	ActionApprove        = "approve"
=======
	// ResourceJobs ,ResourceJobsEnv ,ResourceWorkflow these three resources are being used in jobs for rbac.
>>>>>>> dd8ed254
	ResourceJobs     = "jobs"
	ResourceJobsEnv  = "jobenv"
	ResourceWorkflow = "workflow"

	ClusterResourceRegex         = "%s/%s"    // {cluster}/{namespace}
	ClusterObjectRegex           = "%s/%s/%s" // {groupName}/{kindName}/{objectName}
	ClusterEmptyGroupPlaceholder = "k8sempty"

	ResourceObjectIgnorePlaceholder = ":ignore"
)<|MERGE_RESOLUTION|>--- conflicted
+++ resolved
@@ -39,7 +39,6 @@
 	ResourceAutocomplete = "autocomplete"
 	ResourceChartGroup   = "chart-group"
 
-<<<<<<< HEAD
 	ResourceTeam         = "team"
 	ResourceAdmin        = "admin"
 	ResourceGlobal       = "global-resource"
@@ -54,9 +53,8 @@
 	ActionExec           = "exec"
 	ActionAllPlaceHolder = "all"
 	ActionApprove        = "approve"
-=======
+
 	// ResourceJobs ,ResourceJobsEnv ,ResourceWorkflow these three resources are being used in jobs for rbac.
->>>>>>> dd8ed254
 	ResourceJobs     = "jobs"
 	ResourceJobsEnv  = "jobenv"
 	ResourceWorkflow = "workflow"
