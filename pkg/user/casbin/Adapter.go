/*
 * Copyright (c) 2020 Devtron Labs
 *
 * Licensed under the Apache License, Version 2.0 (the "License");
 * you may not use this file except in compliance with the License.
 * You may obtain a copy of the License at
 *
 *    http://www.apache.org/licenses/LICENSE-2.0
 *
 * Unless required by applicable law or agreed to in writing, software
 * distributed under the License is distributed on an "AS IS" BASIS,
 * WITHOUT WARRANTIES OR CONDITIONS OF ANY KIND, either express or implied.
 * See the License for the specific language governing permissions and
 * limitations under the License.
 *
 */

package casbin

import (
	"fmt"
	"github.com/casbin/casbin"
	casbinv2 "github.com/casbin/casbin/v2"
	xormadapter "github.com/casbin/xorm-adapter"
	xormadapter2 "github.com/casbin/xorm-adapter/v2"
	"github.com/devtron-labs/devtron/pkg/sql"
	metav1 "k8s.io/apimachinery/pkg/apis/meta/v1"
	"log"
	"os"
	"strings"
)

type Version string

const (
	CasbinV1 Version = "V1"
	CasbinV2 Version = "V2"
)

var e *casbin.SyncedEnforcer
var e2 *casbinv2.SyncedEnforcer
var enforcerImplRef *EnforcerImpl
var casbinService CasbinService
var casbinVersion Version

type Subject string
type Resource string
type Action string
type Object string
type PolicyType string

func isV2() bool {
	return casbinVersion == CasbinV2
}

func setCasbinVersion() {
	version := os.Getenv("USE_CASBIN_V2")
	if version == "true" {
		casbinVersion = CasbinV2
		return
	}
	casbinVersion = CasbinV1
}

func Create() *casbin.SyncedEnforcer {
	setCasbinVersion()
	if isV2() {
		return nil
	}

	metav1.Now()
	config, err := sql.GetConfig() //FIXME: use this from wire
	if err != nil {
		log.Fatal(err)
	}
	dataSource := fmt.Sprintf("user=%s password=%s host=%s port=%s sslmode=disable", config.User, config.Password, config.Addr, config.Port)
	a, err := xormadapter.NewAdapter("postgres", dataSource, false) // Your driver and data source.
	if err != nil {
		log.Fatal(err)
	}
	auth, err1 := casbin.NewSyncedEnforcerSafe("./auth_model.conf", a)

	if err1 != nil {
		log.Fatal(err1)
	}
	e = auth
	err = e.LoadPolicy()
	log.Println("casbin Policies Loaded Successfully")
	if err != nil {
		log.Fatal(err)
	}
	//adding our key matching func - MatchKeyFunc, to enforcer
	e.AddFunction("matchKeyByPart", MatchKeyByPartFunc)
	return e
}

func CreateV2() *casbinv2.SyncedEnforcer {
	setCasbinVersion()
	if !isV2() {
		return nil
	}

	metav1.Now()
	config, err := sql.GetConfig() //FIXME: use this from wire
	if err != nil {
		log.Fatal(err)
	}
	dataSource := fmt.Sprintf("user=%s password=%s host=%s port=%s sslmode=disable", config.User, config.Password, config.Addr, config.Port)
	a, err := xormadapter2.NewAdapter("postgres", dataSource, false) // Your driver and data source.
	if err != nil {
		log.Fatal(err)
	}
	//Adapter

	auth, err1 := casbinv2.NewSyncedEnforcer("./auth_model.conf", a)
	if err1 != nil {
		log.Fatal(err1)
	}
	e2 = auth
	err = e2.LoadPolicy()
	log.Println("v2 casbin Policies Loaded Successfully")
	if err != nil {
		log.Fatal(err)
	}
	//adding our key matching func - MatchKeyFunc, to enforcer
	e2.AddFunction("matchKeyByPart", MatchKeyByPartFunc)
	return e2
}

func setEnforcerImpl(ref *EnforcerImpl) {
	enforcerImplRef = ref
}
func setCasbinService(service CasbinService) {
	casbinService = service
}

func AddPolicy(policies []Policy) error {
	err := casbinService.AddPolicy(policies)
	if err != nil {
		log.Println("casbin policy addition failed", "err", err)
		return err
	}
	return nil
}

func LoadPolicy() {
	defer HandlePanic()
	isCasbinV2, err := enforcerImplRef.ReloadPolicy()
	if err != nil {
		fmt.Println("error in reloading policies", err)
	} else {
		if isCasbinV2 {
			fmt.Println("V2 policy reloaded successfully")
		} else {
			fmt.Println("policy reloaded successfully")
		}
	}
}

func RemovePolicy(policies []Policy) []Policy {
	policy, err := casbinService.RemovePolicy(policies)
	if err != nil {
		log.Println(err)
	}
	return policy
}

func GetAllSubjects() []string {
	if isV2() {
		return e2.GetAllSubjects()
	}
	return e.GetAllSubjects()
}

func DeleteRoleForUser(user string, role string) bool {
	user = strings.ToLower(user)
<<<<<<< HEAD
	var response bool
	var err error
	if isV2() {
		response, err = e2.DeleteRoleForUser(user, role)
		if err != nil {
			log.Println(err)
		}
	} else {
		response = e.DeleteRoleForUser(user, role)
	}
=======
	role = strings.ToLower(role)
	response := e.DeleteRoleForUser(user, role)
>>>>>>> ed88602e
	enforcerImplRef.InvalidateCache(user)
	return response
}

func GetRolesForUser(user string) ([]string, error) {
	user = strings.ToLower(user)
	if isV2() {
		return e2.GetRolesForUser(user)
	}
	return e.GetRolesForUser(user)
}

func GetUserByRole(role string) ([]string, error) {
	role = strings.ToLower(role)
	if isV2() {
		return e2.GetUsersForRole(role)
	}
	return e.GetUsersForRole(role)
}

func RemovePoliciesByRole(role string) bool {
	role = strings.ToLower(role)
	policyResponse, err := casbinService.RemovePoliciesByRole(role)
	if err != nil {
		return false
	}
	enforcerImplRef.InvalidateCompleteCache()
	return policyResponse
}

func RemovePoliciesByRoles(roles []string) (bool, error) {
	policyResponse, err := casbinService.RemovePoliciesByRoles(roles)
	enforcerImplRef.InvalidateCompleteCache()
	return policyResponse, err
}

func HandlePanic() {
	if err := recover(); err != nil {
		log.Println("panic occurred:", err)
	}
}

type Policy struct {
	Type PolicyType `json:"type"`
	Sub  Subject    `json:"sub"`
	Res  Resource   `json:"res"`
	Act  Action     `json:"act"`
	Obj  Object     `json:"obj"`
}<|MERGE_RESOLUTION|>--- conflicted
+++ resolved
@@ -174,7 +174,7 @@
 
 func DeleteRoleForUser(user string, role string) bool {
 	user = strings.ToLower(user)
-<<<<<<< HEAD
+	role = strings.ToLower(role)
 	var response bool
 	var err error
 	if isV2() {
@@ -185,10 +185,6 @@
 	} else {
 		response = e.DeleteRoleForUser(user, role)
 	}
-=======
-	role = strings.ToLower(role)
-	response := e.DeleteRoleForUser(user, role)
->>>>>>> ed88602e
 	enforcerImplRef.InvalidateCache(user)
 	return response
 }
