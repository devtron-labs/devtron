--- conflicted
+++ resolved
@@ -143,14 +143,11 @@
 }
 
 func LoadPolicy() {
-<<<<<<< HEAD
-	defer HandlePanic()
-=======
+	defer HandlePanic()
 	reloadId := rand.Int()
 	fmt.Println("load policy start id:", reloadId)
 	defer HandlePanic()
 	swapPolicy()
->>>>>>> 1c229404
 	err := enforcerImplRef.ReloadPolicy()
 	if err != nil {
 		fmt.Println("error in reloading policies id:", reloadId, " err: ", err)
