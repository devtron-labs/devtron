--- conflicted
+++ resolved
@@ -149,22 +149,12 @@
 	defer HandlePanic()
 	swapPolicy()
 	fmt.Println("policy reloaded successfully id: ", reloadId)
-<<<<<<< HEAD
 	/*err := enforcerImplRef.ReloadPolicy()
-	if err != nil {
-		fmt.Println("error in reloading policies id:", reloadId, " err: ", err)
-	} else {
-		fmt.Println("policy reloaded successfully id: ", reloadId)
-	}*/
-=======
-	/*
-		err := enforcerImplRef.ReloadPolicy()
 		if err != nil {
 			fmt.Println("error in reloading policies id:", reloadId, " err: ", err)
 		} else {
 			fmt.Println("policy reloaded successfully id: ", reloadId)
-		}*/
->>>>>>> 96b231bc
+	}*/
 }
 
 func RemovePolicy(policies []Policy) []Policy {
