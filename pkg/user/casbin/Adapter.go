/*
 * Copyright (c) 2020 Devtron Labs
 *
 * Licensed under the Apache License, Version 2.0 (the "License");
 * you may not use this file except in compliance with the License.
 * You may obtain a copy of the License at
 *
 *    http://www.apache.org/licenses/LICENSE-2.0
 *
 * Unless required by applicable law or agreed to in writing, software
 * distributed under the License is distributed on an "AS IS" BASIS,
 * WITHOUT WARRANTIES OR CONDITIONS OF ANY KIND, either express or implied.
 * See the License for the specific language governing permissions and
 * limitations under the License.
 *
 */

package casbin

import (
	"fmt"
	xormadapter "github.com/casbin/xorm-adapter"
	"log"
	"strings"

	"github.com/casbin/casbin"
	"github.com/devtron-labs/devtron/pkg/sql"
	metav1 "k8s.io/apimachinery/pkg/apis/meta/v1"
)

var e *casbin.SyncedEnforcer
var enforcerImplRef *EnforcerImpl

type Subject string
type Resource string
type Action string
type Object string
type PolicyType string

type Policy struct {
	Type PolicyType `json:"type"`
	Sub  Subject    `json:"sub"`
	Res  Resource   `json:"res"`
	Act  Action     `json:"act"`
	Obj  Object     `json:"obj"`
}

func Create() *casbin.SyncedEnforcer {
	metav1.Now()
	config, err := sql.GetConfig() //FIXME: use this from wire
	if err != nil {
		log.Fatal(err)
	}
	dataSource := fmt.Sprintf("user=%s password=%s host=%s port=%s sslmode=disable", config.User, config.Password, config.Addr, config.Port)
	a, err := xormadapter.NewAdapter("postgres", dataSource, false) // Your driver and data source.
	if err != nil {
		log.Fatal(err)
	}
	auth, err1 := casbin.NewSyncedEnforcerSafe("./auth_model.conf", a)
	if err1 != nil {
		log.Fatal(err1)
	}
	e = auth
	err = e.LoadPolicy()
	log.Println("casbin Policies Loaded Successfully")
	if err != nil {
		log.Fatal(err)
	}
	//adding our key matching func - MatchKeyFunc, to enforcer
	e.AddFunction("matchKeyByPart", MatchKeyByPartFunc)
	return e
}

func setEnforcerImpl(ref *EnforcerImpl) {
	enforcerImplRef = ref
}

func AddPolicy(policies []Policy) []Policy {
<<<<<<< HEAD
	defer handlePanic()
=======
	defer HandlePanic()
	LoadPolicy()
>>>>>>> 942608d0
	var failed = []Policy{}
	emailIdList := map[string]struct{}{}
	for _, p := range policies {
		success := false
		if strings.ToLower(string(p.Type)) == "p" && p.Sub != "" && p.Res != "" && p.Act != "" && p.Obj != "" {
			sub := strings.ToLower(string(p.Sub))
			res := strings.ToLower(string(p.Res))
			act := strings.ToLower(string(p.Act))
			obj := strings.ToLower(string(p.Obj))
			success = e.AddPolicy([]string{sub, res, act, obj, "allow"})
		} else if strings.ToLower(string(p.Type)) == "g" && p.Sub != "" && p.Obj != "" {
			sub := strings.ToLower(string(p.Sub))
			obj := strings.ToLower(string(p.Obj))
			success = e.AddGroupingPolicy([]string{sub, obj})
		}
		if !success {
			failed = append(failed, p)
		}
		if p.Sub != "" {
			emailIdList[strings.ToLower(string(p.Sub))] = struct{}{}
		}
	}
	if len(policies) != len(failed) {
		for emailId := range emailIdList {
			enforcerImplRef.InvalidateCache(emailId)
		}
	}
	return failed
}

func LoadPolicy() {
	defer HandlePanic()
	err := enforcerImplRef.ReloadPolicy()
	if err != nil {
		fmt.Println("error in reloading policies", err)
	} else {
		fmt.Println("policy reloaded successfully")
	}
}

func RemovePolicy(policies []Policy) []Policy {
	defer HandlePanic()
	var failed = []Policy{}
	emailIdList := map[string]struct{}{}
	for _, p := range policies {
		success := false
		if strings.ToLower(string(p.Type)) == "p" && p.Sub != "" && p.Res != "" && p.Act != "" && p.Obj != "" {
			success = e.RemovePolicy([]string{strings.ToLower(string(p.Sub)), strings.ToLower(string(p.Res)), strings.ToLower(string(p.Act)), strings.ToLower(string(p.Obj))})
		} else if strings.ToLower(string(p.Type)) == "g" && p.Sub != "" && p.Obj != "" {
			success = e.RemoveGroupingPolicy([]string{strings.ToLower(string(p.Sub)), strings.ToLower(string(p.Obj))})
		}
		if !success {
			failed = append(failed, p)
		}
		if p.Sub != "" {
			emailIdList[strings.ToLower(string(p.Sub))] = struct{}{}
		}
	}
	if len(policies) != len(failed) {
		for emailId := range emailIdList {
			enforcerImplRef.InvalidateCache(emailId)
		}
	}
	return failed
}

func GetAllSubjects() []string {
	return e.GetAllSubjects()
}

func DeleteRoleForUser(user string, role string) bool {
	user = strings.ToLower(user)
	response := e.DeleteRoleForUser(user, role)
	enforcerImplRef.InvalidateCache(user)
	return response
}

func GetRolesForUser(user string) ([]string, error) {
	user = strings.ToLower(user)
	return e.GetRolesForUser(user)
}

func GetUserByRole(role string) ([]string, error) {
	role = strings.ToLower(role)
	return e.GetUsersForRole(role)
}

func RemovePoliciesByRoles(roles string) bool {
	roles = strings.ToLower(roles)
	policyResponse := e.RemovePolicy([]string{roles})
	enforcerImplRef.InvalidateCompleteCache()
	return policyResponse
}

func HandlePanic() {
	if err := recover(); err != nil {
		log.Println("panic occurred:", err)
	}
}<|MERGE_RESOLUTION|>--- conflicted
+++ resolved
@@ -76,12 +76,7 @@
 }
 
 func AddPolicy(policies []Policy) []Policy {
-<<<<<<< HEAD
-	defer handlePanic()
-=======
 	defer HandlePanic()
-	LoadPolicy()
->>>>>>> 942608d0
 	var failed = []Policy{}
 	emailIdList := map[string]struct{}{}
 	for _, p := range policies {
