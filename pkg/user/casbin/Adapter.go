/*
 * Copyright (c) 2020 Devtron Labs
 *
 * Licensed under the Apache License, Version 2.0 (the "License");
 * you may not use this file except in compliance with the License.
 * You may obtain a copy of the License at
 *
 *    http://www.apache.org/licenses/LICENSE-2.0
 *
 * Unless required by applicable law or agreed to in writing, software
 * distributed under the License is distributed on an "AS IS" BASIS,
 * WITHOUT WARRANTIES OR CONDITIONS OF ANY KIND, either express or implied.
 * See the License for the specific language governing permissions and
 * limitations under the License.
 *
 */

package casbin

import (
	"fmt"
	"github.com/casbin/casbin"
	"github.com/casbin/xorm-adapter"
	"github.com/devtron-labs/devtron/pkg/sql"
	metav1 "k8s.io/apimachinery/pkg/apis/meta/v1"
	"log"
	"strings"
)

var e *casbin.Enforcer
var enforcerImplRef *EnforcerImpl

type Subject string
type Resource string
type Action string
type Object string
type PolicyType string

type Policy struct {
	Type PolicyType `json:"type"`
	Sub  Subject    `json:"sub"`
	Res  Resource   `json:"res"`
	Act  Action     `json:"act"`
	Obj  Object     `json:"obj"`
}

func Create() *casbin.Enforcer {
	metav1.Now()
	config, err := sql.GetConfig() //FIXME: use this from wire
	if err != nil {
		log.Fatal(err)
	}
	dataSource := fmt.Sprintf("user=%s password=%s host=%s port=%s sslmode=disable", config.User, config.Password, config.Addr, config.Port)
	a, err := xormadapter.NewAdapter("postgres", dataSource, false) // Your driver and data source.
	if err != nil {
		log.Fatal(err)
	}
	auth, err1 := casbin.NewEnforcerSafe("./auth_model.conf", a)
	if err1 != nil {
		log.Fatal(err1)
	}
	e = auth
	err = e.LoadPolicy()
	if err != nil {
		log.Fatal(err)
	}
	//adding our key matching func - MatchKeyFunc, to enforcer
	e.AddFunction("matchKeyByPart", MatchKeyByPartFunc)
	return e
}

func setEnforcerImpl(ref *EnforcerImpl) {
	enforcerImplRef = ref
}

func AddPolicy(policies []Policy) []Policy {
	defer handlePanic()
	LoadPolicy()
	var failed = []Policy{}
	var emailIdList []string
	for _, p := range policies {
		success := false
		if strings.ToLower(string(p.Type)) == "p" && p.Sub != "" && p.Res != "" && p.Act != "" && p.Obj != "" {
			sub := strings.ToLower(string(p.Sub))
			res := strings.ToLower(string(p.Res))
			act := strings.ToLower(string(p.Act))
			obj := strings.ToLower(string(p.Obj))
			success = e.AddPolicy([]string{sub, res, act, obj, "allow"})
		} else if strings.ToLower(string(p.Type)) == "g" && p.Sub != "" && p.Obj != "" {
			sub := strings.ToLower(string(p.Sub))
			obj := strings.ToLower(string(p.Obj))
			success = e.AddGroupingPolicy([]string{sub, obj})
		}
		if !success {
			failed = append(failed, p)
		}
		if p.Sub != "" {
			emailIdList = append(emailIdList, strings.ToLower(string(p.Sub)))
		}
	}
	if len(policies) != len(failed) {
		err := e.LoadPolicy()
		if err != nil {
			fmt.Println("error in reloading policies", err)
		} else {
			fmt.Println("policy reloaded successfully")
		}
	}
	for _, emailId := range emailIdList {
		enforcerImplRef.InvalidateCache(emailId)
	}
	return failed
}

func LoadPolicy() {
	defer handlePanic()
	err := e.LoadPolicy()
	if err != nil {
		fmt.Println("error in reloading policies", err)
	} else {
		fmt.Println("policy reloaded successfully")
	}
}

func RemovePolicy(policies []Policy) []Policy {
	defer handlePanic()
	var failed = []Policy{}
	var emailIdList []string
	for _, p := range policies {
		success := false
		if strings.ToLower(string(p.Type)) == "p" && p.Sub != "" && p.Res != "" && p.Act != "" && p.Obj != "" {
			success = e.RemovePolicy([]string{strings.ToLower(string(p.Sub)), strings.ToLower(string(p.Res)), strings.ToLower(string(p.Act)), strings.ToLower(string(p.Obj))})
		} else if strings.ToLower(string(p.Type)) == "g" && p.Sub != "" && p.Obj != "" {
			success = e.RemoveGroupingPolicy([]string{strings.ToLower(string(p.Sub)), strings.ToLower(string(p.Obj))})
		}
		if !success {
			failed = append(failed, p)
		}
		if p.Sub != "" {
			emailIdList = append(emailIdList, strings.ToLower(string(p.Sub)))
		}
	}
	if len(policies) != len(failed) {
		_ = e.LoadPolicy()
	}
	for _, emailId := range emailIdList {
		enforcerImplRef.InvalidateCache(emailId)
	}
	return failed
}

func GetAllSubjects() []string {
	return e.GetAllSubjects()
}

func DeleteRoleForUser(user string, role string) bool {
	user = strings.ToLower(user)
	enforcerImplRef.InvalidateCache(user)
	return e.DeleteRoleForUser(user, role)
}

func GetRolesForUser(user string) ([]string, error) {
	user = strings.ToLower(user)
	return e.GetRolesForUser(user)
}

func GetUserByRole(role string) ([]string, error) {
	role = strings.ToLower(role)
	return e.GetUsersForRole(role)
}

func RemovePoliciesByRoles(roles string) bool {
<<<<<<< HEAD
	enforcerImplRef.InvalidateCompleteCache()
=======
>>>>>>> 82b32719
	roles = strings.ToLower(roles)
	return e.RemovePolicy([]string{roles})
}

func handlePanic() {
	if err := recover(); err != nil {
		log.Println("panic occurred:", err)
	}
}<|MERGE_RESOLUTION|>--- conflicted
+++ resolved
@@ -19,12 +19,12 @@
 
 import (
 	"fmt"
+	"log"
+	"strings"
+
 	"github.com/casbin/casbin"
-	"github.com/casbin/xorm-adapter"
 	"github.com/devtron-labs/devtron/pkg/sql"
 	metav1 "k8s.io/apimachinery/pkg/apis/meta/v1"
-	"log"
-	"strings"
 )
 
 var e *casbin.Enforcer
@@ -170,10 +170,7 @@
 }
 
 func RemovePoliciesByRoles(roles string) bool {
-<<<<<<< HEAD
 	enforcerImplRef.InvalidateCompleteCache()
-=======
->>>>>>> 82b32719
 	roles = strings.ToLower(roles)
 	return e.RemovePolicy([]string{roles})
 }
