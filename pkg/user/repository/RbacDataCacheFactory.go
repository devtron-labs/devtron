package repository

import (
	"encoding/json"
	"fmt"
	"go.uber.org/zap"
	"strconv"
	"sync"
)

type RbacDataCacheFactory interface {
	GetDefaultRoleDataAndPolicyByEntityAccessTypeAndRoleType(entity, accessType, roleType string) (RoleCacheDetailObj, PolicyCacheDetailObj, error)
	SyncPolicyCache()
	SyncRoleDataCache()
}

type RbacDataCacheFactoryImpl struct {
	logger                          *zap.SugaredLogger
	policyCache                     map[string]PolicyCacheDetailObj
	roleCache                       map[string]RoleCacheDetailObj
	mutex                           sync.Mutex
	defaultRbacPolicyDataRepository RbacPolicyDataRepository
	defaultRbacRoleDataRepository   RbacRoleDataRepository
}

type PolicyCacheDetailObj struct {
	Type         PValDetailObj `json:"type"`
	Sub          PValDetailObj `json:"sub"`
	ResActObjSet []ResActObj   `json:"resActObjSet"`
}

type RoleCacheDetailObj struct {
	Role        PValDetailObj `json:"role"`
	Entity      PValDetailObj `json:"entity"`
	Team        PValDetailObj `json:"team"`
	EntityName  PValDetailObj `json:"entityName"`
	Environment PValDetailObj `json:"environment"`
	Action      PValDetailObj `json:"action"`
	AccessType  PValDetailObj `json:"accessType"`
	Cluster     PValDetailObj `json:"cluster"`
	Namespace   PValDetailObj `json:"namespace"`
	Group       PValDetailObj `json:"group"`
	Kind        PValDetailObj `json:"kind"`
	Resource    PValDetailObj `json:"resource"`
<<<<<<< HEAD
	Approver    PValDetailObj `json:"approver"`
=======
	Workflow    PValDetailObj `json:"workflow"`
>>>>>>> d3c82bd9
}

type ResActObj struct {
	Res PValDetailObj `json:"res"`
	Act PValDetailObj `json:"act"`
	Obj PValDetailObj `json:"obj"`
}

type PValDetailObj struct {
	Value       string                `json:"value"`
	IndexKeyMap map[int]PValUpdateKey `json:"indexKeyMap"` //map of index at which replacement is to be done and name of key that is to for updating value
}

type PValResolvedValue struct {
	object string
}

func NewPValResolvedValue(obj string) PValResolvedValue {
	return PValResolvedValue{object: obj}
}

func (value PValResolvedValue) String() string {
	return value.object
}

func (value PValResolvedValue) Boolean() bool {
	parsedVal, err := strconv.ParseBool(value.object)
	if err != nil {
		return false
	}
	return parsedVal
}

func NewRbacDataCacheFactoryImpl(logger *zap.SugaredLogger,
	defaultRbacPolicyDataRepository RbacPolicyDataRepository,
	defaultRbacRoleDataRepository RbacRoleDataRepository) *RbacDataCacheFactoryImpl {
	policyCache := initialisePolicyDataCache()
	roleCache := initialiseRoleDataCache()
	return &RbacDataCacheFactoryImpl{
		logger:                          logger,
		policyCache:                     policyCache,
		roleCache:                       roleCache,
		defaultRbacPolicyDataRepository: defaultRbacPolicyDataRepository,
		defaultRbacRoleDataRepository:   defaultRbacRoleDataRepository,
	}
}

func (impl *RbacDataCacheFactoryImpl) GetDefaultRoleDataAndPolicyByEntityAccessTypeAndRoleType(entity, accessType, roleType string) (RoleCacheDetailObj, PolicyCacheDetailObj, error) {
	defaultPolicyData := PolicyCacheDetailObj{}
	defaultRoleData := RoleCacheDetailObj{}

	//getting key for cache map
	keyForMap := getCacheMapKey(entity, accessType, roleType)

	//checking and getting default policy data from cache
	if val, ok := impl.policyCache[keyForMap]; ok {
		defaultPolicyData = val
	} else {
		impl.logger.Errorw("default role not found", "entity", entity, "accessType", accessType, "roleType", roleType)
		return defaultRoleData, defaultPolicyData, fmt.Errorf("default policy not found")
	}

	//checking and getting default role data from cache
	if val, ok := impl.roleCache[keyForMap]; ok {
		defaultRoleData = val
	} else {
		impl.logger.Errorw("default policy not found", "entity", entity, "accessType", accessType, "roleType", roleType)
		return defaultRoleData, defaultPolicyData, fmt.Errorf("default role not found")
	}

	return defaultRoleData, defaultPolicyData, nil
}

func (impl *RbacDataCacheFactoryImpl) SyncPolicyCache() {
	//getting all default policies
	defaultRbacPolicies, err := impl.defaultRbacPolicyDataRepository.GetPolicyDataForAllRoles()
	if err != nil {
		return
	}
	for _, defaultRbacPolicy := range defaultRbacPolicies {
		policyData := defaultRbacPolicy.PolicyData
		var policyDataObj PolicyCacheDetailObj
		err = json.Unmarshal([]byte(policyData), &policyDataObj)
		if err != nil {
			impl.logger.Errorw("error in unmarshalling policy data", "err", err)
			continue
		}
		keyForMap := getCacheMapKey(defaultRbacPolicy.Entity, defaultRbacPolicy.AccessType, defaultRbacPolicy.Role)
		impl.mutex.Lock()
		impl.policyCache[keyForMap] = policyDataObj
		impl.mutex.Unlock()
	}
}

func (impl *RbacDataCacheFactoryImpl) SyncRoleDataCache() {
	//getting all default policies
	defaultRbacRoles, err := impl.defaultRbacRoleDataRepository.GetRoleDataForAllRoles()
	if err != nil {
		return
	}
	for _, defaultRbacRole := range defaultRbacRoles {
		roleData := defaultRbacRole.RoleData
		var roleDataObj RoleCacheDetailObj
		err = json.Unmarshal([]byte(roleData), &roleDataObj)
		if err != nil {
			impl.logger.Errorw("error in unmarshalling role data", "err", err)
			continue
		}
		keyForMap := getCacheMapKey(defaultRbacRole.Entity, defaultRbacRole.AccessType, defaultRbacRole.Role)
		impl.mutex.Lock()
		impl.roleCache[keyForMap] = roleDataObj
		impl.mutex.Unlock()
	}
}

func initialisePolicyDataCache() map[string]PolicyCacheDetailObj {
	c := make(map[string]PolicyCacheDetailObj)
	return c
}

func initialiseRoleDataCache() map[string]RoleCacheDetailObj {
	c := make(map[string]RoleCacheDetailObj)
	return c
}

func getCacheMapKey(entity, accessType, roleType string) string {
	return fmt.Sprintf("%s_%s_%s", entity, accessType, roleType)
}<|MERGE_RESOLUTION|>--- conflicted
+++ resolved
@@ -42,11 +42,8 @@
 	Group       PValDetailObj `json:"group"`
 	Kind        PValDetailObj `json:"kind"`
 	Resource    PValDetailObj `json:"resource"`
-<<<<<<< HEAD
 	Approver    PValDetailObj `json:"approver"`
-=======
 	Workflow    PValDetailObj `json:"workflow"`
->>>>>>> d3c82bd9
 }
 
 type ResActObj struct {
