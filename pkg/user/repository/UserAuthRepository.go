/*
 * Copyright (c) 2020 Devtron Labs
 *
 * Licensed under the Apache License, Version 2.0 (the "License");
 * you may not use this file except in compliance with the License.
 * You may obtain a copy of the License at
 *
 *    http://www.apache.org/licenses/LICENSE-2.0
 *
 * Unless required by applicable law or agreed to in writing, software
 * distributed under the License is distributed on an "AS IS" BASIS,
 * WITHOUT WARRANTIES OR CONDITIONS OF ANY KIND, either express or implied.
 * See the License for the specific language governing permissions and
 * limitations under the License.
 *
 */

/*
@description: user authentication and authorization
*/
package repository

import (
	"encoding/json"
	"github.com/devtron-labs/devtron/api/bean"
	"github.com/devtron-labs/devtron/pkg/sql"
	bean2 "github.com/devtron-labs/devtron/pkg/user/bean"
	casbin2 "github.com/devtron-labs/devtron/pkg/user/casbin"
	"github.com/devtron-labs/devtron/util"
	"github.com/go-pg/pg"
	"go.uber.org/zap"
	"strings"
	"time"
)

type UserAuthRepository interface {
	CreateRole(role *RoleModel) (*RoleModel, error)
	CreateRoleWithTxn(userModel *RoleModel, tx *pg.Tx) (*RoleModel, error)
	GetRoleById(id int) (*RoleModel, error)
	GetRolesByIds(ids []int) ([]RoleModel, error)
	GetRoleByRoles(roles []string) ([]RoleModel, error)
	GetRolesByUserId(userId int32) ([]RoleModel, error)
	GetRolesByGroupId(userId int32) ([]*RoleModel, error)
	GetAllRole() ([]RoleModel, error)
	GetRolesByActionAndAccessType(action string, accessType string) ([]RoleModel, error)
	GetRoleByFilterForAllTypes(entity, team, app, env, act string, approver bool, accessType, cluster, namespace, group, kind, resource, action string, oldValues bool, workflow string) (RoleModel, error)
	CreateUserRoleMapping(userRoleModel *UserRoleModel, tx *pg.Tx) (*UserRoleModel, error)
	GetUserRoleMappingByUserId(userId int32) ([]*UserRoleModel, error)
	DeleteUserRoleMapping(userRoleModel *UserRoleModel, tx *pg.Tx) (bool, error)
	DeleteUserRoleByRoleId(roleId int, tx *pg.Tx) error
	DeleteUserRoleByRoleIds(roleIds []int, tx *pg.Tx) error
<<<<<<< HEAD
	CreateDefaultPoliciesForAllTypes(team, entityName, env, entity, cluster, namespace, group, kind, resource, actionType, accessType string, approver bool, UserId int32) (bool, error, []casbin2.Policy)
=======
	CreateDefaultPoliciesForAllTypes(team, entityName, env, entity, cluster, namespace, group, kind, resource, actionType, accessType string, UserId int32) (bool, error, []casbin2.Policy)
>>>>>>> 92648325
	CreateRoleForSuperAdminIfNotExists(tx *pg.Tx, UserId int32) (bool, error)
	SyncOrchestratorToCasbin(team string, entityName string, env string, tx *pg.Tx) (bool, error)
	GetRolesForEnvironment(envName, envIdentifier string) ([]*RoleModel, error)
	GetRolesForProject(teamName string) ([]*RoleModel, error)
	GetRolesForApp(appName string) ([]*RoleModel, error)
	GetRolesForChartGroup(chartGroupName string) ([]*RoleModel, error)
	DeleteRole(role *RoleModel, tx *pg.Tx) error
	DeleteRolesByIds(roleIds []int, tx *pg.Tx) error
	//GetRoleByFilterForClusterEntity(cluster, namespace, group, kind, resource, action string) (RoleModel, error)
	GetRolesByUserIdAndEntityType(userId int32, entityType string) ([]*RoleModel, error)
	CreateRolesWithAccessTypeAndEntity(team, entityName, env, entity, cluster, namespace, group, kind, resource, actionType, accessType string, UserId int32, role string) (bool, error)
	GetRolesByEntityAccessTypeAndAction(entity, accessType, action string) ([]*RoleModel, error)
	GetApprovalUsersByEnv(appName, envName string) ([]string, []string, error)
	GetConfigApprovalUsersByEnv(appName, envName, team string) ([]string, []string, error)
	GetRolesForWorkflow(workflow, entityName string) ([]*RoleModel, error)
	GetRoleForClusterEntity(cluster, namespace, group, kind, resource, action string) (RoleModel, error)
	GetRoleForJobsEntity(entity, team, app, env, act string, workflow string) (RoleModel, error)
<<<<<<< HEAD
	GetRoleForOtherEntity(team, app, env, act, accessType string, oldValues, approver bool) (RoleModel, error)
=======
	GetRoleForOtherEntity(team, app, env, act, accessType string, oldValues bool) (RoleModel, error)
>>>>>>> 92648325
	GetRoleForChartGroupEntity(entity, app, act, accessType string) (RoleModel, error)
}

type UserAuthRepositoryImpl struct {
	dbConnection                *pg.DB
	Logger                      *zap.SugaredLogger
	defaultAuthPolicyRepository DefaultAuthPolicyRepository
	defaultAuthRoleRepository   DefaultAuthRoleRepository
}

func NewUserAuthRepositoryImpl(dbConnection *pg.DB, Logger *zap.SugaredLogger,
	defaultAuthPolicyRepository DefaultAuthPolicyRepository,
	defaultAuthRoleRepository DefaultAuthRoleRepository) *UserAuthRepositoryImpl {
	return &UserAuthRepositoryImpl{
		dbConnection:                dbConnection,
		Logger:                      Logger,
		defaultAuthPolicyRepository: defaultAuthPolicyRepository,
		defaultAuthRoleRepository:   defaultAuthRoleRepository,
	}
}

type RoleModel struct {
	TableName   struct{} `sql:"roles" pg:",discard_unknown_columns"`
	Id          int      `sql:"id,pk"`
	Role        string   `sql:"role,notnull"`
	Entity      string   `sql:"entity"`
	Team        string   `sql:"team"`
	EntityName  string   `sql:"entity_name"`
	Environment string   `sql:"environment"`
	Action      string   `sql:"action"`
	AccessType  string   `sql:"access_type"`
	Approver    bool     `sql:"approver"`
	Cluster     string   `sql:"cluster"`
	Namespace   string   `sql:"namespace"`
	Group       string   `sql:"group"`
	Kind        string   `sql:"kind"`
	Resource    string   `sql:"resource"`
	Workflow    string   `sql:"workflow"`
	sql.AuditLog
}

type RolePolicyDetails struct {
	Team       string
	Env        string
	App        string
	TeamObj    string
	EnvObj     string
	AppObj     string
	Entity     string
	EntityName string

	Cluster      string
	Namespace    string
	Group        string
	Kind         string
	Resource     string
	ClusterObj   string
	NamespaceObj string
	GroupObj     string
	KindObj      string
	ResourceObj  string
	Approver     bool
}

type ClusterRolePolicyDetails struct {
	Entity       string
	Cluster      string
	Namespace    string
	Group        string
	Kind         string
	Resource     string
	ClusterObj   string
	NamespaceObj string
	GroupObj     string
	KindObj      string
	ResourceObj  string
}

func (impl UserAuthRepositoryImpl) CreateRole(role *RoleModel) (*RoleModel, error) {
	err := impl.dbConnection.Insert(role)
	if err != nil {
		impl.Logger.Error("error in creating role", "err", err, "role", role)
		return role, err
	}
	return role, nil
}

func (impl UserAuthRepositoryImpl) CreateRoleWithTxn(userModel *RoleModel, tx *pg.Tx) (*RoleModel, error) {
	err := tx.Insert(userModel)
	if err != nil {
		impl.Logger.Error(err)
		return userModel, err
	}
	return userModel, nil
}

func (impl UserAuthRepositoryImpl) GetRoleById(id int) (*RoleModel, error) {
	var model RoleModel
	err := impl.dbConnection.Model(&model).Where("id = ?", id).Select()
	if err != nil {
		impl.Logger.Error(err)
		return &model, err
	}
	return &model, nil
}
func (impl UserAuthRepositoryImpl) GetRolesByIds(ids []int) ([]RoleModel, error) {
	var model []RoleModel
	err := impl.dbConnection.Model(&model).Where("id IN (?)", pg.In(ids)).Select()
	if err != nil {
		impl.Logger.Error(err)
		return model, err
	}
	return model, nil
}
func (impl UserAuthRepositoryImpl) GetRoleByRoles(roles []string) ([]RoleModel, error) {
	var model []RoleModel
	err := impl.dbConnection.Model(&model).Where("role IN (?)", pg.In(roles)).Select()
	if err != nil {
		impl.Logger.Error(err)
		return model, err
	}
	return model, nil
}

func (impl UserAuthRepositoryImpl) GetRolesByUserId(userId int32) ([]RoleModel, error) {
	var models []RoleModel
	err := impl.dbConnection.Model(&models).
		Column("role_model.*").
		Join("INNER JOIN user_roles ur on ur.role_id=role_model.id").
		Where("ur.user_id = ?", userId).Select()
	if err != nil {
		impl.Logger.Error(err)
		return models, err
	}
	return models, nil
}
func (impl UserAuthRepositoryImpl) GetRolesByGroupId(roleGroupId int32) ([]*RoleModel, error) {
	var models []*RoleModel
	err := impl.dbConnection.Model(&models).
		Column("role_model.*").
		Join("INNER JOIN role_group_role_mapping rgrm on rgrm.role_id=role_model.id").
		Join("INNER JOIN role_group rg on rg.id=rgrm.role_group_id").
		Where("rg.id = ?", roleGroupId).Select()
	if err != nil {
		impl.Logger.Error(err)
		return models, err
	}
	return models, nil
}
func (impl UserAuthRepositoryImpl) GetRole(role string) (*RoleModel, error) {
	var model RoleModel
	err := impl.dbConnection.Model(&model).Where("role = ?", role).Select()
	if err != nil {
		impl.Logger.Error(err)
		return &model, err
	}
	return &model, nil
}
func (impl UserAuthRepositoryImpl) GetAllRole() ([]RoleModel, error) {
	var models []RoleModel
	err := impl.dbConnection.Model(&models).Select()
	if err != nil {
		impl.Logger.Error(err)
		return models, err
	}
	return models, nil
}

func (impl UserAuthRepositoryImpl) GetRolesByActionAndAccessType(action string, accessType string) ([]RoleModel, error) {
	var models []RoleModel
	var err error
	if accessType == "" {
		err = impl.dbConnection.Model(&models).Where("action = ?", action).
			Where("access_type is NULL").
			Select()
	} else {
		err = impl.dbConnection.Model(&models).Where("action = ?", action).
			Where("access_type = ?", accessType).
			Select()
	}
	if err != nil {
		impl.Logger.Error("err in getting role by action", "err", err, "action", action, "accessType", accessType)
		return models, err
	}
	return models, nil
}

<<<<<<< HEAD
func (impl UserAuthRepositoryImpl) GetRoleByFilterForAllTypes(entity, team, app, env, act string, approver bool, accessType, cluster, namespace, group, kind, resource, action string, oldValues bool, workflow string) (RoleModel, error) {
=======
func (impl UserAuthRepositoryImpl) GetRoleByFilterForAllTypes(entity, team, app, env, act, accessType, cluster, namespace, group, kind, resource, action string, oldValues bool, workflow string) (RoleModel, error) {
>>>>>>> 92648325
	switch entity {
	case bean2.CLUSTER:
		{
			return impl.GetRoleForClusterEntity(cluster, namespace, group, kind, resource, action)
		}
	case bean.CHART_GROUP_ENTITY:
		{
			return impl.GetRoleForChartGroupEntity(entity, app, act, accessType)
		}
	case bean2.EntityJobs:
		{
			return impl.GetRoleForJobsEntity(entity, team, app, env, act, workflow)
		}
	default:
		{
<<<<<<< HEAD
			return impl.GetRoleForOtherEntity(team, app, env, act, accessType, oldValues, approver)
=======
			return impl.GetRoleForOtherEntity(team, app, env, act, accessType, oldValues)
>>>>>>> 92648325
		}
	}
	return RoleModel{}, nil
}

func (impl UserAuthRepositoryImpl) CreateUserRoleMapping(userRoleModel *UserRoleModel, tx *pg.Tx) (*UserRoleModel, error) {
	err := tx.Insert(userRoleModel)
	if err != nil {
		impl.Logger.Error(err)
		return userRoleModel, err
	}

	return userRoleModel, nil
}
func (impl UserAuthRepositoryImpl) GetUserRoleMappingByUserId(userId int32) ([]*UserRoleModel, error) {
	var userRoleModels []*UserRoleModel
	err := impl.dbConnection.Model(&userRoleModels).Where("user_id = ?", userId).Select()
	if err != nil {
		impl.Logger.Error(err)
		return userRoleModels, err
	}
	return userRoleModels, nil
}
func (impl UserAuthRepositoryImpl) DeleteUserRoleMapping(userRoleModel *UserRoleModel, tx *pg.Tx) (bool, error) {
	err := tx.Delete(userRoleModel)
	if err != nil {
		impl.Logger.Error(err)
		return false, err
	}
	return true, nil
}

func (impl UserAuthRepositoryImpl) DeleteUserRoleByRoleId(roleId int, tx *pg.Tx) error {
	var userRoleModel *UserRoleModel
	_, err := tx.Model(userRoleModel).
		Where("role_id = ?", roleId).Delete()
	if err != nil {
		impl.Logger.Error("err in deleting user role by role id", "err", err, "roleId", roleId)
		return err
	}
	return nil
}
func (impl UserAuthRepositoryImpl) DeleteUserRoleByRoleIds(roleIds []int, tx *pg.Tx) error {
	var userRoleModel *UserRoleModel
	_, err := tx.Model(userRoleModel).
		Where("role_id in (?)", pg.In(roleIds)).Delete()
	if err != nil {
		impl.Logger.Error("err in deleting user role by role id", "err", err, "roleIds", roleIds)
		return err
	}
	return nil
}

func (impl UserAuthRepositoryImpl) CreateDefaultPoliciesForAllTypes(team, entityName, env, entity, cluster, namespace, group, kind, resource, actionType, accessType string, approver bool, UserId int32) (bool, error, []casbin2.Policy) {
	//not using txn from parent caller because of conflicts in fetching of transactional save
	dbConnection := impl.dbConnection
	tx, err := dbConnection.Begin()
	var policiesToBeAdded []casbin2.Policy
	if err != nil {
		return false, err, policiesToBeAdded
	}
	// Rollback tx on error.
	defer tx.Rollback()

	//for START in Casbin Object
	teamObj := team
	envObj := env
	appObj := entityName
	if teamObj == "" {
		teamObj = "*"
	}
	if envObj == "" {
		envObj = "*"
	}
	if appObj == "" {
		appObj = "*"
	}

	clusterObj := cluster
	namespaceObj := namespace
	groupObj := group
	kindObj := kind
	resourceObj := resource

	if cluster == "" {
		clusterObj = "*"
	}
	if namespace == "" {
		namespaceObj = "*"
	}
	if group == "" {
		groupObj = "*"
	}
	if kind == "" {
		kindObj = "*"
	}
	if resource == "" {
		resourceObj = "*"
	}
	rolePolicyDetails := RolePolicyDetails{
		Team:         team,
		App:          entityName,
		Env:          env,
		TeamObj:      teamObj,
		EnvObj:       envObj,
		AppObj:       appObj,
		Entity:       entity,
		EntityName:   entityName,
		Approver:     approver,
		Cluster:      cluster,
		Namespace:    namespace,
		Group:        group,
		Kind:         kind,
		Resource:     resource,
		ClusterObj:   clusterObj,
		NamespaceObj: namespaceObj,
		GroupObj:     groupObj,
		KindObj:      kindObj,
		ResourceObj:  resourceObj,
	}

	//getting policies from db
	PoliciesDb, err := impl.defaultAuthPolicyRepository.GetPolicyByRoleTypeAndEntity(bean2.RoleType(actionType), accessType, entity)
	if err != nil {
		return false, err, policiesToBeAdded
	}
	//getting updated policies
	Policies, err := util.Tprintf(PoliciesDb, rolePolicyDetails)
	if err != nil {
		impl.Logger.Errorw("error in getting updated policies", "err", err, "roleType", bean2.RoleType(actionType), accessType)
		return false, err, policiesToBeAdded
	}
	//for START in Casbin Object Ends Here
	var policies bean.PolicyRequest
	err = json.Unmarshal([]byte(Policies), &policies)
	if err != nil {
		impl.Logger.Errorw("decode err", "err", err)
		return false, err, policiesToBeAdded
	}
	impl.Logger.Debugw("add policy request", "policies", policies)
	policiesToBeAdded = append(policiesToBeAdded, policies.Data...)
	//Creating ROLES
	//getting roles from db
	roleDb, err := impl.defaultAuthRoleRepository.GetRoleByRoleTypeAndEntityType(bean2.RoleType(actionType), accessType, entity)
	if err != nil {
		return false, err, nil
	}
	role, err := util.Tprintf(roleDb, rolePolicyDetails)
	if err != nil {
		impl.Logger.Errorw("error in getting updated role", "err", err, "roleType", bean2.RoleType(actionType))
		return false, err, nil
	}
	//getting updated role
	var roleData bean.RoleData
	err = json.Unmarshal([]byte(role), &roleData)
	if err != nil {
		impl.Logger.Errorw("decode err", "err", err)
		return false, err, nil
	}
	_, err = impl.createRole(&roleData, UserId)
	if err != nil && strings.Contains("duplicate key value violates unique constraint", err.Error()) {
		return false, err, nil
	}
	err = tx.Commit()
	if err != nil {
		return false, err, nil
	}
	return true, nil, policiesToBeAdded
}

func (impl UserAuthRepositoryImpl) GetApprovalUsersByEnv(appName, envName string) ([]string, []string, error) {
	var emailIds []string
	var roleGroups []string

	query := "select distinct(email_id) from users us inner join user_roles ur on us.id=ur.user_id inner join roles on ur.role_id = roles.id " +
		"where ((roles.approver = true and (roles.environment=? OR roles.environment is null) and (entity_name=? OR entity_name is null)) OR roles.role = ?) " +
		"and us.id not in (1);"
	_, err := impl.dbConnection.Query(&emailIds, query, envName, appName, "role:super-admin___")
	if err != nil && err != pg.ErrNoRows {
		return emailIds, roleGroups, err
	}

	roleGroupQuery := "select rg.casbin_name from role_group rg inner join role_group_role_mapping rgrm on rg.id = rgrm.role_group_id " +
		"inner join roles r on rgrm.role_id = r.id where r.approver = true  and r.environment=? and r.entity_name=?;"
	_, err = impl.dbConnection.Query(&roleGroups, roleGroupQuery, envName, appName)
	if err != nil && err != pg.ErrNoRows {
		return emailIds, roleGroups, err
	}

	return emailIds, roleGroups, nil
}

func (impl UserAuthRepositoryImpl) GetConfigApprovalUsersByEnv(appName, envName, team string) ([]string, []string, error) {
	var emailIds []string
	var roleGroups []string

	query := "select distinct(email_id) from users us inner join user_roles ur on us.id=ur.user_id inner join roles on ur.role_id = roles.id " +
		"where ((roles.action = ? and (roles.environment=? OR roles.environment is null) and (entity_name=? OR entity_name is null)) OR roles.role = ?) " +
		"and us.id not in (1);"
	_, err := impl.dbConnection.Query(&emailIds, query, "configApprover", envName, appName, "role:super-admin___")
	if err != nil && err != pg.ErrNoRows {
		return emailIds, roleGroups, err
	}

	roleGroupQuery := "SELECT rg.casbin_name " +
		"FROM role_group rg " +
		"INNER JOIN role_group_role_mapping rgrm ON rg.id = rgrm.role_group_id " +
		"INNER JOIN roles r ON rgrm.role_id = r.id " +
		"WHERE (r.action = 'configApprover') " +
		"AND (r.environment IS NULL OR r.environment = ?) " +
		"AND (r.entity_name IS NULL OR r.entity_name = ?) AND r.team = ? ;"

	_, err = impl.dbConnection.Query(&roleGroups, roleGroupQuery, envName, appName, team)
	if err != nil && err != pg.ErrNoRows {
		return emailIds, roleGroups, err
	}

	return emailIds, roleGroups, nil
}

func (impl UserAuthRepositoryImpl) CreateRolesWithAccessTypeAndEntity(team, entityName, env, entity, cluster, namespace, group, kind, resource, actionType, accessType string, UserId int32, role string) (bool, error) {
	roleData := bean.RoleData{
		Role:        role,
		Entity:      entity,
		Team:        team,
		EntityName:  entityName,
		Environment: env,
		Action:      actionType,
		AccessType:  accessType,
		Cluster:     cluster,
		Namespace:   namespace,
		Group:       group,
		Kind:        kind,
		Resource:    resource,
	}
	_, err := impl.createRole(&roleData, UserId)
	if err != nil && strings.Contains("duplicate key value violates unique constraint", err.Error()) {
		return false, err
	}
	return true, nil
}

func (impl UserAuthRepositoryImpl) CreateRoleForSuperAdminIfNotExists(tx *pg.Tx, UserId int32) (bool, error) {
	transaction, err := impl.dbConnection.Begin()
	if err != nil {
		return false, err
	}

	//Creating ROLES
	roleModel, err := impl.GetRoleByFilterForAllTypes("", "", "", "", bean2.SUPER_ADMIN, false, "", "", "", "", "", "", "", false, "")
	if err != nil && err != pg.ErrNoRows {
		return false, err
	}
	if roleModel.Id == 0 || err == pg.ErrNoRows {
		roleManager := "{\r\n    \"role\": \"role:super-admin___\",\r\n    \"casbinSubjects\": [\r\n        \"role:super-admin___\"\r\n    ],\r\n    \"team\": \"\",\r\n    \"entityName\": \"\",\r\n    \"environment\": \"\",\r\n    \"action\": \"super-admin\"\r\n}"

		var roleManagerData bean.RoleData
		err = json.Unmarshal([]byte(roleManager), &roleManagerData)
		if err != nil {
			impl.Logger.Errorw("decode err", "err", err)
			return false, err
		}
		_, err = impl.createRole(&roleManagerData, UserId)
		if err != nil && strings.Contains("duplicate key value violates unique constraint", err.Error()) {
			return false, err
		}
	}
	err = transaction.Commit()
	if err != nil {
		return false, err
	}
	return true, nil
}

func (impl UserAuthRepositoryImpl) createRole(roleData *bean.RoleData, UserId int32) (bool, error) {
	roleModel := &RoleModel{
		Role:        roleData.Role,
		Entity:      roleData.Entity,
		Team:        roleData.Team,
		EntityName:  roleData.EntityName,
		Environment: roleData.Environment,
		Action:      roleData.Action,
		AccessType:  roleData.AccessType,
		Approver:    roleData.Approver,
		Cluster:     roleData.Cluster,
		Namespace:   roleData.Namespace,
		Group:       roleData.Group,
		Kind:        roleData.Kind,
		Resource:    roleData.Resource,
		AuditLog: sql.AuditLog{
			CreatedBy: UserId,
			CreatedOn: time.Now(),
			UpdatedBy: UserId,
			UpdatedOn: time.Now(),
		},
	}
	roleModel, err := impl.CreateRole(roleModel)
	if err != nil || roleModel == nil {
		return false, err
	}
	return true, nil
}

func (impl UserAuthRepositoryImpl) SyncOrchestratorToCasbin(team string, entityName string, env string, tx *pg.Tx) (bool, error) {

	//getting policies from db
	triggerPoliciesDb, err := impl.defaultAuthPolicyRepository.GetPolicyByRoleTypeAndEntity(bean2.TRIGGER_TYPE, bean2.DEVTRON_APP, bean2.ENTITY_APPS)
	if err != nil {
		return false, err
	}
	viewPoliciesDb, err := impl.defaultAuthPolicyRepository.GetPolicyByRoleTypeAndEntity(bean2.VIEW_TYPE, bean2.DEVTRON_APP, bean2.ENTITY_APPS)
	if err != nil {
		return false, err
	}

	//for START in Casbin Object
	teamObj := team
	envObj := env
	appObj := entityName
	if teamObj == "" {
		teamObj = "*"
	}
	if envObj == "" {
		envObj = "*"
	}
	if appObj == "" {
		appObj = "*"
	}

	policyDetails := RolePolicyDetails{
		Team:    team,
		App:     entityName,
		Env:     env,
		TeamObj: teamObj,
		EnvObj:  envObj,
		AppObj:  appObj,
	}

	//getting updated trigger policies
	triggerPolicies, err := util.Tprintf(triggerPoliciesDb, policyDetails)
	if err != nil {
		impl.Logger.Errorw("error in getting updated policies", "err", err, "roleType", bean2.TRIGGER_TYPE)
		return false, err
	}

	//getting updated view policies
	viewPolicies, err := util.Tprintf(viewPoliciesDb, policyDetails)
	if err != nil {
		impl.Logger.Errorw("error in getting updated policies", "err", err, "roleType", bean2.VIEW_TYPE)
		return false, err
	}

	//for START in Casbin Object Ends Here
	var policies []casbin2.Policy
	var policiesTrigger bean.PolicyRequest
	err = json.Unmarshal([]byte(triggerPolicies), &policiesTrigger)
	if err != nil {
		impl.Logger.Errorw("decode err", "err", err)
		return false, err
	}
	impl.Logger.Debugw("add policy request", "policies", policiesTrigger)
	policies = append(policies, policiesTrigger.Data...)
	var policiesView bean.PolicyRequest
	err = json.Unmarshal([]byte(viewPolicies), &policiesView)
	if err != nil {
		impl.Logger.Errorw("decode err", "err", err)
		return false, err
	}
	impl.Logger.Debugw("add policy request", "policies", policiesView)
	policies = append(policies, policiesView.Data...)
	err = casbin2.AddPolicy(policies)
	if err != nil {
		impl.Logger.Errorw("casbin policy addition failed", "err", err)
		return false, err
	}
	return true, nil
}

func (impl UserAuthRepositoryImpl) GetDefaultPolicyByRoleType(roleType bean2.RoleType) (policy string, err error) {
	policy, err = impl.defaultAuthPolicyRepository.GetPolicyByRoleTypeAndEntity(roleType, bean2.DEVTRON_APP, bean2.ENTITY_APPS)
	if err != nil {
		return "", err
	}
	return policy, nil
}

func (impl UserAuthRepositoryImpl) GetRolesForEnvironment(envName, envIdentifier string) ([]*RoleModel, error) {
	var roles []*RoleModel
	err := impl.dbConnection.Model(&roles).WhereOr("environment = ?", envName).
		WhereOr("environment = ?", envIdentifier).Select()
	if err != nil {
		impl.Logger.Errorw("error in getting roles for environment", "err", err, "envName", envName, "envIdentifier", envIdentifier)
		return nil, err
	}
	return roles, nil
}

func (impl UserAuthRepositoryImpl) GetRolesForProject(teamName string) ([]*RoleModel, error) {
	var roles []*RoleModel
	err := impl.dbConnection.Model(&roles).Where("team = ?", teamName).Select()
	if err != nil {
		impl.Logger.Errorw("error in getting roles for team", "err", err, "teamName", teamName)
		return nil, err
	}
	return roles, nil
}

func (impl UserAuthRepositoryImpl) GetRolesForApp(appName string) ([]*RoleModel, error) {
	var roles []*RoleModel
	err := impl.dbConnection.Model(&roles).
		Where("(entity is NULL) OR (entity = ? AND access_type = ?) OR (entity = ?)", bean2.ENTITY_APPS, bean2.DEVTRON_APP, bean2.EntityJobs).
		Where("entity_name = ?", appName).
		Select()
	if err != nil {
		impl.Logger.Errorw("error in getting roles for app", "err", err, "appName", appName)
		return nil, err
	}
	return roles, nil
}

func (impl UserAuthRepositoryImpl) GetRolesForChartGroup(chartGroupName string) ([]*RoleModel, error) {
	var roles []*RoleModel
	err := impl.dbConnection.Model(&roles).Where("entity = ?", bean2.CHART_GROUP_TYPE).
		Where("entity_name = ?", chartGroupName).Select()
	if err != nil {
		impl.Logger.Errorw("error in getting roles for chart group", "err", err, "chartGroupName", chartGroupName)
		return nil, err
	}
	return roles, nil
}

func (impl UserAuthRepositoryImpl) DeleteRole(role *RoleModel, tx *pg.Tx) error {
	err := tx.Delete(role)
	if err != nil {
		impl.Logger.Errorw("error in deleting role", "err", err, "role", role)
		return err
	}
	return nil
}

func (impl UserAuthRepositoryImpl) DeleteRolesByIds(roleIds []int, tx *pg.Tx) error {
	var models []RoleModel
	_, err := tx.Model(&models).Where("id in (?)", pg.In(roleIds)).Delete()
	if err != nil {
		impl.Logger.Errorw("error in deleting roles by roleIds", "err", err, "roles", roleIds)
		return err
	}
	return nil
}

func (impl UserAuthRepositoryImpl) GetRolesByUserIdAndEntityType(userId int32, entityType string) ([]*RoleModel, error) {
	var models []*RoleModel
	err := impl.dbConnection.Model(&models).
		Column("role_model.*").
		Join("INNER JOIN user_roles ur on ur.role_id=role_model.id").
		Where("role_model.entity = ?", entityType).
		Where("ur.user_id = ?", userId).Select()
	if err != nil {
		impl.Logger.Error(err)
		return models, err
	}
	return models, nil
}

func (impl UserAuthRepositoryImpl) GetRolesByEntityAccessTypeAndAction(entity, accessType, action string) ([]*RoleModel, error) {
	var models []*RoleModel
	var err error
	if accessType == "" {
		err = impl.dbConnection.Model(&models).Where("action = ?", action).
			Where("entity = ?", entity).Where("access_type is NULL").
			Select()
	} else {
		err = impl.dbConnection.Model(&models).Where("action = ?", action).
			Where("entity = ?", entity).Where("access_type = ?", accessType).
			Select()
	}
	if err != nil {
		impl.Logger.Error("err, GetRolesByEntityAccessTypeAndAction", "err", err, "entity", entity, "accessType", accessType, "action", action)
		return models, err
	}
	return models, nil
}

func (impl UserAuthRepositoryImpl) GetRolesForWorkflow(workflow, entityName string) ([]*RoleModel, error) {
	var roles []*RoleModel
	err := impl.dbConnection.Model(&roles).Where("workflow = ?", workflow).
		Where("entity_name = ?", entityName).
		Select()
	if err != nil {
		impl.Logger.Errorw("error in getting roles for team", "err", err, "workflow", workflow)
		return nil, err
	}
	return roles, nil
}

func (impl UserAuthRepositoryImpl) GetRoleForClusterEntity(cluster, namespace, group, kind, resource, action string) (RoleModel, error) {
	var model RoleModel
	query := "SELECT * FROM roles  WHERE entity = ? "
	var err error

	if len(cluster) > 0 {
		query += " and cluster='" + cluster + "' "
	} else {
		query += " and cluster IS NULL "
	}
	if len(namespace) > 0 {
		query += " and namespace='" + namespace + "' "
	} else {
		query += " and namespace IS NULL "
	}
	if len(group) > 0 {
		query += " and \"group\"='" + group + "' "
	} else {
		query += " and \"group\" IS NULL "
	}
	if len(kind) > 0 {
		query += " and kind='" + kind + "' "
	} else {
		query += " and kind IS NULL "
	}
	if len(resource) > 0 {
		query += " and resource='" + resource + "' "
	} else {
		query += " and resource IS NULL "
	}
	if len(action) > 0 {
		query += " and action='" + action + "' ;"
	} else {
		query += " and action IS NULL ;"
	}
	_, err = impl.dbConnection.Query(&model, query, bean.CLUSTER_ENTITIY)
	if err != nil {
		impl.Logger.Errorw("error in getting roles for clusterEntity", "err", err,
			bean2.CLUSTER, cluster, "namespace", namespace, "kind", kind, "group", group, "resource", resource)
		return model, err
	}
<<<<<<< HEAD
	return model, nil
=======
	return model, err
>>>>>>> 92648325

}
func (impl UserAuthRepositoryImpl) GetRoleForJobsEntity(entity, team, app, env, act string, workflow string) (RoleModel, error) {
	var model RoleModel
	var err error
	if len(team) > 0 && len(act) > 0 {
		query := "SELECT role.* FROM roles role WHERE role.team = ? AND role.action=? AND role.entity=? "
		if len(env) == 0 {
			query = query + " AND role.environment is NULL"
		} else {
			query += "AND role.environment='" + env + "'"
		}
		if len(app) == 0 {
			query = query + " AND role.entity_name is NULL"
		} else {
			query += " AND role.entity_name='" + app + "'"
		}
		if len(workflow) == 0 {
			query = query + " AND role.workflow is NULL;"
		} else {
			query += " AND role.workflow='" + workflow + "';"
		}
		_, err = impl.dbConnection.Query(&model, query, team, act, entity)
	} else {
		return model, nil
	}
<<<<<<< HEAD
=======
	if err != nil {
		impl.Logger.Errorw("error in getting role for jobs entity", "err", err, "entity", entity, "app", app, "act", act, "team", team, "workflow", workflow)
	}
>>>>>>> 92648325
	return model, err
}

func (impl UserAuthRepositoryImpl) GetRoleForChartGroupEntity(entity, app, act, accessType string) (RoleModel, error) {
	var model RoleModel
	var err error
	if len(app) > 0 && act == "update" {
		query := "SELECT role.* FROM roles role WHERE role.entity = ? AND role.entity_name=? AND role.action=?"
		if len(accessType) == 0 {
			query = query + " and role.access_type is NULL"
		} else {
			query += " and role.access_type='" + accessType + "'"
		}
		_, err = impl.dbConnection.Query(&model, query, entity, app, act)
	} else if app == "" {
		query := "SELECT role.* FROM roles role WHERE role.entity = ? AND role.action=?"
		if len(accessType) == 0 {
			query = query + " and role.access_type is NULL"
		} else {
			query += " and role.access_type='" + accessType + "'"
		}
		_, err = impl.dbConnection.Query(&model, query, entity, act)
	}
	if err != nil {
		impl.Logger.Errorw("error in getting role for chart group entity", "err", err, "entity", entity, "app", app, "act", act, "accessType", accessType)
	}
	return model, err
}

<<<<<<< HEAD
func (impl UserAuthRepositoryImpl) GetRoleForOtherEntity(team, app, env, act, accessType string, oldValues, approver bool) (RoleModel, error) {
=======
func (impl UserAuthRepositoryImpl) GetRoleForOtherEntity(team, app, env, act, accessType string, oldValues bool) (RoleModel, error) {
>>>>>>> 92648325
	var model RoleModel
	var err error
	if len(team) > 0 && len(app) > 0 && len(env) > 0 && len(act) > 0 {
		query := "SELECT role.* FROM roles role WHERE role.team = ? AND role.entity_name=? AND role.environment=? AND role.action=?"
		if oldValues {
			query = query + " and role.access_type is NULL"
		} else {
			query += " and role.access_type='" + accessType + "'"
		}
<<<<<<< HEAD
		if approver {
			query += " and role.approver = true"
		} else {
			query += " and ( role.approver = false OR role.approver is null)"
		}
=======
>>>>>>> 92648325

		_, err = impl.dbConnection.Query(&model, query, team, app, env, act)
	} else if len(team) > 0 && app == "" && len(env) > 0 && len(act) > 0 {

		query := "SELECT role.* FROM roles role WHERE role.team=? AND coalesce(role.entity_name,'')=? AND role.environment=? AND role.action=?"
		if oldValues {
			query = query + " and role.access_type is NULL"
		} else {
			query += " and role.access_type='" + accessType + "'"
		}
<<<<<<< HEAD
		if approver {
			query += " and role.approver = true"
		} else {
			query += " and ( role.approver = false OR role.approver is null)"
		}
		_, err = impl.dbConnection.Query(&model, query, team, EMPTY, env, act)
=======
		_, err = impl.dbConnection.Query(&model, query, team, EMPTY_PLACEHOLDER_FOR_QUERY, env, act)
>>>>>>> 92648325
	} else if len(team) > 0 && len(app) > 0 && env == "" && len(act) > 0 {
		//this is applicable for all environment of a team
		query := "SELECT role.* FROM roles role WHERE role.team = ? AND role.entity_name=? AND coalesce(role.environment,'')=? AND role.action=?"
		if oldValues {
			query = query + " and role.access_type is NULL"
		} else {
			query += " and role.access_type='" + accessType + "'"
		}
<<<<<<< HEAD
		if approver {
			query += " and role.approver = true"
		} else {
			query += " and ( role.approver = false OR role.approver is null)"
		}

		_, err = impl.dbConnection.Query(&model, query, team, app, EMPTY, act)
=======

		_, err = impl.dbConnection.Query(&model, query, team, app, EMPTY_PLACEHOLDER_FOR_QUERY, act)
>>>>>>> 92648325
	} else if len(team) > 0 && app == "" && env == "" && len(act) > 0 {
		//this is applicable for all environment of a team
		query := "SELECT role.* FROM roles role WHERE role.team = ? AND coalesce(role.entity_name,'')=? AND coalesce(role.environment,'')=? AND role.action=?"
		if oldValues {
			query = query + " and role.access_type is NULL"
		} else {
			query += " and role.access_type='" + accessType + "'"
		}
<<<<<<< HEAD
		if approver {
			query += " and role.approver = true"
		} else {
			query += " and ( role.approver = false OR role.approver is null)"
		}

		_, err = impl.dbConnection.Query(&model, query, team, EMPTY, EMPTY, act)
=======

		_, err = impl.dbConnection.Query(&model, query, team, EMPTY_PLACEHOLDER_FOR_QUERY, EMPTY_PLACEHOLDER_FOR_QUERY, act)
>>>>>>> 92648325
	} else if team == "" && app == "" && env == "" && len(act) > 0 {
		//this is applicable for super admin, all env, all team, all app
		query := "SELECT role.* FROM roles role WHERE coalesce(role.team,'') = ? AND coalesce(role.entity_name,'')=? AND coalesce(role.environment,'')=? AND role.action=?"
		if len(accessType) == 0 {
			query = query + " and role.access_type is NULL"
		} else {
			query += " and role.access_type='" + accessType + "'"
		}
<<<<<<< HEAD
		if approver {
			query += " and role.approver = true"
		} else {
			query += " and ( role.approver = false OR role.approver is null)"
		}
		_, err = impl.dbConnection.Query(&model, query, EMPTY, EMPTY, EMPTY, act)
=======
		_, err = impl.dbConnection.Query(&model, query, EMPTY_PLACEHOLDER_FOR_QUERY, EMPTY_PLACEHOLDER_FOR_QUERY, EMPTY_PLACEHOLDER_FOR_QUERY, act)
>>>>>>> 92648325
	} else if team == "" && app == "" && env == "" && act == "" {
		return model, nil
	} else {
		return model, nil
	}
<<<<<<< HEAD
=======
	if err != nil {
		impl.Logger.Errorw("error in getting role for other entity", "err", err, "app", app, "act", act, "accessType", accessType, "team", team)
	}
>>>>>>> 92648325
	return model, err
}<|MERGE_RESOLUTION|>--- conflicted
+++ resolved
@@ -49,11 +49,7 @@
 	DeleteUserRoleMapping(userRoleModel *UserRoleModel, tx *pg.Tx) (bool, error)
 	DeleteUserRoleByRoleId(roleId int, tx *pg.Tx) error
 	DeleteUserRoleByRoleIds(roleIds []int, tx *pg.Tx) error
-<<<<<<< HEAD
 	CreateDefaultPoliciesForAllTypes(team, entityName, env, entity, cluster, namespace, group, kind, resource, actionType, accessType string, approver bool, UserId int32) (bool, error, []casbin2.Policy)
-=======
-	CreateDefaultPoliciesForAllTypes(team, entityName, env, entity, cluster, namespace, group, kind, resource, actionType, accessType string, UserId int32) (bool, error, []casbin2.Policy)
->>>>>>> 92648325
 	CreateRoleForSuperAdminIfNotExists(tx *pg.Tx, UserId int32) (bool, error)
 	SyncOrchestratorToCasbin(team string, entityName string, env string, tx *pg.Tx) (bool, error)
 	GetRolesForEnvironment(envName, envIdentifier string) ([]*RoleModel, error)
@@ -71,11 +67,7 @@
 	GetRolesForWorkflow(workflow, entityName string) ([]*RoleModel, error)
 	GetRoleForClusterEntity(cluster, namespace, group, kind, resource, action string) (RoleModel, error)
 	GetRoleForJobsEntity(entity, team, app, env, act string, workflow string) (RoleModel, error)
-<<<<<<< HEAD
 	GetRoleForOtherEntity(team, app, env, act, accessType string, oldValues, approver bool) (RoleModel, error)
-=======
-	GetRoleForOtherEntity(team, app, env, act, accessType string, oldValues bool) (RoleModel, error)
->>>>>>> 92648325
 	GetRoleForChartGroupEntity(entity, app, act, accessType string) (RoleModel, error)
 }
 
@@ -263,11 +255,7 @@
 	return models, nil
 }
 
-<<<<<<< HEAD
 func (impl UserAuthRepositoryImpl) GetRoleByFilterForAllTypes(entity, team, app, env, act string, approver bool, accessType, cluster, namespace, group, kind, resource, action string, oldValues bool, workflow string) (RoleModel, error) {
-=======
-func (impl UserAuthRepositoryImpl) GetRoleByFilterForAllTypes(entity, team, app, env, act, accessType, cluster, namespace, group, kind, resource, action string, oldValues bool, workflow string) (RoleModel, error) {
->>>>>>> 92648325
 	switch entity {
 	case bean2.CLUSTER:
 		{
@@ -283,11 +271,7 @@
 		}
 	default:
 		{
-<<<<<<< HEAD
 			return impl.GetRoleForOtherEntity(team, app, env, act, accessType, oldValues, approver)
-=======
-			return impl.GetRoleForOtherEntity(team, app, env, act, accessType, oldValues)
->>>>>>> 92648325
 		}
 	}
 	return RoleModel{}, nil
@@ -824,11 +808,7 @@
 			bean2.CLUSTER, cluster, "namespace", namespace, "kind", kind, "group", group, "resource", resource)
 		return model, err
 	}
-<<<<<<< HEAD
 	return model, nil
-=======
-	return model, err
->>>>>>> 92648325
 
 }
 func (impl UserAuthRepositoryImpl) GetRoleForJobsEntity(entity, team, app, env, act string, workflow string) (RoleModel, error) {
@@ -855,12 +835,6 @@
 	} else {
 		return model, nil
 	}
-<<<<<<< HEAD
-=======
-	if err != nil {
-		impl.Logger.Errorw("error in getting role for jobs entity", "err", err, "entity", entity, "app", app, "act", act, "team", team, "workflow", workflow)
-	}
->>>>>>> 92648325
 	return model, err
 }
 
@@ -890,11 +864,7 @@
 	return model, err
 }
 
-<<<<<<< HEAD
 func (impl UserAuthRepositoryImpl) GetRoleForOtherEntity(team, app, env, act, accessType string, oldValues, approver bool) (RoleModel, error) {
-=======
-func (impl UserAuthRepositoryImpl) GetRoleForOtherEntity(team, app, env, act, accessType string, oldValues bool) (RoleModel, error) {
->>>>>>> 92648325
 	var model RoleModel
 	var err error
 	if len(team) > 0 && len(app) > 0 && len(env) > 0 && len(act) > 0 {
@@ -904,14 +874,11 @@
 		} else {
 			query += " and role.access_type='" + accessType + "'"
 		}
-<<<<<<< HEAD
 		if approver {
 			query += " and role.approver = true"
 		} else {
 			query += " and ( role.approver = false OR role.approver is null)"
 		}
-=======
->>>>>>> 92648325
 
 		_, err = impl.dbConnection.Query(&model, query, team, app, env, act)
 	} else if len(team) > 0 && app == "" && len(env) > 0 && len(act) > 0 {
@@ -922,16 +889,12 @@
 		} else {
 			query += " and role.access_type='" + accessType + "'"
 		}
-<<<<<<< HEAD
 		if approver {
 			query += " and role.approver = true"
 		} else {
 			query += " and ( role.approver = false OR role.approver is null)"
 		}
-		_, err = impl.dbConnection.Query(&model, query, team, EMPTY, env, act)
-=======
 		_, err = impl.dbConnection.Query(&model, query, team, EMPTY_PLACEHOLDER_FOR_QUERY, env, act)
->>>>>>> 92648325
 	} else if len(team) > 0 && len(app) > 0 && env == "" && len(act) > 0 {
 		//this is applicable for all environment of a team
 		query := "SELECT role.* FROM roles role WHERE role.team = ? AND role.entity_name=? AND coalesce(role.environment,'')=? AND role.action=?"
@@ -940,18 +903,13 @@
 		} else {
 			query += " and role.access_type='" + accessType + "'"
 		}
-<<<<<<< HEAD
 		if approver {
 			query += " and role.approver = true"
 		} else {
 			query += " and ( role.approver = false OR role.approver is null)"
 		}
 
-		_, err = impl.dbConnection.Query(&model, query, team, app, EMPTY, act)
-=======
-
 		_, err = impl.dbConnection.Query(&model, query, team, app, EMPTY_PLACEHOLDER_FOR_QUERY, act)
->>>>>>> 92648325
 	} else if len(team) > 0 && app == "" && env == "" && len(act) > 0 {
 		//this is applicable for all environment of a team
 		query := "SELECT role.* FROM roles role WHERE role.team = ? AND coalesce(role.entity_name,'')=? AND coalesce(role.environment,'')=? AND role.action=?"
@@ -960,18 +918,13 @@
 		} else {
 			query += " and role.access_type='" + accessType + "'"
 		}
-<<<<<<< HEAD
 		if approver {
 			query += " and role.approver = true"
 		} else {
 			query += " and ( role.approver = false OR role.approver is null)"
 		}
 
-		_, err = impl.dbConnection.Query(&model, query, team, EMPTY, EMPTY, act)
-=======
-
 		_, err = impl.dbConnection.Query(&model, query, team, EMPTY_PLACEHOLDER_FOR_QUERY, EMPTY_PLACEHOLDER_FOR_QUERY, act)
->>>>>>> 92648325
 	} else if team == "" && app == "" && env == "" && len(act) > 0 {
 		//this is applicable for super admin, all env, all team, all app
 		query := "SELECT role.* FROM roles role WHERE coalesce(role.team,'') = ? AND coalesce(role.entity_name,'')=? AND coalesce(role.environment,'')=? AND role.action=?"
@@ -980,26 +933,16 @@
 		} else {
 			query += " and role.access_type='" + accessType + "'"
 		}
-<<<<<<< HEAD
 		if approver {
 			query += " and role.approver = true"
 		} else {
 			query += " and ( role.approver = false OR role.approver is null)"
 		}
-		_, err = impl.dbConnection.Query(&model, query, EMPTY, EMPTY, EMPTY, act)
-=======
 		_, err = impl.dbConnection.Query(&model, query, EMPTY_PLACEHOLDER_FOR_QUERY, EMPTY_PLACEHOLDER_FOR_QUERY, EMPTY_PLACEHOLDER_FOR_QUERY, act)
->>>>>>> 92648325
 	} else if team == "" && app == "" && env == "" && act == "" {
 		return model, nil
 	} else {
 		return model, nil
 	}
-<<<<<<< HEAD
-=======
-	if err != nil {
-		impl.Logger.Errorw("error in getting role for other entity", "err", err, "app", app, "act", act, "accessType", accessType, "team", team)
-	}
->>>>>>> 92648325
 	return model, err
 }