--- conflicted
+++ resolved
@@ -792,16 +792,9 @@
 func (impl UserAuthRepositoryImpl) GetRolesForApp(appName string) ([]*RoleModel, error) {
 	var roles []*RoleModel
 	err := impl.dbConnection.Model(&roles).
-<<<<<<< HEAD
-		Where("(entity is NULL) OR (entity = ? AND access_type = ?)", bean2.ENTITY_APPS, bean2.DEVTRON_APP).
-		Where("entity_name = ?", appName).
-		Select()
-
-=======
 		Where("(entity is NULL) OR (entity = ? AND access_type = ?) OR (entity = ?)", bean2.ENTITY_APPS, bean2.DEVTRON_APP, bean2.ENTITY_JOBS).
 		Where("entity_name = ?", appName).
 		Select()
->>>>>>> 2a5f8da0
 	if err != nil {
 		impl.Logger.Errorw("error in getting roles for app", "err", err, "appName", appName)
 		return nil, err
