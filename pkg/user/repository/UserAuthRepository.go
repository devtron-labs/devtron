/*
 * Copyright (c) 2020 Devtron Labs
 *
 * Licensed under the Apache License, Version 2.0 (the "License");
 * you may not use this file except in compliance with the License.
 * You may obtain a copy of the License at
 *
 *    http://www.apache.org/licenses/LICENSE-2.0
 *
 * Unless required by applicable law or agreed to in writing, software
 * distributed under the License is distributed on an "AS IS" BASIS,
 * WITHOUT WARRANTIES OR CONDITIONS OF ANY KIND, either express or implied.
 * See the License for the specific language governing permissions and
 * limitations under the License.
 *
 */

/*
@description: user authentication and authorization
*/
package repository

import (
	"encoding/json"
	"fmt"
	"github.com/devtron-labs/devtron/api/bean"
	"github.com/devtron-labs/devtron/pkg/sql"
	bean2 "github.com/devtron-labs/devtron/pkg/user/bean"
	casbin2 "github.com/devtron-labs/devtron/pkg/user/casbin"
	"github.com/devtron-labs/devtron/util"
	"github.com/go-pg/pg"
	"go.uber.org/zap"
	"strings"
	"time"
)

type UserAuthRepository interface {
	CreateRole(role *RoleModel) (*RoleModel, error)
	CreateRoleWithTxn(userModel *RoleModel, tx *pg.Tx) (*RoleModel, error)
	GetRoleById(id int) (*RoleModel, error)
	GetRolesByIds(ids []int) ([]RoleModel, error)
	GetRoleByRoles(roles []string) ([]RoleModel, error)
	GetRolesByUserId(userId int32) ([]RoleModel, error)
	GetRolesByGroupId(userId int32) ([]*RoleModel, error)
	GetAllRole() ([]RoleModel, error)
	GetRolesByActionAndAccessType(action string, accessType string) ([]RoleModel, error)
	GetRoleByFilterForAllTypes(entity, team, app, env, act, accessType, cluster, namespace, group, kind, resource, action string, oldValues bool, workflow string) (RoleModel, error)
	CreateUserRoleMapping(userRoleModel *UserRoleModel, tx *pg.Tx) (*UserRoleModel, error)
	GetUserRoleMappingByUserId(userId int32) ([]*UserRoleModel, error)
	DeleteUserRoleMapping(userRoleModel *UserRoleModel, tx *pg.Tx) (bool, error)
	DeleteUserRoleByRoleId(roleId int, tx *pg.Tx) error
	DeleteUserRoleByRoleIds(roleIds []int, tx *pg.Tx) error
	CreateDefaultPoliciesForAllTypes(team, entityName, env, entity, cluster, namespace, group, kind, resource, actionType, accessType string, UserId int32) (bool, error, []casbin2.Policy)
	CreateRoleForSuperAdminIfNotExists(tx *pg.Tx, UserId int32) (bool, error)
	SyncOrchestratorToCasbin(team string, entityName string, env string, tx *pg.Tx) (bool, error)
	UpdateTriggerPolicyForTerminalAccess() error
	GetRolesForEnvironment(envName, envIdentifier string) ([]*RoleModel, error)
	GetRolesForProject(teamName string) ([]*RoleModel, error)
	GetRolesForApp(appName string) ([]*RoleModel, error)
	GetRolesForChartGroup(chartGroupName string) ([]*RoleModel, error)
	DeleteRole(role *RoleModel, tx *pg.Tx) error
	DeleteRolesByIds(roleIds []int, tx *pg.Tx) error
	//GetRoleByFilterForClusterEntity(cluster, namespace, group, kind, resource, action string) (RoleModel, error)
	GetRolesByUserIdAndEntityType(userId int32, entityType string) ([]*RoleModel, error)
	CreateRolesWithAccessTypeAndEntity(team, entityName, env, entity, cluster, namespace, group, kind, resource, actionType, accessType string, UserId int32, role string) (bool, error)
	GetRolesForWorkflow(workflow, entityName string) ([]*RoleModel, error)
<<<<<<< HEAD
	GetRoleForClusterEntity(cluster, namespace, group, kind, resource, action string) (RoleModel, error)
	GetRoleForJobsEntity(entity, team, app, env, act string, workflow string) (RoleModel, error)
	GetRoleForOtherEntity(team, app, env, act, accessType string, oldValues bool) (RoleModel, error)
	GetRoleForChartGroupEntity(entity, app, act, accessType string) (RoleModel, error)
=======
>>>>>>> 33da69b3
}

type UserAuthRepositoryImpl struct {
	dbConnection                *pg.DB
	Logger                      *zap.SugaredLogger
	defaultAuthPolicyRepository DefaultAuthPolicyRepository
	defaultAuthRoleRepository   DefaultAuthRoleRepository
}

func NewUserAuthRepositoryImpl(dbConnection *pg.DB, Logger *zap.SugaredLogger,
	defaultAuthPolicyRepository DefaultAuthPolicyRepository,
	defaultAuthRoleRepository DefaultAuthRoleRepository) *UserAuthRepositoryImpl {
	return &UserAuthRepositoryImpl{
		dbConnection:                dbConnection,
		Logger:                      Logger,
		defaultAuthPolicyRepository: defaultAuthPolicyRepository,
		defaultAuthRoleRepository:   defaultAuthRoleRepository,
	}
}

type RoleModel struct {
	TableName   struct{} `sql:"roles" pg:",discard_unknown_columns"`
	Id          int      `sql:"id,pk"`
	Role        string   `sql:"role,notnull"`
	Entity      string   `sql:"entity"`
	Team        string   `sql:"team"`
	EntityName  string   `sql:"entity_name"`
	Environment string   `sql:"environment"`
	Action      string   `sql:"action"`
	AccessType  string   `sql:"access_type"`
	Cluster     string   `sql:"cluster"`
	Namespace   string   `sql:"namespace"`
	Group       string   `sql:"group"`
	Kind        string   `sql:"kind"`
	Resource    string   `sql:"resource"`
	Workflow    string   `sql:"workflow"`
	sql.AuditLog
}

type RolePolicyDetails struct {
	Team       string
	Env        string
	App        string
	TeamObj    string
	EnvObj     string
	AppObj     string
	Entity     string
	EntityName string

	Cluster      string
	Namespace    string
	Group        string
	Kind         string
	Resource     string
	ClusterObj   string
	NamespaceObj string
	GroupObj     string
	KindObj      string
	ResourceObj  string
	Approver     bool
}

type ClusterRolePolicyDetails struct {
	Entity       string
	Cluster      string
	Namespace    string
	Group        string
	Kind         string
	Resource     string
	ClusterObj   string
	NamespaceObj string
	GroupObj     string
	KindObj      string
	ResourceObj  string
}

func (impl UserAuthRepositoryImpl) CreateRole(role *RoleModel) (*RoleModel, error) {
	err := impl.dbConnection.Insert(role)
	if err != nil {
		impl.Logger.Error("error in creating role", "err", err, "role", role)
		return role, err
	}
	return role, nil
}

func (impl UserAuthRepositoryImpl) CreateRoleWithTxn(userModel *RoleModel, tx *pg.Tx) (*RoleModel, error) {
	err := tx.Insert(userModel)
	if err != nil {
		impl.Logger.Error(err)
		return userModel, err
	}
	return userModel, nil
}

func (impl UserAuthRepositoryImpl) GetRoleById(id int) (*RoleModel, error) {
	var model RoleModel
	err := impl.dbConnection.Model(&model).Where("id = ?", id).Select()
	if err != nil {
		impl.Logger.Error(err)
		return &model, err
	}
	return &model, nil
}
func (impl UserAuthRepositoryImpl) GetRolesByIds(ids []int) ([]RoleModel, error) {
	var model []RoleModel
	err := impl.dbConnection.Model(&model).Where("id IN (?)", pg.In(ids)).Select()
	if err != nil {
		impl.Logger.Error(err)
		return model, err
	}
	return model, nil
}
func (impl UserAuthRepositoryImpl) GetRoleByRoles(roles []string) ([]RoleModel, error) {
	var model []RoleModel
	err := impl.dbConnection.Model(&model).Where("role IN (?)", pg.In(roles)).Select()
	if err != nil {
		impl.Logger.Error(err)
		return model, err
	}
	return model, nil
}

func (impl UserAuthRepositoryImpl) GetRolesByUserId(userId int32) ([]RoleModel, error) {
	var models []RoleModel
	err := impl.dbConnection.Model(&models).
		Column("role_model.*").
		Join("INNER JOIN user_roles ur on ur.role_id=role_model.id").
		Where("ur.user_id = ?", userId).Select()
	if err != nil {
		impl.Logger.Error(err)
		return models, err
	}
	return models, nil
}
func (impl UserAuthRepositoryImpl) GetRolesByGroupId(roleGroupId int32) ([]*RoleModel, error) {
	var models []*RoleModel
	err := impl.dbConnection.Model(&models).
		Column("role_model.*").
		Join("INNER JOIN role_group_role_mapping rgrm on rgrm.role_id=role_model.id").
		Join("INNER JOIN role_group rg on rg.id=rgrm.role_group_id").
		Where("rg.id = ?", roleGroupId).Select()
	if err != nil {
		impl.Logger.Error(err)
		return models, err
	}
	return models, nil
}
func (impl UserAuthRepositoryImpl) GetRole(role string) (*RoleModel, error) {
	var model RoleModel
	err := impl.dbConnection.Model(&model).Where("role = ?", role).Select()
	if err != nil {
		impl.Logger.Error(err)
		return &model, err
	}
	return &model, nil
}
func (impl UserAuthRepositoryImpl) GetAllRole() ([]RoleModel, error) {
	var models []RoleModel
	err := impl.dbConnection.Model(&models).Select()
	if err != nil {
		impl.Logger.Error(err)
		return models, err
	}
	return models, nil
}

func (impl UserAuthRepositoryImpl) GetRolesByActionAndAccessType(action string, accessType string) ([]RoleModel, error) {
	var models []RoleModel
	var err error
	if accessType == "" {
		err = impl.dbConnection.Model(&models).Where("action = ?", action).
			Where("access_type is NULL").
			Select()
	} else {
		err = impl.dbConnection.Model(&models).Where("action = ?", action).
			Where("access_type = ?", accessType).
			Select()
	}
	if err != nil {
		impl.Logger.Error("err in getting role by action", "err", err, "action", action, "accessType", accessType)
		return models, err
	}
	return models, nil
}

func (impl UserAuthRepositoryImpl) GetRoleByFilterForAllTypes(entity, team, app, env, act, accessType, cluster, namespace, group, kind, resource, action string, oldValues bool, workflow string) (RoleModel, error) {
<<<<<<< HEAD
	switch entity {
	case bean2.CLUSTER:
		{
			return impl.GetRoleForClusterEntity(cluster, namespace, group, kind, resource, action)
=======
	var model RoleModel
	if entity == bean2.CLUSTER {

		query := "SELECT * FROM roles  WHERE entity = ? "
		var err error

		if len(cluster) > 0 {
			query += " and cluster='" + cluster + "' "
		} else {
			query += " and cluster IS NULL "
>>>>>>> 33da69b3
		}
	case bean.CHART_GROUP_ENTITY:
		{
			return impl.GetRoleForChartGroupEntity(entity, app, act, accessType)
		}
	case bean2.EntityJobs:
		{
			return impl.GetRoleForJobsEntity(entity, team, app, env, act, workflow)
		}
	default:
		{
			return impl.GetRoleForOtherEntity(team, app, env, act, accessType, oldValues)
		}
	}
<<<<<<< HEAD
	return RoleModel{}, nil
=======

	EMPTY := ""
	/*if act == "admin" {
		act = "*"
	}*/

	var err error
	if entity == bean2.CHART_GROUP_TYPE && len(app) > 0 && act == "update" {
		query := "SELECT role.* FROM roles role WHERE role.entity = ? AND role.entity_name=? AND role.action=?"
		if len(accessType) == 0 {
			query = query + " and role.access_type is NULL"
		} else {
			query += " and role.access_type='" + accessType + "'"
		}
		_, err = impl.dbConnection.Query(&model, query, entity, app, act)
	} else if entity == bean2.CHART_GROUP_TYPE && app == "" {
		query := "SELECT role.* FROM roles role WHERE role.entity = ? AND role.action=?"
		if len(accessType) == 0 {
			query = query + " and role.access_type is NULL"
		} else {
			query += " and role.access_type='" + accessType + "'"
		}
		_, err = impl.dbConnection.Query(&model, query, entity, act)
	} else if entity == bean2.EntityJobs {
		if len(team) > 0 && len(act) > 0 {
			query := "SELECT role.* FROM roles role WHERE role.team = ? AND role.action=? AND role.entity=? "
			if len(env) == 0 {
				query = query + " AND role.environment is NULL"
			} else {
				query += "AND role.environment='" + env + "'"
			}
			if len(app) == 0 {
				query = query + " AND role.entity_name is NULL"
			} else {
				query += " AND role.entity_name='" + app + "'"
			}
			if len(workflow) == 0 {
				query = query + " AND role.workflow is NULL;"
			} else {
				query += " AND role.workflow='" + workflow + "';"
			}
			_, err = impl.dbConnection.Query(&model, query, team, act, entity)
		} else {
			return model, nil
		}
	} else {

		if len(team) > 0 && len(app) > 0 && len(env) > 0 && len(act) > 0 {
			query := "SELECT role.* FROM roles role WHERE role.team = ? AND role.entity_name=? AND role.environment=? AND role.action=?"
			if oldValues {
				query = query + " and role.access_type is NULL"
			} else {
				query += " and role.access_type='" + accessType + "'"
			}

			_, err = impl.dbConnection.Query(&model, query, team, app, env, act)
		} else if len(team) > 0 && app == "" && len(env) > 0 && len(act) > 0 {

			query := "SELECT role.* FROM roles role WHERE role.team=? AND coalesce(role.entity_name,'')=? AND role.environment=? AND role.action=?"
			if oldValues {
				query = query + " and role.access_type is NULL"
			} else {
				query += " and role.access_type='" + accessType + "'"
			}
			_, err = impl.dbConnection.Query(&model, query, team, EMPTY, env, act)
		} else if len(team) > 0 && len(app) > 0 && env == "" && len(act) > 0 {
			//this is applicable for all environment of a team
			query := "SELECT role.* FROM roles role WHERE role.team = ? AND role.entity_name=? AND coalesce(role.environment,'')=? AND role.action=?"
			if oldValues {
				query = query + " and role.access_type is NULL"
			} else {
				query += " and role.access_type='" + accessType + "'"
			}

			_, err = impl.dbConnection.Query(&model, query, team, app, EMPTY, act)
		} else if len(team) > 0 && app == "" && env == "" && len(act) > 0 {
			//this is applicable for all environment of a team
			query := "SELECT role.* FROM roles role WHERE role.team = ? AND coalesce(role.entity_name,'')=? AND coalesce(role.environment,'')=? AND role.action=?"
			if oldValues {
				query = query + " and role.access_type is NULL"
			} else {
				query += " and role.access_type='" + accessType + "'"
			}

			_, err = impl.dbConnection.Query(&model, query, team, EMPTY, EMPTY, act)
		} else if team == "" && app == "" && env == "" && len(act) > 0 {
			//this is applicable for super admin, all env, all team, all app
			query := "SELECT role.* FROM roles role WHERE coalesce(role.team,'') = ? AND coalesce(role.entity_name,'')=? AND coalesce(role.environment,'')=? AND role.action=?"
			if len(accessType) == 0 {
				query = query + " and role.access_type is NULL"
			} else {
				query += " and role.access_type='" + accessType + "'"
			}
			_, err = impl.dbConnection.Query(&model, query, EMPTY, EMPTY, EMPTY, act)
		} else if team == "" && app == "" && env == "" && act == "" {
			return model, nil
		} else {
			return model, nil
		}
	}

	if err != nil {
		impl.Logger.Errorw("exception while fetching roles", "err", err)
		return model, err
	}
	return model, nil
>>>>>>> 33da69b3
}

func (impl UserAuthRepositoryImpl) CreateUserRoleMapping(userRoleModel *UserRoleModel, tx *pg.Tx) (*UserRoleModel, error) {
	err := tx.Insert(userRoleModel)
	if err != nil {
		impl.Logger.Error(err)
		return userRoleModel, err
	}

	return userRoleModel, nil
}
func (impl UserAuthRepositoryImpl) GetUserRoleMappingByUserId(userId int32) ([]*UserRoleModel, error) {
	var userRoleModels []*UserRoleModel
	err := impl.dbConnection.Model(&userRoleModels).Where("user_id = ?", userId).Select()
	if err != nil {
		impl.Logger.Error(err)
		return userRoleModels, err
	}
	return userRoleModels, nil
}
func (impl UserAuthRepositoryImpl) DeleteUserRoleMapping(userRoleModel *UserRoleModel, tx *pg.Tx) (bool, error) {
	err := tx.Delete(userRoleModel)
	if err != nil {
		impl.Logger.Error(err)
		return false, err
	}
	return true, nil
}

func (impl UserAuthRepositoryImpl) DeleteUserRoleByRoleId(roleId int, tx *pg.Tx) error {
	var userRoleModel *UserRoleModel
	_, err := tx.Model(userRoleModel).
		Where("role_id = ?", roleId).Delete()
	if err != nil {
		impl.Logger.Error("err in deleting user role by role id", "err", err, "roleId", roleId)
		return err
	}
	return nil
}
func (impl UserAuthRepositoryImpl) DeleteUserRoleByRoleIds(roleIds []int, tx *pg.Tx) error {
	var userRoleModel *UserRoleModel
	_, err := tx.Model(userRoleModel).
		Where("role_id in (?)", pg.In(roleIds)).Delete()
	if err != nil {
		impl.Logger.Error("err in deleting user role by role id", "err", err, "roleIds", roleIds)
		return err
	}
	return nil
}

func (impl UserAuthRepositoryImpl) CreateDefaultPoliciesForAllTypes(team, entityName, env, entity, cluster, namespace, group, kind, resource, actionType, accessType string, UserId int32) (bool, error, []casbin2.Policy) {
	//not using txn from parent caller because of conflicts in fetching of transactional save
	dbConnection := impl.dbConnection
	tx, err := dbConnection.Begin()
	var policiesToBeAdded []casbin2.Policy
	if err != nil {
		return false, err, policiesToBeAdded
	}
	// Rollback tx on error.
	defer tx.Rollback()

	//for START in Casbin Object
	teamObj := team
	envObj := env
	appObj := entityName
	if teamObj == "" {
		teamObj = "*"
	}
	if envObj == "" {
		envObj = "*"
	}
	if appObj == "" {
		appObj = "*"
	}

	clusterObj := cluster
	namespaceObj := namespace
	groupObj := group
	kindObj := kind
	resourceObj := resource

	if cluster == "" {
		clusterObj = "*"
	}
	if namespace == "" {
		namespaceObj = "*"
	}
	if group == "" {
		groupObj = "*"
	}
	if kind == "" {
		kindObj = "*"
	}
	if resource == "" {
		resourceObj = "*"
	}
	rolePolicyDetails := RolePolicyDetails{
		Team:         team,
		App:          entityName,
		Env:          env,
		TeamObj:      teamObj,
		EnvObj:       envObj,
		AppObj:       appObj,
		Entity:       entity,
		EntityName:   entityName,
		Cluster:      cluster,
		Namespace:    namespace,
		Group:        group,
		Kind:         kind,
		Resource:     resource,
		ClusterObj:   clusterObj,
		NamespaceObj: namespaceObj,
		GroupObj:     groupObj,
		KindObj:      kindObj,
		ResourceObj:  resourceObj,
	}

	//getting policies from db
	PoliciesDb, err := impl.defaultAuthPolicyRepository.GetPolicyByRoleTypeAndEntity(bean2.RoleType(actionType), accessType, entity)
	if err != nil {
		return false, err, policiesToBeAdded
	}
	//getting updated policies
	Policies, err := util.Tprintf(PoliciesDb, rolePolicyDetails)
	if err != nil {
		impl.Logger.Errorw("error in getting updated policies", "err", err, "roleType", bean2.RoleType(actionType), accessType)
		return false, err, policiesToBeAdded
	}
	//for START in Casbin Object Ends Here
	var policies bean.PolicyRequest
	err = json.Unmarshal([]byte(Policies), &policies)
	if err != nil {
		impl.Logger.Errorw("decode err", "err", err)
		return false, err, policiesToBeAdded
	}
	impl.Logger.Debugw("add policy request", "policies", policies)
	policiesToBeAdded = append(policiesToBeAdded, policies.Data...)
	//Creating ROLES
	//getting roles from db
	roleDb, err := impl.defaultAuthRoleRepository.GetRoleByRoleTypeAndEntityType(bean2.RoleType(actionType), accessType, entity)
	if err != nil {
		return false, err, nil
	}
	role, err := util.Tprintf(roleDb, rolePolicyDetails)
	if err != nil {
		impl.Logger.Errorw("error in getting updated role", "err", err, "roleType", bean2.RoleType(actionType))
		return false, err, nil
	}
	//getting updated role
	var roleData bean.RoleData
	err = json.Unmarshal([]byte(role), &roleData)
	if err != nil {
		impl.Logger.Errorw("decode err", "err", err)
		return false, err, nil
	}
	_, err = impl.createRole(&roleData, UserId)
	if err != nil && strings.Contains("duplicate key value violates unique constraint", err.Error()) {
		return false, err, nil
	}
	err = tx.Commit()
	if err != nil {
		return false, err, nil
	}
	return true, nil, policiesToBeAdded
}
func (impl UserAuthRepositoryImpl) CreateRolesWithAccessTypeAndEntity(team, entityName, env, entity, cluster, namespace, group, kind, resource, actionType, accessType string, UserId int32, role string) (bool, error) {
	roleData := bean.RoleData{
		Role:        role,
		Entity:      entity,
		Team:        team,
		EntityName:  entityName,
		Environment: env,
		Action:      actionType,
		AccessType:  accessType,
		Cluster:     cluster,
		Namespace:   namespace,
		Group:       group,
		Kind:        kind,
		Resource:    resource,
	}
	_, err := impl.createRole(&roleData, UserId)
	if err != nil && strings.Contains("duplicate key value violates unique constraint", err.Error()) {
		return false, err
	}
	return true, nil
}

func (impl UserAuthRepositoryImpl) CreateRoleForSuperAdminIfNotExists(tx *pg.Tx, UserId int32) (bool, error) {
	transaction, err := impl.dbConnection.Begin()
	if err != nil {
		return false, err
	}

	//Creating ROLES
	roleModel, err := impl.GetRoleByFilterForAllTypes("", "", "", "", bean2.SUPER_ADMIN, "", "", "", "", "", "", "", false, "")
	if err != nil && err != pg.ErrNoRows {
		return false, err
	}
	if roleModel.Id == 0 || err == pg.ErrNoRows {
		roleManager := "{\r\n    \"role\": \"role:super-admin___\",\r\n    \"casbinSubjects\": [\r\n        \"role:super-admin___\"\r\n    ],\r\n    \"team\": \"\",\r\n    \"entityName\": \"\",\r\n    \"environment\": \"\",\r\n    \"action\": \"super-admin\"\r\n}"

		var roleManagerData bean.RoleData
		err = json.Unmarshal([]byte(roleManager), &roleManagerData)
		if err != nil {
			impl.Logger.Errorw("decode err", "err", err)
			return false, err
		}
		_, err = impl.createRole(&roleManagerData, UserId)
		if err != nil && strings.Contains("duplicate key value violates unique constraint", err.Error()) {
			return false, err
		}
	}
	err = transaction.Commit()
	if err != nil {
		return false, err
	}
	return true, nil
}

func (impl UserAuthRepositoryImpl) createRole(roleData *bean.RoleData, UserId int32) (bool, error) {
	roleModel := &RoleModel{
		Role:        roleData.Role,
		Entity:      roleData.Entity,
		Team:        roleData.Team,
		EntityName:  roleData.EntityName,
		Environment: roleData.Environment,
		Action:      roleData.Action,
		AccessType:  roleData.AccessType,
		Cluster:     roleData.Cluster,
		Namespace:   roleData.Namespace,
		Group:       roleData.Group,
		Kind:        roleData.Kind,
		Resource:    roleData.Resource,
		AuditLog: sql.AuditLog{
			CreatedBy: UserId,
			CreatedOn: time.Now(),
			UpdatedBy: UserId,
			UpdatedOn: time.Now(),
		},
	}
	roleModel, err := impl.CreateRole(roleModel)
	if err != nil || roleModel == nil {
		return false, err
	}
	return true, nil
}

func (impl UserAuthRepositoryImpl) SyncOrchestratorToCasbin(team string, entityName string, env string, tx *pg.Tx) (bool, error) {

	//getting policies from db
	triggerPoliciesDb, err := impl.defaultAuthPolicyRepository.GetPolicyByRoleTypeAndEntity(bean2.TRIGGER_TYPE, bean2.DEVTRON_APP, bean2.ENTITY_APPS)
	if err != nil {
		return false, err
	}
	viewPoliciesDb, err := impl.defaultAuthPolicyRepository.GetPolicyByRoleTypeAndEntity(bean2.VIEW_TYPE, bean2.DEVTRON_APP, bean2.ENTITY_APPS)
	if err != nil {
		return false, err
	}

	//for START in Casbin Object
	teamObj := team
	envObj := env
	appObj := entityName
	if teamObj == "" {
		teamObj = "*"
	}
	if envObj == "" {
		envObj = "*"
	}
	if appObj == "" {
		appObj = "*"
	}

	policyDetails := RolePolicyDetails{
		Team:    team,
		App:     entityName,
		Env:     env,
		TeamObj: teamObj,
		EnvObj:  envObj,
		AppObj:  appObj,
	}

	//getting updated trigger policies
	triggerPolicies, err := util.Tprintf(triggerPoliciesDb, policyDetails)
	if err != nil {
		impl.Logger.Errorw("error in getting updated policies", "err", err, "roleType", bean2.TRIGGER_TYPE)
		return false, err
	}

	//getting updated view policies
	viewPolicies, err := util.Tprintf(viewPoliciesDb, policyDetails)
	if err != nil {
		impl.Logger.Errorw("error in getting updated policies", "err", err, "roleType", bean2.VIEW_TYPE)
		return false, err
	}

	//for START in Casbin Object Ends Here
	var policies []casbin2.Policy
	var policiesTrigger bean.PolicyRequest
	err = json.Unmarshal([]byte(triggerPolicies), &policiesTrigger)
	if err != nil {
		impl.Logger.Errorw("decode err", "err", err)
		return false, err
	}
	impl.Logger.Debugw("add policy request", "policies", policiesTrigger)
	policies = append(policies, policiesTrigger.Data...)
	var policiesView bean.PolicyRequest
	err = json.Unmarshal([]byte(viewPolicies), &policiesView)
	if err != nil {
		impl.Logger.Errorw("decode err", "err", err)
		return false, err
	}
	impl.Logger.Debugw("add policy request", "policies", policiesView)
	policies = append(policies, policiesView.Data...)
	casbin2.AddPolicy(policies)
	return true, nil
}

func (impl UserAuthRepositoryImpl) UpdateTriggerPolicyForTerminalAccess() (err error) {
	newTriggerPolicy := `{
    "data": [
        {
            "type": "p",
            "sub": "role:trigger_{{.Team}}_{{.Env}}_{{.App}}",
            "res": "applications",
            "act": "get",
            "obj": "{{.TeamObj}}/{{.AppObj}}"
        },
        {
            "type": "p",
            "sub": "role:trigger_{{.Team}}_{{.Env}}_{{.App}}",
            "res": "applications",
            "act": "trigger",
            "obj": "{{.TeamObj}}/{{.AppObj}}"
        },
        {
            "type": "p",
            "sub": "role:trigger_{{.Team}}_{{.Env}}_{{.App}}",
            "res": "environment",
            "act": "trigger",
            "obj": "{{.EnvObj}}/{{.AppObj}}"
        },
        {
            "type": "p",
            "sub": "role:trigger_{{.Team}}_{{.Env}}_{{.App}}",
            "res": "environment",
            "act": "get",
            "obj": "{{.EnvObj}}/{{.AppObj}}"
        },
        {
            "type": "p",
            "sub": "role:trigger_{{.Team}}_{{.Env}}_{{.App}}",
            "res": "global-environment",
            "act": "get",
            "obj": "{{.EnvObj}}"
        },
        {
            "type": "p",
            "sub": "role:trigger_{{.Team}}_{{.Env}}_{{.App}}",
            "res": "team",
            "act": "get",
            "obj": "{{.TeamObj}}"
        },
        {
            "type": "p",
            "sub": "role:trigger_{{.Team}}_{{.Env}}_{{.App}}",
            "res": "terminal",
            "act": "exec",
            "obj": "{{.TeamObj}}/{{.EnvObj}}/{{.AppObj}}"
        }
    ]
}`
	err = impl.UpdateDefaultPolicyByRoleType(newTriggerPolicy, bean2.TRIGGER_TYPE)
	if err != nil {
		impl.Logger.Errorw("error in updating default policy for trigger role", "err", err)
		return err
	}
	return nil
}

func (impl UserAuthRepositoryImpl) GetDefaultPolicyByRoleType(roleType bean2.RoleType) (policy string, err error) {
	policy, err = impl.defaultAuthPolicyRepository.GetPolicyByRoleTypeAndEntity(roleType, bean2.DEVTRON_APP, bean2.ENTITY_APPS)
	if err != nil {
		return "", err
	}
	return policy, nil
}

func (impl UserAuthRepositoryImpl) UpdateDefaultPolicyByRoleType(newPolicy string, roleType bean2.RoleType) (err error) {
	//getting all roles by role type
	roles, err := impl.GetRolesByActionAndAccessType(string(roleType), "")
	if err != nil {
		impl.Logger.Errorw("error in getting roles for trigger action", "err", err)
		return err
	}
	oldPolicy, err := impl.defaultAuthPolicyRepository.GetPolicyByRoleTypeAndEntity(roleType, bean2.DEVTRON_APP, bean2.ENTITY_APPS)
	if err != nil {
		return err
	}

	//updating new policy in db
	_, err = impl.defaultAuthPolicyRepository.UpdatePolicyByRoleType(newPolicy, roleType)
	if err != nil {
		return err
	}

	//getting diff between new and old policy(policies deleted/added)
	addedPolicies, deletedPolicies, err := impl.GetDiffBetweenPolicies(oldPolicy, newPolicy)
	if err != nil {
		impl.Logger.Errorw("error in getting diff between old and new policy", "err", err)
		return err
	}
	var addedPolicyFinal bean.PolicyRequest
	var deletedPolicyFinal bean.PolicyRequest
	for _, role := range roles {
		teamObj := role.Team
		envObj := role.Environment
		appObj := role.EntityName
		if teamObj == "" {
			teamObj = "*"
		}
		if envObj == "" {
			envObj = "*"
		}
		if appObj == "" {
			appObj = "*"
		}

		rolePolicyDetails := RolePolicyDetails{
			Team:    role.Team,
			Env:     role.Environment,
			App:     role.EntityName,
			TeamObj: teamObj,
			EnvObj:  envObj,
			AppObj:  appObj,
		}
		if len(addedPolicies) > 0 {
			addedPolicyReq, err := impl.GetUpdatedAddedOrDeletedPolicies(addedPolicies, rolePolicyDetails)
			if err != nil {
				impl.Logger.Errorw("error in getting updated added policies", "err", err)
				return err
			}
			addedPolicyFinal.Data = append(addedPolicyFinal.Data, addedPolicyReq.Data...)
		}
		if len(deletedPolicies) > 0 {
			deletedPolicyReq, err := impl.GetUpdatedAddedOrDeletedPolicies(deletedPolicies, rolePolicyDetails)
			if err != nil {
				impl.Logger.Errorw("error in getting updated deleted policies", "err", err)
				return err
			}
			deletedPolicyFinal.Data = append(deletedPolicyFinal.Data, deletedPolicyReq.Data...)
		}
	}
	//loading policy for safety
	casbin2.LoadPolicy()
	//updating all policies(for all roles) in casbin
	if len(addedPolicyFinal.Data) > 0 {
		casbin2.AddPolicy(addedPolicyFinal.Data)
	}
	if len(deletedPolicyFinal.Data) > 0 {
		casbin2.RemovePolicy(deletedPolicyFinal.Data)
	}
	//loading policy for syncing orchestrator to casbin with newly added policies
	casbin2.LoadPolicy()
	return nil
}

func (impl UserAuthRepositoryImpl) GetDiffBetweenPolicies(oldPolicy string, newPolicy string) (addedPolicies []casbin2.Policy, deletedPolicies []casbin2.Policy, err error) {
	var oldPolicyObj bean.PolicyRequest
	err = json.Unmarshal([]byte(oldPolicy), &oldPolicyObj)
	if err != nil {
		impl.Logger.Errorw("error in un-marshaling old policy", "err", err)
		return addedPolicies, deletedPolicies, err
	}

	var newPolicyObj bean.PolicyRequest
	err = json.Unmarshal([]byte(newPolicy), &newPolicyObj)
	if err != nil {
		impl.Logger.Errorw("error in un-marshaling new policy", "err", err)
		return addedPolicies, deletedPolicies, err
	}

	oldPolicyMap := make(map[string]bool)
	for _, oldPolicyData := range oldPolicyObj.Data {
		//converting all fields of data to a string
		data := fmt.Sprintf("type:%s,sub:%s,res:%s,act:%s,obj:%s", oldPolicyData.Type, oldPolicyData.Sub, oldPolicyData.Res, oldPolicyData.Act, oldPolicyData.Obj)
		//creating entry for data, keeping false because if present in new policy
		//then will be set to true and will not be included in deletedPolicies
		oldPolicyMap[data] = false
	}

	for _, newPolicyData := range newPolicyObj.Data {
		//converting all fields of data to a string
		data := fmt.Sprintf("type:%s,sub:%s,res:%s,act:%s,obj:%s", newPolicyData.Type, newPolicyData.Sub, newPolicyData.Res, newPolicyData.Act, newPolicyData.Obj)

		if _, ok := oldPolicyMap[data]; !ok {
			//data not present in old policy, to be included in addedPolicies
			addedPolicies = append(addedPolicies, newPolicyData)
		} else {
			//data present in old policy; set old policy to true, so it does not get included in deletedPolicies
			oldPolicyMap[data] = true
		}
	}

	//check oldPolicies for updating deletedPolicies
	for _, oldPolicyData := range oldPolicyObj.Data {
		data := fmt.Sprintf("type:%s,sub:%s,res:%s,act:%s,obj:%s", oldPolicyData.Type, oldPolicyData.Sub, oldPolicyData.Res, oldPolicyData.Act, oldPolicyData.Obj)
		if presentInNew := oldPolicyMap[data]; !presentInNew {
			//data not present in old policy, to be included in addedPolicies
			deletedPolicies = append(deletedPolicies, oldPolicyData)
		}
	}

	return addedPolicies, deletedPolicies, nil
}

func (impl UserAuthRepositoryImpl) GetUpdatedAddedOrDeletedPolicies(policies []casbin2.Policy, rolePolicyDetails RolePolicyDetails) (bean.PolicyRequest, error) {
	var policyResp bean.PolicyRequest
	var policyReq bean.PolicyRequest
	policyReq.Data = policies
	policy, err := json.Marshal(policyReq)
	if err != nil {
		impl.Logger.Errorw("error in marshaling policy", "err", err)
		return policyResp, err
	}
	//getting updated policy
	updatedPolicy, err := util.Tprintf(string(policy), rolePolicyDetails)
	if err != nil {
		impl.Logger.Errorw("error in getting updated policy", "err", err)
		return policyResp, err
	}

	err = json.Unmarshal([]byte(updatedPolicy), &policyResp)
	if err != nil {
		impl.Logger.Errorw("error in un-marshaling policy", "err", err)
		return policyResp, err
	}
	return policyResp, nil
}

func (impl UserAuthRepositoryImpl) GetRolesForEnvironment(envName, envIdentifier string) ([]*RoleModel, error) {
	var roles []*RoleModel
	err := impl.dbConnection.Model(&roles).WhereOr("environment = ?", envName).
		WhereOr("environment = ?", envIdentifier).Select()
	if err != nil {
		impl.Logger.Errorw("error in getting roles for environment", "err", err, "envName", envName, "envIdentifier", envIdentifier)
		return nil, err
	}
	return roles, nil
}

func (impl UserAuthRepositoryImpl) GetRolesForProject(teamName string) ([]*RoleModel, error) {
	var roles []*RoleModel
	err := impl.dbConnection.Model(&roles).Where("team = ?", teamName).Select()
	if err != nil {
		impl.Logger.Errorw("error in getting roles for team", "err", err, "teamName", teamName)
		return nil, err
	}
	return roles, nil
}

func (impl UserAuthRepositoryImpl) GetRolesForApp(appName string) ([]*RoleModel, error) {
	var roles []*RoleModel
<<<<<<< HEAD
	err := impl.dbConnection.Model(&roles).Where("(entity ='apps' and access_type='devtron-app') OR (entity ='jobs' and access_type='')").
		Where("entity_name = ?", appName).Select()
=======
	err := impl.dbConnection.Model(&roles).
		Where("(entity is NULL) OR (entity = ? AND access_type = ?) OR (entity = ?)", bean2.ENTITY_APPS, bean2.DEVTRON_APP, bean2.EntityJobs).
		Where("entity_name = ?", appName).
		Select()
>>>>>>> 33da69b3
	if err != nil {
		impl.Logger.Errorw("error in getting roles for app", "err", err, "appName", appName)
		return nil, err
	}
	return roles, nil
}

func (impl UserAuthRepositoryImpl) GetRolesForChartGroup(chartGroupName string) ([]*RoleModel, error) {
	var roles []*RoleModel
	err := impl.dbConnection.Model(&roles).Where("entity = ?", bean2.CHART_GROUP_TYPE).
		Where("entity_name = ?", chartGroupName).Select()
	if err != nil {
		impl.Logger.Errorw("error in getting roles for chart group", "err", err, "chartGroupName", chartGroupName)
		return nil, err
	}
	return roles, nil
}

func (impl UserAuthRepositoryImpl) DeleteRole(role *RoleModel, tx *pg.Tx) error {
	err := tx.Delete(role)
	if err != nil {
		impl.Logger.Errorw("error in deleting role", "err", err, "role", role)
		return err
	}
	return nil
}

func (impl UserAuthRepositoryImpl) DeleteRolesByIds(roleIds []int, tx *pg.Tx) error {
	var models []RoleModel
	_, err := tx.Model(&models).Where("id in (?)", pg.In(roleIds)).Delete()
	if err != nil {
		impl.Logger.Errorw("error in deleting roles by roleIds", "err", err, "roles", roleIds)
		return err
	}
	return nil
}

func (impl UserAuthRepositoryImpl) GetRolesByUserIdAndEntityType(userId int32, entityType string) ([]*RoleModel, error) {
	var models []*RoleModel
	err := impl.dbConnection.Model(&models).
		Column("role_model.*").
		Join("INNER JOIN user_roles ur on ur.role_id=role_model.id").
		Where("role_model.entity = ?", entityType).
		Where("ur.user_id = ?", userId).Select()
	if err != nil {
		impl.Logger.Error(err)
		return models, err
	}
	return models, nil
}

func (impl UserAuthRepositoryImpl) GetRolesForWorkflow(workflow, entityName string) ([]*RoleModel, error) {
	var roles []*RoleModel
	err := impl.dbConnection.Model(&roles).Where("workflow = ?", workflow).
		Where("entity_name = ?", entityName).
		Select()
	if err != nil {
		impl.Logger.Errorw("error in getting roles for team", "err", err, "workflow", workflow)
		return nil, err
	}
	return roles, nil
<<<<<<< HEAD
}

func (impl UserAuthRepositoryImpl) GetRoleForClusterEntity(cluster, namespace, group, kind, resource, action string) (RoleModel, error) {
	var model RoleModel
	query := "SELECT * FROM roles  WHERE entity = ? "
	var err error

	if len(cluster) > 0 {
		query += " and cluster='" + cluster + "' "
	} else {
		query += " and cluster IS NULL "
	}
	if len(namespace) > 0 {
		query += " and namespace='" + namespace + "' "
	} else {
		query += " and namespace IS NULL "
	}
	if len(group) > 0 {
		query += " and \"group\"='" + group + "' "
	} else {
		query += " and \"group\" IS NULL "
	}
	if len(kind) > 0 {
		query += " and kind='" + kind + "' "
	} else {
		query += " and kind IS NULL "
	}
	if len(resource) > 0 {
		query += " and resource='" + resource + "' "
	} else {
		query += " and resource IS NULL "
	}
	if len(action) > 0 {
		query += " and action='" + action + "' ;"
	} else {
		query += " and action IS NULL ;"
	}
	_, err = impl.dbConnection.Query(&model, query, bean.CLUSTER_ENTITIY)
	if err != nil {
		impl.Logger.Errorw("error in getting roles for clusterEntity", "err", err,
			bean2.CLUSTER, cluster, "namespace", namespace, "kind", kind, "group", group, "resource", resource)
		return model, err
	}
	return model, err

}
func (impl UserAuthRepositoryImpl) GetRoleForJobsEntity(entity, team, app, env, act string, workflow string) (RoleModel, error) {
	var model RoleModel
	var err error
	if len(team) > 0 && len(act) > 0 {
		query := "SELECT role.* FROM roles role WHERE role.team = ? AND role.action=? AND role.entity=? "
		if len(env) == 0 {
			query = query + " AND role.environment is NULL"
		} else {
			query += "AND role.environment='" + env + "'"
		}
		if len(app) == 0 {
			query = query + " AND role.entity_name is NULL"
		} else {
			query += " AND role.entity_name='" + app + "'"
		}
		if len(workflow) == 0 {
			query = query + " AND role.workflow is NULL;"
		} else {
			query += " AND role.workflow='" + workflow + "';"
		}
		_, err = impl.dbConnection.Query(&model, query, team, act, entity)
	} else {
		return model, nil
	}
	if err != nil {
		impl.Logger.Errorw("error in getting role for jobs entity", "err", err, "entity", entity, "app", app, "act", act, "team", team, "workflow", workflow)
	}
	return model, err
}

func (impl UserAuthRepositoryImpl) GetRoleForChartGroupEntity(entity, app, act, accessType string) (RoleModel, error) {
	var model RoleModel
	var err error
	if len(app) > 0 && act == "update" {
		query := "SELECT role.* FROM roles role WHERE role.entity = ? AND role.entity_name=? AND role.action=?"
		if len(accessType) == 0 {
			query = query + " and role.access_type is NULL"
		} else {
			query += " and role.access_type='" + accessType + "'"
		}
		_, err = impl.dbConnection.Query(&model, query, entity, app, act)
	} else if app == "" {
		query := "SELECT role.* FROM roles role WHERE role.entity = ? AND role.action=?"
		if len(accessType) == 0 {
			query = query + " and role.access_type is NULL"
		} else {
			query += " and role.access_type='" + accessType + "'"
		}
		_, err = impl.dbConnection.Query(&model, query, entity, act)
	}
	if err != nil {
		impl.Logger.Errorw("error in getting role for chart group entity", "err", err, "entity", entity, "app", app, "act", act, "accessType", accessType)
	}
	return model, err
}

func (impl UserAuthRepositoryImpl) GetRoleForOtherEntity(team, app, env, act, accessType string, oldValues bool) (RoleModel, error) {
	var model RoleModel
	var err error
	if len(team) > 0 && len(app) > 0 && len(env) > 0 && len(act) > 0 {
		query := "SELECT role.* FROM roles role WHERE role.team = ? AND role.entity_name=? AND role.environment=? AND role.action=?"
		if oldValues {
			query = query + " and role.access_type is NULL"
		} else {
			query += " and role.access_type='" + accessType + "'"
		}

		_, err = impl.dbConnection.Query(&model, query, team, app, env, act)
	} else if len(team) > 0 && app == "" && len(env) > 0 && len(act) > 0 {

		query := "SELECT role.* FROM roles role WHERE role.team=? AND coalesce(role.entity_name,'')=? AND role.environment=? AND role.action=?"
		if oldValues {
			query = query + " and role.access_type is NULL"
		} else {
			query += " and role.access_type='" + accessType + "'"
		}
		_, err = impl.dbConnection.Query(&model, query, team, EMPTY, env, act)
	} else if len(team) > 0 && len(app) > 0 && env == "" && len(act) > 0 {
		//this is applicable for all environment of a team
		query := "SELECT role.* FROM roles role WHERE role.team = ? AND role.entity_name=? AND coalesce(role.environment,'')=? AND role.action=?"
		if oldValues {
			query = query + " and role.access_type is NULL"
		} else {
			query += " and role.access_type='" + accessType + "'"
		}

		_, err = impl.dbConnection.Query(&model, query, team, app, EMPTY, act)
	} else if len(team) > 0 && app == "" && env == "" && len(act) > 0 {
		//this is applicable for all environment of a team
		query := "SELECT role.* FROM roles role WHERE role.team = ? AND coalesce(role.entity_name,'')=? AND coalesce(role.environment,'')=? AND role.action=?"
		if oldValues {
			query = query + " and role.access_type is NULL"
		} else {
			query += " and role.access_type='" + accessType + "'"
		}

		_, err = impl.dbConnection.Query(&model, query, team, EMPTY, EMPTY, act)
	} else if team == "" && app == "" && env == "" && len(act) > 0 {
		//this is applicable for super admin, all env, all team, all app
		query := "SELECT role.* FROM roles role WHERE coalesce(role.team,'') = ? AND coalesce(role.entity_name,'')=? AND coalesce(role.environment,'')=? AND role.action=?"
		if len(accessType) == 0 {
			query = query + " and role.access_type is NULL"
		} else {
			query += " and role.access_type='" + accessType + "'"
		}
		_, err = impl.dbConnection.Query(&model, query, EMPTY, EMPTY, EMPTY, act)
	} else if team == "" && app == "" && env == "" && act == "" {
		return model, nil
	} else {
		return model, nil
	}
	if err != nil {
		impl.Logger.Errorw("error in getting role for other entity", "err", err, "app", app, "act", act, "accessType", accessType, "team", team)
	}
	return model, err
=======
>>>>>>> 33da69b3
}<|MERGE_RESOLUTION|>--- conflicted
+++ resolved
@@ -64,13 +64,10 @@
 	GetRolesByUserIdAndEntityType(userId int32, entityType string) ([]*RoleModel, error)
 	CreateRolesWithAccessTypeAndEntity(team, entityName, env, entity, cluster, namespace, group, kind, resource, actionType, accessType string, UserId int32, role string) (bool, error)
 	GetRolesForWorkflow(workflow, entityName string) ([]*RoleModel, error)
-<<<<<<< HEAD
 	GetRoleForClusterEntity(cluster, namespace, group, kind, resource, action string) (RoleModel, error)
 	GetRoleForJobsEntity(entity, team, app, env, act string, workflow string) (RoleModel, error)
 	GetRoleForOtherEntity(team, app, env, act, accessType string, oldValues bool) (RoleModel, error)
 	GetRoleForChartGroupEntity(entity, app, act, accessType string) (RoleModel, error)
-=======
->>>>>>> 33da69b3
 }
 
 type UserAuthRepositoryImpl struct {
@@ -257,23 +254,10 @@
 }
 
 func (impl UserAuthRepositoryImpl) GetRoleByFilterForAllTypes(entity, team, app, env, act, accessType, cluster, namespace, group, kind, resource, action string, oldValues bool, workflow string) (RoleModel, error) {
-<<<<<<< HEAD
 	switch entity {
 	case bean2.CLUSTER:
 		{
 			return impl.GetRoleForClusterEntity(cluster, namespace, group, kind, resource, action)
-=======
-	var model RoleModel
-	if entity == bean2.CLUSTER {
-
-		query := "SELECT * FROM roles  WHERE entity = ? "
-		var err error
-
-		if len(cluster) > 0 {
-			query += " and cluster='" + cluster + "' "
-		} else {
-			query += " and cluster IS NULL "
->>>>>>> 33da69b3
 		}
 	case bean.CHART_GROUP_ENTITY:
 		{
@@ -288,116 +272,7 @@
 			return impl.GetRoleForOtherEntity(team, app, env, act, accessType, oldValues)
 		}
 	}
-<<<<<<< HEAD
 	return RoleModel{}, nil
-=======
-
-	EMPTY := ""
-	/*if act == "admin" {
-		act = "*"
-	}*/
-
-	var err error
-	if entity == bean2.CHART_GROUP_TYPE && len(app) > 0 && act == "update" {
-		query := "SELECT role.* FROM roles role WHERE role.entity = ? AND role.entity_name=? AND role.action=?"
-		if len(accessType) == 0 {
-			query = query + " and role.access_type is NULL"
-		} else {
-			query += " and role.access_type='" + accessType + "'"
-		}
-		_, err = impl.dbConnection.Query(&model, query, entity, app, act)
-	} else if entity == bean2.CHART_GROUP_TYPE && app == "" {
-		query := "SELECT role.* FROM roles role WHERE role.entity = ? AND role.action=?"
-		if len(accessType) == 0 {
-			query = query + " and role.access_type is NULL"
-		} else {
-			query += " and role.access_type='" + accessType + "'"
-		}
-		_, err = impl.dbConnection.Query(&model, query, entity, act)
-	} else if entity == bean2.EntityJobs {
-		if len(team) > 0 && len(act) > 0 {
-			query := "SELECT role.* FROM roles role WHERE role.team = ? AND role.action=? AND role.entity=? "
-			if len(env) == 0 {
-				query = query + " AND role.environment is NULL"
-			} else {
-				query += "AND role.environment='" + env + "'"
-			}
-			if len(app) == 0 {
-				query = query + " AND role.entity_name is NULL"
-			} else {
-				query += " AND role.entity_name='" + app + "'"
-			}
-			if len(workflow) == 0 {
-				query = query + " AND role.workflow is NULL;"
-			} else {
-				query += " AND role.workflow='" + workflow + "';"
-			}
-			_, err = impl.dbConnection.Query(&model, query, team, act, entity)
-		} else {
-			return model, nil
-		}
-	} else {
-
-		if len(team) > 0 && len(app) > 0 && len(env) > 0 && len(act) > 0 {
-			query := "SELECT role.* FROM roles role WHERE role.team = ? AND role.entity_name=? AND role.environment=? AND role.action=?"
-			if oldValues {
-				query = query + " and role.access_type is NULL"
-			} else {
-				query += " and role.access_type='" + accessType + "'"
-			}
-
-			_, err = impl.dbConnection.Query(&model, query, team, app, env, act)
-		} else if len(team) > 0 && app == "" && len(env) > 0 && len(act) > 0 {
-
-			query := "SELECT role.* FROM roles role WHERE role.team=? AND coalesce(role.entity_name,'')=? AND role.environment=? AND role.action=?"
-			if oldValues {
-				query = query + " and role.access_type is NULL"
-			} else {
-				query += " and role.access_type='" + accessType + "'"
-			}
-			_, err = impl.dbConnection.Query(&model, query, team, EMPTY, env, act)
-		} else if len(team) > 0 && len(app) > 0 && env == "" && len(act) > 0 {
-			//this is applicable for all environment of a team
-			query := "SELECT role.* FROM roles role WHERE role.team = ? AND role.entity_name=? AND coalesce(role.environment,'')=? AND role.action=?"
-			if oldValues {
-				query = query + " and role.access_type is NULL"
-			} else {
-				query += " and role.access_type='" + accessType + "'"
-			}
-
-			_, err = impl.dbConnection.Query(&model, query, team, app, EMPTY, act)
-		} else if len(team) > 0 && app == "" && env == "" && len(act) > 0 {
-			//this is applicable for all environment of a team
-			query := "SELECT role.* FROM roles role WHERE role.team = ? AND coalesce(role.entity_name,'')=? AND coalesce(role.environment,'')=? AND role.action=?"
-			if oldValues {
-				query = query + " and role.access_type is NULL"
-			} else {
-				query += " and role.access_type='" + accessType + "'"
-			}
-
-			_, err = impl.dbConnection.Query(&model, query, team, EMPTY, EMPTY, act)
-		} else if team == "" && app == "" && env == "" && len(act) > 0 {
-			//this is applicable for super admin, all env, all team, all app
-			query := "SELECT role.* FROM roles role WHERE coalesce(role.team,'') = ? AND coalesce(role.entity_name,'')=? AND coalesce(role.environment,'')=? AND role.action=?"
-			if len(accessType) == 0 {
-				query = query + " and role.access_type is NULL"
-			} else {
-				query += " and role.access_type='" + accessType + "'"
-			}
-			_, err = impl.dbConnection.Query(&model, query, EMPTY, EMPTY, EMPTY, act)
-		} else if team == "" && app == "" && env == "" && act == "" {
-			return model, nil
-		} else {
-			return model, nil
-		}
-	}
-
-	if err != nil {
-		impl.Logger.Errorw("exception while fetching roles", "err", err)
-		return model, err
-	}
-	return model, nil
->>>>>>> 33da69b3
 }
 
 func (impl UserAuthRepositoryImpl) CreateUserRoleMapping(userRoleModel *UserRoleModel, tx *pg.Tx) (*UserRoleModel, error) {
@@ -961,15 +836,10 @@
 
 func (impl UserAuthRepositoryImpl) GetRolesForApp(appName string) ([]*RoleModel, error) {
 	var roles []*RoleModel
-<<<<<<< HEAD
-	err := impl.dbConnection.Model(&roles).Where("(entity ='apps' and access_type='devtron-app') OR (entity ='jobs' and access_type='')").
-		Where("entity_name = ?", appName).Select()
-=======
 	err := impl.dbConnection.Model(&roles).
 		Where("(entity is NULL) OR (entity = ? AND access_type = ?) OR (entity = ?)", bean2.ENTITY_APPS, bean2.DEVTRON_APP, bean2.EntityJobs).
 		Where("entity_name = ?", appName).
 		Select()
->>>>>>> 33da69b3
 	if err != nil {
 		impl.Logger.Errorw("error in getting roles for app", "err", err, "appName", appName)
 		return nil, err
@@ -1031,7 +901,6 @@
 		return nil, err
 	}
 	return roles, nil
-<<<<<<< HEAD
 }
 
 func (impl UserAuthRepositoryImpl) GetRoleForClusterEntity(cluster, namespace, group, kind, resource, action string) (RoleModel, error) {
@@ -1193,6 +1062,4 @@
 		impl.Logger.Errorw("error in getting role for other entity", "err", err, "app", app, "act", act, "accessType", accessType, "team", team)
 	}
 	return model, err
-=======
->>>>>>> 33da69b3
 }