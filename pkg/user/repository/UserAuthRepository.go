/*
 * Copyright (c) 2020 Devtron Labs
 *
 * Licensed under the Apache License, Version 2.0 (the "License");
 * you may not use this file except in compliance with the License.
 * You may obtain a copy of the License at
 *
 *    http://www.apache.org/licenses/LICENSE-2.0
 *
 * Unless required by applicable law or agreed to in writing, software
 * distributed under the License is distributed on an "AS IS" BASIS,
 * WITHOUT WARRANTIES OR CONDITIONS OF ANY KIND, either express or implied.
 * See the License for the specific language governing permissions and
 * limitations under the License.
 *
 */

/*
@description: user authentication and authorization
*/
package repository

import (
	"encoding/json"
	"github.com/devtron-labs/devtron/api/bean"
	"github.com/devtron-labs/devtron/pkg/sql"
	bean2 "github.com/devtron-labs/devtron/pkg/user/bean"
	casbin2 "github.com/devtron-labs/devtron/pkg/user/casbin"
	"github.com/devtron-labs/devtron/util"
	"github.com/go-pg/pg"
	"go.uber.org/zap"
	"strings"
	"time"
)

type UserAuthRepository interface {
	CreateRole(role *RoleModel) (*RoleModel, error)
	CreateRoleWithTxn(userModel *RoleModel, tx *pg.Tx) (*RoleModel, error)
	GetRoleById(id int) (*RoleModel, error)
	GetRolesByIds(ids []int) ([]RoleModel, error)
	GetRoleByRoles(roles []string) ([]RoleModel, error)
	GetRolesByUserId(userId int32) ([]RoleModel, error)
	GetRolesByGroupId(userId int32) ([]*RoleModel, error)
	GetAllRole() ([]RoleModel, error)
	GetRolesByActionAndAccessType(action string, accessType string) ([]RoleModel, error)
	GetRoleByFilterForAllTypes(entity, team, app, env, act string, approver bool, accessType, cluster, namespace, group, kind, resource, action string, oldValues bool, workflow string) (RoleModel, error)
	CreateUserRoleMapping(userRoleModel *UserRoleModel, tx *pg.Tx) (*UserRoleModel, error)
	GetUserRoleMappingByUserId(userId int32) ([]*UserRoleModel, error)
	DeleteUserRoleMapping(userRoleModel *UserRoleModel, tx *pg.Tx) (bool, error)
	DeleteUserRoleByRoleId(roleId int, tx *pg.Tx) error
	CreateDefaultPoliciesForAllTypes(team, entityName, env, entity, cluster, namespace, group, kind, resource, actionType, accessType string, approver bool, UserId int32) (bool, error, []casbin2.Policy)
	CreateRoleForSuperAdminIfNotExists(tx *pg.Tx, UserId int32) (bool, error)
	SyncOrchestratorToCasbin(team string, entityName string, env string, tx *pg.Tx) (bool, error)
	GetRolesForEnvironment(envName, envIdentifier string) ([]*RoleModel, error)
	GetRolesForProject(teamName string) ([]*RoleModel, error)
	GetRolesForApp(appName string) ([]*RoleModel, error)
	GetRolesForChartGroup(chartGroupName string) ([]*RoleModel, error)
	DeleteRole(role *RoleModel, tx *pg.Tx) error
	//GetRoleByFilterForClusterEntity(cluster, namespace, group, kind, resource, action string) (RoleModel, error)
	GetRolesByUserIdAndEntityType(userId int32, entityType string) ([]*RoleModel, error)
	CreateRolesWithAccessTypeAndEntity(team, entityName, env, entity, cluster, namespace, group, kind, resource, actionType, accessType string, UserId int32, role string) (bool, error)
<<<<<<< HEAD
	GetRolesByEntityAccessTypeAndAction(entity, accessType, action string) ([]*RoleModel, error)
	GetApprovalUsersByEnv(appName, envName string) ([]string, []string, error)
	GetConfigApprovalUsersByEnv(appName, envName string) ([]string, []string, error)
=======
	GetRolesForWorkflow(workflow, entityName string) ([]*RoleModel, error)
>>>>>>> 13f44d1b
}

type UserAuthRepositoryImpl struct {
	dbConnection                *pg.DB
	Logger                      *zap.SugaredLogger
	defaultAuthPolicyRepository DefaultAuthPolicyRepository
	defaultAuthRoleRepository   DefaultAuthRoleRepository
}

func NewUserAuthRepositoryImpl(dbConnection *pg.DB, Logger *zap.SugaredLogger,
	defaultAuthPolicyRepository DefaultAuthPolicyRepository,
	defaultAuthRoleRepository DefaultAuthRoleRepository) *UserAuthRepositoryImpl {
	return &UserAuthRepositoryImpl{
		dbConnection:                dbConnection,
		Logger:                      Logger,
		defaultAuthPolicyRepository: defaultAuthPolicyRepository,
		defaultAuthRoleRepository:   defaultAuthRoleRepository,
	}
}

type RoleModel struct {
	TableName   struct{} `sql:"roles" pg:",discard_unknown_columns"`
	Id          int      `sql:"id,pk"`
	Role        string   `sql:"role,notnull"`
	Entity      string   `sql:"entity"`
	Team        string   `sql:"team"`
	EntityName  string   `sql:"entity_name"`
	Environment string   `sql:"environment"`
	Action      string   `sql:"action"`
	AccessType  string   `sql:"access_type"`
	Approver    bool     `sql:"approver"`
	Cluster     string   `sql:"cluster"`
	Namespace   string   `sql:"namespace"`
	Group       string   `sql:"group"`
	Kind        string   `sql:"kind"`
	Resource    string   `sql:"resource"`
	Workflow    string   `sql:"workflow"`
	sql.AuditLog
}

type RolePolicyDetails struct {
	Team       string
	Env        string
	App        string
	TeamObj    string
	EnvObj     string
	AppObj     string
	Entity     string
	EntityName string

	Cluster      string
	Namespace    string
	Group        string
	Kind         string
	Resource     string
	ClusterObj   string
	NamespaceObj string
	GroupObj     string
	KindObj      string
	ResourceObj  string
	Approver     bool
}

type ClusterRolePolicyDetails struct {
	Entity       string
	Cluster      string
	Namespace    string
	Group        string
	Kind         string
	Resource     string
	ClusterObj   string
	NamespaceObj string
	GroupObj     string
	KindObj      string
	ResourceObj  string
}

func (impl UserAuthRepositoryImpl) CreateRole(role *RoleModel) (*RoleModel, error) {
	err := impl.dbConnection.Insert(role)
	if err != nil {
		impl.Logger.Error("error in creating role", "err", err, "role", role)
		return role, err
	}
	return role, nil
}

func (impl UserAuthRepositoryImpl) CreateRoleWithTxn(userModel *RoleModel, tx *pg.Tx) (*RoleModel, error) {
	err := tx.Insert(userModel)
	if err != nil {
		impl.Logger.Error(err)
		return userModel, err
	}
	return userModel, nil
}

func (impl UserAuthRepositoryImpl) GetRoleById(id int) (*RoleModel, error) {
	var model RoleModel
	err := impl.dbConnection.Model(&model).Where("id = ?", id).Select()
	if err != nil {
		impl.Logger.Error(err)
		return &model, err
	}
	return &model, nil
}
func (impl UserAuthRepositoryImpl) GetRolesByIds(ids []int) ([]RoleModel, error) {
	var model []RoleModel
	err := impl.dbConnection.Model(&model).Where("id IN (?)", pg.In(ids)).Select()
	if err != nil {
		impl.Logger.Error(err)
		return model, err
	}
	return model, nil
}
func (impl UserAuthRepositoryImpl) GetRoleByRoles(roles []string) ([]RoleModel, error) {
	var model []RoleModel
	err := impl.dbConnection.Model(&model).Where("role IN (?)", pg.In(roles)).Select()
	if err != nil {
		impl.Logger.Error(err)
		return model, err
	}
	return model, nil
}

func (impl UserAuthRepositoryImpl) GetRolesByUserId(userId int32) ([]RoleModel, error) {
	var models []RoleModel
	err := impl.dbConnection.Model(&models).
		Column("role_model.*").
		Join("INNER JOIN user_roles ur on ur.role_id=role_model.id").
		Where("ur.user_id = ?", userId).Select()
	if err != nil {
		impl.Logger.Error(err)
		return models, err
	}
	return models, nil
}
func (impl UserAuthRepositoryImpl) GetRolesByGroupId(roleGroupId int32) ([]*RoleModel, error) {
	var models []*RoleModel
	err := impl.dbConnection.Model(&models).
		Column("role_model.*").
		Join("INNER JOIN role_group_role_mapping rgrm on rgrm.role_id=role_model.id").
		Join("INNER JOIN role_group rg on rg.id=rgrm.role_group_id").
		Where("rg.id = ?", roleGroupId).Select()
	if err != nil {
		impl.Logger.Error(err)
		return models, err
	}
	return models, nil
}
func (impl UserAuthRepositoryImpl) GetRole(role string) (*RoleModel, error) {
	var model RoleModel
	err := impl.dbConnection.Model(&model).Where("role = ?", role).Select()
	if err != nil {
		impl.Logger.Error(err)
		return &model, err
	}
	return &model, nil
}
func (impl UserAuthRepositoryImpl) GetAllRole() ([]RoleModel, error) {
	var models []RoleModel
	err := impl.dbConnection.Model(&models).Select()
	if err != nil {
		impl.Logger.Error(err)
		return models, err
	}
	return models, nil
}

func (impl UserAuthRepositoryImpl) GetRolesByActionAndAccessType(action string, accessType string) ([]RoleModel, error) {
	var models []RoleModel
	var err error
	if accessType == "" {
		err = impl.dbConnection.Model(&models).Where("action = ?", action).
			Where("access_type is NULL").
			Select()
	} else {
		err = impl.dbConnection.Model(&models).Where("action = ?", action).
			Where("access_type = ?", accessType).
			Select()
	}
	if err != nil {
		impl.Logger.Error("err in getting role by action", "err", err, "action", action, "accessType", accessType)
		return models, err
	}
	return models, nil
}

func (impl UserAuthRepositoryImpl) GetRoleByFilterForAllTypes(entity, team, app, env, act string, approver bool, accessType, cluster, namespace, group, kind, resource, action string, oldValues bool, workflow string) (RoleModel, error) {
	var model RoleModel
	if entity == bean2.CLUSTER {

		query := "SELECT * FROM roles  WHERE entity = ? "
		var err error

		if len(cluster) > 0 {
			query += " and cluster='" + cluster + "' "
		} else {
			query += " and cluster IS NULL "
		}
		if len(namespace) > 0 {
			query += " and namespace='" + namespace + "' "
		} else {
			query += " and namespace IS NULL "
		}
		if len(group) > 0 {
			query += " and \"group\"='" + group + "' "
		} else {
			query += " and \"group\" IS NULL "
		}
		if len(kind) > 0 {
			query += " and kind='" + kind + "' "
		} else {
			query += " and kind IS NULL "
		}
		if len(resource) > 0 {
			query += " and resource='" + resource + "' "
		} else {
			query += " and resource IS NULL "
		}
		if len(action) > 0 {
			query += " and action='" + action + "' ;"
		} else {
			query += " and action IS NULL ;"
		}
		_, err = impl.dbConnection.Query(&model, query, bean.CLUSTER_ENTITIY)
		if err != nil {
			impl.Logger.Errorw("error in getting roles for clusterEntity", "err", err,
				bean2.CLUSTER, cluster, "namespace", namespace, "kind", kind, "group", group, "resource", resource)
			return model, err
		}
		return model, nil
	}

	EMPTY := ""
	/*if act == "admin" {
		act = "*"
	}*/

	var err error
	if entity == bean2.CHART_GROUP_TYPE && len(app) > 0 && act == "update" {
		query := "SELECT role.* FROM roles role WHERE role.entity = ? AND role.entity_name=? AND role.action=?"
		if len(accessType) == 0 {
			query = query + " and role.access_type is NULL"
		} else {
			query += " and role.access_type='" + accessType + "'"
		}
		_, err = impl.dbConnection.Query(&model, query, entity, app, act)
	} else if entity == bean2.CHART_GROUP_TYPE && app == "" {
		query := "SELECT role.* FROM roles role WHERE role.entity = ? AND role.action=?"
		if len(accessType) == 0 {
			query = query + " and role.access_type is NULL"
		} else {
			query += " and role.access_type='" + accessType + "'"
		}
		_, err = impl.dbConnection.Query(&model, query, entity, act)
	} else if entity == bean2.EntityJobs {
		if len(team) > 0 && len(act) > 0 {
			query := "SELECT role.* FROM roles role WHERE role.team = ? AND role.action=? AND role.entity=? "
			if len(env) == 0 {
				query = query + " AND role.environment is NULL"
			} else {
				query += "AND role.environment='" + env + "'"
			}
			if len(app) == 0 {
				query = query + " AND role.entity_name is NULL"
			} else {
				query += " AND role.entity_name='" + app + "'"
			}
			if len(workflow) == 0 {
				query = query + " AND role.workflow is NULL;"
			} else {
				query += " AND role.workflow='" + workflow + "';"
			}
			_, err = impl.dbConnection.Query(&model, query, team, act, entity)
		} else {
			return model, nil
		}
	} else {

		if len(team) > 0 && len(app) > 0 && len(env) > 0 && len(act) > 0 {
			query := "SELECT role.* FROM roles role WHERE role.team = ? AND role.entity_name=? AND role.environment=? AND role.action=?"
			if oldValues {
				query = query + " and role.access_type is NULL"
			} else {
				query += " and role.access_type='" + accessType + "'"
			}
			if approver {
				query += " and role.approver = true"
			} else {
				query += " and ( role.approver = false OR role.approver is null)"
			}

			_, err = impl.dbConnection.Query(&model, query, team, app, env, act)
		} else if len(team) > 0 && app == "" && len(env) > 0 && len(act) > 0 {

			query := "SELECT role.* FROM roles role WHERE role.team=? AND coalesce(role.entity_name,'')=? AND role.environment=? AND role.action=?"
			if oldValues {
				query = query + " and role.access_type is NULL"
			} else {
				query += " and role.access_type='" + accessType + "'"
			}
			if approver {
				query += " and role.approver = true"
			} else {
				query += " and ( role.approver = false OR role.approver is null)"
			}
			_, err = impl.dbConnection.Query(&model, query, team, EMPTY, env, act)
		} else if len(team) > 0 && len(app) > 0 && env == "" && len(act) > 0 {
			//this is applicable for all environment of a team
			query := "SELECT role.* FROM roles role WHERE role.team = ? AND role.entity_name=? AND coalesce(role.environment,'')=? AND role.action=?"
			if oldValues {
				query = query + " and role.access_type is NULL"
			} else {
				query += " and role.access_type='" + accessType + "'"
			}
			if approver {
				query += " and role.approver = true"
			} else {
				query += " and ( role.approver = false OR role.approver is null)"
			}

			_, err = impl.dbConnection.Query(&model, query, team, app, EMPTY, act)
		} else if len(team) > 0 && app == "" && env == "" && len(act) > 0 {
			//this is applicable for all environment of a team
			query := "SELECT role.* FROM roles role WHERE role.team = ? AND coalesce(role.entity_name,'')=? AND coalesce(role.environment,'')=? AND role.action=?"
			if oldValues {
				query = query + " and role.access_type is NULL"
			} else {
				query += " and role.access_type='" + accessType + "'"
			}
			if approver {
				query += " and role.approver = true"
			} else {
				query += " and ( role.approver = false OR role.approver is null)"
			}

			_, err = impl.dbConnection.Query(&model, query, team, EMPTY, EMPTY, act)
		} else if team == "" && app == "" && env == "" && len(act) > 0 {
			//this is applicable for super admin, all env, all team, all app
			query := "SELECT role.* FROM roles role WHERE coalesce(role.team,'') = ? AND coalesce(role.entity_name,'')=? AND coalesce(role.environment,'')=? AND role.action=?"
			if len(accessType) == 0 {
				query = query + " and role.access_type is NULL"
			} else {
				query += " and role.access_type='" + accessType + "'"
			}
			if approver {
				query += " and role.approver = true"
			} else {
				query += " and ( role.approver = false OR role.approver is null)"
			}
			_, err = impl.dbConnection.Query(&model, query, EMPTY, EMPTY, EMPTY, act)
		} else if team == "" && app == "" && env == "" && act == "" {
			return model, nil
		} else {
			return model, nil
		}
	}

	if err != nil {
		impl.Logger.Errorw("exception while fetching roles", "err", err)
		return model, err
	}
	return model, nil
}

func (impl UserAuthRepositoryImpl) CreateUserRoleMapping(userRoleModel *UserRoleModel, tx *pg.Tx) (*UserRoleModel, error) {
	err := tx.Insert(userRoleModel)
	if err != nil {
		impl.Logger.Error(err)
		return userRoleModel, err
	}

	return userRoleModel, nil
}
func (impl UserAuthRepositoryImpl) GetUserRoleMappingByUserId(userId int32) ([]*UserRoleModel, error) {
	var userRoleModels []*UserRoleModel
	err := impl.dbConnection.Model(&userRoleModels).Where("user_id = ?", userId).Select()
	if err != nil {
		impl.Logger.Error(err)
		return userRoleModels, err
	}
	return userRoleModels, nil
}
func (impl UserAuthRepositoryImpl) DeleteUserRoleMapping(userRoleModel *UserRoleModel, tx *pg.Tx) (bool, error) {
	err := tx.Delete(userRoleModel)
	if err != nil {
		impl.Logger.Error(err)
		return false, err
	}
	return true, nil
}

func (impl UserAuthRepositoryImpl) DeleteUserRoleByRoleId(roleId int, tx *pg.Tx) error {
	var userRoleModel *UserRoleModel
	_, err := tx.Model(userRoleModel).
		Where("role_id = ?", roleId).Delete()
	if err != nil {
		impl.Logger.Error("err in deleting user role by role id", "err", err, "roleId", roleId)
		return err
	}
	return nil
}

func (impl UserAuthRepositoryImpl) CreateDefaultPoliciesForAllTypes(team, entityName, env, entity, cluster, namespace, group, kind, resource, actionType, accessType string, approver bool, UserId int32) (bool, error, []casbin2.Policy) {
	//not using txn from parent caller because of conflicts in fetching of transactional save
	dbConnection := impl.dbConnection
	tx, err := dbConnection.Begin()
	var policiesToBeAdded []casbin2.Policy
	if err != nil {
		return false, err, policiesToBeAdded
	}
	// Rollback tx on error.
	defer tx.Rollback()

	//for START in Casbin Object
	teamObj := team
	envObj := env
	appObj := entityName
	if teamObj == "" {
		teamObj = "*"
	}
	if envObj == "" {
		envObj = "*"
	}
	if appObj == "" {
		appObj = "*"
	}

	clusterObj := cluster
	namespaceObj := namespace
	groupObj := group
	kindObj := kind
	resourceObj := resource

	if cluster == "" {
		clusterObj = "*"
	}
	if namespace == "" {
		namespaceObj = "*"
	}
	if group == "" {
		groupObj = "*"
	}
	if kind == "" {
		kindObj = "*"
	}
	if resource == "" {
		resourceObj = "*"
	}
	rolePolicyDetails := RolePolicyDetails{
		Team:         team,
		App:          entityName,
		Env:          env,
		TeamObj:      teamObj,
		EnvObj:       envObj,
		AppObj:       appObj,
		Entity:       entity,
		EntityName:   entityName,
		Approver:     approver,
		Cluster:      cluster,
		Namespace:    namespace,
		Group:        group,
		Kind:         kind,
		Resource:     resource,
		ClusterObj:   clusterObj,
		NamespaceObj: namespaceObj,
		GroupObj:     groupObj,
		KindObj:      kindObj,
		ResourceObj:  resourceObj,
	}

	//getting policies from db
	PoliciesDb, err := impl.defaultAuthPolicyRepository.GetPolicyByRoleTypeAndEntity(bean2.RoleType(actionType), accessType, entity)
	if err != nil {
		return false, err, policiesToBeAdded
	}
	//getting updated policies
	Policies, err := util.Tprintf(PoliciesDb, rolePolicyDetails)
	if err != nil {
		impl.Logger.Errorw("error in getting updated policies", "err", err, "roleType", bean2.RoleType(actionType), accessType)
		return false, err, policiesToBeAdded
	}
	//for START in Casbin Object Ends Here
	var policies bean.PolicyRequest
	err = json.Unmarshal([]byte(Policies), &policies)
	if err != nil {
		impl.Logger.Errorw("decode err", "err", err)
		return false, err, policiesToBeAdded
	}
	impl.Logger.Debugw("add policy request", "policies", policies)
	policiesToBeAdded = append(policiesToBeAdded, policies.Data...)
	//Creating ROLES
	//getting roles from db
	roleDb, err := impl.defaultAuthRoleRepository.GetRoleByRoleTypeAndEntityType(bean2.RoleType(actionType), accessType, entity)
	if err != nil {
		return false, err, nil
	}
	role, err := util.Tprintf(roleDb, rolePolicyDetails)
	if err != nil {
		impl.Logger.Errorw("error in getting updated role", "err", err, "roleType", bean2.RoleType(actionType))
		return false, err, nil
	}
	//getting updated role
	var roleData bean.RoleData
	err = json.Unmarshal([]byte(role), &roleData)
	if err != nil {
		impl.Logger.Errorw("decode err", "err", err)
		return false, err, nil
	}
	_, err = impl.createRole(&roleData, UserId)
	if err != nil && strings.Contains("duplicate key value violates unique constraint", err.Error()) {
		return false, err, nil
	}
	err = tx.Commit()
	if err != nil {
		return false, err, nil
	}
	return true, nil, policiesToBeAdded
}

func (impl UserAuthRepositoryImpl) GetApprovalUsersByEnv(appName, envName string) ([]string, []string, error) {
	var emailIds []string
	var roleGroups []string

	query := "select distinct(email_id) from users us inner join user_roles ur on us.id=ur.user_id inner join roles on ur.role_id = roles.id " +
		"where ((roles.approver = true and (roles.environment=? OR roles.environment is null) and (entity_name=? OR entity_name is null)) OR roles.role = ?) " +
		"and us.id not in (1);"
	_, err := impl.dbConnection.Query(&emailIds, query, envName, appName, "role:super-admin___")
	if err != nil && err != pg.ErrNoRows {
		return emailIds, roleGroups, err
	}

	roleGroupQuery := "select rg.casbin_name from role_group rg inner join role_group_role_mapping rgrm on rg.id = rgrm.role_group_id " +
		"inner join roles r on rgrm.role_id = r.id where r.approver = true  and r.environment=? and r.entity_name=?;"
	_, err = impl.dbConnection.Query(&roleGroups, roleGroupQuery, envName, appName)
	if err != nil && err != pg.ErrNoRows {
		return emailIds, roleGroups, err
	}

	return emailIds, roleGroups, nil
}

func (impl UserAuthRepositoryImpl) GetConfigApprovalUsersByEnv(appName, envName string) ([]string, []string, error) {
	var emailIds []string
	var roleGroups []string

	query := "select distinct(email_id) from users us inner join user_roles ur on us.id=ur.user_id inner join roles on ur.role_id = roles.id " +
		"where ((roles.action = ? and (roles.environment=? OR roles.environment is null) and (entity_name=? OR entity_name is null)) OR roles.role = ?) " +
		"and us.id not in (1);"
	_, err := impl.dbConnection.Query(&emailIds, query, "configApprover", envName, appName, "role:super-admin___")
	if err != nil && err != pg.ErrNoRows {
		return emailIds, roleGroups, err
	}

	roleGroupQuery := "select rg.casbin_name from role_group rg inner join role_group_role_mapping rgrm on rg.id = rgrm.role_group_id " +
		"inner join roles r on rgrm.role_id = r.id where r.action = ?  and r.environment=? and r.entity_name=?;"
	_, err = impl.dbConnection.Query(&roleGroups, roleGroupQuery, "configApprover", envName, appName)
	if err != nil && err != pg.ErrNoRows {
		return emailIds, roleGroups, err
	}

	return emailIds, roleGroups, nil
}

func (impl UserAuthRepositoryImpl) CreateRolesWithAccessTypeAndEntity(team, entityName, env, entity, cluster, namespace, group, kind, resource, actionType, accessType string, UserId int32, role string) (bool, error) {
	roleData := bean.RoleData{
		Role:        role,
		Entity:      entity,
		Team:        team,
		EntityName:  entityName,
		Environment: env,
		Action:      actionType,
		AccessType:  accessType,
		Cluster:     cluster,
		Namespace:   namespace,
		Group:       group,
		Kind:        kind,
		Resource:    resource,
	}
	_, err := impl.createRole(&roleData, UserId)
	if err != nil && strings.Contains("duplicate key value violates unique constraint", err.Error()) {
		return false, err
	}
	return true, nil
}

func (impl UserAuthRepositoryImpl) CreateRoleForSuperAdminIfNotExists(tx *pg.Tx, UserId int32) (bool, error) {
	transaction, err := impl.dbConnection.Begin()
	if err != nil {
		return false, err
	}

	//Creating ROLES
	roleModel, err := impl.GetRoleByFilterForAllTypes("", "", "", "", bean2.SUPER_ADMIN, false, "", "", "", "", "", "", "", false, "")
	if err != nil && err != pg.ErrNoRows {
		return false, err
	}
	if roleModel.Id == 0 || err == pg.ErrNoRows {
		roleManager := "{\r\n    \"role\": \"role:super-admin___\",\r\n    \"casbinSubjects\": [\r\n        \"role:super-admin___\"\r\n    ],\r\n    \"team\": \"\",\r\n    \"entityName\": \"\",\r\n    \"environment\": \"\",\r\n    \"action\": \"super-admin\"\r\n}"

		var roleManagerData bean.RoleData
		err = json.Unmarshal([]byte(roleManager), &roleManagerData)
		if err != nil {
			impl.Logger.Errorw("decode err", "err", err)
			return false, err
		}
		_, err = impl.createRole(&roleManagerData, UserId)
		if err != nil && strings.Contains("duplicate key value violates unique constraint", err.Error()) {
			return false, err
		}
	}
	err = transaction.Commit()
	if err != nil {
		return false, err
	}
	return true, nil
}

func (impl UserAuthRepositoryImpl) createRole(roleData *bean.RoleData, UserId int32) (bool, error) {
	roleModel := &RoleModel{
		Role:        roleData.Role,
		Entity:      roleData.Entity,
		Team:        roleData.Team,
		EntityName:  roleData.EntityName,
		Environment: roleData.Environment,
		Action:      roleData.Action,
		AccessType:  roleData.AccessType,
		Approver:    roleData.Approver,
		Cluster:     roleData.Cluster,
		Namespace:   roleData.Namespace,
		Group:       roleData.Group,
		Kind:        roleData.Kind,
		Resource:    roleData.Resource,
		AuditLog: sql.AuditLog{
			CreatedBy: UserId,
			CreatedOn: time.Now(),
			UpdatedBy: UserId,
			UpdatedOn: time.Now(),
		},
	}
	roleModel, err := impl.CreateRole(roleModel)
	if err != nil || roleModel == nil {
		return false, err
	}
	return true, nil
}

func (impl UserAuthRepositoryImpl) SyncOrchestratorToCasbin(team string, entityName string, env string, tx *pg.Tx) (bool, error) {

	//getting policies from db
	triggerPoliciesDb, err := impl.defaultAuthPolicyRepository.GetPolicyByRoleTypeAndEntity(bean2.TRIGGER_TYPE, bean2.DEVTRON_APP, bean2.ENTITY_APPS)
	if err != nil {
		return false, err
	}
	viewPoliciesDb, err := impl.defaultAuthPolicyRepository.GetPolicyByRoleTypeAndEntity(bean2.VIEW_TYPE, bean2.DEVTRON_APP, bean2.ENTITY_APPS)
	if err != nil {
		return false, err
	}

	//for START in Casbin Object
	teamObj := team
	envObj := env
	appObj := entityName
	if teamObj == "" {
		teamObj = "*"
	}
	if envObj == "" {
		envObj = "*"
	}
	if appObj == "" {
		appObj = "*"
	}

	policyDetails := RolePolicyDetails{
		Team:    team,
		App:     entityName,
		Env:     env,
		TeamObj: teamObj,
		EnvObj:  envObj,
		AppObj:  appObj,
	}

	//getting updated trigger policies
	triggerPolicies, err := util.Tprintf(triggerPoliciesDb, policyDetails)
	if err != nil {
		impl.Logger.Errorw("error in getting updated policies", "err", err, "roleType", bean2.TRIGGER_TYPE)
		return false, err
	}

	//getting updated view policies
	viewPolicies, err := util.Tprintf(viewPoliciesDb, policyDetails)
	if err != nil {
		impl.Logger.Errorw("error in getting updated policies", "err", err, "roleType", bean2.VIEW_TYPE)
		return false, err
	}

	//for START in Casbin Object Ends Here
	var policies []casbin2.Policy
	var policiesTrigger bean.PolicyRequest
	err = json.Unmarshal([]byte(triggerPolicies), &policiesTrigger)
	if err != nil {
		impl.Logger.Errorw("decode err", "err", err)
		return false, err
	}
	impl.Logger.Debugw("add policy request", "policies", policiesTrigger)
	policies = append(policies, policiesTrigger.Data...)
	var policiesView bean.PolicyRequest
	err = json.Unmarshal([]byte(viewPolicies), &policiesView)
	if err != nil {
		impl.Logger.Errorw("decode err", "err", err)
		return false, err
	}
	impl.Logger.Debugw("add policy request", "policies", policiesView)
	policies = append(policies, policiesView.Data...)
	err = casbin2.AddPolicy(policies)
	if err != nil {
		impl.Logger.Errorw("casbin policy addition failed", "err", err)
		return false, err
	}
	return true, nil
}

func (impl UserAuthRepositoryImpl) GetDefaultPolicyByRoleType(roleType bean2.RoleType) (policy string, err error) {
	policy, err = impl.defaultAuthPolicyRepository.GetPolicyByRoleTypeAndEntity(roleType, bean2.DEVTRON_APP, bean2.ENTITY_APPS)
	if err != nil {
		return "", err
	}
	return policy, nil
}

func (impl UserAuthRepositoryImpl) GetRolesForEnvironment(envName, envIdentifier string) ([]*RoleModel, error) {
	var roles []*RoleModel
	err := impl.dbConnection.Model(&roles).WhereOr("environment = ?", envName).
		WhereOr("environment = ?", envIdentifier).Select()
	if err != nil {
		impl.Logger.Errorw("error in getting roles for environment", "err", err, "envName", envName, "envIdentifier", envIdentifier)
		return nil, err
	}
	return roles, nil
}

func (impl UserAuthRepositoryImpl) GetRolesForProject(teamName string) ([]*RoleModel, error) {
	var roles []*RoleModel
	err := impl.dbConnection.Model(&roles).Where("team = ?", teamName).Select()
	if err != nil {
		impl.Logger.Errorw("error in getting roles for team", "err", err, "teamName", teamName)
		return nil, err
	}
	return roles, nil
}

func (impl UserAuthRepositoryImpl) GetRolesForApp(appName string) ([]*RoleModel, error) {
	var roles []*RoleModel
	err := impl.dbConnection.Model(&roles).Where("entity is NULL").
		Where("entity_name = ?", appName).Select()
	if err != nil {
		impl.Logger.Errorw("error in getting roles for app", "err", err, "appName", appName)
		return nil, err
	}
	return roles, nil
}

func (impl UserAuthRepositoryImpl) GetRolesForChartGroup(chartGroupName string) ([]*RoleModel, error) {
	var roles []*RoleModel
	err := impl.dbConnection.Model(&roles).Where("entity = ?", bean2.CHART_GROUP_TYPE).
		Where("entity_name = ?", chartGroupName).Select()
	if err != nil {
		impl.Logger.Errorw("error in getting roles for chart group", "err", err, "chartGroupName", chartGroupName)
		return nil, err
	}
	return roles, nil
}

func (impl UserAuthRepositoryImpl) DeleteRole(role *RoleModel, tx *pg.Tx) error {
	err := tx.Delete(role)
	if err != nil {
		impl.Logger.Errorw("error in deleting role", "err", err, "role", role)
		return err
	}
	return nil
}

func (impl UserAuthRepositoryImpl) GetRolesByUserIdAndEntityType(userId int32, entityType string) ([]*RoleModel, error) {
	var models []*RoleModel
	err := impl.dbConnection.Model(&models).
		Column("role_model.*").
		Join("INNER JOIN user_roles ur on ur.role_id=role_model.id").
		Where("role_model.entity = ?", entityType).
		Where("ur.user_id = ?", userId).Select()
	if err != nil {
		impl.Logger.Error(err)
		return models, err
	}
	return models, nil
}

<<<<<<< HEAD
func (impl UserAuthRepositoryImpl) GetRolesByEntityAccessTypeAndAction(entity, accessType, action string) ([]*RoleModel, error) {
	var models []*RoleModel
	var err error
	if accessType == "" {
		err = impl.dbConnection.Model(&models).Where("action = ?", action).
			Where("entity = ?", entity).Where("access_type is NULL").
			Select()
	} else {
		err = impl.dbConnection.Model(&models).Where("action = ?", action).
			Where("entity = ?", entity).Where("access_type = ?", accessType).
			Select()
	}
	if err != nil {
		impl.Logger.Error("err, GetRolesByEntityAccessTypeAndAction", "err", err, "entity", entity, "accessType", accessType, "action", action)
		return models, err
	}
	return models, nil
=======
func (impl UserAuthRepositoryImpl) GetRolesForWorkflow(workflow, entityName string) ([]*RoleModel, error) {
	var roles []*RoleModel
	err := impl.dbConnection.Model(&roles).Where("workflow = ?", workflow).
		Where("entity_name = ?", entityName).
		Select()
	if err != nil {
		impl.Logger.Errorw("error in getting roles for team", "err", err, "workflow", workflow)
		return nil, err
	}
	return roles, nil
>>>>>>> 13f44d1b
}<|MERGE_RESOLUTION|>--- conflicted
+++ resolved
@@ -59,13 +59,10 @@
 	//GetRoleByFilterForClusterEntity(cluster, namespace, group, kind, resource, action string) (RoleModel, error)
 	GetRolesByUserIdAndEntityType(userId int32, entityType string) ([]*RoleModel, error)
 	CreateRolesWithAccessTypeAndEntity(team, entityName, env, entity, cluster, namespace, group, kind, resource, actionType, accessType string, UserId int32, role string) (bool, error)
-<<<<<<< HEAD
 	GetRolesByEntityAccessTypeAndAction(entity, accessType, action string) ([]*RoleModel, error)
 	GetApprovalUsersByEnv(appName, envName string) ([]string, []string, error)
 	GetConfigApprovalUsersByEnv(appName, envName string) ([]string, []string, error)
-=======
 	GetRolesForWorkflow(workflow, entityName string) ([]*RoleModel, error)
->>>>>>> 13f44d1b
 }
 
 type UserAuthRepositoryImpl struct {
@@ -861,7 +858,6 @@
 	return models, nil
 }
 
-<<<<<<< HEAD
 func (impl UserAuthRepositoryImpl) GetRolesByEntityAccessTypeAndAction(entity, accessType, action string) ([]*RoleModel, error) {
 	var models []*RoleModel
 	var err error
@@ -879,7 +875,8 @@
 		return models, err
 	}
 	return models, nil
-=======
+}
+
 func (impl UserAuthRepositoryImpl) GetRolesForWorkflow(workflow, entityName string) ([]*RoleModel, error) {
 	var roles []*RoleModel
 	err := impl.dbConnection.Model(&roles).Where("workflow = ?", workflow).
@@ -890,5 +887,4 @@
 		return nil, err
 	}
 	return roles, nil
->>>>>>> 13f44d1b
 }