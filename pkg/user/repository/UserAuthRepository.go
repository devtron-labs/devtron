/*
 * Copyright (c) 2020 Devtron Labs
 *
 * Licensed under the Apache License, Version 2.0 (the "License");
 * you may not use this file except in compliance with the License.
 * You may obtain a copy of the License at
 *
 *    http://www.apache.org/licenses/LICENSE-2.0
 *
 * Unless required by applicable law or agreed to in writing, software
 * distributed under the License is distributed on an "AS IS" BASIS,
 * WITHOUT WARRANTIES OR CONDITIONS OF ANY KIND, either express or implied.
 * See the License for the specific language governing permissions and
 * limitations under the License.
 *
 */

/*
	@description: user authentication and authorization
*/
package repository

import (
	"encoding/json"
	"fmt"
<<<<<<< HEAD
	"github.com/devtron-labs/devtron/pkg/sql"
	"strings"

=======
>>>>>>> dd45dabe
	"github.com/devtron-labs/devtron/api/bean"
	"github.com/devtron-labs/devtron/internal/util"
	"github.com/devtron-labs/devtron/pkg/sql"
	"github.com/devtron-labs/devtron/pkg/user/casbin"
	"github.com/go-pg/pg"
	"go.uber.org/zap"
	"strings"
)

const (
	PROJECT_TYPE     = "team"
	ENV_TYPE         = "environment"
	APP_TYPE         = "app"
	CHART_GROUP_TYPE = "chart-group"
)

type UserAuthRepository interface {
	CreateRole(userModel *RoleModel, tx *pg.Tx) (*RoleModel, error)
	GetRoleById(id int) (*RoleModel, error)
	GetRolesByUserId(userId int32) ([]RoleModel, error)
	GetRolesByGroupId(userId int32) ([]*RoleModel, error)
	GetAllRole() ([]RoleModel, error)
	GetRolesByActionAndAccessType(action string, accessType string) ([]RoleModel, error)
	GetRoleByFilter(entity string, team string, app string, env string, act string, accessType string) (RoleModel, error)
	CreateUserRoleMapping(userRoleModel *UserRoleModel, tx *pg.Tx) (*UserRoleModel, error)
	GetUserRoleMappingByUserId(userId int32) ([]*UserRoleModel, error)
	DeleteUserRoleMapping(userRoleModel *UserRoleModel, tx *pg.Tx) (bool, error)

	CreateDefaultPolicies(team string, entityName string, env string, tx *pg.Tx) (bool, error)
	CreateDefaultHelmPolicies(team string, entityName string, env string, tx *pg.Tx) (bool, error)
	CreateDefaultPoliciesForGlobalEntity(entity string, entityName string, action string, tx *pg.Tx) (bool, error)
	CreateRoleForSuperAdminIfNotExists(tx *pg.Tx) (bool, error)
	SyncOrchestratorToCasbin(team string, entityName string, env string, tx *pg.Tx) (bool, error)
<<<<<<< HEAD
	GetRolesForEnvironment(envName string) ([]*RoleModel, error)
	GetRolesForProject(teamName string) ([]*RoleModel, error)
	GetRolesForApp(appName string) ([]*RoleModel, error)
	GetRolesForChartGroup(chartGroupName string) ([]*RoleModel, error)
	DeleteRoles(roles []*RoleModel, tx *pg.Tx) error
=======
	UpdateTriggerPolicyForTerminalAccess() error
>>>>>>> dd45dabe
}

type UserAuthRepositoryImpl struct {
	dbConnection                *pg.DB
	Logger                      *zap.SugaredLogger
	defaultAuthPolicyRepository DefaultAuthPolicyRepository
	defaultAuthRoleRepository   DefaultAuthRoleRepository
}

func NewUserAuthRepositoryImpl(dbConnection *pg.DB, Logger *zap.SugaredLogger,
	defaultAuthPolicyRepository DefaultAuthPolicyRepository,
	defaultAuthRoleRepository DefaultAuthRoleRepository) *UserAuthRepositoryImpl {
	return &UserAuthRepositoryImpl{
		dbConnection:                dbConnection,
		Logger:                      Logger,
		defaultAuthPolicyRepository: defaultAuthPolicyRepository,
		defaultAuthRoleRepository:   defaultAuthRoleRepository,
	}
}

type RoleModel struct {
	TableName   struct{} `sql:"roles" pg:",discard_unknown_columns"`
	Id          int      `sql:"id,pk"`
	Role        string   `sql:"role,notnull"`
	Entity      string   `sql:"entity"`
	Team        string   `sql:"team"`
	EntityName  string   `sql:"entity_name"`
	Environment string   `sql:"environment"`
	Action      string   `sql:"action"`
	AccessType  string   `sql:"access_type"`
	sql.AuditLog
}

type RolePolicyDetails struct {
	Team       string
	Env        string
	App        string
	TeamObj    string
	EnvObj     string
	AppObj     string
	Entity     string
	EntityName string
}

func (impl UserAuthRepositoryImpl) CreateRole(userModel *RoleModel, tx *pg.Tx) (*RoleModel, error) {
	err := tx.Insert(userModel)
	if err != nil {
		impl.Logger.Error(err)
		return userModel, err
	}
	return userModel, nil
}
func (impl UserAuthRepositoryImpl) GetRoleById(id int) (*RoleModel, error) {
	var model RoleModel
	err := impl.dbConnection.Model(&model).Where("id = ?", id).Select()
	if err != nil {
		impl.Logger.Error(err)
		return &model, err
	}
	return &model, nil
}
func (impl UserAuthRepositoryImpl) GetRolesByUserId(userId int32) ([]RoleModel, error) {
	var models []RoleModel
	err := impl.dbConnection.Model(&models).
		Column("role_model.*").
		Join("INNER JOIN user_roles ur on ur.role_id=role_model.id").
		Where("ur.user_id = ?", userId).Select()
	if err != nil {
		impl.Logger.Error(err)
		return models, err
	}
	return models, nil
}
func (impl UserAuthRepositoryImpl) GetRolesByGroupId(roleGroupId int32) ([]*RoleModel, error) {
	var models []*RoleModel
	err := impl.dbConnection.Model(&models).
		Column("role_model.*").
		Join("INNER JOIN role_group_role_mapping rgrm on rgrm.role_id=role_model.id").
		Join("INNER JOIN role_group rg on rg.id=rgrm.role_group_id").
		Where("rg.id = ?", roleGroupId).Select()
	if err != nil {
		impl.Logger.Error(err)
		return models, err
	}
	return models, nil
}
func (impl UserAuthRepositoryImpl) GetRole(role string) (*RoleModel, error) {
	var model RoleModel
	err := impl.dbConnection.Model(&model).Where("role = ?", role).Select()
	if err != nil {
		impl.Logger.Error(err)
		return &model, err
	}
	return &model, nil
}
func (impl UserAuthRepositoryImpl) GetAllRole() ([]RoleModel, error) {
	var models []RoleModel
	err := impl.dbConnection.Model(&models).Select()
	if err != nil {
		impl.Logger.Error(err)
		return models, err
	}
	return models, nil
}

func (impl UserAuthRepositoryImpl) GetRolesByActionAndAccessType(action string, accessType string) ([]RoleModel, error) {
	var models []RoleModel
	var err error
	if accessType == "" {
		err = impl.dbConnection.Model(&models).Where("action = ?", action).
			Where("access_type is NULL").
			Select()
	} else{
		err = impl.dbConnection.Model(&models).Where("action = ?", action).
			Where("access_type = ?", accessType).
			Select()
	}
	if err != nil {
		impl.Logger.Error("err in getting role by action", "err", err, "action", action, "accessType", accessType)
		return models, err
	}
	return models, nil
}

func (impl UserAuthRepositoryImpl) GetRoleByFilter(entity string, team string, app string, env string, act string, accessType string) (RoleModel, error) {
	var model RoleModel
	EMPTY := ""
	/*if act == "admin" {
		act = "*"
	}*/

	var err error
	if len(entity) > 0 && len(app) > 0 && act == "update" {
		query := "SELECT role.* FROM roles role WHERE role.entity = ? AND role.entity_name=? AND role.action=?"
		if len(accessType) == 0 {
			query = query + " and role.access_type is NULL"
		} else {
			query += " and role.access_type='" + accessType + "'"
		}
		_, err = impl.dbConnection.Query(&model, query, entity, app, act)
	} else if len(entity) > 0 && app == "" {
		query := "SELECT role.* FROM roles role WHERE role.entity = ? AND role.action=?"
		if len(accessType) == 0 {
			query = query + " and role.access_type is NULL"
		} else {
			query += " and role.access_type='" + accessType + "'"
		}
		_, err = impl.dbConnection.Query(&model, query, entity, act)
	} else {
		if len(team) > 0 && len(app) > 0 && len(env) > 0 && len(act) > 0 {
			query := "SELECT role.* FROM roles role WHERE role.team = ? AND role.entity_name=? AND role.environment=? AND role.action=?"
			if len(accessType) == 0 {
				query = query + " and role.access_type is NULL"
			} else {
				query += " and role.access_type='" + accessType + "'"
			}
			_, err = impl.dbConnection.Query(&model, query, team, app, env, act)
		} else if len(team) > 0 && app == "" && len(env) > 0 && len(act) > 0 {
			query := "SELECT role.* FROM roles role WHERE role.team=? AND coalesce(role.entity_name,'')=? AND role.environment=? AND role.action=?"
			if len(accessType) == 0 {
				query = query + " and role.access_type is NULL"
			} else {
				query += " and role.access_type='" + accessType + "'"
			}
			_, err = impl.dbConnection.Query(&model, query, team, EMPTY, env, act)
		} else if len(team) > 0 && len(app) > 0 && env == "" && len(act) > 0 {
			//this is applicable for all environment of a team
			query := "SELECT role.* FROM roles role WHERE role.team = ? AND role.entity_name=? AND coalesce(role.environment,'')=? AND role.action=?"
			if len(accessType) == 0 {
				query = query + " and role.access_type is NULL"
			} else {
				query += " and role.access_type='" + accessType + "'"
			}
			_, err = impl.dbConnection.Query(&model, query, team, app, EMPTY, act)
		} else if len(team) > 0 && app == "" && env == "" && len(act) > 0 {
			//this is applicable for all environment of a team
			query := "SELECT role.* FROM roles role WHERE role.team = ? AND coalesce(role.entity_name,'')=? AND coalesce(role.environment,'')=? AND role.action=?"
			if len(accessType) == 0 {
				query = query + " and role.access_type is NULL"
			} else {
				query += " and role.access_type='" + accessType + "'"
			}
			_, err = impl.dbConnection.Query(&model, query, team, EMPTY, EMPTY, act)
		} else if team == "" && app == "" && env == "" && len(act) > 0 {
			//this is applicable for super admin, all env, all team, all app
			query := "SELECT role.* FROM roles role WHERE coalesce(role.team,'') = ? AND coalesce(role.entity_name,'')=? AND coalesce(role.environment,'')=? AND role.action=?"
			if len(accessType) == 0 {
				query = query + " and role.access_type is NULL"
			} else {
				query += " and role.access_type='" + accessType + "'"
			}
			_, err = impl.dbConnection.Query(&model, query, EMPTY, EMPTY, EMPTY, act)
		} else if team == "" && app == "" && env == "" && act == "" {
			return model, nil
		} else {
			return model, nil
		}
	}

	if err != nil {
		impl.Logger.Errorw("exception while fetching roles", "err", err)
		return model, err
	}
	return model, nil
}

func (impl UserAuthRepositoryImpl) CreateUserRoleMapping(userRoleModel *UserRoleModel, tx *pg.Tx) (*UserRoleModel, error) {
	err := tx.Insert(userRoleModel)
	if err != nil {
		impl.Logger.Error(err)
		return userRoleModel, err
	}

	return userRoleModel, nil
}
func (impl UserAuthRepositoryImpl) GetUserRoleMappingByUserId(userId int32) ([]*UserRoleModel, error) {
	var userRoleModels []*UserRoleModel
	err := impl.dbConnection.Model(&userRoleModels).Where("user_id = ?", userId).Select()
	if err != nil {
		impl.Logger.Error(err)
		return userRoleModels, err
	}
	return userRoleModels, nil
}
func (impl UserAuthRepositoryImpl) DeleteUserRoleMapping(userRoleModel *UserRoleModel, tx *pg.Tx) (bool, error) {
	err := tx.Delete(userRoleModel)
	if err != nil {
		impl.Logger.Error(err)
		return false, err
	}
	return true, nil
}

func (impl UserAuthRepositoryImpl) CreateDefaultPolicies(team string, entityName string, env string, tx *pg.Tx) (bool, error) {
	transaction, err := impl.dbConnection.Begin()
	if err != nil {
		return false, err
	}

	//getting policies from db
	managerPoliciesDb, err := impl.defaultAuthPolicyRepository.GetPolicyByRoleType(MANAGER_TYPE)
	if err != nil {
		impl.Logger.Errorw("error in getting default policy by roleType", "err", err, "roleType", MANAGER_TYPE)
		return false, err
	}
	adminPoliciesDb, err := impl.defaultAuthPolicyRepository.GetPolicyByRoleType(ADMIN_TYPE)
	if err != nil {
		impl.Logger.Errorw("error in getting default policy by roleType", "err", err, "roleType", ADMIN_TYPE)
		return false, err
	}
	triggerPoliciesDb, err := impl.defaultAuthPolicyRepository.GetPolicyByRoleType(TRIGGER_TYPE)
	if err != nil {
		impl.Logger.Errorw("error in getting default policy by roleType", "err", err, "roleType", TRIGGER_TYPE)
		return false, err
	}
	viewPoliciesDb, err := impl.defaultAuthPolicyRepository.GetPolicyByRoleType(VIEW_TYPE)
	if err != nil {
		impl.Logger.Errorw("error in getting default policy by roleType", "err", err, "roleType", VIEW_TYPE)
		return false, err
	}

	//for START in Casbin Object
	teamObj := team
	envObj := env
	appObj := entityName
	if teamObj == "" {
		teamObj = "*"
	}
	if envObj == "" {
		envObj = "*"
	}
	if appObj == "" {
		appObj = "*"
	}

	rolePolicyDetails := RolePolicyDetails{
		Team:    team,
		App:     entityName,
		Env:     env,
		TeamObj: teamObj,
		EnvObj:  envObj,
		AppObj:  appObj,
	}

	//getting updated manager policies
	managerPolicies, err := util.Tprintf(managerPoliciesDb, rolePolicyDetails)
	if err != nil {
		impl.Logger.Errorw("error in getting updated policies", "err", err, "roleType", MANAGER_TYPE)
		return false, err
	}

	//getting updated admin policies
	adminPolicies, err := util.Tprintf(adminPoliciesDb, rolePolicyDetails)
	if err != nil {
		impl.Logger.Errorw("error in getting updated policies", "err", err, "roleType", ADMIN_TYPE)
		return false, err
	}

	//getting updated trigger policies
	triggerPolicies, err := util.Tprintf(triggerPoliciesDb, rolePolicyDetails)
	if err != nil {
		impl.Logger.Errorw("error in getting updated policies", "err", err, "roleType", TRIGGER_TYPE)
		return false, err
	}

	//getting updated view policies
	viewPolicies, err := util.Tprintf(viewPoliciesDb, rolePolicyDetails)
	if err != nil {
		impl.Logger.Errorw("error in getting updated policies", "err", err, "roleType", VIEW_TYPE)
		return false, err
	}

	//for START in Casbin Object Ends Here

	var policiesManager bean.PolicyRequest
	err = json.Unmarshal([]byte(managerPolicies), &policiesManager)
	if err != nil {
		impl.Logger.Errorw("decode err", "err", err)
		return false, err
	}
	impl.Logger.Debugw("add policy request", "policies", policiesManager)
	casbin.AddPolicy(policiesManager.Data)

	var policiesAdmin bean.PolicyRequest
	err = json.Unmarshal([]byte(adminPolicies), &policiesAdmin)
	if err != nil {
		impl.Logger.Errorw("decode err", "err", err)
		return false, err
	}

	impl.Logger.Debugw("add policy request", "policies", policiesAdmin)
	casbin.AddPolicy(policiesAdmin.Data)

	var policiesTrigger bean.PolicyRequest
	err = json.Unmarshal([]byte(triggerPolicies), &policiesTrigger)
	if err != nil {
		impl.Logger.Errorw("decode err", "err", err)
		return false, err
	}
	impl.Logger.Debugw("add policy request", "policies", policiesTrigger)
	casbin.AddPolicy(policiesTrigger.Data)

	var policiesView bean.PolicyRequest
	err = json.Unmarshal([]byte(viewPolicies), &policiesView)
	if err != nil {
		impl.Logger.Errorw("decode err", "err", err)
		return false, err
	}
	impl.Logger.Debugw("add policy request", "policies", policiesView)
	casbin.AddPolicy(policiesView.Data)

	//Creating ROLES
	//getting roles from db
	roleManagerDb, err := impl.defaultAuthRoleRepository.GetRoleByRoleType(MANAGER_TYPE)
	if err != nil {
		impl.Logger.Errorw("error in getting default role by roleType", "err", err, "roleType", MANAGER_TYPE)
		return false, err
	}
	roleAdminDb, err := impl.defaultAuthRoleRepository.GetRoleByRoleType(ADMIN_TYPE)
	if err != nil {
		impl.Logger.Errorw("error in getting default role by roleType", "err", err, "roleType", ADMIN_TYPE)
		return false, err
	}
	roleTriggerDb, err := impl.defaultAuthRoleRepository.GetRoleByRoleType(TRIGGER_TYPE)
	if err != nil {
		impl.Logger.Errorw("error in getting default role by roleType", "err", err, "roleType", TRIGGER_TYPE)
		return false, err
	}
	roleViewDb, err := impl.defaultAuthRoleRepository.GetRoleByRoleType(VIEW_TYPE)
	if err != nil {
		impl.Logger.Errorw("error in getting default role by roleType", "err", err, "roleType", VIEW_TYPE)
		return false, err
	}

	//getting updated manager role
	roleManager, err := util.Tprintf(roleManagerDb, rolePolicyDetails)
	if err != nil {
		impl.Logger.Errorw("error in getting updated role", "err", err, "roleType", MANAGER_TYPE)
		return false, err
	}

	//getting updated admin role
	roleAdmin, err := util.Tprintf(roleAdminDb, rolePolicyDetails)
	if err != nil {
		impl.Logger.Errorw("error in getting updated role", "err", err, "roleType", ADMIN_TYPE)
		return false, err
	}

	//getting updated trigger role
	roleTrigger, err := util.Tprintf(roleTriggerDb, rolePolicyDetails)
	if err != nil {
		impl.Logger.Errorw("error in getting updated role", "err", err, "roleType", TRIGGER_TYPE)
		return false, err
	}

	//getting updated view role
	roleView, err := util.Tprintf(roleViewDb, rolePolicyDetails)
	if err != nil {
		impl.Logger.Errorw("error in getting updated role", "err", err, "roleType", VIEW_TYPE)
		return false, err
	}

	var roleManagerData bean.RoleData
	err = json.Unmarshal([]byte(roleManager), &roleManagerData)
	if err != nil {
		impl.Logger.Errorw("decode err", "err", err)
		return false, err
	}
	_, err = impl.createRole(&roleManagerData, transaction)
	if err != nil && strings.Contains("duplicate key value violates unique constraint", err.Error()) {
		return false, err
	}

	var roleAdminData bean.RoleData
	err = json.Unmarshal([]byte(roleAdmin), &roleAdminData)
	if err != nil {
		impl.Logger.Errorw("decode err", "err", err)
		return false, err
	}
	_, err = impl.createRole(&roleAdminData, transaction)
	if err != nil && strings.Contains("duplicate key value violates unique constraint", err.Error()) {
		return false, err
	}

	var roleTriggerData bean.RoleData
	err = json.Unmarshal([]byte(roleTrigger), &roleTriggerData)
	if err != nil {
		impl.Logger.Errorw("decode err", "err", err)
		return false, err
	}
	_, err = impl.createRole(&roleTriggerData, transaction)
	if err != nil && strings.Contains("duplicate key value violates unique constraint", err.Error()) {
		return false, err
	}

	var roleViewData bean.RoleData
	err = json.Unmarshal([]byte(roleView), &roleViewData)
	if err != nil {
		impl.Logger.Errorw("decode err", "err", err)
		return false, err
	}
	_, err = impl.createRole(&roleViewData, transaction)
	if err != nil && strings.Contains("duplicate key value violates unique constraint", err.Error()) {
		return false, err
	}

	err = transaction.Commit()
	if err != nil {
		return false, err
	}
	return true, nil
}

func (impl UserAuthRepositoryImpl) CreateDefaultHelmPolicies(team string, entityName string, env string, tx *pg.Tx) (bool, error) {
	transaction, err := impl.dbConnection.Begin()
	if err != nil {
		return false, err
	}
	adminPolicies := "{\r\n    \"data\": [\r\n        {\r\n            \"type\": \"p\",\r\n            \"sub\": \"helm-app:admin_<TEAM>_<ENV>_<APP>\",\r\n            \"res\": \"helm-app\",\r\n            \"act\": \"*\",\r\n            \"obj\": \"<TEAM_OBJ>/<ENV_OBJ>/<APP_OBJ>\"\r\n        },\r\n        {\r\n            \"type\": \"p\",\r\n            \"sub\": \"helm-app:admin_<TEAM>_<ENV>_<APP>\",\r\n            \"res\": \"team\",\r\n            \"act\": \"get\",\r\n            \"obj\": \"<TEAM_OBJ>\"\r\n        },\r\n        {\r\n            \"type\": \"p\",\r\n            \"sub\": \"helm-app:admin_<TEAM>_<ENV>_<APP>\",\r\n            \"res\": \"global-environment\",\r\n            \"act\": \"get\",\r\n            \"obj\": \"<ENV_OBJ>\"\r\n        }\r\n    ]\r\n}"
	editPolicies := "{\r\n    \"data\": [\r\n        {\r\n            \"type\": \"p\",\r\n            \"sub\": \"helm-app:edit_<TEAM>_<ENV>_<APP>\",\r\n            \"res\": \"helm-app\",\r\n            \"act\": \"get\",\r\n            \"obj\": \"<TEAM_OBJ>/<ENV_OBJ>/<APP_OBJ>\"\r\n        },\r\n        {\r\n            \"type\": \"p\",\r\n            \"sub\": \"helm-app:edit_<TEAM>_<ENV>_<APP>\",\r\n            \"res\": \"helm-app\",\r\n            \"act\": \"update\",\r\n            \"obj\": \"<TEAM_OBJ>/<ENV_OBJ>/<APP_OBJ>\"\r\n        },\r\n        {\r\n            \"type\": \"p\",\r\n            \"sub\": \"helm-app:edit_<TEAM>_<ENV>_<APP>\",\r\n            \"res\": \"global-environment\",\r\n            \"act\": \"get\",\r\n            \"obj\": \"<ENV_OBJ>\"\r\n        },\r\n        {\r\n            \"type\": \"p\",\r\n            \"sub\": \"helm-app:edit_<TEAM>_<ENV>_<APP>\",\r\n            \"res\": \"team\",\r\n            \"act\": \"get\",\r\n            \"obj\": \"<TEAM_OBJ>\"\r\n        }\r\n    ]\r\n}"
	viewPolicies := "{\r\n    \"data\": [\r\n        {\r\n            \"type\": \"p\",\r\n            \"sub\": \"helm-app:view_<TEAM>_<ENV>_<APP>\",\r\n            \"res\": \"helm-app\",\r\n            \"act\": \"get\",\r\n            \"obj\": \"<TEAM_OBJ>/<ENV_OBJ>/<APP_OBJ>\"\r\n        },\r\n        {\r\n            \"type\": \"p\",\r\n            \"sub\": \"helm-app:view_<TEAM>_<ENV>_<APP>\",\r\n            \"res\": \"global-environment\",\r\n            \"act\": \"get\",\r\n            \"obj\": \"<ENV_OBJ>\"\r\n        },\r\n        {\r\n            \"type\": \"p\",\r\n            \"sub\": \"helm-app:view_<TEAM>_<ENV>_<APP>\",\r\n            \"res\": \"team\",\r\n            \"act\": \"get\",\r\n            \"obj\": \"<TEAM_OBJ>\"\r\n        }\r\n    ]\r\n}"

	adminPolicies = strings.ReplaceAll(adminPolicies, "<TEAM>", team)
	adminPolicies = strings.ReplaceAll(adminPolicies, "<ENV>", env)
	adminPolicies = strings.ReplaceAll(adminPolicies, "<APP>", entityName)

	editPolicies = strings.ReplaceAll(editPolicies, "<TEAM>", team)
	editPolicies = strings.ReplaceAll(editPolicies, "<ENV>", env)
	editPolicies = strings.ReplaceAll(editPolicies, "<APP>", entityName)

	viewPolicies = strings.ReplaceAll(viewPolicies, "<TEAM>", team)
	viewPolicies = strings.ReplaceAll(viewPolicies, "<ENV>", env)
	viewPolicies = strings.ReplaceAll(viewPolicies, "<APP>", entityName)

	//for START in Casbin Object
	teamObj := team
	envObj := env
	appObj := entityName
	if teamObj == "" {
		teamObj = "*"
	}
	if envObj == "" {
		envObj = "*"
	}
	if appObj == "" {
		appObj = "*"
	}
	adminPolicies = strings.ReplaceAll(adminPolicies, "<TEAM_OBJ>", teamObj)
	adminPolicies = strings.ReplaceAll(adminPolicies, "<ENV_OBJ>", envObj)
	adminPolicies = strings.ReplaceAll(adminPolicies, "<APP_OBJ>", appObj)

	editPolicies = strings.ReplaceAll(editPolicies, "<TEAM_OBJ>", teamObj)
	editPolicies = strings.ReplaceAll(editPolicies, "<ENV_OBJ>", envObj)
	editPolicies = strings.ReplaceAll(editPolicies, "<APP_OBJ>", appObj)

	viewPolicies = strings.ReplaceAll(viewPolicies, "<TEAM_OBJ>", teamObj)
	viewPolicies = strings.ReplaceAll(viewPolicies, "<ENV_OBJ>", envObj)
	viewPolicies = strings.ReplaceAll(viewPolicies, "<APP_OBJ>", appObj)
	//for START in Casbin Object Ends Here

	var policiesAdmin bean.PolicyRequest
	err = json.Unmarshal([]byte(adminPolicies), &policiesAdmin)
	if err != nil {
		impl.Logger.Errorw("decode err", "err", err)
		return false, err
	}
	impl.Logger.Debugw("add policy request", "policies", policiesAdmin)
	casbin.AddPolicy(policiesAdmin.Data)

	var policiesEdit bean.PolicyRequest
	err = json.Unmarshal([]byte(editPolicies), &policiesEdit)
	if err != nil {
		impl.Logger.Errorw("decode err", "err", err)
		return false, err
	}
	impl.Logger.Debugw("add policy request", "policies", policiesEdit)
	casbin.AddPolicy(policiesEdit.Data)

	var policiesView bean.PolicyRequest
	err = json.Unmarshal([]byte(viewPolicies), &policiesView)
	if err != nil {
		impl.Logger.Errorw("decode err", "err", err)
		return false, err
	}
	impl.Logger.Debugw("add policy request", "policies", policiesView)
	casbin.AddPolicy(policiesView.Data)

	//Creating ROLES
	roleAdmin := "{\n    \"role\": \"helm-app:admin_<TEAM>_<ENV>_<APP>\",\n    \"casbinSubjects\": [\n        \"helm-app:admin_<TEAM>_<ENV>_<APP>\"\n    ],\n    \"team\": \"<TEAM>\",\n    \"entityName\": \"<APP>\",\n    \"environment\": \"<ENV>\",\n    \"action\": \"admin\",\n    \"accessType\": \"helm-app\"\n}"
	roleEdit := "{\n    \"role\": \"helm-app:edit_<TEAM>_<ENV>_<APP>\",\n    \"casbinSubjects\": [\n        \"helm-app:edit_<TEAM>_<ENV>_<APP>\"\n    ],\n    \"team\": \"<TEAM>\",\n    \"entityName\": \"<APP>\",\n    \"environment\": \"<ENV>\",\n    \"action\": \"edit\",\n    \"accessType\": \"helm-app\"\n}"
	roleView := "{\n    \"role\": \"helm-app:view_<TEAM>_<ENV>_<APP>\",\n    \"casbinSubjects\": [\n        \"helm-app:view_<TEAM>_<ENV>_<APP>\"\n    ],\n    \"team\": \"<TEAM>\",\n    \"entityName\": \"<APP>\",\n    \"environment\": \"<ENV>\",\n    \"action\": \"view\",\n    \"accessType\": \"helm-app\"\n}"

	roleAdmin = strings.ReplaceAll(roleAdmin, "<TEAM>", team)
	roleAdmin = strings.ReplaceAll(roleAdmin, "<ENV>", env)
	roleAdmin = strings.ReplaceAll(roleAdmin, "<APP>", entityName)

	roleEdit = strings.ReplaceAll(roleEdit, "<TEAM>", team)
	roleEdit = strings.ReplaceAll(roleEdit, "<ENV>", env)
	roleEdit = strings.ReplaceAll(roleEdit, "<APP>", entityName)

	roleView = strings.ReplaceAll(roleView, "<TEAM>", team)
	roleView = strings.ReplaceAll(roleView, "<ENV>", env)
	roleView = strings.ReplaceAll(roleView, "<APP>", entityName)

	var roleAdminData bean.RoleData
	err = json.Unmarshal([]byte(roleAdmin), &roleAdminData)
	if err != nil {
		impl.Logger.Errorw("decode err", "err", err)
		return false, err
	}
	_, err = impl.createRole(&roleAdminData, transaction)
	if err != nil && strings.Contains("duplicate key value violates unique constraint", err.Error()) {
		return false, err
	}

	var roleEditData bean.RoleData
	err = json.Unmarshal([]byte(roleEdit), &roleEditData)
	if err != nil {
		impl.Logger.Errorw("decode err", "err", err)
		return false, err
	}
	_, err = impl.createRole(&roleEditData, transaction)
	if err != nil && strings.Contains("duplicate key value violates unique constraint", err.Error()) {
		return false, err
	}

	var roleViewData bean.RoleData
	err = json.Unmarshal([]byte(roleView), &roleViewData)
	if err != nil {
		impl.Logger.Errorw("decode err", "err", err)
		return false, err
	}
	_, err = impl.createRole(&roleViewData, transaction)
	if err != nil && strings.Contains("duplicate key value violates unique constraint", err.Error()) {
		return false, err
	}

	err = transaction.Commit()
	if err != nil {
		return false, err
	}
	return true, nil
}

func (impl UserAuthRepositoryImpl) CreateDefaultPoliciesForGlobalEntity(entity string, entityName string, action string, tx *pg.Tx) (bool, error) {
	transaction, err := impl.dbConnection.Begin()
	if err != nil {
		return false, err
	}
	// Rollback tx on error.
	defer transaction.Rollback()

	//getting policies from db
	entityAllPolicyDb, err := impl.defaultAuthPolicyRepository.GetPolicyByRoleType(ENTITY_ALL_TYPE)
	if err != nil {
		impl.Logger.Errorw("error in getting default policy by roleType", "err", err, "roleType", ENTITY_ALL_TYPE)
		return false, err
	}
	entityViewPolicyDb, err := impl.defaultAuthPolicyRepository.GetPolicyByRoleType(ENTITY_VIEW_TYPE)
	if err != nil {
		impl.Logger.Errorw("error in getting default policy by roleType", "err", err, "roleType", ENTITY_VIEW_TYPE)
		return false, err
	}

	policyDetails := RolePolicyDetails{
		Entity:     entity,
		EntityName: entityName,
	}

	//getting updated entityAll policies
	entityAllPolicy, err := util.Tprintf(entityAllPolicyDb, policyDetails)
	if err != nil {
		impl.Logger.Errorw("error in getting updated policies", "err", err, "roleType", ENTITY_ALL_TYPE)
		return false, err
	}

	//getting updated entityView policies
	entityViewPolicy, err := util.Tprintf(entityViewPolicyDb, policyDetails)
	if err != nil {
		impl.Logger.Errorw("error in getting updated policies", "err", err, "roleType", ENTITY_VIEW_TYPE)
		return false, err
	}

	//for START in Casbin Object Ends Here
	var policiesAdmin bean.PolicyRequest
	err = json.Unmarshal([]byte(entityAllPolicy), &policiesAdmin)
	if err != nil {
		impl.Logger.Errorw("decode err", "err", err)
		return false, err
	}
	impl.Logger.Debugw("add policy request", "policies", policiesAdmin)
	casbin.AddPolicy(policiesAdmin.Data)

	var policiesView bean.PolicyRequest
	err = json.Unmarshal([]byte(entityViewPolicy), &policiesView)
	if err != nil {
		impl.Logger.Errorw("decode err", "err", err)
		return false, err
	}
	impl.Logger.Debugw("add policy request", "policies", policiesView)
	casbin.AddPolicy(policiesView.Data)

	//getting policy from db
	entitySpecificPolicyDb, err := impl.defaultAuthPolicyRepository.GetPolicyByRoleType(ENTITY_SPECIFIC_TYPE)
	if err != nil {
		impl.Logger.Errorw("error in getting default policy by roleType", "err", err, "roleType", ENTITY_SPECIFIC_TYPE)
		return false, err
	}

	//getting updated entitySpecific policies
	entitySpecificPolicy, err := util.Tprintf(entitySpecificPolicyDb, policyDetails)
	if err != nil {
		impl.Logger.Errorw("error in getting updated policies", "err", err, "roleType", ENTITY_SPECIFIC_TYPE)
		return false, err
	}

	var policiesSpecific bean.PolicyRequest
	err = json.Unmarshal([]byte(entitySpecificPolicy), &policiesSpecific)
	if err != nil {
		impl.Logger.Errorw("decode err", "err", err)
		return false, err
	}
	impl.Logger.Debugw("add policy request", "policies", policiesSpecific)
	casbin.AddPolicy(policiesSpecific.Data)
	//CASBIN ENDS

	//Creating ROLES

	//getting role from db
	entitySpecificAdminDb, err := impl.defaultAuthRoleRepository.GetRoleByRoleType(ENTITY_SPECIFIC_ADMIN_TYPE)
	if err != nil {
		impl.Logger.Errorw("error in getting default policy by roleType", "err", err, "roleType", ENTITY_SPECIFIC_ADMIN_TYPE)
		return false, err
	}

	//getting updated role
	roleAdmin, err := util.Tprintf(entitySpecificAdminDb, policyDetails)
	if err != nil {
		impl.Logger.Errorw("error in getting updated policies", "err", err, "roleType", ENTITY_SPECIFIC_ADMIN_TYPE)
		return false, err
	}

	//getting role from db
	entitySpecificViewDb, err := impl.defaultAuthRoleRepository.GetRoleByRoleType(ENTITY_SPECIFIC_VIEW_TYPE)
	if err != nil {
		impl.Logger.Errorw("error in getting default policy by roleType", "err", err, "roleType", ENTITY_SPECIFIC_VIEW_TYPE)
		return false, err
	}

	//getting updated role
	roleView, err := util.Tprintf(entitySpecificViewDb, policyDetails)
	if err != nil {
		impl.Logger.Errorw("error in getting updated policies", "err", err, "roleType", ENTITY_SPECIFIC_VIEW_TYPE)
		return false, err
	}

	var roleAdminData bean.RoleData
	err = json.Unmarshal([]byte(roleAdmin), &roleAdminData)
	if err != nil {
		impl.Logger.Errorw("decode err", "err", err)
		return false, err
	}
	_, err = impl.GetRole(roleAdminData.Role)
	if err != nil || err == pg.ErrNoRows {
		_, err = impl.createRole(&roleAdminData, transaction)
		if err != nil && strings.Contains("duplicate key value violates unique constraint", err.Error()) {
			return false, err
		}
	}

	var roleViewData bean.RoleData
	err = json.Unmarshal([]byte(roleView), &roleViewData)
	if err != nil {
		impl.Logger.Errorw("decode err", "err", err)
		return false, err
	}
	_, err = impl.GetRole(roleViewData.Role)
	if err != nil || err == pg.ErrNoRows {
		_, err = impl.createRole(&roleViewData, transaction)
		if err != nil && strings.Contains("duplicate key value violates unique constraint", err.Error()) {
			return false, err
		}
	}

	//getting role from db
	roleSpecificDb, err := impl.defaultAuthRoleRepository.GetRoleByRoleType(ROLE_SPECIFIC_TYPE)
	if err != nil {
		impl.Logger.Errorw("error in getting default policy by roleType", "err", err, "roleType", ROLE_SPECIFIC_TYPE)
		return false, err
	}

	//getting updated role
	roleSpecific, err := util.Tprintf(roleSpecificDb, policyDetails)
	if err != nil {
		impl.Logger.Errorw("error in getting updated policies", "err", err, "roleType", ROLE_SPECIFIC_TYPE)
		return false, err
	}

	var roleSpecificData bean.RoleData
	err = json.Unmarshal([]byte(roleSpecific), &roleSpecificData)
	if err != nil {
		impl.Logger.Errorw("decode err", "err", err)
		return false, err
	}
	_, err = impl.GetRole(roleSpecificData.Role)
	if err != nil && err == pg.ErrNoRows {
		_, err = impl.createRole(&roleSpecificData, transaction)
		if err != nil && strings.Contains("duplicate key value violates unique constraint", err.Error()) {
			return false, err
		}
	}

	err = transaction.Commit()
	if err != nil {
		return false, err
	}
	return true, nil
}

func (impl UserAuthRepositoryImpl) CreateRoleForSuperAdminIfNotExists(tx *pg.Tx) (bool, error) {
	transaction, err := impl.dbConnection.Begin()
	if err != nil {
		return false, err
	}

	//Creating ROLES
	roleModel, err := impl.GetRoleByFilter("", "", "", "", "super-admin", "")
	if err != nil && err != pg.ErrNoRows {
		impl.Logger.Errorw("Error in fetching role by filter", "err", err)
		return false, err
	}
	if roleModel.Id == 0 || err == pg.ErrNoRows {
		roleManager := "{\r\n    \"role\": \"role:super-admin___\",\r\n    \"casbinSubjects\": [\r\n        \"role:super-admin___\"\r\n    ],\r\n    \"team\": \"\",\r\n    \"entityName\": \"\",\r\n    \"environment\": \"\",\r\n    \"action\": \"super-admin\"\r\n}"

		var roleManagerData bean.RoleData
		err = json.Unmarshal([]byte(roleManager), &roleManagerData)
		if err != nil {
			impl.Logger.Errorw("decode err", "err", err)
			return false, err
		}
		_, err = impl.createRole(&roleManagerData, transaction)
		if err != nil && strings.Contains("duplicate key value violates unique constraint", err.Error()) {
			return false, err
		}
	}
	err = transaction.Commit()
	if err != nil {
		return false, err
	}
	return true, nil
}

func (impl UserAuthRepositoryImpl) createRole(roleData *bean.RoleData, tx *pg.Tx) (bool, error) {
	roleModel := &RoleModel{
		Role:        roleData.Role,
		Entity:      roleData.Entity,
		Team:        roleData.Team,
		EntityName:  roleData.EntityName,
		Environment: roleData.Environment,
		Action:      roleData.Action,
		AccessType:  roleData.AccessType,
	}
	roleModel, err := impl.CreateRole(roleModel, tx)
	if err != nil || roleModel == nil {
		return false, err
	}
	return true, nil
}

func (impl UserAuthRepositoryImpl) SyncOrchestratorToCasbin(team string, entityName string, env string, tx *pg.Tx) (bool, error) {

	//getting policies from db
	triggerPoliciesDb, err := impl.defaultAuthPolicyRepository.GetPolicyByRoleType(TRIGGER_TYPE)
	if err != nil {
		impl.Logger.Errorw("error in getting default policy by roleType", "err", err, "roleType", TRIGGER_TYPE)
		return false, err
	}
	viewPoliciesDb, err := impl.defaultAuthPolicyRepository.GetPolicyByRoleType(VIEW_TYPE)
	if err != nil {
		impl.Logger.Errorw("error in getting default policy by roleType", "err", err, "roleType", VIEW_TYPE)
		return false, err
	}

	//for START in Casbin Object
	teamObj := team
	envObj := env
	appObj := entityName
	if teamObj == "" {
		teamObj = "*"
	}
	if envObj == "" {
		envObj = "*"
	}
	if appObj == "" {
		appObj = "*"
	}

	policyDetails := RolePolicyDetails{
		Team:    team,
		App:     entityName,
		Env:     env,
		TeamObj: teamObj,
		EnvObj:  envObj,
		AppObj:  appObj,
	}

	//getting updated trigger policies
	triggerPolicies, err := util.Tprintf(triggerPoliciesDb, policyDetails)
	if err != nil {
		impl.Logger.Errorw("error in getting updated policies", "err", err, "roleType", TRIGGER_TYPE)
		return false, err
	}

	//getting updated view policies
	viewPolicies, err := util.Tprintf(viewPoliciesDb, policyDetails)
	if err != nil {
		impl.Logger.Errorw("error in getting updated policies", "err", err, "roleType", VIEW_TYPE)
		return false, err
	}

	//for START in Casbin Object Ends Here

	var policiesTrigger bean.PolicyRequest
	err = json.Unmarshal([]byte(triggerPolicies), &policiesTrigger)
	if err != nil {
		impl.Logger.Errorw("decode err", "err", err)
		return false, err
	}
	impl.Logger.Debugw("add policy request", "policies", policiesTrigger)
	casbin.AddPolicy(policiesTrigger.Data)

	var policiesView bean.PolicyRequest
	err = json.Unmarshal([]byte(viewPolicies), &policiesView)
	if err != nil {
		impl.Logger.Errorw("decode err", "err", err)
		return false, err
	}
	impl.Logger.Debugw("add policy request", "policies", policiesView)
	casbin.AddPolicy(policiesView.Data)

	return true, nil
}

<<<<<<< HEAD
func (impl UserAuthRepositoryImpl) GetRolesForEnvironment(envName string) ([]*RoleModel, error) {
	var roles []*RoleModel
	err := impl.dbConnection.Model(&roles).Where("environment = ?", envName).Select()
	if err != nil {
		impl.Logger.Errorw("error in getting roles for environment", "err", err, "envName", envName)
		return nil, err
	}
	return roles, nil
}

func (impl UserAuthRepositoryImpl) GetRolesForProject(teamName string) ([]*RoleModel, error) {
	var roles []*RoleModel
	err := impl.dbConnection.Model(&roles).Where("team = ?", teamName).Select()
	if err != nil {
		impl.Logger.Errorw("error in getting roles for team", "err", err, "teamName", teamName)
		return nil, err
	}
	return roles, nil
}

func (impl UserAuthRepositoryImpl) GetRolesForApp(appName string) ([]*RoleModel, error) {
	var roles []*RoleModel
	err := impl.dbConnection.Model(&roles).Where("role not like ?", fmt.Sprintf("role:"+CHART_GROUP_TYPE+"%")).
		Where("entity_name = ?", appName).Select()
	if err != nil {
		impl.Logger.Errorw("error in getting roles for app", "err", err, "appName", appName)
		return nil, err
	}
	return roles, nil
}

func (impl UserAuthRepositoryImpl) GetRolesForChartGroup(chartGroupName string) ([]*RoleModel, error) {
	var roles []*RoleModel
	err := impl.dbConnection.Model(&roles).Where("role like ?", fmt.Sprintf("role:"+CHART_GROUP_TYPE+"%")).
		Where("entity_name = ?", chartGroupName).Select()
	if err != nil {
		impl.Logger.Errorw("error in getting roles for chart group", "err", err, "chartGroupName", chartGroupName)
		return nil, err
	}
	return roles, nil
}

func (impl UserAuthRepositoryImpl) DeleteRoles(roles []*RoleModel, tx *pg.Tx) error {
	err := tx.Delete(&roles)
	if err != nil {
		impl.Logger.Errorw("error in deleting roles", "err", err)
		return err
	}
	return nil
=======
func (impl UserAuthRepositoryImpl) UpdateTriggerPolicyForTerminalAccess() (err error) {
	newTriggerPolicy := `{
    "data": [
        {
            "type": "p",
            "sub": "role:trigger_{{.Team}}_{{.Env}}_{{.App}}",
            "res": "applications",
            "act": "get",
            "obj": "{{.TeamObj}}/{{.AppObj}}"
        },
        {
            "type": "p",
            "sub": "role:trigger_{{.Team}}_{{.Env}}_{{.App}}",
            "res": "applications",
            "act": "trigger",
            "obj": "{{.TeamObj}}/{{.AppObj}}"
        },
        {
            "type": "p",
            "sub": "role:trigger_{{.Team}}_{{.Env}}_{{.App}}",
            "res": "environment",
            "act": "trigger",
            "obj": "{{.EnvObj}}/{{.AppObj}}"
        },
        {
            "type": "p",
            "sub": "role:trigger_{{.Team}}_{{.Env}}_{{.App}}",
            "res": "environment",
            "act": "get",
            "obj": "{{.EnvObj}}/{{.AppObj}}"
        },
        {
            "type": "p",
            "sub": "role:trigger_{{.Team}}_{{.Env}}_{{.App}}",
            "res": "global-environment",
            "act": "get",
            "obj": "{{.EnvObj}}"
        },
        {
            "type": "p",
            "sub": "role:trigger_{{.Team}}_{{.Env}}_{{.App}}",
            "res": "team",
            "act": "get",
            "obj": "{{.TeamObj}}"
        },
        {
            "type": "p",
            "sub": "role:trigger_{{.Team}}_{{.Env}}_{{.App}}",
            "res": "terminal",
            "act": "exec",
            "obj": "{{.TeamObj}}/{{.EnvObj}}/{{.AppObj}}"
        }
    ]
}`
	err = impl.UpdateDefaultPolicyByRoleType(newTriggerPolicy, TRIGGER_TYPE)
	if err != nil {
		impl.Logger.Errorw("error in updating default policy for trigger role", "err", err)
		return err
	}
	return nil
}

func (impl UserAuthRepositoryImpl) GetDefaultPolicyByRoleType(roleType RoleType) (policy string, err error) {
	policy, err = impl.defaultAuthPolicyRepository.GetPolicyByRoleType(roleType)
	if err != nil {
		impl.Logger.Errorw("error in getting default policy by role type", "err", err, "roleType", roleType)
		return "", err
	}
	return policy, nil
}

func (impl UserAuthRepositoryImpl) UpdateDefaultPolicyByRoleType(newPolicy string, roleType RoleType) (err error) {
	//getting all roles by role type
	roles, err := impl.GetRolesByActionAndAccessType(string(roleType), "")
	if err != nil {
		impl.Logger.Errorw("error in getting roles for trigger action", "err", err)
		return err
	}
	oldPolicy, err := impl.defaultAuthPolicyRepository.GetPolicyByRoleType(roleType)
	if err != nil {
		impl.Logger.Errorw("error in getting default policy by roleType", "err", err, "roleType", roleType)
		return err
	}

	//updating new policy in db
	_, err = impl.defaultAuthPolicyRepository.UpdatePolicyByRoleType(newPolicy, roleType)
	if err != nil {
		impl.Logger.Errorw("error in updating default policy by roleType", "err", err, "roleType", roleType)
		return err
	}

	//getting diff between new and old policy(policies deleted/added)
	addedPolicies, deletedPolicies, err := impl.GetDiffBetweenPolicies(oldPolicy, newPolicy)
	if err != nil {
		impl.Logger.Errorw("error in getting diff between old and new policy", "err", err)
		return err
	}
	var addedPolicyFinal bean.PolicyRequest
	var deletedPolicyFinal bean.PolicyRequest
	for _, role := range roles {
		teamObj := role.Team
		envObj := role.Environment
		appObj := role.EntityName
		if teamObj == "" {
			teamObj = "*"
		}
		if envObj == "" {
			envObj = "*"
		}
		if appObj == "" {
			appObj = "*"
		}

		rolePolicyDetails := RolePolicyDetails{
			Team:    role.Team,
			Env:     role.Environment,
			App:     role.EntityName,
			TeamObj: teamObj,
			EnvObj:  envObj,
			AppObj:  appObj,
		}
		if len(addedPolicies) > 0 {
			addedPolicyReq, err := impl.GetUpdatedAddedOrDeletedPolicies(addedPolicies, rolePolicyDetails)
			if err != nil {
				impl.Logger.Errorw("error in getting updated added policies", "err", err)
				return err
			}
			addedPolicyFinal.Data = append(addedPolicyFinal.Data, addedPolicyReq.Data...)
		}
		if len(deletedPolicies) > 0 {
			deletedPolicyReq, err := impl.GetUpdatedAddedOrDeletedPolicies(deletedPolicies, rolePolicyDetails)
			if err != nil {
				impl.Logger.Errorw("error in getting updated deleted policies", "err", err)
				return err
			}
			deletedPolicyFinal.Data = append(deletedPolicyFinal.Data, deletedPolicyReq.Data...)
		}
	}
	//updating all policies(for all roles) in casbin
	if len(addedPolicyFinal.Data) > 0 {
		casbin.AddPolicy(addedPolicyFinal.Data)
	}
	if len(deletedPolicyFinal.Data) > 0 {
		casbin.RemovePolicy(deletedPolicyFinal.Data)
	}
	return nil
}

func (impl UserAuthRepositoryImpl) GetDiffBetweenPolicies(oldPolicy string, newPolicy string) (addedPolicies []casbin.Policy, deletedPolicies []casbin.Policy, err error) {
	var oldPolicyObj bean.PolicyRequest
	err = json.Unmarshal([]byte(oldPolicy), &oldPolicyObj)
	if err != nil {
		impl.Logger.Errorw("error in un-marshaling old policy", "err", err)
		return addedPolicies, deletedPolicies, err
	}

	var newPolicyObj bean.PolicyRequest
	err = json.Unmarshal([]byte(newPolicy), &newPolicyObj)
	if err != nil {
		impl.Logger.Errorw("error in un-marshaling new policy", "err", err)
		return addedPolicies, deletedPolicies, err
	}

	oldPolicyMap := make(map[string]bool)
	for _, oldPolicyData := range oldPolicyObj.Data {
		//converting all fields of data to a string
		data := fmt.Sprintf("type:%s,sub:%s,res:%s,act:%s,obj:%s", oldPolicyData.Type, oldPolicyData.Sub, oldPolicyData.Res, oldPolicyData.Act, oldPolicyData.Obj)
		//creating entry for data, keeping false because if present in new policy
		//then will be set to true and will not be included in deletedPolicies
		oldPolicyMap[data] = false
	}

	for _, newPolicyData := range newPolicyObj.Data {
		//converting all fields of data to a string
		data := fmt.Sprintf("type:%s,sub:%s,res:%s,act:%s,obj:%s", newPolicyData.Type, newPolicyData.Sub, newPolicyData.Res, newPolicyData.Act, newPolicyData.Obj)

		if _, ok := oldPolicyMap[data]; !ok {
			//data not present in old policy, to be included in addedPolicies
			addedPolicies = append(addedPolicies, newPolicyData)
		} else {
			//data present in old policy; set old policy to true, so it does not get included in deletedPolicies
			oldPolicyMap[data] = true
		}
	}

	//check oldPolicies for updating deletedPolicies
	for _, oldPolicyData := range oldPolicyObj.Data {
		data := fmt.Sprintf("type:%s,sub:%s,res:%s,act:%s,obj:%s", oldPolicyData.Type, oldPolicyData.Sub, oldPolicyData.Res, oldPolicyData.Act, oldPolicyData.Obj)
		if presentInNew := oldPolicyMap[data]; !presentInNew {
			//data not present in old policy, to be included in addedPolicies
			deletedPolicies = append(deletedPolicies, oldPolicyData)
		}
	}

	return addedPolicies, deletedPolicies, nil
}

func (impl UserAuthRepositoryImpl) GetUpdatedAddedOrDeletedPolicies(policies []casbin.Policy, rolePolicyDetails RolePolicyDetails) (bean.PolicyRequest, error) {
	var policyResp bean.PolicyRequest
	var policyReq bean.PolicyRequest
	policyReq.Data = policies
	policy, err := json.Marshal(policyReq)
	if err != nil {
		impl.Logger.Errorw("error in marshaling policy", "err", err)
		return policyResp, err
	}
	//getting updated policy
	updatedPolicy, err := util.Tprintf(string(policy), rolePolicyDetails)
	if err != nil {
		impl.Logger.Errorw("error in getting updated policy", "err", err)
		return policyResp, err
	}

	err = json.Unmarshal([]byte(updatedPolicy), &policyResp)
	if err != nil {
		impl.Logger.Errorw("error in un-marshaling policy", "err", err)
		return policyResp, err
	}
	return policyResp, nil
>>>>>>> dd45dabe
}<|MERGE_RESOLUTION|>--- conflicted
+++ resolved
@@ -23,12 +23,6 @@
 import (
 	"encoding/json"
 	"fmt"
-<<<<<<< HEAD
-	"github.com/devtron-labs/devtron/pkg/sql"
-	"strings"
-
-=======
->>>>>>> dd45dabe
 	"github.com/devtron-labs/devtron/api/bean"
 	"github.com/devtron-labs/devtron/internal/util"
 	"github.com/devtron-labs/devtron/pkg/sql"
@@ -62,15 +56,12 @@
 	CreateDefaultPoliciesForGlobalEntity(entity string, entityName string, action string, tx *pg.Tx) (bool, error)
 	CreateRoleForSuperAdminIfNotExists(tx *pg.Tx) (bool, error)
 	SyncOrchestratorToCasbin(team string, entityName string, env string, tx *pg.Tx) (bool, error)
-<<<<<<< HEAD
+	UpdateTriggerPolicyForTerminalAccess() error
 	GetRolesForEnvironment(envName string) ([]*RoleModel, error)
 	GetRolesForProject(teamName string) ([]*RoleModel, error)
 	GetRolesForApp(appName string) ([]*RoleModel, error)
 	GetRolesForChartGroup(chartGroupName string) ([]*RoleModel, error)
 	DeleteRoles(roles []*RoleModel, tx *pg.Tx) error
-=======
-	UpdateTriggerPolicyForTerminalAccess() error
->>>>>>> dd45dabe
 }
 
 type UserAuthRepositoryImpl struct {
@@ -954,57 +945,6 @@
 	return true, nil
 }
 
-<<<<<<< HEAD
-func (impl UserAuthRepositoryImpl) GetRolesForEnvironment(envName string) ([]*RoleModel, error) {
-	var roles []*RoleModel
-	err := impl.dbConnection.Model(&roles).Where("environment = ?", envName).Select()
-	if err != nil {
-		impl.Logger.Errorw("error in getting roles for environment", "err", err, "envName", envName)
-		return nil, err
-	}
-	return roles, nil
-}
-
-func (impl UserAuthRepositoryImpl) GetRolesForProject(teamName string) ([]*RoleModel, error) {
-	var roles []*RoleModel
-	err := impl.dbConnection.Model(&roles).Where("team = ?", teamName).Select()
-	if err != nil {
-		impl.Logger.Errorw("error in getting roles for team", "err", err, "teamName", teamName)
-		return nil, err
-	}
-	return roles, nil
-}
-
-func (impl UserAuthRepositoryImpl) GetRolesForApp(appName string) ([]*RoleModel, error) {
-	var roles []*RoleModel
-	err := impl.dbConnection.Model(&roles).Where("role not like ?", fmt.Sprintf("role:"+CHART_GROUP_TYPE+"%")).
-		Where("entity_name = ?", appName).Select()
-	if err != nil {
-		impl.Logger.Errorw("error in getting roles for app", "err", err, "appName", appName)
-		return nil, err
-	}
-	return roles, nil
-}
-
-func (impl UserAuthRepositoryImpl) GetRolesForChartGroup(chartGroupName string) ([]*RoleModel, error) {
-	var roles []*RoleModel
-	err := impl.dbConnection.Model(&roles).Where("role like ?", fmt.Sprintf("role:"+CHART_GROUP_TYPE+"%")).
-		Where("entity_name = ?", chartGroupName).Select()
-	if err != nil {
-		impl.Logger.Errorw("error in getting roles for chart group", "err", err, "chartGroupName", chartGroupName)
-		return nil, err
-	}
-	return roles, nil
-}
-
-func (impl UserAuthRepositoryImpl) DeleteRoles(roles []*RoleModel, tx *pg.Tx) error {
-	err := tx.Delete(&roles)
-	if err != nil {
-		impl.Logger.Errorw("error in deleting roles", "err", err)
-		return err
-	}
-	return nil
-=======
 func (impl UserAuthRepositoryImpl) UpdateTriggerPolicyForTerminalAccess() (err error) {
 	newTriggerPolicy := `{
     "data": [
@@ -1224,5 +1164,55 @@
 		return policyResp, err
 	}
 	return policyResp, nil
->>>>>>> dd45dabe
+}
+
+func (impl UserAuthRepositoryImpl) GetRolesForEnvironment(envName string) ([]*RoleModel, error) {
+	var roles []*RoleModel
+	err := impl.dbConnection.Model(&roles).Where("environment = ?", envName).Select()
+	if err != nil {
+		impl.Logger.Errorw("error in getting roles for environment", "err", err, "envName", envName)
+		return nil, err
+	}
+	return roles, nil
+}
+
+func (impl UserAuthRepositoryImpl) GetRolesForProject(teamName string) ([]*RoleModel, error) {
+	var roles []*RoleModel
+	err := impl.dbConnection.Model(&roles).Where("team = ?", teamName).Select()
+	if err != nil {
+		impl.Logger.Errorw("error in getting roles for team", "err", err, "teamName", teamName)
+		return nil, err
+	}
+	return roles, nil
+}
+
+func (impl UserAuthRepositoryImpl) GetRolesForApp(appName string) ([]*RoleModel, error) {
+	var roles []*RoleModel
+	err := impl.dbConnection.Model(&roles).Where("role not like ?", fmt.Sprintf("role:"+CHART_GROUP_TYPE+"%")).
+		Where("entity_name = ?", appName).Select()
+	if err != nil {
+		impl.Logger.Errorw("error in getting roles for app", "err", err, "appName", appName)
+		return nil, err
+	}
+	return roles, nil
+}
+
+func (impl UserAuthRepositoryImpl) GetRolesForChartGroup(chartGroupName string) ([]*RoleModel, error) {
+	var roles []*RoleModel
+	err := impl.dbConnection.Model(&roles).Where("role like ?", fmt.Sprintf("role:"+CHART_GROUP_TYPE+"%")).
+		Where("entity_name = ?", chartGroupName).Select()
+	if err != nil {
+		impl.Logger.Errorw("error in getting roles for chart group", "err", err, "chartGroupName", chartGroupName)
+		return nil, err
+	}
+	return roles, nil
+}
+
+func (impl UserAuthRepositoryImpl) DeleteRoles(roles []*RoleModel, tx *pg.Tx) error {
+	err := tx.Delete(&roles)
+	if err != nil {
+		impl.Logger.Errorw("error in deleting roles", "err", err)
+		return err
+	}
+	return nil
 }