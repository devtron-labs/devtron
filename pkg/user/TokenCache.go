/*
 * Copyright (c) 2020 Devtron Labs
 *
 * Licensed under the Apache License, Version 2.0 (the "License");
 * you may not use this file except in compliance with the License.
 * You may obtain a copy of the License at
 *
 *    http://www.apache.org/licenses/LICENSE-2.0
 *
 * Unless required by applicable law or agreed to in writing, software
 * distributed under the License is distributed on an "AS IS" BASIS,
 * WITHOUT WARRANTIES OR CONDITIONS OF ANY KIND, either express or implied.
 * See the License for the specific language governing permissions and
 * limitations under the License.
 *
 */

package user

import (
	"context"
	"fmt"
	"github.com/caarlos0/env"
	"github.com/patrickmn/go-cache"
	"go.uber.org/zap"
	"time"
)

type TokenCache struct {
	cache           *cache.Cache
	logger          *zap.SugaredLogger
	aCDAuthConfig   *ACDAuthConfig
	userAuthService UserAuthService
}

func NewTokenCache(logger *zap.SugaredLogger, aCDAuthConfig *ACDAuthConfig, userAuthService UserAuthService) *TokenCache {
	tokenCache := &TokenCache{
		cache:           cache.New(cache.NoExpiration, 5*time.Minute),
		logger:          logger,
		aCDAuthConfig:   aCDAuthConfig,
		userAuthService: userAuthService,
	}
	return tokenCache
}
func (impl *TokenCache) BuildACDSynchContext() (acdContext context.Context, err error) {
	token, found := impl.cache.Get("token")
	if !found {
		token, err := impl.userAuthService.HandleLogin(impl.aCDAuthConfig.ACDUsername, impl.aCDAuthConfig.ACDPassword)
		if err != nil {
			impl.logger.Errorw("error while acd login", "err", err)
			return nil, err
		}
		impl.cache.Set("token", token, cache.NoExpiration)
	}
	token, _ = impl.cache.Get("token")
	ctx := context.Background()
	ctx = context.WithValue(ctx, "token", token)
	return ctx, nil
}

type ACDAuthConfig struct {
<<<<<<< HEAD
	ACDUsername              string `env:"ACD_USERNAME" `
	ACDPassword              string `env:"ACD_PASSWORD" `
	ArgocdConfigMap          string `env:"ACD_CM"`
	ArgocdConfigMapNamespace string `env:"ACD_NAMESPACE"`
=======
	ACDUsername           string `env:"ACD_USERNAME" `
	ACDPassword           string `env:"ACD_PASSWORD" `
	ACDConfigMapName      string `env:"ACD_CM" `
	ACDConfigMapNamespace string `env:"ACD_CM_NAMESPACE" `
>>>>>>> 17ebd709
}

func GetACDAuthConfig() (*ACDAuthConfig, error) {
	cfg := &ACDAuthConfig{}
	err := env.Parse(cfg)
	if err != nil {
		return nil, err
	}
	if len(cfg.ACDPassword) == 0 {
		return nil, fmt.Errorf("ACD_PASSWORD is not present in environment")
	}
	if len(cfg.ACDUsername) == 0 {
		return nil, fmt.Errorf("ACD_USERNAME is not present in environment")
	}
	return cfg, err
}<|MERGE_RESOLUTION|>--- conflicted
+++ resolved
@@ -59,17 +59,10 @@
 }
 
 type ACDAuthConfig struct {
-<<<<<<< HEAD
-	ACDUsername              string `env:"ACD_USERNAME" `
-	ACDPassword              string `env:"ACD_PASSWORD" `
-	ArgocdConfigMap          string `env:"ACD_CM"`
-	ArgocdConfigMapNamespace string `env:"ACD_NAMESPACE"`
-=======
 	ACDUsername           string `env:"ACD_USERNAME" `
 	ACDPassword           string `env:"ACD_PASSWORD" `
 	ACDConfigMapName      string `env:"ACD_CM" `
 	ACDConfigMapNamespace string `env:"ACD_CM_NAMESPACE" `
->>>>>>> 17ebd709
 }
 
 func GetACDAuthConfig() (*ACDAuthConfig, error) {
