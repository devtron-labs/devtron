/*
 * Copyright (c) 2020 Devtron Labs
 *
 * Licensed under the Apache License, Version 2.0 (the "License");
 * you may not use this file except in compliance with the License.
 * You may obtain a copy of the License at
 *
 *    http://www.apache.org/licenses/LICENSE-2.0
 *
 * Unless required by applicable law or agreed to in writing, software
 * distributed under the License is distributed on an "AS IS" BASIS,
 * WITHOUT WARRANTIES OR CONDITIONS OF ANY KIND, either express or implied.
 * See the License for the specific language governing permissions and
 * limitations under the License.
 *
 */

package user

import (
	"fmt"
	bean2 "github.com/devtron-labs/devtron/pkg/user/bean"
	repository2 "github.com/devtron-labs/devtron/pkg/user/repository"
	"strings"
	"time"

	"github.com/devtron-labs/devtron/api/bean"
	"github.com/devtron-labs/devtron/internal/constants"
	"github.com/devtron-labs/devtron/internal/util"
	casbin2 "github.com/devtron-labs/devtron/pkg/user/casbin"
	"github.com/go-pg/pg"
	"github.com/gorilla/sessions"
	"go.uber.org/zap"
)

type RoleGroupService interface {
	CreateRoleGroup(request *bean.RoleGroup) (*bean.RoleGroup, error)
	UpdateRoleGroup(request *bean.RoleGroup, token string, managerAuth func(resource, token string, object string) bool) (*bean.RoleGroup, error)
	FetchDetailedRoleGroups() ([]*bean.RoleGroup, error)
	FetchRoleGroupsById(id int32) (*bean.RoleGroup, error)
	FetchRoleGroups() ([]*bean.RoleGroup, error)
	FetchRoleGroupsByName(name string) ([]*bean.RoleGroup, error)
	DeleteRoleGroup(model *bean.RoleGroup) (bool, error)
	FetchRolesForGroups(groupNames []string) ([]*bean.RoleFilter, error)
}

type RoleGroupServiceImpl struct {
	userAuthRepository  repository2.UserAuthRepository
	logger              *zap.SugaredLogger
	userRepository      repository2.UserRepository
	roleGroupRepository repository2.RoleGroupRepository
	userCommonService   UserCommonService
}

func NewRoleGroupServiceImpl(userAuthRepository repository2.UserAuthRepository,
	logger *zap.SugaredLogger, userRepository repository2.UserRepository,
	roleGroupRepository repository2.RoleGroupRepository, userCommonService UserCommonService) *RoleGroupServiceImpl {
	serviceImpl := &RoleGroupServiceImpl{
		userAuthRepository:  userAuthRepository,
		logger:              logger,
		userRepository:      userRepository,
		roleGroupRepository: roleGroupRepository,
		userCommonService:   userCommonService,
	}
	cStore = sessions.NewCookieStore(randKey())
	return serviceImpl
}

func (impl RoleGroupServiceImpl) CreateRoleGroup(request *bean.RoleGroup) (*bean.RoleGroup, error) {
	dbConnection := impl.roleGroupRepository.GetConnection()
	tx, err := dbConnection.Begin()
	if err != nil {
		return nil, err
	}
	// Rollback tx on error.
	defer tx.Rollback()

	if request.Id > 0 {
		_, err := impl.roleGroupRepository.GetRoleGroupById(request.Id)
		if err != nil {
			impl.logger.Errorw("error while fetching user from db", "error", err)
			return nil, err
		}
	} else {
		//loading policy for safety
		casbin2.LoadPolicy()
		//create new user in our db on d basis of info got from google api or hex. assign a basic role
		model := &repository2.RoleGroup{
			Name:        request.Name,
			Description: request.Description,
		}
		rgName := strings.ToLower(request.Name)
		object := "group:" + strings.ReplaceAll(rgName, " ", "_")
		model.CasbinName = object
		model.CreatedBy = request.UserId
		model.UpdatedBy = request.UserId
		model.CreatedOn = time.Now()
		model.UpdatedOn = time.Now()
		model.Active = true
		model, err := impl.roleGroupRepository.CreateRoleGroup(model, tx)
		request.Id = model.Id
		if err != nil {
			impl.logger.Errorw("error in creating new user group", "error", err)
			err = &util.ApiError{
				Code:            constants.UserCreateDBFailed,
				InternalMessage: "failed to create new user in db",
				UserMessage:     fmt.Sprintf("requested by"),
			}
			return request, err
		}
		model.Id = model.Id
		//Starts Role and Mapping

		capacity, mapping := impl.userCommonService.GetCapacityForRoleFilter(request.RoleFilters)
		var policies = make([]casbin2.Policy, 0, capacity)
		for index, roleFilter := range request.RoleFilters {
			roleFilter = impl.userCommonService.ReplacePlaceHolderForEmptyEntriesInRoleFilter(roleFilter)
			entity := roleFilter.Entity
			if roleFilter.Entity == bean.CLUSTER_ENTITIY {
				policiesToBeAdded, err := impl.CreateOrUpdateRoleGroupForClusterEntity(roleFilter, request.UserId, model, nil, "", nil, tx, mapping[index])
				policies = append(policies, policiesToBeAdded...)
				if err != nil {
					impl.logger.Errorw("error in creating updating role group for cluster entity", "err", err, "roleFilter", roleFilter)
				}
			} else {
				actionType := roleFilter.Action
				accessType := roleFilter.AccessType
				entityNames := strings.Split(roleFilter.EntityName, ",")
				environments := strings.Split(roleFilter.Environment, ",")
				for _, environment := range environments {
					for _, entityName := range entityNames {
						entityName = impl.userCommonService.RemovePlaceHolderInRoleFilterField(entityName)
						environment = impl.userCommonService.RemovePlaceHolderInRoleFilterField(environment)
						roleModel, err := impl.userAuthRepository.GetRoleByFilterForAllTypes(entity, roleFilter.Team, entityName, environment, actionType, roleFilter.Approver, accessType, "", "", "", "", "", "", false)
						if err != nil {
							impl.logger.Errorw("error in getting new role model")
							return nil, err
						}
						if roleModel.Id == 0 {
							if roleFilter.Entity == bean2.ENTITY_APPS || roleFilter.Entity == bean.CHART_GROUP_ENTITY {
<<<<<<< HEAD
								flag, err, policiesAdded := impl.userAuthRepository.CreateDefaultPoliciesForAllTypes(roleFilter.Team, entityName, environment, entity, "", "", "", "", "", actionType, accessType, roleFilter.Approver, request.UserId)
=======
								flag, err, policiesAdded := impl.userCommonService.CreateDefaultPoliciesForAllTypes(roleFilter.Team, entityName, environment, entity, "", "", "", "", "", actionType, accessType, request.UserId)
>>>>>>> 7005de6c
								if err != nil || flag == false {
									return nil, err
								}
								policies = append(policies, policiesAdded...)
								roleModel, err = impl.userAuthRepository.GetRoleByFilterForAllTypes(entity, roleFilter.Team, entityName, environment, actionType, roleFilter.Approver, accessType, "", "", "", "", "", "", false)
								if err != nil {
									return nil, err
								}
								if roleModel.Id == 0 {
									request.Status = bean2.RoleNotFoundStatusPrefix + roleFilter.Team + "," + environment + "," + entityName + "," + actionType
									continue
								}
							} else {
								continue
							}
						}
						if roleModel.Id > 0 {
							roleGroupMappingModel := &repository2.RoleGroupRoleMapping{RoleGroupId: model.Id, RoleId: roleModel.Id}
							roleGroupMappingModel.CreatedBy = request.UserId
							roleGroupMappingModel.UpdatedBy = request.UserId
							roleGroupMappingModel.CreatedOn = time.Now()
							roleGroupMappingModel.UpdatedOn = time.Now()
							roleGroupMappingModel, err = impl.roleGroupRepository.CreateRoleGroupRoleMapping(roleGroupMappingModel, tx)
							if err != nil {
								return nil, err
							}
							policies = append(policies, casbin2.Policy{Type: "g", Sub: casbin2.Subject(model.CasbinName), Obj: casbin2.Object(roleModel.Role)})
						}
					}
				}
			}
		}

		if len(policies) > 0 {
			err = casbin2.AddPolicy(policies)
			if err != nil {
				impl.logger.Errorw("casbin policy addition failed", "err", err)
				return nil, err
			}
			//loading policy for syncing orchestrator to casbin with newly added policies
			casbin2.LoadPolicy()
		}
		//Ends
	}
	err = tx.Commit()
	if err != nil {
		return nil, err
	}
	return request, nil
}

func (impl RoleGroupServiceImpl) CreateOrUpdateRoleGroupForClusterEntity(roleFilter bean.RoleFilter, userId int32, model *repository2.RoleGroup, existingRoles map[int]*repository2.RoleGroupRoleMapping, token string, managerAuth func(resource string, token string, object string) bool, tx *pg.Tx, capacity int) ([]casbin2.Policy, error) {
	//var policiesToBeAdded []casbin2.Policy
	namespaces := strings.Split(roleFilter.Namespace, ",")
	groups := strings.Split(roleFilter.Group, ",")
	kinds := strings.Split(roleFilter.Kind, ",")
	resources := strings.Split(roleFilter.Resource, ",")
	actionType := roleFilter.Action
	accessType := roleFilter.AccessType
	entity := roleFilter.Entity
	var policiesToBeAdded = make([]casbin2.Policy, 0, capacity)
	for _, namespace := range namespaces {
		for _, group := range groups {
			for _, kind := range kinds {
				for _, resource := range resources {
					namespace = impl.userCommonService.RemovePlaceHolderInRoleFilterField(namespace)
					group = impl.userCommonService.RemovePlaceHolderInRoleFilterField(group)
					kind = impl.userCommonService.RemovePlaceHolderInRoleFilterField(kind)
					resource = impl.userCommonService.RemovePlaceHolderInRoleFilterField(resource)
					if managerAuth != nil {
						isValidAuth := impl.userCommonService.CheckRbacForClusterEntity(roleFilter.Cluster, namespace, group, kind, resource, token, managerAuth)
						if !isValidAuth {
							continue
						}
					}
					roleModel, err := impl.userAuthRepository.GetRoleByFilterForAllTypes(entity, "", "", "", "", false, accessType, roleFilter.Cluster, namespace, group, kind, resource, actionType, false)
					if err != nil {
						impl.logger.Errorw("error in getting new role model by filter")
						return policiesToBeAdded, err
					}
					if roleModel.Id == 0 {
<<<<<<< HEAD
						flag, err, policiesAdded := impl.userAuthRepository.CreateDefaultPoliciesForAllTypes("", "", "", entity, roleFilter.Cluster, namespace, group, kind, resource, actionType, accessType, roleFilter.Approver, userId)
=======
						flag, err, policiesAdded := impl.userCommonService.CreateDefaultPoliciesForAllTypes("", "", "", entity, roleFilter.Cluster, namespace, group, kind, resource, actionType, accessType, userId)
>>>>>>> 7005de6c
						if err != nil || flag == false {
							return policiesToBeAdded, err
						}
						policiesToBeAdded = append(policiesToBeAdded, policiesAdded...)
						roleModel, err = impl.userAuthRepository.GetRoleByFilterForAllTypes(entity, "", "", "", "", false, accessType, roleFilter.Cluster, namespace, group, kind, resource, actionType, false)
						if err != nil {
							return policiesToBeAdded, err
						}
						if roleModel.Id == 0 {
							continue
						}
					}
					if _, ok := existingRoles[roleModel.Id]; ok {
						//Adding policies which are removed
						policiesToBeAdded = append(policiesToBeAdded, casbin2.Policy{Type: "g", Sub: casbin2.Subject(model.CasbinName), Obj: casbin2.Object(roleModel.Role)})
					} else {
						if roleModel.Id > 0 {
							//new role ids in new array, add it
							roleGroupMappingModel := &repository2.RoleGroupRoleMapping{RoleGroupId: model.Id, RoleId: roleModel.Id}
							roleGroupMappingModel.CreatedBy = userId
							roleGroupMappingModel.UpdatedBy = userId
							roleGroupMappingModel.CreatedOn = time.Now()
							roleGroupMappingModel.UpdatedOn = time.Now()
							roleGroupMappingModel, err = impl.roleGroupRepository.CreateRoleGroupRoleMapping(roleGroupMappingModel, tx)
							if err != nil {
								return nil, err
							}
							policiesToBeAdded = append(policiesToBeAdded, casbin2.Policy{Type: "g", Sub: casbin2.Subject(model.CasbinName), Obj: casbin2.Object(roleModel.Role)})
						}
					}
				}
			}
		}
	}
	return policiesToBeAdded, nil
}

func (impl RoleGroupServiceImpl) UpdateRoleGroup(request *bean.RoleGroup, token string, managerAuth func(resource, token string, object string) bool) (*bean.RoleGroup, error) {
	dbConnection := impl.roleGroupRepository.GetConnection()
	tx, err := dbConnection.Begin()
	if err != nil {
		return nil, err
	}
	// Rollback tx on error.
	defer tx.Rollback()

	roleGroup, err := impl.roleGroupRepository.GetRoleGroupById(request.Id)
	if err != nil {
		impl.logger.Errorw("error while fetching user from db", "error", err)
		return nil, err
	}

	//policyGroup.Name = request.Name
	roleGroup.Description = request.Description
	roleGroup.UpdatedOn = time.Now()
	roleGroup.UpdatedBy = request.UserId
	roleGroup.Active = true
	roleGroup, err = impl.roleGroupRepository.UpdateRoleGroup(roleGroup, tx)
	if err != nil {
		impl.logger.Errorw("error while fetching user from db", "error", err)
		return nil, err
	}

	roleGroupMappingModels, err := impl.roleGroupRepository.GetRoleGroupRoleMappingByRoleGroupId(roleGroup.Id)
	if err != nil {
		return nil, err
	}

	existingRoles := make(map[int]*repository2.RoleGroupRoleMapping)
	eliminatedRoles := make(map[int]*repository2.RoleGroupRoleMapping)
	for _, item := range roleGroupMappingModels {
		existingRoles[item.RoleId] = item
		eliminatedRoles[item.RoleId] = item
	}

	//loading policy for safety
	casbin2.LoadPolicy()

	// DELETE PROCESS STARTS
	var eliminatedPolicies []casbin2.Policy
	items, err := impl.userCommonService.RemoveRolesAndReturnEliminatedPoliciesForGroups(request, existingRoles, eliminatedRoles, tx, token, managerAuth)
	if err != nil {
		return nil, err
	}
	eliminatedPolicies = append(eliminatedPolicies, items...)
	if len(eliminatedPolicies) > 0 {
		pRes := casbin2.RemovePolicy(eliminatedPolicies)
		println(pRes)
	}
	// DELETE PROCESS ENDS

	//Adding New Policies
	capacity, mapping := impl.userCommonService.GetCapacityForRoleFilter(request.RoleFilters)
	var policies = make([]casbin2.Policy, 0, capacity)
	for index, roleFilter := range request.RoleFilters {
		roleFilter = impl.userCommonService.ReplacePlaceHolderForEmptyEntriesInRoleFilter(roleFilter)
		if roleFilter.Entity == bean.CLUSTER_ENTITIY {
			policiesToBeAdded, err := impl.CreateOrUpdateRoleGroupForClusterEntity(roleFilter, request.UserId, roleGroup, existingRoles, token, managerAuth, tx, mapping[index])
			policies = append(policies, policiesToBeAdded...)
			if err != nil {
				impl.logger.Errorw("error in creating updating role group for cluster entity", "err", err, "roleFilter", roleFilter)
			}
		} else {
			if len(roleFilter.Team) > 0 {
				// check auth only for apps permission, skip for chart group
				rbacObject := fmt.Sprintf("%s", strings.ToLower(roleFilter.Team))
				isValidAuth := managerAuth(casbin2.ResourceUser, token, rbacObject)
				if !isValidAuth {
					continue
				}
			}

			actionType := roleFilter.Action
			accessType := roleFilter.AccessType
			entity := roleFilter.Entity
			entityNames := strings.Split(roleFilter.EntityName, ",")
			environments := strings.Split(roleFilter.Environment, ",")
			for _, environment := range environments {
				for _, entityName := range entityNames {
					entityName = impl.userCommonService.RemovePlaceHolderInRoleFilterField(entityName)
					environment = impl.userCommonService.RemovePlaceHolderInRoleFilterField(environment)
					roleModel, err := impl.userAuthRepository.GetRoleByFilterForAllTypes(entity, roleFilter.Team, entityName, environment, actionType, roleFilter.Approver, accessType, "", "", "", "", "", "", false)
					if err != nil {
						return nil, err
					}
					if roleModel.Id == 0 {
						request.Status = bean2.RoleNotFoundStatusPrefix + roleFilter.Team + "," + environment + "," + entityName + "," + actionType
						if roleFilter.Entity == bean2.ENTITY_APPS || roleFilter.Entity == bean.CHART_GROUP_ENTITY {
<<<<<<< HEAD
							flag, err, policiesAdded := impl.userAuthRepository.CreateDefaultPoliciesForAllTypes(roleFilter.Team, entityName, environment, entity, "", "", "", "", "", actionType, accessType, roleFilter.Approver, request.UserId)
=======
							flag, err, policiesAdded := impl.userCommonService.CreateDefaultPoliciesForAllTypes(roleFilter.Team, entityName, environment, entity, "", "", "", "", "", actionType, accessType, request.UserId)
>>>>>>> 7005de6c
							policies = append(policies, policiesAdded...)
							if err != nil || flag == false {
								return nil, err
							}
							roleModel, err = impl.userAuthRepository.GetRoleByFilterForAllTypes(entity, roleFilter.Team, entityName, environment, actionType, roleFilter.Approver, accessType, "", "", "", "", "", "", false)
							if err != nil {
								return nil, err
							}
							if roleModel.Id == 0 {
								request.Status = bean2.RoleNotFoundStatusPrefix + roleFilter.Team + "," + environment + "," + entityName + "," + actionType
								continue
							}
						} else {
							continue
						}
					}
					if _, ok := existingRoles[roleModel.Id]; ok {
						//Adding policies which is removed
						policies = append(policies, casbin2.Policy{Type: "g", Sub: casbin2.Subject(roleGroup.CasbinName), Obj: casbin2.Object(roleModel.Role)})
					} else {
						if roleModel.Id > 0 {
							//new role ids in new array, add it
							roleGroupMappingModel := &repository2.RoleGroupRoleMapping{RoleGroupId: request.Id, RoleId: roleModel.Id}
							roleGroupMappingModel.CreatedBy = request.UserId
							roleGroupMappingModel.UpdatedBy = request.UserId
							roleGroupMappingModel.CreatedOn = time.Now()
							roleGroupMappingModel.UpdatedOn = time.Now()
							roleGroupMappingModel, err = impl.roleGroupRepository.CreateRoleGroupRoleMapping(roleGroupMappingModel, tx)
							if err != nil {
								return nil, err
							}
							policies = append(policies, casbin2.Policy{Type: "g", Sub: casbin2.Subject(roleGroup.CasbinName), Obj: casbin2.Object(roleModel.Role)})
						}
					}
				}
			}
		}
	}

	//updating in casbin
	if len(policies) > 0 {
		err = casbin2.AddPolicy(policies)
		if err != nil {
			impl.logger.Errorw("casbin policy addition failed", "err", err)
			return nil, err
		}
	}
	//loading policy for syncing orchestrator to casbin with newly added policies
	//(not calling this method in above if condition because we are also removing policies in this update service)
	casbin2.LoadPolicy()
	err = tx.Commit()
	if err != nil {
		return nil, err
	}

	return request, nil
}

const (
	AllEnvironment string = ""
	AllNamespace   string = ""
	AllGroup       string = ""
	AllKind        string = ""
	AllResource    string = ""
)

func (impl RoleGroupServiceImpl) FetchRoleGroupsById(id int32) (*bean.RoleGroup, error) {
	roleGroup, err := impl.roleGroupRepository.GetRoleGroupById(id)
	if err != nil {
		impl.logger.Errorw("error while fetching user from db", "error", err)
		return nil, err
	}

	roleFilters := impl.getRoleGroupMetadata(roleGroup)
	bean := &bean.RoleGroup{
		Id:          roleGroup.Id,
		Name:        roleGroup.Name,
		Description: roleGroup.Description,
		RoleFilters: roleFilters,
	}
	return bean, nil
}

func (impl RoleGroupServiceImpl) getRoleGroupMetadata(roleGroup *repository2.RoleGroup) []bean.RoleFilter {
	roles, err := impl.userAuthRepository.GetRolesByGroupId(roleGroup.Id)
	if err != nil {
		impl.logger.Errorw("No Roles Found for user", "roleGroupId", roleGroup.Id)
	}
	var roleFilters []bean.RoleFilter
	roleFilterMap := make(map[string]*bean.RoleFilter)
	for _, role := range roles {
		key := ""
		if len(role.Team) > 0 {
			key = fmt.Sprintf("%s_%s_%s_%t", role.Team, role.Action, role.AccessType, role.Approver)
		} else if len(role.Entity) > 0 {
			if role.Entity == bean.CLUSTER_ENTITIY {
				key = fmt.Sprintf("%s_%s_%s_%s_%s_%s", role.Entity, role.Action, role.Cluster,
					role.Namespace, role.Group, role.Kind)
			} else {
				key = fmt.Sprintf("%s_%s", role.Entity, role.Action)
			}
		}
		if _, ok := roleFilterMap[key]; ok {
			if role.Entity == bean.CLUSTER_ENTITIY {
				namespaceArr := strings.Split(roleFilterMap[key].Namespace, ",")
				if containsArr(namespaceArr, AllNamespace) {
					roleFilterMap[key].Namespace = AllNamespace
				} else if !containsArr(namespaceArr, role.Namespace) {
					roleFilterMap[key].Namespace = fmt.Sprintf("%s,%s", roleFilterMap[key].Namespace, role.Namespace)
				}
				groupArr := strings.Split(roleFilterMap[key].Group, ",")
				if containsArr(groupArr, AllGroup) {
					roleFilterMap[key].Group = AllGroup
				} else if !containsArr(groupArr, role.Group) {
					roleFilterMap[key].Group = fmt.Sprintf("%s,%s", roleFilterMap[key].Group, role.Group)
				}
				kindArr := strings.Split(roleFilterMap[key].Kind, ",")
				if containsArr(kindArr, AllKind) {
					roleFilterMap[key].Kind = AllKind
				} else if !containsArr(kindArr, role.Kind) {
					roleFilterMap[key].Kind = fmt.Sprintf("%s,%s", roleFilterMap[key].Kind, role.Kind)
				}
				resourceArr := strings.Split(roleFilterMap[key].Resource, ",")
				if containsArr(resourceArr, AllResource) {
					roleFilterMap[key].Resource = AllResource
				} else if !containsArr(resourceArr, role.Resource) {
					roleFilterMap[key].Resource = fmt.Sprintf("%s,%s", roleFilterMap[key].Resource, role.Resource)
				}
			} else {
				envArr := strings.Split(roleFilterMap[key].Environment, ",")
				if containsArr(envArr, AllEnvironment) {
					roleFilterMap[key].Environment = AllEnvironment
				} else if !containsArr(envArr, role.Environment) {
					roleFilterMap[key].Environment = fmt.Sprintf("%s,%s", roleFilterMap[key].Environment, role.Environment)
				}
				entityArr := strings.Split(roleFilterMap[key].EntityName, ",")
				if !containsArr(entityArr, role.EntityName) {
					roleFilterMap[key].EntityName = fmt.Sprintf("%s,%s", roleFilterMap[key].EntityName, role.EntityName)
				}
			}
		} else {
			roleFilterMap[key] = &bean.RoleFilter{
				Entity:      role.Entity,
				Team:        role.Team,
				Environment: role.Environment,
				EntityName:  role.EntityName,
				Action:      role.Action,
				AccessType:  role.AccessType,
				Cluster:     role.Cluster,
				Namespace:   role.Namespace,
				Group:       role.Group,
				Kind:        role.Kind,
				Resource:    role.Resource,
				Approver:    role.Approver,
			}
		}
	}
	for _, v := range roleFilterMap {
		roleFilters = append(roleFilters, *v)
	}
	for index, roleFilter := range roleFilters {
		if roleFilter.Entity == "" {
			roleFilters[index].Entity = bean2.ENTITY_APPS
		}
		if roleFilter.Entity == bean2.ENTITY_APPS && roleFilter.AccessType == "" {
			roleFilters[index].AccessType = bean2.DEVTRON_APP
		}
	}
	if len(roleFilters) == 0 {
		roleFilters = make([]bean.RoleFilter, 0)
	}
	return roleFilters
}

func (impl RoleGroupServiceImpl) FetchDetailedRoleGroups() ([]*bean.RoleGroup, error) {
	roleGroups, err := impl.roleGroupRepository.GetAllRoleGroup()
	if err != nil {
		impl.logger.Errorw("error while fetching user from db", "error", err)
		return nil, err
	}
	var list []*bean.RoleGroup
	for _, roleGroup := range roleGroups {
		roleFilters := impl.getRoleGroupMetadata(roleGroup)
		for index, roleFilter := range roleFilters {
			if roleFilter.Entity == "" {
				roleFilters[index].Entity = bean2.ENTITY_APPS
			}
			if roleFilter.Entity == bean2.ENTITY_APPS && roleFilter.AccessType == "" {
				roleFilters[index].AccessType = bean2.DEVTRON_APP
			}
		}
		roleGrp := &bean.RoleGroup{
			Id:          roleGroup.Id,
			Name:        roleGroup.Name,
			Description: roleGroup.Description,
			RoleFilters: roleFilters,
		}
		list = append(list, roleGrp)
	}

	if len(list) == 0 {
		list = make([]*bean.RoleGroup, 0)
	}
	return list, nil
}

func (impl RoleGroupServiceImpl) FetchRoleGroups() ([]*bean.RoleGroup, error) {
	roleGroup, err := impl.roleGroupRepository.GetAllRoleGroup()
	if err != nil {
		impl.logger.Errorw("error while fetching user from db", "error", err)
		return nil, err
	}
	var list []*bean.RoleGroup
	for _, item := range roleGroup {
		bean := &bean.RoleGroup{
			Id:          item.Id,
			Name:        item.Name,
			Description: item.Description,
			RoleFilters: make([]bean.RoleFilter, 0),
		}
		list = append(list, bean)
	}

	if len(list) == 0 {
		list = make([]*bean.RoleGroup, 0)
	}
	return list, nil
}

func (impl RoleGroupServiceImpl) FetchRoleGroupsByName(name string) ([]*bean.RoleGroup, error) {
	roleGroup, err := impl.roleGroupRepository.GetRoleGroupListByName(name)
	if err != nil {
		impl.logger.Errorw("error while fetching user from db", "error", err)
		return nil, err
	}
	var list []*bean.RoleGroup
	for _, item := range roleGroup {
		bean := &bean.RoleGroup{
			Id:          item.Id,
			Name:        item.Name,
			Description: item.Description,
			RoleFilters: make([]bean.RoleFilter, 0),
		}
		list = append(list, bean)

	}
	return list, nil
}

func (impl RoleGroupServiceImpl) DeleteRoleGroup(bean *bean.RoleGroup) (bool, error) {

	dbConnection := impl.roleGroupRepository.GetConnection()
	tx, err := dbConnection.Begin()
	if err != nil {
		return false, err
	}
	// Rollback tx on error.
	defer tx.Rollback()

	model, err := impl.roleGroupRepository.GetRoleGroupById(bean.Id)
	if err != nil {
		impl.logger.Errorw("error while fetching user from db", "error", err)
		return false, err
	}
	allRoleGroupRoleMappings, err := impl.roleGroupRepository.GetRoleGroupRoleMappingByRoleGroupId(model.Id)
	if err != nil {
		impl.logger.Errorw("error in getting all role group role mappings or not found", "err", err)
	}
	allRolesForGroup, err := impl.roleGroupRepository.GetRolesByGroupCasbinName(model.CasbinName)
	if err != nil {
		impl.logger.Errorw("error in getting all roles for groups", "err", err)
	}
	for _, roleGroupRoleMapping := range allRoleGroupRoleMappings {
		err = impl.roleGroupRepository.DeleteRoleGroupRoleMappingByRoleId(roleGroupRoleMapping.RoleId, tx)
		if err != nil {
			impl.logger.Errorw("error in deleting role group role mapping by role id", "err", err)
			return false, err
		}
	}
	model.Active = false
	model.UpdatedOn = time.Now()
	model.UpdatedBy = bean.UserId
	_, err = impl.roleGroupRepository.UpdateRoleGroup(model, tx)
	if err != nil {
		impl.logger.Errorw("error while fetching user from db", "error", err)
		return false, err
	}

	allUsersMappedToGroup, err := casbin2.GetUserByRole(model.CasbinName)
	if err != nil {
		impl.logger.Errorw("error while fetching all users mapped to given group", "err", err)

	}
	for _, userMappedToGroup := range allUsersMappedToGroup {
		flag := casbin2.DeleteRoleForUser(userMappedToGroup, model.CasbinName)
		if flag == false {
			impl.logger.Warnw("unable to delete mapping of group and user in casbin", "user", model.CasbinName, "role", userMappedToGroup)
			return false, err
		}
	}

	for _, role := range allRolesForGroup {
		flag := casbin2.DeleteRoleForUser(model.CasbinName, role.Role)
		if flag == false {
			impl.logger.Warnw("unable to delete mapping of group and user in casbin", "user", model.CasbinName, "role", role)
			return false, err
		}
	}

	err = tx.Commit()
	if err != nil {
		return false, err
	}

	return true, nil
}

func (impl RoleGroupServiceImpl) FetchRolesForGroups(groupNames []string) ([]*bean.RoleFilter, error) {
	if len(groupNames) == 0 {
		return nil, nil
	}
	roleGroups, err := impl.roleGroupRepository.GetRoleGroupListByNames(groupNames)
	if err != nil && err != pg.ErrNoRows {
		impl.logger.Errorw("error while fetching user from db", "error", err)
		return nil, err
	}
	if err == pg.ErrNoRows {
		impl.logger.Warnw("no result found for role groups", "groups", groupNames)
		return nil, nil
	}

	var roleGroupIds []int32
	for _, roleGroup := range roleGroups {
		roleGroupIds = append(roleGroupIds, roleGroup.Id)
	}

	roles, err := impl.roleGroupRepository.GetRoleGroupRoleMappingByRoleGroupIds(roleGroupIds)
	if err != nil && err != pg.ErrNoRows {
		impl.logger.Errorw("error while fetching user from db", "error", err)
		return nil, err
	}
	list := make([]*bean.RoleFilter, 0)
	if roles == nil {
		return list, nil
	}
	for _, role := range roles {
		bean := &bean.RoleFilter{
			EntityName:  role.EntityName,
			Entity:      role.Entity,
			Action:      role.Action,
			Environment: role.Environment,
			Team:        role.Team,
			AccessType:  role.AccessType,
			Cluster:     role.Cluster,
			Namespace:   role.Namespace,
			Group:       role.Group,
			Kind:        role.Kind,
			Resource:    role.Resource,
		}
		list = append(list, bean)
	}
	return list, nil
}<|MERGE_RESOLUTION|>--- conflicted
+++ resolved
@@ -138,11 +138,7 @@
 						}
 						if roleModel.Id == 0 {
 							if roleFilter.Entity == bean2.ENTITY_APPS || roleFilter.Entity == bean.CHART_GROUP_ENTITY {
-<<<<<<< HEAD
-								flag, err, policiesAdded := impl.userAuthRepository.CreateDefaultPoliciesForAllTypes(roleFilter.Team, entityName, environment, entity, "", "", "", "", "", actionType, accessType, roleFilter.Approver, request.UserId)
-=======
-								flag, err, policiesAdded := impl.userCommonService.CreateDefaultPoliciesForAllTypes(roleFilter.Team, entityName, environment, entity, "", "", "", "", "", actionType, accessType, request.UserId)
->>>>>>> 7005de6c
+								flag, err, policiesAdded := impl.userCommonService.CreateDefaultPoliciesForAllTypes(roleFilter.Team, entityName, environment, entity, "", "", "", "", "", actionType, accessType, roleFilter.Approver, request.UserId)
 								if err != nil || flag == false {
 									return nil, err
 								}
@@ -224,11 +220,7 @@
 						return policiesToBeAdded, err
 					}
 					if roleModel.Id == 0 {
-<<<<<<< HEAD
-						flag, err, policiesAdded := impl.userAuthRepository.CreateDefaultPoliciesForAllTypes("", "", "", entity, roleFilter.Cluster, namespace, group, kind, resource, actionType, accessType, roleFilter.Approver, userId)
-=======
-						flag, err, policiesAdded := impl.userCommonService.CreateDefaultPoliciesForAllTypes("", "", "", entity, roleFilter.Cluster, namespace, group, kind, resource, actionType, accessType, userId)
->>>>>>> 7005de6c
+						flag, err, policiesAdded := impl.userCommonService.CreateDefaultPoliciesForAllTypes("", "", "", entity, roleFilter.Cluster, namespace, group, kind, resource, actionType, accessType, roleFilter.Approver, userId)
 						if err != nil || flag == false {
 							return policiesToBeAdded, err
 						}
@@ -357,11 +349,7 @@
 					if roleModel.Id == 0 {
 						request.Status = bean2.RoleNotFoundStatusPrefix + roleFilter.Team + "," + environment + "," + entityName + "," + actionType
 						if roleFilter.Entity == bean2.ENTITY_APPS || roleFilter.Entity == bean.CHART_GROUP_ENTITY {
-<<<<<<< HEAD
-							flag, err, policiesAdded := impl.userAuthRepository.CreateDefaultPoliciesForAllTypes(roleFilter.Team, entityName, environment, entity, "", "", "", "", "", actionType, accessType, roleFilter.Approver, request.UserId)
-=======
-							flag, err, policiesAdded := impl.userCommonService.CreateDefaultPoliciesForAllTypes(roleFilter.Team, entityName, environment, entity, "", "", "", "", "", actionType, accessType, request.UserId)
->>>>>>> 7005de6c
+							flag, err, policiesAdded := impl.userCommonService.CreateDefaultPoliciesForAllTypes(roleFilter.Team, entityName, environment, entity, "", "", "", "", "", actionType, accessType, roleFilter.Approver, request.UserId)
 							policies = append(policies, policiesAdded...)
 							if err != nil || flag == false {
 								return nil, err
