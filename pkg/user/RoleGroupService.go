/*
 * Copyright (c) 2020 Devtron Labs
 *
 * Licensed under the Apache License, Version 2.0 (the "License");
 * you may not use this file except in compliance with the License.
 * You may obtain a copy of the License at
 *
 *    http://www.apache.org/licenses/LICENSE-2.0
 *
 * Unless required by applicable law or agreed to in writing, software
 * distributed under the License is distributed on an "AS IS" BASIS,
 * WITHOUT WARRANTIES OR CONDITIONS OF ANY KIND, either express or implied.
 * See the License for the specific language governing permissions and
 * limitations under the License.
 *
 */

package user

import (
	"errors"
	"fmt"
	bean2 "github.com/devtron-labs/devtron/pkg/user/bean"
	repository2 "github.com/devtron-labs/devtron/pkg/user/repository"
	util2 "github.com/devtron-labs/devtron/pkg/user/util"
	"strings"
	"time"

	"github.com/devtron-labs/devtron/api/bean"
	"github.com/devtron-labs/devtron/internal/constants"
	"github.com/devtron-labs/devtron/internal/util"
	casbin2 "github.com/devtron-labs/devtron/pkg/user/casbin"
	"github.com/go-pg/pg"
	"github.com/gorilla/sessions"
	"go.uber.org/zap"
)

type RoleGroupService interface {
	CreateRoleGroup(request *bean.RoleGroup) (*bean.RoleGroup, error)
	UpdateRoleGroup(request *bean.RoleGroup, token string, managerAuth func(resource, token string, object string) bool) (*bean.RoleGroup, error)
	FetchDetailedRoleGroups() ([]*bean.RoleGroup, error)
	FetchRoleGroupsById(id int32) (*bean.RoleGroup, error)
	FetchRoleGroups() ([]*bean.RoleGroup, error)
	FetchRoleGroupsByName(name string) ([]*bean.RoleGroup, error)
	DeleteRoleGroup(model *bean.RoleGroup) (bool, error)
	FetchRolesForGroups(groupNames []string) ([]*bean.RoleFilter, error)
}

type RoleGroupServiceImpl struct {
	userAuthRepository  repository2.UserAuthRepository
	logger              *zap.SugaredLogger
	userRepository      repository2.UserRepository
	roleGroupRepository repository2.RoleGroupRepository
	userCommonService   UserCommonService
}

func NewRoleGroupServiceImpl(userAuthRepository repository2.UserAuthRepository,
	logger *zap.SugaredLogger, userRepository repository2.UserRepository,
	roleGroupRepository repository2.RoleGroupRepository, userCommonService UserCommonService) *RoleGroupServiceImpl {
	serviceImpl := &RoleGroupServiceImpl{
		userAuthRepository:  userAuthRepository,
		logger:              logger,
		userRepository:      userRepository,
		roleGroupRepository: roleGroupRepository,
		userCommonService:   userCommonService,
	}
	cStore = sessions.NewCookieStore(randKey())
	return serviceImpl
}

func (impl RoleGroupServiceImpl) CreateRoleGroup(request *bean.RoleGroup) (*bean.RoleGroup, error) {
	validationPassed := util2.CheckValidationForRoleGroupCreation(request.Name)
	if !validationPassed {
		return nil, errors.New(bean2.VALIDATION_FAILED_ERROR_MSG)
	}

	dbConnection := impl.roleGroupRepository.GetConnection()
	tx, err := dbConnection.Begin()
	if err != nil {
		return nil, err
	}
	// Rollback tx on error.
	defer tx.Rollback()

	if request.Id > 0 {
		_, err := impl.roleGroupRepository.GetRoleGroupById(request.Id)
		if err != nil {
			impl.logger.Errorw("error while fetching user from db", "error", err)
			return nil, err
		}
	} else {
		//loading policy for safety
		casbin2.LoadPolicy()
		//create new user in our db on d basis of info got from google api or hex. assign a basic role
		model := &repository2.RoleGroup{
			Name:        request.Name,
			Description: request.Description,
		}
		rgName := strings.ToLower(request.Name)
		object := "group:" + strings.ReplaceAll(rgName, " ", "_")

		exists, err := impl.roleGroupRepository.CheckRoleGroupExistByCasbinName(object)
		if err != nil {
			impl.logger.Errorw("error in getting role group by casbin name", "err", err, "casbinName", object)
			return nil, err
		} else if exists {
			impl.logger.Errorw("role group already present", "err", err, "roleGroup", request.Name)
			return nil, errors.New("role group already exist")
		}
		model.CasbinName = object
		model.CreatedBy = request.UserId
		model.UpdatedBy = request.UserId
		model.CreatedOn = time.Now()
		model.UpdatedOn = time.Now()
		model.Active = true
		model, err = impl.roleGroupRepository.CreateRoleGroup(model, tx)
		request.Id = model.Id
		if err != nil {
			impl.logger.Errorw("error in creating new user group", "error", err)
			err = &util.ApiError{
				Code:            constants.UserCreateDBFailed,
				InternalMessage: "failed to create new user in db",
				UserMessage:     fmt.Sprintf("requested by"),
			}
			return request, err
		}
		model.Id = model.Id
		//Starts Role and Mapping

		capacity, mapping := impl.userCommonService.GetCapacityForRoleFilter(request.RoleFilters)
		var policies = make([]casbin2.Policy, 0, capacity)
		for index, roleFilter := range request.RoleFilters {
			roleFilter = impl.userCommonService.ReplacePlaceHolderForEmptyEntriesInRoleFilter(roleFilter)
			entity := roleFilter.Entity
			if entity == bean.CLUSTER_ENTITIY {
				policiesToBeAdded, err := impl.CreateOrUpdateRoleGroupForClusterEntity(roleFilter, request.UserId, model, nil, "", nil, tx, mapping[index])
				policies = append(policies, policiesToBeAdded...)
				if err != nil {
					// making it non-blocking as it is being done for multiple Role filters and does not want this to be blocking.
					impl.logger.Errorw("error in creating updating role group for cluster entity", "err", err, "roleFilter", roleFilter)
				}
			} else if entity == bean2.EntityJobs {
				policiesToBeAdded, err := impl.CreateOrUpdateRoleGroupForJobsEntity(roleFilter, request.UserId, model, nil, "", nil, tx, mapping[index])
				policies = append(policies, policiesToBeAdded...)
				if err != nil {
					// making it non-blocking as it is being done for multiple Role filters and does not want this to be blocking.
					impl.logger.Errorw("error in creating updating role group for jobs entity", "err", err, "roleFilter", roleFilter)
				}
			} else {
<<<<<<< HEAD
				accessType := roleFilter.AccessType
				entityNames := strings.Split(roleFilter.EntityName, ",")
				environments := strings.Split(roleFilter.Environment, ",")
				actions := strings.Split(roleFilter.Action, ",")
				for _, environment := range environments {
					for _, entityName := range entityNames {
						for _, actionType := range actions {
							entityName = impl.userCommonService.RemovePlaceHolderInRoleFilterField(entityName)
							environment = impl.userCommonService.RemovePlaceHolderInRoleFilterField(environment)
							roleModel, err := impl.userAuthRepository.GetRoleByFilterForAllTypes(entity, roleFilter.Team, entityName, environment, actionType, roleFilter.Approver, accessType, "", "", "", "", "", "", false)
							if err != nil {
								impl.logger.Errorw("error in getting new role model")
								return nil, err
							}
							if roleModel.Id == 0 {
								if roleFilter.Entity == bean2.ENTITY_APPS || roleFilter.Entity == bean.CHART_GROUP_ENTITY {
									flag, err, policiesAdded := impl.userCommonService.CreateDefaultPoliciesForAllTypes(roleFilter.Team, entityName, environment, entity, "", "", "", "", "", actionType, accessType, roleFilter.Approver, request.UserId)
									if err != nil || flag == false {
										return nil, err
									}
									policies = append(policies, policiesAdded...)
									roleModel, err = impl.userAuthRepository.GetRoleByFilterForAllTypes(entity, roleFilter.Team, entityName, environment, actionType, roleFilter.Approver, accessType, "", "", "", "", "", "", false)
									if err != nil {
										return nil, err
									}
									if roleModel.Id == 0 {
										request.Status = bean2.RoleNotFoundStatusPrefix + roleFilter.Team + "," + environment + "," + entityName + "," + actionType
										continue
									}
								} else {
									continue
								}
							}
							if roleModel.Id > 0 {
								roleGroupMappingModel := &repository2.RoleGroupRoleMapping{RoleGroupId: model.Id, RoleId: roleModel.Id}
								roleGroupMappingModel.CreatedBy = request.UserId
								roleGroupMappingModel.UpdatedBy = request.UserId
								roleGroupMappingModel.CreatedOn = time.Now()
								roleGroupMappingModel.UpdatedOn = time.Now()
								roleGroupMappingModel, err = impl.roleGroupRepository.CreateRoleGroupRoleMapping(roleGroupMappingModel, tx)
								if err != nil {
									return nil, err
								}
								policies = append(policies, casbin2.Policy{Type: "g", Sub: casbin2.Subject(model.CasbinName), Obj: casbin2.Object(roleModel.Role)})
							}
						}
					}
=======
				policiesToBeAdded, err := impl.CreateOrUpdateRoleGroupForOtherEntity(roleFilter, request, model, nil, "", nil, tx, mapping[index])
				policies = append(policies, policiesToBeAdded...)
				if err != nil {
					// making it non-blocking as it is being done for multiple Role filters and does not want this to be blocking.
					impl.logger.Errorw("error in creating updating role group for apps entity", "err", err, "roleFilter", roleFilter)
>>>>>>> d3c82bd9
				}
			}
		}

		if len(policies) > 0 {
			err = casbin2.AddPolicy(policies)
			if err != nil {
				impl.logger.Errorw("casbin policy addition failed", "err", err)
				return nil, err
			}
			//loading policy for syncing orchestrator to casbin with newly added policies
			casbin2.LoadPolicy()
		}
		//Ends
	}
	err = tx.Commit()
	if err != nil {
		return nil, err
	}
	return request, nil
}

func (impl RoleGroupServiceImpl) CreateOrUpdateRoleGroupForClusterEntity(roleFilter bean.RoleFilter, userId int32, model *repository2.RoleGroup, existingRoles map[int]*repository2.RoleGroupRoleMapping, token string, managerAuth func(resource string, token string, object string) bool, tx *pg.Tx, capacity int) ([]casbin2.Policy, error) {
	//var policiesToBeAdded []casbin2.Policy
	namespaces := strings.Split(roleFilter.Namespace, ",")
	groups := strings.Split(roleFilter.Group, ",")
	kinds := strings.Split(roleFilter.Kind, ",")
	resources := strings.Split(roleFilter.Resource, ",")
	actionType := roleFilter.Action
	accessType := roleFilter.AccessType
	entity := roleFilter.Entity
	var policiesToBeAdded = make([]casbin2.Policy, 0, capacity)
	for _, namespace := range namespaces {
		for _, group := range groups {
			for _, kind := range kinds {
				for _, resource := range resources {
					namespace = impl.userCommonService.RemovePlaceHolderInRoleFilterField(namespace)
					group = impl.userCommonService.RemovePlaceHolderInRoleFilterField(group)
					kind = impl.userCommonService.RemovePlaceHolderInRoleFilterField(kind)
					resource = impl.userCommonService.RemovePlaceHolderInRoleFilterField(resource)
					if managerAuth != nil {
						isValidAuth := impl.userCommonService.CheckRbacForClusterEntity(roleFilter.Cluster, namespace, group, kind, resource, token, managerAuth)
						if !isValidAuth {
							continue
						}
					}
<<<<<<< HEAD
					roleModel, err := impl.userAuthRepository.GetRoleByFilterForAllTypes(entity, "", "", "", "", false, accessType, roleFilter.Cluster, namespace, group, kind, resource, actionType, false)
=======
					roleModel, err := impl.userAuthRepository.GetRoleByFilterForAllTypes(entity, "", "", "", "", accessType, roleFilter.Cluster, namespace, group, kind, resource, actionType, false, "")
>>>>>>> d3c82bd9
					if err != nil {
						impl.logger.Errorw("error in getting new role model by filter")
						return policiesToBeAdded, err
					}
					if roleModel.Id == 0 {
<<<<<<< HEAD
						flag, err, policiesAdded := impl.userCommonService.CreateDefaultPoliciesForAllTypes("", "", "", entity, roleFilter.Cluster, namespace, group, kind, resource, actionType, accessType, roleFilter.Approver, userId)
=======
						flag, err, policiesAdded := impl.userCommonService.CreateDefaultPoliciesForAllTypes("", "", "", entity, roleFilter.Cluster, namespace, group, kind, resource, actionType, accessType, "", userId)
>>>>>>> d3c82bd9
						if err != nil || flag == false {
							return policiesToBeAdded, err
						}
						policiesToBeAdded = append(policiesToBeAdded, policiesAdded...)
<<<<<<< HEAD
						roleModel, err = impl.userAuthRepository.GetRoleByFilterForAllTypes(entity, "", "", "", "", false, accessType, roleFilter.Cluster, namespace, group, kind, resource, actionType, false)
=======
						roleModel, err = impl.userAuthRepository.GetRoleByFilterForAllTypes(entity, "", "", "", "", accessType, roleFilter.Cluster, namespace, group, kind, resource, actionType, false, "")
>>>>>>> d3c82bd9
						if err != nil {
							return policiesToBeAdded, err
						}
						if roleModel.Id == 0 {
							continue
						}
					}
					if _, ok := existingRoles[roleModel.Id]; ok {
						//Adding policies which are removed
						policiesToBeAdded = append(policiesToBeAdded, casbin2.Policy{Type: "g", Sub: casbin2.Subject(model.CasbinName), Obj: casbin2.Object(roleModel.Role)})
					} else {
						if roleModel.Id > 0 {
							//new role ids in new array, add it
							roleGroupMappingModel := &repository2.RoleGroupRoleMapping{RoleGroupId: model.Id, RoleId: roleModel.Id}
							roleGroupMappingModel.CreatedBy = userId
							roleGroupMappingModel.UpdatedBy = userId
							roleGroupMappingModel.CreatedOn = time.Now()
							roleGroupMappingModel.UpdatedOn = time.Now()
							roleGroupMappingModel, err = impl.roleGroupRepository.CreateRoleGroupRoleMapping(roleGroupMappingModel, tx)
							if err != nil {
								return nil, err
							}
							policiesToBeAdded = append(policiesToBeAdded, casbin2.Policy{Type: "g", Sub: casbin2.Subject(model.CasbinName), Obj: casbin2.Object(roleModel.Role)})
						}
					}
				}
			}
		}
	}
	return policiesToBeAdded, nil
}

func (impl RoleGroupServiceImpl) CreateOrUpdateRoleGroupForOtherEntity(roleFilter bean.RoleFilter, request *bean.RoleGroup, model *repository2.RoleGroup, existingRoles map[int]*repository2.RoleGroupRoleMapping, token string, managerAuth func(resource string, token string, object string) bool, tx *pg.Tx, capacity int) ([]casbin2.Policy, error) {
	actionType := roleFilter.Action
	accessType := roleFilter.AccessType
	entity := roleFilter.Entity
	entityNames := strings.Split(roleFilter.EntityName, ",")
	environments := strings.Split(roleFilter.Environment, ",")
	var policiesToBeAdded = make([]casbin2.Policy, 0, capacity)
	for _, environment := range environments {
		for _, entityName := range entityNames {
			entityName = impl.userCommonService.RemovePlaceHolderInRoleFilterField(entityName)
			environment = impl.userCommonService.RemovePlaceHolderInRoleFilterField(environment)
			roleModel, err := impl.userAuthRepository.GetRoleByFilterForAllTypes(entity, roleFilter.Team, entityName, environment, actionType, accessType, "", "", "", "", "", "", false, "")
			if err != nil {
				impl.logger.Errorw("error in getting new role model")
				return nil, err
			}
			if roleModel.Id == 0 {
				request.Status = bean2.RoleNotFoundStatusPrefix + roleFilter.Team + "," + environment + "," + entityName + "," + actionType
				if roleFilter.Entity == bean2.ENTITY_APPS || roleFilter.Entity == bean.CHART_GROUP_ENTITY {
					flag, err, policiesAdded := impl.userCommonService.CreateDefaultPoliciesForAllTypes(roleFilter.Team, entityName, environment, entity, "", "", "", "", "", actionType, accessType, "", request.UserId)
					if err != nil || flag == false {
						return nil, err
					}
					policiesToBeAdded = append(policiesToBeAdded, policiesAdded...)
					roleModel, err = impl.userAuthRepository.GetRoleByFilterForAllTypes(entity, roleFilter.Team, entityName, environment, actionType, accessType, "", "", "", "", "", "", false, "")
					if err != nil {
						return nil, err
					}
					if roleModel.Id == 0 {
						request.Status = bean2.RoleNotFoundStatusPrefix + roleFilter.Team + "," + environment + "," + entityName + "," + actionType
						continue
					}
				} else {
					continue
				}
			}
			if _, ok := existingRoles[roleModel.Id]; ok {
				//Adding policies which are removed
				policiesToBeAdded = append(policiesToBeAdded, casbin2.Policy{Type: "g", Sub: casbin2.Subject(model.CasbinName), Obj: casbin2.Object(roleModel.Role)})
			} else {
				if roleModel.Id > 0 {
					roleGroupMappingModel := &repository2.RoleGroupRoleMapping{RoleGroupId: model.Id, RoleId: roleModel.Id}
					roleGroupMappingModel.CreatedBy = request.UserId
					roleGroupMappingModel.UpdatedBy = request.UserId
					roleGroupMappingModel.CreatedOn = time.Now()
					roleGroupMappingModel.UpdatedOn = time.Now()
					roleGroupMappingModel, err = impl.roleGroupRepository.CreateRoleGroupRoleMapping(roleGroupMappingModel, tx)
					if err != nil {
						return nil, err
					}
					policiesToBeAdded = append(policiesToBeAdded, casbin2.Policy{Type: "g", Sub: casbin2.Subject(model.CasbinName), Obj: casbin2.Object(roleModel.Role)})
				}
			}
		}
	}
	return policiesToBeAdded, nil
}

func (impl RoleGroupServiceImpl) CreateOrUpdateRoleGroupForJobsEntity(roleFilter bean.RoleFilter, userId int32, model *repository2.RoleGroup, existingRoles map[int]*repository2.RoleGroupRoleMapping, token string, managerAuth func(resource string, token string, object string) bool, tx *pg.Tx, capacity int) ([]casbin2.Policy, error) {
	actionType := roleFilter.Action
	accessType := roleFilter.AccessType
	entity := roleFilter.Entity
	entityNames := strings.Split(roleFilter.EntityName, ",")
	environments := strings.Split(roleFilter.Environment, ",")
	workflows := strings.Split(roleFilter.Workflow, ",")
	var policiesToBeAdded = make([]casbin2.Policy, 0, capacity)
	for _, environment := range environments {
		for _, entityName := range entityNames {
			for _, workflow := range workflows {
				entityName = impl.userCommonService.RemovePlaceHolderInRoleFilterField(entityName)
				environment = impl.userCommonService.RemovePlaceHolderInRoleFilterField(environment)
				workflow = impl.userCommonService.RemovePlaceHolderInRoleFilterField(workflow)
				roleModel, err := impl.userAuthRepository.GetRoleByFilterForAllTypes(entity, roleFilter.Team, entityName, environment, actionType, accessType, "", "", "", "", "", "", false, workflow)
				if err != nil {
					impl.logger.Errorw("error in getting new role model")
					return nil, err
				}
				if roleModel.Id == 0 {
					flag, err, policiesAdded := impl.userCommonService.CreateDefaultPoliciesForAllTypes(roleFilter.Team, entityName, environment, entity, "", "", "", "", "", actionType, accessType, workflow, userId)
					if err != nil || flag == false {
						return nil, err
					}
					policiesToBeAdded = append(policiesToBeAdded, policiesAdded...)
					roleModel, err = impl.userAuthRepository.GetRoleByFilterForAllTypes(entity, roleFilter.Team, entityName, environment, actionType, accessType, "", "", "", "", "", "", false, workflow)
					if err != nil {
						return nil, err
					}
					if roleModel.Id == 0 {
						continue
					}
				}
				if _, ok := existingRoles[roleModel.Id]; ok {
					//Adding policies which are removed
					policiesToBeAdded = append(policiesToBeAdded, casbin2.Policy{Type: "g", Sub: casbin2.Subject(model.CasbinName), Obj: casbin2.Object(roleModel.Role)})
				} else {
					if roleModel.Id > 0 {
						roleGroupMappingModel := &repository2.RoleGroupRoleMapping{RoleGroupId: model.Id, RoleId: roleModel.Id}
						roleGroupMappingModel.CreatedBy = userId
						roleGroupMappingModel.UpdatedBy = userId
						roleGroupMappingModel.CreatedOn = time.Now()
						roleGroupMappingModel.UpdatedOn = time.Now()
						roleGroupMappingModel, err = impl.roleGroupRepository.CreateRoleGroupRoleMapping(roleGroupMappingModel, tx)
						if err != nil {
							return nil, err
						}
						policiesToBeAdded = append(policiesToBeAdded, casbin2.Policy{Type: "g", Sub: casbin2.Subject(model.CasbinName), Obj: casbin2.Object(roleModel.Role)})
					}
				}
			}
		}
	}
	return policiesToBeAdded, nil
}

func (impl RoleGroupServiceImpl) UpdateRoleGroup(request *bean.RoleGroup, token string, managerAuth func(resource, token string, object string) bool) (*bean.RoleGroup, error) {
	dbConnection := impl.roleGroupRepository.GetConnection()
	tx, err := dbConnection.Begin()
	if err != nil {
		return nil, err
	}
	// Rollback tx on error.
	defer tx.Rollback()

	roleGroup, err := impl.roleGroupRepository.GetRoleGroupById(request.Id)
	if err != nil {
		impl.logger.Errorw("error while fetching user from db", "error", err)
		return nil, err
	}

	//policyGroup.Name = request.Name
	roleGroup.Description = request.Description
	roleGroup.UpdatedOn = time.Now()
	roleGroup.UpdatedBy = request.UserId
	roleGroup.Active = true
	roleGroup, err = impl.roleGroupRepository.UpdateRoleGroup(roleGroup, tx)
	if err != nil {
		impl.logger.Errorw("error while fetching user from db", "error", err)
		return nil, err
	}

	roleGroupMappingModels, err := impl.roleGroupRepository.GetRoleGroupRoleMappingByRoleGroupId(roleGroup.Id)
	if err != nil {
		return nil, err
	}

	existingRoles := make(map[int]*repository2.RoleGroupRoleMapping)
	eliminatedRoles := make(map[int]*repository2.RoleGroupRoleMapping)
	for _, item := range roleGroupMappingModels {
		existingRoles[item.RoleId] = item
		eliminatedRoles[item.RoleId] = item
	}

	//loading policy for safety
	casbin2.LoadPolicy()

	// DELETE PROCESS STARTS
	var eliminatedPolicies []casbin2.Policy
	items, err := impl.userCommonService.RemoveRolesAndReturnEliminatedPoliciesForGroups(request, existingRoles, eliminatedRoles, tx, token, managerAuth)
	if err != nil {
		return nil, err
	}
	eliminatedPolicies = append(eliminatedPolicies, items...)
	impl.logger.Infow("eliminated policies", "eliminatedPolicies", eliminatedPolicies)
	if len(eliminatedPolicies) > 0 {
		pRes := casbin2.RemovePolicy(eliminatedPolicies)
		impl.logger.Infow("pRes : failed policies 1", "pRes", &pRes)
		println(pRes)
	}
	// DELETE PROCESS ENDS

	//Adding New Policies
	capacity, mapping := impl.userCommonService.GetCapacityForRoleFilter(request.RoleFilters)
	var policies = make([]casbin2.Policy, 0, capacity)
	for index, roleFilter := range request.RoleFilters {
		roleFilter = impl.userCommonService.ReplacePlaceHolderForEmptyEntriesInRoleFilter(roleFilter)
		if roleFilter.Entity == bean.CLUSTER_ENTITIY {
			policiesToBeAdded, err := impl.CreateOrUpdateRoleGroupForClusterEntity(roleFilter, request.UserId, roleGroup, existingRoles, token, managerAuth, tx, mapping[index])
			policies = append(policies, policiesToBeAdded...)
			if err != nil {
				impl.logger.Errorw("error in creating updating role group for cluster entity", "err", err, "roleFilter", roleFilter)
			}
		} else {
			if len(roleFilter.Team) > 0 {
				// check auth only for apps permission, skip for chart group
				rbacObject := fmt.Sprintf("%s", strings.ToLower(roleFilter.Team))
				isValidAuth := managerAuth(casbin2.ResourceUser, token, rbacObject)
				if !isValidAuth {
					continue
				}
			}
<<<<<<< HEAD

			accessType := roleFilter.AccessType
			entity := roleFilter.Entity
			entityNames := strings.Split(roleFilter.EntityName, ",")
			environments := strings.Split(roleFilter.Environment, ",")
			actions := strings.Split(roleFilter.Action, ",")
			for _, environment := range environments {
				for _, entityName := range entityNames {
					for _, actionType := range actions {
						entityName = impl.userCommonService.RemovePlaceHolderInRoleFilterField(entityName)
						environment = impl.userCommonService.RemovePlaceHolderInRoleFilterField(environment)
						roleModel, err := impl.userAuthRepository.GetRoleByFilterForAllTypes(entity, roleFilter.Team, entityName, environment, actionType, roleFilter.Approver, accessType, "", "", "", "", "", "", false)
						if err != nil {
							return nil, err
						}
						if roleModel.Id == 0 {
							request.Status = bean2.RoleNotFoundStatusPrefix + roleFilter.Team + "," + environment + "," + entityName + "," + actionType
							if roleFilter.Entity == bean2.ENTITY_APPS || roleFilter.Entity == bean.CHART_GROUP_ENTITY {
								flag, err, policiesAdded := impl.userCommonService.CreateDefaultPoliciesForAllTypes(roleFilter.Team, entityName, environment, entity, "", "", "", "", "", actionType, accessType, roleFilter.Approver, request.UserId)
								policies = append(policies, policiesAdded...)
								if err != nil || flag == false {
									return nil, err
								}
								roleModel, err = impl.userAuthRepository.GetRoleByFilterForAllTypes(entity, roleFilter.Team, entityName, environment, actionType, roleFilter.Approver, accessType, "", "", "", "", "", "", false)
								if err != nil {
									return nil, err
								}
								if roleModel.Id == 0 {
									request.Status = bean2.RoleNotFoundStatusPrefix + roleFilter.Team + "," + environment + "," + entityName + "," + actionType
									continue
								}
							} else {
								continue
							}
						}
						if _, ok := existingRoles[roleModel.Id]; ok {
							//Adding policies which is removed
							policies = append(policies, casbin2.Policy{Type: "g", Sub: casbin2.Subject(roleGroup.CasbinName), Obj: casbin2.Object(roleModel.Role)})
						} else {
							if roleModel.Id > 0 {
								//new role ids in new array, add it
								roleGroupMappingModel := &repository2.RoleGroupRoleMapping{RoleGroupId: request.Id, RoleId: roleModel.Id}
								roleGroupMappingModel.CreatedBy = request.UserId
								roleGroupMappingModel.UpdatedBy = request.UserId
								roleGroupMappingModel.CreatedOn = time.Now()
								roleGroupMappingModel.UpdatedOn = time.Now()
								roleGroupMappingModel, err = impl.roleGroupRepository.CreateRoleGroupRoleMapping(roleGroupMappingModel, tx)
								if err != nil {
									return nil, err
								}
								policies = append(policies, casbin2.Policy{Type: "g", Sub: casbin2.Subject(roleGroup.CasbinName), Obj: casbin2.Object(roleModel.Role)})
							}
						}
=======
			switch roleFilter.Entity {
			case bean2.EntityJobs:
				{
					policiesToBeAdded, err := impl.CreateOrUpdateRoleGroupForJobsEntity(roleFilter, request.UserId, roleGroup, existingRoles, token, managerAuth, tx, mapping[index])
					policies = append(policies, policiesToBeAdded...)
					if err != nil {
						impl.logger.Errorw("error in creating updating role group for jobs entity", "err", err, "roleFilter", roleFilter)
					}
				}
			default:
				{
					policiesToBeAdded, err := impl.CreateOrUpdateRoleGroupForOtherEntity(roleFilter, request, roleGroup, existingRoles, token, managerAuth, tx, mapping[index])
					policies = append(policies, policiesToBeAdded...)
					if err != nil {
						impl.logger.Errorw("error in creating updating role group for other entity", "err", err, "roleFilter", roleFilter)
>>>>>>> d3c82bd9
					}
				}
			}
		}
	}
	impl.logger.Infow("policies", "policies", policies)
	//updating in casbin
	if len(policies) > 0 {
<<<<<<< HEAD
		err = casbin2.AddPolicy(policies)
		if err != nil {
			impl.logger.Errorw("casbin policy addition failed", "err", err)
			return nil, err
		}
=======
		pRes := casbin2.AddPolicy(policies)
		impl.logger.Infow("pres failed policies on add policy", "pres", &pRes)
		println(pRes)
>>>>>>> d3c82bd9
	}
	//loading policy for syncing orchestrator to casbin with newly added policies
	//(not calling this method in above if condition because we are also removing policies in this update service)
	casbin2.LoadPolicy()
	err = tx.Commit()
	if err != nil {
		return nil, err
	}

	return request, nil
}

const (
	AllEnvironment string = ""
	AllNamespace   string = ""
	AllGroup       string = ""
	AllKind        string = ""
	AllResource    string = ""
	AllWorkflow    string = ""
)

func (impl RoleGroupServiceImpl) FetchRoleGroupsById(id int32) (*bean.RoleGroup, error) {
	roleGroup, err := impl.roleGroupRepository.GetRoleGroupById(id)
	if err != nil {
		impl.logger.Errorw("error while fetching user from db", "error", err)
		return nil, err
	}

	roleFilters := impl.getRoleGroupMetadata(roleGroup)
	bean := &bean.RoleGroup{
		Id:          roleGroup.Id,
		Name:        roleGroup.Name,
		Description: roleGroup.Description,
		RoleFilters: roleFilters,
	}
	return bean, nil
}

func (impl RoleGroupServiceImpl) getRoleGroupMetadata(roleGroup *repository2.RoleGroup) []bean.RoleFilter {
	roles, err := impl.userAuthRepository.GetRolesByGroupId(roleGroup.Id)
	if err != nil {
		impl.logger.Errorw("No Roles Found for user", "roleGroupId", roleGroup.Id)
	}
	var roleFilters []bean.RoleFilter
	roleFilterMap := make(map[string]*bean.RoleFilter)
	for _, role := range roles {
		key := ""
<<<<<<< HEAD
		if len(role.Team) > 0 {
			key = fmt.Sprintf("%s_%s_%s_%t", role.Team, role.Action, role.AccessType, role.Approver)
=======
		if len(role.Team) > 0 && role.Entity != bean2.EntityJobs {
			key = fmt.Sprintf("%s_%s_%s", role.Team, role.Action, role.AccessType)
		} else if role.Entity == bean2.EntityJobs {
			key = fmt.Sprintf("%s_%s_%s_%s", role.Team, role.Action, role.AccessType, role.Workflow)
>>>>>>> d3c82bd9
		} else if len(role.Entity) > 0 {
			if role.Entity == bean.CLUSTER_ENTITIY {
				key = fmt.Sprintf("%s_%s_%s_%s_%s_%s", role.Entity, role.Action, role.Cluster,
					role.Namespace, role.Group, role.Kind)
			} else {
				key = fmt.Sprintf("%s_%s", role.Entity, role.Action)
			}
		}
		if _, ok := roleFilterMap[key]; ok {
			if role.Entity == bean.CLUSTER_ENTITIY {
				namespaceArr := strings.Split(roleFilterMap[key].Namespace, ",")
				if containsArr(namespaceArr, AllNamespace) {
					roleFilterMap[key].Namespace = AllNamespace
				} else if !containsArr(namespaceArr, role.Namespace) {
					roleFilterMap[key].Namespace = fmt.Sprintf("%s,%s", roleFilterMap[key].Namespace, role.Namespace)
				}
				groupArr := strings.Split(roleFilterMap[key].Group, ",")
				if containsArr(groupArr, AllGroup) {
					roleFilterMap[key].Group = AllGroup
				} else if !containsArr(groupArr, role.Group) {
					roleFilterMap[key].Group = fmt.Sprintf("%s,%s", roleFilterMap[key].Group, role.Group)
				}
				kindArr := strings.Split(roleFilterMap[key].Kind, ",")
				if containsArr(kindArr, AllKind) {
					roleFilterMap[key].Kind = AllKind
				} else if !containsArr(kindArr, role.Kind) {
					roleFilterMap[key].Kind = fmt.Sprintf("%s,%s", roleFilterMap[key].Kind, role.Kind)
				}
				resourceArr := strings.Split(roleFilterMap[key].Resource, ",")
				if containsArr(resourceArr, AllResource) {
					roleFilterMap[key].Resource = AllResource
				} else if !containsArr(resourceArr, role.Resource) {
					roleFilterMap[key].Resource = fmt.Sprintf("%s,%s", roleFilterMap[key].Resource, role.Resource)
				}
			} else if role.Entity == bean2.EntityJobs {
				envArr := strings.Split(roleFilterMap[key].Environment, ",")
				if containsArr(envArr, AllEnvironment) {
					roleFilterMap[key].Environment = AllEnvironment
				} else if !containsArr(envArr, role.Environment) {
					roleFilterMap[key].Environment = fmt.Sprintf("%s,%s", roleFilterMap[key].Environment, role.Environment)
				}
				entityArr := strings.Split(roleFilterMap[key].EntityName, ",")
				if !containsArr(entityArr, role.EntityName) {
					roleFilterMap[key].EntityName = fmt.Sprintf("%s,%s", roleFilterMap[key].EntityName, role.EntityName)
				}
				workflowArr := strings.Split(roleFilterMap[key].Workflow, ",")
				if containsArr(workflowArr, AllWorkflow) {
					roleFilterMap[key].Workflow = AllWorkflow
				} else if !containsArr(workflowArr, role.Workflow) {
					roleFilterMap[key].Workflow = fmt.Sprintf("%s,%s", roleFilterMap[key].Workflow, role.Workflow)
				}
			} else {
				envArr := strings.Split(roleFilterMap[key].Environment, ",")
				if containsArr(envArr, AllEnvironment) {
					roleFilterMap[key].Environment = AllEnvironment
				} else if !containsArr(envArr, role.Environment) {
					roleFilterMap[key].Environment = fmt.Sprintf("%s,%s", roleFilterMap[key].Environment, role.Environment)
				}
				entityArr := strings.Split(roleFilterMap[key].EntityName, ",")
				if !containsArr(entityArr, role.EntityName) {
					roleFilterMap[key].EntityName = fmt.Sprintf("%s,%s", roleFilterMap[key].EntityName, role.EntityName)
				}
			}
		} else {
			roleFilterMap[key] = &bean.RoleFilter{
				Entity:      role.Entity,
				Team:        role.Team,
				Environment: role.Environment,
				EntityName:  role.EntityName,
				Action:      role.Action,
				AccessType:  role.AccessType,
				Cluster:     role.Cluster,
				Namespace:   role.Namespace,
				Group:       role.Group,
				Kind:        role.Kind,
				Resource:    role.Resource,
<<<<<<< HEAD
				Approver:    role.Approver,
=======
				Workflow:    role.Workflow,
>>>>>>> d3c82bd9
			}
		}
	}
	for _, v := range roleFilterMap {
		roleFilters = append(roleFilters, *v)
	}
	roleFilters = impl.userCommonService.MergeCustomRoleFilters(roleFilters)
	for index, roleFilter := range roleFilters {
		if roleFilter.Entity == "" {
			roleFilters[index].Entity = bean2.ENTITY_APPS
		}
		if roleFilter.Entity == bean2.ENTITY_APPS && roleFilter.AccessType == "" {
			roleFilters[index].AccessType = bean2.DEVTRON_APP
		}
	}
	if len(roleFilters) == 0 {
		roleFilters = make([]bean.RoleFilter, 0)
	}
	return roleFilters
}

func (impl RoleGroupServiceImpl) FetchDetailedRoleGroups() ([]*bean.RoleGroup, error) {
	roleGroups, err := impl.roleGroupRepository.GetAllRoleGroup()
	if err != nil {
		impl.logger.Errorw("error while fetching user from db", "error", err)
		return nil, err
	}
	var list []*bean.RoleGroup
	for _, roleGroup := range roleGroups {
		roleFilters := impl.getRoleGroupMetadata(roleGroup)
		for index, roleFilter := range roleFilters {
			if roleFilter.Entity == "" {
				roleFilters[index].Entity = bean2.ENTITY_APPS
			}
			if roleFilter.Entity == bean2.ENTITY_APPS && roleFilter.AccessType == "" {
				roleFilters[index].AccessType = bean2.DEVTRON_APP
			}
		}
		roleGrp := &bean.RoleGroup{
			Id:          roleGroup.Id,
			Name:        roleGroup.Name,
			Description: roleGroup.Description,
			RoleFilters: roleFilters,
		}
		list = append(list, roleGrp)
	}

	if len(list) == 0 {
		list = make([]*bean.RoleGroup, 0)
	}
	return list, nil
}

func (impl RoleGroupServiceImpl) FetchRoleGroups() ([]*bean.RoleGroup, error) {
	roleGroup, err := impl.roleGroupRepository.GetAllRoleGroup()
	if err != nil {
		impl.logger.Errorw("error while fetching user from db", "error", err)
		return nil, err
	}
	var list []*bean.RoleGroup
	for _, item := range roleGroup {
		bean := &bean.RoleGroup{
			Id:          item.Id,
			Name:        item.Name,
			Description: item.Description,
			RoleFilters: make([]bean.RoleFilter, 0),
		}
		list = append(list, bean)
	}

	if len(list) == 0 {
		list = make([]*bean.RoleGroup, 0)
	}
	return list, nil
}

func (impl RoleGroupServiceImpl) FetchRoleGroupsByName(name string) ([]*bean.RoleGroup, error) {
	roleGroup, err := impl.roleGroupRepository.GetRoleGroupListByName(name)
	if err != nil {
		impl.logger.Errorw("error while fetching user from db", "error", err)
		return nil, err
	}
	var list []*bean.RoleGroup
	for _, item := range roleGroup {
		bean := &bean.RoleGroup{
			Id:          item.Id,
			Name:        item.Name,
			Description: item.Description,
			RoleFilters: make([]bean.RoleFilter, 0),
		}
		list = append(list, bean)

	}
	return list, nil
}

func (impl RoleGroupServiceImpl) DeleteRoleGroup(bean *bean.RoleGroup) (bool, error) {

	dbConnection := impl.roleGroupRepository.GetConnection()
	tx, err := dbConnection.Begin()
	if err != nil {
		return false, err
	}
	// Rollback tx on error.
	defer tx.Rollback()

	model, err := impl.roleGroupRepository.GetRoleGroupById(bean.Id)
	if err != nil {
		impl.logger.Errorw("error while fetching user from db", "error", err)
		return false, err
	}
	allRoleGroupRoleMappings, err := impl.roleGroupRepository.GetRoleGroupRoleMappingByRoleGroupId(model.Id)
	if err != nil {
		impl.logger.Errorw("error in getting all role group role mappings or not found", "err", err)
	}
	allRolesForGroup, err := casbin2.GetRolesForUser(model.CasbinName)
	if err != nil {
		impl.logger.Errorw("error in getting all roles for groups", "err", err)
	}
	for _, roleGroupRoleMapping := range allRoleGroupRoleMappings {
		err = impl.roleGroupRepository.DeleteRoleGroupRoleMappingByRoleId(roleGroupRoleMapping.RoleId, tx)
		if err != nil {
			impl.logger.Errorw("error in deleting role group role mapping by role id", "err", err)
			return false, err
		}
	}
	model.Active = false
	model.UpdatedOn = time.Now()
	model.UpdatedBy = bean.UserId
	_, err = impl.roleGroupRepository.UpdateRoleGroup(model, tx)
	if err != nil {
		impl.logger.Errorw("error while fetching user from db", "error", err)
		return false, err
	}

	allUsersMappedToGroup, err := casbin2.GetUserByRole(model.CasbinName)
	if err != nil {
		impl.logger.Errorw("error while fetching all users mapped to given group", "err", err)

	}
	for _, userMappedToGroup := range allUsersMappedToGroup {
		flag := casbin2.DeleteRoleForUser(userMappedToGroup, model.CasbinName)
		if flag == false {
			impl.logger.Warnw("unable to delete mapping of group and user in casbin", "user", model.CasbinName, "role", userMappedToGroup)
			return false, err
		}
	}

	for _, role := range allRolesForGroup {
		flag := casbin2.DeleteRoleForUser(model.CasbinName, role)
		if flag == false {
			impl.logger.Warnw("unable to delete mapping of group and user in casbin", "user", model.CasbinName, "role", role)
			return false, err
		}
	}

	err = tx.Commit()
	if err != nil {
		return false, err
	}

	return true, nil
}

func (impl RoleGroupServiceImpl) FetchRolesForGroups(groupNames []string) ([]*bean.RoleFilter, error) {
	if len(groupNames) == 0 {
		return nil, nil
	}
	roleGroups, err := impl.roleGroupRepository.GetRoleGroupListByNames(groupNames)
	if err != nil && err != pg.ErrNoRows {
		impl.logger.Errorw("error while fetching user from db", "error", err)
		return nil, err
	}
	if err == pg.ErrNoRows {
		impl.logger.Warnw("no result found for role groups", "groups", groupNames)
		return nil, nil
	}

	var roleGroupIds []int32
	for _, roleGroup := range roleGroups {
		roleGroupIds = append(roleGroupIds, roleGroup.Id)
	}

	roles, err := impl.roleGroupRepository.GetRoleGroupRoleMappingByRoleGroupIds(roleGroupIds)
	if err != nil && err != pg.ErrNoRows {
		impl.logger.Errorw("error while fetching user from db", "error", err)
		return nil, err
	}
	list := make([]*bean.RoleFilter, 0)
	if roles == nil {
		return list, nil
	}
	for _, role := range roles {
		bean := &bean.RoleFilter{
			EntityName:  role.EntityName,
			Entity:      role.Entity,
			Action:      role.Action,
			Environment: role.Environment,
			Team:        role.Team,
			AccessType:  role.AccessType,
			Cluster:     role.Cluster,
			Namespace:   role.Namespace,
			Group:       role.Group,
			Kind:        role.Kind,
			Resource:    role.Resource,
			Workflow:    role.Workflow,
		}
		list = append(list, bean)
	}
	return list, nil
}<|MERGE_RESOLUTION|>--- conflicted
+++ resolved
@@ -146,62 +146,19 @@
 					// making it non-blocking as it is being done for multiple Role filters and does not want this to be blocking.
 					impl.logger.Errorw("error in creating updating role group for jobs entity", "err", err, "roleFilter", roleFilter)
 				}
+			} else if entity == bean2.EntityJobs {
+				policiesToBeAdded, err := impl.CreateOrUpdateRoleGroupForJobsEntity(roleFilter, request.UserId, model, nil, "", nil, tx, mapping[index])
+				policies = append(policies, policiesToBeAdded...)
+				if err != nil {
+					// making it non-blocking as it is being done for multiple Role filters and does not want this to be blocking.
+					impl.logger.Errorw("error in creating updating role group for jobs entity", "err", err, "roleFilter", roleFilter)
+				}
 			} else {
-<<<<<<< HEAD
-				accessType := roleFilter.AccessType
-				entityNames := strings.Split(roleFilter.EntityName, ",")
-				environments := strings.Split(roleFilter.Environment, ",")
-				actions := strings.Split(roleFilter.Action, ",")
-				for _, environment := range environments {
-					for _, entityName := range entityNames {
-						for _, actionType := range actions {
-							entityName = impl.userCommonService.RemovePlaceHolderInRoleFilterField(entityName)
-							environment = impl.userCommonService.RemovePlaceHolderInRoleFilterField(environment)
-							roleModel, err := impl.userAuthRepository.GetRoleByFilterForAllTypes(entity, roleFilter.Team, entityName, environment, actionType, roleFilter.Approver, accessType, "", "", "", "", "", "", false)
-							if err != nil {
-								impl.logger.Errorw("error in getting new role model")
-								return nil, err
-							}
-							if roleModel.Id == 0 {
-								if roleFilter.Entity == bean2.ENTITY_APPS || roleFilter.Entity == bean.CHART_GROUP_ENTITY {
-									flag, err, policiesAdded := impl.userCommonService.CreateDefaultPoliciesForAllTypes(roleFilter.Team, entityName, environment, entity, "", "", "", "", "", actionType, accessType, roleFilter.Approver, request.UserId)
-									if err != nil || flag == false {
-										return nil, err
-									}
-									policies = append(policies, policiesAdded...)
-									roleModel, err = impl.userAuthRepository.GetRoleByFilterForAllTypes(entity, roleFilter.Team, entityName, environment, actionType, roleFilter.Approver, accessType, "", "", "", "", "", "", false)
-									if err != nil {
-										return nil, err
-									}
-									if roleModel.Id == 0 {
-										request.Status = bean2.RoleNotFoundStatusPrefix + roleFilter.Team + "," + environment + "," + entityName + "," + actionType
-										continue
-									}
-								} else {
-									continue
-								}
-							}
-							if roleModel.Id > 0 {
-								roleGroupMappingModel := &repository2.RoleGroupRoleMapping{RoleGroupId: model.Id, RoleId: roleModel.Id}
-								roleGroupMappingModel.CreatedBy = request.UserId
-								roleGroupMappingModel.UpdatedBy = request.UserId
-								roleGroupMappingModel.CreatedOn = time.Now()
-								roleGroupMappingModel.UpdatedOn = time.Now()
-								roleGroupMappingModel, err = impl.roleGroupRepository.CreateRoleGroupRoleMapping(roleGroupMappingModel, tx)
-								if err != nil {
-									return nil, err
-								}
-								policies = append(policies, casbin2.Policy{Type: "g", Sub: casbin2.Subject(model.CasbinName), Obj: casbin2.Object(roleModel.Role)})
-							}
-						}
-					}
-=======
 				policiesToBeAdded, err := impl.CreateOrUpdateRoleGroupForOtherEntity(roleFilter, request, model, nil, "", nil, tx, mapping[index])
 				policies = append(policies, policiesToBeAdded...)
 				if err != nil {
 					// making it non-blocking as it is being done for multiple Role filters and does not want this to be blocking.
 					impl.logger.Errorw("error in creating updating role group for apps entity", "err", err, "roleFilter", roleFilter)
->>>>>>> d3c82bd9
 				}
 			}
 		}
@@ -248,30 +205,18 @@
 							continue
 						}
 					}
-<<<<<<< HEAD
-					roleModel, err := impl.userAuthRepository.GetRoleByFilterForAllTypes(entity, "", "", "", "", false, accessType, roleFilter.Cluster, namespace, group, kind, resource, actionType, false)
-=======
-					roleModel, err := impl.userAuthRepository.GetRoleByFilterForAllTypes(entity, "", "", "", "", accessType, roleFilter.Cluster, namespace, group, kind, resource, actionType, false, "")
->>>>>>> d3c82bd9
+					roleModel, err := impl.userAuthRepository.GetRoleByFilterForAllTypes(entity, "", "", "", "", false, accessType, roleFilter.Cluster, namespace, group, kind, resource, actionType, false, "")
 					if err != nil {
 						impl.logger.Errorw("error in getting new role model by filter")
 						return policiesToBeAdded, err
 					}
 					if roleModel.Id == 0 {
-<<<<<<< HEAD
-						flag, err, policiesAdded := impl.userCommonService.CreateDefaultPoliciesForAllTypes("", "", "", entity, roleFilter.Cluster, namespace, group, kind, resource, actionType, accessType, roleFilter.Approver, userId)
-=======
-						flag, err, policiesAdded := impl.userCommonService.CreateDefaultPoliciesForAllTypes("", "", "", entity, roleFilter.Cluster, namespace, group, kind, resource, actionType, accessType, "", userId)
->>>>>>> d3c82bd9
+						flag, err, policiesAdded := impl.userCommonService.CreateDefaultPoliciesForAllTypes("", "", "", entity, roleFilter.Cluster, namespace, group, kind, resource, actionType, accessType, roleFilter.Approver, "", userId)
 						if err != nil || flag == false {
 							return policiesToBeAdded, err
 						}
 						policiesToBeAdded = append(policiesToBeAdded, policiesAdded...)
-<<<<<<< HEAD
-						roleModel, err = impl.userAuthRepository.GetRoleByFilterForAllTypes(entity, "", "", "", "", false, accessType, roleFilter.Cluster, namespace, group, kind, resource, actionType, false)
-=======
-						roleModel, err = impl.userAuthRepository.GetRoleByFilterForAllTypes(entity, "", "", "", "", accessType, roleFilter.Cluster, namespace, group, kind, resource, actionType, false, "")
->>>>>>> d3c82bd9
+						roleModel, err = impl.userAuthRepository.GetRoleByFilterForAllTypes(entity, "", "", "", "", false, accessType, roleFilter.Cluster, namespace, group, kind, resource, actionType, false, "")
 						if err != nil {
 							return policiesToBeAdded, err
 						}
@@ -305,56 +250,58 @@
 }
 
 func (impl RoleGroupServiceImpl) CreateOrUpdateRoleGroupForOtherEntity(roleFilter bean.RoleFilter, request *bean.RoleGroup, model *repository2.RoleGroup, existingRoles map[int]*repository2.RoleGroupRoleMapping, token string, managerAuth func(resource string, token string, object string) bool, tx *pg.Tx, capacity int) ([]casbin2.Policy, error) {
-	actionType := roleFilter.Action
+	var policiesToBeAdded = make([]casbin2.Policy, 0, capacity)
 	accessType := roleFilter.AccessType
-	entity := roleFilter.Entity
 	entityNames := strings.Split(roleFilter.EntityName, ",")
 	environments := strings.Split(roleFilter.Environment, ",")
-	var policiesToBeAdded = make([]casbin2.Policy, 0, capacity)
+	entity := roleFilter.Entity
+	actions := strings.Split(roleFilter.Action, ",")
 	for _, environment := range environments {
 		for _, entityName := range entityNames {
-			entityName = impl.userCommonService.RemovePlaceHolderInRoleFilterField(entityName)
-			environment = impl.userCommonService.RemovePlaceHolderInRoleFilterField(environment)
-			roleModel, err := impl.userAuthRepository.GetRoleByFilterForAllTypes(entity, roleFilter.Team, entityName, environment, actionType, accessType, "", "", "", "", "", "", false, "")
-			if err != nil {
-				impl.logger.Errorw("error in getting new role model")
-				return nil, err
-			}
-			if roleModel.Id == 0 {
-				request.Status = bean2.RoleNotFoundStatusPrefix + roleFilter.Team + "," + environment + "," + entityName + "," + actionType
-				if roleFilter.Entity == bean2.ENTITY_APPS || roleFilter.Entity == bean.CHART_GROUP_ENTITY {
-					flag, err, policiesAdded := impl.userCommonService.CreateDefaultPoliciesForAllTypes(roleFilter.Team, entityName, environment, entity, "", "", "", "", "", actionType, accessType, "", request.UserId)
-					if err != nil || flag == false {
-						return nil, err
-					}
-					policiesToBeAdded = append(policiesToBeAdded, policiesAdded...)
-					roleModel, err = impl.userAuthRepository.GetRoleByFilterForAllTypes(entity, roleFilter.Team, entityName, environment, actionType, accessType, "", "", "", "", "", "", false, "")
-					if err != nil {
-						return nil, err
-					}
-					if roleModel.Id == 0 {
-						request.Status = bean2.RoleNotFoundStatusPrefix + roleFilter.Team + "," + environment + "," + entityName + "," + actionType
+			for _, actionType := range actions {
+				entityName = impl.userCommonService.RemovePlaceHolderInRoleFilterField(entityName)
+				environment = impl.userCommonService.RemovePlaceHolderInRoleFilterField(environment)
+				roleModel, err := impl.userAuthRepository.GetRoleByFilterForAllTypes(entity, roleFilter.Team, entityName, environment, actionType, roleFilter.Approver, accessType, "", "", "", "", "", "", false, "")
+				if err != nil {
+					return nil, err
+				}
+				if roleModel.Id == 0 {
+					request.Status = bean2.RoleNotFoundStatusPrefix + roleFilter.Team + "," + environment + "," + entityName + "," + actionType
+					if roleFilter.Entity == bean2.ENTITY_APPS || roleFilter.Entity == bean.CHART_GROUP_ENTITY {
+						flag, err, policiesAdded := impl.userCommonService.CreateDefaultPoliciesForAllTypes(roleFilter.Team, entityName, environment, entity, "", "", "", "", "", actionType, accessType, roleFilter.Approver, "", request.UserId)
+						policiesToBeAdded = append(policiesToBeAdded, policiesAdded...)
+						if err != nil || flag == false {
+							return nil, err
+						}
+						roleModel, err = impl.userAuthRepository.GetRoleByFilterForAllTypes(entity, roleFilter.Team, entityName, environment, actionType, roleFilter.Approver, accessType, "", "", "", "", "", "", false, "")
+						if err != nil {
+							return nil, err
+						}
+						if roleModel.Id == 0 {
+							request.Status = bean2.RoleNotFoundStatusPrefix + roleFilter.Team + "," + environment + "," + entityName + "," + actionType
+							continue
+						}
+					} else {
 						continue
 					}
+				}
+				if _, ok := existingRoles[roleModel.Id]; ok {
+					//Adding policies which is removed
+					policiesToBeAdded = append(policiesToBeAdded, casbin2.Policy{Type: "g", Sub: casbin2.Subject(model.CasbinName), Obj: casbin2.Object(roleModel.Role)})
 				} else {
-					continue
-				}
-			}
-			if _, ok := existingRoles[roleModel.Id]; ok {
-				//Adding policies which are removed
-				policiesToBeAdded = append(policiesToBeAdded, casbin2.Policy{Type: "g", Sub: casbin2.Subject(model.CasbinName), Obj: casbin2.Object(roleModel.Role)})
-			} else {
-				if roleModel.Id > 0 {
-					roleGroupMappingModel := &repository2.RoleGroupRoleMapping{RoleGroupId: model.Id, RoleId: roleModel.Id}
-					roleGroupMappingModel.CreatedBy = request.UserId
-					roleGroupMappingModel.UpdatedBy = request.UserId
-					roleGroupMappingModel.CreatedOn = time.Now()
-					roleGroupMappingModel.UpdatedOn = time.Now()
-					roleGroupMappingModel, err = impl.roleGroupRepository.CreateRoleGroupRoleMapping(roleGroupMappingModel, tx)
-					if err != nil {
-						return nil, err
-					}
-					policiesToBeAdded = append(policiesToBeAdded, casbin2.Policy{Type: "g", Sub: casbin2.Subject(model.CasbinName), Obj: casbin2.Object(roleModel.Role)})
+					if roleModel.Id > 0 {
+						//new role ids in new array, add it
+						roleGroupMappingModel := &repository2.RoleGroupRoleMapping{RoleGroupId: model.Id, RoleId: roleModel.Id}
+						roleGroupMappingModel.CreatedBy = request.UserId
+						roleGroupMappingModel.UpdatedBy = request.UserId
+						roleGroupMappingModel.CreatedOn = time.Now()
+						roleGroupMappingModel.UpdatedOn = time.Now()
+						roleGroupMappingModel, err = impl.roleGroupRepository.CreateRoleGroupRoleMapping(roleGroupMappingModel, tx)
+						if err != nil {
+							return nil, err
+						}
+						policiesToBeAdded = append(policiesToBeAdded, casbin2.Policy{Type: "g", Sub: casbin2.Subject(model.CasbinName), Obj: casbin2.Object(roleModel.Role)})
+					}
 				}
 			}
 		}
@@ -376,18 +323,18 @@
 				entityName = impl.userCommonService.RemovePlaceHolderInRoleFilterField(entityName)
 				environment = impl.userCommonService.RemovePlaceHolderInRoleFilterField(environment)
 				workflow = impl.userCommonService.RemovePlaceHolderInRoleFilterField(workflow)
-				roleModel, err := impl.userAuthRepository.GetRoleByFilterForAllTypes(entity, roleFilter.Team, entityName, environment, actionType, accessType, "", "", "", "", "", "", false, workflow)
+				roleModel, err := impl.userAuthRepository.GetRoleByFilterForAllTypes(entity, roleFilter.Team, entityName, environment, actionType, false, accessType, "", "", "", "", "", "", false, workflow)
 				if err != nil {
 					impl.logger.Errorw("error in getting new role model")
 					return nil, err
 				}
 				if roleModel.Id == 0 {
-					flag, err, policiesAdded := impl.userCommonService.CreateDefaultPoliciesForAllTypes(roleFilter.Team, entityName, environment, entity, "", "", "", "", "", actionType, accessType, workflow, userId)
+					flag, err, policiesAdded := impl.userCommonService.CreateDefaultPoliciesForAllTypes(roleFilter.Team, entityName, environment, entity, "", "", "", "", "", actionType, accessType, false, workflow, userId)
 					if err != nil || flag == false {
 						return nil, err
 					}
 					policiesToBeAdded = append(policiesToBeAdded, policiesAdded...)
-					roleModel, err = impl.userAuthRepository.GetRoleByFilterForAllTypes(entity, roleFilter.Team, entityName, environment, actionType, accessType, "", "", "", "", "", "", false, workflow)
+					roleModel, err = impl.userAuthRepository.GetRoleByFilterForAllTypes(entity, roleFilter.Team, entityName, environment, actionType, false, accessType, "", "", "", "", "", "", false, workflow)
 					if err != nil {
 						return nil, err
 					}
@@ -494,61 +441,6 @@
 					continue
 				}
 			}
-<<<<<<< HEAD
-
-			accessType := roleFilter.AccessType
-			entity := roleFilter.Entity
-			entityNames := strings.Split(roleFilter.EntityName, ",")
-			environments := strings.Split(roleFilter.Environment, ",")
-			actions := strings.Split(roleFilter.Action, ",")
-			for _, environment := range environments {
-				for _, entityName := range entityNames {
-					for _, actionType := range actions {
-						entityName = impl.userCommonService.RemovePlaceHolderInRoleFilterField(entityName)
-						environment = impl.userCommonService.RemovePlaceHolderInRoleFilterField(environment)
-						roleModel, err := impl.userAuthRepository.GetRoleByFilterForAllTypes(entity, roleFilter.Team, entityName, environment, actionType, roleFilter.Approver, accessType, "", "", "", "", "", "", false)
-						if err != nil {
-							return nil, err
-						}
-						if roleModel.Id == 0 {
-							request.Status = bean2.RoleNotFoundStatusPrefix + roleFilter.Team + "," + environment + "," + entityName + "," + actionType
-							if roleFilter.Entity == bean2.ENTITY_APPS || roleFilter.Entity == bean.CHART_GROUP_ENTITY {
-								flag, err, policiesAdded := impl.userCommonService.CreateDefaultPoliciesForAllTypes(roleFilter.Team, entityName, environment, entity, "", "", "", "", "", actionType, accessType, roleFilter.Approver, request.UserId)
-								policies = append(policies, policiesAdded...)
-								if err != nil || flag == false {
-									return nil, err
-								}
-								roleModel, err = impl.userAuthRepository.GetRoleByFilterForAllTypes(entity, roleFilter.Team, entityName, environment, actionType, roleFilter.Approver, accessType, "", "", "", "", "", "", false)
-								if err != nil {
-									return nil, err
-								}
-								if roleModel.Id == 0 {
-									request.Status = bean2.RoleNotFoundStatusPrefix + roleFilter.Team + "," + environment + "," + entityName + "," + actionType
-									continue
-								}
-							} else {
-								continue
-							}
-						}
-						if _, ok := existingRoles[roleModel.Id]; ok {
-							//Adding policies which is removed
-							policies = append(policies, casbin2.Policy{Type: "g", Sub: casbin2.Subject(roleGroup.CasbinName), Obj: casbin2.Object(roleModel.Role)})
-						} else {
-							if roleModel.Id > 0 {
-								//new role ids in new array, add it
-								roleGroupMappingModel := &repository2.RoleGroupRoleMapping{RoleGroupId: request.Id, RoleId: roleModel.Id}
-								roleGroupMappingModel.CreatedBy = request.UserId
-								roleGroupMappingModel.UpdatedBy = request.UserId
-								roleGroupMappingModel.CreatedOn = time.Now()
-								roleGroupMappingModel.UpdatedOn = time.Now()
-								roleGroupMappingModel, err = impl.roleGroupRepository.CreateRoleGroupRoleMapping(roleGroupMappingModel, tx)
-								if err != nil {
-									return nil, err
-								}
-								policies = append(policies, casbin2.Policy{Type: "g", Sub: casbin2.Subject(roleGroup.CasbinName), Obj: casbin2.Object(roleModel.Role)})
-							}
-						}
-=======
 			switch roleFilter.Entity {
 			case bean2.EntityJobs:
 				{
@@ -564,7 +456,6 @@
 					policies = append(policies, policiesToBeAdded...)
 					if err != nil {
 						impl.logger.Errorw("error in creating updating role group for other entity", "err", err, "roleFilter", roleFilter)
->>>>>>> d3c82bd9
 					}
 				}
 			}
@@ -573,17 +464,11 @@
 	impl.logger.Infow("policies", "policies", policies)
 	//updating in casbin
 	if len(policies) > 0 {
-<<<<<<< HEAD
 		err = casbin2.AddPolicy(policies)
 		if err != nil {
 			impl.logger.Errorw("casbin policy addition failed", "err", err)
 			return nil, err
 		}
-=======
-		pRes := casbin2.AddPolicy(policies)
-		impl.logger.Infow("pres failed policies on add policy", "pres", &pRes)
-		println(pRes)
->>>>>>> d3c82bd9
 	}
 	//loading policy for syncing orchestrator to casbin with newly added policies
 	//(not calling this method in above if condition because we are also removing policies in this update service)
@@ -631,15 +516,10 @@
 	roleFilterMap := make(map[string]*bean.RoleFilter)
 	for _, role := range roles {
 		key := ""
-<<<<<<< HEAD
 		if len(role.Team) > 0 {
 			key = fmt.Sprintf("%s_%s_%s_%t", role.Team, role.Action, role.AccessType, role.Approver)
-=======
-		if len(role.Team) > 0 && role.Entity != bean2.EntityJobs {
-			key = fmt.Sprintf("%s_%s_%s", role.Team, role.Action, role.AccessType)
 		} else if role.Entity == bean2.EntityJobs {
 			key = fmt.Sprintf("%s_%s_%s_%s", role.Team, role.Action, role.AccessType, role.Workflow)
->>>>>>> d3c82bd9
 		} else if len(role.Entity) > 0 {
 			if role.Entity == bean.CLUSTER_ENTITIY {
 				key = fmt.Sprintf("%s_%s_%s_%s_%s_%s", role.Entity, role.Action, role.Cluster,
@@ -716,11 +596,8 @@
 				Group:       role.Group,
 				Kind:        role.Kind,
 				Resource:    role.Resource,
-<<<<<<< HEAD
 				Approver:    role.Approver,
-=======
 				Workflow:    role.Workflow,
->>>>>>> d3c82bd9
 			}
 		}
 	}
