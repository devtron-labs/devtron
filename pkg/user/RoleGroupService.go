--- conflicted
+++ resolved
@@ -246,14 +246,13 @@
 	actions := strings.Split(roleFilter.Action, ",")
 	for _, environment := range environments {
 		for _, entityName := range entityNames {
-<<<<<<< HEAD
 			for _, actionType := range actions {
 				roleModel, err := impl.userAuthRepository.GetRoleByFilterForAllTypes(entity, roleFilter.Team, entityName, environment, actionType, roleFilter.Approver, accessType, "", "", "", "", "", "", false, "")
 				if err != nil {
 					return nil, err
 				}
 				if roleModel.Id == 0 {
-					request.Status = bean2.RoleNotFoundStatusPrefix + roleFilter.Team + "," + environment + "," + entityName + "," + actionType
+					request.Status = fmt.Sprintf("%s+%s,%s,%s,%s", bean2.RoleNotFoundStatusPrefix, roleFilter.Team, environment, entityName, actionType)
 					if roleFilter.Entity == bean2.ENTITY_APPS || roleFilter.Entity == bean.CHART_GROUP_ENTITY {
 						flag, err, policiesAdded := impl.userCommonService.CreateDefaultPoliciesForAllTypes(roleFilter.Team, entityName, environment, entity, "", "", "", "", "", actionType, accessType, roleFilter.Approver, "", request.UserId)
 						policiesToBeAdded = append(policiesToBeAdded, policiesAdded...)
@@ -265,31 +264,10 @@
 							return nil, err
 						}
 						if roleModel.Id == 0 {
-							request.Status = bean2.RoleNotFoundStatusPrefix + roleFilter.Team + "," + environment + "," + entityName + "," + actionType
+							request.Status = fmt.Sprintf("%s+%s,%s,%s,%s", bean2.RoleNotFoundStatusPrefix, roleFilter.Team, environment, entityName, actionType)
 							continue
 						}
 					} else {
-=======
-			roleModel, err := impl.userAuthRepository.GetRoleByFilterForAllTypes(entity, roleFilter.Team, entityName, environment, actionType, accessType, "", "", "", "", "", "", false, "")
-			if err != nil {
-				impl.logger.Errorw("error in getting new role model")
-				return nil, err
-			}
-			if roleModel.Id == 0 {
-				request.Status = fmt.Sprintf("%s+%s,%s,%s,%s", bean2.RoleNotFoundStatusPrefix, roleFilter.Team, environment, entityName, actionType)
-				if roleFilter.Entity == bean2.ENTITY_APPS || roleFilter.Entity == bean.CHART_GROUP_ENTITY {
-					flag, err, policiesAdded := impl.userCommonService.CreateDefaultPoliciesForAllTypes(roleFilter.Team, entityName, environment, entity, "", "", "", "", "", actionType, accessType, "", request.UserId)
-					if err != nil || flag == false {
-						return nil, err
-					}
-					policiesToBeAdded = append(policiesToBeAdded, policiesAdded...)
-					roleModel, err = impl.userAuthRepository.GetRoleByFilterForAllTypes(entity, roleFilter.Team, entityName, environment, actionType, accessType, "", "", "", "", "", "", false, "")
-					if err != nil {
-						return nil, err
-					}
-					if roleModel.Id == 0 {
-						request.Status = fmt.Sprintf("%s+%s,%s,%s,%s", bean2.RoleNotFoundStatusPrefix, roleFilter.Team, environment, entityName, actionType)
->>>>>>> cf0f2649
 						continue
 					}
 				}
