--- conflicted
+++ resolved
@@ -247,21 +247,12 @@
 	for _, environment := range environments {
 		for _, entityName := range entityNames {
 			for _, actionType := range actions {
-<<<<<<< HEAD
-				entityName = impl.userCommonService.RemovePlaceHolderInRoleFilterField(entityName)
-				environment = impl.userCommonService.RemovePlaceHolderInRoleFilterField(environment)
-=======
->>>>>>> a6b48e8f
 				roleModel, err := impl.userAuthRepository.GetRoleByFilterForAllTypes(entity, roleFilter.Team, entityName, environment, actionType, roleFilter.Approver, accessType, "", "", "", "", "", "", false, "")
 				if err != nil {
 					return nil, err
 				}
 				if roleModel.Id == 0 {
-<<<<<<< HEAD
-					request.Status = bean2.RoleNotFoundStatusPrefix + roleFilter.Team + "," + environment + "," + entityName + "," + actionType
-=======
 					request.Status = fmt.Sprintf("%s+%s,%s,%s,%s", bean2.RoleNotFoundStatusPrefix, roleFilter.Team, environment, entityName, actionType)
->>>>>>> a6b48e8f
 					if roleFilter.Entity == bean2.ENTITY_APPS || roleFilter.Entity == bean.CHART_GROUP_ENTITY {
 						flag, err, policiesAdded := impl.userCommonService.CreateDefaultPoliciesForAllTypes(roleFilter.Team, entityName, environment, entity, "", "", "", "", "", actionType, accessType, roleFilter.Approver, "", request.UserId)
 						policiesToBeAdded = append(policiesToBeAdded, policiesAdded...)
@@ -273,11 +264,7 @@
 							return nil, err
 						}
 						if roleModel.Id == 0 {
-<<<<<<< HEAD
-							request.Status = bean2.RoleNotFoundStatusPrefix + roleFilter.Team + "," + environment + "," + entityName + "," + actionType
-=======
 							request.Status = fmt.Sprintf("%s+%s,%s,%s,%s", bean2.RoleNotFoundStatusPrefix, roleFilter.Team, environment, entityName, actionType)
->>>>>>> a6b48e8f
 							continue
 						}
 					} else {
@@ -319,12 +306,6 @@
 	for _, environment := range environments {
 		for _, entityName := range entityNames {
 			for _, workflow := range workflows {
-<<<<<<< HEAD
-				entityName = impl.userCommonService.RemovePlaceHolderInRoleFilterField(entityName)
-				environment = impl.userCommonService.RemovePlaceHolderInRoleFilterField(environment)
-				workflow = impl.userCommonService.RemovePlaceHolderInRoleFilterField(workflow)
-=======
->>>>>>> a6b48e8f
 				roleModel, err := impl.userAuthRepository.GetRoleByFilterForAllTypes(entity, roleFilter.Team, entityName, environment, actionType, false, accessType, "", "", "", "", "", "", false, workflow)
 				if err != nil {
 					impl.logger.Errorw("error in getting new role model")
@@ -515,23 +496,7 @@
 	var roleFilters []bean.RoleFilter
 	roleFilterMap := make(map[string]*bean.RoleFilter)
 	for _, role := range roles {
-<<<<<<< HEAD
-		key := ""
-		if len(role.Team) > 0 {
-			key = fmt.Sprintf("%s_%s_%s_%t", role.Team, role.Action, role.AccessType, role.Approver)
-		} else if role.Entity == bean2.EntityJobs {
-			key = fmt.Sprintf("%s_%s_%s_%s", role.Team, role.Action, role.AccessType, role.Entity)
-		} else if len(role.Entity) > 0 {
-			if role.Entity == bean.CLUSTER_ENTITIY {
-				key = fmt.Sprintf("%s_%s_%s_%s_%s_%s", role.Entity, role.Action, role.Cluster,
-					role.Namespace, role.Group, role.Kind)
-			} else {
-				key = fmt.Sprintf("%s_%s", role.Entity, role.Action)
-			}
-		}
-=======
 		key := impl.userCommonService.GetUniqueKeyForAllEntity(*role)
->>>>>>> a6b48e8f
 		if _, ok := roleFilterMap[key]; ok {
 			impl.userCommonService.BuildRoleFilterForAllTypes(roleFilterMap, *role, key)
 		} else {
