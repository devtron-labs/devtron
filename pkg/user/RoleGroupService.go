/*
 * Copyright (c) 2020 Devtron Labs
 *
 * Licensed under the Apache License, Version 2.0 (the "License");
 * you may not use this file except in compliance with the License.
 * You may obtain a copy of the License at
 *
 *    http://www.apache.org/licenses/LICENSE-2.0
 *
 * Unless required by applicable law or agreed to in writing, software
 * distributed under the License is distributed on an "AS IS" BASIS,
 * WITHOUT WARRANTIES OR CONDITIONS OF ANY KIND, either express or implied.
 * See the License for the specific language governing permissions and
 * limitations under the License.
 *
 */

package user

import (
	"fmt"
	bean2 "github.com/devtron-labs/devtron/pkg/user/bean"
	repository2 "github.com/devtron-labs/devtron/pkg/user/repository"
	"strings"
	"time"

	"github.com/devtron-labs/devtron/api/bean"
	"github.com/devtron-labs/devtron/internal/constants"
	"github.com/devtron-labs/devtron/internal/util"
	casbin2 "github.com/devtron-labs/devtron/pkg/user/casbin"
	"github.com/go-pg/pg"
	"github.com/gorilla/sessions"
	"go.uber.org/zap"
)

type RoleGroupService interface {
	CreateRoleGroup(request *bean.RoleGroup) (*bean.RoleGroup, error)
	UpdateRoleGroup(request *bean.RoleGroup, token string, managerAuth func(resource, token string, object string) bool) (*bean.RoleGroup, error)
	FetchDetailedRoleGroups() ([]*bean.RoleGroup, error)
	FetchRoleGroupsById(id int32) (*bean.RoleGroup, error)
	FetchRoleGroups() ([]*bean.RoleGroup, error)
	FetchRoleGroupsByName(name string) ([]*bean.RoleGroup, error)
	DeleteRoleGroup(model *bean.RoleGroup) (bool, error)
	FetchRolesForGroups(groupNames []string) ([]*bean.RoleFilter, error)
}

type RoleGroupServiceImpl struct {
	userAuthRepository  repository2.UserAuthRepository
	logger              *zap.SugaredLogger
	userRepository      repository2.UserRepository
	roleGroupRepository repository2.RoleGroupRepository
	userCommonService   UserCommonService
}

func NewRoleGroupServiceImpl(userAuthRepository repository2.UserAuthRepository,
	logger *zap.SugaredLogger, userRepository repository2.UserRepository,
	roleGroupRepository repository2.RoleGroupRepository, userCommonService UserCommonService) *RoleGroupServiceImpl {
	serviceImpl := &RoleGroupServiceImpl{
		userAuthRepository:  userAuthRepository,
		logger:              logger,
		userRepository:      userRepository,
		roleGroupRepository: roleGroupRepository,
		userCommonService:   userCommonService,
	}
	cStore = sessions.NewCookieStore(randKey())
	return serviceImpl
}

func (impl RoleGroupServiceImpl) CreateRoleGroup(request *bean.RoleGroup) (*bean.RoleGroup, error) {
	dbConnection := impl.roleGroupRepository.GetConnection()
	tx, err := dbConnection.Begin()
	if err != nil {
		return nil, err
	}
	// Rollback tx on error.
	defer tx.Rollback()

	if request.Id > 0 {
		_, err := impl.roleGroupRepository.GetRoleGroupById(request.Id)
		if err != nil {
			impl.logger.Errorw("error while fetching user from db", "error", err)
			return nil, err
		}
	} else {
		//loading policy for safety
		casbin2.LoadPolicy()
		//create new user in our db on d basis of info got from google api or hex. assign a basic role
		model := &repository2.RoleGroup{
			Name:        request.Name,
			Description: request.Description,
		}
		rgName := strings.ToLower(request.Name)
		object := "group:" + strings.ReplaceAll(rgName, " ", "_")
		model.CasbinName = object
		model.CreatedBy = request.UserId
		model.UpdatedBy = request.UserId
		model.CreatedOn = time.Now()
		model.UpdatedOn = time.Now()
		model.Active = true
		model, err := impl.roleGroupRepository.CreateRoleGroup(model, tx)
		request.Id = model.Id
		if err != nil {
			impl.logger.Errorw("error in creating new user group", "error", err)
			err = &util.ApiError{
				Code:            constants.UserCreateDBFailed,
				InternalMessage: "failed to create new user in db",
				UserMessage:     fmt.Sprintf("requested by"),
			}
			return request, err
		}
		model.Id = model.Id
		//Starts Role and Mapping

		capacity, mapping := impl.userCommonService.GetCapacityForRoleFilter(request.RoleFilters)
		var policies = make([]casbin2.Policy, 0, capacity)
		for index, roleFilter := range request.RoleFilters {
			roleFilter = impl.userCommonService.ReplacePlaceHolderForEmptyEntriesInRoleFilter(roleFilter)
			entity := roleFilter.Entity
			if roleFilter.Entity == bean.CLUSTER_ENTITIY {
				policiesToBeAdded, err := impl.CreateOrUpdateRoleGroupForClusterEntity(roleFilter, request.UserId, model, nil, "", nil, tx, mapping[index])
				policies = append(policies, policiesToBeAdded...)
				if err != nil {
					impl.logger.Errorw("error in creating updating role group for cluster entity", "err", err, "roleFilter", roleFilter)
				}
			} else {
				actionType := roleFilter.Action

				accessType := roleFilter.AccessType
				entityNames := strings.Split(roleFilter.EntityName, ",")
				environments := strings.Split(roleFilter.Environment, ",")
				for _, environment := range environments {
					for _, entityName := range entityNames {
						entityName = impl.userCommonService.RemovePlaceHolderInRoleFilterField(entityName)
						environment = impl.userCommonService.RemovePlaceHolderInRoleFilterField(environment)
<<<<<<< HEAD
						roleModel, err := impl.userAuthRepository.GetRoleByFilterForAllTypes(entity, roleFilter.Team, entityName, environment, actionType, actionType, "", "", "", "", "", "")
						if err != nil {
							return nil, err
						}
						if roleModel.Id == 0 {
=======
						roleModel, err := impl.userAuthRepository.GetRoleByFilterForAllTypes(entity, roleFilter.Team, entityName, environment, actionType, accessType, "", "", "", "", "", "", false)
						if err != nil {
							return nil, err
						}
						oldRoleModel, err := impl.userAuthRepository.GetRoleByFilterForAllTypes(entity, roleFilter.Team, entityName, environment, actionType, accessType, "", "", "", "", "", "", true)
						if err != nil {
							return nil, err
						}

						if oldRoleModel.Id == 0 && roleModel.Id == 0 {
>>>>>>> 582d7889
							if roleFilter.Entity == bean2.ENTITY_APPS || roleFilter.Entity == bean.CHART_GROUP_ENTITY {
								flag, err, policiesAdded := impl.userAuthRepository.CreateDefaultPoliciesForAllTypes(roleFilter.Team, entityName, environment, entity, "", "", "", "", "", actionType, accessType, request.UserId)
								if err != nil || flag == false {
									return nil, err
								}
								policies = append(policies, policiesAdded...)
<<<<<<< HEAD
								roleModel, err = impl.userAuthRepository.GetRoleByFilterForAllTypes(entity, roleFilter.Team, entityName, environment, actionType, accessType, "", "", "", "", "", "")
=======
								roleModel, err = impl.userAuthRepository.GetRoleByFilterForAllTypes(entity, roleFilter.Team, entityName, environment, actionType, accessType, "", "", "", "", "", "", false)
>>>>>>> 582d7889
								if err != nil {
									return nil, err
								}
								if roleModel.Id == 0 {
									request.Status = bean2.RoleNotFoundStatusPrefix + roleFilter.Team + "," + environment + "," + entityName + "," + actionType
									continue
								}
							} else {
								continue
							}
						} else if oldRoleModel.Id > 0 && roleModel.Id == 0 {
							flag, err := impl.userAuthRepository.CreateRolesWithAccessTypeAndEntity(roleFilter.Team, entityName, environment, entity, "", "", "", "", "", actionType, accessType, request.UserId, oldRoleModel.Role)
							if err != nil || flag == false {
								return nil, err
							}
							impl.logger.Infow("Getting Role by filter Again for other Types  ", "roleFilter", roleFilter)
							roleModel, err = impl.userAuthRepository.GetRoleByFilterForAllTypes(entity, roleFilter.Team, entityName, environment, actionType, accessType, "", "", "", "", "", "", false)
							if err != nil {
								return nil, err
							}
							if roleModel.Id == 0 {
								continue
							}
							// shift user_role_mapping queries
							userRole, err := impl.userRepository.UpdateRoleIdForUserRolesMappings(oldRoleModel.Id, roleModel.Id)
							if err != nil {
								impl.logger.Errorw("Error in updating User Role Mappings for role", "err", err)
							}

							roleGroupRole, err := impl.roleGroupRepository.UpdateRoleGroupIdForRoleGroupMappings(oldRoleModel.Id, roleModel.Id)
							if err != nil {
								impl.logger.Errorw("Error in updating Role Group Role Mappings for role", "err", err)
							}
							impl.logger.Infow("updated user role and roleGroups", "userrole", userRole, "grouprole", roleGroupRole)

						}

						if roleModel.Id > 0 {
							roleGroupMappingModel := &repository2.RoleGroupRoleMapping{RoleGroupId: model.Id, RoleId: roleModel.Id}
							roleGroupMappingModel.CreatedBy = request.UserId
							roleGroupMappingModel.UpdatedBy = request.UserId
							roleGroupMappingModel.CreatedOn = time.Now()
							roleGroupMappingModel.UpdatedOn = time.Now()
							roleGroupMappingModel, err = impl.roleGroupRepository.CreateRoleGroupRoleMapping(roleGroupMappingModel, tx)
							if err != nil {
								return nil, err
							}
							policies = append(policies, casbin2.Policy{Type: "g", Sub: casbin2.Subject(model.CasbinName), Obj: casbin2.Object(roleModel.Role)})
						}
					}
				}
			}
		}

		if len(policies) > 0 {
			err = casbin2.AddPolicy(policies)
			if err != nil {
				impl.logger.Errorw("casbin policy addition failed", "err", err)
				return nil, err
			}
			//loading policy for syncing orchestrator to casbin with newly added policies
			casbin2.LoadPolicy()
		}
		//Ends
	}
	err = tx.Commit()
	if err != nil {
		return nil, err
	}
	return request, nil
}

func (impl RoleGroupServiceImpl) CreateOrUpdateRoleGroupForClusterEntity(roleFilter bean.RoleFilter, userId int32, model *repository2.RoleGroup, existingRoles map[int]*repository2.RoleGroupRoleMapping, token string, managerAuth func(resource string, token string, object string) bool, tx *pg.Tx, capacity int) ([]casbin2.Policy, error) {
	//var policiesToBeAdded []casbin2.Policy
	namespaces := strings.Split(roleFilter.Namespace, ",")
	groups := strings.Split(roleFilter.Group, ",")
	kinds := strings.Split(roleFilter.Kind, ",")
	resources := strings.Split(roleFilter.Resource, ",")
	actionType := roleFilter.Action
	accessType := roleFilter.AccessType
	entity := roleFilter.Entity
	var policiesToBeAdded = make([]casbin2.Policy, 0, capacity)
	for _, namespace := range namespaces {
		for _, group := range groups {
			for _, kind := range kinds {
				for _, resource := range resources {
					namespace = impl.userCommonService.RemovePlaceHolderInRoleFilterField(namespace)
					group = impl.userCommonService.RemovePlaceHolderInRoleFilterField(group)
					kind = impl.userCommonService.RemovePlaceHolderInRoleFilterField(kind)
					resource = impl.userCommonService.RemovePlaceHolderInRoleFilterField(resource)
					if managerAuth != nil {
						isValidAuth := impl.userCommonService.CheckRbacForClusterEntity(roleFilter.Cluster, namespace, group, kind, resource, token, managerAuth)
						if !isValidAuth {
							continue
						}
					}
<<<<<<< HEAD
					roleModel, err := impl.userAuthRepository.GetRoleByFilterForAllTypes("", "", "", "", "", accessType, roleFilter.Cluster, namespace, group, kind, resource, actionType)
					if err != nil {
						return policiesToBeAdded, err
					}
					if roleModel.Id == 0 {
=======
					roleModel, err := impl.userAuthRepository.GetRoleByFilterForAllTypes(entity, "", "", "", "", accessType, roleFilter.Cluster, namespace, group, kind, resource, actionType, false)
					if err != nil {
						return policiesToBeAdded, err
					}
					oldRoleModel, err := impl.userAuthRepository.GetRoleByFilterForAllTypes(entity, "", "", "", "", accessType, roleFilter.Cluster, namespace, group, kind, resource, actionType, true)
					if err != nil {
						return policiesToBeAdded, err
					}
					if roleModel.Id == 0 && oldRoleModel.Id == 0 {
>>>>>>> 582d7889
						flag, err, policiesAdded := impl.userAuthRepository.CreateDefaultPoliciesForAllTypes("", "", "", entity, roleFilter.Cluster, namespace, group, kind, resource, actionType, accessType, userId)
						if err != nil || flag == false {
							return policiesToBeAdded, err
						}
						policiesToBeAdded = append(policiesToBeAdded, policiesAdded...)
<<<<<<< HEAD
						roleModel, err = impl.userAuthRepository.GetRoleByFilterForAllTypes("", "", "", "", "", accessType, roleFilter.Cluster, namespace, group, kind, resource, actionType)
=======
						roleModel, err = impl.userAuthRepository.GetRoleByFilterForAllTypes(entity, "", "", "", "", accessType, roleFilter.Cluster, namespace, group, kind, resource, actionType, false)
>>>>>>> 582d7889
						if err != nil {
							return policiesToBeAdded, err
						}
						if roleModel.Id == 0 {
							continue
						}
					} else if oldRoleModel.Id > 0 && roleModel.Id == 0 {
						flag, err := impl.userAuthRepository.CreateRolesWithAccessTypeAndEntity("", "", "", roleFilter.Entity, roleFilter.Cluster, namespace, group, kind, resource, actionType, accessType, userId, oldRoleModel.Role)
						if err != nil || flag == false {
							return policiesToBeAdded, err
						}
						impl.logger.Infow("Getting Role by filter Again for other Types  ", "roleFilter", roleFilter)
						roleModel, err = impl.userAuthRepository.GetRoleByFilterForAllTypes(entity, "", "", "", "", accessType, roleFilter.Cluster, namespace, group, kind, resource, actionType, false)
						if err != nil {
							return policiesToBeAdded, err
						}
						if roleModel.Id == 0 {
							continue
						}
						// shift user_role_mapping queries
						userRole, err := impl.userRepository.UpdateRoleIdForUserRolesMappings(oldRoleModel.Id, roleModel.Id)
						if err != nil {
							impl.logger.Errorw("Error in updating User Role Mappings for role", "err", err)
						}

						roleGroupRole, err := impl.roleGroupRepository.UpdateRoleGroupIdForRoleGroupMappings(oldRoleModel.Id, roleModel.Id)
						if err != nil {
							impl.logger.Errorw("Error in updating Role Group Role Mappings for role", "err", err)
						}
						impl.logger.Infow("updated user role and roleGroups", "userrole", userRole, "grouprole", roleGroupRole)

					}
					if _, ok := existingRoles[roleModel.Id]; ok {
						//Adding policies which are removed
						policiesToBeAdded = append(policiesToBeAdded, casbin2.Policy{Type: "g", Sub: casbin2.Subject(model.CasbinName), Obj: casbin2.Object(roleModel.Role)})
					} else {
						if roleModel.Id > 0 {
							//new role ids in new array, add it
							roleGroupMappingModel := &repository2.RoleGroupRoleMapping{RoleGroupId: model.Id, RoleId: roleModel.Id}
							roleGroupMappingModel.CreatedBy = userId
							roleGroupMappingModel.UpdatedBy = userId
							roleGroupMappingModel.CreatedOn = time.Now()
							roleGroupMappingModel.UpdatedOn = time.Now()
							roleGroupMappingModel, err = impl.roleGroupRepository.CreateRoleGroupRoleMapping(roleGroupMappingModel, tx)
							if err != nil {
								return nil, err
							}
							policiesToBeAdded = append(policiesToBeAdded, casbin2.Policy{Type: "g", Sub: casbin2.Subject(model.CasbinName), Obj: casbin2.Object(roleModel.Role)})
						}
					}
				}
			}
		}
	}
	return policiesToBeAdded, nil
}

func (impl RoleGroupServiceImpl) UpdateRoleGroup(request *bean.RoleGroup, token string, managerAuth func(resource, token string, object string) bool) (*bean.RoleGroup, error) {
	dbConnection := impl.roleGroupRepository.GetConnection()
	tx, err := dbConnection.Begin()
	if err != nil {
		return nil, err
	}
	// Rollback tx on error.
	defer tx.Rollback()

	roleGroup, err := impl.roleGroupRepository.GetRoleGroupById(request.Id)
	if err != nil {
		impl.logger.Errorw("error while fetching user from db", "error", err)
		return nil, err
	}

	//policyGroup.Name = request.Name
	roleGroup.Description = request.Description
	roleGroup.UpdatedOn = time.Now()
	roleGroup.UpdatedBy = request.UserId
	roleGroup.Active = true
	roleGroup, err = impl.roleGroupRepository.UpdateRoleGroup(roleGroup, tx)
	if err != nil {
		impl.logger.Errorw("error while fetching user from db", "error", err)
		return nil, err
	}

	roleGroupMappingModels, err := impl.roleGroupRepository.GetRoleGroupRoleMappingByRoleGroupId(roleGroup.Id)
	if err != nil {
		return nil, err
	}

	existingRoles := make(map[int]*repository2.RoleGroupRoleMapping)
	eliminatedRoles := make(map[int]*repository2.RoleGroupRoleMapping)
	for _, item := range roleGroupMappingModels {
		existingRoles[item.RoleId] = item
		eliminatedRoles[item.RoleId] = item
	}

	//loading policy for safety
	casbin2.LoadPolicy()

	// DELETE PROCESS STARTS
	var eliminatedPolicies []casbin2.Policy
	items, err := impl.userCommonService.RemoveRolesAndReturnEliminatedPoliciesForGroups(request, existingRoles, eliminatedRoles, tx, token, managerAuth)
	if err != nil {
		return nil, err
	}
	eliminatedPolicies = append(eliminatedPolicies, items...)
	if len(eliminatedPolicies) > 0 {
		pRes := casbin2.RemovePolicy(eliminatedPolicies)
		println(pRes)
	}
	// DELETE PROCESS ENDS

	//Adding New Policies
	//var policies []casbin2.Policy
	capacity, mapping := impl.userCommonService.GetCapacityForRoleFilter(request.RoleFilters)
	var policies = make([]casbin2.Policy, 0, capacity)
	for index, roleFilter := range request.RoleFilters {
		roleFilter = impl.userCommonService.ReplacePlaceHolderForEmptyEntriesInRoleFilter(roleFilter)
		if roleFilter.Entity == bean.CLUSTER_ENTITIY {
			policiesToBeAdded, err := impl.CreateOrUpdateRoleGroupForClusterEntity(roleFilter, request.UserId, roleGroup, existingRoles, token, managerAuth, tx, mapping[index])
			policies = append(policies, policiesToBeAdded...)
			if err != nil {
				impl.logger.Errorw("error in creating updating role group for cluster entity", "err", err, "roleFilter", roleFilter)
			}
		} else {
			if len(roleFilter.Team) > 0 {
				// check auth only for apps permission, skip for chart group
				rbacObject := fmt.Sprintf("%s", strings.ToLower(roleFilter.Team))
				isValidAuth := managerAuth(casbin2.ResourceUser, token, rbacObject)
				if !isValidAuth {
					continue
				}
			}

			actionType := roleFilter.Action
			accessType := roleFilter.AccessType
			entity := roleFilter.Entity
			entityNames := strings.Split(roleFilter.EntityName, ",")
			environments := strings.Split(roleFilter.Environment, ",")
			for _, environment := range environments {
				for _, entityName := range entityNames {
					entityName = impl.userCommonService.RemovePlaceHolderInRoleFilterField(entityName)
					environment = impl.userCommonService.RemovePlaceHolderInRoleFilterField(environment)
<<<<<<< HEAD
					roleModel, err := impl.userAuthRepository.GetRoleByFilterForAllTypes(entity, roleFilter.Team, entityName, environment, actionType, accessType, "", "", "", "", "", "")
					if err != nil {
						return nil, err
					}
					if roleModel.Id == 0 {
=======
					roleModel, err := impl.userAuthRepository.GetRoleByFilterForAllTypes(entity, roleFilter.Team, entityName, environment, actionType, accessType, "", "", "", "", "", "", false)
					if err != nil {
						return nil, err
					}
					oldRoleModel, err := impl.userAuthRepository.GetRoleByFilterForAllTypes(entity, roleFilter.Team, entityName, environment, actionType, accessType, "", "", "", "", "", "", true)
					if err != nil {
						return nil, err
					}
					if oldRoleModel.Id == 0 && roleModel.Id == 0 {
>>>>>>> 582d7889

						request.Status = bean2.RoleNotFoundStatusPrefix + roleFilter.Team + "," + environment + "," + entityName + "," + actionType

						if roleFilter.Entity == bean2.ENTITY_APPS || roleFilter.Entity == bean.CHART_GROUP_ENTITY {
							flag, err, policiesAdded := impl.userAuthRepository.CreateDefaultPoliciesForAllTypes(roleFilter.Team, entityName, environment, entity, "", "", "", "", "", actionType, accessType, request.UserId)
							policies = append(policies, policiesAdded...)
							if err != nil || flag == false {
								return nil, err
							}
<<<<<<< HEAD
							roleModel, err = impl.userAuthRepository.GetRoleByFilterForAllTypes(entity, roleFilter.Team, entityName, environment, actionType, accessType, "", "", "", "", "", actionType)
=======
							roleModel, err = impl.userAuthRepository.GetRoleByFilterForAllTypes(entity, roleFilter.Team, entityName, environment, actionType, accessType, "", "", "", "", "", "", false)
>>>>>>> 582d7889
							if err != nil {
								return nil, err
							}
							if roleModel.Id == 0 {
								request.Status = bean2.RoleNotFoundStatusPrefix + roleFilter.Team + "," + environment + "," + entityName + "," + actionType
								continue
							}
						} else {
							continue
						}
					} else if oldRoleModel.Id > 0 && roleModel.Id == 0 {

						flag, err := impl.userAuthRepository.CreateRolesWithAccessTypeAndEntity(roleFilter.Team, entityName, environment, entity, "", "", "", "", "", actionType, accessType, request.UserId, oldRoleModel.Role)
						if err != nil || flag == false {
							return nil, err
						}
						impl.logger.Infow("Getting Role by filter Again for other Types  ", "roleFilter", roleFilter)
						roleModel, err = impl.userAuthRepository.GetRoleByFilterForAllTypes(entity, roleFilter.Team, entityName, environment, actionType, accessType, "", "", "", "", "", "", false)
						if err != nil {
							return nil, err
						}
						if roleModel.Id == 0 {
							continue
						}
						// shift user_role_mapping queries
						userRole, err := impl.userRepository.UpdateRoleIdForUserRolesMappings(oldRoleModel.Id, roleModel.Id)
						if err != nil {
							impl.logger.Errorw("Error in updating User Role Mappings for role", "err", err)
						}

						roleGroupRole, err := impl.roleGroupRepository.UpdateRoleGroupIdForRoleGroupMappings(oldRoleModel.Id, roleModel.Id)
						if err != nil {
							impl.logger.Errorw("Error in updating Role Group Role Mappings for role", "err", err)
						}
						impl.logger.Infow("updated user role and roleGroups", "userrole", userRole, "grouprole", roleGroupRole)

					}

					if _, ok := existingRoles[roleModel.Id]; ok {
						//Adding policies which is removed
						policies = append(policies, casbin2.Policy{Type: "g", Sub: casbin2.Subject(roleGroup.CasbinName), Obj: casbin2.Object(roleModel.Role)})
					} else {
						if roleModel.Id > 0 {
							//new role ids in new array, add it
							roleGroupMappingModel := &repository2.RoleGroupRoleMapping{RoleGroupId: request.Id, RoleId: roleModel.Id}
							roleGroupMappingModel.CreatedBy = request.UserId
							roleGroupMappingModel.UpdatedBy = request.UserId
							roleGroupMappingModel.CreatedOn = time.Now()
							roleGroupMappingModel.UpdatedOn = time.Now()
							roleGroupMappingModel, err = impl.roleGroupRepository.CreateRoleGroupRoleMapping(roleGroupMappingModel, tx)
							if err != nil {
								return nil, err
							}
							policies = append(policies, casbin2.Policy{Type: "g", Sub: casbin2.Subject(roleGroup.CasbinName), Obj: casbin2.Object(roleModel.Role)})
						}
					}
				}
			}
		}
	}

	//updating in casbin
	if len(policies) > 0 {
		err = casbin2.AddPolicy(policies)
		if err != nil {
			impl.logger.Errorw("casbin policy addition failed", "err", err)
			return nil, err
		}
	}
	//loading policy for syncing orchestrator to casbin with newly added policies
	//(not calling this method in above if condition because we are also removing policies in this update service)
	casbin2.LoadPolicy()
	err = tx.Commit()
	if err != nil {
		return nil, err
	}

	return request, nil
}

const (
	AllEnvironment string = ""
	AllNamespace   string = ""
	AllGroup       string = ""
	AllKind        string = ""
	AllResource    string = ""
)

func (impl RoleGroupServiceImpl) FetchRoleGroupsById(id int32) (*bean.RoleGroup, error) {
	roleGroup, err := impl.roleGroupRepository.GetRoleGroupById(id)
	if err != nil {
		impl.logger.Errorw("error while fetching user from db", "error", err)
		return nil, err
	}

	roleFilters := impl.getRoleGroupMetadata(roleGroup)
	bean := &bean.RoleGroup{
		Id:          roleGroup.Id,
		Name:        roleGroup.Name,
		Description: roleGroup.Description,
		RoleFilters: roleFilters,
	}
	return bean, nil
}

func (impl RoleGroupServiceImpl) getRoleGroupMetadata(roleGroup *repository2.RoleGroup) []bean.RoleFilter {
	roles, err := impl.userAuthRepository.GetRolesByGroupId(roleGroup.Id)
	if err != nil {
		impl.logger.Errorw("No Roles Found for user", "roleGroupId", roleGroup.Id)
	}
	var roleFilters []bean.RoleFilter
	roleFilterMap := make(map[string]*bean.RoleFilter)
	for _, role := range roles {
		key := ""
		if len(role.Team) > 0 {
			key = fmt.Sprintf("%s_%s_%s", role.Team, role.Action, role.AccessType)
		} else if len(role.Entity) > 0 {
			if role.Entity == bean.CLUSTER_ENTITIY {
				key = fmt.Sprintf("%s_%s_%s_%s_%s_%s", role.Entity, role.Action, role.Cluster,
					role.Namespace, role.Group, role.Kind)
			} else {
				key = fmt.Sprintf("%s_%s", role.Entity, role.Action)
			}
		}
		if _, ok := roleFilterMap[key]; ok {
			if role.Entity == bean.CLUSTER_ENTITIY {
				namespaceArr := strings.Split(roleFilterMap[key].Namespace, ",")
				if containsArr(namespaceArr, AllNamespace) {
					roleFilterMap[key].Namespace = AllNamespace
				} else if !containsArr(namespaceArr, role.Namespace) {
					roleFilterMap[key].Namespace = fmt.Sprintf("%s,%s", roleFilterMap[key].Namespace, role.Namespace)
				}
				groupArr := strings.Split(roleFilterMap[key].Group, ",")
				if containsArr(groupArr, AllGroup) {
					roleFilterMap[key].Group = AllGroup
				} else if !containsArr(groupArr, role.Group) {
					roleFilterMap[key].Group = fmt.Sprintf("%s,%s", roleFilterMap[key].Group, role.Group)
				}
				kindArr := strings.Split(roleFilterMap[key].Kind, ",")
				if containsArr(kindArr, AllKind) {
					roleFilterMap[key].Kind = AllKind
				} else if !containsArr(kindArr, role.Kind) {
					roleFilterMap[key].Kind = fmt.Sprintf("%s,%s", roleFilterMap[key].Kind, role.Kind)
				}
				resourceArr := strings.Split(roleFilterMap[key].Resource, ",")
				if containsArr(resourceArr, AllResource) {
					roleFilterMap[key].Resource = AllResource
				} else if !containsArr(resourceArr, role.Resource) {
					roleFilterMap[key].Resource = fmt.Sprintf("%s,%s", roleFilterMap[key].Resource, role.Resource)
				}
			} else {
				envArr := strings.Split(roleFilterMap[key].Environment, ",")
				if containsArr(envArr, AllEnvironment) {
					roleFilterMap[key].Environment = AllEnvironment
				} else if !containsArr(envArr, role.Environment) {
					roleFilterMap[key].Environment = fmt.Sprintf("%s,%s", roleFilterMap[key].Environment, role.Environment)
				}
				entityArr := strings.Split(roleFilterMap[key].EntityName, ",")
				if !containsArr(entityArr, role.EntityName) {
					roleFilterMap[key].EntityName = fmt.Sprintf("%s,%s", roleFilterMap[key].EntityName, role.EntityName)
				}
			}
		} else {
			roleFilterMap[key] = &bean.RoleFilter{
				Entity:      role.Entity,
				Team:        role.Team,
				Environment: role.Environment,
				EntityName:  role.EntityName,
				Action:      role.Action,
				AccessType:  role.AccessType,
				Cluster:     role.Cluster,
				Namespace:   role.Namespace,
				Group:       role.Group,
				Kind:        role.Kind,
				Resource:    role.Resource,
			}
		}
	}
	for _, v := range roleFilterMap {
		roleFilters = append(roleFilters, *v)
	}
	if len(roleFilters) == 0 {
		roleFilters = make([]bean.RoleFilter, 0)
	}
	return roleFilters
}

func (impl RoleGroupServiceImpl) FetchDetailedRoleGroups() ([]*bean.RoleGroup, error) {
	roleGroups, err := impl.roleGroupRepository.GetAllRoleGroup()
	if err != nil {
		impl.logger.Errorw("error while fetching user from db", "error", err)
		return nil, err
	}
	var list []*bean.RoleGroup
	for _, roleGroup := range roleGroups {
		roleFilters := impl.getRoleGroupMetadata(roleGroup)
		roleGrp := &bean.RoleGroup{
			Id:          roleGroup.Id,
			Name:        roleGroup.Name,
			Description: roleGroup.Description,
			RoleFilters: roleFilters,
		}
		list = append(list, roleGrp)
	}

	if len(list) == 0 {
		list = make([]*bean.RoleGroup, 0)
	}
	return list, nil
}

func (impl RoleGroupServiceImpl) FetchRoleGroups() ([]*bean.RoleGroup, error) {
	roleGroup, err := impl.roleGroupRepository.GetAllRoleGroup()
	if err != nil {
		impl.logger.Errorw("error while fetching user from db", "error", err)
		return nil, err
	}
	var list []*bean.RoleGroup
	for _, item := range roleGroup {
		bean := &bean.RoleGroup{
			Id:          item.Id,
			Name:        item.Name,
			Description: item.Description,
			RoleFilters: make([]bean.RoleFilter, 0),
		}
		list = append(list, bean)
	}

	if len(list) == 0 {
		list = make([]*bean.RoleGroup, 0)
	}
	return list, nil
}

func (impl RoleGroupServiceImpl) FetchRoleGroupsByName(name string) ([]*bean.RoleGroup, error) {
	roleGroup, err := impl.roleGroupRepository.GetRoleGroupListByName(name)
	if err != nil {
		impl.logger.Errorw("error while fetching user from db", "error", err)
		return nil, err
	}
	var list []*bean.RoleGroup
	for _, item := range roleGroup {
		bean := &bean.RoleGroup{
			Id:          item.Id,
			Name:        item.Name,
			Description: item.Description,
			RoleFilters: make([]bean.RoleFilter, 0),
		}
		list = append(list, bean)

	}
	return list, nil
}

func (impl RoleGroupServiceImpl) DeleteRoleGroup(bean *bean.RoleGroup) (bool, error) {

	dbConnection := impl.roleGroupRepository.GetConnection()
	tx, err := dbConnection.Begin()
	if err != nil {
		return false, err
	}
	// Rollback tx on error.
	defer tx.Rollback()

	model, err := impl.roleGroupRepository.GetRoleGroupById(bean.Id)
	if err != nil {
		impl.logger.Errorw("error while fetching user from db", "error", err)
		return false, err
	}
	model.Active = false
	model.UpdatedOn = time.Now()
	model.UpdatedBy = bean.UserId
	_, err = impl.roleGroupRepository.UpdateRoleGroup(model, tx)
	if err != nil {
		impl.logger.Errorw("error while fetching user from db", "error", err)
		return false, err
	}
	err = tx.Commit()
	if err != nil {
		return false, err
	}

	return true, nil
}

func (impl RoleGroupServiceImpl) FetchRolesForGroups(groupNames []string) ([]*bean.RoleFilter, error) {
	if len(groupNames) == 0 {
		return nil, nil
	}
	roleGroups, err := impl.roleGroupRepository.GetRoleGroupListByNames(groupNames)
	if err != nil && err != pg.ErrNoRows {
		impl.logger.Errorw("error while fetching user from db", "error", err)
		return nil, err
	}
	if err == pg.ErrNoRows {
		impl.logger.Warnw("no result found for role groups", "groups", groupNames)
		return nil, nil
	}

	var roleGroupIds []int32
	for _, roleGroup := range roleGroups {
		roleGroupIds = append(roleGroupIds, roleGroup.Id)
	}

	roles, err := impl.roleGroupRepository.GetRoleGroupRoleMappingByRoleGroupIds(roleGroupIds)
	if err != nil && err != pg.ErrNoRows {
		impl.logger.Errorw("error while fetching user from db", "error", err)
		return nil, err
	}
	list := make([]*bean.RoleFilter, 0)
	if roles == nil {
		return list, nil
	}
	for _, role := range roles {
		bean := &bean.RoleFilter{
			EntityName:  role.EntityName,
			Entity:      role.Entity,
			Action:      role.Action,
			Environment: role.Environment,
			Team:        role.Team,
			AccessType:  role.AccessType,
			Cluster:     role.Cluster,
			Namespace:   role.Namespace,
			Group:       role.Group,
			Kind:        role.Kind,
			Resource:    role.Resource,
		}
		list = append(list, bean)
	}
	return list, nil
}<|MERGE_RESOLUTION|>--- conflicted
+++ resolved
@@ -132,35 +132,23 @@
 					for _, entityName := range entityNames {
 						entityName = impl.userCommonService.RemovePlaceHolderInRoleFilterField(entityName)
 						environment = impl.userCommonService.RemovePlaceHolderInRoleFilterField(environment)
-<<<<<<< HEAD
-						roleModel, err := impl.userAuthRepository.GetRoleByFilterForAllTypes(entity, roleFilter.Team, entityName, environment, actionType, actionType, "", "", "", "", "", "")
+						roleModel, err := impl.userAuthRepository.GetRoleByFilterForAllTypes(entity, roleFilter.Team, entityName, environment, actionType, accessType, "", "", "", "", "", "", false)
 						if err != nil {
 							return nil, err
 						}
-						if roleModel.Id == 0 {
-=======
-						roleModel, err := impl.userAuthRepository.GetRoleByFilterForAllTypes(entity, roleFilter.Team, entityName, environment, actionType, accessType, "", "", "", "", "", "", false)
+						oldRoleModel, err := impl.userAuthRepository.GetRoleByFilterForAllTypes(entity, roleFilter.Team, entityName, environment, actionType, accessType, "", "", "", "", "", "", true)
 						if err != nil {
 							return nil, err
 						}
-						oldRoleModel, err := impl.userAuthRepository.GetRoleByFilterForAllTypes(entity, roleFilter.Team, entityName, environment, actionType, accessType, "", "", "", "", "", "", true)
-						if err != nil {
-							return nil, err
-						}
 
 						if oldRoleModel.Id == 0 && roleModel.Id == 0 {
->>>>>>> 582d7889
 							if roleFilter.Entity == bean2.ENTITY_APPS || roleFilter.Entity == bean.CHART_GROUP_ENTITY {
 								flag, err, policiesAdded := impl.userAuthRepository.CreateDefaultPoliciesForAllTypes(roleFilter.Team, entityName, environment, entity, "", "", "", "", "", actionType, accessType, request.UserId)
 								if err != nil || flag == false {
 									return nil, err
 								}
 								policies = append(policies, policiesAdded...)
-<<<<<<< HEAD
-								roleModel, err = impl.userAuthRepository.GetRoleByFilterForAllTypes(entity, roleFilter.Team, entityName, environment, actionType, accessType, "", "", "", "", "", "")
-=======
 								roleModel, err = impl.userAuthRepository.GetRoleByFilterForAllTypes(entity, roleFilter.Team, entityName, environment, actionType, accessType, "", "", "", "", "", "", false)
->>>>>>> 582d7889
 								if err != nil {
 									return nil, err
 								}
@@ -257,13 +245,6 @@
 							continue
 						}
 					}
-<<<<<<< HEAD
-					roleModel, err := impl.userAuthRepository.GetRoleByFilterForAllTypes("", "", "", "", "", accessType, roleFilter.Cluster, namespace, group, kind, resource, actionType)
-					if err != nil {
-						return policiesToBeAdded, err
-					}
-					if roleModel.Id == 0 {
-=======
 					roleModel, err := impl.userAuthRepository.GetRoleByFilterForAllTypes(entity, "", "", "", "", accessType, roleFilter.Cluster, namespace, group, kind, resource, actionType, false)
 					if err != nil {
 						return policiesToBeAdded, err
@@ -273,17 +254,12 @@
 						return policiesToBeAdded, err
 					}
 					if roleModel.Id == 0 && oldRoleModel.Id == 0 {
->>>>>>> 582d7889
 						flag, err, policiesAdded := impl.userAuthRepository.CreateDefaultPoliciesForAllTypes("", "", "", entity, roleFilter.Cluster, namespace, group, kind, resource, actionType, accessType, userId)
 						if err != nil || flag == false {
 							return policiesToBeAdded, err
 						}
 						policiesToBeAdded = append(policiesToBeAdded, policiesAdded...)
-<<<<<<< HEAD
-						roleModel, err = impl.userAuthRepository.GetRoleByFilterForAllTypes("", "", "", "", "", accessType, roleFilter.Cluster, namespace, group, kind, resource, actionType)
-=======
 						roleModel, err = impl.userAuthRepository.GetRoleByFilterForAllTypes(entity, "", "", "", "", accessType, roleFilter.Cluster, namespace, group, kind, resource, actionType, false)
->>>>>>> 582d7889
 						if err != nil {
 							return policiesToBeAdded, err
 						}
@@ -426,13 +402,6 @@
 				for _, entityName := range entityNames {
 					entityName = impl.userCommonService.RemovePlaceHolderInRoleFilterField(entityName)
 					environment = impl.userCommonService.RemovePlaceHolderInRoleFilterField(environment)
-<<<<<<< HEAD
-					roleModel, err := impl.userAuthRepository.GetRoleByFilterForAllTypes(entity, roleFilter.Team, entityName, environment, actionType, accessType, "", "", "", "", "", "")
-					if err != nil {
-						return nil, err
-					}
-					if roleModel.Id == 0 {
-=======
 					roleModel, err := impl.userAuthRepository.GetRoleByFilterForAllTypes(entity, roleFilter.Team, entityName, environment, actionType, accessType, "", "", "", "", "", "", false)
 					if err != nil {
 						return nil, err
@@ -442,7 +411,6 @@
 						return nil, err
 					}
 					if oldRoleModel.Id == 0 && roleModel.Id == 0 {
->>>>>>> 582d7889
 
 						request.Status = bean2.RoleNotFoundStatusPrefix + roleFilter.Team + "," + environment + "," + entityName + "," + actionType
 
@@ -452,11 +420,7 @@
 							if err != nil || flag == false {
 								return nil, err
 							}
-<<<<<<< HEAD
-							roleModel, err = impl.userAuthRepository.GetRoleByFilterForAllTypes(entity, roleFilter.Team, entityName, environment, actionType, accessType, "", "", "", "", "", actionType)
-=======
 							roleModel, err = impl.userAuthRepository.GetRoleByFilterForAllTypes(entity, roleFilter.Team, entityName, environment, actionType, accessType, "", "", "", "", "", "", false)
->>>>>>> 582d7889
 							if err != nil {
 								return nil, err
 							}
