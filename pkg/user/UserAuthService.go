--- conflicted
+++ resolved
@@ -504,42 +504,9 @@
 			roles = append(roles, roleModel.Role)
 		}
 
-<<<<<<< HEAD
-	// deleting policies in casbin and roles
-	var casbinDeleteFailed []bool
-	var roleIds []int
-	var roles []string
-	for _, roleModel := range roleModels {
-		roleIds = append(roleIds, roleModel.Id)
-		roles = append(roles, roleModel.Role)
-	}
-
-	success, err := casbin2.RemovePoliciesByRoles(roles)
-	if !success || err != nil {
-		impl.logger.Warnw("error in deleting casbin policy for roles", "roles", roles, "err", err)
-		casbinDeleteFailed = append(casbinDeleteFailed, success)
-	}
-	//deleting user_roles for this role_id (foreign key constraint)
-	err = impl.userAuthRepository.DeleteUserRoleByRoleIds(roleIds, tx)
-	if err != nil {
-		impl.logger.Errorw("error in deleting user_roles by role ids", "err", err, "roleIds", roleIds)
-		return err
-	}
-	//deleting role_group_role_mapping for this role_id (foreign key constraint)
-	err = impl.roleGroupRepository.DeleteRoleGroupRoleMappingByRoleIds(roleIds, tx)
-	if err != nil {
-		impl.logger.Errorw("error in deleting role_group_role_mapping by role ids", "err", err, "roleIds", roleIds)
-		return err
-	}
-	//deleting roles
-	err = impl.userAuthRepository.DeleteRolesByIds(roleIds, tx)
-	if err != nil {
-		impl.logger.Errorw(fmt.Sprintf("error in deleting roles "), "err", err, "role", roleModels)
-		return err
-=======
-		success := casbin2.RemovePoliciesByAllRoles(roles)
-		if !success {
-			impl.logger.Warnw("error in deleting casbin policy for roles", "roles", roles)
+		success, err := casbin2.RemovePoliciesByRoles(roles)
+		if !success || err != nil {
+			impl.logger.Warnw("error in deleting casbin policy for roles", "roles", roles, "err", err)
 			casbinDeleteFailed = append(casbinDeleteFailed, success)
 		}
 		//deleting user_roles for this role_id (foreign key constraint)
@@ -560,7 +527,6 @@
 			impl.logger.Errorw(fmt.Sprintf("error in deleting roles "), "err", err, "role", roleModels)
 			return err
 		}
->>>>>>> 2e4de0ba
 	}
 	return nil
 }