--- conflicted
+++ resolved
@@ -500,38 +500,13 @@
 	var roleIds []int
 	var roles []string
 	for _, roleModel := range roleModels {
-<<<<<<< HEAD
-		success := casbin2.RemovePoliciesByRole(roleModel.Role)
-		if !success {
-			impl.logger.Warnw("error in deleting casbin policy for role", "role", roleModel.Role)
-			casbinDeleteFailed = append(casbinDeleteFailed, success)
-		}
-		//deleting user_roles for this role_id (foreign key constraint)
-		err = impl.userAuthRepository.DeleteUserRoleByRoleId(roleModel.Id, tx)
-		if err != nil {
-			impl.logger.Errorw("error in deleting user_roles by role id", "err", err, "roleId", roleModel.Id)
-			return err
-		}
-		//deleting role_group_role_mapping for this role_id (foreign key constraint)
-		err := impl.roleGroupRepository.DeleteRoleGroupRoleMappingByRoleId(roleModel.Id, tx)
-		if err != nil {
-			impl.logger.Errorw("error in deleting role_group_role_mapping by role id", "err", err, "roleId", roleModel.Id)
-			return err
-		}
-		//deleting roles
-		err = impl.userAuthRepository.DeleteRole(roleModel, tx)
-		if err != nil {
-			impl.logger.Errorw(fmt.Sprintf("error in deleting role for %s:%s", entityType, entityName), "err", err, "role", roleModel)
-			return err
-		}
-=======
 		roleIds = append(roleIds, roleModel.Id)
 		roles = append(roles, roleModel.Role)
 	}
 
-	success := casbin2.RemovePoliciesByAllRoles(roles)
-	if !success {
-		impl.logger.Warnw("error in deleting casbin policy for roles", "roles", roles)
+	success, err := casbin2.RemovePoliciesByRoles(roles)
+	if !success || err != nil {
+		impl.logger.Warnw("error in deleting casbin policy for roles", "roles", roles, "err", err)
 		casbinDeleteFailed = append(casbinDeleteFailed, success)
 	}
 	//deleting user_roles for this role_id (foreign key constraint)
@@ -551,7 +526,6 @@
 	if err != nil {
 		impl.logger.Errorw(fmt.Sprintf("error in deleting roles "), "err", err, "role", roleModels)
 		return err
->>>>>>> fd49161b
 	}
 	return nil
 }