/*
 * Copyright (c) 2020 Devtron Labs
 *
 * Licensed under the Apache License, Version 2.0 (the "License");
 * you may not use this file except in compliance with the License.
 * You may obtain a copy of the License at
 *
 *    http://www.apache.org/licenses/LICENSE-2.0
 *
 * Unless required by applicable law or agreed to in writing, software
 * distributed under the License is distributed on an "AS IS" BASIS,
 * WITHOUT WARRANTIES OR CONDITIONS OF ANY KIND, either express or implied.
 * See the License for the specific language governing permissions and
 * limitations under the License.
 *
 */

package user

import (
	"context"
	"encoding/base64"
	"encoding/json"
	"errors"
	"fmt"
	"github.com/devtron-labs/authenticator/middleware"
	bean2 "github.com/devtron-labs/devtron/pkg/user/bean"
	casbin2 "github.com/devtron-labs/devtron/pkg/user/casbin"
	repository2 "github.com/devtron-labs/devtron/pkg/user/repository"
	"github.com/go-pg/pg"
	"log"
	"math/rand"
	"net/http"
	"strings"
	"time"

	"github.com/caarlos0/env"
	"github.com/coreos/go-oidc"
	"github.com/devtron-labs/devtron/api/bean"
	session2 "github.com/devtron-labs/devtron/client/argocdServer/session"
	"github.com/devtron-labs/devtron/internal/constants"
	"github.com/devtron-labs/devtron/internal/util"
	"github.com/golang-jwt/jwt/v4"
	"github.com/gorilla/sessions"
	"go.uber.org/zap"
	"golang.org/x/oauth2"
)

type UserAuthService interface {
	HandleLoginWithClientIp(ctx context.Context, username, password, clientIp string) (string, error)
	HandleLogin(username string, password string) (string, error)
	HandleDexCallback(w http.ResponseWriter, r *http.Request)
	HandleRefresh(w http.ResponseWriter, r *http.Request)

	CreateRole(roleData *bean.RoleData) (bool, error)
	AuthVerification(r *http.Request) (bool, error)
	DeleteRoles(entityType string, entityName string, tx *pg.Tx, envIdentifier string, workflowName string) error
}

type UserAuthServiceImpl struct {
	userAuthRepository repository2.UserAuthRepository
	//sessionClient is being used for argocd username-password login proxy
	sessionClient       session2.ServiceClient
	logger              *zap.SugaredLogger
	userRepository      repository2.UserRepository
	sessionManager      *middleware.SessionManager
	roleGroupRepository repository2.RoleGroupRepository
	userService         UserService
}

var (
	cStore         *sessions.CookieStore
	dexOauthConfig *oauth2.Config
	//googleOauthConfig *oauth2.Config
	oauthStateString     = randToken()
	idTokenVerifier      *oidc.IDTokenVerifier
	jwtKey               = randKey()
	CookieExpirationTime int
	JwtExpirationTime    int
)

type User struct {
	email  string
	groups []string
}

var Claims struct {
	Email    string   `json:"email"`
	Verified bool     `json:"email_verified"`
	Groups   []string `json:"groups"`
	Token    string   `json:"token"`
	Roles    []string `json:"roles"`
	jwt.StandardClaims
}

type DexConfig struct {
	RedirectURL          string `env:"DEX_RURL" envDefault:"http://127.0.0.1:8080/callback"`
	ClientID             string `env:"DEX_CID" envDefault:"example-app"`
	ClientSecret         string `env:"DEX_SECRET" `
	DexURL               string `env:"DEX_URL" `
	DexJwtKey            string `env:"DEX_JWTKEY" `
	CStoreKey            string `env:"DEX_CSTOREKEY"`
	CookieExpirationTime int    `env:"CExpirationTime" envDefault:"600"`
	JwtExpirationTime    int    `env:"JwtExpirationTime" envDefault:"120"`
}

type WebhookToken struct {
	WebhookToken string `env:"WEBHOOK_TOKEN" envDefault:""`
}

func NewUserAuthServiceImpl(userAuthRepository repository2.UserAuthRepository, sessionManager *middleware.SessionManager,
	client session2.ServiceClient, logger *zap.SugaredLogger, userRepository repository2.UserRepository,
	roleGroupRepository repository2.RoleGroupRepository, userService UserService) *UserAuthServiceImpl {
	serviceImpl := &UserAuthServiceImpl{
		userAuthRepository:  userAuthRepository,
		sessionManager:      sessionManager,
		sessionClient:       client,
		logger:              logger,
		userRepository:      userRepository,
		roleGroupRepository: roleGroupRepository,
		userService:         userService,
	}
	cStore = sessions.NewCookieStore(randKey())
	return serviceImpl
}

func GetConfig() (*DexConfig, error) {
	cfg := &DexConfig{}
	err := env.Parse(cfg)
	return cfg, err
}

func GetWebhookToken() (*WebhookToken, error) {
	cfg := &WebhookToken{}
	err := env.Parse(cfg)
	return cfg, err
}

/* #nosec */
func randToken() string {
	b := make([]byte, 32)
	_, err := rand.Read(b)
	if err != nil {
		util.GetLogger().Error(err)
	}
	return base64.StdEncoding.EncodeToString(b)
}

/* #nosec */
func randKey() []byte {
	b := make([]byte, 32)
	_, err := rand.Read(b)
	if err != nil {
		util.GetLogger().Error(err)
	}
	return b
}

// authorize verifies a bearer token and pulls user information form the claims.
func authorize(ctx context.Context, bearerToken string) (*User, error) {
	idToken, err := idTokenVerifier.Verify(ctx, bearerToken)
	if err != nil {
		return nil, fmt.Errorf("could not verify bearer token: %v", err)
	}
	if err := idToken.Claims(&Claims); err != nil {
		return nil, fmt.Errorf("failed to parse claims: %v", err)
	}
	if !Claims.Verified {
		return nil, fmt.Errorf("email (%q) in returned claims was not verified", Claims.Email)
	}
	return &User{Claims.Email, Claims.Groups}, nil
}

func (impl UserAuthServiceImpl) HandleRefresh(w http.ResponseWriter, r *http.Request) {
	session, _ := cStore.Get(r, "JWT_TOKEN")
	// Check if user is authenticated
	if auth, ok := session.Values["authenticated"].(bool); !ok || !auth {
		http.Redirect(w, r, dexOauthConfig.AuthCodeURL(oauthStateString), http.StatusFound)
	} else {
		jwtToken := session.Values["jwtToken"].(string)
		claims := &Claims

		// Parse the JWT string and store the result in `claims`.
		// Note that we are passing the key in this method as well. This method will return an error
		// if the token is invalid (if it has expired according to the expiry time we set on sign in),
		// or if the signature does not match
		tkn, err := jwt.ParseWithClaims(jwtToken, claims, func(token *jwt.Token) (interface{}, error) {
			return jwtKey, nil
		})
		if !tkn.Valid {
			session.Options = &sessions.Options{
				MaxAge: -1,
			}
			writeResponse(http.StatusUnauthorized, "TOKEN EXPIRED", w, errors.New("token expired"))
			return
		}
		if err != nil {
			if err == jwt.ErrSignatureInvalid {
				writeResponse(http.StatusUnauthorized, "SignatureInvalid", w, errors.New("SignatureInvalid"))
				return
			}
			writeResponse(http.StatusBadRequest, "StatusBadRequest", w, errors.New("StatusBadRequest"))
			return
		}
		bearerToken := claims.Token
		user, err := authorize(context.Background(), bearerToken)
		if err != nil {
			fmt.Print("Exception :", err)
		}
		fmt.Print(user)

		// We ensure that a new token is not issued until enough time has elapsed
		// In this case, a new token will only be issued if the old token is within
		// 30 seconds of expiry. Otherwise, return a bad request status
		/*if time.Unix(claims.ExpiresAt, 0).Sub(time.Now()) > 30*time.Second {
			w.WriteHeader(http.StatusBadRequest)
			return
		}*/

		dbUser, err := impl.userRepository.FetchUserDetailByEmail(Claims.Email)
		if err != nil {
			impl.logger.Errorw("Exception while fetching user from db", "err", err)
		}
		if dbUser.Id > 0 {
			// Do nothing, User already exist in our db. (unique check by email id)
		} else {
			// TODO - need to handle case
		}

		// Now, create a new token for the current use, with a renewed expiration time
		expirationTime := time.Now().Add(time.Duration(JwtExpirationTime) * time.Second)
		// Create the JWT claims, which includes the username and expiry time
		claims.ExpiresAt = expirationTime.Unix()

		claims.Roles = dbUser.Roles
		// Declare the token with the algorithm used for signing, and the claims
		token := jwt.NewWithClaims(jwt.SigningMethodHS256, claims)
		// Create the JWT string
		tokenString, err := token.SignedString(jwtKey)
		if err != nil {
			// If there is an error in creating the JWT return an internal server error
			writeResponse(http.StatusInternalServerError, "StatusInternalServerError", w, errors.New("unauthorized"))
			return
		}

		// Set some session values.
		session.Values["jwtToken"] = tokenString
		session.Values["authenticated"] = true
		session.Options = &sessions.Options{
			MaxAge: CookieExpirationTime,
		}
		// Save it before we write to the response/return from the handler.
		session.Save(r, w)

		http.Redirect(w, r, "/", http.StatusFound)
	}
}

func (impl UserAuthServiceImpl) HandleLoginWithClientIp(ctx context.Context, username, password, clientIp string) (string, error) {
	token, err := impl.HandleLogin(username, password)
	if err == nil {
		id, _, err := impl.userService.GetUserByToken(ctx, token)
		if err != nil {
			impl.logger.Infow("error occured while getting user by token", "err", err)
		} else {
			impl.userService.SaveLoginAudit("", clientIp, id)
		}
	}
	return token, err
}

func (impl UserAuthServiceImpl) HandleLogin(username string, password string) (string, error) {
	return impl.sessionClient.Create(context.Background(), username, password)
}

func (impl UserAuthServiceImpl) HandleDexCallback(w http.ResponseWriter, r *http.Request) {
	state := r.URL.Query().Get("state")
	session, _ := cStore.Get(r, "JWT_TOKEN")
	fmt.Print(state)
	// Verify state.

	oauth2Token, err := dexOauthConfig.Exchange(context.Background(), r.URL.Query().Get("code"))
	if err != nil {
		// handle error
	}

	// Extract the ID Token from OAuth2 token.
	rawIDToken, ok := oauth2Token.Extra("id_token").(string)
	if !ok {
		// handle missing token
	}

	// Parse and verify ID Token payload.
	idToken, err := idTokenVerifier.Verify(context.Background(), rawIDToken)
	if err != nil {
		// handle error
	}

	if err := idToken.Claims(&Claims); err != nil {
		// handle error
	}

	dbConnection := impl.userRepository.GetConnection()
	tx, err := dbConnection.Begin()
	if err != nil {
		return
	}
	// Rollback tx on error.
	defer tx.Rollback()

	dbUser, err := impl.userRepository.FetchUserDetailByEmail(Claims.Email)
	if err != nil {
		impl.logger.Errorw("Exception while fetching user from db", "err", err)
	}
	if dbUser.Id > 0 {
		// Do nothing, User already exist in our db. (unique check by email id)
	} else {
		//create new user in our db on d basis of info got from google api or hex. assign a basic role
		model := &repository2.UserModel{
			EmailId:     Claims.Email,
			AccessToken: rawIDToken,
		}
		_, err := impl.userRepository.CreateUser(model, tx)
		if err != nil {
			log.Println(err)
		}
		dbUser, err = impl.userRepository.FetchUserDetailByEmail(Claims.Email)
	}
	err = tx.Commit()
	if err != nil {
		return
	}

	// Declare the expiration time of the token
	// here, we have kept it as 5 minutes
	expirationTime := time.Now().Add(time.Duration(JwtExpirationTime) * time.Second)
	// Create the JWT claims, which includes the username and expiry time
	claims := &Claims
	claims.Email = dbUser.EmailId
	claims.Verified = dbUser.Exist
	claims.ExpiresAt = expirationTime.Unix()
	claims.Token = rawIDToken
	claims.Roles = dbUser.Roles
	// Declare the token with the algorithm used for signing, and the claims
	token := jwt.NewWithClaims(jwt.SigningMethodHS256, claims)
	// Create the JWT string
	tokenString, err := token.SignedString(jwtKey)
	if err != nil {
		// If there is an error in creating the JWT return an internal server error
		w.WriteHeader(http.StatusInternalServerError)
		return
	}

	// Set some session values.
	session.Values["jwtToken"] = tokenString
	session.Values["authenticated"] = true
	session.Options = &sessions.Options{
		MaxAge: CookieExpirationTime,
	}
	// Save it before we write to the response/return from the handler.
	session.Save(r, w)
	fmt.Print()

	http.Redirect(w, r, "/", http.StatusFound)
}

func WhitelistChecker(url string) bool {
	urls := []string{
		"/health",
		"/metrics",
		"/orchestrator/webhook/ci/gocd/artifact",
		"/orchestrator/auth/login",
		"/orchestrator/auth/callback",
		"/orchestrator/api/v1/session",
		"/orchestrator/app/ci-pipeline/github-webhook/trigger",
		"/orchestrator/webhook/msg/nats",
		"/orchestrator/devtron/auth/verify",
		"/orchestrator/security/policy/verify/webhook",
		"/orchestrator/sso/list",
		"/",
		"/orchestrator/dashboard-event/dashboardAccessed",
		"/orchestrator/dashboard-event/dashboardLoggedIn",
		"/orchestrator/self-register/check",
		"/orchestrator/self-register",
		"/orchestrator/telemetry/summary",
	}
	for _, a := range urls {
		if a == url {
			return true
		}
	}
	prefixUrls := []string{
		"/orchestrator/api/vi/pod/exec/ws",
		"/orchestrator/k8s/pod/exec/sockjs/ws",
		"/orchestrator/api/dex",
		"/orchestrator/auth/callback",
		"/orchestrator/auth/login",
		"/dashboard",
		"/orchestrator/webhook/git",
	}
	for _, a := range prefixUrls {
		if strings.Contains(url, a) {
			return true
		}
	}
	return false
}

func writeResponse(status int, message string, w http.ResponseWriter, err error) {
	w.Header().Set("Content-Type", "application/json")
	w.WriteHeader(status)
	type Response struct {
		Code   int              `json:"code,omitempty"`
		Status string           `json:"status,omitempty"`
		Result interface{}      `json:"result,omitempty"`
		Errors []*util.ApiError `json:"errors,omitempty"`
	}
	response := Response{}
	response.Code = status
	response.Result = message
	b, err := json.Marshal(response)
	if err != nil {
		b = []byte("OK")
		util.GetLogger().Errorw("Unexpected error in apiError", "err", err)
	}
	_, err = w.Write(b)
	if err != nil {
		util.GetLogger().Errorw("error", "err", err)
	}
}

func (impl UserAuthServiceImpl) CreateRole(roleData *bean.RoleData) (bool, error) {
	roleModel := &repository2.RoleModel{
		Role:        roleData.Role,
		Team:        roleData.Team,
		EntityName:  roleData.EntityName,
		Environment: roleData.Environment,
		Action:      roleData.Action,
		Cluster:     roleData.Cluster,
		Namespace:   roleData.Namespace,
		Group:       roleData.Group,
		Kind:        roleData.Kind,
		Resource:    roleData.Resource,
	}
	roleModel, err := impl.userAuthRepository.CreateRole(roleModel)
	if err != nil || roleModel == nil {
		return false, err
	}
	return true, nil
}

func (impl UserAuthServiceImpl) AuthVerification(r *http.Request) (bool, error) {
	token := r.Header.Get("token")
	if token == "" {
		impl.logger.Infow("no token provided")
		err := &util.ApiError{
			HttpStatusCode:  http.StatusUnauthorized,
			Code:            constants.UserNoTokenProvided,
			InternalMessage: "no token provided",
		}
		return false, err
	}

	_, err := impl.sessionManager.VerifyToken(token)
	if err != nil {
		impl.logger.Errorw("failed to verify token", "error", err)
		err := &util.ApiError{
			HttpStatusCode:  http.StatusUnauthorized,
			Code:            constants.UserNoTokenProvided,
			InternalMessage: "failed to verify token",
			UserMessage:     fmt.Sprintf("token verification failed while getting logged in user: %s", token),
		}
		return false, err
	}

	//TODO - extends for other purpose
	return true, nil
}
func (impl UserAuthServiceImpl) DeleteRoles(entityType string, entityName string, tx *pg.Tx, envIdentifier string, workflowName string) (err error) {
	var roleModels []*repository2.RoleModel
	switch entityType {
	case bean2.PROJECT_TYPE:
		roleModels, err = impl.userAuthRepository.GetRolesForProject(entityName)
	case bean2.ENV_TYPE:
		roleModels, err = impl.userAuthRepository.GetRolesForEnvironment(entityName, envIdentifier)
	case bean2.APP_TYPE:
		roleModels, err = impl.userAuthRepository.GetRolesForApp(entityName)
	case bean2.CHART_GROUP_TYPE:
		roleModels, err = impl.userAuthRepository.GetRolesForChartGroup(entityName)
	case bean2.WorkflowType:
		roleModels, err = impl.userAuthRepository.GetRolesForWorkflow(workflowName, entityName)
	}
	if err != nil {
		impl.logger.Errorw(fmt.Sprintf("error in getting roles by %s", entityType), "err", err, "name", entityName)
		return err
	}

	// deleting policies in casbin and roles
	casbin2.LoadPolicy()

	if len(roleModels) > 0 {
		// deleting policies in casbin and roles
<<<<<<< HEAD
		var casbinDeleteFailed []bool
		var roleIds []int
		var roles []string
		// deleting all user_role mapping from casbin by getting all users mapped to the role
		for _, roleModel := range roleModels {
			roleIds = append(roleIds, roleModel.Id)
			roles = append(roles, roleModel.Role)
			allUsersMappedToRoles, err := casbin2.GetUserByRole(roleModel.Role)
			if err != nil {
				impl.logger.Errorw("error in getting all users by roles", "err", err, "role", roleModel.Role)
				return err
			}
			for _, rl := range allUsersMappedToRoles {
				success := casbin2.DeleteRoleForUser(rl, roleModel.Role)
				if !success {
					impl.logger.Warnw("error in deleting casbin policy for role", "role", roleModel.Role)
					casbinDeleteFailed = append(casbinDeleteFailed, success)
				}
			}
		}
		success, err := casbin2.RemovePoliciesByRoles(roles)
		if !success || err != nil {
			impl.logger.Warnw("error in deleting casbin policy for roles", "roles", roles, "err", err)
			casbinDeleteFailed = append(casbinDeleteFailed, success)
		}

=======
		roleIds, roles, casbinDeleteFailed, err := impl.deleteAllUserMappingsForRoleModels(roleModels)

		// removing all policies for the role
		success := casbin2.RemovePoliciesByAllRoles(roles)
		if !success {
			impl.logger.Warnw("error in deleting casbin policy for roles", "roles", roles)
			casbinDeleteFailed = append(casbinDeleteFailed, success)
		}
>>>>>>> 92648325
		//deleting user_roles for this role_id (foreign key constraint)
		err = impl.userAuthRepository.DeleteUserRoleByRoleIds(roleIds, tx)
		if err != nil {
			impl.logger.Errorw("error in deleting user_roles by role ids", "err", err, "roleIds", roleIds)
			return err
		}
		//deleting role_group_role_mapping for this role_id (foreign key constraint)
		err = impl.roleGroupRepository.DeleteRoleGroupRoleMappingByRoleIds(roleIds, tx)
		if err != nil {
			impl.logger.Errorw("error in deleting role_group_role_mapping by role ids", "err", err, "roleIds", roleIds)
			return err
		}
		//deleting roles
		err = impl.userAuthRepository.DeleteRolesByIds(roleIds, tx)
		if err != nil {
			impl.logger.Errorw(fmt.Sprintf("error in deleting roles "), "err", err, "role", roleModels)
			return err
		}
	}

	casbin2.LoadPolicy()
	return nil
}

func (impl UserAuthServiceImpl) deleteAllUserMappingsForRoleModels(roleModels []*repository2.RoleModel) ([]int, []string, []bool, error) {
	var casbinDeleteFailed []bool
	var roleIds []int
	var roles []string
	// deleting all user_role mapping from casbin by getting all users mapped to the role
	for _, roleModel := range roleModels {
		roleIds = append(roleIds, roleModel.Id)
		roles = append(roles, roleModel.Role)
		allUsersMappedToRoles, err := casbin2.GetUserByRole(roleModel.Role)
		if err != nil {
			impl.logger.Errorw("error in getting all users by roles", "err", err, "role", roleModel.Role)
			continue
		}
		for _, rl := range allUsersMappedToRoles {
			success := casbin2.DeleteRoleForUser(rl, roleModel.Role)
			if !success {
				impl.logger.Warnw("error in deleting casbin policy for role", "role", roleModel.Role)
				casbinDeleteFailed = append(casbinDeleteFailed, success)
			}
		}
	}
	return roleIds, roles, casbinDeleteFailed, nil
}<|MERGE_RESOLUTION|>--- conflicted
+++ resolved
@@ -500,43 +500,15 @@
 
 	if len(roleModels) > 0 {
 		// deleting policies in casbin and roles
-<<<<<<< HEAD
-		var casbinDeleteFailed []bool
-		var roleIds []int
-		var roles []string
-		// deleting all user_role mapping from casbin by getting all users mapped to the role
-		for _, roleModel := range roleModels {
-			roleIds = append(roleIds, roleModel.Id)
-			roles = append(roles, roleModel.Role)
-			allUsersMappedToRoles, err := casbin2.GetUserByRole(roleModel.Role)
-			if err != nil {
-				impl.logger.Errorw("error in getting all users by roles", "err", err, "role", roleModel.Role)
-				return err
-			}
-			for _, rl := range allUsersMappedToRoles {
-				success := casbin2.DeleteRoleForUser(rl, roleModel.Role)
-				if !success {
-					impl.logger.Warnw("error in deleting casbin policy for role", "role", roleModel.Role)
-					casbinDeleteFailed = append(casbinDeleteFailed, success)
-				}
-			}
-		}
+		roleIds, roles, casbinDeleteFailed, err := impl.deleteAllUserMappingsForRoleModels(roleModels)
+
+		// removing all policies for the role
 		success, err := casbin2.RemovePoliciesByRoles(roles)
 		if !success || err != nil {
 			impl.logger.Warnw("error in deleting casbin policy for roles", "roles", roles, "err", err)
 			casbinDeleteFailed = append(casbinDeleteFailed, success)
 		}
 
-=======
-		roleIds, roles, casbinDeleteFailed, err := impl.deleteAllUserMappingsForRoleModels(roleModels)
-
-		// removing all policies for the role
-		success := casbin2.RemovePoliciesByAllRoles(roles)
-		if !success {
-			impl.logger.Warnw("error in deleting casbin policy for roles", "roles", roles)
-			casbinDeleteFailed = append(casbinDeleteFailed, success)
-		}
->>>>>>> 92648325
 		//deleting user_roles for this role_id (foreign key constraint)
 		err = impl.userAuthRepository.DeleteUserRoleByRoleIds(roleIds, tx)
 		if err != nil {
@@ -582,5 +554,5 @@
 			}
 		}
 	}
-	return roleIds, roles, casbinDeleteFailed, nil
+	return roleIds,roles,casbinDeleteFailed,nil
 }