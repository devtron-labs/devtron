--- conflicted
+++ resolved
@@ -494,6 +494,11 @@
 		impl.logger.Errorw(fmt.Sprintf("error in getting roles by %s", entityType), "err", err, "name", entityName)
 		return err
 	}
+
+	// deleting policies in casbin and roles
+	var casbinDeleteFailed []bool
+	casbin2.LoadPolicy()
+
 	if len(roleModels) > 0 {
 		// deleting policies in casbin and roles
 		var casbinDeleteFailed []bool
@@ -503,34 +508,27 @@
 			roleIds = append(roleIds, roleModel.Id)
 			roles = append(roles, roleModel.Role)
 		}
-
-<<<<<<< HEAD
 		success, err := casbin2.RemovePoliciesByRoles(roles)
 		if !success || err != nil {
 			impl.logger.Warnw("error in deleting casbin policy for roles", "roles", roles, "err", err)
-=======
-	// deleting policies in casbin and roles
-	var casbinDeleteFailed []bool
-	casbin2.LoadPolicy()
-	for _, roleModel := range roleModels {
-		success := casbin2.RemovePoliciesByRole(roleModel.Role)
-		if !success {
-			impl.logger.Warnw("error in deleting casbin policy for role", "role", roleModel.Role)
->>>>>>> 6a27a006
 			casbinDeleteFailed = append(casbinDeleteFailed, success)
 		}
-		allUsersMappedToRoles, err := casbin2.GetUserByRole(roleModel.Role)
-		if err != nil {
-			impl.logger.Errorw("error in getting all users by roles", "err", err, "role", roleModel.Role)
-			return err
-		}
-		for _, rl := range allUsersMappedToRoles {
-			success = casbin2.DeleteRoleForUser(rl, roleModel.Role)
-			if !success {
-				impl.logger.Warnw("error in deleting casbin policy for role", "role", roleModel.Role)
-				casbinDeleteFailed = append(casbinDeleteFailed, success)
+
+		for _, roleModel := range roleModels {
+			allUsersMappedToRoles, err := casbin2.GetUserByRole(roleModel.Role)
+			if err != nil {
+				impl.logger.Errorw("error in getting all users by roles", "err", err, "role", roleModel.Role)
+				return err
 			}
-		}
+			for _, rl := range allUsersMappedToRoles {
+				success = casbin2.DeleteRoleForUser(rl, roleModel.Role)
+				if !success {
+					impl.logger.Warnw("error in deleting casbin policy for role", "role", roleModel.Role)
+					casbinDeleteFailed = append(casbinDeleteFailed, success)
+				}
+			}
+		}
+
 		//deleting user_roles for this role_id (foreign key constraint)
 		err = impl.userAuthRepository.DeleteUserRoleByRoleIds(roleIds, tx)
 		if err != nil {
@@ -538,11 +536,7 @@
 			return err
 		}
 		//deleting role_group_role_mapping for this role_id (foreign key constraint)
-<<<<<<< HEAD
 		err = impl.roleGroupRepository.DeleteRoleGroupRoleMappingByRoleIds(roleIds, tx)
-=======
-		err = impl.roleGroupRepository.DeleteRoleGroupRoleMappingByRoleId(roleModel.Id, tx)
->>>>>>> 6a27a006
 		if err != nil {
 			impl.logger.Errorw("error in deleting role_group_role_mapping by role ids", "err", err, "roleIds", roleIds)
 			return err
