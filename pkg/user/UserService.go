/*
 * Copyright (c) 2020 Devtron Labs
 *
 * Licensed under the Apache License, Version 2.0 (the "License");
 * you may not use this file except in compliance with the License.
 * You may obtain a copy of the License at
 *
 *    http://www.apache.org/licenses/LICENSE-2.0
 *
 * Unless required by applicable law or agreed to in writing, software
 * distributed under the License is distributed on an "AS IS" BASIS,
 * WITHOUT WARRANTIES OR CONDITIONS OF ANY KIND, either express or implied.
 * See the License for the specific language governing permissions and
 * limitations under the License.
 *
 */

package user

import (
	"context"
	"fmt"
	"github.com/devtron-labs/authenticator/jwt"
	"github.com/devtron-labs/authenticator/middleware"
	"github.com/devtron-labs/devtron/api/bean"
	"github.com/devtron-labs/devtron/internal/constants"
	"github.com/devtron-labs/devtron/internal/util"
	"github.com/devtron-labs/devtron/pkg/sql"
	bean2 "github.com/devtron-labs/devtron/pkg/user/bean"
	casbin2 "github.com/devtron-labs/devtron/pkg/user/casbin"
	repository2 "github.com/devtron-labs/devtron/pkg/user/repository"
	util2 "github.com/devtron-labs/devtron/util"
	"github.com/go-pg/pg"
	"github.com/gorilla/sessions"
	"go.opentelemetry.io/otel"
	"go.uber.org/zap"
	"net/http"
	"strings"
	"time"
)

type UserService interface {
	CreateUser(userInfo *bean.UserInfo, token string, managerAuth func(resource, token string, object string) bool) ([]*bean.UserInfo, error)
	SelfRegisterUserIfNotExists(userInfo *bean.UserInfo) ([]*bean.UserInfo, error)
	UpdateUser(userInfo *bean.UserInfo, token string, managerAuth func(resource, token string, object string) bool) (*bean.UserInfo, bool, bool, []string, error)
	GetById(id int32) (*bean.UserInfo, error)
	GetAll() ([]bean.UserInfo, error)
	GetAllDetailedUsers() ([]bean.UserInfo, error)
	GetEmailFromToken(token string) (string, error)
	GetLoggedInUser(r *http.Request) (int32, error)
	GetByIds(ids []int32) ([]bean.UserInfo, error)
	DeleteUser(userInfo *bean.UserInfo) (bool, error)
	CheckUserRoles(id int32) ([]string, error)
	SyncOrchestratorToCasbin() (bool, error)
	GetUserByToken(context context.Context, token string) (int32, string, error)
	IsSuperAdmin(userId int) (bool, error)
	GetByIdIncludeDeleted(id int32) (*bean.UserInfo, error)
	UserExists(emailId string) bool
	UpdateTriggerPolicyForTerminalAccess() (err error)
	GetRoleFiltersByGroupNames(groupNames []string) ([]bean.RoleFilter, error)
	SaveLoginAudit(emailId, clientIp string, id int32)
	GetApprovalUsersByEnv(appName, envName string) ([]string, error)
	CheckForApproverAccess(appName, envName string, userId int32) bool
}

type UserServiceImpl struct {
	userAuthRepository  repository2.UserAuthRepository
	logger              *zap.SugaredLogger
	userRepository      repository2.UserRepository
	roleGroupRepository repository2.RoleGroupRepository
	sessionManager2     *middleware.SessionManager
	userCommonService   UserCommonService
	userAuditService    UserAuditService
}

func NewUserServiceImpl(userAuthRepository repository2.UserAuthRepository,
	logger *zap.SugaredLogger,
	userRepository repository2.UserRepository,
	userGroupRepository repository2.RoleGroupRepository,
	sessionManager2 *middleware.SessionManager, userCommonService UserCommonService, userAuditService UserAuditService) *UserServiceImpl {
	serviceImpl := &UserServiceImpl{
		userAuthRepository:  userAuthRepository,
		logger:              logger,
		userRepository:      userRepository,
		roleGroupRepository: userGroupRepository,
		sessionManager2:     sessionManager2,
		userCommonService:   userCommonService,
		userAuditService:    userAuditService,
	}
	cStore = sessions.NewCookieStore(randKey())
	return serviceImpl
}

func (impl UserServiceImpl) validateUserRequest(userInfo *bean.UserInfo) (bool, error) {
	if len(userInfo.RoleFilters) == 1 &&
		userInfo.RoleFilters[0].Team == "" && userInfo.RoleFilters[0].Environment == "" && userInfo.RoleFilters[0].Action == "" {
		//skip
	} else {
		invalid := false
		for _, roleFilter := range userInfo.RoleFilters {
			if len(roleFilter.Team) > 0 && len(roleFilter.Action) > 0 {
				//
			} else if len(roleFilter.Entity) > 0 { //this will pass roleFilter for clusterEntity as well as chart-group
				//
			} else {
				invalid = true
			}
		}
		if invalid {
			err := &util.ApiError{HttpStatusCode: http.StatusBadRequest, UserMessage: "Invalid request, please provide role filters"}
			return false, err
		}
	}
	return true, nil
}

func (impl UserServiceImpl) SelfRegisterUserIfNotExists(userInfo *bean.UserInfo) ([]*bean.UserInfo, error) {
	var pass []string
	var userResponse []*bean.UserInfo
	emailIds := strings.Split(userInfo.EmailId, ",")
	dbConnection := impl.userRepository.GetConnection()
	tx, err := dbConnection.Begin()
	if err != nil {
		return nil, err
	}
	// Rollback tx on error.
	defer tx.Rollback()

	var policies []casbin2.Policy
	for _, emailId := range emailIds {
		dbUser, err := impl.userRepository.FetchActiveOrDeletedUserByEmail(emailId)
		if err != nil && err != pg.ErrNoRows {
			impl.logger.Errorw("error while fetching user from db", "error", err)
			return nil, err
		}

		//if found, update it with new roles
		if dbUser != nil && dbUser.Id > 0 {
			return nil, fmt.Errorf("existing user, cant self register")
		}

		// if not found, create new user
		userInfo, err = impl.saveUser(userInfo, emailId)
		if err != nil {
			err = &util.ApiError{
				Code:            constants.UserCreateDBFailed,
				InternalMessage: "failed to create new user in db",
				UserMessage:     fmt.Sprintf("requested by %d", userInfo.UserId),
			}
			return nil, err
		}

		roles, err := impl.userAuthRepository.GetRoleByRoles(userInfo.Roles)
		if err != nil {
			err = &util.ApiError{
				Code:            constants.UserCreateDBFailed,
				InternalMessage: "configured roles for selfregister are wrong",
				UserMessage:     fmt.Sprintf("requested by %d", userInfo.UserId),
			}
			return nil, err
		}
		for _, roleModel := range roles {
			userRoleModel := &repository2.UserRoleModel{UserId: userInfo.Id, RoleId: roleModel.Id}
			userRoleModel, err = impl.userAuthRepository.CreateUserRoleMapping(userRoleModel, tx)
			if err != nil {
				return nil, err
			}
			policies = append(policies, casbin2.Policy{Type: "g", Sub: casbin2.Subject(userInfo.EmailId), Obj: casbin2.Object(roleModel.Role)})
		}

		pass = append(pass, emailId)
		userInfo.EmailId = emailId
		userInfo.Exist = dbUser.Active
		userResponse = append(userResponse, &bean.UserInfo{Id: userInfo.Id, EmailId: emailId, Groups: userInfo.Groups, RoleFilters: userInfo.RoleFilters, SuperAdmin: userInfo.SuperAdmin})
	}

	if len(policies) > 0 {
		//loading policy for safety
		casbin2.LoadPolicy()
		err = casbin2.AddPolicy(policies)
		if err != nil {
			impl.logger.Errorw("casbin policy addition failed", "err", err)
			return nil, err
		}
		//loading policy for syncing orchestrator to casbin with newly added policies
		casbin2.LoadPolicy()
	}
	err = tx.Commit()
	if err != nil {
		return nil, err
	}
	return userResponse, nil
}

func (impl UserServiceImpl) saveUser(userInfo *bean.UserInfo, emailId string) (*bean.UserInfo, error) {
	dbConnection := impl.userRepository.GetConnection()
	tx, err := dbConnection.Begin()
	if err != nil {
		return nil, err
	}
	// Rollback tx on error.
	defer tx.Rollback()

	_, err = impl.validateUserRequest(userInfo)
	if err != nil {
		err = &util.ApiError{HttpStatusCode: http.StatusBadRequest, UserMessage: "Invalid request, please provide role filters"}
		return nil, err
	}

	//create new user in our db on d basis of info got from google api or hex. assign a basic role
	model := &repository2.UserModel{
		EmailId:     emailId,
		AccessToken: userInfo.AccessToken,
	}
	model.Active = true
	model.CreatedBy = userInfo.UserId
	model.UpdatedBy = userInfo.UserId
	model.CreatedOn = time.Now()
	model.UpdatedOn = time.Now()
	model, err = impl.userRepository.CreateUser(model, tx)
	if err != nil {
		impl.logger.Errorw("error in creating new user", "error", err)
		return nil, err
	}
	err = tx.Commit()
	if err != nil {
		return nil, err
	}
	userInfo.Id = model.Id
	return userInfo, nil
}

func (impl UserServiceImpl) CreateUser(userInfo *bean.UserInfo, token string, managerAuth func(resource, token string, object string) bool) ([]*bean.UserInfo, error) {

	var pass []string
	var userResponse []*bean.UserInfo
	emailIds := strings.Split(userInfo.EmailId, ",")
	for _, emailId := range emailIds {
		dbUser, err := impl.userRepository.FetchActiveOrDeletedUserByEmail(emailId)
		if err != nil && err != pg.ErrNoRows {
			impl.logger.Errorw("error while fetching user from db", "error", err)
			return nil, err
		}

		//if found, update it with new roles
		if dbUser != nil && dbUser.Id > 0 {
			userInfo, err = impl.updateUserIfExists(userInfo, dbUser, emailId, token, managerAuth)
			if err != nil {
				impl.logger.Errorw("error while create user if exists in db", "error", err)
				return nil, err
			}
		}

		// if not found, create new user
		if err == pg.ErrNoRows {
			userInfo, err = impl.createUserIfNotExists(userInfo, emailId, token, managerAuth)
			if err != nil {
				impl.logger.Errorw("error while create user if not exists in db", "error", err)
				return nil, err
			}
		}

		pass = append(pass, emailId)
		userInfo.EmailId = emailId
		userInfo.Exist = dbUser.Active
		userResponse = append(userResponse, &bean.UserInfo{Id: userInfo.Id, EmailId: emailId, Groups: userInfo.Groups, RoleFilters: userInfo.RoleFilters, SuperAdmin: userInfo.SuperAdmin})
	}

	return userResponse, nil
}

func (impl UserServiceImpl) updateUserIfExists(userInfo *bean.UserInfo, dbUser *repository2.UserModel, emailId string,
	token string, managerAuth func(resource, token, object string) bool) (*bean.UserInfo, error) {
	updateUserInfo, err := impl.GetById(dbUser.Id)
	if err != nil && err != pg.ErrNoRows {
		impl.logger.Errorw("error while fetching user from db", "error", err)
		return nil, err
	}
	if dbUser.Active == false {
		updateUserInfo = &bean.UserInfo{Id: dbUser.Id}
		userInfo.Id = dbUser.Id
		updateUserInfo.SuperAdmin = userInfo.SuperAdmin
	}
	updateUserInfo.RoleFilters = impl.mergeRoleFilter(updateUserInfo.RoleFilters, userInfo.RoleFilters)
	updateUserInfo.Groups = impl.mergeGroups(updateUserInfo.Groups, userInfo.Groups)
	updateUserInfo.UserId = userInfo.UserId
	updateUserInfo.EmailId = emailId // override case sensitivity
	updateUserInfo, _, _, _, err = impl.UpdateUser(updateUserInfo, token, managerAuth)
	if err != nil {
		impl.logger.Errorw("error while update user", "error", err)
		return nil, err
	}
	return userInfo, nil
}

func (impl UserServiceImpl) createUserIfNotExists(userInfo *bean.UserInfo, emailId string, token string, managerAuth func(resource string, token string, object string) bool) (*bean.UserInfo, error) {
	// if not found, create new user
	dbConnection := impl.userRepository.GetConnection()
	tx, err := dbConnection.Begin()
	if err != nil {
		return nil, err
	}
	// Rollback tx on error.
	defer tx.Rollback()

	_, err = impl.validateUserRequest(userInfo)
	if err != nil {
		err = &util.ApiError{HttpStatusCode: http.StatusBadRequest, UserMessage: "Invalid request, please provide role filters"}
		return nil, err
	}

	//create new user in our db on d basis of info got from google api or hex. assign a basic role
	model := &repository2.UserModel{
		EmailId:     emailId,
		AccessToken: userInfo.AccessToken,
		UserType:    userInfo.UserType,
	}
	model.Active = true
	model.CreatedBy = userInfo.UserId
	model.UpdatedBy = userInfo.UserId
	model.CreatedOn = time.Now()
	model.UpdatedOn = time.Now()
	model, err = impl.userRepository.CreateUser(model, tx)
	if err != nil {
		impl.logger.Errorw("error in creating new user", "error", err)
		err = &util.ApiError{
			Code:            constants.UserCreateDBFailed,
			InternalMessage: "failed to create new user in db",
			UserMessage:     fmt.Sprintf("requested by %d", userInfo.UserId),
		}
		return nil, err
	}
	userInfo.Id = model.Id
	//loading policy for safety
	casbin2.LoadPolicy()

	//Starts Role and Mapping
	capacity, mapping := impl.userCommonService.GetCapacityForRoleFilter(userInfo.RoleFilters)
	//var policies []casbin2.Policy
	var policies = make([]casbin2.Policy, 0, capacity)
	if userInfo.SuperAdmin == false {
		for index, roleFilter := range userInfo.RoleFilters {
			impl.logger.Infow("Creating Or updating User Roles for RoleFilter ")
			entity := roleFilter.Entity
			policiesToBeAdded, _, err := impl.CreateOrUpdateUserRolesForAllTypes(roleFilter, userInfo.UserId, model, nil, token, managerAuth, tx, entity, mapping[index])
			if err != nil {
				impl.logger.Errorw("error in creating user roles for Alltypes", "err", err)
				return nil, err
			}
			policies = append(policies, policiesToBeAdded...)

		}

		// START GROUP POLICY
		for _, item := range userInfo.Groups {
			userGroup, err := impl.roleGroupRepository.GetRoleGroupByName(item)
			if err != nil {
				return nil, err
			}
			//object := "group:" + strings.ReplaceAll(item, " ", "_")
			policies = append(policies, casbin2.Policy{Type: "g", Sub: casbin2.Subject(emailId), Obj: casbin2.Object(userGroup.CasbinName)})
		}
		// END GROUP POLICY
	} else if userInfo.SuperAdmin == true {

		isSuperAdmin, err := impl.IsSuperAdmin(int(userInfo.UserId))
		if err != nil {
			return nil, err
		}
		if isSuperAdmin == false {
			err = &util.ApiError{HttpStatusCode: http.StatusForbidden, UserMessage: "Invalid request, not allow to update super admin type user"}
			return nil, err
		}
		flag, err := impl.userAuthRepository.CreateRoleForSuperAdminIfNotExists(tx, userInfo.UserId)
		if err != nil || flag == false {
			return nil, err
		}
		roleModel, err := impl.userAuthRepository.GetRoleByFilterForAllTypes("", "", "", "", bean2.SUPER_ADMIN, false, "", "", "", "", "", "", "", false)
		if err != nil {
			return nil, err
		}
		if roleModel.Id > 0 {
			userRoleModel := &repository2.UserRoleModel{UserId: model.Id, RoleId: roleModel.Id, AuditLog: sql.AuditLog{
				CreatedBy: userInfo.UserId,
				CreatedOn: time.Now(),
				UpdatedBy: userInfo.UserId,
				UpdatedOn: time.Now(),
			}}
			userRoleModel, err = impl.userAuthRepository.CreateUserRoleMapping(userRoleModel, tx)
			if err != nil {
				return nil, err
			}
			policies = append(policies, casbin2.Policy{Type: "g", Sub: casbin2.Subject(model.EmailId), Obj: casbin2.Object(roleModel.Role)})
		}

	}
	impl.logger.Infow("Checking the length of policies to be added and Adding in casbin ")
	if len(policies) > 0 {
		impl.logger.Infow("Adding policies in casbin")
		err = casbin2.AddPolicy(policies)
		if err != nil {
			impl.logger.Errorw("casbin policy addition failed", "err", err)
			return nil, err
		}
	}
	//Ends
	err = tx.Commit()
	if err != nil {
		return nil, err
	}
	//loading policy for syncing orchestrator to casbin with newly added policies
	casbin2.LoadPolicy()
	return userInfo, nil
}

func (impl UserServiceImpl) CreateOrUpdateUserRolesForAllTypes(roleFilter bean.RoleFilter, userId int32, model *repository2.UserModel, existingRoles map[int]repository2.UserRoleModel, token string, managerAuth func(resource string, token string, object string) bool, tx *pg.Tx, entity string, capacity int) ([]casbin2.Policy, bool, error) {
	//var policiesToBeAdded []casbin2.Policy
	var policiesToBeAdded = make([]casbin2.Policy, 0, capacity)
	var err error
	rolesChanged := false
	roleFilter = impl.userCommonService.ReplacePlaceHolderForEmptyEntriesInRoleFilter(roleFilter)
	if entity == bean2.CLUSTER {
		policiesToBeAdded, rolesChanged, err = impl.createOrUpdateUserRolesForClusterEntity(roleFilter, userId, model, existingRoles, token, managerAuth, tx, entity, capacity)
		if err != nil {
			return nil, false, err
		}
	} else {
		actionType := roleFilter.Action
		accessType := roleFilter.AccessType
		entityNames := strings.Split(roleFilter.EntityName, ",")
		environments := strings.Split(roleFilter.Environment, ",")
		for _, environment := range environments {
			for _, entityName := range entityNames {
				if managerAuth != nil {
					// check auth only for apps permission, skip for chart group
					rbacObject := fmt.Sprintf("%s", strings.ToLower(roleFilter.Team))
					isValidAuth := managerAuth(casbin2.ResourceUser, token, rbacObject)
					if !isValidAuth {
						continue
					}
				}
				entityName = impl.userCommonService.RemovePlaceHolderInRoleFilterField(entityName)
				environment = impl.userCommonService.RemovePlaceHolderInRoleFilterField(environment)
				roleModel, err := impl.userAuthRepository.GetRoleByFilterForAllTypes(entity, roleFilter.Team, entityName, environment, actionType, roleFilter.Approver, accessType, "", "", "", "", "", actionType, false)
				if err != nil {
					impl.logger.Errorw("error in getting role by all type", "err", err, "roleFilter", roleFilter)
					return policiesToBeAdded, rolesChanged, err
				}
				if roleModel.Id == 0 {
					impl.logger.Debugw("no role found for given filter", "filter", "roleFilter", roleFilter)
<<<<<<< HEAD
					flag, err, policiesAdded := impl.userAuthRepository.CreateDefaultPoliciesForAllTypes(roleFilter.Team, entityName, environment, entity, "", "", "", "", "", actionType, accessType, roleFilter.Approver, userId)
=======
					flag, err, policiesAdded := impl.userCommonService.CreateDefaultPoliciesForAllTypes(roleFilter.Team, entityName, environment, entity, "", "", "", "", "", actionType, accessType, userId)
>>>>>>> 7005de6c
					if err != nil || flag == false {
						return policiesToBeAdded, rolesChanged, err
					}
					policiesToBeAdded = append(policiesToBeAdded, policiesAdded...)
					roleModel, err = impl.userAuthRepository.GetRoleByFilterForAllTypes(entity, roleFilter.Team, entityName, environment, actionType, roleFilter.Approver, accessType, "", "", "", "", "", actionType, false)
					if err != nil {
						return policiesToBeAdded, rolesChanged, err
					}
					if roleModel.Id == 0 {
						continue
					}
				}
				if _, ok := existingRoles[roleModel.Id]; ok {
					//Adding policies which is removed
					policiesToBeAdded = append(policiesToBeAdded, casbin2.Policy{Type: "g", Sub: casbin2.Subject(model.EmailId), Obj: casbin2.Object(roleModel.Role)})
				} else if roleModel.Id > 0 {
					rolesChanged = true
					userRoleModel := &repository2.UserRoleModel{
						UserId: model.Id,
						RoleId: roleModel.Id,
						AuditLog: sql.AuditLog{
							CreatedBy: userId,
							CreatedOn: time.Now(),
							UpdatedBy: userId,
							UpdatedOn: time.Now(),
						}}
					userRoleModel, err = impl.userAuthRepository.CreateUserRoleMapping(userRoleModel, tx)
					if err != nil {
						return nil, rolesChanged, err
					}
					policiesToBeAdded = append(policiesToBeAdded, casbin2.Policy{Type: "g", Sub: casbin2.Subject(model.EmailId), Obj: casbin2.Object(roleModel.Role)})
				}
			}
		}
	}
	return policiesToBeAdded, rolesChanged, nil
}

func (impl UserServiceImpl) createOrUpdateUserRolesForClusterEntity(roleFilter bean.RoleFilter, userId int32, model *repository2.UserModel, existingRoles map[int]repository2.UserRoleModel, token string, managerAuth func(resource string, token string, object string) bool, tx *pg.Tx, entity string, capacity int) ([]casbin2.Policy, bool, error) {

	//var policiesToBeAdded []casbin2.Policy
	rolesChanged := false
	namespaces := strings.Split(roleFilter.Namespace, ",")
	groups := strings.Split(roleFilter.Group, ",")
	kinds := strings.Split(roleFilter.Kind, ",")
	resources := strings.Split(roleFilter.Resource, ",")

	//capacity := len(namespaces) * len(groups) * len(kinds) * len(resources) * 2
	actionType := roleFilter.Action
	accessType := roleFilter.AccessType
	var policiesToBeAdded = make([]casbin2.Policy, 0, capacity)
	for _, namespace := range namespaces {
		for _, group := range groups {
			for _, kind := range kinds {
				for _, resource := range resources {
					namespace = impl.userCommonService.RemovePlaceHolderInRoleFilterField(namespace)
					group = impl.userCommonService.RemovePlaceHolderInRoleFilterField(group)
					kind = impl.userCommonService.RemovePlaceHolderInRoleFilterField(kind)
					resource = impl.userCommonService.RemovePlaceHolderInRoleFilterField(resource)
					if managerAuth != nil {
						isValidAuth := impl.userCommonService.CheckRbacForClusterEntity(roleFilter.Cluster, namespace, group, kind, resource, token, managerAuth)
						if !isValidAuth {
							continue
						}
					}
					impl.logger.Infow("Getting Role by filter for cluster")
					roleModel, err := impl.userAuthRepository.GetRoleByFilterForAllTypes(entity, "", "", "", "", false, accessType, roleFilter.Cluster, namespace, group, kind, resource, actionType, false)
					if err != nil {
						return policiesToBeAdded, rolesChanged, err
					}
					if roleModel.Id == 0 {
						impl.logger.Infow("Creating Polices for cluster", resource, kind, namespace, group)
<<<<<<< HEAD
						flag, err, policiesAdded := impl.userAuthRepository.CreateDefaultPoliciesForAllTypes("", "", "", entity, roleFilter.Cluster, namespace, group, kind, resource, actionType, accessType, false, userId)
=======
						flag, err, policiesAdded := impl.userCommonService.CreateDefaultPoliciesForAllTypes("", "", "", entity, roleFilter.Cluster, namespace, group, kind, resource, actionType, accessType, userId)
>>>>>>> 7005de6c
						if err != nil || flag == false {
							return policiesToBeAdded, rolesChanged, err
						}
						policiesToBeAdded = append(policiesToBeAdded, policiesAdded...)
						impl.logger.Infow("getting role again for cluster")
						roleModel, err = impl.userAuthRepository.GetRoleByFilterForAllTypes(entity, "", "", "", "", false, accessType, roleFilter.Cluster, namespace, group, kind, resource, actionType, false)
						if err != nil {
							return policiesToBeAdded, rolesChanged, err
						}
						if roleModel.Id == 0 {
							continue
						}
					}
					if _, ok := existingRoles[roleModel.Id]; ok {
						//Adding policies which are removed
						policiesToBeAdded = append(policiesToBeAdded, casbin2.Policy{Type: "g", Sub: casbin2.Subject(model.EmailId), Obj: casbin2.Object(roleModel.Role)})
					} else {
						if roleModel.Id > 0 {
							rolesChanged = true
							userRoleModel := &repository2.UserRoleModel{
								UserId: model.Id,
								RoleId: roleModel.Id,
								AuditLog: sql.AuditLog{
									CreatedBy: userId,
									CreatedOn: time.Now(),
									UpdatedBy: userId,
									UpdatedOn: time.Now(),
								}}
							userRoleModel, err = impl.userAuthRepository.CreateUserRoleMapping(userRoleModel, tx)
							if err != nil {
								return nil, rolesChanged, err
							}
							policiesToBeAdded = append(policiesToBeAdded, casbin2.Policy{Type: "g", Sub: casbin2.Subject(model.EmailId), Obj: casbin2.Object(roleModel.Role)})
						}
					}
				}
			}
		}
	}
	return policiesToBeAdded, rolesChanged, nil
}

func (impl UserServiceImpl) mergeRoleFilter(oldR []bean.RoleFilter, newR []bean.RoleFilter) []bean.RoleFilter {
	var roleFilters []bean.RoleFilter
	keysMap := make(map[string]bool)
	for _, role := range oldR {
		roleFilters = append(roleFilters, bean.RoleFilter{
			Entity:      role.Entity,
			Team:        role.Team,
			Environment: role.Environment,
			EntityName:  role.EntityName,
			Action:      role.Action,
			AccessType:  role.AccessType,
			Cluster:     role.Cluster,
			Namespace:   role.Namespace,
			Group:       role.Group,
			Kind:        role.Kind,
			Resource:    role.Resource,
			Approver:    role.Approver,
		})
		key := fmt.Sprintf("%s-%s-%s-%s-%s-%s-%s-%s-%s-%s-%s-%s", role.Entity, role.Team, role.Environment,
			role.EntityName, role.Action, role.AccessType, role.Approver, role.Cluster, role.Namespace, role.Group, role.Kind, role.Resource)
		keysMap[key] = true
	}
	for _, role := range newR {
		key := fmt.Sprintf("%s-%s-%s-%s-%s-%s-%s-%s-%s-%s-%s-%s", role.Entity, role.Team, role.Environment,
			role.EntityName, role.Action, role.AccessType, role.Approver, role.Cluster, role.Namespace, role.Group, role.Kind, role.Resource)
		if _, ok := keysMap[key]; !ok {
			roleFilters = append(roleFilters, bean.RoleFilter{
				Entity:      role.Entity,
				Team:        role.Team,
				Environment: role.Environment,
				EntityName:  role.EntityName,
				Action:      role.Action,
				AccessType:  role.AccessType,
				Cluster:     role.Cluster,
				Namespace:   role.Namespace,
				Group:       role.Group,
				Kind:        role.Kind,
				Resource:    role.Resource,
				Approver:    role.Approver,
			})
		}
	}
	return roleFilters
}

func (impl UserServiceImpl) mergeGroups(oldGroups []string, newGroups []string) []string {
	var groups []string
	keysMap := make(map[string]bool)
	for _, group := range oldGroups {
		groups = append(groups, group)
		key := fmt.Sprintf(group)
		keysMap[key] = true
	}
	for _, group := range newGroups {
		key := fmt.Sprintf(group)
		if _, ok := keysMap[key]; !ok {
			groups = append(groups, group)
		}
	}
	return groups
}

func (impl UserServiceImpl) UpdateUser(userInfo *bean.UserInfo, token string, managerAuth func(resource, token string, object string) bool) (*bean.UserInfo, bool, bool, []string, error) {
	//validating if action user is not admin and trying to update user who has super admin polices, return 403
	isUserSuperAdmin, err := impl.IsSuperAdmin(int(userInfo.Id))
	if err != nil {
		return nil, false, false, nil, err
	}
	isActionPerformingUserSuperAdmin, err := impl.IsSuperAdmin(int(userInfo.UserId))
	if err != nil {
		return nil, false, false, nil, err
	}
	//if request comes to make user as a super admin or user already a super admin (who'is going to be updated), action performing user should have super admin access
	if userInfo.SuperAdmin || isUserSuperAdmin {
		if !isActionPerformingUserSuperAdmin {
			err = &util.ApiError{HttpStatusCode: http.StatusForbidden, UserMessage: "Invalid request, not allow to update super admin type user"}
			impl.logger.Errorw("Invalid request, not allow to update super admin type user", "error", err)
			return nil, false, false, nil, err
		}
	}
	if userInfo.SuperAdmin && isUserSuperAdmin {
		err = &util.ApiError{HttpStatusCode: http.StatusBadRequest, UserMessage: "User Already A Super Admin"}
		impl.logger.Errorw("user already a superAdmin", "error", err)
		return nil, false, false, nil, err
	}

	dbConnection := impl.userRepository.GetConnection()
	tx, err := dbConnection.Begin()
	if err != nil {
		return nil, false, false, nil, err
	}
	// Rollback tx on error.
	defer tx.Rollback()

	model, err := impl.userRepository.GetByIdIncludeDeleted(userInfo.Id)
	if err != nil {
		impl.logger.Errorw("error while fetching user from db", "error", err)
		return nil, false, false, nil, err
	}

	var eliminatedPolicies []casbin2.Policy
	capacity, mapping := impl.userCommonService.GetCapacityForRoleFilter(userInfo.RoleFilters)
	var addedPolicies = make([]casbin2.Policy, 0, capacity)
	restrictedGroups := []string{}
	rolesChanged := false
	groupsModified := false
	//loading policy for safety
	casbin2.LoadPolicy()
	if userInfo.SuperAdmin == false {
		//Starts Role and Mapping
		userRoleModels, err := impl.userAuthRepository.GetUserRoleMappingByUserId(model.Id)
		if err != nil {
			return nil, false, false, nil, err
		}
		existingRoleIds := make(map[int]repository2.UserRoleModel)
		eliminatedRoleIds := make(map[int]*repository2.UserRoleModel)
		for i := range userRoleModels {
			existingRoleIds[userRoleModels[i].RoleId] = *userRoleModels[i]
			eliminatedRoleIds[userRoleModels[i].RoleId] = userRoleModels[i]
		}

		//validate role filters
		_, err = impl.validateUserRequest(userInfo)
		if err != nil {
			err = &util.ApiError{HttpStatusCode: http.StatusBadRequest, UserMessage: "Invalid request, please provide role filters"}
			return nil, false, false, nil, err
		}

		// DELETE Removed Items
		items, err := impl.userCommonService.RemoveRolesAndReturnEliminatedPolicies(userInfo, existingRoleIds, eliminatedRoleIds, tx, token, managerAuth)
		if err != nil {
			return nil, false, false, nil, err
		}
		eliminatedPolicies = append(eliminatedPolicies, items...)
		if len(eliminatedPolicies) > 0 {
			rolesChanged = true
		}

		//Adding New Policies
		for index, roleFilter := range userInfo.RoleFilters {
			entity := roleFilter.Entity

			policiesToBeAdded, rolesChangedFromRoleUpdate, err := impl.CreateOrUpdateUserRolesForAllTypes(roleFilter, userInfo.UserId, model, existingRoleIds, token, managerAuth, tx, entity, mapping[index])
			if err != nil {
				impl.logger.Errorw("error in creating user roles for All Types", "err", err)
				return nil, false, false, nil, err
			}
			addedPolicies = append(addedPolicies, policiesToBeAdded...)
			rolesChanged = rolesChangedFromRoleUpdate

		}

		//ROLE GROUP SETUP
		newGroupMap := make(map[string]string)
		oldGroupMap := make(map[string]string)
		userCasbinRoles, err := impl.CheckUserRoles(userInfo.Id)

		if err != nil {
			return nil, false, false, nil, err
		}
		for _, oldItem := range userCasbinRoles {
			oldGroupMap[oldItem] = oldItem
		}
		// START GROUP POLICY
		for _, item := range userInfo.Groups {
			userGroup, err := impl.roleGroupRepository.GetRoleGroupByName(item)
			if err != nil {
				return nil, false, false, nil, err
			}
			newGroupMap[userGroup.CasbinName] = userGroup.CasbinName
			if _, ok := oldGroupMap[userGroup.CasbinName]; !ok {
				//check permission for new group which is going to add
				hasAccessToGroup := impl.checkGroupAuth(userGroup.CasbinName, token, managerAuth, isActionPerformingUserSuperAdmin)
				if hasAccessToGroup {
					groupsModified = true
					addedPolicies = append(addedPolicies, casbin2.Policy{Type: "g", Sub: casbin2.Subject(userInfo.EmailId), Obj: casbin2.Object(userGroup.CasbinName)})
				} else {
					trimmedGroup := strings.TrimPrefix(item, "group:")
					restrictedGroups = append(restrictedGroups, trimmedGroup)
				}
			}
		}

		for _, item := range userCasbinRoles {
			if _, ok := newGroupMap[item]; !ok {
				if item != bean.SUPERADMIN {
					//check permission for group which is going to eliminate
					hasAccessToGroup := impl.checkGroupAuth(item, token, managerAuth, isActionPerformingUserSuperAdmin)
					if hasAccessToGroup {
						if strings.HasPrefix(item, "group:") {
							groupsModified = true
						}
						eliminatedPolicies = append(eliminatedPolicies, casbin2.Policy{Type: "g", Sub: casbin2.Subject(userInfo.EmailId), Obj: casbin2.Object(item)})
					} else {
						trimmedGroup := strings.TrimPrefix(item, "group:")
						restrictedGroups = append(restrictedGroups, trimmedGroup)
					}
				}
			}
		}
		// END GROUP POLICY

	} else if userInfo.SuperAdmin == true {
		flag, err := impl.userAuthRepository.CreateRoleForSuperAdminIfNotExists(tx, userInfo.UserId)
		if err != nil || flag == false {
			return nil, false, false, nil, err
		}
		roleModel, err := impl.userAuthRepository.GetRoleByFilterForAllTypes("", "", "", "", bean2.SUPER_ADMIN, false, "", "", "", "", "", "", "", false)
		if err != nil {
			return nil, false, false, nil, err
		}
		if roleModel.Id > 0 {
			userRoleModel := &repository2.UserRoleModel{UserId: model.Id, RoleId: roleModel.Id}
			userRoleModel, err = impl.userAuthRepository.CreateUserRoleMapping(userRoleModel, tx)
			if err != nil {
				return nil, false, false, nil, err
			}
			addedPolicies = append(addedPolicies, casbin2.Policy{Type: "g", Sub: casbin2.Subject(model.EmailId), Obj: casbin2.Object(roleModel.Role)})
		}
	}

	//updating in casbin
	if len(eliminatedPolicies) > 0 {
		pRes := casbin2.RemovePolicy(eliminatedPolicies)
		println(pRes)
	}
	if len(addedPolicies) > 0 {
		err = casbin2.AddPolicy(addedPolicies)
		if err != nil {
			impl.logger.Errorw("casbin policy addition failed", "err", err)
			return nil, false, false, nil, err
		}
	}
	//Ends

	model.EmailId = userInfo.EmailId // override case sensitivity
	model.UpdatedOn = time.Now()
	model.UpdatedBy = userInfo.UserId
	model.Active = true
	model, err = impl.userRepository.UpdateUser(model, tx)
	if err != nil {
		impl.logger.Errorw("error while fetching user from db", "error", err)
		return nil, false, false, nil, err
	}
	err = tx.Commit()
	if err != nil {
		return nil, false, false, nil, err
	}
	//loading policy for syncing orchestrator to casbin with newly added policies
	casbin2.LoadPolicy()

	return userInfo, rolesChanged, groupsModified, restrictedGroups, nil
}

func (impl UserServiceImpl) GetById(id int32) (*bean.UserInfo, error) {
	model, err := impl.userRepository.GetById(id)
	if err != nil {
		impl.logger.Errorw("error while fetching user from db", "error", err)
		return nil, err
	}

	isSuperAdmin, roleFilters, filterGroups := impl.getUserMetadata(model)
	for index, roleFilter := range roleFilters {
		if roleFilter.Entity == "" {
			roleFilters[index].Entity = bean2.ENTITY_APPS
			if roleFilter.AccessType == "" {
				roleFilters[index].AccessType = bean2.DEVTRON_APP
			}
		}
	}
	response := &bean.UserInfo{
		Id:          model.Id,
		EmailId:     model.EmailId,
		RoleFilters: roleFilters,
		Groups:      filterGroups,
		SuperAdmin:  isSuperAdmin,
	}

	return response, nil
}

func (impl UserServiceImpl) getUserMetadata(model *repository2.UserModel) (bool, []bean.RoleFilter, []string) {
	roles, err := impl.userAuthRepository.GetRolesByUserId(model.Id)
	if err != nil {
		impl.logger.Debugw("No Roles Found for user", "id", model.Id)
	}

	isSuperAdmin := false
	var roleFilters []bean.RoleFilter
	roleFilterMap := make(map[string]*bean.RoleFilter)
	for _, role := range roles {
		key := ""
		if len(role.Team) > 0 {
			key = fmt.Sprintf("%s_%s_%s_%t", role.Team, role.Action, role.AccessType, role.Approver)
		} else if len(role.Entity) > 0 {
			if role.Entity == bean.CLUSTER_ENTITIY {
				key = fmt.Sprintf("%s_%s_%s_%s_%s_%s", role.Entity, role.Action, role.Cluster,
					role.Namespace, role.Group, role.Kind)
			} else {
				key = fmt.Sprintf("%s_%s_%s", role.Entity, role.Action)
			}
		}
		if _, ok := roleFilterMap[key]; ok {
			if role.Entity == bean.CLUSTER_ENTITIY {
				namespaceArr := strings.Split(roleFilterMap[key].Namespace, ",")
				if containsArr(namespaceArr, AllNamespace) {
					roleFilterMap[key].Namespace = AllNamespace
				} else if !containsArr(namespaceArr, role.Namespace) {
					roleFilterMap[key].Namespace = fmt.Sprintf("%s,%s", roleFilterMap[key].Namespace, role.Namespace)
				}
				groupArr := strings.Split(roleFilterMap[key].Group, ",")
				if containsArr(groupArr, AllGroup) {
					roleFilterMap[key].Group = AllGroup
				} else if !containsArr(groupArr, role.Group) {
					roleFilterMap[key].Group = fmt.Sprintf("%s,%s", roleFilterMap[key].Group, role.Group)
				}
				kindArr := strings.Split(roleFilterMap[key].Kind, ",")
				if containsArr(kindArr, AllKind) {
					roleFilterMap[key].Kind = AllKind
				} else if !containsArr(kindArr, role.Kind) {
					roleFilterMap[key].Kind = fmt.Sprintf("%s,%s", roleFilterMap[key].Kind, role.Kind)
				}
				resourceArr := strings.Split(roleFilterMap[key].Resource, ",")
				if containsArr(resourceArr, AllResource) {
					roleFilterMap[key].Resource = AllResource
				} else if !containsArr(resourceArr, role.Resource) {
					roleFilterMap[key].Resource = fmt.Sprintf("%s,%s", roleFilterMap[key].Resource, role.Resource)
				}
			} else {
				envArr := strings.Split(roleFilterMap[key].Environment, ",")
				if containsArr(envArr, AllEnvironment) {
					roleFilterMap[key].Environment = AllEnvironment
				} else if !containsArr(envArr, role.Environment) {
					roleFilterMap[key].Environment = fmt.Sprintf("%s,%s", roleFilterMap[key].Environment, role.Environment)
				}
				entityArr := strings.Split(roleFilterMap[key].EntityName, ",")
				if !containsArr(entityArr, role.EntityName) {
					roleFilterMap[key].EntityName = fmt.Sprintf("%s,%s", roleFilterMap[key].EntityName, role.EntityName)
				}
			}
		} else {
			roleFilterMap[key] = &bean.RoleFilter{
				Entity:      role.Entity,
				Team:        role.Team,
				Environment: role.Environment,
				EntityName:  role.EntityName,
				Action:      role.Action,
				AccessType:  role.AccessType,
				Cluster:     role.Cluster,
				Namespace:   role.Namespace,
				Group:       role.Group,
				Kind:        role.Kind,
				Resource:    role.Resource,
				Approver:    role.Approver,
			}

		}
		if role.Role == bean.SUPERADMIN {
			isSuperAdmin = true
		}
	}
	for _, v := range roleFilterMap {
		if v.Action == "super-admin" {
			continue
		}
		roleFilters = append(roleFilters, *v)
	}

	groups, err := casbin2.GetRolesForUser(model.EmailId)
	if err != nil {
		impl.logger.Warnw("No Roles Found for user", "id", model.Id)
	}

	var filterGroups []string
	for _, item := range groups {
		if strings.Contains(item, "group:") {
			filterGroups = append(filterGroups, item)
		}
	}

	if len(filterGroups) > 0 {
		filterGroupsModels, err := impl.roleGroupRepository.GetRoleGroupListByCasbinNames(filterGroups)
		if err != nil {
			impl.logger.Warnw("No Roles Found for user", "id", model.Id)
		}
		filterGroups = nil
		for _, item := range filterGroupsModels {
			filterGroups = append(filterGroups, item.Name)
		}
	} else {
		impl.logger.Warnw("no roles found for user", "email", model.EmailId)
	}

	if len(filterGroups) == 0 {
		filterGroups = make([]string, 0)
	}
	if len(roleFilters) == 0 {
		roleFilters = make([]bean.RoleFilter, 0)
	}
	return isSuperAdmin, roleFilters, filterGroups
}

// GetAll excluding API token user
func (impl UserServiceImpl) GetAll() ([]bean.UserInfo, error) {
	model, err := impl.userRepository.GetAllExcludingApiTokenUser()
	if err != nil {
		impl.logger.Errorw("error while fetching user from db", "error", err)
		return nil, err
	}
	var response []bean.UserInfo
	for _, m := range model {
		response = append(response, bean.UserInfo{
			Id:          m.Id,
			EmailId:     m.EmailId,
			RoleFilters: make([]bean.RoleFilter, 0),
			Groups:      make([]string, 0),
		})
	}
	if len(response) == 0 {
		response = make([]bean.UserInfo, 0)
	}
	return response, nil
}

func (impl UserServiceImpl) GetAllDetailedUsers() ([]bean.UserInfo, error) {
	models, err := impl.userRepository.GetAllExcludingApiTokenUser()
	if err != nil {
		impl.logger.Errorw("error while fetching user from db", "error", err)
		return nil, err
	}
	var response []bean.UserInfo
	for _, model := range models {
		isSuperAdmin, roleFilters, filterGroups := impl.getUserMetadata(&model)
		for index, roleFilter := range roleFilters {
			if roleFilter.Entity == "" {
				roleFilters[index].Entity = bean2.ENTITY_APPS
			}
			if roleFilter.Entity == bean2.ENTITY_APPS && roleFilter.AccessType == "" {
				roleFilters[index].AccessType = bean2.DEVTRON_APP
			}
		}
		response = append(response, bean.UserInfo{
			Id:          model.Id,
			EmailId:     model.EmailId,
			RoleFilters: roleFilters,
			Groups:      filterGroups,
			SuperAdmin:  isSuperAdmin,
		})
	}
	if len(response) == 0 {
		response = make([]bean.UserInfo, 0)
	}
	return response, nil
}

func (impl UserServiceImpl) UserExists(emailId string) bool {
	model, err := impl.userRepository.FetchActiveUserByEmail(emailId)
	if err != nil {
		impl.logger.Errorw("error while fetching user from db", "error", err)
		return false
	}
	if model.Id == 0 {
		impl.logger.Errorw("no user found ", "email", emailId)
		return false
	} else {
		return true
	}
}

func (impl UserServiceImpl) CheckForApproverAccess(appName, envName string, userId int32) bool {
	allowedUsers, err := impl.GetApprovalUsersByEnv(appName, envName)
	if err != nil {
		impl.logger.Errorw("error occurred while fetching approval users", "appName", appName, "envName", envName, "err", err)
		return false
	}
	userInfo, err := impl.GetById(userId)
	if err != nil {
		impl.logger.Errorw("error occurred while fetching user details", "userId", userId, "err", err)
		return false
	}
	allowed := userId == 2 // admin user
	if !allowed {
		for _, allowedUser := range allowedUsers {
			if userInfo.EmailId == allowedUser {
				allowed = true
				break
			}
		}
	}
	return allowed
}

func (impl UserServiceImpl) GetApprovalUsersByEnv(appName, envName string) ([]string, error) {
	emailIds, permissionGroupNames, err := impl.userAuthRepository.GetApprovalUsersByEnv(appName, envName)
	if err != nil {
		return emailIds, err
	}
	for _, groupName := range permissionGroupNames {
		userEmails, err := casbin2.GetUserByRole(groupName)
		if err != nil {
			return emailIds, err
		}
		emailIds = append(emailIds, userEmails...)
	}
	uniqueEmails := make(map[string]bool)
	for _, emailId := range emailIds {
		_, ok := uniqueEmails[emailId]
		if !ok {
			uniqueEmails[emailId] = true
		}
	}
	var finalEmails []string
	for emailId, _ := range uniqueEmails {
		finalEmails = append(finalEmails, emailId)
	}
	return finalEmails, nil
}
func (impl UserServiceImpl) SaveLoginAudit(emailId, clientIp string, id int32) {

	if emailId != "" && id <= 0 {
		user, err := impl.GetUserByEmail(emailId)
		if err != nil {
			impl.logger.Errorw("error in getting userInfo by emailId", "err", err, "emailId", emailId)
			return
		}
		id = user.Id
	}
	if id <= 0 {
		impl.logger.Errorw("Invalid id to save login audit of sso user", "Id", id)
		return
	}
	model := UserAudit{
		UserId:   id,
		ClientIp: clientIp,
	}
	err := impl.userAuditService.Update(&model)
	if err != nil {
		impl.logger.Errorw("error occurred while saving user audit", "err", err)
	}
}

func (impl UserServiceImpl) GetUserByEmail(emailId string) (*bean.UserInfo, error) {
	model, err := impl.userRepository.FetchActiveUserByEmail(emailId)
	if err != nil {
		impl.logger.Errorw("error while fetching user from db", "error", err)
		return nil, err
	}

	roles, err := impl.userAuthRepository.GetRolesByUserId(model.Id)
	if err != nil {
		impl.logger.Warnw("No Roles Found for user", "id", model.Id)
	}
	var roleFilters []bean.RoleFilter
	for _, role := range roles {
		roleFilters = append(roleFilters, bean.RoleFilter{
			Entity:      role.Entity,
			Team:        role.Team,
			Environment: role.Environment,
			EntityName:  role.EntityName,
			Action:      role.Action,
			Cluster:     role.Cluster,
			Namespace:   role.Namespace,
			Group:       role.Group,
			Kind:        role.Kind,
			Resource:    role.Resource,
		})
	}

	response := &bean.UserInfo{
		Id:          model.Id,
		EmailId:     model.EmailId,
		UserType:    model.UserType,
		AccessToken: model.AccessToken,
		RoleFilters: roleFilters,
	}

	return response, nil
}
func (impl UserServiceImpl) GetLoggedInUser(r *http.Request) (int32, error) {
	_, span := otel.Tracer("userService").Start(r.Context(), "GetLoggedInUser")
	defer span.End()
	token := ""
	if strings.Contains(r.URL.Path, "/orchestrator/webhook/ext-ci/") {
		token = r.Header.Get("api-token")
	} else {
		token = r.Header.Get("token")
	}
	userId, userType, err := impl.GetUserByToken(r.Context(), token)
	// if user is of api-token type, then update lastUsedBy and lastUsedAt
	if err == nil && userType == bean.USER_TYPE_API_TOKEN {
		go impl.saveUserAudit(r, userId)
	}
	return userId, err
}

func (impl UserServiceImpl) GetUserByToken(context context.Context, token string) (int32, string, error) {
	_, span := otel.Tracer("userService").Start(context, "GetUserByToken")
	email, err := impl.GetEmailFromToken(token)
	span.End()
	if err != nil {
		return http.StatusUnauthorized, "", err
	}
	userInfo, err := impl.GetUserByEmail(email)
	if err != nil {
		impl.logger.Errorw("unable to fetch user from db", "error", err)
		err := &util.ApiError{
			Code:            constants.UserNotFoundForToken,
			InternalMessage: "user not found for token",
			UserMessage:     fmt.Sprintf("no user found against provided token: %s", token),
		}
		return http.StatusUnauthorized, "", err
	}
	return userInfo.Id, userInfo.UserType, nil
}

func (impl UserServiceImpl) GetEmailFromToken(token string) (string, error) {
	if token == "" {
		impl.logger.Infow("no token provided", "token", token)
		err := &util.ApiError{
			Code:            constants.UserNoTokenProvided,
			InternalMessage: "no token provided",
		}
		return "", err
	}

	claims, err := impl.sessionManager2.VerifyToken(token)

	if err != nil {
		impl.logger.Errorw("failed to verify token", "error", err)
		err := &util.ApiError{
			Code:            constants.UserNoTokenProvided,
			InternalMessage: "failed to verify token",
			UserMessage:     "token verification failed while getting logged in user",
		}
		return "", err
	}

	mapClaims, err := jwt.MapClaims(claims)
	if err != nil {
		impl.logger.Errorw("failed to MapClaims", "error", err)
		err := &util.ApiError{
			Code:            constants.UserNoTokenProvided,
			InternalMessage: "token invalid",
			UserMessage:     "token verification failed while parsing token",
		}
		return "", err
	}

	email := jwt.GetField(mapClaims, "email")
	sub := jwt.GetField(mapClaims, "sub")

	if email == "" && (sub == "admin" || sub == "admin:login") {
		email = "admin"
	}

	return email, nil
}

func (impl UserServiceImpl) GetByIds(ids []int32) ([]bean.UserInfo, error) {
	var beans []bean.UserInfo
	if len(ids) == 0 {
		return beans, nil
	}
	models, err := impl.userRepository.GetByIds(ids)
	if err != nil && err != pg.ErrNoRows {
		impl.logger.Errorw("error while fetching user from db", "error", err)
		return nil, err
	}
	if len(models) > 0 {
		for _, item := range models {
			beans = append(beans, bean.UserInfo{Id: item.Id, EmailId: item.EmailId})
		}
	}
	return beans, nil
}

func (impl UserServiceImpl) DeleteUser(bean *bean.UserInfo) (bool, error) {

	dbConnection := impl.roleGroupRepository.GetConnection()
	tx, err := dbConnection.Begin()
	if err != nil {
		return false, err
	}
	// Rollback tx on error.
	defer tx.Rollback()

	model, err := impl.userRepository.GetById(bean.Id)
	if err != nil {
		impl.logger.Errorw("error while fetching user from db", "error", err)
		return false, err
	}
	urm, err := impl.userAuthRepository.GetUserRoleMappingByUserId(bean.Id)
	if err != nil {
		impl.logger.Errorw("error while fetching user from db", "error", err)
		return false, err
	}
	for _, item := range urm {
		_, err = impl.userAuthRepository.DeleteUserRoleMapping(item, tx)
		if err != nil {
			impl.logger.Errorw("error while fetching user from db", "error", err)
			return false, err
		}
	}
	model.Active = false
	model.UpdatedBy = bean.UserId
	model.UpdatedOn = time.Now()
	model, err = impl.userRepository.UpdateUser(model, tx)
	if err != nil {
		impl.logger.Errorw("error while fetching user from db", "error", err)
		return false, err
	}
	err = tx.Commit()
	if err != nil {
		return false, err
	}

	groups, err := casbin2.GetRolesForUser(model.EmailId)
	if err != nil {
		impl.logger.Warnw("No Roles Found for user", "id", model.Id)
	}
	var eliminatedPolicies []casbin2.Policy
	for _, item := range groups {
		flag := casbin2.DeleteRoleForUser(model.EmailId, item)
		if flag == false {
			impl.logger.Warnw("unable to delete role:", "user", model.EmailId, "role", item)
		}
		eliminatedPolicies = append(eliminatedPolicies, casbin2.Policy{Type: "g", Sub: casbin2.Subject(model.EmailId), Obj: casbin2.Object(item)})
	}
	// updating in casbin
	if len(eliminatedPolicies) > 0 {
		pRes := casbin2.RemovePolicy(eliminatedPolicies)
		impl.logger.Infow("Failed to remove policies", "policies", pRes)
	}

	return true, nil
}

func (impl UserServiceImpl) CheckUserRoles(id int32) ([]string, error) {
	model, err := impl.userRepository.GetByIdIncludeDeleted(id)
	if err != nil {
		impl.logger.Errorw("error while fetching user from db", "error", err)
		return nil, err
	}

	groups, err := casbin2.GetRolesForUser(model.EmailId)
	if err != nil {
		impl.logger.Errorw("No Roles Found for user", "id", model.Id)
		return nil, err
	}

	return groups, nil
}

func (impl UserServiceImpl) SyncOrchestratorToCasbin() (bool, error) {
	roles, err := impl.userAuthRepository.GetAllRole()
	if err != nil {
		impl.logger.Errorw("error while fetching roles from db", "error", err)
		return false, err
	}
	total := len(roles)
	processed := 0
	impl.logger.Infow("total roles found for sync", "len", total)
	//loading policy for safety
	casbin2.LoadPolicy()
	for _, role := range roles {
		if len(role.Team) > 0 {
			flag, err := impl.userAuthRepository.SyncOrchestratorToCasbin(role.Team, role.EntityName, role.Environment, nil)
			if err != nil {
				impl.logger.Errorw("error sync orchestrator to casbin", "error", err)
				return false, err
			}
			if !flag {
				impl.logger.Infow("sync failed orchestrator to db", "roleId", role.Id)
			}
		}
		processed = processed + 1
	}
	//loading policy for syncing orchestrator to casbin with updated policies(if any)
	casbin2.LoadPolicy()
	impl.logger.Infow("total roles processed for sync", "len", processed)
	return true, nil
}

func (impl UserServiceImpl) IsSuperAdmin(userId int) (bool, error) {
	//validating if action user is not admin and trying to update user who has super admin polices, return 403
	isSuperAdmin := false
	userCasbinRoles, err := impl.CheckUserRoles(int32(userId))
	if err != nil {
		return isSuperAdmin, err
	}
	//if user which going to updated is super admin, action performing user also be super admin
	for _, item := range userCasbinRoles {
		if item == bean.SUPERADMIN {
			isSuperAdmin = true
			break
		}
	}
	return isSuperAdmin, nil
}

func (impl UserServiceImpl) GetByIdIncludeDeleted(id int32) (*bean.UserInfo, error) {
	model, err := impl.userRepository.GetByIdIncludeDeleted(id)
	if err != nil {
		impl.logger.Errorw("error while fetching user from db", "error", err)
		return nil, err
	}
	response := &bean.UserInfo{
		Id:      model.Id,
		EmailId: model.EmailId,
	}
	return response, nil
}

func (impl UserServiceImpl) UpdateTriggerPolicyForTerminalAccess() (err error) {
	err = impl.userAuthRepository.UpdateTriggerPolicyForTerminalAccess()
	if err != nil {
		impl.logger.Errorw("error in updating policy for terminal access to trigger role", "err", err)
		return err
	}
	return nil
}

func (impl UserServiceImpl) saveUserAudit(r *http.Request, userId int32) {
	clientIp := util2.GetClientIP(r)
	userAudit := &UserAudit{
		UserId:    userId,
		ClientIp:  clientIp,
		CreatedOn: time.Now(),
	}
	impl.userAuditService.Save(userAudit)
}

func (impl UserServiceImpl) checkGroupAuth(groupName string, token string, managerAuth func(resource, token string, object string) bool, isActionUserSuperAdmin bool) bool {
	//check permission for group which is going to add/eliminate
	roles, err := impl.roleGroupRepository.GetRolesByGroupCasbinName(groupName)
	if err != nil && err != pg.ErrNoRows {
		impl.logger.Errorw("error while fetching user from db", "error", err)
		return false
	}
	hasAccessToGroup := true
	for _, role := range roles {
		if role.AccessType == bean.APP_ACCESS_TYPE_HELM && !isActionUserSuperAdmin {
			hasAccessToGroup = false
		}
		if len(role.Team) > 0 {
			rbacObject := fmt.Sprintf("%s", strings.ToLower(role.Team))
			isValidAuth := managerAuth(casbin2.ResourceUser, token, rbacObject)
			if !isValidAuth {
				hasAccessToGroup = false
			}
		}
		if role.Entity == bean.CLUSTER_ENTITIY && !isActionUserSuperAdmin {
			isValidAuth := impl.userCommonService.CheckRbacForClusterEntity(role.Cluster, role.Namespace, role.Group, role.Kind, role.Resource, token, managerAuth)
			if !isValidAuth {
				hasAccessToGroup = false
			}
		}

	}
	return hasAccessToGroup
}

func (impl UserServiceImpl) GetRoleFiltersByGroupNames(groupNames []string) ([]bean.RoleFilter, error) {
	roles, err := impl.roleGroupRepository.GetRolesByGroupNames(groupNames)
	if err != nil && err != pg.ErrNoRows {
		impl.logger.Errorw("error in getting roles by group names", "err", err)
		return nil, err
	}
	var roleFilters []bean.RoleFilter
	roleFilterMap := make(map[string]*bean.RoleFilter)
	for _, role := range roles {
		key := ""
		if len(role.Team) > 0 {
			key = fmt.Sprintf("%s_%s_%s_%t", role.Team, role.Action, role.AccessType, role.Approver)
		} else if len(role.Entity) > 0 {
			if role.Entity == bean.CLUSTER_ENTITIY {
				key = fmt.Sprintf("%s_%s_%s_%s_%s_%s", role.Entity, role.Action, role.Cluster,
					role.Namespace, role.Group, role.Kind)
			} else {
				key = fmt.Sprintf("%s_%s_%s", role.Entity, role.Action)
			}
		}
		if _, ok := roleFilterMap[key]; ok {
			if role.Entity == bean.CLUSTER_ENTITIY {
				namespaceArr := strings.Split(roleFilterMap[key].Namespace, ",")
				if containsArr(namespaceArr, AllNamespace) {
					roleFilterMap[key].Namespace = AllNamespace
				} else if !containsArr(namespaceArr, role.Namespace) {
					roleFilterMap[key].Namespace = fmt.Sprintf("%s,%s", roleFilterMap[key].Namespace, role.Namespace)
				}
				groupArr := strings.Split(roleFilterMap[key].Group, ",")
				if containsArr(groupArr, AllGroup) {
					roleFilterMap[key].Group = AllGroup
				} else if !containsArr(groupArr, role.Group) {
					roleFilterMap[key].Group = fmt.Sprintf("%s,%s", roleFilterMap[key].Group, role.Group)
				}
				kindArr := strings.Split(roleFilterMap[key].Kind, ",")
				if containsArr(kindArr, AllKind) {
					roleFilterMap[key].Kind = AllKind
				} else if !containsArr(kindArr, role.Kind) {
					roleFilterMap[key].Kind = fmt.Sprintf("%s,%s", roleFilterMap[key].Kind, role.Kind)
				}
				resourceArr := strings.Split(roleFilterMap[key].Resource, ",")
				if containsArr(resourceArr, AllResource) {
					roleFilterMap[key].Resource = AllResource
				} else if !containsArr(resourceArr, role.Resource) {
					roleFilterMap[key].Resource = fmt.Sprintf("%s,%s", roleFilterMap[key].Resource, role.Resource)
				}
			} else {
				envArr := strings.Split(roleFilterMap[key].Environment, ",")
				if containsArr(envArr, AllEnvironment) {
					roleFilterMap[key].Environment = AllEnvironment
				} else if !containsArr(envArr, role.Environment) {
					roleFilterMap[key].Environment = fmt.Sprintf("%s,%s", roleFilterMap[key].Environment, role.Environment)
				}
				entityArr := strings.Split(roleFilterMap[key].EntityName, ",")
				if !containsArr(entityArr, role.EntityName) {
					roleFilterMap[key].EntityName = fmt.Sprintf("%s,%s", roleFilterMap[key].EntityName, role.EntityName)
				}
			}
		} else {
			roleFilterMap[key] = &bean.RoleFilter{
				Entity:      role.Entity,
				Team:        role.Team,
				Environment: role.Environment,
				EntityName:  role.EntityName,
				Action:      role.Action,
				AccessType:  role.AccessType,
				Cluster:     role.Cluster,
				Namespace:   role.Namespace,
				Group:       role.Group,
				Kind:        role.Kind,
				Resource:    role.Resource,
			}

		}
	}
	for _, v := range roleFilterMap {
		if v.Action == "super-admin" {
			continue
		}
		roleFilters = append(roleFilters, *v)
	}
	for index, roleFilter := range roleFilters {
		if roleFilter.Entity == "" {
			roleFilters[index].Entity = bean2.ENTITY_APPS
		}
		if roleFilter.Entity == bean2.ENTITY_APPS && roleFilter.AccessType == "" {
			roleFilters[index].AccessType = bean2.DEVTRON_APP
		}
	}
	return roleFilters, nil
}<|MERGE_RESOLUTION|>--- conflicted
+++ resolved
@@ -448,11 +448,7 @@
 				}
 				if roleModel.Id == 0 {
 					impl.logger.Debugw("no role found for given filter", "filter", "roleFilter", roleFilter)
-<<<<<<< HEAD
-					flag, err, policiesAdded := impl.userAuthRepository.CreateDefaultPoliciesForAllTypes(roleFilter.Team, entityName, environment, entity, "", "", "", "", "", actionType, accessType, roleFilter.Approver, userId)
-=======
-					flag, err, policiesAdded := impl.userCommonService.CreateDefaultPoliciesForAllTypes(roleFilter.Team, entityName, environment, entity, "", "", "", "", "", actionType, accessType, userId)
->>>>>>> 7005de6c
+					flag, err, policiesAdded := impl.userCommonService.CreateDefaultPoliciesForAllTypes(roleFilter.Team, entityName, environment, entity, "", "", "", "", "", actionType, accessType, roleFilter.Approver, userId)
 					if err != nil || flag == false {
 						return policiesToBeAdded, rolesChanged, err
 					}
@@ -525,11 +521,7 @@
 					}
 					if roleModel.Id == 0 {
 						impl.logger.Infow("Creating Polices for cluster", resource, kind, namespace, group)
-<<<<<<< HEAD
-						flag, err, policiesAdded := impl.userAuthRepository.CreateDefaultPoliciesForAllTypes("", "", "", entity, roleFilter.Cluster, namespace, group, kind, resource, actionType, accessType, false, userId)
-=======
-						flag, err, policiesAdded := impl.userCommonService.CreateDefaultPoliciesForAllTypes("", "", "", entity, roleFilter.Cluster, namespace, group, kind, resource, actionType, accessType, userId)
->>>>>>> 7005de6c
+						flag, err, policiesAdded := impl.userCommonService.CreateDefaultPoliciesForAllTypes("", "", "", entity, roleFilter.Cluster, namespace, group, kind, resource, actionType, accessType, false, userId)
 						if err != nil || flag == false {
 							return policiesToBeAdded, rolesChanged, err
 						}
