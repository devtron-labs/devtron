--- conflicted
+++ resolved
@@ -371,11 +371,7 @@
 		if err != nil || flag == false {
 			return nil, err
 		}
-<<<<<<< HEAD
-		roleModel, err := impl.userAuthRepository.GetRoleByFilterForAllTypes("", "", "", "", bean2.SUPER_ADMIN, "", "", "", "", "", "", "")
-=======
 		roleModel, err := impl.userAuthRepository.GetRoleByFilterForAllTypes("", "", "", "", bean2.SUPER_ADMIN, "", "", "", "", "", "", "", false)
->>>>>>> 582d7889
 		if err != nil {
 			return nil, err
 		}
@@ -392,16 +388,11 @@
 	impl.logger.Infow("Checking the length of policies to be added and Adding in casbin ")
 	if len(policies) > 0 {
 		impl.logger.Infow("Adding policies in casbin")
-<<<<<<< HEAD
 		err = casbin2.AddPolicy(policies)
 		if err != nil {
 			impl.logger.Errorw("casbin policy addition failed", "err", err)
 			return nil, err
 		}
-=======
-		pRes := casbin2.AddPolicy(policies)
-		println(pRes)
->>>>>>> 582d7889
 	}
 	//Ends
 	err = tx.Commit()
@@ -448,13 +439,6 @@
 				environment = impl.userCommonService.RemovePlaceHolderInRoleFilterField(environment)
 				impl.logger.Infow("Getting Roles for other types ", "entityName", entityName, "environment", environment)
 
-<<<<<<< HEAD
-				roleModel, err := impl.userAuthRepository.GetRoleByFilterForAllTypes(entity, roleFilter.Team, entityName, environment, actionType, accessType, "", "", "", "", "", actionType)
-				if err != nil {
-					return policiesToBeAdded, rolesChanged, err
-				}
-				if roleModel.Id == 0 {
-=======
 				roleModel, err := impl.userAuthRepository.GetRoleByFilterForAllTypes(entity, roleFilter.Team, entityName, environment, actionType, accessType, "", "", "", "", "", actionType, false)
 				if err != nil {
 					return policiesToBeAdded, rolesChanged, err
@@ -464,7 +448,6 @@
 					return policiesToBeAdded, rolesChanged, err
 				}
 				if oldRoleModel.Id == 0 && roleModel.Id == 0 {
->>>>>>> 582d7889
 					impl.logger.Debugw("no role found for given filter", "filter", "roleFilter", roleFilter)
 					flag, err, policiesAdded := impl.userAuthRepository.CreateDefaultPoliciesForAllTypes(roleFilter.Team, entityName, environment, entity, "", "", "", "", "", actionType, accessType, userId)
 					if err != nil || flag == false {
@@ -473,9 +456,6 @@
 					impl.logger.Infow("Getting Role by filter Again for other Types  ", "roleFilter", roleFilter)
 
 					policiesToBeAdded = append(policiesToBeAdded, policiesAdded...)
-<<<<<<< HEAD
-					roleModel, err = impl.userAuthRepository.GetRoleByFilterForAllTypes(entity, roleFilter.Team, entityName, environment, actionType, accessType, "", "", "", "", "", actionType)
-=======
 					roleModel, err = impl.userAuthRepository.GetRoleByFilterForAllTypes(entity, roleFilter.Team, entityName, environment, actionType, accessType, "", "", "", "", "", actionType, false)
 					if err != nil {
 						return policiesToBeAdded, rolesChanged, err
@@ -491,15 +471,12 @@
 					}
 					impl.logger.Infow("Getting Role by filter Again for other Types  ", "roleFilter", roleFilter)
 					roleModel, err = impl.userAuthRepository.GetRoleByFilterForAllTypes(entity, roleFilter.Team, entityName, environment, actionType, accessType, "", "", "", "", "", actionType, false)
->>>>>>> 582d7889
 					if err != nil {
 						return policiesToBeAdded, rolesChanged, err
 					}
 					if roleModel.Id == 0 {
 						continue
 					}
-<<<<<<< HEAD
-=======
 					// shift user_role_mapping queries
 					userRole, err := impl.userRepository.UpdateRoleIdForUserRolesMappings(oldRoleModel.Id, roleModel.Id)
 					if err != nil {
@@ -512,7 +489,6 @@
 					}
 					impl.logger.Infow("updated user role and roleGroups", "userrole", userRole, "grouprole", roleGroupRole)
 
->>>>>>> 582d7889
 				}
 				if _, ok := existingRoles[roleModel.Id]; ok {
 					//Adding policies which is removed
@@ -572,21 +548,6 @@
 						}
 					}
 					impl.logger.Infow("Getting Role by filter for cluster")
-<<<<<<< HEAD
-					roleModel, err := impl.userAuthRepository.GetRoleByFilterForAllTypes(entity, "", "", "", "", accessType, roleFilter.Cluster, namespace, group, kind, resource, actionType)
-					if err != nil {
-						return policiesToBeAdded, rolesChanged, err
-					}
-					if roleModel.Id == 0 {
-						impl.logger.Infow("Creating Polices for cluster", resource, kind, namespace, group)
-						flag, err, policiesAdded := impl.userAuthRepository.CreateDefaultPoliciesForAllTypes("", "", "", entity, roleFilter.Cluster, namespace, group, kind, resource, actionType, accessType, userId)
-						if err != nil || flag == false {
-							return policiesToBeAdded, rolesChanged, err
-						}
-						policiesToBeAdded = append(policiesToBeAdded, policiesAdded...)
-						impl.logger.Infow("getting role again for cluster")
-						roleModel, err = impl.userAuthRepository.GetRoleByFilterForAllTypes(entity, "", "", "", "", accessType, roleFilter.Cluster, namespace, group, kind, resource, actionType)
-=======
 					roleModel, err := impl.userAuthRepository.GetRoleByFilterForAllTypes(entity, "", "", "", "", accessType, roleFilter.Cluster, namespace, group, kind, resource, actionType, false)
 					if err != nil {
 						return policiesToBeAdded, rolesChanged, err
@@ -617,7 +578,6 @@
 						}
 						impl.logger.Infow("Getting Role by filter Again for other Types  ", "roleFilter", roleFilter)
 						roleModel, err = impl.userAuthRepository.GetRoleByFilterForAllTypes(entity, "", "", "", "", accessType, roleFilter.Cluster, namespace, group, kind, resource, actionType, false)
->>>>>>> 582d7889
 						if err != nil {
 							return policiesToBeAdded, rolesChanged, err
 						}
@@ -872,11 +832,7 @@
 		if err != nil || flag == false {
 			return nil, false, false, nil, err
 		}
-<<<<<<< HEAD
-		roleModel, err := impl.userAuthRepository.GetRoleByFilterForAllTypes("", "", "", "", bean2.SUPER_ADMIN, "", "", "", "", "", "", "")
-=======
 		roleModel, err := impl.userAuthRepository.GetRoleByFilterForAllTypes("", "", "", "", bean2.SUPER_ADMIN, "", "", "", "", "", "", "", false)
->>>>>>> 582d7889
 		if err != nil {
 			return nil, false, false, nil, err
 		}
