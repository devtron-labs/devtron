/*
 * Copyright (c) 2020 Devtron Labs
 *
 * Licensed under the Apache License, Version 2.0 (the "License");
 * you may not use this file except in compliance with the License.
 * You may obtain a copy of the License at
 *
 *    http://www.apache.org/licenses/LICENSE-2.0
 *
 * Unless required by applicable law or agreed to in writing, software
 * distributed under the License is distributed on an "AS IS" BASIS,
 * WITHOUT WARRANTIES OR CONDITIONS OF ANY KIND, either express or implied.
 * See the License for the specific language governing permissions and
 * limitations under the License.
 *
 */

package user

import (
	"context"
	"fmt"
	"github.com/devtron-labs/authenticator/jwt"
	"github.com/devtron-labs/authenticator/middleware"
	"github.com/devtron-labs/devtron/api/bean"
	"github.com/devtron-labs/devtron/internal/constants"
	"github.com/devtron-labs/devtron/internal/util"
	"github.com/devtron-labs/devtron/pkg/sql"
	bean2 "github.com/devtron-labs/devtron/pkg/user/bean"
	casbin2 "github.com/devtron-labs/devtron/pkg/user/casbin"
	repository2 "github.com/devtron-labs/devtron/pkg/user/repository"
	util2 "github.com/devtron-labs/devtron/util"
	"github.com/go-pg/pg"
	"github.com/gorilla/sessions"
	"go.opentelemetry.io/otel"
	"go.uber.org/zap"
	"net/http"
	"strings"
	"sync"
	"time"
)

const (
	ConcurrentRequestLockError   = "there is an ongoing request for this user, please try after some time"
	ConcurrentRequestUnlockError = "cannot block request that is not in process"
)

type UserService interface {
	CreateUser(userInfo *bean.UserInfo, token string, managerAuth func(resource, token string, object string) bool) ([]*bean.UserInfo, error)
	SelfRegisterUserIfNotExists(userInfo *bean.UserInfo) ([]*bean.UserInfo, error)
	UpdateUser(userInfo *bean.UserInfo, token string, managerAuth func(resource, token string, object string) bool) (*bean.UserInfo, bool, bool, []string, error)
	GetById(id int32) (*bean.UserInfo, error)
	GetAll() ([]bean.UserInfo, error)
	GetAllDetailedUsers() ([]bean.UserInfo, error)
	GetEmailFromToken(token string) (string, error)
	GetLoggedInUser(r *http.Request) (int32, error)
	GetByIds(ids []int32) ([]bean.UserInfo, error)
	DeleteUser(userInfo *bean.UserInfo) (bool, error)
	CheckUserRoles(id int32) ([]string, error)
	SyncOrchestratorToCasbin() (bool, error)
	GetUserByToken(context context.Context, token string) (int32, string, error)
	IsSuperAdmin(userId int) (bool, error)
	GetByIdIncludeDeleted(id int32) (*bean.UserInfo, error)
	UserExists(emailId string) bool
	GetRoleFiltersByGroupNames(groupNames []string) ([]bean.RoleFilter, error)
	SaveLoginAudit(emailId, clientIp string, id int32)
	GetApprovalUsersByEnv(appName, envName string) ([]string, error)
	CheckForApproverAccess(appName, envName string, userId int32) bool
<<<<<<< HEAD
	GetConfigApprovalUsersByEnv(appName, envName string) ([]string, error)
=======
>>>>>>> 482cdbb4
}

type UserServiceImpl struct {
	userReqLock sync.RWMutex
	//map of userId and current lock-state of their serving ability;
	//if TRUE then it means that some request is ongoing & unable to serve and FALSE then it is open to serve
	userReqState        map[int32]bool
	userAuthRepository  repository2.UserAuthRepository
	logger              *zap.SugaredLogger
	userRepository      repository2.UserRepository
	roleGroupRepository repository2.RoleGroupRepository
	sessionManager2     *middleware.SessionManager
	userCommonService   UserCommonService
	userAuditService    UserAuditService
}

func NewUserServiceImpl(userAuthRepository repository2.UserAuthRepository,
	logger *zap.SugaredLogger,
	userRepository repository2.UserRepository,
	userGroupRepository repository2.RoleGroupRepository,
	sessionManager2 *middleware.SessionManager, userCommonService UserCommonService, userAuditService UserAuditService) *UserServiceImpl {
	serviceImpl := &UserServiceImpl{
		userReqState:        make(map[int32]bool),
		userAuthRepository:  userAuthRepository,
		logger:              logger,
		userRepository:      userRepository,
		roleGroupRepository: userGroupRepository,
		sessionManager2:     sessionManager2,
		userCommonService:   userCommonService,
		userAuditService:    userAuditService,
	}
	cStore = sessions.NewCookieStore(randKey())
	return serviceImpl
}

func (impl *UserServiceImpl) getUserReqLockStateById(userId int32) bool {
	defer impl.userReqLock.RUnlock()
	impl.userReqLock.RLock()
	return impl.userReqState[userId]
}

// FreeUnfreeUserReqState - free sets the userId free for serving, meaning removing the lock(removing entry). Unfree locks the user for other requests
func (impl *UserServiceImpl) lockUnlockUserReqState(userId int32, lock bool) error {
	var err error
	defer impl.userReqLock.Unlock()
	impl.userReqLock.Lock()
	if lock {
		//checking again if someone changed or not
		if !impl.userReqState[userId] {
			//available to serve, locking
			impl.userReqState[userId] = true
		} else {
			err = &util.ApiError{Code: "409", HttpStatusCode: http.StatusConflict, UserMessage: ConcurrentRequestLockError}
		}
	} else {
		if impl.userReqState[userId] {
			//in serving state, unlocking
			delete(impl.userReqState, userId)
		} else {
			err = &util.ApiError{Code: "409", HttpStatusCode: http.StatusConflict, UserMessage: ConcurrentRequestUnlockError}
		}
	}
	return err
}

func (impl UserServiceImpl) validateUserRequest(userInfo *bean.UserInfo) (bool, error) {
	if len(userInfo.RoleFilters) == 1 &&
		userInfo.RoleFilters[0].Team == "" && userInfo.RoleFilters[0].Environment == "" && userInfo.RoleFilters[0].Action == "" {
		//skip
	} else {
		invalid := false
		for _, roleFilter := range userInfo.RoleFilters {
			if len(roleFilter.Team) > 0 && len(roleFilter.Action) > 0 {
				//
			} else if len(roleFilter.Entity) > 0 { //this will pass roleFilter for clusterEntity as well as chart-group
				//
			} else {
				invalid = true
			}
		}
		if invalid {
			err := &util.ApiError{HttpStatusCode: http.StatusBadRequest, UserMessage: "Invalid request, please provide role filters"}
			return false, err
		}
	}
	return true, nil
}

func (impl UserServiceImpl) SelfRegisterUserIfNotExists(userInfo *bean.UserInfo) ([]*bean.UserInfo, error) {
	var pass []string
	var userResponse []*bean.UserInfo
	emailIds := strings.Split(userInfo.EmailId, ",")
	dbConnection := impl.userRepository.GetConnection()
	tx, err := dbConnection.Begin()
	if err != nil {
		return nil, err
	}
	// Rollback tx on error.
	defer tx.Rollback()

	var policies []casbin2.Policy
	for _, emailId := range emailIds {
		dbUser, err := impl.userRepository.FetchActiveOrDeletedUserByEmail(emailId)
		if err != nil && err != pg.ErrNoRows {
			impl.logger.Errorw("error while fetching user from db", "error", err)
			return nil, err
		}

		//if found, update it with new roles
		if dbUser != nil && dbUser.Id > 0 {
			return nil, fmt.Errorf("existing user, cant self register")
		}

		// if not found, create new user
		userInfo, err = impl.saveUser(userInfo, emailId)
		if err != nil {
			err = &util.ApiError{
				Code:            constants.UserCreateDBFailed,
				InternalMessage: "failed to create new user in db",
				UserMessage:     fmt.Sprintf("requested by %d", userInfo.UserId),
			}
			return nil, err
		}

		roles, err := impl.userAuthRepository.GetRoleByRoles(userInfo.Roles)
		if err != nil {
			err = &util.ApiError{
				Code:            constants.UserCreateDBFailed,
				InternalMessage: "configured roles for selfregister are wrong",
				UserMessage:     fmt.Sprintf("requested by %d", userInfo.UserId),
			}
			return nil, err
		}
		for _, roleModel := range roles {
			userRoleModel := &repository2.UserRoleModel{UserId: userInfo.Id, RoleId: roleModel.Id}
			userRoleModel, err = impl.userAuthRepository.CreateUserRoleMapping(userRoleModel, tx)
			if err != nil {
				return nil, err
			}
			policies = append(policies, casbin2.Policy{Type: "g", Sub: casbin2.Subject(userInfo.EmailId), Obj: casbin2.Object(roleModel.Role)})
		}

		pass = append(pass, emailId)
		userInfo.EmailId = emailId
		userInfo.Exist = dbUser.Active
		userResponse = append(userResponse, &bean.UserInfo{Id: userInfo.Id, EmailId: emailId, Groups: userInfo.Groups, RoleFilters: userInfo.RoleFilters, SuperAdmin: userInfo.SuperAdmin})
	}

	if len(policies) > 0 {
		//loading policy for safety
		casbin2.LoadPolicy()
		err = casbin2.AddPolicy(policies)
		if err != nil {
			impl.logger.Errorw("casbin policy addition failed", "err", err)
			return nil, err
		}
		//loading policy for syncing orchestrator to casbin with newly added policies
		casbin2.LoadPolicy()
	}
	err = tx.Commit()
	if err != nil {
		return nil, err
	}
	return userResponse, nil
}

func (impl UserServiceImpl) saveUser(userInfo *bean.UserInfo, emailId string) (*bean.UserInfo, error) {
	dbConnection := impl.userRepository.GetConnection()
	tx, err := dbConnection.Begin()
	if err != nil {
		return nil, err
	}
	// Rollback tx on error.
	defer tx.Rollback()

	_, err = impl.validateUserRequest(userInfo)
	if err != nil {
		err = &util.ApiError{HttpStatusCode: http.StatusBadRequest, UserMessage: "Invalid request, please provide role filters"}
		return nil, err
	}

	//create new user in our db on d basis of info got from google api or hex. assign a basic role
	model := &repository2.UserModel{
		EmailId:     emailId,
		AccessToken: userInfo.AccessToken,
	}
	model.Active = true
	model.CreatedBy = userInfo.UserId
	model.UpdatedBy = userInfo.UserId
	model.CreatedOn = time.Now()
	model.UpdatedOn = time.Now()
	model, err = impl.userRepository.CreateUser(model, tx)
	if err != nil {
		impl.logger.Errorw("error in creating new user", "error", err)
		return nil, err
	}
	err = tx.Commit()
	if err != nil {
		return nil, err
	}
	userInfo.Id = model.Id
	return userInfo, nil
}

func (impl UserServiceImpl) CreateUser(userInfo *bean.UserInfo, token string, managerAuth func(resource, token string, object string) bool) ([]*bean.UserInfo, error) {

	var pass []string
	var userResponse []*bean.UserInfo
	emailIds := strings.Split(userInfo.EmailId, ",")
	for _, emailId := range emailIds {
		dbUser, err := impl.userRepository.FetchActiveOrDeletedUserByEmail(emailId)
		if err != nil && err != pg.ErrNoRows {
			impl.logger.Errorw("error while fetching user from db", "error", err)
			return nil, err
		}

		//if found, update it with new roles
		if dbUser != nil && dbUser.Id > 0 {
			userInfo, err = impl.updateUserIfExists(userInfo, dbUser, emailId, token, managerAuth)
			if err != nil {
				impl.logger.Errorw("error while create user if exists in db", "error", err)
				return nil, err
			}
		}

		// if not found, create new user
		if err == pg.ErrNoRows {
			userInfo, err = impl.createUserIfNotExists(userInfo, emailId, token, managerAuth)
			if err != nil {
				impl.logger.Errorw("error while create user if not exists in db", "error", err)
				return nil, err
			}
		}

		pass = append(pass, emailId)
		userInfo.EmailId = emailId
		userInfo.Exist = dbUser.Active
		userResponse = append(userResponse, &bean.UserInfo{Id: userInfo.Id, EmailId: emailId, Groups: userInfo.Groups, RoleFilters: userInfo.RoleFilters, SuperAdmin: userInfo.SuperAdmin})
	}

	return userResponse, nil
}

func (impl UserServiceImpl) updateUserIfExists(userInfo *bean.UserInfo, dbUser *repository2.UserModel, emailId string,
	token string, managerAuth func(resource, token, object string) bool) (*bean.UserInfo, error) {
	updateUserInfo, err := impl.GetById(dbUser.Id)
	if err != nil && err != pg.ErrNoRows {
		impl.logger.Errorw("error while fetching user from db", "error", err)
		return nil, err
	}
	if dbUser.Active == false {
		updateUserInfo = &bean.UserInfo{Id: dbUser.Id}
		userInfo.Id = dbUser.Id
		updateUserInfo.SuperAdmin = userInfo.SuperAdmin
	}
	updateUserInfo.RoleFilters = impl.mergeRoleFilter(updateUserInfo.RoleFilters, userInfo.RoleFilters)
	updateUserInfo.Groups = impl.mergeGroups(updateUserInfo.Groups, userInfo.Groups)
	updateUserInfo.UserId = userInfo.UserId
	updateUserInfo.EmailId = emailId // override case sensitivity
	impl.logger.Debugw("update user called through create user flow", "user", updateUserInfo)
	updateUserInfo, _, _, _, err = impl.UpdateUser(updateUserInfo, token, managerAuth)
	if err != nil {
		impl.logger.Errorw("error while update user", "error", err)
		return nil, err
	}
	return userInfo, nil
}

func (impl UserServiceImpl) createUserIfNotExists(userInfo *bean.UserInfo, emailId string, token string, managerAuth func(resource string, token string, object string) bool) (*bean.UserInfo, error) {
	// if not found, create new user
	dbConnection := impl.userRepository.GetConnection()
	tx, err := dbConnection.Begin()
	if err != nil {
		return nil, err
	}
	// Rollback tx on error.
	defer tx.Rollback()

	_, err = impl.validateUserRequest(userInfo)
	if err != nil {
		err = &util.ApiError{HttpStatusCode: http.StatusBadRequest, UserMessage: "Invalid request, please provide role filters"}
		return nil, err
	}

	//create new user in our db on d basis of info got from google api or hex. assign a basic role
	model := &repository2.UserModel{
		EmailId:     emailId,
		AccessToken: userInfo.AccessToken,
		UserType:    userInfo.UserType,
	}
	model.Active = true
	model.CreatedBy = userInfo.UserId
	model.UpdatedBy = userInfo.UserId
	model.CreatedOn = time.Now()
	model.UpdatedOn = time.Now()
	model, err = impl.userRepository.CreateUser(model, tx)
	if err != nil {
		impl.logger.Errorw("error in creating new user", "error", err)
		err = &util.ApiError{
			Code:            constants.UserCreateDBFailed,
			InternalMessage: "failed to create new user in db",
			UserMessage:     fmt.Sprintf("requested by %d", userInfo.UserId),
		}
		return nil, err
	}
	userInfo.Id = model.Id
	//loading policy for safety
	casbin2.LoadPolicy()

	//Starts Role and Mapping
	capacity, mapping := impl.userCommonService.GetCapacityForRoleFilter(userInfo.RoleFilters)
	//var policies []casbin2.Policy
	var policies = make([]casbin2.Policy, 0, capacity)
	if userInfo.SuperAdmin == false {
		for index, roleFilter := range userInfo.RoleFilters {
			impl.logger.Infow("Creating Or updating User Roles for RoleFilter ")
			entity := roleFilter.Entity
			policiesToBeAdded, _, err := impl.CreateOrUpdateUserRolesForAllTypes(roleFilter, userInfo.UserId, model, nil, token, managerAuth, tx, entity, mapping[index])
			if err != nil {
				impl.logger.Errorw("error in creating user roles for Alltypes", "err", err)
				return nil, err
			}
			policies = append(policies, policiesToBeAdded...)

		}

		// START GROUP POLICY
		for _, item := range userInfo.Groups {
			userGroup, err := impl.roleGroupRepository.GetRoleGroupByName(item)
			if err != nil {
				return nil, err
			}
			//object := "group:" + strings.ReplaceAll(item, " ", "_")
			policies = append(policies, casbin2.Policy{Type: "g", Sub: casbin2.Subject(emailId), Obj: casbin2.Object(userGroup.CasbinName)})
		}
		// END GROUP POLICY
	} else if userInfo.SuperAdmin == true {

		isSuperAdmin, err := impl.IsSuperAdmin(int(userInfo.UserId))
		if err != nil {
			return nil, err
		}
		if isSuperAdmin == false {
			err = &util.ApiError{HttpStatusCode: http.StatusForbidden, UserMessage: "Invalid request, not allow to update super admin type user"}
			return nil, err
		}
		flag, err := impl.userAuthRepository.CreateRoleForSuperAdminIfNotExists(tx, userInfo.UserId)
		if err != nil || flag == false {
			return nil, err
		}
		roleModel, err := impl.userAuthRepository.GetRoleByFilterForAllTypes("", "", "", "", bean2.SUPER_ADMIN, false, "", "", "", "", "", "", "", false)
		if err != nil {
			return nil, err
		}
		if roleModel.Id > 0 {
			userRoleModel := &repository2.UserRoleModel{UserId: model.Id, RoleId: roleModel.Id, AuditLog: sql.AuditLog{
				CreatedBy: userInfo.UserId,
				CreatedOn: time.Now(),
				UpdatedBy: userInfo.UserId,
				UpdatedOn: time.Now(),
			}}
			userRoleModel, err = impl.userAuthRepository.CreateUserRoleMapping(userRoleModel, tx)
			if err != nil {
				return nil, err
			}
			policies = append(policies, casbin2.Policy{Type: "g", Sub: casbin2.Subject(model.EmailId), Obj: casbin2.Object(roleModel.Role)})
		}

	}
	impl.logger.Infow("Checking the length of policies to be added and Adding in casbin ")
	if len(policies) > 0 {
		impl.logger.Infow("Adding policies in casbin")
		err = casbin2.AddPolicy(policies)
		if err != nil {
			impl.logger.Errorw("casbin policy addition failed", "err", err)
			return nil, err
		}
	}
	//Ends
	err = tx.Commit()
	if err != nil {
		return nil, err
	}
	//loading policy for syncing orchestrator to casbin with newly added policies
	casbin2.LoadPolicy()
	return userInfo, nil
}

func (impl UserServiceImpl) CreateOrUpdateUserRolesForAllTypes(roleFilter bean.RoleFilter, userId int32, model *repository2.UserModel, existingRoles map[int]repository2.UserRoleModel, token string, managerAuth func(resource string, token string, object string) bool, tx *pg.Tx, entity string, capacity int) ([]casbin2.Policy, bool, error) {
	//var policiesToBeAdded []casbin2.Policy
	var policiesToBeAdded = make([]casbin2.Policy, 0, capacity)
	var err error
	rolesChanged := false
	roleFilter = impl.userCommonService.ReplacePlaceHolderForEmptyEntriesInRoleFilter(roleFilter)
	if entity == bean2.CLUSTER {
		policiesToBeAdded, rolesChanged, err = impl.createOrUpdateUserRolesForClusterEntity(roleFilter, userId, model, existingRoles, token, managerAuth, tx, entity, capacity)
		if err != nil {
			return nil, false, err
		}
	} else {
		accessType := roleFilter.AccessType
		entityNames := strings.Split(roleFilter.EntityName, ",")
		environments := strings.Split(roleFilter.Environment, ",")
		actions := strings.Split(roleFilter.Action, ",")
		for _, environment := range environments {
			for _, entityName := range entityNames {
<<<<<<< HEAD
				for _, actionType := range actions {
					if managerAuth != nil {
						// check auth only for apps permission, skip for chart group
						rbacObject := fmt.Sprintf("%s", strings.ToLower(roleFilter.Team))
						isValidAuth := managerAuth(casbin2.ResourceUser, token, rbacObject)
						if !isValidAuth {
							continue
						}
					}
					entityName = impl.userCommonService.RemovePlaceHolderInRoleFilterField(entityName)
					environment = impl.userCommonService.RemovePlaceHolderInRoleFilterField(environment)
					roleModel, err := impl.userAuthRepository.GetRoleByFilterForAllTypes(entity, roleFilter.Team, entityName, environment, actionType, roleFilter.Approver, accessType, "", "", "", "", "", actionType, false)
=======
				if managerAuth != nil {
					// check auth only for apps permission, skip for chart group
					rbacObject := fmt.Sprintf("%s", strings.ToLower(roleFilter.Team))
					isValidAuth := managerAuth(casbin2.ResourceUser, token, rbacObject)
					if !isValidAuth {
						continue
					}
				}
				entityName = impl.userCommonService.RemovePlaceHolderInRoleFilterField(entityName)
				environment = impl.userCommonService.RemovePlaceHolderInRoleFilterField(environment)
				roleModel, err := impl.userAuthRepository.GetRoleByFilterForAllTypes(entity, roleFilter.Team, entityName, environment, actionType, roleFilter.Approver, accessType, "", "", "", "", "", actionType, false)
				if err != nil {
					impl.logger.Errorw("error in getting role by all type", "err", err, "roleFilter", roleFilter)
					return policiesToBeAdded, rolesChanged, err
				}
				if roleModel.Id == 0 {
					impl.logger.Debugw("no role found for given filter", "filter", roleFilter)
					flag, err, policiesAdded := impl.userCommonService.CreateDefaultPoliciesForAllTypes(roleFilter.Team, entityName, environment, entity, "", "", "", "", "", actionType, accessType, roleFilter.Approver, userId)
					if err != nil || flag == false {
						return policiesToBeAdded, rolesChanged, err
					}
					policiesToBeAdded = append(policiesToBeAdded, policiesAdded...)
					roleModel, err = impl.userAuthRepository.GetRoleByFilterForAllTypes(entity, roleFilter.Team, entityName, environment, actionType, roleFilter.Approver, accessType, "", "", "", "", "", actionType, false)
>>>>>>> 482cdbb4
					if err != nil {
						impl.logger.Errorw("error in getting role by all type", "err", err, "roleFilter", roleFilter)
						return policiesToBeAdded, rolesChanged, err
					}
					if roleModel.Id == 0 {
						impl.logger.Debugw("no role found for given filter", "filter", roleFilter)
						flag, err, policiesAdded := impl.userCommonService.CreateDefaultPoliciesForAllTypes(roleFilter.Team, entityName, environment, entity, "", "", "", "", "", actionType, accessType, roleFilter.Approver, userId)
						if err != nil || flag == false {
							return policiesToBeAdded, rolesChanged, err
						}
						policiesToBeAdded = append(policiesToBeAdded, policiesAdded...)
						roleModel, err = impl.userAuthRepository.GetRoleByFilterForAllTypes(entity, roleFilter.Team, entityName, environment, actionType, roleFilter.Approver, accessType, "", "", "", "", "", actionType, false)
						if err != nil {
							return policiesToBeAdded, rolesChanged, err
						}
						if roleModel.Id == 0 {
							continue
						}
					}
					if _, ok := existingRoles[roleModel.Id]; ok {
						//Adding policies which is removed
						policiesToBeAdded = append(policiesToBeAdded, casbin2.Policy{Type: "g", Sub: casbin2.Subject(model.EmailId), Obj: casbin2.Object(roleModel.Role)})
					} else if roleModel.Id > 0 {
						rolesChanged = true
						userRoleModel := &repository2.UserRoleModel{
							UserId: model.Id,
							RoleId: roleModel.Id,
							AuditLog: sql.AuditLog{
								CreatedBy: userId,
								CreatedOn: time.Now(),
								UpdatedBy: userId,
								UpdatedOn: time.Now(),
							}}
						userRoleModel, err = impl.userAuthRepository.CreateUserRoleMapping(userRoleModel, tx)
						if err != nil {
							return nil, rolesChanged, err
						}
						policiesToBeAdded = append(policiesToBeAdded, casbin2.Policy{Type: "g", Sub: casbin2.Subject(model.EmailId), Obj: casbin2.Object(roleModel.Role)})
					}
				}
			}
		}
	}
	return policiesToBeAdded, rolesChanged, nil
}

func (impl UserServiceImpl) createOrUpdateUserRolesForClusterEntity(roleFilter bean.RoleFilter, userId int32, model *repository2.UserModel, existingRoles map[int]repository2.UserRoleModel, token string, managerAuth func(resource string, token string, object string) bool, tx *pg.Tx, entity string, capacity int) ([]casbin2.Policy, bool, error) {

	//var policiesToBeAdded []casbin2.Policy
	rolesChanged := false
	namespaces := strings.Split(roleFilter.Namespace, ",")
	groups := strings.Split(roleFilter.Group, ",")
	kinds := strings.Split(roleFilter.Kind, ",")
	resources := strings.Split(roleFilter.Resource, ",")

	//capacity := len(namespaces) * len(groups) * len(kinds) * len(resources) * 2
	actionType := roleFilter.Action
	accessType := roleFilter.AccessType
	var policiesToBeAdded = make([]casbin2.Policy, 0, capacity)
	for _, namespace := range namespaces {
		for _, group := range groups {
			for _, kind := range kinds {
				for _, resource := range resources {
					namespace = impl.userCommonService.RemovePlaceHolderInRoleFilterField(namespace)
					group = impl.userCommonService.RemovePlaceHolderInRoleFilterField(group)
					kind = impl.userCommonService.RemovePlaceHolderInRoleFilterField(kind)
					resource = impl.userCommonService.RemovePlaceHolderInRoleFilterField(resource)
					if managerAuth != nil {
						isValidAuth := impl.userCommonService.CheckRbacForClusterEntity(roleFilter.Cluster, namespace, group, kind, resource, token, managerAuth)
						if !isValidAuth {
							continue
						}
					}
					impl.logger.Infow("Getting Role by filter for cluster")
					roleModel, err := impl.userAuthRepository.GetRoleByFilterForAllTypes(entity, "", "", "", "", false, accessType, roleFilter.Cluster, namespace, group, kind, resource, actionType, false)
					if err != nil {
						return policiesToBeAdded, rolesChanged, err
					}
					if roleModel.Id == 0 {
						impl.logger.Infow("Creating Polices for cluster", resource, kind, namespace, group)
						flag, err, policiesAdded := impl.userCommonService.CreateDefaultPoliciesForAllTypes("", "", "", entity, roleFilter.Cluster, namespace, group, kind, resource, actionType, accessType, false, userId)
						if err != nil || flag == false {
							return policiesToBeAdded, rolesChanged, err
						}
						policiesToBeAdded = append(policiesToBeAdded, policiesAdded...)
						impl.logger.Infow("getting role again for cluster")
						roleModel, err = impl.userAuthRepository.GetRoleByFilterForAllTypes(entity, "", "", "", "", false, accessType, roleFilter.Cluster, namespace, group, kind, resource, actionType, false)
						if err != nil {
							return policiesToBeAdded, rolesChanged, err
						}
						if roleModel.Id == 0 {
							continue
						}
					}
					if _, ok := existingRoles[roleModel.Id]; ok {
						//Adding policies which are removed
						policiesToBeAdded = append(policiesToBeAdded, casbin2.Policy{Type: "g", Sub: casbin2.Subject(model.EmailId), Obj: casbin2.Object(roleModel.Role)})
					} else {
						if roleModel.Id > 0 {
							rolesChanged = true
							userRoleModel := &repository2.UserRoleModel{
								UserId: model.Id,
								RoleId: roleModel.Id,
								AuditLog: sql.AuditLog{
									CreatedBy: userId,
									CreatedOn: time.Now(),
									UpdatedBy: userId,
									UpdatedOn: time.Now(),
								}}
							userRoleModel, err = impl.userAuthRepository.CreateUserRoleMapping(userRoleModel, tx)
							if err != nil {
								return nil, rolesChanged, err
							}
							policiesToBeAdded = append(policiesToBeAdded, casbin2.Policy{Type: "g", Sub: casbin2.Subject(model.EmailId), Obj: casbin2.Object(roleModel.Role)})
						}
					}
				}
			}
		}
	}
	return policiesToBeAdded, rolesChanged, nil
}

func (impl UserServiceImpl) mergeRoleFilter(oldR []bean.RoleFilter, newR []bean.RoleFilter) []bean.RoleFilter {
	var roleFilters []bean.RoleFilter
	keysMap := make(map[string]bool)
	for _, role := range oldR {
		roleFilters = append(roleFilters, bean.RoleFilter{
			Entity:      role.Entity,
			Team:        role.Team,
			Environment: role.Environment,
			EntityName:  role.EntityName,
			Action:      role.Action,
			AccessType:  role.AccessType,
			Cluster:     role.Cluster,
			Namespace:   role.Namespace,
			Group:       role.Group,
			Kind:        role.Kind,
			Resource:    role.Resource,
			Approver:    role.Approver,
		})
		key := fmt.Sprintf("%s-%s-%s-%s-%s-%s-%t-%s-%s-%s-%s-%s", role.Entity, role.Team, role.Environment,
			role.EntityName, role.Action, role.AccessType, role.Approver, role.Cluster, role.Namespace, role.Group, role.Kind, role.Resource)
		keysMap[key] = true
	}
	for _, role := range newR {
		key := fmt.Sprintf("%s-%s-%s-%s-%s-%s-%t-%s-%s-%s-%s-%s", role.Entity, role.Team, role.Environment,
			role.EntityName, role.Action, role.AccessType, role.Approver, role.Cluster, role.Namespace, role.Group, role.Kind, role.Resource)
		if _, ok := keysMap[key]; !ok {
			roleFilters = append(roleFilters, bean.RoleFilter{
				Entity:      role.Entity,
				Team:        role.Team,
				Environment: role.Environment,
				EntityName:  role.EntityName,
				Action:      role.Action,
				AccessType:  role.AccessType,
				Cluster:     role.Cluster,
				Namespace:   role.Namespace,
				Group:       role.Group,
				Kind:        role.Kind,
				Resource:    role.Resource,
				Approver:    role.Approver,
			})
		}
	}
	return roleFilters
}

func (impl UserServiceImpl) mergeGroups(oldGroups []string, newGroups []string) []string {
	var groups []string
	keysMap := make(map[string]bool)
	for _, group := range oldGroups {
		groups = append(groups, group)
		key := fmt.Sprintf(group)
		keysMap[key] = true
	}
	for _, group := range newGroups {
		key := fmt.Sprintf(group)
		if _, ok := keysMap[key]; !ok {
			groups = append(groups, group)
		}
	}
	return groups
}

<<<<<<< HEAD
func (impl *UserServiceImpl) UpdateUser(userInfo *bean.UserInfo, token string, managerAuth func(resource, token string, object string) bool) (*bean.UserInfo, bool, bool, []string, error) {
=======
func (impl UserServiceImpl) UpdateUser(userInfo *bean.UserInfo, token string, managerAuth func(resource, token string, object string) bool) (*bean.UserInfo, bool, bool, []string, error) {
>>>>>>> 482cdbb4
	//checking if request for same user is being processed
	isLocked := impl.getUserReqLockStateById(userInfo.Id)
	if isLocked {
		impl.logger.Errorw("received concurrent request for user update, UpdateUser", "userId", userInfo.Id)
		return nil, false, false, nil, &util.ApiError{
			Code:           "409",
			HttpStatusCode: http.StatusConflict,
			UserMessage:    ConcurrentRequestLockError,
		}
	} else {
		//locking state for this user since it's ready to serve
		err := impl.lockUnlockUserReqState(userInfo.Id, true)
		if err != nil {
			impl.logger.Errorw("error in locking, lockUnlockUserReqState", "userId", userInfo.Id)
			return nil, false, false, nil, err
		}
	}
	//validating if action user is not admin and trying to update user who has super admin polices, return 403
	isUserSuperAdmin, err := impl.IsSuperAdmin(int(userInfo.Id))
	if err != nil {
		return nil, false, false, nil, err
	}
	isActionPerformingUserSuperAdmin, err := impl.IsSuperAdmin(int(userInfo.UserId))
	if err != nil {
		return nil, false, false, nil, err
	}
	//if request comes to make user as a super admin or user already a super admin (who'is going to be updated), action performing user should have super admin access
	if userInfo.SuperAdmin || isUserSuperAdmin {
		if !isActionPerformingUserSuperAdmin {
			err = &util.ApiError{HttpStatusCode: http.StatusForbidden, UserMessage: "Invalid request, not allow to update super admin type user"}
			impl.logger.Errorw("Invalid request, not allow to update super admin type user", "error", err)
			return nil, false, false, nil, err
		}
	}
	if userInfo.SuperAdmin && isUserSuperAdmin {
		err = &util.ApiError{HttpStatusCode: http.StatusBadRequest, UserMessage: "User Already A Super Admin"}
		impl.logger.Errorw("user already a superAdmin", "error", err)
		return nil, false, false, nil, err
	}

	dbConnection := impl.userRepository.GetConnection()
	tx, err := dbConnection.Begin()
	if err != nil {
		return nil, false, false, nil, err
	}
	// Rollback tx on error.
	defer tx.Rollback()

	model, err := impl.userRepository.GetByIdIncludeDeleted(userInfo.Id)
	if err != nil {
		impl.logger.Errorw("error while fetching user from db", "error", err)
		return nil, false, false, nil, err
	}

	var eliminatedPolicies []casbin2.Policy
	capacity, mapping := impl.userCommonService.GetCapacityForRoleFilter(userInfo.RoleFilters)
	var addedPolicies = make([]casbin2.Policy, 0, capacity)
	restrictedGroups := []string{}
	rolesChanged := false
	groupsModified := false
	//loading policy for safety
	casbin2.LoadPolicy()
	if userInfo.SuperAdmin == false {
		//Starts Role and Mapping
		userRoleModels, err := impl.userAuthRepository.GetUserRoleMappingByUserId(model.Id)
		if err != nil {
			return nil, false, false, nil, err
		}
		existingRoleIds := make(map[int]repository2.UserRoleModel)
		eliminatedRoleIds := make(map[int]*repository2.UserRoleModel)
		for i := range userRoleModels {
			existingRoleIds[userRoleModels[i].RoleId] = *userRoleModels[i]
			eliminatedRoleIds[userRoleModels[i].RoleId] = userRoleModels[i]
		}

		//validate role filters
		_, err = impl.validateUserRequest(userInfo)
		if err != nil {
			err = &util.ApiError{HttpStatusCode: http.StatusBadRequest, UserMessage: "Invalid request, please provide role filters"}
			return nil, false, false, nil, err
		}

		// DELETE Removed Items
		items, err := impl.userCommonService.RemoveRolesAndReturnEliminatedPolicies(userInfo, existingRoleIds, eliminatedRoleIds, tx, token, managerAuth)
		if err != nil {
			return nil, false, false, nil, err
		}
		eliminatedPolicies = append(eliminatedPolicies, items...)
		if len(eliminatedPolicies) > 0 {
			impl.logger.Debugw("casbin policies to remove for the request", "policies: ", eliminatedPolicies, "userInfo", userInfo)
			rolesChanged = true
		}

		//Adding New Policies
		for index, roleFilter := range userInfo.RoleFilters {
			entity := roleFilter.Entity

			policiesToBeAdded, rolesChangedFromRoleUpdate, err := impl.CreateOrUpdateUserRolesForAllTypes(roleFilter, userInfo.UserId, model, existingRoleIds, token, managerAuth, tx, entity, mapping[index])
			if err != nil {
				impl.logger.Errorw("error in creating user roles for All Types", "err", err)
				return nil, false, false, nil, err
			}
			addedPolicies = append(addedPolicies, policiesToBeAdded...)
			rolesChanged = rolesChangedFromRoleUpdate

		}

		//ROLE GROUP SETUP
		newGroupMap := make(map[string]string)
		oldGroupMap := make(map[string]string)
		userCasbinRoles, err := impl.CheckUserRoles(userInfo.Id)

		if err != nil {
			return nil, false, false, nil, err
		}
		for _, oldItem := range userCasbinRoles {
			oldGroupMap[oldItem] = oldItem
		}
		// START GROUP POLICY
		for _, item := range userInfo.Groups {
			userGroup, err := impl.roleGroupRepository.GetRoleGroupByName(item)
			if err != nil {
				return nil, false, false, nil, err
			}
			newGroupMap[userGroup.CasbinName] = userGroup.CasbinName
			if _, ok := oldGroupMap[userGroup.CasbinName]; !ok {
				//check permission for new group which is going to add
				hasAccessToGroup := impl.checkGroupAuth(userGroup.CasbinName, token, managerAuth, isActionPerformingUserSuperAdmin)
				if hasAccessToGroup {
					groupsModified = true
					addedPolicies = append(addedPolicies, casbin2.Policy{Type: "g", Sub: casbin2.Subject(userInfo.EmailId), Obj: casbin2.Object(userGroup.CasbinName)})
				} else {
					trimmedGroup := strings.TrimPrefix(item, "group:")
					restrictedGroups = append(restrictedGroups, trimmedGroup)
				}
			}
		}

		for _, item := range userCasbinRoles {
			if _, ok := newGroupMap[item]; !ok {
				if item != bean.SUPERADMIN {
					//check permission for group which is going to eliminate
					hasAccessToGroup := impl.checkGroupAuth(item, token, managerAuth, isActionPerformingUserSuperAdmin)
					if hasAccessToGroup {
						if strings.HasPrefix(item, "group:") {
							groupsModified = true
						}
						eliminatedPolicies = append(eliminatedPolicies, casbin2.Policy{Type: "g", Sub: casbin2.Subject(userInfo.EmailId), Obj: casbin2.Object(item)})
					} else {
						trimmedGroup := strings.TrimPrefix(item, "group:")
						restrictedGroups = append(restrictedGroups, trimmedGroup)
					}
				}
			}
		}
		// END GROUP POLICY

	} else if userInfo.SuperAdmin == true {
		flag, err := impl.userAuthRepository.CreateRoleForSuperAdminIfNotExists(tx, userInfo.UserId)
		if err != nil || flag == false {
			return nil, false, false, nil, err
		}
		roleModel, err := impl.userAuthRepository.GetRoleByFilterForAllTypes("", "", "", "", bean2.SUPER_ADMIN, false, "", "", "", "", "", "", "", false)
		if err != nil {
			return nil, false, false, nil, err
		}
		if roleModel.Id > 0 {
			userRoleModel := &repository2.UserRoleModel{UserId: model.Id, RoleId: roleModel.Id}
			userRoleModel, err = impl.userAuthRepository.CreateUserRoleMapping(userRoleModel, tx)
			if err != nil {
				return nil, false, false, nil, err
			}
			addedPolicies = append(addedPolicies, casbin2.Policy{Type: "g", Sub: casbin2.Subject(model.EmailId), Obj: casbin2.Object(roleModel.Role)})
		}
	}

	//updating in casbin
	if len(eliminatedPolicies) > 0 {
		impl.logger.Debugw("casbin policies being eliminated", "policies: ", eliminatedPolicies, "userInfo", userInfo)
		pRes := casbin2.RemovePolicy(eliminatedPolicies)
		println(pRes)
	}
	if len(addedPolicies) > 0 {
<<<<<<< HEAD
=======
		impl.logger.Debugw("casbin policies being added", "policies: ", addedPolicies)
>>>>>>> 482cdbb4
		err = casbin2.AddPolicy(addedPolicies)
		if err != nil {
			impl.logger.Errorw("casbin policy addition failed", "err", err)
			return nil, false, false, nil, err
		}
	}
	//Ends

	model.EmailId = userInfo.EmailId // override case sensitivity
	model.UpdatedOn = time.Now()
	model.UpdatedBy = userInfo.UserId
	model.Active = true
	model, err = impl.userRepository.UpdateUser(model, tx)
	if err != nil {
		impl.logger.Errorw("error while fetching user from db", "error", err)
		return nil, false, false, nil, err
	}
	err = tx.Commit()
	if err != nil {
		return nil, false, false, nil, err
	}
	//loading policy for syncing orchestrator to casbin with newly added policies
	casbin2.LoadPolicy()

	err = impl.lockUnlockUserReqState(userInfo.Id, false)
	if err != nil {
		impl.logger.Errorw("error in unlocking, lockUnlockUserReqState", "userId", userInfo.Id)
		return nil, false, false, nil, err
	}

	return userInfo, rolesChanged, groupsModified, restrictedGroups, nil
}

func (impl UserServiceImpl) GetById(id int32) (*bean.UserInfo, error) {
	model, err := impl.userRepository.GetById(id)
	if err != nil {
		impl.logger.Errorw("error while fetching user from db", "error", err)
		return nil, err
	}

	isSuperAdmin, roleFilters, filterGroups := impl.getUserMetadata(model)
	for index, roleFilter := range roleFilters {
		if roleFilter.Entity == "" {
			roleFilters[index].Entity = bean2.ENTITY_APPS
			if roleFilter.AccessType == "" {
				roleFilters[index].AccessType = bean2.DEVTRON_APP
			}
		}
	}
	response := &bean.UserInfo{
		Id:          model.Id,
		EmailId:     model.EmailId,
		RoleFilters: roleFilters,
		Groups:      filterGroups,
		SuperAdmin:  isSuperAdmin,
	}

	return response, nil
}

func (impl UserServiceImpl) getUserMetadata(model *repository2.UserModel) (bool, []bean.RoleFilter, []string) {
	roles, err := impl.userAuthRepository.GetRolesByUserId(model.Id)
	if err != nil {
		impl.logger.Debugw("No Roles Found for user", "id", model.Id)
	}

	isSuperAdmin := false
	var roleFilters []bean.RoleFilter
	roleFilterMap := make(map[string]*bean.RoleFilter)
	for _, role := range roles {
		key := ""
		if len(role.Team) > 0 {
			key = fmt.Sprintf("%s_%s_%s_%t", role.Team, role.Action, role.AccessType, role.Approver)
		} else if len(role.Entity) > 0 {
			if role.Entity == bean.CLUSTER_ENTITIY {
				key = fmt.Sprintf("%s_%s_%s_%s_%s_%s", role.Entity, role.Action, role.Cluster,
					role.Namespace, role.Group, role.Kind)
			} else {
				key = fmt.Sprintf("%s_%s_%s", role.Entity, role.Action)
			}
		}
		if _, ok := roleFilterMap[key]; ok {
			if role.Entity == bean.CLUSTER_ENTITIY {
				namespaceArr := strings.Split(roleFilterMap[key].Namespace, ",")
				if containsArr(namespaceArr, AllNamespace) {
					roleFilterMap[key].Namespace = AllNamespace
				} else if !containsArr(namespaceArr, role.Namespace) {
					roleFilterMap[key].Namespace = fmt.Sprintf("%s,%s", roleFilterMap[key].Namespace, role.Namespace)
				}
				groupArr := strings.Split(roleFilterMap[key].Group, ",")
				if containsArr(groupArr, AllGroup) {
					roleFilterMap[key].Group = AllGroup
				} else if !containsArr(groupArr, role.Group) {
					roleFilterMap[key].Group = fmt.Sprintf("%s,%s", roleFilterMap[key].Group, role.Group)
				}
				kindArr := strings.Split(roleFilterMap[key].Kind, ",")
				if containsArr(kindArr, AllKind) {
					roleFilterMap[key].Kind = AllKind
				} else if !containsArr(kindArr, role.Kind) {
					roleFilterMap[key].Kind = fmt.Sprintf("%s,%s", roleFilterMap[key].Kind, role.Kind)
				}
				resourceArr := strings.Split(roleFilterMap[key].Resource, ",")
				if containsArr(resourceArr, AllResource) {
					roleFilterMap[key].Resource = AllResource
				} else if !containsArr(resourceArr, role.Resource) {
					roleFilterMap[key].Resource = fmt.Sprintf("%s,%s", roleFilterMap[key].Resource, role.Resource)
				}
			} else {
				envArr := strings.Split(roleFilterMap[key].Environment, ",")
				if containsArr(envArr, AllEnvironment) {
					roleFilterMap[key].Environment = AllEnvironment
				} else if !containsArr(envArr, role.Environment) {
					roleFilterMap[key].Environment = fmt.Sprintf("%s,%s", roleFilterMap[key].Environment, role.Environment)
				}
				entityArr := strings.Split(roleFilterMap[key].EntityName, ",")
				if !containsArr(entityArr, role.EntityName) {
					roleFilterMap[key].EntityName = fmt.Sprintf("%s,%s", roleFilterMap[key].EntityName, role.EntityName)
				}
			}
		} else {
			roleFilterMap[key] = &bean.RoleFilter{
				Entity:      role.Entity,
				Team:        role.Team,
				Environment: role.Environment,
				EntityName:  role.EntityName,
				Action:      role.Action,
				AccessType:  role.AccessType,
				Cluster:     role.Cluster,
				Namespace:   role.Namespace,
				Group:       role.Group,
				Kind:        role.Kind,
				Resource:    role.Resource,
				Approver:    role.Approver,
			}

		}
		if role.Role == bean.SUPERADMIN {
			isSuperAdmin = true
		}
	}
	for _, v := range roleFilterMap {
		if v.Action == "super-admin" {
			continue
		}
		roleFilters = append(roleFilters, *v)
	}
	roleFilters = impl.userCommonService.MergeCustomRoleFilters(roleFilters)
	groups, err := casbin2.GetRolesForUser(model.EmailId)
	if err != nil {
		impl.logger.Warnw("No Roles Found for user", "id", model.Id)
	}

	var filterGroups []string
	for _, item := range groups {
		if strings.Contains(item, "group:") {
			filterGroups = append(filterGroups, item)
		}
	}

	if len(filterGroups) > 0 {
		filterGroupsModels, err := impl.roleGroupRepository.GetRoleGroupListByCasbinNames(filterGroups)
		if err != nil {
			impl.logger.Warnw("No Roles Found for user", "id", model.Id)
		}
		filterGroups = nil
		for _, item := range filterGroupsModels {
			filterGroups = append(filterGroups, item.Name)
		}
	} else {
		impl.logger.Warnw("no roles found for user", "email", model.EmailId)
	}

	if len(filterGroups) == 0 {
		filterGroups = make([]string, 0)
	}
	if len(roleFilters) == 0 {
		roleFilters = make([]bean.RoleFilter, 0)
	}
	return isSuperAdmin, roleFilters, filterGroups
}

// GetAll excluding API token user
func (impl UserServiceImpl) GetAll() ([]bean.UserInfo, error) {
	model, err := impl.userRepository.GetAllExcludingApiTokenUser()
	if err != nil {
		impl.logger.Errorw("error while fetching user from db", "error", err)
		return nil, err
	}
	var response []bean.UserInfo
	for _, m := range model {
		response = append(response, bean.UserInfo{
			Id:          m.Id,
			EmailId:     m.EmailId,
			RoleFilters: make([]bean.RoleFilter, 0),
			Groups:      make([]string, 0),
		})
	}
	if len(response) == 0 {
		response = make([]bean.UserInfo, 0)
	}
	return response, nil
}

func (impl UserServiceImpl) GetAllDetailedUsers() ([]bean.UserInfo, error) {
	models, err := impl.userRepository.GetAllExcludingApiTokenUser()
	if err != nil {
		impl.logger.Errorw("error while fetching user from db", "error", err)
		return nil, err
	}
	var response []bean.UserInfo
	for _, model := range models {
		isSuperAdmin, roleFilters, filterGroups := impl.getUserMetadata(&model)
		for index, roleFilter := range roleFilters {
			if roleFilter.Entity == "" {
				roleFilters[index].Entity = bean2.ENTITY_APPS
			}
			if roleFilter.Entity == bean2.ENTITY_APPS && roleFilter.AccessType == "" {
				roleFilters[index].AccessType = bean2.DEVTRON_APP
			}
		}
		response = append(response, bean.UserInfo{
			Id:          model.Id,
			EmailId:     model.EmailId,
			RoleFilters: roleFilters,
			Groups:      filterGroups,
			SuperAdmin:  isSuperAdmin,
		})
	}
	if len(response) == 0 {
		response = make([]bean.UserInfo, 0)
	}
	return response, nil
}

func (impl UserServiceImpl) UserExists(emailId string) bool {
	model, err := impl.userRepository.FetchActiveUserByEmail(emailId)
	if err != nil {
		impl.logger.Errorw("error while fetching user from db", "error", err)
		return false
	}
	if model.Id == 0 {
		impl.logger.Errorw("no user found ", "email", emailId)
		return false
	} else {
		return true
	}
}

func (impl UserServiceImpl) CheckForApproverAccess(appName, envName string, userId int32) bool {
	allowedUsers, err := impl.GetApprovalUsersByEnv(appName, envName)
	if err != nil {
		impl.logger.Errorw("error occurred while fetching approval users", "appName", appName, "envName", envName, "err", err)
		return false
	}
	userInfo, err := impl.GetById(userId)
	if err != nil {
		impl.logger.Errorw("error occurred while fetching user details", "userId", userId, "err", err)
		return false
	}
	allowed := userId == 2 // admin user
	if !allowed {
		for _, allowedUser := range allowedUsers {
			if userInfo.EmailId == allowedUser {
				allowed = true
				break
			}
		}
	}
	return allowed
}

<<<<<<< HEAD
func (impl UserServiceImpl) GetConfigApprovalUsersByEnv(appName, envName string) ([]string, error) {
	emailIds, permissionGroupNames, err := impl.userAuthRepository.GetConfigApprovalUsersByEnv(appName, envName)
	if err != nil {
		return emailIds, err
	}
	finalEmails, err := impl.extractEmailIds(permissionGroupNames, emailIds)
	if err != nil {
		return emailIds, err
	}
	return finalEmails, nil
}

=======
>>>>>>> 482cdbb4
func (impl UserServiceImpl) GetApprovalUsersByEnv(appName, envName string) ([]string, error) {
	emailIds, permissionGroupNames, err := impl.userAuthRepository.GetApprovalUsersByEnv(appName, envName)
	if err != nil {
		return emailIds, err
	}
<<<<<<< HEAD
	finalEmails, err := impl.extractEmailIds(permissionGroupNames, emailIds)
	if err != nil {
		return emailIds, err
	}
	return finalEmails, nil
}

func (impl UserServiceImpl) extractEmailIds(permissionGroupNames []string, emailIds []string) ([]string, error) {
=======
>>>>>>> 482cdbb4
	for _, groupName := range permissionGroupNames {
		userEmails, err := casbin2.GetUserByRole(groupName)
		if err != nil {
			return emailIds, err
		}
		emailIds = append(emailIds, userEmails...)
	}
	uniqueEmails := make(map[string]bool)
	for _, emailId := range emailIds {
		_, ok := uniqueEmails[emailId]
		if !ok {
			uniqueEmails[emailId] = true
		}
	}
	var finalEmails []string
	for emailId, _ := range uniqueEmails {
		finalEmails = append(finalEmails, emailId)
	}
	return finalEmails, nil
}
func (impl UserServiceImpl) SaveLoginAudit(emailId, clientIp string, id int32) {

	if emailId != "" && id <= 0 {
		user, err := impl.GetUserByEmail(emailId)
		if err != nil {
			impl.logger.Errorw("error in getting userInfo by emailId", "err", err, "emailId", emailId)
			return
		}
		id = user.Id
	}
	if id <= 0 {
		impl.logger.Errorw("Invalid id to save login audit of sso user", "Id", id)
		return
	}
	model := UserAudit{
		UserId:   id,
		ClientIp: clientIp,
	}
	err := impl.userAuditService.Update(&model)
	if err != nil {
		impl.logger.Errorw("error occurred while saving user audit", "err", err)
	}
}

func (impl UserServiceImpl) GetUserByEmail(emailId string) (*bean.UserInfo, error) {
	model, err := impl.userRepository.FetchActiveUserByEmail(emailId)
	if err != nil {
		impl.logger.Errorw("error while fetching user from db", "error", err)
		return nil, err
	}

	roles, err := impl.userAuthRepository.GetRolesByUserId(model.Id)
	if err != nil {
		impl.logger.Warnw("No Roles Found for user", "id", model.Id)
	}
	var roleFilters []bean.RoleFilter
	for _, role := range roles {
		roleFilters = append(roleFilters, bean.RoleFilter{
			Entity:      role.Entity,
			Team:        role.Team,
			Environment: role.Environment,
			EntityName:  role.EntityName,
			Action:      role.Action,
			Cluster:     role.Cluster,
			Namespace:   role.Namespace,
			Group:       role.Group,
			Kind:        role.Kind,
			Resource:    role.Resource,
		})
	}

	response := &bean.UserInfo{
		Id:          model.Id,
		EmailId:     model.EmailId,
		UserType:    model.UserType,
		AccessToken: model.AccessToken,
		RoleFilters: roleFilters,
	}

	return response, nil
}
func (impl UserServiceImpl) GetLoggedInUser(r *http.Request) (int32, error) {
	_, span := otel.Tracer("userService").Start(r.Context(), "GetLoggedInUser")
	defer span.End()
	token := ""
	if strings.Contains(r.URL.Path, "/orchestrator/webhook/ext-ci/") {
		token = r.Header.Get("api-token")
	} else {
		token = r.Header.Get("token")
	}
	userId, userType, err := impl.GetUserByToken(r.Context(), token)
	// if user is of api-token type, then update lastUsedBy and lastUsedAt
	if err == nil && userType == bean.USER_TYPE_API_TOKEN {
		go impl.saveUserAudit(r, userId)
	}
	return userId, err
}

func (impl UserServiceImpl) GetUserByToken(context context.Context, token string) (int32, string, error) {
	_, span := otel.Tracer("userService").Start(context, "GetUserByToken")
	email, err := impl.GetEmailFromToken(token)
	span.End()
	if err != nil {
		return http.StatusUnauthorized, "", err
	}
	userInfo, err := impl.GetUserByEmail(email)
	if err != nil {
		impl.logger.Errorw("unable to fetch user from db", "error", err)
		err := &util.ApiError{
			Code:            constants.UserNotFoundForToken,
			InternalMessage: "user not found for token",
			UserMessage:     fmt.Sprintf("no user found against provided token: %s", token),
		}
		return http.StatusUnauthorized, "", err
	}
	return userInfo.Id, userInfo.UserType, nil
}

func (impl UserServiceImpl) GetEmailFromToken(token string) (string, error) {
	if token == "" {
		impl.logger.Infow("no token provided")
		err := &util.ApiError{
			Code:            constants.UserNoTokenProvided,
			InternalMessage: "no token provided",
		}
		return "", err
	}

	claims, err := impl.sessionManager2.VerifyToken(token)

	if err != nil {
		impl.logger.Errorw("failed to verify token", "error", err)
		err := &util.ApiError{
			Code:            constants.UserNoTokenProvided,
			InternalMessage: "failed to verify token",
			UserMessage:     "token verification failed while getting logged in user",
		}
		return "", err
	}

	mapClaims, err := jwt.MapClaims(claims)
	if err != nil {
		impl.logger.Errorw("failed to MapClaims", "error", err)
		err := &util.ApiError{
			Code:            constants.UserNoTokenProvided,
			InternalMessage: "token invalid",
			UserMessage:     "token verification failed while parsing token",
		}
		return "", err
	}

	email := jwt.GetField(mapClaims, "email")
	sub := jwt.GetField(mapClaims, "sub")

	if email == "" && (sub == "admin" || sub == "admin:login") {
		email = "admin"
	}

	return email, nil
}

func (impl UserServiceImpl) GetByIds(ids []int32) ([]bean.UserInfo, error) {
	var beans []bean.UserInfo
	if len(ids) == 0 {
		return beans, nil
	}
	models, err := impl.userRepository.GetByIds(ids)
	if err != nil && err != pg.ErrNoRows {
		impl.logger.Errorw("error while fetching user from db", "error", err)
		return nil, err
	}
	if len(models) > 0 {
		for _, item := range models {
			beans = append(beans, bean.UserInfo{Id: item.Id, EmailId: item.EmailId})
		}
	}
	return beans, nil
}

func (impl UserServiceImpl) DeleteUser(bean *bean.UserInfo) (bool, error) {

	dbConnection := impl.roleGroupRepository.GetConnection()
	tx, err := dbConnection.Begin()
	if err != nil {
		return false, err
	}
	// Rollback tx on error.
	defer tx.Rollback()

	model, err := impl.userRepository.GetById(bean.Id)
	if err != nil {
		impl.logger.Errorw("error while fetching user from db", "error", err)
		return false, err
	}
	urm, err := impl.userAuthRepository.GetUserRoleMappingByUserId(bean.Id)
	if err != nil {
		impl.logger.Errorw("error while fetching user from db", "error", err)
		return false, err
	}
	for _, item := range urm {
		_, err = impl.userAuthRepository.DeleteUserRoleMapping(item, tx)
		if err != nil {
			impl.logger.Errorw("error while fetching user from db", "error", err)
			return false, err
		}
	}
	model.Active = false
	model.UpdatedBy = bean.UserId
	model.UpdatedOn = time.Now()
	model, err = impl.userRepository.UpdateUser(model, tx)
	if err != nil {
		impl.logger.Errorw("error while fetching user from db", "error", err)
		return false, err
	}
	err = tx.Commit()
	if err != nil {
		return false, err
	}

	groups, err := casbin2.GetRolesForUser(model.EmailId)
	if err != nil {
		impl.logger.Warnw("No Roles Found for user", "id", model.Id)
	}
	var eliminatedPolicies []casbin2.Policy
	for _, item := range groups {
		flag := casbin2.DeleteRoleForUser(model.EmailId, item)
		if flag == false {
			impl.logger.Warnw("unable to delete role:", "user", model.EmailId, "role", item)
		}
		eliminatedPolicies = append(eliminatedPolicies, casbin2.Policy{Type: "g", Sub: casbin2.Subject(model.EmailId), Obj: casbin2.Object(item)})
	}
	// updating in casbin
	if len(eliminatedPolicies) > 0 {
		pRes := casbin2.RemovePolicy(eliminatedPolicies)
		impl.logger.Infow("Failed to remove policies", "policies", pRes)
	}

	return true, nil
}

func (impl UserServiceImpl) CheckUserRoles(id int32) ([]string, error) {
	model, err := impl.userRepository.GetByIdIncludeDeleted(id)
	if err != nil {
		impl.logger.Errorw("error while fetching user from db", "error", err)
		return nil, err
	}

	groups, err := casbin2.GetRolesForUser(model.EmailId)
	if err != nil {
		impl.logger.Errorw("No Roles Found for user", "id", model.Id)
		return nil, err
	}

	return groups, nil
}

func (impl UserServiceImpl) SyncOrchestratorToCasbin() (bool, error) {
	roles, err := impl.userAuthRepository.GetAllRole()
	if err != nil {
		impl.logger.Errorw("error while fetching roles from db", "error", err)
		return false, err
	}
	total := len(roles)
	processed := 0
	impl.logger.Infow("total roles found for sync", "len", total)
	//loading policy for safety
	casbin2.LoadPolicy()
	for _, role := range roles {
		if len(role.Team) > 0 {
			flag, err := impl.userAuthRepository.SyncOrchestratorToCasbin(role.Team, role.EntityName, role.Environment, nil)
			if err != nil {
				impl.logger.Errorw("error sync orchestrator to casbin", "error", err)
				return false, err
			}
			if !flag {
				impl.logger.Infow("sync failed orchestrator to db", "roleId", role.Id)
			}
		}
		processed = processed + 1
	}
	//loading policy for syncing orchestrator to casbin with updated policies(if any)
	casbin2.LoadPolicy()
	impl.logger.Infow("total roles processed for sync", "len", processed)
	return true, nil
}

func (impl UserServiceImpl) IsSuperAdmin(userId int) (bool, error) {
	//validating if action user is not admin and trying to update user who has super admin polices, return 403
	isSuperAdmin := false
	userCasbinRoles, err := impl.CheckUserRoles(int32(userId))
	if err != nil {
		return isSuperAdmin, err
	}
	//if user which going to updated is super admin, action performing user also be super admin
	for _, item := range userCasbinRoles {
		if item == bean.SUPERADMIN {
			isSuperAdmin = true
			break
		}
	}
	return isSuperAdmin, nil
}

func (impl UserServiceImpl) GetByIdIncludeDeleted(id int32) (*bean.UserInfo, error) {
	model, err := impl.userRepository.GetByIdIncludeDeleted(id)
	if err != nil {
		impl.logger.Errorw("error while fetching user from db", "error", err)
		return nil, err
	}
	response := &bean.UserInfo{
		Id:      model.Id,
		EmailId: model.EmailId,
	}
	return response, nil
}

func (impl UserServiceImpl) saveUserAudit(r *http.Request, userId int32) {
	clientIp := util2.GetClientIP(r)
	userAudit := &UserAudit{
		UserId:    userId,
		ClientIp:  clientIp,
		CreatedOn: time.Now(),
	}
	impl.userAuditService.Save(userAudit)
}

func (impl UserServiceImpl) checkGroupAuth(groupName string, token string, managerAuth func(resource, token string, object string) bool, isActionUserSuperAdmin bool) bool {
	//check permission for group which is going to add/eliminate
	roles, err := impl.roleGroupRepository.GetRolesByGroupCasbinName(groupName)
	if err != nil && err != pg.ErrNoRows {
		impl.logger.Errorw("error while fetching user from db", "error", err)
		return false
	}
	hasAccessToGroup := true
	for _, role := range roles {
		if role.AccessType == bean.APP_ACCESS_TYPE_HELM && !isActionUserSuperAdmin {
			hasAccessToGroup = false
		}
		if len(role.Team) > 0 {
			rbacObject := fmt.Sprintf("%s", strings.ToLower(role.Team))
			isValidAuth := managerAuth(casbin2.ResourceUser, token, rbacObject)
			if !isValidAuth {
				hasAccessToGroup = false
			}
		}
		if role.Entity == bean.CLUSTER_ENTITIY && !isActionUserSuperAdmin {
			isValidAuth := impl.userCommonService.CheckRbacForClusterEntity(role.Cluster, role.Namespace, role.Group, role.Kind, role.Resource, token, managerAuth)
			if !isValidAuth {
				hasAccessToGroup = false
			}
		}

	}
	return hasAccessToGroup
}

func (impl UserServiceImpl) GetRoleFiltersByGroupNames(groupNames []string) ([]bean.RoleFilter, error) {
	roles, err := impl.roleGroupRepository.GetRolesByGroupNames(groupNames)
	if err != nil && err != pg.ErrNoRows {
		impl.logger.Errorw("error in getting roles by group names", "err", err)
		return nil, err
	}
	var roleFilters []bean.RoleFilter
	roleFilterMap := make(map[string]*bean.RoleFilter)
	for _, role := range roles {
		key := ""
		if len(role.Team) > 0 {
			key = fmt.Sprintf("%s_%s_%s_%t", role.Team, role.Action, role.AccessType, role.Approver)
		} else if len(role.Entity) > 0 {
			if role.Entity == bean.CLUSTER_ENTITIY {
				key = fmt.Sprintf("%s_%s_%s_%s_%s_%s", role.Entity, role.Action, role.Cluster,
					role.Namespace, role.Group, role.Kind)
			} else {
				key = fmt.Sprintf("%s_%s_%s", role.Entity, role.Action)
			}
		}
		if _, ok := roleFilterMap[key]; ok {
			if role.Entity == bean.CLUSTER_ENTITIY {
				namespaceArr := strings.Split(roleFilterMap[key].Namespace, ",")
				if containsArr(namespaceArr, AllNamespace) {
					roleFilterMap[key].Namespace = AllNamespace
				} else if !containsArr(namespaceArr, role.Namespace) {
					roleFilterMap[key].Namespace = fmt.Sprintf("%s,%s", roleFilterMap[key].Namespace, role.Namespace)
				}
				groupArr := strings.Split(roleFilterMap[key].Group, ",")
				if containsArr(groupArr, AllGroup) {
					roleFilterMap[key].Group = AllGroup
				} else if !containsArr(groupArr, role.Group) {
					roleFilterMap[key].Group = fmt.Sprintf("%s,%s", roleFilterMap[key].Group, role.Group)
				}
				kindArr := strings.Split(roleFilterMap[key].Kind, ",")
				if containsArr(kindArr, AllKind) {
					roleFilterMap[key].Kind = AllKind
				} else if !containsArr(kindArr, role.Kind) {
					roleFilterMap[key].Kind = fmt.Sprintf("%s,%s", roleFilterMap[key].Kind, role.Kind)
				}
				resourceArr := strings.Split(roleFilterMap[key].Resource, ",")
				if containsArr(resourceArr, AllResource) {
					roleFilterMap[key].Resource = AllResource
				} else if !containsArr(resourceArr, role.Resource) {
					roleFilterMap[key].Resource = fmt.Sprintf("%s,%s", roleFilterMap[key].Resource, role.Resource)
				}
			} else {
				envArr := strings.Split(roleFilterMap[key].Environment, ",")
				if containsArr(envArr, AllEnvironment) {
					roleFilterMap[key].Environment = AllEnvironment
				} else if !containsArr(envArr, role.Environment) {
					roleFilterMap[key].Environment = fmt.Sprintf("%s,%s", roleFilterMap[key].Environment, role.Environment)
				}
				entityArr := strings.Split(roleFilterMap[key].EntityName, ",")
				if !containsArr(entityArr, role.EntityName) {
					roleFilterMap[key].EntityName = fmt.Sprintf("%s,%s", roleFilterMap[key].EntityName, role.EntityName)
				}
			}
		} else {
			roleFilterMap[key] = &bean.RoleFilter{
				Entity:      role.Entity,
				Team:        role.Team,
				Environment: role.Environment,
				EntityName:  role.EntityName,
				Action:      role.Action,
				AccessType:  role.AccessType,
				Cluster:     role.Cluster,
				Namespace:   role.Namespace,
				Group:       role.Group,
				Kind:        role.Kind,
				Resource:    role.Resource,
			}

		}
	}
	for _, v := range roleFilterMap {
		if v.Action == "super-admin" {
			continue
		}
		roleFilters = append(roleFilters, *v)
	}
	roleFilters = impl.userCommonService.MergeCustomRoleFilters(roleFilters)
	for index, roleFilter := range roleFilters {
		if roleFilter.Entity == "" {
			roleFilters[index].Entity = bean2.ENTITY_APPS
		}
		if roleFilter.Entity == bean2.ENTITY_APPS && roleFilter.AccessType == "" {
			roleFilters[index].AccessType = bean2.DEVTRON_APP
		}
	}
	return roleFilters, nil
}<|MERGE_RESOLUTION|>--- conflicted
+++ resolved
@@ -66,10 +66,7 @@
 	SaveLoginAudit(emailId, clientIp string, id int32)
 	GetApprovalUsersByEnv(appName, envName string) ([]string, error)
 	CheckForApproverAccess(appName, envName string, userId int32) bool
-<<<<<<< HEAD
 	GetConfigApprovalUsersByEnv(appName, envName string) ([]string, error)
-=======
->>>>>>> 482cdbb4
 }
 
 type UserServiceImpl struct {
@@ -476,7 +473,6 @@
 		actions := strings.Split(roleFilter.Action, ",")
 		for _, environment := range environments {
 			for _, entityName := range entityNames {
-<<<<<<< HEAD
 				for _, actionType := range actions {
 					if managerAuth != nil {
 						// check auth only for apps permission, skip for chart group
@@ -489,31 +485,6 @@
 					entityName = impl.userCommonService.RemovePlaceHolderInRoleFilterField(entityName)
 					environment = impl.userCommonService.RemovePlaceHolderInRoleFilterField(environment)
 					roleModel, err := impl.userAuthRepository.GetRoleByFilterForAllTypes(entity, roleFilter.Team, entityName, environment, actionType, roleFilter.Approver, accessType, "", "", "", "", "", actionType, false)
-=======
-				if managerAuth != nil {
-					// check auth only for apps permission, skip for chart group
-					rbacObject := fmt.Sprintf("%s", strings.ToLower(roleFilter.Team))
-					isValidAuth := managerAuth(casbin2.ResourceUser, token, rbacObject)
-					if !isValidAuth {
-						continue
-					}
-				}
-				entityName = impl.userCommonService.RemovePlaceHolderInRoleFilterField(entityName)
-				environment = impl.userCommonService.RemovePlaceHolderInRoleFilterField(environment)
-				roleModel, err := impl.userAuthRepository.GetRoleByFilterForAllTypes(entity, roleFilter.Team, entityName, environment, actionType, roleFilter.Approver, accessType, "", "", "", "", "", actionType, false)
-				if err != nil {
-					impl.logger.Errorw("error in getting role by all type", "err", err, "roleFilter", roleFilter)
-					return policiesToBeAdded, rolesChanged, err
-				}
-				if roleModel.Id == 0 {
-					impl.logger.Debugw("no role found for given filter", "filter", roleFilter)
-					flag, err, policiesAdded := impl.userCommonService.CreateDefaultPoliciesForAllTypes(roleFilter.Team, entityName, environment, entity, "", "", "", "", "", actionType, accessType, roleFilter.Approver, userId)
-					if err != nil || flag == false {
-						return policiesToBeAdded, rolesChanged, err
-					}
-					policiesToBeAdded = append(policiesToBeAdded, policiesAdded...)
-					roleModel, err = impl.userAuthRepository.GetRoleByFilterForAllTypes(entity, roleFilter.Team, entityName, environment, actionType, roleFilter.Approver, accessType, "", "", "", "", "", actionType, false)
->>>>>>> 482cdbb4
 					if err != nil {
 						impl.logger.Errorw("error in getting role by all type", "err", err, "roleFilter", roleFilter)
 						return policiesToBeAdded, rolesChanged, err
@@ -699,11 +670,7 @@
 	return groups
 }
 
-<<<<<<< HEAD
-func (impl *UserServiceImpl) UpdateUser(userInfo *bean.UserInfo, token string, managerAuth func(resource, token string, object string) bool) (*bean.UserInfo, bool, bool, []string, error) {
-=======
 func (impl UserServiceImpl) UpdateUser(userInfo *bean.UserInfo, token string, managerAuth func(resource, token string, object string) bool) (*bean.UserInfo, bool, bool, []string, error) {
->>>>>>> 482cdbb4
 	//checking if request for same user is being processed
 	isLocked := impl.getUserReqLockStateById(userInfo.Id)
 	if isLocked {
@@ -887,10 +854,7 @@
 		println(pRes)
 	}
 	if len(addedPolicies) > 0 {
-<<<<<<< HEAD
-=======
 		impl.logger.Debugw("casbin policies being added", "policies: ", addedPolicies)
->>>>>>> 482cdbb4
 		err = casbin2.AddPolicy(addedPolicies)
 		if err != nil {
 			impl.logger.Errorw("casbin policy addition failed", "err", err)
@@ -1162,7 +1126,6 @@
 	return allowed
 }
 
-<<<<<<< HEAD
 func (impl UserServiceImpl) GetConfigApprovalUsersByEnv(appName, envName string) ([]string, error) {
 	emailIds, permissionGroupNames, err := impl.userAuthRepository.GetConfigApprovalUsersByEnv(appName, envName)
 	if err != nil {
@@ -1175,14 +1138,11 @@
 	return finalEmails, nil
 }
 
-=======
->>>>>>> 482cdbb4
 func (impl UserServiceImpl) GetApprovalUsersByEnv(appName, envName string) ([]string, error) {
 	emailIds, permissionGroupNames, err := impl.userAuthRepository.GetApprovalUsersByEnv(appName, envName)
 	if err != nil {
 		return emailIds, err
 	}
-<<<<<<< HEAD
 	finalEmails, err := impl.extractEmailIds(permissionGroupNames, emailIds)
 	if err != nil {
 		return emailIds, err
@@ -1191,8 +1151,6 @@
 }
 
 func (impl UserServiceImpl) extractEmailIds(permissionGroupNames []string, emailIds []string) ([]string, error) {
-=======
->>>>>>> 482cdbb4
 	for _, groupName := range permissionGroupNames {
 		userEmails, err := casbin2.GetUserByRole(groupName)
 		if err != nil {
