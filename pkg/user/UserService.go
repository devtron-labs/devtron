/*
 * Copyright (c) 2020 Devtron Labs
 *
 * Licensed under the Apache License, Version 2.0 (the "License");
 * you may not use this file except in compliance with the License.
 * You may obtain a copy of the License at
 *
 *    http://www.apache.org/licenses/LICENSE-2.0
 *
 * Unless required by applicable law or agreed to in writing, software
 * distributed under the License is distributed on an "AS IS" BASIS,
 * WITHOUT WARRANTIES OR CONDITIONS OF ANY KIND, either express or implied.
 * See the License for the specific language governing permissions and
 * limitations under the License.
 *
 */

package user

import (
	"fmt"
	"github.com/devtron-labs/authenticator/jwt"
	"github.com/devtron-labs/authenticator/middleware"
	"github.com/devtron-labs/devtron/api/bean"
	"github.com/devtron-labs/devtron/internal/constants"
	"github.com/devtron-labs/devtron/internal/util"
	"github.com/devtron-labs/devtron/pkg/sql"
	bean2 "github.com/devtron-labs/devtron/pkg/user/bean"
	casbin2 "github.com/devtron-labs/devtron/pkg/user/casbin"
	repository2 "github.com/devtron-labs/devtron/pkg/user/repository"
	util2 "github.com/devtron-labs/devtron/util"
	"github.com/go-pg/pg"
	"github.com/gorilla/sessions"
	"go.uber.org/zap"
	"net/http"
	"strings"
	"time"
)

type UserService interface {
	CreateUser(userInfo *bean.UserInfo, token string, managerAuth func(resource, token string, object string) bool) ([]*bean.UserInfo, error)
	SelfRegisterUserIfNotExists(userInfo *bean.UserInfo) ([]*bean.UserInfo, error)
	UpdateUser(userInfo *bean.UserInfo, token string, managerAuth func(resource, token string, object string) bool) (*bean.UserInfo, bool, bool, []string, error)
	GetById(id int32) (*bean.UserInfo, error)
	GetAll() ([]bean.UserInfo, error)
	GetAllDetailedUsers() ([]bean.UserInfo, error)
	GetEmailFromToken(token string) (string, error)
	GetLoggedInUser(r *http.Request) (int32, error)
	GetByIds(ids []int32) ([]bean.UserInfo, error)
	DeleteUser(userInfo *bean.UserInfo) (bool, error)
	CheckUserRoles(id int32) ([]string, error)
	SyncOrchestratorToCasbin() (bool, error)
	GetUserByToken(token string) (int32, string, error)
	IsSuperAdmin(userId int) (bool, error)
	GetByIdIncludeDeleted(id int32) (*bean.UserInfo, error)
	UserExists(emailId string) bool
	UpdateTriggerPolicyForTerminalAccess() (err error)
	GetRoleFiltersByGroupNames(groupNames []string) ([]bean.RoleFilter, error)
	SaveLoginAudit(emailId, clientIp string, id int32)
}

type UserServiceImpl struct {
	userAuthRepository  repository2.UserAuthRepository
	logger              *zap.SugaredLogger
	userRepository      repository2.UserRepository
	roleGroupRepository repository2.RoleGroupRepository
	sessionManager2     *middleware.SessionManager
	userCommonService   UserCommonService
	userAuditService    UserAuditService
}

func NewUserServiceImpl(userAuthRepository repository2.UserAuthRepository,
	logger *zap.SugaredLogger,
	userRepository repository2.UserRepository,
	userGroupRepository repository2.RoleGroupRepository,
	sessionManager2 *middleware.SessionManager, userCommonService UserCommonService, userAuditService UserAuditService) *UserServiceImpl {
	serviceImpl := &UserServiceImpl{
		userAuthRepository:  userAuthRepository,
		logger:              logger,
		userRepository:      userRepository,
		roleGroupRepository: userGroupRepository,
		sessionManager2:     sessionManager2,
		userCommonService:   userCommonService,
		userAuditService:    userAuditService,
	}
	cStore = sessions.NewCookieStore(randKey())
	return serviceImpl
}

func (impl UserServiceImpl) validateUserRequest(userInfo *bean.UserInfo) (bool, error) {
	if len(userInfo.RoleFilters) == 1 &&
		userInfo.RoleFilters[0].Team == "" && userInfo.RoleFilters[0].Environment == "" && userInfo.RoleFilters[0].Action == "" {
		//skip
	} else {
		invalid := false
		for _, roleFilter := range userInfo.RoleFilters {
			if len(roleFilter.Team) > 0 && len(roleFilter.Action) > 0 {
				//
			} else if len(roleFilter.Entity) > 0 { //this will pass roleFilter for clusterEntity as well as chart-group
				//
			} else {
				invalid = true
			}
		}
		if invalid {
			err := &util.ApiError{HttpStatusCode: http.StatusBadRequest, UserMessage: "Invalid request, please provide role filters"}
			return false, err
		}
	}
	return true, nil
}

func (impl UserServiceImpl) SelfRegisterUserIfNotExists(userInfo *bean.UserInfo) ([]*bean.UserInfo, error) {
	var pass []string
	var userResponse []*bean.UserInfo
	emailIds := strings.Split(userInfo.EmailId, ",")
	dbConnection := impl.userRepository.GetConnection()
	tx, err := dbConnection.Begin()
	if err != nil {
		return nil, err
	}
	// Rollback tx on error.
	defer tx.Rollback()

	var policies []casbin2.Policy
	for _, emailId := range emailIds {
		dbUser, err := impl.userRepository.FetchActiveOrDeletedUserByEmail(emailId)
		if err != nil && err != pg.ErrNoRows {
			impl.logger.Errorw("error while fetching user from db", "error", err)
			return nil, err
		}

		//if found, update it with new roles
		if dbUser != nil && dbUser.Id > 0 {
			return nil, fmt.Errorf("existing user, cant self register")
		}

		// if not found, create new user
		userInfo, err = impl.saveUser(userInfo, emailId)
		if err != nil {
			err = &util.ApiError{
				Code:            constants.UserCreateDBFailed,
				InternalMessage: "failed to create new user in db",
				UserMessage:     fmt.Sprintf("requested by %d", userInfo.UserId),
			}
			return nil, err
		}

		roles, err := impl.userAuthRepository.GetRoleByRoles(userInfo.Roles)
		if err != nil {
			err = &util.ApiError{
				Code:            constants.UserCreateDBFailed,
				InternalMessage: "configured roles for selfregister are wrong",
				UserMessage:     fmt.Sprintf("requested by %d", userInfo.UserId),
			}
			return nil, err
		}
		for _, roleModel := range roles {
			userRoleModel := &repository2.UserRoleModel{UserId: userInfo.Id, RoleId: roleModel.Id}
			userRoleModel, err = impl.userAuthRepository.CreateUserRoleMapping(userRoleModel, tx)
			if err != nil {
				return nil, err
			}
			policies = append(policies, casbin2.Policy{Type: "g", Sub: casbin2.Subject(userInfo.EmailId), Obj: casbin2.Object(roleModel.Role)})
		}

		pass = append(pass, emailId)
		userInfo.EmailId = emailId
		userInfo.Exist = dbUser.Active
		userResponse = append(userResponse, &bean.UserInfo{Id: userInfo.Id, EmailId: emailId, Groups: userInfo.Groups, RoleFilters: userInfo.RoleFilters, SuperAdmin: userInfo.SuperAdmin})
	}

	if len(policies) > 0 {
		//loading policy for safety
		casbin2.LoadPolicy()
		err = casbin2.AddPolicy(policies)
		if err != nil {
			impl.logger.Errorw("casbin policy addition failed", "err", err)
			return nil, err
		}
		//loading policy for syncing orchestrator to casbin with newly added policies
		casbin2.LoadPolicy()
	}
	err = tx.Commit()
	if err != nil {
		return nil, err
	}
	return userResponse, nil
}

func (impl UserServiceImpl) saveUser(userInfo *bean.UserInfo, emailId string) (*bean.UserInfo, error) {
	dbConnection := impl.userRepository.GetConnection()
	tx, err := dbConnection.Begin()
	if err != nil {
		return nil, err
	}
	// Rollback tx on error.
	defer tx.Rollback()

	_, err = impl.validateUserRequest(userInfo)
	if err != nil {
		err = &util.ApiError{HttpStatusCode: http.StatusBadRequest, UserMessage: "Invalid request, please provide role filters"}
		return nil, err
	}

	//create new user in our db on d basis of info got from google api or hex. assign a basic role
	model := &repository2.UserModel{
		EmailId:     emailId,
		AccessToken: userInfo.AccessToken,
	}
	model.Active = true
	model.CreatedBy = userInfo.UserId
	model.UpdatedBy = userInfo.UserId
	model.CreatedOn = time.Now()
	model.UpdatedOn = time.Now()
	model, err = impl.userRepository.CreateUser(model, tx)
	if err != nil {
		impl.logger.Errorw("error in creating new user", "error", err)
		return nil, err
	}
	err = tx.Commit()
	if err != nil {
		return nil, err
	}
	userInfo.Id = model.Id
	return userInfo, nil
}

func (impl UserServiceImpl) CreateUser(userInfo *bean.UserInfo, token string, managerAuth func(resource, token string, object string) bool) ([]*bean.UserInfo, error) {

	var pass []string
	var userResponse []*bean.UserInfo
	emailIds := strings.Split(userInfo.EmailId, ",")
	for _, emailId := range emailIds {
		dbUser, err := impl.userRepository.FetchActiveOrDeletedUserByEmail(emailId)
		if err != nil && err != pg.ErrNoRows {
			impl.logger.Errorw("error while fetching user from db", "error", err)
			return nil, err
		}

		//if found, update it with new roles
		if dbUser != nil && dbUser.Id > 0 {
			userInfo, err = impl.updateUserIfExists(userInfo, dbUser, emailId, token, managerAuth)
			if err != nil {
				impl.logger.Errorw("error while create user if exists in db", "error", err)
				return nil, err
			}
		}

		// if not found, create new user
		if err == pg.ErrNoRows {
			userInfo, err = impl.createUserIfNotExists(userInfo, emailId, token, managerAuth)
			if err != nil {
				impl.logger.Errorw("error while create user if not exists in db", "error", err)
				return nil, err
			}
		}

		pass = append(pass, emailId)
		userInfo.EmailId = emailId
		userInfo.Exist = dbUser.Active
		userResponse = append(userResponse, &bean.UserInfo{Id: userInfo.Id, EmailId: emailId, Groups: userInfo.Groups, RoleFilters: userInfo.RoleFilters, SuperAdmin: userInfo.SuperAdmin})
	}

	return userResponse, nil
}

func (impl UserServiceImpl) updateUserIfExists(userInfo *bean.UserInfo, dbUser *repository2.UserModel, emailId string,
	token string, managerAuth func(resource, token, object string) bool) (*bean.UserInfo, error) {
	updateUserInfo, err := impl.GetById(dbUser.Id)
	if err != nil && err != pg.ErrNoRows {
		impl.logger.Errorw("error while fetching user from db", "error", err)
		return nil, err
	}
	if dbUser.Active == false {
		updateUserInfo = &bean.UserInfo{Id: dbUser.Id}
		userInfo.Id = dbUser.Id
		updateUserInfo.SuperAdmin = userInfo.SuperAdmin
	}
	updateUserInfo.RoleFilters = impl.mergeRoleFilter(updateUserInfo.RoleFilters, userInfo.RoleFilters)
	updateUserInfo.Groups = impl.mergeGroups(updateUserInfo.Groups, userInfo.Groups)
	updateUserInfo.UserId = userInfo.UserId
	updateUserInfo.EmailId = emailId // override case sensitivity
	updateUserInfo, _, _, _, err = impl.UpdateUser(updateUserInfo, token, managerAuth)
	if err != nil {
		impl.logger.Errorw("error while update user", "error", err)
		return nil, err
	}
	return userInfo, nil
}

func (impl UserServiceImpl) createUserIfNotExists(userInfo *bean.UserInfo, emailId string, token string, managerAuth func(resource string, token string, object string) bool) (*bean.UserInfo, error) {
	// if not found, create new user
	dbConnection := impl.userRepository.GetConnection()
	tx, err := dbConnection.Begin()
	if err != nil {
		return nil, err
	}
	// Rollback tx on error.
	defer tx.Rollback()

	_, err = impl.validateUserRequest(userInfo)
	if err != nil {
		err = &util.ApiError{HttpStatusCode: http.StatusBadRequest, UserMessage: "Invalid request, please provide role filters"}
		return nil, err
	}

	//create new user in our db on d basis of info got from google api or hex. assign a basic role
	model := &repository2.UserModel{
		EmailId:     emailId,
		AccessToken: userInfo.AccessToken,
		UserType:    userInfo.UserType,
	}
	model.Active = true
	model.CreatedBy = userInfo.UserId
	model.UpdatedBy = userInfo.UserId
	model.CreatedOn = time.Now()
	model.UpdatedOn = time.Now()
	model, err = impl.userRepository.CreateUser(model, tx)
	if err != nil {
		impl.logger.Errorw("error in creating new user", "error", err)
		err = &util.ApiError{
			Code:            constants.UserCreateDBFailed,
			InternalMessage: "failed to create new user in db",
			UserMessage:     fmt.Sprintf("requested by %d", userInfo.UserId),
		}
		return nil, err
	}
	userInfo.Id = model.Id
	//loading policy for safety
	casbin2.LoadPolicy()

	//Starts Role and Mapping
	capacity, mapping := impl.userCommonService.GetCapacityForRoleFilter(userInfo.RoleFilters)
	//var policies []casbin2.Policy
	var policies = make([]casbin2.Policy, 0, capacity)
	if userInfo.SuperAdmin == false {
		for index, roleFilter := range userInfo.RoleFilters {
			impl.logger.Infow("Creating Or updating User Roles for RoleFilter ")
			entity := roleFilter.Entity
			policiesToBeAdded, _, err := impl.CreateOrUpdateUserRolesForAllTypes(roleFilter, userInfo.UserId, model, nil, token, managerAuth, tx, entity, mapping[index])
			if err != nil {
				impl.logger.Errorw("error in creating user roles for Alltypes", "err", err)
				return nil, err
			}
			policies = append(policies, policiesToBeAdded...)

		}

		// START GROUP POLICY
		for _, item := range userInfo.Groups {
			userGroup, err := impl.roleGroupRepository.GetRoleGroupByName(item)
			if err != nil {
				return nil, err
			}
			//object := "group:" + strings.ReplaceAll(item, " ", "_")
			policies = append(policies, casbin2.Policy{Type: "g", Sub: casbin2.Subject(emailId), Obj: casbin2.Object(userGroup.CasbinName)})
		}
		// END GROUP POLICY
	} else if userInfo.SuperAdmin == true {

		isSuperAdmin, err := impl.IsSuperAdmin(int(userInfo.UserId))
		if err != nil {
			return nil, err
		}
		if isSuperAdmin == false {
			err = &util.ApiError{HttpStatusCode: http.StatusForbidden, UserMessage: "Invalid request, not allow to update super admin type user"}
			return nil, err
		}
		flag, err := impl.userAuthRepository.CreateRoleForSuperAdminIfNotExists(tx, userInfo.UserId)
		if err != nil || flag == false {
			return nil, err
		}
		roleModel, err := impl.userAuthRepository.GetRoleByFilterForAllTypes("", "", "", "", bean2.SUPER_ADMIN, "", "", "", "", "", "", "", false)
		if err != nil {
			return nil, err
		}
		if roleModel.Id > 0 {
			userRoleModel := &repository2.UserRoleModel{UserId: model.Id, RoleId: roleModel.Id, AuditLog: sql.AuditLog{
				CreatedBy: userInfo.UserId,
				CreatedOn: time.Now(),
				UpdatedBy: userInfo.UserId,
				UpdatedOn: time.Now(),
			}}
			userRoleModel, err = impl.userAuthRepository.CreateUserRoleMapping(userRoleModel, tx)
			if err != nil {
				return nil, err
			}
			policies = append(policies, casbin2.Policy{Type: "g", Sub: casbin2.Subject(model.EmailId), Obj: casbin2.Object(roleModel.Role)})
		}

	}
	impl.logger.Infow("Checking the length of policies to be added and Adding in casbin ")
	if len(policies) > 0 {
		impl.logger.Infow("Adding policies in casbin")
<<<<<<< HEAD
		err = casbin2.AddPolicy(policies)
		if err != nil {
			impl.logger.Errorw("casbin policy addition failed", "err", err)
			return nil, err
		}
=======
		pRes := casbin2.AddPolicy(policies)
		println(pRes)
>>>>>>> 7cf80a9e
	}
	//Ends
	err = tx.Commit()
	if err != nil {
		return nil, err
	}
	//loading policy for syncing orchestrator to casbin with newly added policies
	casbin2.LoadPolicy()
	return userInfo, nil
}

func (impl UserServiceImpl) CreateOrUpdateUserRolesForAllTypes(roleFilter bean.RoleFilter, userId int32, model *repository2.UserModel, existingRoles map[int]repository2.UserRoleModel, token string, managerAuth func(resource string, token string, object string) bool, tx *pg.Tx, entity string, capacity int) ([]casbin2.Policy, bool, error) {
	//var policiesToBeAdded []casbin2.Policy
	var policiesToBeAdded = make([]casbin2.Policy, 0, capacity)
	var err error
	rolesChanged := false
	roleFilter = impl.userCommonService.ReplacePlaceHolderForEmptyEntriesInRoleFilter(roleFilter)
	if entity == bean2.CLUSTER {
		impl.logger.Infow("Creating Or updating User for Cluster Entity ", roleFilter.Cluster)

		policiesToBeAdded, rolesChanged, err = impl.createOrUpdateUserRolesForClusterEntity(roleFilter, userId, model, existingRoles, token, managerAuth, tx, entity, capacity)
		if err != nil {
			return nil, false, err
		}
	} else {
		actionType := roleFilter.Action
		accessType := roleFilter.AccessType
		entityNames := strings.Split(roleFilter.EntityName, ",")
		environments := strings.Split(roleFilter.Environment, ",")
		for _, environment := range environments {
			for _, entityName := range entityNames {

				impl.logger.Infow("Creating Or updating User Roles for other types ", "environment", environment, "entityName", entityName)

				if managerAuth != nil {
					// check auth only for apps permission, skip for chart group
					rbacObject := fmt.Sprintf("%s", strings.ToLower(roleFilter.Team))
					isValidAuth := managerAuth(casbin2.ResourceUser, token, rbacObject)
					if !isValidAuth {
						continue
					}
				}
				entityName = impl.userCommonService.RemovePlaceHolderInRoleFilterField(entityName)
				environment = impl.userCommonService.RemovePlaceHolderInRoleFilterField(environment)
				impl.logger.Infow("Getting Roles for other types ")

				roleModel, err := impl.userAuthRepository.GetRoleByFilterForAllTypes(entity, roleFilter.Team, entityName, environment, actionType, accessType, "", "", "", "", "", actionType, false)
				if err != nil {
					return policiesToBeAdded, rolesChanged, err
				}
				oldRoleModel, err := impl.userAuthRepository.GetRoleByFilterForAllTypes(entity, roleFilter.Team, entityName, environment, actionType, accessType, "", "", "", "", "", actionType, true)
				if err != nil {
					return policiesToBeAdded, rolesChanged, err
				}
				if oldRoleModel.Id == 0 && roleModel.Id == 0 {
					impl.logger.Debugw("no role found for given filter", "filter", "roleFilter", roleFilter)
					flag, err, policiesAdded := impl.userAuthRepository.CreateDefaultPoliciesForAllTypes(roleFilter.Team, entityName, environment, entity, "", "", "", "", "", actionType, accessType, userId)
					if err != nil || flag == false {
						return policiesToBeAdded, rolesChanged, err
					}
					impl.logger.Infow("Getting Role by filter Again for other Types  ")

					policiesToBeAdded = append(policiesToBeAdded, policiesAdded...)
					roleModel, err = impl.userAuthRepository.GetRoleByFilterForAllTypes(entity, roleFilter.Team, entityName, environment, actionType, accessType, "", "", "", "", "", actionType, false)
					if err != nil {
						return policiesToBeAdded, rolesChanged, err
					}
					if roleModel.Id == 0 {
						continue
					}
				} else if oldRoleModel.Id > 0 && roleModel.Id == 0 {

					flag, err := impl.userAuthRepository.CreateRolesWithAccessTypeAndEntity(roleFilter.Team, entityName, environment, entity, "", "", "", "", "", actionType, accessType, userId, oldRoleModel.Role)
					if err != nil || flag == false {
						return policiesToBeAdded, rolesChanged, err
					}
					impl.logger.Infow("Getting Role by filter Again for other Types  ")
					roleModel, err = impl.userAuthRepository.GetRoleByFilterForAllTypes(entity, roleFilter.Team, entityName, environment, actionType, accessType, "", "", "", "", "", actionType, false)
					if err != nil {
						return policiesToBeAdded, rolesChanged, err
					}
					if roleModel.Id == 0 {
						continue
					}
					// shift user_role_mapping queries
					userRole, err := impl.userRepository.UpdateRoleIdForUserRolesMappings(oldRoleModel.Id, roleModel.Id)
					if err != nil {
						impl.logger.Errorw("Error in updating User Role Mappings for role", "err", err)
					}

					roleGroupRole, err := impl.roleGroupRepository.UpdateRoleGroupIdForRoleGroupMappings(oldRoleModel.Id, roleModel.Id)
					if err != nil {
						impl.logger.Errorw("Error in updating Role Group Role Mappings for role", "err", err)
					}
					impl.logger.Infow("updated user role and roleGroups", "userrole", userRole, "grouprole", roleGroupRole)

				}
				if _, ok := existingRoles[roleModel.Id]; ok {
					//Adding policies which is removed
					impl.logger.Infow("Adding policies which is removed")

					policiesToBeAdded = append(policiesToBeAdded, casbin2.Policy{Type: "g", Sub: casbin2.Subject(model.EmailId), Obj: casbin2.Object(roleModel.Role)})
				} else if roleModel.Id > 0 {
					rolesChanged = true
					userRoleModel := &repository2.UserRoleModel{
						UserId: model.Id,
						RoleId: roleModel.Id,
						AuditLog: sql.AuditLog{
							CreatedBy: userId,
							CreatedOn: time.Now(),
							UpdatedBy: userId,
							UpdatedOn: time.Now(),
						}}
					impl.logger.Infow("Creating User Role Mapping for other types")
					userRoleModel, err = impl.userAuthRepository.CreateUserRoleMapping(userRoleModel, tx)
					if err != nil {
						return nil, rolesChanged, err
					}
					impl.logger.Infow("User Policy addition in var")
					policiesToBeAdded = append(policiesToBeAdded, casbin2.Policy{Type: "g", Sub: casbin2.Subject(model.EmailId), Obj: casbin2.Object(roleModel.Role)})
				}
			}
		}
	}
	return policiesToBeAdded, rolesChanged, nil
}

func (impl UserServiceImpl) createOrUpdateUserRolesForClusterEntity(roleFilter bean.RoleFilter, userId int32, model *repository2.UserModel, existingRoles map[int]repository2.UserRoleModel, token string, managerAuth func(resource string, token string, object string) bool, tx *pg.Tx, entity string, capacity int) ([]casbin2.Policy, bool, error) {

	//var policiesToBeAdded []casbin2.Policy
	rolesChanged := false
	namespaces := strings.Split(roleFilter.Namespace, ",")
	groups := strings.Split(roleFilter.Group, ",")
	kinds := strings.Split(roleFilter.Kind, ",")
	resources := strings.Split(roleFilter.Resource, ",")

	//capacity := len(namespaces) * len(groups) * len(kinds) * len(resources) * 2
	actionType := roleFilter.Action
	accessType := roleFilter.AccessType
	var policiesToBeAdded = make([]casbin2.Policy, 0, capacity)
	for _, namespace := range namespaces {
		for _, group := range groups {
			for _, kind := range kinds {
				for _, resource := range resources {
					namespace = impl.userCommonService.RemovePlaceHolderInRoleFilterField(namespace)
					group = impl.userCommonService.RemovePlaceHolderInRoleFilterField(group)
					kind = impl.userCommonService.RemovePlaceHolderInRoleFilterField(kind)
					resource = impl.userCommonService.RemovePlaceHolderInRoleFilterField(resource)
					if managerAuth != nil {
						isValidAuth := impl.userCommonService.CheckRbacForClusterEntity(roleFilter.Cluster, namespace, group, kind, resource, token, managerAuth)
						if !isValidAuth {
							continue
						}
					}
					impl.logger.Infow("Getting Role by filter for cluster")
					roleModel, err := impl.userAuthRepository.GetRoleByFilterForAllTypes(entity, "", "", "", "", accessType, roleFilter.Cluster, namespace, group, kind, resource, actionType, false)
					if err != nil {
						return policiesToBeAdded, rolesChanged, err
					}
					oldRoleModel, err := impl.userAuthRepository.GetRoleByFilterForAllTypes(entity, "", "", "", "", accessType, roleFilter.Cluster, namespace, group, kind, resource, actionType, true)
					if err != nil {
						return policiesToBeAdded, rolesChanged, err
					}
					if roleModel.Id == 0 && oldRoleModel.Id == 0 {
						impl.logger.Infow("Creating Polices for cluster", resource, kind, namespace, group)
						flag, err, policiesAdded := impl.userAuthRepository.CreateDefaultPoliciesForAllTypes("", "", "", entity, roleFilter.Cluster, namespace, group, kind, resource, actionType, accessType, userId)
<<<<<<< HEAD
						if err != nil || flag == false {
							return policiesToBeAdded, rolesChanged, err
						}
						policiesToBeAdded = append(policiesToBeAdded, policiesAdded...)
						impl.logger.Infow("getting role again for cluster")
=======
						if err != nil || flag == false {
							return policiesToBeAdded, rolesChanged, err
						}
						policiesToBeAdded = append(policiesToBeAdded, policiesAdded...)
						impl.logger.Infow("getting role again for cluster")
						roleModel, err = impl.userAuthRepository.GetRoleByFilterForAllTypes(entity, "", "", "", "", accessType, roleFilter.Cluster, namespace, group, kind, resource, actionType, false)
						if err != nil {
							return policiesToBeAdded, rolesChanged, err
						}
						if roleModel.Id == 0 {
							continue
						}
					} else if oldRoleModel.Id > 0 && roleModel.Id == 0 {
						flag, err := impl.userAuthRepository.CreateRolesWithAccessTypeAndEntity("", "", "", roleFilter.Entity, roleFilter.Cluster, namespace, group, kind, resource, actionType, accessType, userId, oldRoleModel.Role)
						if err != nil || flag == false {
							return policiesToBeAdded, rolesChanged, err
						}
						impl.logger.Infow("Getting Role by filter Again for other Types  ")
>>>>>>> 7cf80a9e
						roleModel, err = impl.userAuthRepository.GetRoleByFilterForAllTypes(entity, "", "", "", "", accessType, roleFilter.Cluster, namespace, group, kind, resource, actionType, false)
						if err != nil {
							return policiesToBeAdded, rolesChanged, err
						}
						if roleModel.Id == 0 {
							continue
						}
<<<<<<< HEAD
					} else if oldRoleModel.Id > 0 && roleModel.Id == 0 {
						flag, err := impl.userAuthRepository.CreateRolesWithAccessTypeAndEntity("", "", "", roleFilter.Entity, roleFilter.Cluster, namespace, group, kind, resource, actionType, accessType, userId, oldRoleModel.Role)
						if err != nil || flag == false {
							return policiesToBeAdded, rolesChanged, err
						}
						impl.logger.Infow("Getting Role by filter Again for other Types  ")
						roleModel, err = impl.userAuthRepository.GetRoleByFilterForAllTypes(entity, "", "", "", "", accessType, roleFilter.Cluster, namespace, group, kind, resource, actionType, false)
						if err != nil {
							return policiesToBeAdded, rolesChanged, err
						}
						if roleModel.Id == 0 {
							continue
						}
=======
>>>>>>> 7cf80a9e
						// shift user_role_mapping queries
						userRole, err := impl.userRepository.UpdateRoleIdForUserRolesMappings(oldRoleModel.Id, roleModel.Id)
						if err != nil {
							impl.logger.Errorw("Error in updating User Role Mappings for role", "err", err)
						}

						roleGroupRole, err := impl.roleGroupRepository.UpdateRoleGroupIdForRoleGroupMappings(oldRoleModel.Id, roleModel.Id)
						if err != nil {
							impl.logger.Errorw("Error in updating Role Group Role Mappings for role", "err", err)
						}
						impl.logger.Infow("updated user role and roleGroups", "userrole", userRole, "grouprole", roleGroupRole)

					}

					if _, ok := existingRoles[roleModel.Id]; ok {
						//Adding policies which are removed
						policiesToBeAdded = append(policiesToBeAdded, casbin2.Policy{Type: "g", Sub: casbin2.Subject(model.EmailId), Obj: casbin2.Object(roleModel.Role)})
					} else {
						if roleModel.Id > 0 {
							rolesChanged = true
							userRoleModel := &repository2.UserRoleModel{
								UserId: model.Id,
								RoleId: roleModel.Id,
								AuditLog: sql.AuditLog{
									CreatedBy: userId,
									CreatedOn: time.Now(),
									UpdatedBy: userId,
									UpdatedOn: time.Now(),
								}}
							userRoleModel, err = impl.userAuthRepository.CreateUserRoleMapping(userRoleModel, tx)
							if err != nil {
								return nil, rolesChanged, err
							}
							impl.logger.Infow("Adding policies g type to var")
							policiesToBeAdded = append(policiesToBeAdded, casbin2.Policy{Type: "g", Sub: casbin2.Subject(model.EmailId), Obj: casbin2.Object(roleModel.Role)})
						}
					}
				}
			}
		}
	}
	return policiesToBeAdded, rolesChanged, nil
}
func (impl UserServiceImpl) mergeRoleFilter(oldR []bean.RoleFilter, newR []bean.RoleFilter) []bean.RoleFilter {
	var roleFilters []bean.RoleFilter
	keysMap := make(map[string]bool)
	for _, role := range oldR {
		roleFilters = append(roleFilters, bean.RoleFilter{
			Entity:      role.Entity,
			Team:        role.Team,
			Environment: role.Environment,
			EntityName:  role.EntityName,
			Action:      role.Action,
			AccessType:  role.AccessType,
			Cluster:     role.Cluster,
			Namespace:   role.Namespace,
			Group:       role.Group,
			Kind:        role.Kind,
			Resource:    role.Resource,
		})
		key := fmt.Sprintf("%s-%s-%s-%s-%s-%s-%s-%s-%s-%s-%s", role.Entity, role.Team, role.Environment,
			role.EntityName, role.Action, role.AccessType, role.Cluster, role.Namespace, role.Group, role.Kind, role.Resource)
		keysMap[key] = true
	}
	for _, role := range newR {
		key := fmt.Sprintf("%s-%s-%s-%s-%s-%s-%s-%s-%s-%s-%s", role.Entity, role.Team, role.Environment,
			role.EntityName, role.Action, role.AccessType, role.Cluster, role.Namespace, role.Group, role.Kind, role.Resource)
		if _, ok := keysMap[key]; !ok {
			roleFilters = append(roleFilters, bean.RoleFilter{
				Entity:      role.Entity,
				Team:        role.Team,
				Environment: role.Environment,
				EntityName:  role.EntityName,
				Action:      role.Action,
				AccessType:  role.AccessType,
				Cluster:     role.Cluster,
				Namespace:   role.Namespace,
				Group:       role.Group,
				Kind:        role.Kind,
				Resource:    role.Resource,
			})
		}
	}
	return roleFilters
}

func (impl UserServiceImpl) mergeGroups(oldGroups []string, newGroups []string) []string {
	var groups []string
	keysMap := make(map[string]bool)
	for _, group := range oldGroups {
		groups = append(groups, group)
		key := fmt.Sprintf(group)
		keysMap[key] = true
	}
	for _, group := range newGroups {
		key := fmt.Sprintf(group)
		if _, ok := keysMap[key]; !ok {
			groups = append(groups, group)
		}
	}
	return groups
}

func (impl UserServiceImpl) UpdateUser(userInfo *bean.UserInfo, token string, managerAuth func(resource, token string, object string) bool) (*bean.UserInfo, bool, bool, []string, error) {
	//validating if action user is not admin and trying to update user who has super admin polices, return 403
	isUserSuperAdmin, err := impl.IsSuperAdmin(int(userInfo.Id))
	if err != nil {
		return nil, false, false, nil, err
	}
	isActionPerformingUserSuperAdmin, err := impl.IsSuperAdmin(int(userInfo.UserId))
	if err != nil {
		return nil, false, false, nil, err
	}
	//if request comes to make user as a super admin or user already a super admin (who'is going to be updated), action performing user should have super admin access
	if userInfo.SuperAdmin || isUserSuperAdmin {
		if !isActionPerformingUserSuperAdmin {
			err = &util.ApiError{HttpStatusCode: http.StatusForbidden, UserMessage: "Invalid request, not allow to update super admin type user"}
			impl.logger.Errorw("Invalid request, not allow to update super admin type user", "error", err)
			return nil, false, false, nil, err
		}
	}
	if userInfo.SuperAdmin && isUserSuperAdmin {
		err = &util.ApiError{HttpStatusCode: http.StatusBadRequest, UserMessage: "User Already A Super Admin"}
		impl.logger.Errorw("user already a superAdmin", "error", err)
		return nil, false, false, nil, err
	}

	dbConnection := impl.userRepository.GetConnection()
	tx, err := dbConnection.Begin()
	if err != nil {
		return nil, false, false, nil, err
	}
	// Rollback tx on error.
	defer tx.Rollback()

	model, err := impl.userRepository.GetByIdIncludeDeleted(userInfo.Id)
	if err != nil {
		impl.logger.Errorw("error while fetching user from db", "error", err)
		return nil, false, false, nil, err
	}

	var eliminatedPolicies []casbin2.Policy
	capacity, mapping := impl.userCommonService.GetCapacityForRoleFilter(userInfo.RoleFilters)
	var addedPolicies = make([]casbin2.Policy, 0, capacity)
	restrictedGroups := []string{}
	rolesChanged := false
	groupsModified := false
	//loading policy for safety
	casbin2.LoadPolicy()
	if userInfo.SuperAdmin == false {
		//Starts Role and Mapping
		userRoleModels, err := impl.userAuthRepository.GetUserRoleMappingByUserId(model.Id)
		if err != nil {
			return nil, false, false, nil, err
		}
		existingRoleIds := make(map[int]repository2.UserRoleModel)
		eliminatedRoleIds := make(map[int]*repository2.UserRoleModel)
		for i := range userRoleModels {
			existingRoleIds[userRoleModels[i].RoleId] = *userRoleModels[i]
			eliminatedRoleIds[userRoleModels[i].RoleId] = userRoleModels[i]
		}

		//validate role filters
		_, err = impl.validateUserRequest(userInfo)
		if err != nil {
			err = &util.ApiError{HttpStatusCode: http.StatusBadRequest, UserMessage: "Invalid request, please provide role filters"}
			return nil, false, false, nil, err
		}

		// DELETE Removed Items
		items, err := impl.userCommonService.RemoveRolesAndReturnEliminatedPolicies(userInfo, existingRoleIds, eliminatedRoleIds, tx, token, managerAuth)
		if err != nil {
			return nil, false, false, nil, err
		}
		eliminatedPolicies = append(eliminatedPolicies, items...)
		if len(eliminatedPolicies) > 0 {
			rolesChanged = true
		}

		//Adding New Policies
		for index, roleFilter := range userInfo.RoleFilters {
			entity := roleFilter.Entity

			policiesToBeAdded, rolesChangedFromRoleUpdate, err := impl.CreateOrUpdateUserRolesForAllTypes(roleFilter, userInfo.UserId, model, existingRoleIds, token, managerAuth, tx, entity, mapping[index])
			if err != nil {
				impl.logger.Errorw("error in creating user roles for All Types", "err", err)
				return nil, false, false, nil, err
			}
			addedPolicies = append(addedPolicies, policiesToBeAdded...)
			rolesChanged = rolesChangedFromRoleUpdate

		}

		//ROLE GROUP SETUP
		newGroupMap := make(map[string]string)
		oldGroupMap := make(map[string]string)
		userCasbinRoles, err := impl.CheckUserRoles(userInfo.Id)

		if err != nil {
			return nil, false, false, nil, err
		}
		for _, oldItem := range userCasbinRoles {
			oldGroupMap[oldItem] = oldItem
		}
		// START GROUP POLICY
		for _, item := range userInfo.Groups {
			userGroup, err := impl.roleGroupRepository.GetRoleGroupByName(item)
			if err != nil {
				return nil, false, false, nil, err
			}
			newGroupMap[userGroup.CasbinName] = userGroup.CasbinName
			if _, ok := oldGroupMap[userGroup.CasbinName]; !ok {
				//check permission for new group which is going to add
				hasAccessToGroup := impl.checkGroupAuth(userGroup.CasbinName, token, managerAuth, isActionPerformingUserSuperAdmin)
				if hasAccessToGroup {
					groupsModified = true
					addedPolicies = append(addedPolicies, casbin2.Policy{Type: "g", Sub: casbin2.Subject(userInfo.EmailId), Obj: casbin2.Object(userGroup.CasbinName)})
				} else {
					trimmedGroup := strings.TrimPrefix(item, "group:")
					restrictedGroups = append(restrictedGroups, trimmedGroup)
				}
			}
		}

		for _, item := range userCasbinRoles {
			if _, ok := newGroupMap[item]; !ok {
				if item != bean.SUPERADMIN {
					//check permission for group which is going to eliminate
					hasAccessToGroup := impl.checkGroupAuth(item, token, managerAuth, isActionPerformingUserSuperAdmin)
					if hasAccessToGroup {
						if strings.HasPrefix(item, "group:") {
							groupsModified = true
						}
						eliminatedPolicies = append(eliminatedPolicies, casbin2.Policy{Type: "g", Sub: casbin2.Subject(userInfo.EmailId), Obj: casbin2.Object(item)})
					} else {
						trimmedGroup := strings.TrimPrefix(item, "group:")
						restrictedGroups = append(restrictedGroups, trimmedGroup)
					}
				}
			}
		}
		// END GROUP POLICY

	} else if userInfo.SuperAdmin == true {
		flag, err := impl.userAuthRepository.CreateRoleForSuperAdminIfNotExists(tx, userInfo.UserId)
		if err != nil || flag == false {
			return nil, false, false, nil, err
		}
		roleModel, err := impl.userAuthRepository.GetRoleByFilterForAllTypes("", "", "", "", bean2.SUPER_ADMIN, "", "", "", "", "", "", "", false)
		if err != nil {
			return nil, false, false, nil, err
		}
		if roleModel.Id > 0 {
			userRoleModel := &repository2.UserRoleModel{UserId: model.Id, RoleId: roleModel.Id}
			userRoleModel, err = impl.userAuthRepository.CreateUserRoleMapping(userRoleModel, tx)
			if err != nil {
				return nil, false, false, nil, err
			}
			addedPolicies = append(addedPolicies, casbin2.Policy{Type: "g", Sub: casbin2.Subject(model.EmailId), Obj: casbin2.Object(roleModel.Role)})
		}
	}

	//updating in casbin
	if len(eliminatedPolicies) > 0 {
		pRes := casbin2.RemovePolicy(eliminatedPolicies)
		println(pRes)
	}
	if len(addedPolicies) > 0 {
		err = casbin2.AddPolicy(addedPolicies)
		if err != nil {
			impl.logger.Errorw("casbin policy addition failed", "err", err)
			return nil, false, false, nil, err
		}
	}
	//Ends

	model.EmailId = userInfo.EmailId // override case sensitivity
	model.UpdatedOn = time.Now()
	model.UpdatedBy = userInfo.UserId
	model.Active = true
	model, err = impl.userRepository.UpdateUser(model, tx)
	if err != nil {
		impl.logger.Errorw("error while fetching user from db", "error", err)
		return nil, false, false, nil, err
	}
	err = tx.Commit()
	if err != nil {
		return nil, false, false, nil, err
	}
	//loading policy for syncing orchestrator to casbin with newly added policies
	casbin2.LoadPolicy()

	return userInfo, rolesChanged, groupsModified, restrictedGroups, nil
}

func (impl UserServiceImpl) GetById(id int32) (*bean.UserInfo, error) {
	model, err := impl.userRepository.GetById(id)
	if err != nil {
		impl.logger.Errorw("error while fetching user from db", "error", err)
		return nil, err
	}

	isSuperAdmin, roleFilters, filterGroups := impl.getUserMetadata(model)
	for _, roleFilter := range roleFilters {
		if roleFilter.Entity == "" {
			roleFilter.Entity = "apps"
		}
		if roleFilter.Entity == "apps" && roleFilter.AccessType == "" {
			roleFilter.AccessType = "devtron-app"
		}
	}
	response := &bean.UserInfo{
		Id:          model.Id,
		EmailId:     model.EmailId,
		RoleFilters: roleFilters,
		Groups:      filterGroups,
		SuperAdmin:  isSuperAdmin,
	}

	return response, nil
}

func (impl UserServiceImpl) getUserMetadata(model *repository2.UserModel) (bool, []bean.RoleFilter, []string) {
	roles, err := impl.userAuthRepository.GetRolesByUserId(model.Id)
	if err != nil {
		impl.logger.Debugw("No Roles Found for user", "id", model.Id)
	}

	isSuperAdmin := false
	var roleFilters []bean.RoleFilter
	roleFilterMap := make(map[string]*bean.RoleFilter)
	for _, role := range roles {
		key := ""
		if len(role.Team) > 0 {
			key = fmt.Sprintf("%s_%s_%s", role.Team, role.Action, role.AccessType)
		} else if len(role.Entity) > 0 {
			if role.Entity == bean.CLUSTER_ENTITIY {
				key = fmt.Sprintf("%s_%s_%s_%s_%s_%s", role.Entity, role.Action, role.Cluster,
					role.Namespace, role.Group, role.Kind)
			} else {
				key = fmt.Sprintf("%s_%s_%s", role.Entity, role.Action)
			}
		}
		if _, ok := roleFilterMap[key]; ok {
			if role.Entity == bean.CLUSTER_ENTITIY {
				namespaceArr := strings.Split(roleFilterMap[key].Namespace, ",")
				if containsArr(namespaceArr, AllNamespace) {
					roleFilterMap[key].Namespace = AllNamespace
				} else if !containsArr(namespaceArr, role.Namespace) {
					roleFilterMap[key].Namespace = fmt.Sprintf("%s,%s", roleFilterMap[key].Namespace, role.Namespace)
				}
				groupArr := strings.Split(roleFilterMap[key].Group, ",")
				if containsArr(groupArr, AllGroup) {
					roleFilterMap[key].Group = AllGroup
				} else if !containsArr(groupArr, role.Group) {
					roleFilterMap[key].Group = fmt.Sprintf("%s,%s", roleFilterMap[key].Group, role.Group)
				}
				kindArr := strings.Split(roleFilterMap[key].Kind, ",")
				if containsArr(kindArr, AllKind) {
					roleFilterMap[key].Kind = AllKind
				} else if !containsArr(kindArr, role.Kind) {
					roleFilterMap[key].Kind = fmt.Sprintf("%s,%s", roleFilterMap[key].Kind, role.Kind)
				}
				resourceArr := strings.Split(roleFilterMap[key].Resource, ",")
				if containsArr(resourceArr, AllResource) {
					roleFilterMap[key].Resource = AllResource
				} else if !containsArr(resourceArr, role.Resource) {
					roleFilterMap[key].Resource = fmt.Sprintf("%s,%s", roleFilterMap[key].Resource, role.Resource)
				}
			} else {
				envArr := strings.Split(roleFilterMap[key].Environment, ",")
				if containsArr(envArr, AllEnvironment) {
					roleFilterMap[key].Environment = AllEnvironment
				} else if !containsArr(envArr, role.Environment) {
					roleFilterMap[key].Environment = fmt.Sprintf("%s,%s", roleFilterMap[key].Environment, role.Environment)
				}
				entityArr := strings.Split(roleFilterMap[key].EntityName, ",")
				if !containsArr(entityArr, role.EntityName) {
					roleFilterMap[key].EntityName = fmt.Sprintf("%s,%s", roleFilterMap[key].EntityName, role.EntityName)
				}
			}
		} else {
			roleFilterMap[key] = &bean.RoleFilter{
				Entity:      role.Entity,
				Team:        role.Team,
				Environment: role.Environment,
				EntityName:  role.EntityName,
				Action:      role.Action,
				AccessType:  role.AccessType,
				Cluster:     role.Cluster,
				Namespace:   role.Namespace,
				Group:       role.Group,
				Kind:        role.Kind,
				Resource:    role.Resource,
			}

		}
		if role.Role == bean.SUPERADMIN {
			isSuperAdmin = true
		}
	}
	for _, v := range roleFilterMap {
		if v.Action == "super-admin" {
			continue
		}
		roleFilters = append(roleFilters, *v)
	}

	groups, err := casbin2.GetRolesForUser(model.EmailId)
	if err != nil {
		impl.logger.Warnw("No Roles Found for user", "id", model.Id)
	}

	var filterGroups []string
	for _, item := range groups {
		if strings.Contains(item, "group:") {
			filterGroups = append(filterGroups, item)
		}
	}

	if len(filterGroups) > 0 {
		filterGroupsModels, err := impl.roleGroupRepository.GetRoleGroupListByCasbinNames(filterGroups)
		if err != nil {
			impl.logger.Warnw("No Roles Found for user", "id", model.Id)
		}
		filterGroups = nil
		for _, item := range filterGroupsModels {
			filterGroups = append(filterGroups, item.Name)
		}
	} else {
		impl.logger.Warnw("no roles found for user", "email", model.EmailId)
	}

	if len(filterGroups) == 0 {
		filterGroups = make([]string, 0)
	}
	if len(roleFilters) == 0 {
		roleFilters = make([]bean.RoleFilter, 0)
	}
	return isSuperAdmin, roleFilters, filterGroups
}

// GetAll excluding API token user
func (impl UserServiceImpl) GetAll() ([]bean.UserInfo, error) {
	model, err := impl.userRepository.GetAllExcludingApiTokenUser()
	if err != nil {
		impl.logger.Errorw("error while fetching user from db", "error", err)
		return nil, err
	}
	var response []bean.UserInfo
	for _, m := range model {
		response = append(response, bean.UserInfo{
			Id:          m.Id,
			EmailId:     m.EmailId,
			RoleFilters: make([]bean.RoleFilter, 0),
			Groups:      make([]string, 0),
		})
	}
	if len(response) == 0 {
		response = make([]bean.UserInfo, 0)
	}
	return response, nil
}

func (impl UserServiceImpl) GetAllDetailedUsers() ([]bean.UserInfo, error) {
	models, err := impl.userRepository.GetAllExcludingApiTokenUser()
	if err != nil {
		impl.logger.Errorw("error while fetching user from db", "error", err)
		return nil, err
	}
	var response []bean.UserInfo
	for _, model := range models {
		isSuperAdmin, roleFilters, filterGroups := impl.getUserMetadata(&model)
		response = append(response, bean.UserInfo{
			Id:          model.Id,
			EmailId:     model.EmailId,
			RoleFilters: roleFilters,
			Groups:      filterGroups,
			SuperAdmin:  isSuperAdmin,
		})
	}
	if len(response) == 0 {
		response = make([]bean.UserInfo, 0)
	}
	return response, nil
}

func (impl UserServiceImpl) UserExists(emailId string) bool {
	model, err := impl.userRepository.FetchActiveUserByEmail(emailId)
	if err != nil {
		impl.logger.Errorw("error while fetching user from db", "error", err)
		return false
	}
	if model.Id == 0 {
		impl.logger.Errorw("no user found ", "email", emailId)
		return false
	} else {
		return true
	}
}
func (impl UserServiceImpl) SaveLoginAudit(emailId, clientIp string, id int32) {

	if emailId != "" && id <= 0 {
		user, err := impl.GetUserByEmail(emailId)
		if err != nil {
			impl.logger.Errorw("error in getting userInfo by emailId", "err", err, "emailId", emailId)
			return
		}
		id = user.Id
	}
	if id <= 0 {
		impl.logger.Errorw("Invalid id to save login audit of sso user", "Id", id)
		return
	}
	model := UserAudit{
		UserId:   id,
		ClientIp: clientIp,
	}
	err := impl.userAuditService.Update(&model)
	if err != nil {
		impl.logger.Errorw("error occurred while saving user audit", "err", err)
	}
}

func (impl UserServiceImpl) GetUserByEmail(emailId string) (*bean.UserInfo, error) {
	model, err := impl.userRepository.FetchActiveUserByEmail(emailId)
	if err != nil {
		impl.logger.Errorw("error while fetching user from db", "error", err)
		return nil, err
	}

	roles, err := impl.userAuthRepository.GetRolesByUserId(model.Id)
	if err != nil {
		impl.logger.Warnw("No Roles Found for user", "id", model.Id)
	}
	var roleFilters []bean.RoleFilter
	for _, role := range roles {
		roleFilters = append(roleFilters, bean.RoleFilter{
			Entity:      role.Entity,
			Team:        role.Team,
			Environment: role.Environment,
			EntityName:  role.EntityName,
			Action:      role.Action,
			Cluster:     role.Cluster,
			Namespace:   role.Namespace,
			Group:       role.Group,
			Kind:        role.Kind,
			Resource:    role.Resource,
		})
	}

	response := &bean.UserInfo{
		Id:          model.Id,
		EmailId:     model.EmailId,
		UserType:    model.UserType,
		AccessToken: model.AccessToken,
		RoleFilters: roleFilters,
	}

	return response, nil
}
func (impl UserServiceImpl) GetLoggedInUser(r *http.Request) (int32, error) {
	token := ""
	if strings.Contains(r.URL.Path, "/orchestrator/webhook/ext-ci/") {
		token = r.Header.Get("api-token")
	} else {
		token = r.Header.Get("token")
	}
	userId, userType, err := impl.GetUserByToken(token)
	// if user is of api-token type, then update lastUsedBy and lastUsedAt
	if err == nil && userType == bean.USER_TYPE_API_TOKEN {
		go impl.saveUserAudit(r, userId)
	}
	return userId, err
}

func (impl UserServiceImpl) GetUserByToken(token string) (int32, string, error) {
	email, err := impl.GetEmailFromToken(token)
	if err != nil {
		return http.StatusUnauthorized, "", err
	}

	userInfo, err := impl.GetUserByEmail(email)
	if err != nil {
		impl.logger.Errorw("unable to fetch user from db", "error", err)
		err := &util.ApiError{
			Code:            constants.UserNotFoundForToken,
			InternalMessage: "user not found for token",
			UserMessage:     fmt.Sprintf("no user found against provided token: %s", token),
		}
		return http.StatusUnauthorized, "", err
	}
	return userInfo.Id, userInfo.UserType, nil
}

func (impl UserServiceImpl) GetEmailFromToken(token string) (string, error) {
	if token == "" {
		impl.logger.Infow("no token provided", "token", token)
		err := &util.ApiError{
			Code:            constants.UserNoTokenProvided,
			InternalMessage: "no token provided",
		}
		return "", err
	}

	claims, err := impl.sessionManager2.VerifyToken(token)

	if err != nil {
		impl.logger.Errorw("failed to verify token", "error", err)
		err := &util.ApiError{
			Code:            constants.UserNoTokenProvided,
			InternalMessage: "failed to verify token",
			UserMessage:     "token verification failed while getting logged in user",
		}
		return "", err
	}

	mapClaims, err := jwt.MapClaims(claims)
	if err != nil {
		impl.logger.Errorw("failed to MapClaims", "error", err)
		err := &util.ApiError{
			Code:            constants.UserNoTokenProvided,
			InternalMessage: "token invalid",
			UserMessage:     "token verification failed while parsing token",
		}
		return "", err
	}

	email := jwt.GetField(mapClaims, "email")
	sub := jwt.GetField(mapClaims, "sub")

	if email == "" && (sub == "admin" || sub == "admin:login") {
		email = "admin"
	}

	return email, nil
}

func (impl UserServiceImpl) GetByIds(ids []int32) ([]bean.UserInfo, error) {
	var beans []bean.UserInfo
	models, err := impl.userRepository.GetByIds(ids)
	if err != nil && err != pg.ErrNoRows {
		impl.logger.Errorw("error while fetching user from db", "error", err)
		return nil, err
	}
	if len(models) > 0 {
		for _, item := range models {
			beans = append(beans, bean.UserInfo{Id: item.Id, EmailId: item.EmailId})
		}
	}
	return beans, nil
}

func (impl UserServiceImpl) DeleteUser(bean *bean.UserInfo) (bool, error) {

	dbConnection := impl.roleGroupRepository.GetConnection()
	tx, err := dbConnection.Begin()
	if err != nil {
		return false, err
	}
	// Rollback tx on error.
	defer tx.Rollback()

	model, err := impl.userRepository.GetById(bean.Id)
	if err != nil {
		impl.logger.Errorw("error while fetching user from db", "error", err)
		return false, err
	}
	urm, err := impl.userAuthRepository.GetUserRoleMappingByUserId(bean.Id)
	if err != nil {
		impl.logger.Errorw("error while fetching user from db", "error", err)
		return false, err
	}
	for _, item := range urm {
		_, err = impl.userAuthRepository.DeleteUserRoleMapping(item, tx)
		if err != nil {
			impl.logger.Errorw("error while fetching user from db", "error", err)
			return false, err
		}
	}
	model.Active = false
	model.UpdatedBy = bean.UserId
	model.UpdatedOn = time.Now()
	model, err = impl.userRepository.UpdateUser(model, tx)
	if err != nil {
		impl.logger.Errorw("error while fetching user from db", "error", err)
		return false, err
	}
	err = tx.Commit()
	if err != nil {
		return false, err
	}

	groups, err := casbin2.GetRolesForUser(model.EmailId)
	if err != nil {
		impl.logger.Warnw("No Roles Found for user", "id", model.Id)
	}
	for _, item := range groups {
		flag := casbin2.DeleteRoleForUser(model.EmailId, item)
		if flag == false {
			impl.logger.Warnw("unable to delete role:", "user", model.EmailId, "role", item)
		}
	}

	return true, nil
}

func (impl UserServiceImpl) CheckUserRoles(id int32) ([]string, error) {
	model, err := impl.userRepository.GetByIdIncludeDeleted(id)
	if err != nil {
		impl.logger.Errorw("error while fetching user from db", "error", err)
		return nil, err
	}

	groups, err := casbin2.GetRolesForUser(model.EmailId)
	if err != nil {
		impl.logger.Errorw("No Roles Found for user", "id", model.Id)
		return nil, err
	}

	return groups, nil
}

func (impl UserServiceImpl) SyncOrchestratorToCasbin() (bool, error) {
	roles, err := impl.userAuthRepository.GetAllRole()
	if err != nil {
		impl.logger.Errorw("error while fetching roles from db", "error", err)
		return false, err
	}
	total := len(roles)
	processed := 0
	impl.logger.Infow("total roles found for sync", "len", total)
	//loading policy for safety
	casbin2.LoadPolicy()
	for _, role := range roles {
		if len(role.Team) > 0 {
			flag, err := impl.userAuthRepository.SyncOrchestratorToCasbin(role.Team, role.EntityName, role.Environment, nil)
			if err != nil {
				impl.logger.Errorw("error sync orchestrator to casbin", "error", err)
				return false, err
			}
			if !flag {
				impl.logger.Infow("sync failed orchestrator to db", "roleId", role.Id)
			}
		}
		processed = processed + 1
	}
	//loading policy for syncing orchestrator to casbin with updated policies(if any)
	casbin2.LoadPolicy()
	impl.logger.Infow("total roles processed for sync", "len", processed)
	return true, nil
}

func (impl UserServiceImpl) IsSuperAdmin(userId int) (bool, error) {
	//validating if action user is not admin and trying to update user who has super admin polices, return 403
	isSuperAdmin := false
	userCasbinRoles, err := impl.CheckUserRoles(int32(userId))
	if err != nil {
		return isSuperAdmin, err
	}
	//if user which going to updated is super admin, action performing user also be super admin
	for _, item := range userCasbinRoles {
		if item == bean.SUPERADMIN {
			isSuperAdmin = true
			break
		}
	}
	return isSuperAdmin, nil
}

func (impl UserServiceImpl) GetByIdIncludeDeleted(id int32) (*bean.UserInfo, error) {
	model, err := impl.userRepository.GetByIdIncludeDeleted(id)
	if err != nil {
		impl.logger.Errorw("error while fetching user from db", "error", err)
		return nil, err
	}
	response := &bean.UserInfo{
		Id:      model.Id,
		EmailId: model.EmailId,
	}
	return response, nil
}

func (impl UserServiceImpl) UpdateTriggerPolicyForTerminalAccess() (err error) {
	err = impl.userAuthRepository.UpdateTriggerPolicyForTerminalAccess()
	if err != nil {
		impl.logger.Errorw("error in updating policy for terminal access to trigger role", "err", err)
		return err
	}
	return nil
}

func (impl UserServiceImpl) saveUserAudit(r *http.Request, userId int32) {
	clientIp := util2.GetClientIP(r)
	userAudit := &UserAudit{
		UserId:    userId,
		ClientIp:  clientIp,
		CreatedOn: time.Now(),
	}
	impl.userAuditService.Save(userAudit)
}

func (impl UserServiceImpl) checkGroupAuth(groupName string, token string, managerAuth func(resource, token string, object string) bool, isActionUserSuperAdmin bool) bool {
	//check permission for group which is going to add/eliminate
	roles, err := impl.roleGroupRepository.GetRolesByGroupCasbinName(groupName)
	if err != nil && err != pg.ErrNoRows {
		impl.logger.Errorw("error while fetching user from db", "error", err)
		return false
	}
	hasAccessToGroup := true
	for _, role := range roles {
		if role.AccessType == bean.APP_ACCESS_TYPE_HELM && !isActionUserSuperAdmin {
			hasAccessToGroup = false
		}
		if len(role.Team) > 0 {
			rbacObject := fmt.Sprintf("%s", strings.ToLower(role.Team))
			isValidAuth := managerAuth(casbin2.ResourceUser, token, rbacObject)
			if !isValidAuth {
				hasAccessToGroup = false
			}
		}
		if role.Entity == bean.CLUSTER_ENTITIY && !isActionUserSuperAdmin {
			isValidAuth := impl.userCommonService.CheckRbacForClusterEntity(role.Cluster, role.Namespace, role.Group, role.Kind, role.Resource, token, managerAuth)
			if !isValidAuth {
				hasAccessToGroup = false
			}
		}

	}
	return hasAccessToGroup
}

func (impl UserServiceImpl) GetRoleFiltersByGroupNames(groupNames []string) ([]bean.RoleFilter, error) {
	roles, err := impl.roleGroupRepository.GetRolesByGroupNames(groupNames)
	if err != nil && err != pg.ErrNoRows {
		impl.logger.Errorw("error in getting roles by group names", "err", err)
		return nil, err
	}
	var roleFilters []bean.RoleFilter
	roleFilterMap := make(map[string]*bean.RoleFilter)
	for _, role := range roles {
		key := ""
		if len(role.Team) > 0 {
			key = fmt.Sprintf("%s_%s_%s", role.Team, role.Action, role.AccessType)
		} else if len(role.Entity) > 0 {
			if role.Entity == bean.CLUSTER_ENTITIY {
				key = fmt.Sprintf("%s_%s_%s_%s_%s_%s", role.Entity, role.Action, role.Cluster,
					role.Namespace, role.Group, role.Kind)
			} else {
				key = fmt.Sprintf("%s_%s_%s", role.Entity, role.Action)
			}
		}
		if _, ok := roleFilterMap[key]; ok {
			if role.Entity == bean.CLUSTER_ENTITIY {
				namespaceArr := strings.Split(roleFilterMap[key].Namespace, ",")
				if containsArr(namespaceArr, AllNamespace) {
					roleFilterMap[key].Namespace = AllNamespace
				} else if !containsArr(namespaceArr, role.Namespace) {
					roleFilterMap[key].Namespace = fmt.Sprintf("%s,%s", roleFilterMap[key].Namespace, role.Namespace)
				}
				groupArr := strings.Split(roleFilterMap[key].Group, ",")
				if containsArr(groupArr, AllGroup) {
					roleFilterMap[key].Group = AllGroup
				} else if !containsArr(groupArr, role.Group) {
					roleFilterMap[key].Group = fmt.Sprintf("%s,%s", roleFilterMap[key].Group, role.Group)
				}
				kindArr := strings.Split(roleFilterMap[key].Kind, ",")
				if containsArr(kindArr, AllKind) {
					roleFilterMap[key].Kind = AllKind
				} else if !containsArr(kindArr, role.Kind) {
					roleFilterMap[key].Kind = fmt.Sprintf("%s,%s", roleFilterMap[key].Kind, role.Kind)
				}
				resourceArr := strings.Split(roleFilterMap[key].Resource, ",")
				if containsArr(resourceArr, AllResource) {
					roleFilterMap[key].Resource = AllResource
				} else if !containsArr(resourceArr, role.Resource) {
					roleFilterMap[key].Resource = fmt.Sprintf("%s,%s", roleFilterMap[key].Resource, role.Resource)
				}
			} else {
				envArr := strings.Split(roleFilterMap[key].Environment, ",")
				if containsArr(envArr, AllEnvironment) {
					roleFilterMap[key].Environment = AllEnvironment
				} else if !containsArr(envArr, role.Environment) {
					roleFilterMap[key].Environment = fmt.Sprintf("%s,%s", roleFilterMap[key].Environment, role.Environment)
				}
				entityArr := strings.Split(roleFilterMap[key].EntityName, ",")
				if !containsArr(entityArr, role.EntityName) {
					roleFilterMap[key].EntityName = fmt.Sprintf("%s,%s", roleFilterMap[key].EntityName, role.EntityName)
				}
			}
		} else {
			roleFilterMap[key] = &bean.RoleFilter{
				Entity:      role.Entity,
				Team:        role.Team,
				Environment: role.Environment,
				EntityName:  role.EntityName,
				Action:      role.Action,
				AccessType:  role.AccessType,
				Cluster:     role.Cluster,
				Namespace:   role.Namespace,
				Group:       role.Group,
				Kind:        role.Kind,
				Resource:    role.Resource,
			}

		}
	}
	for _, v := range roleFilterMap {
		if v.Action == "super-admin" {
			continue
		}
		roleFilters = append(roleFilters, *v)
	}
	return roleFilters, nil
}<|MERGE_RESOLUTION|>--- conflicted
+++ resolved
@@ -393,16 +393,11 @@
 	impl.logger.Infow("Checking the length of policies to be added and Adding in casbin ")
 	if len(policies) > 0 {
 		impl.logger.Infow("Adding policies in casbin")
-<<<<<<< HEAD
 		err = casbin2.AddPolicy(policies)
 		if err != nil {
 			impl.logger.Errorw("casbin policy addition failed", "err", err)
 			return nil, err
 		}
-=======
-		pRes := casbin2.AddPolicy(policies)
-		println(pRes)
->>>>>>> 7cf80a9e
 	}
 	//Ends
 	err = tx.Commit()
@@ -569,13 +564,6 @@
 					if roleModel.Id == 0 && oldRoleModel.Id == 0 {
 						impl.logger.Infow("Creating Polices for cluster", resource, kind, namespace, group)
 						flag, err, policiesAdded := impl.userAuthRepository.CreateDefaultPoliciesForAllTypes("", "", "", entity, roleFilter.Cluster, namespace, group, kind, resource, actionType, accessType, userId)
-<<<<<<< HEAD
-						if err != nil || flag == false {
-							return policiesToBeAdded, rolesChanged, err
-						}
-						policiesToBeAdded = append(policiesToBeAdded, policiesAdded...)
-						impl.logger.Infow("getting role again for cluster")
-=======
 						if err != nil || flag == false {
 							return policiesToBeAdded, rolesChanged, err
 						}
@@ -594,7 +582,6 @@
 							return policiesToBeAdded, rolesChanged, err
 						}
 						impl.logger.Infow("Getting Role by filter Again for other Types  ")
->>>>>>> 7cf80a9e
 						roleModel, err = impl.userAuthRepository.GetRoleByFilterForAllTypes(entity, "", "", "", "", accessType, roleFilter.Cluster, namespace, group, kind, resource, actionType, false)
 						if err != nil {
 							return policiesToBeAdded, rolesChanged, err
@@ -602,22 +589,6 @@
 						if roleModel.Id == 0 {
 							continue
 						}
-<<<<<<< HEAD
-					} else if oldRoleModel.Id > 0 && roleModel.Id == 0 {
-						flag, err := impl.userAuthRepository.CreateRolesWithAccessTypeAndEntity("", "", "", roleFilter.Entity, roleFilter.Cluster, namespace, group, kind, resource, actionType, accessType, userId, oldRoleModel.Role)
-						if err != nil || flag == false {
-							return policiesToBeAdded, rolesChanged, err
-						}
-						impl.logger.Infow("Getting Role by filter Again for other Types  ")
-						roleModel, err = impl.userAuthRepository.GetRoleByFilterForAllTypes(entity, "", "", "", "", accessType, roleFilter.Cluster, namespace, group, kind, resource, actionType, false)
-						if err != nil {
-							return policiesToBeAdded, rolesChanged, err
-						}
-						if roleModel.Id == 0 {
-							continue
-						}
-=======
->>>>>>> 7cf80a9e
 						// shift user_role_mapping queries
 						userRole, err := impl.userRepository.UpdateRoleIdForUserRolesMappings(oldRoleModel.Id, roleModel.Id)
 						if err != nil {
