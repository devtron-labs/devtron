/*
 * Copyright (c) 2020 Devtron Labs
 *
 * Licensed under the Apache License, Version 2.0 (the "License");
 * you may not use this file except in compliance with the License.
 * You may obtain a copy of the License at
 *
 *    http://www.apache.org/licenses/LICENSE-2.0
 *
 * Unless required by applicable law or agreed to in writing, software
 * distributed under the License is distributed on an "AS IS" BASIS,
 * WITHOUT WARRANTIES OR CONDITIONS OF ANY KIND, either express or implied.
 * See the License for the specific language governing permissions and
 * limitations under the License.
 *
 */

package user

import (
	"context"
	"fmt"
	"github.com/devtron-labs/authenticator/jwt"
	"github.com/devtron-labs/authenticator/middleware"
	"github.com/devtron-labs/devtron/api/bean"
	"github.com/devtron-labs/devtron/internal/constants"
	"github.com/devtron-labs/devtron/internal/util"
	"github.com/devtron-labs/devtron/pkg/sql"
	bean2 "github.com/devtron-labs/devtron/pkg/user/bean"
	casbin2 "github.com/devtron-labs/devtron/pkg/user/casbin"
	repository2 "github.com/devtron-labs/devtron/pkg/user/repository"
	util2 "github.com/devtron-labs/devtron/util"
	"github.com/go-pg/pg"
	"github.com/gorilla/sessions"
	"go.opentelemetry.io/otel"
	"go.uber.org/zap"
	"net/http"
	"strings"
	"sync"
	"time"
)

const (
	ConcurrentRequestLockError   = "there is an ongoing request for this user, please try after some time"
	ConcurrentRequestUnlockError = "cannot block request that is not in process"
)

type UserService interface {
	CreateUser(userInfo *bean.UserInfo, token string, managerAuth func(resource, token string, object string) bool) ([]*bean.UserInfo, error)
	SelfRegisterUserIfNotExists(userInfo *bean.UserInfo) ([]*bean.UserInfo, error)
	UpdateUser(userInfo *bean.UserInfo, token string, managerAuth func(resource, token string, object string) bool) (*bean.UserInfo, bool, bool, []string, error)
	GetById(id int32) (*bean.UserInfo, error)
	GetAll() ([]bean.UserInfo, error)
	GetAllDetailedUsers() ([]bean.UserInfo, error)
	GetEmailFromToken(token string) (string, error)
	GetLoggedInUser(r *http.Request) (int32, error)
	GetByIds(ids []int32) ([]bean.UserInfo, error)
	DeleteUser(userInfo *bean.UserInfo) (bool, error)
	CheckUserRoles(id int32) ([]string, error)
	SyncOrchestratorToCasbin() (bool, error)
	GetUserByToken(context context.Context, token string) (int32, string, error)
	IsSuperAdmin(userId int) (bool, error)
	GetByIdIncludeDeleted(id int32) (*bean.UserInfo, error)
	UserExists(emailId string) bool
	GetRoleFiltersByGroupNames(groupNames []string) ([]bean.RoleFilter, error)
	SaveLoginAudit(emailId, clientIp string, id int32)
	GetApprovalUsersByEnv(appName, envName string) ([]string, error)
	CheckForApproverAccess(appName, envName string, userId int32) bool
	GetConfigApprovalUsersByEnv(appName, envName string) ([]string, error)
}

type UserServiceImpl struct {
	userReqLock sync.RWMutex
	//map of userId and current lock-state of their serving ability;
	//if TRUE then it means that some request is ongoing & unable to serve and FALSE then it is open to serve
	userReqState        map[int32]bool
	userAuthRepository  repository2.UserAuthRepository
	logger              *zap.SugaredLogger
	userRepository      repository2.UserRepository
	roleGroupRepository repository2.RoleGroupRepository
	sessionManager2     *middleware.SessionManager
	userCommonService   UserCommonService
	userAuditService    UserAuditService
}

func NewUserServiceImpl(userAuthRepository repository2.UserAuthRepository,
	logger *zap.SugaredLogger,
	userRepository repository2.UserRepository,
	userGroupRepository repository2.RoleGroupRepository,
	sessionManager2 *middleware.SessionManager, userCommonService UserCommonService, userAuditService UserAuditService) *UserServiceImpl {
	serviceImpl := &UserServiceImpl{
		userReqState:        make(map[int32]bool),
		userAuthRepository:  userAuthRepository,
		logger:              logger,
		userRepository:      userRepository,
		roleGroupRepository: userGroupRepository,
		sessionManager2:     sessionManager2,
		userCommonService:   userCommonService,
		userAuditService:    userAuditService,
	}
	cStore = sessions.NewCookieStore(randKey())
	return serviceImpl
}

func (impl *UserServiceImpl) getUserReqLockStateById(userId int32) bool {
	defer impl.userReqLock.RUnlock()
	impl.userReqLock.RLock()
	return impl.userReqState[userId]
}

// FreeUnfreeUserReqState - free sets the userId free for serving, meaning removing the lock(removing entry). Unfree locks the user for other requests
func (impl *UserServiceImpl) lockUnlockUserReqState(userId int32, lock bool) error {
	var err error
	defer impl.userReqLock.Unlock()
	impl.userReqLock.Lock()
	if lock {
		//checking again if someone changed or not
		if !impl.userReqState[userId] {
			//available to serve, locking
			impl.userReqState[userId] = true
		} else {
			err = &util.ApiError{Code: "409", HttpStatusCode: http.StatusConflict, UserMessage: ConcurrentRequestLockError}
		}
	} else {
		if impl.userReqState[userId] {
			//in serving state, unlocking
			delete(impl.userReqState, userId)
		} else {
			err = &util.ApiError{Code: "409", HttpStatusCode: http.StatusConflict, UserMessage: ConcurrentRequestUnlockError}
		}
	}
	return err
}

func (impl UserServiceImpl) validateUserRequest(userInfo *bean.UserInfo) (bool, error) {
	if len(userInfo.RoleFilters) == 1 &&
		userInfo.RoleFilters[0].Team == "" && userInfo.RoleFilters[0].Environment == "" && userInfo.RoleFilters[0].Action == "" {
		//skip
	} else {
		invalid := false
		for _, roleFilter := range userInfo.RoleFilters {
			if len(roleFilter.Team) > 0 && len(roleFilter.Action) > 0 {
				//
			} else if len(roleFilter.Entity) > 0 { //this will pass roleFilter for clusterEntity as well as chart-group
				//
			} else {
				invalid = true
			}
		}
		if invalid {
			err := &util.ApiError{HttpStatusCode: http.StatusBadRequest, UserMessage: "Invalid request, please provide role filters"}
			return false, err
		}
	}
	return true, nil
}

func (impl UserServiceImpl) SelfRegisterUserIfNotExists(userInfo *bean.UserInfo) ([]*bean.UserInfo, error) {
	var pass []string
	var userResponse []*bean.UserInfo
	emailIds := strings.Split(userInfo.EmailId, ",")
	dbConnection := impl.userRepository.GetConnection()
	tx, err := dbConnection.Begin()
	if err != nil {
		return nil, err
	}
	// Rollback tx on error.
	defer tx.Rollback()

	var policies []casbin2.Policy
	for _, emailId := range emailIds {
		dbUser, err := impl.userRepository.FetchActiveOrDeletedUserByEmail(emailId)
		if err != nil && err != pg.ErrNoRows {
			impl.logger.Errorw("error while fetching user from db", "error", err)
			return nil, err
		}

		//if found, update it with new roles
		if dbUser != nil && dbUser.Id > 0 {
			return nil, fmt.Errorf("existing user, cant self register")
		}

		// if not found, create new user
		userInfo, err = impl.saveUser(userInfo, emailId)
		if err != nil {
			err = &util.ApiError{
				Code:            constants.UserCreateDBFailed,
				InternalMessage: "failed to create new user in db",
				UserMessage:     fmt.Sprintf("requested by %d", userInfo.UserId),
			}
			return nil, err
		}

		roles, err := impl.userAuthRepository.GetRoleByRoles(userInfo.Roles)
		if err != nil {
			err = &util.ApiError{
				Code:            constants.UserCreateDBFailed,
				InternalMessage: "configured roles for selfregister are wrong",
				UserMessage:     fmt.Sprintf("requested by %d", userInfo.UserId),
			}
			return nil, err
		}
		for _, roleModel := range roles {
			userRoleModel := &repository2.UserRoleModel{UserId: userInfo.Id, RoleId: roleModel.Id}
			userRoleModel, err = impl.userAuthRepository.CreateUserRoleMapping(userRoleModel, tx)
			if err != nil {
				return nil, err
			}
			policies = append(policies, casbin2.Policy{Type: "g", Sub: casbin2.Subject(userInfo.EmailId), Obj: casbin2.Object(roleModel.Role)})
		}

		pass = append(pass, emailId)
		userInfo.EmailId = emailId
		userInfo.Exist = dbUser.Active
		userResponse = append(userResponse, &bean.UserInfo{Id: userInfo.Id, EmailId: emailId, Groups: userInfo.Groups, RoleFilters: userInfo.RoleFilters, SuperAdmin: userInfo.SuperAdmin})
	}

	if len(policies) > 0 {
		//loading policy for safety
		casbin2.LoadPolicy()
		err = casbin2.AddPolicy(policies)
		if err != nil {
			impl.logger.Errorw("casbin policy addition failed", "err", err)
			return nil, err
		}
		//loading policy for syncing orchestrator to casbin with newly added policies
		casbin2.LoadPolicy()
	}
	err = tx.Commit()
	if err != nil {
		return nil, err
	}
	return userResponse, nil
}

func (impl UserServiceImpl) saveUser(userInfo *bean.UserInfo, emailId string) (*bean.UserInfo, error) {
	dbConnection := impl.userRepository.GetConnection()
	tx, err := dbConnection.Begin()
	if err != nil {
		return nil, err
	}
	// Rollback tx on error.
	defer tx.Rollback()

	_, err = impl.validateUserRequest(userInfo)
	if err != nil {
		err = &util.ApiError{HttpStatusCode: http.StatusBadRequest, UserMessage: "Invalid request, please provide role filters"}
		return nil, err
	}

	//create new user in our db on d basis of info got from google api or hex. assign a basic role
	model := &repository2.UserModel{
		EmailId:     emailId,
		AccessToken: userInfo.AccessToken,
	}
	model.Active = true
	model.CreatedBy = userInfo.UserId
	model.UpdatedBy = userInfo.UserId
	model.CreatedOn = time.Now()
	model.UpdatedOn = time.Now()
	model, err = impl.userRepository.CreateUser(model, tx)
	if err != nil {
		impl.logger.Errorw("error in creating new user", "error", err)
		return nil, err
	}
	err = tx.Commit()
	if err != nil {
		return nil, err
	}
	userInfo.Id = model.Id
	return userInfo, nil
}

func (impl UserServiceImpl) CreateUser(userInfo *bean.UserInfo, token string, managerAuth func(resource, token string, object string) bool) ([]*bean.UserInfo, error) {

	var pass []string
	var userResponse []*bean.UserInfo
	emailIds := strings.Split(userInfo.EmailId, ",")
	for _, emailId := range emailIds {
		dbUser, err := impl.userRepository.FetchActiveOrDeletedUserByEmail(emailId)
		if err != nil && err != pg.ErrNoRows {
			impl.logger.Errorw("error while fetching user from db", "error", err)
			return nil, err
		}

		//if found, update it with new roles
		if dbUser != nil && dbUser.Id > 0 {
			userInfo, err = impl.updateUserIfExists(userInfo, dbUser, emailId, token, managerAuth)
			if err != nil {
				impl.logger.Errorw("error while create user if exists in db", "error", err)
				return nil, err
			}
		}

		// if not found, create new user
		if err == pg.ErrNoRows {
			userInfo, err = impl.createUserIfNotExists(userInfo, emailId, token, managerAuth)
			if err != nil {
				impl.logger.Errorw("error while create user if not exists in db", "error", err)
				return nil, err
			}
		}

		pass = append(pass, emailId)
		userInfo.EmailId = emailId
		userInfo.Exist = dbUser.Active
		userResponse = append(userResponse, &bean.UserInfo{Id: userInfo.Id, EmailId: emailId, Groups: userInfo.Groups, RoleFilters: userInfo.RoleFilters, SuperAdmin: userInfo.SuperAdmin})
	}

	return userResponse, nil
}

func (impl UserServiceImpl) updateUserIfExists(userInfo *bean.UserInfo, dbUser *repository2.UserModel, emailId string,
	token string, managerAuth func(resource, token, object string) bool) (*bean.UserInfo, error) {
	updateUserInfo, err := impl.GetById(dbUser.Id)
	if err != nil && err != pg.ErrNoRows {
		impl.logger.Errorw("error while fetching user from db", "error", err)
		return nil, err
	}
	if dbUser.Active == false {
		updateUserInfo = &bean.UserInfo{Id: dbUser.Id}
		userInfo.Id = dbUser.Id
		updateUserInfo.SuperAdmin = userInfo.SuperAdmin
	}
	updateUserInfo.RoleFilters = impl.mergeRoleFilter(updateUserInfo.RoleFilters, userInfo.RoleFilters)
	updateUserInfo.Groups = impl.mergeGroups(updateUserInfo.Groups, userInfo.Groups)
	updateUserInfo.UserId = userInfo.UserId
	updateUserInfo.EmailId = emailId // override case sensitivity
	impl.logger.Debugw("update user called through create user flow", "user", updateUserInfo)
	updateUserInfo, _, _, _, err = impl.UpdateUser(updateUserInfo, token, managerAuth)
	if err != nil {
		impl.logger.Errorw("error while update user", "error", err)
		return nil, err
	}
	return userInfo, nil
}

func (impl UserServiceImpl) createUserIfNotExists(userInfo *bean.UserInfo, emailId string, token string, managerAuth func(resource string, token string, object string) bool) (*bean.UserInfo, error) {
	// if not found, create new user
	dbConnection := impl.userRepository.GetConnection()
	tx, err := dbConnection.Begin()
	if err != nil {
		return nil, err
	}
	// Rollback tx on error.
	defer tx.Rollback()

	_, err = impl.validateUserRequest(userInfo)
	if err != nil {
		err = &util.ApiError{HttpStatusCode: http.StatusBadRequest, UserMessage: "Invalid request, please provide role filters"}
		return nil, err
	}

	//create new user in our db on d basis of info got from google api or hex. assign a basic role
	model := &repository2.UserModel{
		EmailId:     emailId,
		AccessToken: userInfo.AccessToken,
		UserType:    userInfo.UserType,
	}
	model.Active = true
	model.CreatedBy = userInfo.UserId
	model.UpdatedBy = userInfo.UserId
	model.CreatedOn = time.Now()
	model.UpdatedOn = time.Now()
	model, err = impl.userRepository.CreateUser(model, tx)
	if err != nil {
		impl.logger.Errorw("error in creating new user", "error", err)
		err = &util.ApiError{
			Code:            constants.UserCreateDBFailed,
			InternalMessage: "failed to create new user in db",
			UserMessage:     fmt.Sprintf("requested by %d", userInfo.UserId),
		}
		return nil, err
	}
	userInfo.Id = model.Id
	//loading policy for safety
	casbin2.LoadPolicy()

	//Starts Role and Mapping
	capacity, mapping := impl.userCommonService.GetCapacityForRoleFilter(userInfo.RoleFilters)
	//var policies []casbin2.Policy
	var policies = make([]casbin2.Policy, 0, capacity)
	if userInfo.SuperAdmin == false {
		for index, roleFilter := range userInfo.RoleFilters {
			impl.logger.Infow("Creating Or updating User Roles for RoleFilter ")
			entity := roleFilter.Entity
			policiesToBeAdded, _, err := impl.CreateOrUpdateUserRolesForAllTypes(roleFilter, userInfo.UserId, model, nil, token, managerAuth, tx, entity, mapping[index])
			if err != nil {
				impl.logger.Errorw("error in creating user roles for Alltypes", "err", err)
				return nil, err
			}
			policies = append(policies, policiesToBeAdded...)

		}

		// START GROUP POLICY
		for _, item := range userInfo.Groups {
			userGroup, err := impl.roleGroupRepository.GetRoleGroupByName(item)
			if err != nil {
				return nil, err
			}
			//object := "group:" + strings.ReplaceAll(item, " ", "_")
			policies = append(policies, casbin2.Policy{Type: "g", Sub: casbin2.Subject(emailId), Obj: casbin2.Object(userGroup.CasbinName)})
		}
		// END GROUP POLICY
	} else if userInfo.SuperAdmin == true {

		isSuperAdmin, err := impl.IsSuperAdmin(int(userInfo.UserId))
		if err != nil {
			return nil, err
		}
		if isSuperAdmin == false {
			err = &util.ApiError{HttpStatusCode: http.StatusForbidden, UserMessage: "Invalid request, not allow to update super admin type user"}
			return nil, err
		}
		flag, err := impl.userAuthRepository.CreateRoleForSuperAdminIfNotExists(tx, userInfo.UserId)
		if err != nil || flag == false {
			return nil, err
		}
<<<<<<< HEAD
		roleModel, err := impl.userAuthRepository.GetRoleByFilterForAllTypes("", "", "", "", bean2.SUPER_ADMIN, false, "", "", "", "", "", "", "", false)
=======
		roleModel, err := impl.userAuthRepository.GetRoleByFilterForAllTypes("", "", "", "", bean2.SUPER_ADMIN, "", "", "", "", "", "", "", false, "")
>>>>>>> d3c82bd9
		if err != nil {
			return nil, err
		}
		if roleModel.Id > 0 {
			userRoleModel := &repository2.UserRoleModel{UserId: model.Id, RoleId: roleModel.Id, AuditLog: sql.AuditLog{
				CreatedBy: userInfo.UserId,
				CreatedOn: time.Now(),
				UpdatedBy: userInfo.UserId,
				UpdatedOn: time.Now(),
			}}
			userRoleModel, err = impl.userAuthRepository.CreateUserRoleMapping(userRoleModel, tx)
			if err != nil {
				return nil, err
			}
			policies = append(policies, casbin2.Policy{Type: "g", Sub: casbin2.Subject(model.EmailId), Obj: casbin2.Object(roleModel.Role)})
		}

	}
	impl.logger.Infow("Checking the length of policies to be added and Adding in casbin ")
	if len(policies) > 0 {
		impl.logger.Infow("Adding policies in casbin")
		err = casbin2.AddPolicy(policies)
		if err != nil {
			impl.logger.Errorw("casbin policy addition failed", "err", err)
			return nil, err
		}
	}
	//Ends
	err = tx.Commit()
	if err != nil {
		return nil, err
	}
	//loading policy for syncing orchestrator to casbin with newly added policies
	casbin2.LoadPolicy()
	return userInfo, nil
}

func (impl UserServiceImpl) CreateOrUpdateUserRolesForAllTypes(roleFilter bean.RoleFilter, userId int32, model *repository2.UserModel, existingRoles map[int]repository2.UserRoleModel, token string, managerAuth func(resource string, token string, object string) bool, tx *pg.Tx, entity string, capacity int) ([]casbin2.Policy, bool, error) {
	//var policiesToBeAdded []casbin2.Policy
	var policiesToBeAdded = make([]casbin2.Policy, 0, capacity)
	var err error
	rolesChanged := false
	roleFilter = impl.userCommonService.ReplacePlaceHolderForEmptyEntriesInRoleFilter(roleFilter)
	if entity == bean2.CLUSTER {
		policiesToBeAdded, rolesChanged, err = impl.createOrUpdateUserRolesForClusterEntity(roleFilter, userId, model, existingRoles, token, managerAuth, tx, entity, capacity)
		if err != nil {
			return nil, false, err
		}
	} else if entity == bean2.EntityJobs {
		policiesToBeAdded, rolesChanged, err = impl.createOrUpdateUserRolesForJobsEntity(roleFilter, userId, model, existingRoles, token, managerAuth, tx, entity, capacity)
		if err != nil {
			return nil, false, err
		}
	} else {
<<<<<<< HEAD
		accessType := roleFilter.AccessType
		entityNames := strings.Split(roleFilter.EntityName, ",")
		environments := strings.Split(roleFilter.Environment, ",")
		actions := strings.Split(roleFilter.Action, ",")
		for _, environment := range environments {
			for _, entityName := range entityNames {
				for _, actionType := range actions {
					if managerAuth != nil {
						// check auth only for apps permission, skip for chart group
						rbacObject := fmt.Sprintf("%s", strings.ToLower(roleFilter.Team))
						isValidAuth := managerAuth(casbin2.ResourceUser, token, rbacObject)
						if !isValidAuth {
							continue
						}
					}
					entityName = impl.userCommonService.RemovePlaceHolderInRoleFilterField(entityName)
					environment = impl.userCommonService.RemovePlaceHolderInRoleFilterField(environment)
					roleModel, err := impl.userAuthRepository.GetRoleByFilterForAllTypes(entity, roleFilter.Team, entityName, environment, actionType, roleFilter.Approver, accessType, "", "", "", "", "", actionType, false)
					if err != nil {
						impl.logger.Errorw("error in getting role by all type", "err", err, "roleFilter", roleFilter)
						return policiesToBeAdded, rolesChanged, err
					}
					if roleModel.Id == 0 {
						impl.logger.Debugw("no role found for given filter", "filter", roleFilter)
						flag, err, policiesAdded := impl.userCommonService.CreateDefaultPoliciesForAllTypes(roleFilter.Team, entityName, environment, entity, "", "", "", "", "", actionType, accessType, roleFilter.Approver, userId)
						if err != nil || flag == false {
							return policiesToBeAdded, rolesChanged, err
						}
						policiesToBeAdded = append(policiesToBeAdded, policiesAdded...)
						roleModel, err = impl.userAuthRepository.GetRoleByFilterForAllTypes(entity, roleFilter.Team, entityName, environment, actionType, roleFilter.Approver, accessType, "", "", "", "", "", actionType, false)
						if err != nil {
							return policiesToBeAdded, rolesChanged, err
						}
						if roleModel.Id == 0 {
							continue
						}
					}
					if _, ok := existingRoles[roleModel.Id]; ok {
						//Adding policies which is removed
						policiesToBeAdded = append(policiesToBeAdded, casbin2.Policy{Type: "g", Sub: casbin2.Subject(model.EmailId), Obj: casbin2.Object(roleModel.Role)})
					} else if roleModel.Id > 0 {
						rolesChanged = true
						userRoleModel := &repository2.UserRoleModel{
							UserId: model.Id,
							RoleId: roleModel.Id,
							AuditLog: sql.AuditLog{
								CreatedBy: userId,
								CreatedOn: time.Now(),
								UpdatedBy: userId,
								UpdatedOn: time.Now(),
							}}
						userRoleModel, err = impl.userAuthRepository.CreateUserRoleMapping(userRoleModel, tx)
						if err != nil {
							return nil, rolesChanged, err
						}
						policiesToBeAdded = append(policiesToBeAdded, casbin2.Policy{Type: "g", Sub: casbin2.Subject(model.EmailId), Obj: casbin2.Object(roleModel.Role)})
					}
				}
			}
=======
		policiesToBeAdded, rolesChanged, err = impl.createOrUpdateUserRolesForOtherEntity(roleFilter, userId, model, existingRoles, token, managerAuth, tx, entity, capacity)
		if err != nil {
			return nil, false, err
>>>>>>> d3c82bd9
		}
	}
	return policiesToBeAdded, rolesChanged, nil
}

func (impl UserServiceImpl) createOrUpdateUserRolesForClusterEntity(roleFilter bean.RoleFilter, userId int32, model *repository2.UserModel, existingRoles map[int]repository2.UserRoleModel, token string, managerAuth func(resource string, token string, object string) bool, tx *pg.Tx, entity string, capacity int) ([]casbin2.Policy, bool, error) {

	//var policiesToBeAdded []casbin2.Policy
	rolesChanged := false
	namespaces := strings.Split(roleFilter.Namespace, ",")
	groups := strings.Split(roleFilter.Group, ",")
	kinds := strings.Split(roleFilter.Kind, ",")
	resources := strings.Split(roleFilter.Resource, ",")

	//capacity := len(namespaces) * len(groups) * len(kinds) * len(resources) * 2
	actionType := roleFilter.Action
	accessType := roleFilter.AccessType
	var policiesToBeAdded = make([]casbin2.Policy, 0, capacity)
	for _, namespace := range namespaces {
		for _, group := range groups {
			for _, kind := range kinds {
				for _, resource := range resources {
					namespace = impl.userCommonService.RemovePlaceHolderInRoleFilterField(namespace)
					group = impl.userCommonService.RemovePlaceHolderInRoleFilterField(group)
					kind = impl.userCommonService.RemovePlaceHolderInRoleFilterField(kind)
					resource = impl.userCommonService.RemovePlaceHolderInRoleFilterField(resource)
					if managerAuth != nil {
						isValidAuth := impl.userCommonService.CheckRbacForClusterEntity(roleFilter.Cluster, namespace, group, kind, resource, token, managerAuth)
						if !isValidAuth {
							continue
						}
					}
					impl.logger.Infow("Getting Role by filter for cluster")
<<<<<<< HEAD
					roleModel, err := impl.userAuthRepository.GetRoleByFilterForAllTypes(entity, "", "", "", "", false, accessType, roleFilter.Cluster, namespace, group, kind, resource, actionType, false)
=======
					roleModel, err := impl.userAuthRepository.GetRoleByFilterForAllTypes(entity, "", "", "", "", accessType, roleFilter.Cluster, namespace, group, kind, resource, actionType, false, "")
>>>>>>> d3c82bd9
					if err != nil {
						return policiesToBeAdded, rolesChanged, err
					}
					if roleModel.Id == 0 {
						impl.logger.Infow("Creating Polices for cluster", resource, kind, namespace, group)
<<<<<<< HEAD
						flag, err, policiesAdded := impl.userCommonService.CreateDefaultPoliciesForAllTypes("", "", "", entity, roleFilter.Cluster, namespace, group, kind, resource, actionType, accessType, false, userId)
=======
						flag, err, policiesAdded := impl.userCommonService.CreateDefaultPoliciesForAllTypes("", "", "", entity, roleFilter.Cluster, namespace, group, kind, resource, actionType, accessType, "", userId)
>>>>>>> d3c82bd9
						if err != nil || flag == false {
							return policiesToBeAdded, rolesChanged, err
						}
						policiesToBeAdded = append(policiesToBeAdded, policiesAdded...)
						impl.logger.Infow("getting role again for cluster")
<<<<<<< HEAD
						roleModel, err = impl.userAuthRepository.GetRoleByFilterForAllTypes(entity, "", "", "", "", false, accessType, roleFilter.Cluster, namespace, group, kind, resource, actionType, false)
=======
						roleModel, err = impl.userAuthRepository.GetRoleByFilterForAllTypes(entity, "", "", "", "", accessType, roleFilter.Cluster, namespace, group, kind, resource, actionType, false, "")
>>>>>>> d3c82bd9
						if err != nil {
							return policiesToBeAdded, rolesChanged, err
						}
						if roleModel.Id == 0 {
							continue
						}
					}
					if _, ok := existingRoles[roleModel.Id]; ok {
						//Adding policies which are removed
						policiesToBeAdded = append(policiesToBeAdded, casbin2.Policy{Type: "g", Sub: casbin2.Subject(model.EmailId), Obj: casbin2.Object(roleModel.Role)})
					} else {
						if roleModel.Id > 0 {
							rolesChanged = true
							userRoleModel := &repository2.UserRoleModel{
								UserId: model.Id,
								RoleId: roleModel.Id,
								AuditLog: sql.AuditLog{
									CreatedBy: userId,
									CreatedOn: time.Now(),
									UpdatedBy: userId,
									UpdatedOn: time.Now(),
								}}
							userRoleModel, err = impl.userAuthRepository.CreateUserRoleMapping(userRoleModel, tx)
							if err != nil {
								return nil, rolesChanged, err
							}
							policiesToBeAdded = append(policiesToBeAdded, casbin2.Policy{Type: "g", Sub: casbin2.Subject(model.EmailId), Obj: casbin2.Object(roleModel.Role)})
						}
					}
				}
			}
		}
	}
	return policiesToBeAdded, rolesChanged, nil
}

func (impl UserServiceImpl) mergeRoleFilter(oldR []bean.RoleFilter, newR []bean.RoleFilter) []bean.RoleFilter {
	var roleFilters []bean.RoleFilter
	keysMap := make(map[string]bool)
	for _, role := range oldR {
		roleFilters = append(roleFilters, bean.RoleFilter{
			Entity:      role.Entity,
			Team:        role.Team,
			Environment: role.Environment,
			EntityName:  role.EntityName,
			Action:      role.Action,
			AccessType:  role.AccessType,
			Cluster:     role.Cluster,
			Namespace:   role.Namespace,
			Group:       role.Group,
			Kind:        role.Kind,
			Resource:    role.Resource,
<<<<<<< HEAD
			Approver:    role.Approver,
		})
		key := fmt.Sprintf("%s-%s-%s-%s-%s-%s-%t-%s-%s-%s-%s-%s", role.Entity, role.Team, role.Environment,
			role.EntityName, role.Action, role.AccessType, role.Approver, role.Cluster, role.Namespace, role.Group, role.Kind, role.Resource)
		keysMap[key] = true
	}
	for _, role := range newR {
		key := fmt.Sprintf("%s-%s-%s-%s-%s-%s-%t-%s-%s-%s-%s-%s", role.Entity, role.Team, role.Environment,
			role.EntityName, role.Action, role.AccessType, role.Approver, role.Cluster, role.Namespace, role.Group, role.Kind, role.Resource)
=======
			Workflow:    role.Workflow,
		})
		key := fmt.Sprintf("%s-%s-%s-%s-%s-%s-%s-%s-%s-%s-%s-%s", role.Entity, role.Team, role.Environment,
			role.EntityName, role.Action, role.AccessType, role.Cluster, role.Namespace, role.Group, role.Kind, role.Resource, role.Workflow)
		keysMap[key] = true
	}
	for _, role := range newR {
		key := fmt.Sprintf("%s-%s-%s-%s-%s-%s-%s-%s-%s-%s-%s-%s", role.Entity, role.Team, role.Environment,
			role.EntityName, role.Action, role.AccessType, role.Cluster, role.Namespace, role.Group, role.Kind, role.Resource, role.Workflow)
>>>>>>> d3c82bd9
		if _, ok := keysMap[key]; !ok {
			roleFilters = append(roleFilters, bean.RoleFilter{
				Entity:      role.Entity,
				Team:        role.Team,
				Environment: role.Environment,
				EntityName:  role.EntityName,
				Action:      role.Action,
				AccessType:  role.AccessType,
				Cluster:     role.Cluster,
				Namespace:   role.Namespace,
				Group:       role.Group,
				Kind:        role.Kind,
				Resource:    role.Resource,
<<<<<<< HEAD
				Approver:    role.Approver,
=======
				Workflow:    role.Workflow,
>>>>>>> d3c82bd9
			})
		}
	}
	return roleFilters
}

func (impl UserServiceImpl) mergeGroups(oldGroups []string, newGroups []string) []string {
	var groups []string
	keysMap := make(map[string]bool)
	for _, group := range oldGroups {
		groups = append(groups, group)
		key := fmt.Sprintf(group)
		keysMap[key] = true
	}
	for _, group := range newGroups {
		key := fmt.Sprintf(group)
		if _, ok := keysMap[key]; !ok {
			groups = append(groups, group)
		}
	}
	return groups
}

func (impl UserServiceImpl) UpdateUser(userInfo *bean.UserInfo, token string, managerAuth func(resource, token string, object string) bool) (*bean.UserInfo, bool, bool, []string, error) {
	//checking if request for same user is being processed
	isLocked := impl.getUserReqLockStateById(userInfo.Id)
	if isLocked {
		impl.logger.Errorw("received concurrent request for user update, UpdateUser", "userId", userInfo.Id)
		return nil, false, false, nil, &util.ApiError{
			Code:           "409",
			HttpStatusCode: http.StatusConflict,
			UserMessage:    ConcurrentRequestLockError,
		}
	} else {
		//locking state for this user since it's ready to serve
		err := impl.lockUnlockUserReqState(userInfo.Id, true)
		if err != nil {
			impl.logger.Errorw("error in locking, lockUnlockUserReqState", "userId", userInfo.Id)
			return nil, false, false, nil, err
		}
		defer func() {
			err = impl.lockUnlockUserReqState(userInfo.Id, false)
			if err != nil {
				impl.logger.Errorw("error in unlocking, lockUnlockUserReqState", "userId", userInfo.Id)
			}
		}()
	}
	//validating if action user is not admin and trying to update user who has super admin polices, return 403
	isUserSuperAdmin, err := impl.IsSuperAdmin(int(userInfo.Id))
	if err != nil {
		return nil, false, false, nil, err
	}
	isActionPerformingUserSuperAdmin, err := impl.IsSuperAdmin(int(userInfo.UserId))
	if err != nil {
		return nil, false, false, nil, err
	}
	//if request comes to make user as a super admin or user already a super admin (who'is going to be updated), action performing user should have super admin access
	if userInfo.SuperAdmin || isUserSuperAdmin {
		if !isActionPerformingUserSuperAdmin {
			err = &util.ApiError{HttpStatusCode: http.StatusForbidden, UserMessage: "Invalid request, not allow to update super admin type user"}
			impl.logger.Errorw("Invalid request, not allow to update super admin type user", "error", err)
			return nil, false, false, nil, err
		}
	}
	if userInfo.SuperAdmin && isUserSuperAdmin {
		err = &util.ApiError{HttpStatusCode: http.StatusBadRequest, UserMessage: "User Already A Super Admin"}
		impl.logger.Errorw("user already a superAdmin", "error", err)
		return nil, false, false, nil, err
	}

	dbConnection := impl.userRepository.GetConnection()
	tx, err := dbConnection.Begin()
	if err != nil {
		return nil, false, false, nil, err
	}
	// Rollback tx on error.
	defer tx.Rollback()

	model, err := impl.userRepository.GetByIdIncludeDeleted(userInfo.Id)
	if err != nil {
		impl.logger.Errorw("error while fetching user from db", "error", err)
		return nil, false, false, nil, err
	}

	var eliminatedPolicies []casbin2.Policy
	capacity, mapping := impl.userCommonService.GetCapacityForRoleFilter(userInfo.RoleFilters)
	var addedPolicies = make([]casbin2.Policy, 0, capacity)
	restrictedGroups := []string{}
	rolesChanged := false
	groupsModified := false
	//loading policy for safety
	casbin2.LoadPolicy()
	if userInfo.SuperAdmin == false {
		//Starts Role and Mapping
		userRoleModels, err := impl.userAuthRepository.GetUserRoleMappingByUserId(model.Id)
		if err != nil {
			return nil, false, false, nil, err
		}
		existingRoleIds := make(map[int]repository2.UserRoleModel)
		eliminatedRoleIds := make(map[int]*repository2.UserRoleModel)
		for i := range userRoleModels {
			existingRoleIds[userRoleModels[i].RoleId] = *userRoleModels[i]
			eliminatedRoleIds[userRoleModels[i].RoleId] = userRoleModels[i]
		}

		//validate role filters
		_, err = impl.validateUserRequest(userInfo)
		if err != nil {
			err = &util.ApiError{HttpStatusCode: http.StatusBadRequest, UserMessage: "Invalid request, please provide role filters"}
			return nil, false, false, nil, err
		}

		// DELETE Removed Items
		items, err := impl.userCommonService.RemoveRolesAndReturnEliminatedPolicies(userInfo, existingRoleIds, eliminatedRoleIds, tx, token, managerAuth)
		if err != nil {
			return nil, false, false, nil, err
		}
		eliminatedPolicies = append(eliminatedPolicies, items...)
		if len(eliminatedPolicies) > 0 {
			impl.logger.Debugw("casbin policies to remove for the request", "policies: ", eliminatedPolicies, "userInfo", userInfo)
			rolesChanged = true
		}

		//Adding New Policies
		for index, roleFilter := range userInfo.RoleFilters {
			entity := roleFilter.Entity

			policiesToBeAdded, rolesChangedFromRoleUpdate, err := impl.CreateOrUpdateUserRolesForAllTypes(roleFilter, userInfo.UserId, model, existingRoleIds, token, managerAuth, tx, entity, mapping[index])
			if err != nil {
				impl.logger.Errorw("error in creating user roles for All Types", "err", err)
				return nil, false, false, nil, err
			}
			addedPolicies = append(addedPolicies, policiesToBeAdded...)
			rolesChanged = rolesChangedFromRoleUpdate

		}

		//ROLE GROUP SETUP
		newGroupMap := make(map[string]string)
		oldGroupMap := make(map[string]string)
		userCasbinRoles, err := impl.CheckUserRoles(userInfo.Id)

		if err != nil {
			return nil, false, false, nil, err
		}
		for _, oldItem := range userCasbinRoles {
			oldGroupMap[oldItem] = oldItem
		}
		// START GROUP POLICY
		for _, item := range userInfo.Groups {
			userGroup, err := impl.roleGroupRepository.GetRoleGroupByName(item)
			if err != nil {
				return nil, false, false, nil, err
			}
			newGroupMap[userGroup.CasbinName] = userGroup.CasbinName
			if _, ok := oldGroupMap[userGroup.CasbinName]; !ok {
				//check permission for new group which is going to add
				hasAccessToGroup := impl.checkGroupAuth(userGroup.CasbinName, token, managerAuth, isActionPerformingUserSuperAdmin)
				if hasAccessToGroup {
					groupsModified = true
					addedPolicies = append(addedPolicies, casbin2.Policy{Type: "g", Sub: casbin2.Subject(userInfo.EmailId), Obj: casbin2.Object(userGroup.CasbinName)})
				} else {
					trimmedGroup := strings.TrimPrefix(item, "group:")
					restrictedGroups = append(restrictedGroups, trimmedGroup)
				}
			}
		}

		for _, item := range userCasbinRoles {
			if _, ok := newGroupMap[item]; !ok {
				if item != bean.SUPERADMIN {
					//check permission for group which is going to eliminate
					if strings.HasPrefix(item, "group:") {
						hasAccessToGroup := impl.checkGroupAuth(item, token, managerAuth, isActionPerformingUserSuperAdmin)
						if hasAccessToGroup {
							if strings.HasPrefix(item, "group:") {
								groupsModified = true
							}
							eliminatedPolicies = append(eliminatedPolicies, casbin2.Policy{Type: "g", Sub: casbin2.Subject(userInfo.EmailId), Obj: casbin2.Object(item)})
						} else {
							trimmedGroup := strings.TrimPrefix(item, "group:")
							restrictedGroups = append(restrictedGroups, trimmedGroup)
						}
					}
				}
			}
		}
		// END GROUP POLICY

	} else if userInfo.SuperAdmin == true {
		flag, err := impl.userAuthRepository.CreateRoleForSuperAdminIfNotExists(tx, userInfo.UserId)
		if err != nil || flag == false {
			return nil, false, false, nil, err
		}
<<<<<<< HEAD
		roleModel, err := impl.userAuthRepository.GetRoleByFilterForAllTypes("", "", "", "", bean2.SUPER_ADMIN, false, "", "", "", "", "", "", "", false)
=======
		roleModel, err := impl.userAuthRepository.GetRoleByFilterForAllTypes("", "", "", "", bean2.SUPER_ADMIN, "", "", "", "", "", "", "", false, "")
>>>>>>> d3c82bd9
		if err != nil {
			return nil, false, false, nil, err
		}
		if roleModel.Id > 0 {
			userRoleModel := &repository2.UserRoleModel{UserId: model.Id, RoleId: roleModel.Id}
			userRoleModel, err = impl.userAuthRepository.CreateUserRoleMapping(userRoleModel, tx)
			if err != nil {
				return nil, false, false, nil, err
			}
			addedPolicies = append(addedPolicies, casbin2.Policy{Type: "g", Sub: casbin2.Subject(model.EmailId), Obj: casbin2.Object(roleModel.Role)})
		}
	}

	//updating in casbin
	if len(eliminatedPolicies) > 0 {
		impl.logger.Debugw("casbin policies being eliminated", "policies: ", eliminatedPolicies, "userInfo", userInfo)
		pRes := casbin2.RemovePolicy(eliminatedPolicies)
		println(pRes)
	}
	if len(addedPolicies) > 0 {
		impl.logger.Debugw("casbin policies being added", "policies: ", addedPolicies)
		err = casbin2.AddPolicy(addedPolicies)
		if err != nil {
			impl.logger.Errorw("casbin policy addition failed", "err", err)
			return nil, false, false, nil, err
		}
	}
	//Ends

	model.EmailId = userInfo.EmailId // override case sensitivity
	model.UpdatedOn = time.Now()
	model.UpdatedBy = userInfo.UserId
	model.Active = true
	model, err = impl.userRepository.UpdateUser(model, tx)
	if err != nil {
		impl.logger.Errorw("error while fetching user from db", "error", err)
		return nil, false, false, nil, err
	}
	err = tx.Commit()
	if err != nil {
		return nil, false, false, nil, err
	}
	//loading policy for syncing orchestrator to casbin with newly added policies
	casbin2.LoadPolicy()
	return userInfo, rolesChanged, groupsModified, restrictedGroups, nil
}

func (impl UserServiceImpl) GetById(id int32) (*bean.UserInfo, error) {
	model, err := impl.userRepository.GetById(id)
	if err != nil {
		impl.logger.Errorw("error while fetching user from db", "error", err)
		return nil, err
	}

	isSuperAdmin, roleFilters, filterGroups := impl.getUserMetadata(model)
	for index, roleFilter := range roleFilters {
		if roleFilter.Entity == "" {
			roleFilters[index].Entity = bean2.ENTITY_APPS
			if roleFilter.AccessType == "" {
				roleFilters[index].AccessType = bean2.DEVTRON_APP
			}
		}
	}
	response := &bean.UserInfo{
		Id:          model.Id,
		EmailId:     model.EmailId,
		RoleFilters: roleFilters,
		Groups:      filterGroups,
		SuperAdmin:  isSuperAdmin,
	}

	return response, nil
}

func (impl UserServiceImpl) getUserMetadata(model *repository2.UserModel) (bool, []bean.RoleFilter, []string) {
	roles, err := impl.userAuthRepository.GetRolesByUserId(model.Id)
	if err != nil {
		impl.logger.Debugw("No Roles Found for user", "id", model.Id)
	}

	isSuperAdmin := false
	var roleFilters []bean.RoleFilter
	roleFilterMap := make(map[string]*bean.RoleFilter)
	for _, role := range roles {
		key := ""
<<<<<<< HEAD
		if len(role.Team) > 0 {
			key = fmt.Sprintf("%s_%s_%s_%t", role.Team, role.Action, role.AccessType, role.Approver)
=======
		if len(role.Team) > 0 && role.Entity != bean2.EntityJobs {
			key = fmt.Sprintf("%s_%s_%s", role.Team, role.Action, role.AccessType)
		} else if role.Entity == bean2.EntityJobs {
			key = fmt.Sprintf("%s_%s_%s_%s", role.Team, role.Action, role.AccessType, role.Workflow)
>>>>>>> d3c82bd9
		} else if len(role.Entity) > 0 {
			if role.Entity == bean.CLUSTER_ENTITIY {
				key = fmt.Sprintf("%s_%s_%s_%s_%s_%s", role.Entity, role.Action, role.Cluster,
					role.Namespace, role.Group, role.Kind)
			} else {
				key = fmt.Sprintf("%s_%s_%s", role.Entity, role.Action)
			}
		}
		if _, ok := roleFilterMap[key]; ok {
			if role.Entity == bean.CLUSTER_ENTITIY {
				namespaceArr := strings.Split(roleFilterMap[key].Namespace, ",")
				if containsArr(namespaceArr, AllNamespace) {
					roleFilterMap[key].Namespace = AllNamespace
				} else if !containsArr(namespaceArr, role.Namespace) {
					roleFilterMap[key].Namespace = fmt.Sprintf("%s,%s", roleFilterMap[key].Namespace, role.Namespace)
				}
				groupArr := strings.Split(roleFilterMap[key].Group, ",")
				if containsArr(groupArr, AllGroup) {
					roleFilterMap[key].Group = AllGroup
				} else if !containsArr(groupArr, role.Group) {
					roleFilterMap[key].Group = fmt.Sprintf("%s,%s", roleFilterMap[key].Group, role.Group)
				}
				kindArr := strings.Split(roleFilterMap[key].Kind, ",")
				if containsArr(kindArr, AllKind) {
					roleFilterMap[key].Kind = AllKind
				} else if !containsArr(kindArr, role.Kind) {
					roleFilterMap[key].Kind = fmt.Sprintf("%s,%s", roleFilterMap[key].Kind, role.Kind)
				}
				resourceArr := strings.Split(roleFilterMap[key].Resource, ",")
				if containsArr(resourceArr, AllResource) {
					roleFilterMap[key].Resource = AllResource
				} else if !containsArr(resourceArr, role.Resource) {
					roleFilterMap[key].Resource = fmt.Sprintf("%s,%s", roleFilterMap[key].Resource, role.Resource)
				}
			} else if role.Entity == bean2.EntityJobs {
				envArr := strings.Split(roleFilterMap[key].Environment, ",")
				if containsArr(envArr, AllEnvironment) {
					roleFilterMap[key].Environment = AllEnvironment
				} else if !containsArr(envArr, role.Environment) {
					roleFilterMap[key].Environment = fmt.Sprintf("%s,%s", roleFilterMap[key].Environment, role.Environment)
				}
				entityArr := strings.Split(roleFilterMap[key].EntityName, ",")
				if !containsArr(entityArr, role.EntityName) {
					roleFilterMap[key].EntityName = fmt.Sprintf("%s,%s", roleFilterMap[key].EntityName, role.EntityName)
				}
				workflowArr := strings.Split(roleFilterMap[key].Workflow, ",")
				if containsArr(workflowArr, AllWorkflow) {
					roleFilterMap[key].Workflow = AllWorkflow
				} else if !containsArr(workflowArr, role.Workflow) {
					roleFilterMap[key].Workflow = fmt.Sprintf("%s,%s", roleFilterMap[key].Workflow, role.Workflow)
				}
			} else {
				envArr := strings.Split(roleFilterMap[key].Environment, ",")
				if containsArr(envArr, AllEnvironment) {
					roleFilterMap[key].Environment = AllEnvironment
				} else if !containsArr(envArr, role.Environment) {
					roleFilterMap[key].Environment = fmt.Sprintf("%s,%s", roleFilterMap[key].Environment, role.Environment)
				}
				entityArr := strings.Split(roleFilterMap[key].EntityName, ",")
				if !containsArr(entityArr, role.EntityName) {
					roleFilterMap[key].EntityName = fmt.Sprintf("%s,%s", roleFilterMap[key].EntityName, role.EntityName)
				}
			}
		} else {
			roleFilterMap[key] = &bean.RoleFilter{
				Entity:      role.Entity,
				Team:        role.Team,
				Environment: role.Environment,
				EntityName:  role.EntityName,
				Action:      role.Action,
				AccessType:  role.AccessType,
				Cluster:     role.Cluster,
				Namespace:   role.Namespace,
				Group:       role.Group,
				Kind:        role.Kind,
				Resource:    role.Resource,
<<<<<<< HEAD
				Approver:    role.Approver,
=======
				Workflow:    role.Workflow,
>>>>>>> d3c82bd9
			}

		}
		if role.Role == bean.SUPERADMIN {
			isSuperAdmin = true
		}
	}
	for _, v := range roleFilterMap {
		if v.Action == "super-admin" {
			continue
		}
		roleFilters = append(roleFilters, *v)
	}
	roleFilters = impl.userCommonService.MergeCustomRoleFilters(roleFilters)
	groups, err := casbin2.GetRolesForUser(model.EmailId)
	if err != nil {
		impl.logger.Warnw("No Roles Found for user", "id", model.Id)
	}

	var filterGroups []string
	for _, item := range groups {
		if strings.Contains(item, "group:") {
			filterGroups = append(filterGroups, item)
		}
	}

	if len(filterGroups) > 0 {
		filterGroupsModels, err := impl.roleGroupRepository.GetRoleGroupListByCasbinNames(filterGroups)
		if err != nil {
			impl.logger.Warnw("No Roles Found for user", "id", model.Id)
		}
		filterGroups = nil
		for _, item := range filterGroupsModels {
			filterGroups = append(filterGroups, item.Name)
		}
	} else {
		impl.logger.Warnw("no roles found for user", "email", model.EmailId)
	}

	if len(filterGroups) == 0 {
		filterGroups = make([]string, 0)
	}
	if len(roleFilters) == 0 {
		roleFilters = make([]bean.RoleFilter, 0)
	}
	return isSuperAdmin, roleFilters, filterGroups
}

// GetAll excluding API token user
func (impl UserServiceImpl) GetAll() ([]bean.UserInfo, error) {
	model, err := impl.userRepository.GetAllExcludingApiTokenUser()
	if err != nil {
		impl.logger.Errorw("error while fetching user from db", "error", err)
		return nil, err
	}
	var response []bean.UserInfo
	for _, m := range model {
		response = append(response, bean.UserInfo{
			Id:          m.Id,
			EmailId:     m.EmailId,
			RoleFilters: make([]bean.RoleFilter, 0),
			Groups:      make([]string, 0),
		})
	}
	if len(response) == 0 {
		response = make([]bean.UserInfo, 0)
	}
	return response, nil
}

func (impl UserServiceImpl) GetAllDetailedUsers() ([]bean.UserInfo, error) {
	models, err := impl.userRepository.GetAllExcludingApiTokenUser()
	if err != nil {
		impl.logger.Errorw("error while fetching user from db", "error", err)
		return nil, err
	}
	var response []bean.UserInfo
	for _, model := range models {
		isSuperAdmin, roleFilters, filterGroups := impl.getUserMetadata(&model)
		for index, roleFilter := range roleFilters {
			if roleFilter.Entity == "" {
				roleFilters[index].Entity = bean2.ENTITY_APPS
			}
			if roleFilter.Entity == bean2.ENTITY_APPS && roleFilter.AccessType == "" {
				roleFilters[index].AccessType = bean2.DEVTRON_APP
			}
		}
		response = append(response, bean.UserInfo{
			Id:          model.Id,
			EmailId:     model.EmailId,
			RoleFilters: roleFilters,
			Groups:      filterGroups,
			SuperAdmin:  isSuperAdmin,
		})
	}
	if len(response) == 0 {
		response = make([]bean.UserInfo, 0)
	}
	return response, nil
}

func (impl UserServiceImpl) UserExists(emailId string) bool {
	model, err := impl.userRepository.FetchActiveUserByEmail(emailId)
	if err != nil {
		impl.logger.Errorw("error while fetching user from db", "error", err)
		return false
	}
	if model.Id == 0 {
		impl.logger.Errorw("no user found ", "email", emailId)
		return false
	} else {
		return true
	}
}

func (impl UserServiceImpl) CheckForApproverAccess(appName, envName string, userId int32) bool {
	allowedUsers, err := impl.GetApprovalUsersByEnv(appName, envName)
	if err != nil {
		impl.logger.Errorw("error occurred while fetching approval users", "appName", appName, "envName", envName, "err", err)
		return false
	}
	userInfo, err := impl.GetById(userId)
	if err != nil {
		impl.logger.Errorw("error occurred while fetching user details", "userId", userId, "err", err)
		return false
	}
	allowed := userId == 2 // admin user
	if !allowed {
		for _, allowedUser := range allowedUsers {
			if userInfo.EmailId == allowedUser {
				allowed = true
				break
			}
		}
	}
	return allowed
}

func (impl UserServiceImpl) GetConfigApprovalUsersByEnv(appName, envName string) ([]string, error) {
	emailIds, permissionGroupNames, err := impl.userAuthRepository.GetConfigApprovalUsersByEnv(appName, envName)
	if err != nil {
		return emailIds, err
	}
	finalEmails, err := impl.extractEmailIds(permissionGroupNames, emailIds)
	if err != nil {
		return emailIds, err
	}
	return finalEmails, nil
}

func (impl UserServiceImpl) GetApprovalUsersByEnv(appName, envName string) ([]string, error) {
	emailIds, permissionGroupNames, err := impl.userAuthRepository.GetApprovalUsersByEnv(appName, envName)
	if err != nil {
		return emailIds, err
	}
	finalEmails, err := impl.extractEmailIds(permissionGroupNames, emailIds)
	if err != nil {
		return emailIds, err
	}
	return finalEmails, nil
}

func (impl UserServiceImpl) extractEmailIds(permissionGroupNames []string, emailIds []string) ([]string, error) {
	for _, groupName := range permissionGroupNames {
		userEmails, err := casbin2.GetUserByRole(groupName)
		if err != nil {
			return emailIds, err
		}
		emailIds = append(emailIds, userEmails...)
	}
	uniqueEmails := make(map[string]bool)
	for _, emailId := range emailIds {
		_, ok := uniqueEmails[emailId]
		if !ok {
			uniqueEmails[emailId] = true
		}
	}
	var finalEmails []string
	for emailId, _ := range uniqueEmails {
		finalEmails = append(finalEmails, emailId)
	}
	return finalEmails, nil
}
func (impl UserServiceImpl) SaveLoginAudit(emailId, clientIp string, id int32) {

	if emailId != "" && id <= 0 {
		user, err := impl.GetUserByEmail(emailId)
		if err != nil {
			impl.logger.Errorw("error in getting userInfo by emailId", "err", err, "emailId", emailId)
			return
		}
		id = user.Id
	}
	if id <= 0 {
		impl.logger.Errorw("Invalid id to save login audit of sso user", "Id", id)
		return
	}
	model := UserAudit{
		UserId:   id,
		ClientIp: clientIp,
	}
	err := impl.userAuditService.Update(&model)
	if err != nil {
		impl.logger.Errorw("error occurred while saving user audit", "err", err)
	}
}

func (impl UserServiceImpl) GetUserByEmail(emailId string) (*bean.UserInfo, error) {
	model, err := impl.userRepository.FetchActiveUserByEmail(emailId)
	if err != nil {
		impl.logger.Errorw("error while fetching user from db", "error", err)
		return nil, err
	}

	roles, err := impl.userAuthRepository.GetRolesByUserId(model.Id)
	if err != nil {
		impl.logger.Warnw("No Roles Found for user", "id", model.Id)
	}
	var roleFilters []bean.RoleFilter
	for _, role := range roles {
		roleFilters = append(roleFilters, bean.RoleFilter{
			Entity:      role.Entity,
			Team:        role.Team,
			Environment: role.Environment,
			EntityName:  role.EntityName,
			Action:      role.Action,
			Cluster:     role.Cluster,
			Namespace:   role.Namespace,
			Group:       role.Group,
			Kind:        role.Kind,
			Resource:    role.Resource,
			Workflow:    role.Workflow,
		})
	}

	response := &bean.UserInfo{
		Id:          model.Id,
		EmailId:     model.EmailId,
		UserType:    model.UserType,
		AccessToken: model.AccessToken,
		RoleFilters: roleFilters,
	}

	return response, nil
}
func (impl UserServiceImpl) GetLoggedInUser(r *http.Request) (int32, error) {
	_, span := otel.Tracer("userService").Start(r.Context(), "GetLoggedInUser")
	defer span.End()
	token := ""
	if strings.Contains(r.URL.Path, "/orchestrator/webhook/ext-ci/") {
		token = r.Header.Get("api-token")
	} else {
		token = r.Header.Get("token")
	}
	userId, userType, err := impl.GetUserByToken(r.Context(), token)
	// if user is of api-token type, then update lastUsedBy and lastUsedAt
	if err == nil && userType == bean.USER_TYPE_API_TOKEN {
		go impl.saveUserAudit(r, userId)
	}
	return userId, err
}

func (impl UserServiceImpl) GetUserByToken(context context.Context, token string) (int32, string, error) {
	_, span := otel.Tracer("userService").Start(context, "GetUserByToken")
	email, err := impl.GetEmailFromToken(token)
	span.End()
	if err != nil {
		return http.StatusUnauthorized, "", err
	}
	userInfo, err := impl.GetUserByEmail(email)
	if err != nil {
		impl.logger.Errorw("unable to fetch user from db", "error", err)
		err := &util.ApiError{
			Code:            constants.UserNotFoundForToken,
			InternalMessage: "user not found for token",
			UserMessage:     fmt.Sprintf("no user found against provided token: %s", token),
		}
		return http.StatusUnauthorized, "", err
	}
	return userInfo.Id, userInfo.UserType, nil
}

func (impl UserServiceImpl) GetEmailFromToken(token string) (string, error) {
	if token == "" {
		impl.logger.Infow("no token provided")
		err := &util.ApiError{
			Code:            constants.UserNoTokenProvided,
			InternalMessage: "no token provided",
		}
		return "", err
	}

	claims, err := impl.sessionManager2.VerifyToken(token)

	if err != nil {
		impl.logger.Errorw("failed to verify token", "error", err)
		err := &util.ApiError{
			Code:            constants.UserNoTokenProvided,
			InternalMessage: "failed to verify token",
			UserMessage:     "token verification failed while getting logged in user",
		}
		return "", err
	}

	mapClaims, err := jwt.MapClaims(claims)
	if err != nil {
		impl.logger.Errorw("failed to MapClaims", "error", err)
		err := &util.ApiError{
			Code:            constants.UserNoTokenProvided,
			InternalMessage: "token invalid",
			UserMessage:     "token verification failed while parsing token",
		}
		return "", err
	}

	email := jwt.GetField(mapClaims, "email")
	sub := jwt.GetField(mapClaims, "sub")

	if email == "" && (sub == "admin" || sub == "admin:login") {
		email = "admin"
	}

	return email, nil
}

func (impl UserServiceImpl) GetByIds(ids []int32) ([]bean.UserInfo, error) {
	var beans []bean.UserInfo
	if len(ids) == 0 {
		return beans, nil
	}
	models, err := impl.userRepository.GetByIds(ids)
	if err != nil && err != pg.ErrNoRows {
		impl.logger.Errorw("error while fetching user from db", "error", err)
		return nil, err
	}
	if len(models) > 0 {
		for _, item := range models {
			beans = append(beans, bean.UserInfo{Id: item.Id, EmailId: item.EmailId})
		}
	}
	return beans, nil
}

func (impl UserServiceImpl) DeleteUser(bean *bean.UserInfo) (bool, error) {

	dbConnection := impl.roleGroupRepository.GetConnection()
	tx, err := dbConnection.Begin()
	if err != nil {
		return false, err
	}
	// Rollback tx on error.
	defer tx.Rollback()

	model, err := impl.userRepository.GetById(bean.Id)
	if err != nil {
		impl.logger.Errorw("error while fetching user from db", "error", err)
		return false, err
	}
	urm, err := impl.userAuthRepository.GetUserRoleMappingByUserId(bean.Id)
	if err != nil {
		impl.logger.Errorw("error while fetching user from db", "error", err)
		return false, err
	}
	for _, item := range urm {
		_, err = impl.userAuthRepository.DeleteUserRoleMapping(item, tx)
		if err != nil {
			impl.logger.Errorw("error while fetching user from db", "error", err)
			return false, err
		}
	}
	model.Active = false
	model.UpdatedBy = bean.UserId
	model.UpdatedOn = time.Now()
	model, err = impl.userRepository.UpdateUser(model, tx)
	if err != nil {
		impl.logger.Errorw("error while fetching user from db", "error", err)
		return false, err
	}
	err = tx.Commit()
	if err != nil {
		return false, err
	}

	groups, err := casbin2.GetRolesForUser(model.EmailId)
	if err != nil {
		impl.logger.Warnw("No Roles Found for user", "id", model.Id)
	}
	var eliminatedPolicies []casbin2.Policy
	for _, item := range groups {
		flag := casbin2.DeleteRoleForUser(model.EmailId, item)
		if flag == false {
			impl.logger.Warnw("unable to delete role:", "user", model.EmailId, "role", item)
		}
		eliminatedPolicies = append(eliminatedPolicies, casbin2.Policy{Type: "g", Sub: casbin2.Subject(model.EmailId), Obj: casbin2.Object(item)})
	}
	// updating in casbin
	if len(eliminatedPolicies) > 0 {
		pRes := casbin2.RemovePolicy(eliminatedPolicies)
		impl.logger.Infow("Failed to remove policies", "policies", pRes)
	}

	return true, nil
}

func (impl UserServiceImpl) CheckUserRoles(id int32) ([]string, error) {
	model, err := impl.userRepository.GetByIdIncludeDeleted(id)
	if err != nil {
		impl.logger.Errorw("error while fetching user from db", "error", err)
		return nil, err
	}

	groups, err := casbin2.GetRolesForUser(model.EmailId)
	if err != nil {
		impl.logger.Errorw("No Roles Found for user", "id", model.Id)
		return nil, err
	}

	return groups, nil
}

func (impl UserServiceImpl) SyncOrchestratorToCasbin() (bool, error) {
	roles, err := impl.userAuthRepository.GetAllRole()
	if err != nil {
		impl.logger.Errorw("error while fetching roles from db", "error", err)
		return false, err
	}
	total := len(roles)
	processed := 0
	impl.logger.Infow("total roles found for sync", "len", total)
	//loading policy for safety
	casbin2.LoadPolicy()
	for _, role := range roles {
		if len(role.Team) > 0 {
			flag, err := impl.userAuthRepository.SyncOrchestratorToCasbin(role.Team, role.EntityName, role.Environment, nil)
			if err != nil {
				impl.logger.Errorw("error sync orchestrator to casbin", "error", err)
				return false, err
			}
			if !flag {
				impl.logger.Infow("sync failed orchestrator to db", "roleId", role.Id)
			}
		}
		processed = processed + 1
	}
	//loading policy for syncing orchestrator to casbin with updated policies(if any)
	casbin2.LoadPolicy()
	impl.logger.Infow("total roles processed for sync", "len", processed)
	return true, nil
}

func (impl UserServiceImpl) IsSuperAdmin(userId int) (bool, error) {
	//validating if action user is not admin and trying to update user who has super admin polices, return 403
	isSuperAdmin := false
	userCasbinRoles, err := impl.CheckUserRoles(int32(userId))
	if err != nil {
		return isSuperAdmin, err
	}
	//if user which going to updated is super admin, action performing user also be super admin
	for _, item := range userCasbinRoles {
		if item == bean.SUPERADMIN {
			isSuperAdmin = true
			break
		}
	}
	return isSuperAdmin, nil
}

func (impl UserServiceImpl) GetByIdIncludeDeleted(id int32) (*bean.UserInfo, error) {
	model, err := impl.userRepository.GetByIdIncludeDeleted(id)
	if err != nil {
		impl.logger.Errorw("error while fetching user from db", "error", err)
		return nil, err
	}
	response := &bean.UserInfo{
		Id:      model.Id,
		EmailId: model.EmailId,
	}
	return response, nil
}

func (impl UserServiceImpl) saveUserAudit(r *http.Request, userId int32) {
	clientIp := util2.GetClientIP(r)
	userAudit := &UserAudit{
		UserId:    userId,
		ClientIp:  clientIp,
		CreatedOn: time.Now(),
	}
	impl.userAuditService.Save(userAudit)
}

func (impl UserServiceImpl) checkGroupAuth(groupName string, token string, managerAuth func(resource, token string, object string) bool, isActionUserSuperAdmin bool) bool {
	//check permission for group which is going to add/eliminate
	roles, err := impl.roleGroupRepository.GetRolesByGroupCasbinName(groupName)
	if err != nil && err != pg.ErrNoRows {
		impl.logger.Errorw("error while fetching user from db", "error", err)
		return false
	}
	hasAccessToGroup := true
	for _, role := range roles {
		if role.AccessType == bean.APP_ACCESS_TYPE_HELM && !isActionUserSuperAdmin {
			hasAccessToGroup = false
		}
		if len(role.Team) > 0 {
			rbacObject := fmt.Sprintf("%s", strings.ToLower(role.Team))
			isValidAuth := managerAuth(casbin2.ResourceUser, token, rbacObject)
			if !isValidAuth {
				hasAccessToGroup = false
			}
		}
		if role.Entity == bean.CLUSTER_ENTITIY && !isActionUserSuperAdmin {
			isValidAuth := impl.userCommonService.CheckRbacForClusterEntity(role.Cluster, role.Namespace, role.Group, role.Kind, role.Resource, token, managerAuth)
			if !isValidAuth {
				hasAccessToGroup = false
			}
		}

	}
	return hasAccessToGroup
}

func (impl UserServiceImpl) GetRoleFiltersByGroupNames(groupNames []string) ([]bean.RoleFilter, error) {
	roles, err := impl.roleGroupRepository.GetRolesByGroupNames(groupNames)
	if err != nil && err != pg.ErrNoRows {
		impl.logger.Errorw("error in getting roles by group names", "err", err)
		return nil, err
	}
	var roleFilters []bean.RoleFilter
	roleFilterMap := make(map[string]*bean.RoleFilter)
	for _, role := range roles {
		key := ""
<<<<<<< HEAD
		if len(role.Team) > 0 {
			key = fmt.Sprintf("%s_%s_%s_%t", role.Team, role.Action, role.AccessType, role.Approver)
=======
		if len(role.Team) > 0 && role.Entity != bean2.EntityJobs {
			key = fmt.Sprintf("%s_%s_%s", role.Team, role.Action, role.AccessType)
		} else if role.Entity == bean2.EntityJobs {
			key = fmt.Sprintf("%s_%s_%s_%s", role.Team, role.Action, role.AccessType, role.Workflow)
>>>>>>> d3c82bd9
		} else if len(role.Entity) > 0 {
			if role.Entity == bean.CLUSTER_ENTITIY {
				key = fmt.Sprintf("%s_%s_%s_%s_%s_%s", role.Entity, role.Action, role.Cluster,
					role.Namespace, role.Group, role.Kind)
			} else {
				key = fmt.Sprintf("%s_%s_%s", role.Entity, role.Action)
			}
		}
		if _, ok := roleFilterMap[key]; ok {
			if role.Entity == bean.CLUSTER_ENTITIY {
				namespaceArr := strings.Split(roleFilterMap[key].Namespace, ",")
				if containsArr(namespaceArr, AllNamespace) {
					roleFilterMap[key].Namespace = AllNamespace
				} else if !containsArr(namespaceArr, role.Namespace) {
					roleFilterMap[key].Namespace = fmt.Sprintf("%s,%s", roleFilterMap[key].Namespace, role.Namespace)
				}
				groupArr := strings.Split(roleFilterMap[key].Group, ",")
				if containsArr(groupArr, AllGroup) {
					roleFilterMap[key].Group = AllGroup
				} else if !containsArr(groupArr, role.Group) {
					roleFilterMap[key].Group = fmt.Sprintf("%s,%s", roleFilterMap[key].Group, role.Group)
				}
				kindArr := strings.Split(roleFilterMap[key].Kind, ",")
				if containsArr(kindArr, AllKind) {
					roleFilterMap[key].Kind = AllKind
				} else if !containsArr(kindArr, role.Kind) {
					roleFilterMap[key].Kind = fmt.Sprintf("%s,%s", roleFilterMap[key].Kind, role.Kind)
				}
				resourceArr := strings.Split(roleFilterMap[key].Resource, ",")
				if containsArr(resourceArr, AllResource) {
					roleFilterMap[key].Resource = AllResource
				} else if !containsArr(resourceArr, role.Resource) {
					roleFilterMap[key].Resource = fmt.Sprintf("%s,%s", roleFilterMap[key].Resource, role.Resource)
				}
			} else if role.Entity == bean2.EntityJobs {
				envArr := strings.Split(roleFilterMap[key].Environment, ",")
				if containsArr(envArr, AllEnvironment) {
					roleFilterMap[key].Environment = AllEnvironment
				} else if !containsArr(envArr, role.Environment) {
					roleFilterMap[key].Environment = fmt.Sprintf("%s,%s", roleFilterMap[key].Environment, role.Environment)
				}
				entityArr := strings.Split(roleFilterMap[key].EntityName, ",")
				if !containsArr(entityArr, role.EntityName) {
					roleFilterMap[key].EntityName = fmt.Sprintf("%s,%s", roleFilterMap[key].EntityName, role.EntityName)
				}
				workflowArr := strings.Split(roleFilterMap[key].Workflow, ",")
				if containsArr(workflowArr, AllWorkflow) {
					roleFilterMap[key].Workflow = AllWorkflow
				} else if !containsArr(workflowArr, role.Workflow) {
					roleFilterMap[key].Workflow = fmt.Sprintf("%s,%s", roleFilterMap[key].Workflow, role.Workflow)
				}
			} else {
				envArr := strings.Split(roleFilterMap[key].Environment, ",")
				if containsArr(envArr, AllEnvironment) {
					roleFilterMap[key].Environment = AllEnvironment
				} else if !containsArr(envArr, role.Environment) {
					roleFilterMap[key].Environment = fmt.Sprintf("%s,%s", roleFilterMap[key].Environment, role.Environment)
				}
				entityArr := strings.Split(roleFilterMap[key].EntityName, ",")
				if !containsArr(entityArr, role.EntityName) {
					roleFilterMap[key].EntityName = fmt.Sprintf("%s,%s", roleFilterMap[key].EntityName, role.EntityName)
				}
			}
		} else {
			roleFilterMap[key] = &bean.RoleFilter{
				Entity:      role.Entity,
				Team:        role.Team,
				Environment: role.Environment,
				EntityName:  role.EntityName,
				Action:      role.Action,
				AccessType:  role.AccessType,
				Cluster:     role.Cluster,
				Namespace:   role.Namespace,
				Group:       role.Group,
				Kind:        role.Kind,
				Resource:    role.Resource,
				Workflow:    role.Workflow,
			}

		}
	}
	for _, v := range roleFilterMap {
		if v.Action == "super-admin" {
			continue
		}
		roleFilters = append(roleFilters, *v)
	}
	roleFilters = impl.userCommonService.MergeCustomRoleFilters(roleFilters)
	for index, roleFilter := range roleFilters {
		if roleFilter.Entity == "" {
			roleFilters[index].Entity = bean2.ENTITY_APPS
		}
		if roleFilter.Entity == bean2.ENTITY_APPS && roleFilter.AccessType == "" {
			roleFilters[index].AccessType = bean2.DEVTRON_APP
		}
	}
	return roleFilters, nil
}

func (impl *UserServiceImpl) createOrUpdateUserRolesForOtherEntity(roleFilter bean.RoleFilter, userId int32, model *repository2.UserModel, existingRoles map[int]repository2.UserRoleModel, token string, managerAuth func(resource string, token string, object string) bool, tx *pg.Tx, entity string, capacity int) ([]casbin2.Policy, bool, error) {
	rolesChanged := false
	var policiesToBeAdded = make([]casbin2.Policy, 0, capacity)
	actionType := roleFilter.Action
	accessType := roleFilter.AccessType
	entityNames := strings.Split(roleFilter.EntityName, ",")
	environments := strings.Split(roleFilter.Environment, ",")
	for _, environment := range environments {
		for _, entityName := range entityNames {
			if managerAuth != nil {
				// check auth only for apps permission, skip for chart group
				rbacObject := fmt.Sprintf("%s", strings.ToLower(roleFilter.Team))
				isValidAuth := managerAuth(casbin2.ResourceUser, token, rbacObject)
				if !isValidAuth {
					continue
				}
			}
			entityName = impl.userCommonService.RemovePlaceHolderInRoleFilterField(entityName)
			environment = impl.userCommonService.RemovePlaceHolderInRoleFilterField(environment)
			roleModel, err := impl.userAuthRepository.GetRoleByFilterForAllTypes(entity, roleFilter.Team, entityName, environment, actionType, accessType, "", "", "", "", "", actionType, false, "")
			if err != nil {
				impl.logger.Errorw("error in getting role by all type", "err", err, "roleFilter", roleFilter)
				return policiesToBeAdded, rolesChanged, err
			}
			if roleModel.Id == 0 {
				impl.logger.Debugw("no role found for given filter", "filter", "roleFilter", roleFilter)
				flag, err, policiesAdded := impl.userCommonService.CreateDefaultPoliciesForAllTypes(roleFilter.Team, entityName, environment, entity, "", "", "", "", "", actionType, accessType, "", userId)
				if err != nil || flag == false {
					return policiesToBeAdded, rolesChanged, err
				}
				policiesToBeAdded = append(policiesToBeAdded, policiesAdded...)
				roleModel, err = impl.userAuthRepository.GetRoleByFilterForAllTypes(entity, roleFilter.Team, entityName, environment, actionType, accessType, "", "", "", "", "", actionType, false, "")
				if err != nil {
					return policiesToBeAdded, rolesChanged, err
				}
				if roleModel.Id == 0 {
					continue
				}
			}
			if _, ok := existingRoles[roleModel.Id]; ok {
				//Adding policies which is removed
				policiesToBeAdded = append(policiesToBeAdded, casbin2.Policy{Type: "g", Sub: casbin2.Subject(model.EmailId), Obj: casbin2.Object(roleModel.Role)})
			} else if roleModel.Id > 0 {
				rolesChanged = true
				userRoleModel := &repository2.UserRoleModel{
					UserId: model.Id,
					RoleId: roleModel.Id,
					AuditLog: sql.AuditLog{
						CreatedBy: userId,
						CreatedOn: time.Now(),
						UpdatedBy: userId,
						UpdatedOn: time.Now(),
					}}
				userRoleModel, err = impl.userAuthRepository.CreateUserRoleMapping(userRoleModel, tx)
				if err != nil {
					return nil, rolesChanged, err
				}
				policiesToBeAdded = append(policiesToBeAdded, casbin2.Policy{Type: "g", Sub: casbin2.Subject(model.EmailId), Obj: casbin2.Object(roleModel.Role)})
			}
		}
	}
	return policiesToBeAdded, rolesChanged, nil
}

func (impl *UserServiceImpl) createOrUpdateUserRolesForJobsEntity(roleFilter bean.RoleFilter, userId int32, model *repository2.UserModel, existingRoles map[int]repository2.UserRoleModel, token string, managerAuth func(resource string, token string, object string) bool, tx *pg.Tx, entity string, capacity int) ([]casbin2.Policy, bool, error) {

	rolesChanged := false
	actionType := roleFilter.Action
	accessType := roleFilter.AccessType
	var policiesToBeAdded = make([]casbin2.Policy, 0, capacity)
	entityNames := strings.Split(roleFilter.EntityName, ",")
	environments := strings.Split(roleFilter.Environment, ",")
	workflows := strings.Split(roleFilter.Workflow, ",")
	for _, environment := range environments {
		for _, entityName := range entityNames {
			for _, workflow := range workflows {
				if managerAuth != nil {
					// check auth only for apps permission, skip for chart group
					rbacObject := fmt.Sprintf("%s", strings.ToLower(roleFilter.Team))
					isValidAuth := managerAuth(casbin2.ResourceUser, token, rbacObject)
					if !isValidAuth {
						continue
					}
				}
				entityName = impl.userCommonService.RemovePlaceHolderInRoleFilterField(entityName)
				environment = impl.userCommonService.RemovePlaceHolderInRoleFilterField(environment)
				workflow = impl.userCommonService.RemovePlaceHolderInRoleFilterField(workflow)
				roleModel, err := impl.userAuthRepository.GetRoleByFilterForAllTypes(entity, roleFilter.Team, entityName, environment, actionType, accessType, "", "", "", "", "", actionType, false, workflow)
				if err != nil {
					impl.logger.Errorw("error in getting role by all type", "err", err, "roleFilter", roleFilter)
					return policiesToBeAdded, rolesChanged, err
				}
				if roleModel.Id == 0 {
					impl.logger.Debugw("no role found for given filter", "filter", "roleFilter", roleFilter)
					flag, err, policiesAdded := impl.userCommonService.CreateDefaultPoliciesForAllTypes(roleFilter.Team, entityName, environment, entity, "", "", "", "", "", actionType, accessType, workflow, userId)
					if err != nil || flag == false {
						return policiesToBeAdded, rolesChanged, err
					}
					policiesToBeAdded = append(policiesToBeAdded, policiesAdded...)
					roleModel, err = impl.userAuthRepository.GetRoleByFilterForAllTypes(entity, roleFilter.Team, entityName, environment, actionType, accessType, "", "", "", "", "", actionType, false, workflow)
					if err != nil {
						return policiesToBeAdded, rolesChanged, err
					}
					if roleModel.Id == 0 {
						continue
					}
				}
				if _, ok := existingRoles[roleModel.Id]; ok {
					//Adding policies which is removed
					policiesToBeAdded = append(policiesToBeAdded, casbin2.Policy{Type: "g", Sub: casbin2.Subject(model.EmailId), Obj: casbin2.Object(roleModel.Role)})
				} else if roleModel.Id > 0 {
					rolesChanged = true
					userRoleModel := &repository2.UserRoleModel{
						UserId: model.Id,
						RoleId: roleModel.Id,
						AuditLog: sql.AuditLog{
							CreatedBy: userId,
							CreatedOn: time.Now(),
							UpdatedBy: userId,
							UpdatedOn: time.Now(),
						}}
					userRoleModel, err = impl.userAuthRepository.CreateUserRoleMapping(userRoleModel, tx)
					if err != nil {
						return nil, rolesChanged, err
					}
					policiesToBeAdded = append(policiesToBeAdded, casbin2.Policy{Type: "g", Sub: casbin2.Subject(model.EmailId), Obj: casbin2.Object(roleModel.Role)})
				}
			}
		}
	}
	return policiesToBeAdded, rolesChanged, nil
}<|MERGE_RESOLUTION|>--- conflicted
+++ resolved
@@ -417,11 +417,7 @@
 		if err != nil || flag == false {
 			return nil, err
 		}
-<<<<<<< HEAD
-		roleModel, err := impl.userAuthRepository.GetRoleByFilterForAllTypes("", "", "", "", bean2.SUPER_ADMIN, false, "", "", "", "", "", "", "", false)
-=======
-		roleModel, err := impl.userAuthRepository.GetRoleByFilterForAllTypes("", "", "", "", bean2.SUPER_ADMIN, "", "", "", "", "", "", "", false, "")
->>>>>>> d3c82bd9
+		roleModel, err := impl.userAuthRepository.GetRoleByFilterForAllTypes("", "", "", "", bean2.SUPER_ADMIN, false, "", "", "", "", "", "", "", false, "")
 		if err != nil {
 			return nil, err
 		}
@@ -476,71 +472,9 @@
 			return nil, false, err
 		}
 	} else {
-<<<<<<< HEAD
-		accessType := roleFilter.AccessType
-		entityNames := strings.Split(roleFilter.EntityName, ",")
-		environments := strings.Split(roleFilter.Environment, ",")
-		actions := strings.Split(roleFilter.Action, ",")
-		for _, environment := range environments {
-			for _, entityName := range entityNames {
-				for _, actionType := range actions {
-					if managerAuth != nil {
-						// check auth only for apps permission, skip for chart group
-						rbacObject := fmt.Sprintf("%s", strings.ToLower(roleFilter.Team))
-						isValidAuth := managerAuth(casbin2.ResourceUser, token, rbacObject)
-						if !isValidAuth {
-							continue
-						}
-					}
-					entityName = impl.userCommonService.RemovePlaceHolderInRoleFilterField(entityName)
-					environment = impl.userCommonService.RemovePlaceHolderInRoleFilterField(environment)
-					roleModel, err := impl.userAuthRepository.GetRoleByFilterForAllTypes(entity, roleFilter.Team, entityName, environment, actionType, roleFilter.Approver, accessType, "", "", "", "", "", actionType, false)
-					if err != nil {
-						impl.logger.Errorw("error in getting role by all type", "err", err, "roleFilter", roleFilter)
-						return policiesToBeAdded, rolesChanged, err
-					}
-					if roleModel.Id == 0 {
-						impl.logger.Debugw("no role found for given filter", "filter", roleFilter)
-						flag, err, policiesAdded := impl.userCommonService.CreateDefaultPoliciesForAllTypes(roleFilter.Team, entityName, environment, entity, "", "", "", "", "", actionType, accessType, roleFilter.Approver, userId)
-						if err != nil || flag == false {
-							return policiesToBeAdded, rolesChanged, err
-						}
-						policiesToBeAdded = append(policiesToBeAdded, policiesAdded...)
-						roleModel, err = impl.userAuthRepository.GetRoleByFilterForAllTypes(entity, roleFilter.Team, entityName, environment, actionType, roleFilter.Approver, accessType, "", "", "", "", "", actionType, false)
-						if err != nil {
-							return policiesToBeAdded, rolesChanged, err
-						}
-						if roleModel.Id == 0 {
-							continue
-						}
-					}
-					if _, ok := existingRoles[roleModel.Id]; ok {
-						//Adding policies which is removed
-						policiesToBeAdded = append(policiesToBeAdded, casbin2.Policy{Type: "g", Sub: casbin2.Subject(model.EmailId), Obj: casbin2.Object(roleModel.Role)})
-					} else if roleModel.Id > 0 {
-						rolesChanged = true
-						userRoleModel := &repository2.UserRoleModel{
-							UserId: model.Id,
-							RoleId: roleModel.Id,
-							AuditLog: sql.AuditLog{
-								CreatedBy: userId,
-								CreatedOn: time.Now(),
-								UpdatedBy: userId,
-								UpdatedOn: time.Now(),
-							}}
-						userRoleModel, err = impl.userAuthRepository.CreateUserRoleMapping(userRoleModel, tx)
-						if err != nil {
-							return nil, rolesChanged, err
-						}
-						policiesToBeAdded = append(policiesToBeAdded, casbin2.Policy{Type: "g", Sub: casbin2.Subject(model.EmailId), Obj: casbin2.Object(roleModel.Role)})
-					}
-				}
-			}
-=======
 		policiesToBeAdded, rolesChanged, err = impl.createOrUpdateUserRolesForOtherEntity(roleFilter, userId, model, existingRoles, token, managerAuth, tx, entity, capacity)
 		if err != nil {
 			return nil, false, err
->>>>>>> d3c82bd9
 		}
 	}
 	return policiesToBeAdded, rolesChanged, nil
@@ -574,31 +508,19 @@
 						}
 					}
 					impl.logger.Infow("Getting Role by filter for cluster")
-<<<<<<< HEAD
-					roleModel, err := impl.userAuthRepository.GetRoleByFilterForAllTypes(entity, "", "", "", "", false, accessType, roleFilter.Cluster, namespace, group, kind, resource, actionType, false)
-=======
-					roleModel, err := impl.userAuthRepository.GetRoleByFilterForAllTypes(entity, "", "", "", "", accessType, roleFilter.Cluster, namespace, group, kind, resource, actionType, false, "")
->>>>>>> d3c82bd9
+					roleModel, err := impl.userAuthRepository.GetRoleByFilterForAllTypes(entity, "", "", "", "", false, accessType, roleFilter.Cluster, namespace, group, kind, resource, actionType, false, "")
 					if err != nil {
 						return policiesToBeAdded, rolesChanged, err
 					}
 					if roleModel.Id == 0 {
 						impl.logger.Infow("Creating Polices for cluster", resource, kind, namespace, group)
-<<<<<<< HEAD
-						flag, err, policiesAdded := impl.userCommonService.CreateDefaultPoliciesForAllTypes("", "", "", entity, roleFilter.Cluster, namespace, group, kind, resource, actionType, accessType, false, userId)
-=======
-						flag, err, policiesAdded := impl.userCommonService.CreateDefaultPoliciesForAllTypes("", "", "", entity, roleFilter.Cluster, namespace, group, kind, resource, actionType, accessType, "", userId)
->>>>>>> d3c82bd9
+						flag, err, policiesAdded := impl.userCommonService.CreateDefaultPoliciesForAllTypes("", "", "", entity, roleFilter.Cluster, namespace, group, kind, resource, actionType, accessType, false, "", userId)
 						if err != nil || flag == false {
 							return policiesToBeAdded, rolesChanged, err
 						}
 						policiesToBeAdded = append(policiesToBeAdded, policiesAdded...)
 						impl.logger.Infow("getting role again for cluster")
-<<<<<<< HEAD
-						roleModel, err = impl.userAuthRepository.GetRoleByFilterForAllTypes(entity, "", "", "", "", false, accessType, roleFilter.Cluster, namespace, group, kind, resource, actionType, false)
-=======
-						roleModel, err = impl.userAuthRepository.GetRoleByFilterForAllTypes(entity, "", "", "", "", accessType, roleFilter.Cluster, namespace, group, kind, resource, actionType, false, "")
->>>>>>> d3c82bd9
+						roleModel, err = impl.userAuthRepository.GetRoleByFilterForAllTypes(entity, "", "", "", "", false, accessType, roleFilter.Cluster, namespace, group, kind, resource, actionType, false, "")
 						if err != nil {
 							return policiesToBeAdded, rolesChanged, err
 						}
@@ -651,27 +573,16 @@
 			Group:       role.Group,
 			Kind:        role.Kind,
 			Resource:    role.Resource,
-<<<<<<< HEAD
 			Approver:    role.Approver,
-		})
-		key := fmt.Sprintf("%s-%s-%s-%s-%s-%s-%t-%s-%s-%s-%s-%s", role.Entity, role.Team, role.Environment,
-			role.EntityName, role.Action, role.AccessType, role.Approver, role.Cluster, role.Namespace, role.Group, role.Kind, role.Resource)
-		keysMap[key] = true
-	}
-	for _, role := range newR {
-		key := fmt.Sprintf("%s-%s-%s-%s-%s-%s-%t-%s-%s-%s-%s-%s", role.Entity, role.Team, role.Environment,
-			role.EntityName, role.Action, role.AccessType, role.Approver, role.Cluster, role.Namespace, role.Group, role.Kind, role.Resource)
-=======
 			Workflow:    role.Workflow,
 		})
-		key := fmt.Sprintf("%s-%s-%s-%s-%s-%s-%s-%s-%s-%s-%s-%s", role.Entity, role.Team, role.Environment,
-			role.EntityName, role.Action, role.AccessType, role.Cluster, role.Namespace, role.Group, role.Kind, role.Resource, role.Workflow)
+		key := fmt.Sprintf("%s-%s-%s-%s-%s-%s-%t-%s-%s-%s-%s-%s-%s", role.Entity, role.Team, role.Environment,
+			role.EntityName, role.Action, role.AccessType, role.Approver, role.Cluster, role.Namespace, role.Group, role.Kind, role.Resource, role.Workflow)
 		keysMap[key] = true
 	}
 	for _, role := range newR {
-		key := fmt.Sprintf("%s-%s-%s-%s-%s-%s-%s-%s-%s-%s-%s-%s", role.Entity, role.Team, role.Environment,
-			role.EntityName, role.Action, role.AccessType, role.Cluster, role.Namespace, role.Group, role.Kind, role.Resource, role.Workflow)
->>>>>>> d3c82bd9
+		key := fmt.Sprintf("%s-%s-%s-%s-%s-%s-%t-%s-%s-%s-%s-%s-%s", role.Entity, role.Team, role.Environment,
+			role.EntityName, role.Action, role.AccessType, role.Approver, role.Cluster, role.Namespace, role.Group, role.Kind, role.Resource, role.Workflow)
 		if _, ok := keysMap[key]; !ok {
 			roleFilters = append(roleFilters, bean.RoleFilter{
 				Entity:      role.Entity,
@@ -685,11 +596,8 @@
 				Group:       role.Group,
 				Kind:        role.Kind,
 				Resource:    role.Resource,
-<<<<<<< HEAD
 				Approver:    role.Approver,
-=======
 				Workflow:    role.Workflow,
->>>>>>> d3c82bd9
 			})
 		}
 	}
@@ -884,11 +792,7 @@
 		if err != nil || flag == false {
 			return nil, false, false, nil, err
 		}
-<<<<<<< HEAD
-		roleModel, err := impl.userAuthRepository.GetRoleByFilterForAllTypes("", "", "", "", bean2.SUPER_ADMIN, false, "", "", "", "", "", "", "", false)
-=======
-		roleModel, err := impl.userAuthRepository.GetRoleByFilterForAllTypes("", "", "", "", bean2.SUPER_ADMIN, "", "", "", "", "", "", "", false, "")
->>>>>>> d3c82bd9
+		roleModel, err := impl.userAuthRepository.GetRoleByFilterForAllTypes("", "", "", "", bean2.SUPER_ADMIN, false, "", "", "", "", "", "", "", false, "")
 		if err != nil {
 			return nil, false, false, nil, err
 		}
@@ -974,15 +878,10 @@
 	roleFilterMap := make(map[string]*bean.RoleFilter)
 	for _, role := range roles {
 		key := ""
-<<<<<<< HEAD
 		if len(role.Team) > 0 {
 			key = fmt.Sprintf("%s_%s_%s_%t", role.Team, role.Action, role.AccessType, role.Approver)
-=======
-		if len(role.Team) > 0 && role.Entity != bean2.EntityJobs {
-			key = fmt.Sprintf("%s_%s_%s", role.Team, role.Action, role.AccessType)
 		} else if role.Entity == bean2.EntityJobs {
 			key = fmt.Sprintf("%s_%s_%s_%s", role.Team, role.Action, role.AccessType, role.Workflow)
->>>>>>> d3c82bd9
 		} else if len(role.Entity) > 0 {
 			if role.Entity == bean.CLUSTER_ENTITIY {
 				key = fmt.Sprintf("%s_%s_%s_%s_%s_%s", role.Entity, role.Action, role.Cluster,
@@ -1059,11 +958,8 @@
 				Group:       role.Group,
 				Kind:        role.Kind,
 				Resource:    role.Resource,
-<<<<<<< HEAD
 				Approver:    role.Approver,
-=======
 				Workflow:    role.Workflow,
->>>>>>> d3c82bd9
 			}
 
 		}
@@ -1594,15 +1490,10 @@
 	roleFilterMap := make(map[string]*bean.RoleFilter)
 	for _, role := range roles {
 		key := ""
-<<<<<<< HEAD
 		if len(role.Team) > 0 {
 			key = fmt.Sprintf("%s_%s_%s_%t", role.Team, role.Action, role.AccessType, role.Approver)
-=======
-		if len(role.Team) > 0 && role.Entity != bean2.EntityJobs {
-			key = fmt.Sprintf("%s_%s_%s", role.Team, role.Action, role.AccessType)
 		} else if role.Entity == bean2.EntityJobs {
 			key = fmt.Sprintf("%s_%s_%s_%s", role.Team, role.Action, role.AccessType, role.Workflow)
->>>>>>> d3c82bd9
 		} else if len(role.Entity) > 0 {
 			if role.Entity == bean.CLUSTER_ENTITIY {
 				key = fmt.Sprintf("%s_%s_%s_%s_%s_%s", role.Entity, role.Action, role.Cluster,
@@ -1705,79 +1596,13 @@
 func (impl *UserServiceImpl) createOrUpdateUserRolesForOtherEntity(roleFilter bean.RoleFilter, userId int32, model *repository2.UserModel, existingRoles map[int]repository2.UserRoleModel, token string, managerAuth func(resource string, token string, object string) bool, tx *pg.Tx, entity string, capacity int) ([]casbin2.Policy, bool, error) {
 	rolesChanged := false
 	var policiesToBeAdded = make([]casbin2.Policy, 0, capacity)
-	actionType := roleFilter.Action
 	accessType := roleFilter.AccessType
 	entityNames := strings.Split(roleFilter.EntityName, ",")
 	environments := strings.Split(roleFilter.Environment, ",")
+	actions := strings.Split(roleFilter.Action, ",")
 	for _, environment := range environments {
 		for _, entityName := range entityNames {
-			if managerAuth != nil {
-				// check auth only for apps permission, skip for chart group
-				rbacObject := fmt.Sprintf("%s", strings.ToLower(roleFilter.Team))
-				isValidAuth := managerAuth(casbin2.ResourceUser, token, rbacObject)
-				if !isValidAuth {
-					continue
-				}
-			}
-			entityName = impl.userCommonService.RemovePlaceHolderInRoleFilterField(entityName)
-			environment = impl.userCommonService.RemovePlaceHolderInRoleFilterField(environment)
-			roleModel, err := impl.userAuthRepository.GetRoleByFilterForAllTypes(entity, roleFilter.Team, entityName, environment, actionType, accessType, "", "", "", "", "", actionType, false, "")
-			if err != nil {
-				impl.logger.Errorw("error in getting role by all type", "err", err, "roleFilter", roleFilter)
-				return policiesToBeAdded, rolesChanged, err
-			}
-			if roleModel.Id == 0 {
-				impl.logger.Debugw("no role found for given filter", "filter", "roleFilter", roleFilter)
-				flag, err, policiesAdded := impl.userCommonService.CreateDefaultPoliciesForAllTypes(roleFilter.Team, entityName, environment, entity, "", "", "", "", "", actionType, accessType, "", userId)
-				if err != nil || flag == false {
-					return policiesToBeAdded, rolesChanged, err
-				}
-				policiesToBeAdded = append(policiesToBeAdded, policiesAdded...)
-				roleModel, err = impl.userAuthRepository.GetRoleByFilterForAllTypes(entity, roleFilter.Team, entityName, environment, actionType, accessType, "", "", "", "", "", actionType, false, "")
-				if err != nil {
-					return policiesToBeAdded, rolesChanged, err
-				}
-				if roleModel.Id == 0 {
-					continue
-				}
-			}
-			if _, ok := existingRoles[roleModel.Id]; ok {
-				//Adding policies which is removed
-				policiesToBeAdded = append(policiesToBeAdded, casbin2.Policy{Type: "g", Sub: casbin2.Subject(model.EmailId), Obj: casbin2.Object(roleModel.Role)})
-			} else if roleModel.Id > 0 {
-				rolesChanged = true
-				userRoleModel := &repository2.UserRoleModel{
-					UserId: model.Id,
-					RoleId: roleModel.Id,
-					AuditLog: sql.AuditLog{
-						CreatedBy: userId,
-						CreatedOn: time.Now(),
-						UpdatedBy: userId,
-						UpdatedOn: time.Now(),
-					}}
-				userRoleModel, err = impl.userAuthRepository.CreateUserRoleMapping(userRoleModel, tx)
-				if err != nil {
-					return nil, rolesChanged, err
-				}
-				policiesToBeAdded = append(policiesToBeAdded, casbin2.Policy{Type: "g", Sub: casbin2.Subject(model.EmailId), Obj: casbin2.Object(roleModel.Role)})
-			}
-		}
-	}
-	return policiesToBeAdded, rolesChanged, nil
-}
-
-func (impl *UserServiceImpl) createOrUpdateUserRolesForJobsEntity(roleFilter bean.RoleFilter, userId int32, model *repository2.UserModel, existingRoles map[int]repository2.UserRoleModel, token string, managerAuth func(resource string, token string, object string) bool, tx *pg.Tx, entity string, capacity int) ([]casbin2.Policy, bool, error) {
-
-	rolesChanged := false
-	actionType := roleFilter.Action
-	accessType := roleFilter.AccessType
-	var policiesToBeAdded = make([]casbin2.Policy, 0, capacity)
-	entityNames := strings.Split(roleFilter.EntityName, ",")
-	environments := strings.Split(roleFilter.Environment, ",")
-	workflows := strings.Split(roleFilter.Workflow, ",")
-	for _, environment := range environments {
-		for _, entityName := range entityNames {
-			for _, workflow := range workflows {
+			for _, actionType := range actions {
 				if managerAuth != nil {
 					// check auth only for apps permission, skip for chart group
 					rbacObject := fmt.Sprintf("%s", strings.ToLower(roleFilter.Team))
@@ -1788,20 +1613,19 @@
 				}
 				entityName = impl.userCommonService.RemovePlaceHolderInRoleFilterField(entityName)
 				environment = impl.userCommonService.RemovePlaceHolderInRoleFilterField(environment)
-				workflow = impl.userCommonService.RemovePlaceHolderInRoleFilterField(workflow)
-				roleModel, err := impl.userAuthRepository.GetRoleByFilterForAllTypes(entity, roleFilter.Team, entityName, environment, actionType, accessType, "", "", "", "", "", actionType, false, workflow)
+				roleModel, err := impl.userAuthRepository.GetRoleByFilterForAllTypes(entity, roleFilter.Team, entityName, environment, actionType, roleFilter.Approver, accessType, "", "", "", "", "", actionType, false, "")
 				if err != nil {
 					impl.logger.Errorw("error in getting role by all type", "err", err, "roleFilter", roleFilter)
 					return policiesToBeAdded, rolesChanged, err
 				}
 				if roleModel.Id == 0 {
-					impl.logger.Debugw("no role found for given filter", "filter", "roleFilter", roleFilter)
-					flag, err, policiesAdded := impl.userCommonService.CreateDefaultPoliciesForAllTypes(roleFilter.Team, entityName, environment, entity, "", "", "", "", "", actionType, accessType, workflow, userId)
+					impl.logger.Debugw("no role found for given filter", "filter", roleFilter)
+					flag, err, policiesAdded := impl.userCommonService.CreateDefaultPoliciesForAllTypes(roleFilter.Team, entityName, environment, entity, "", "", "", "", "", actionType, accessType, roleFilter.Approver, "", userId)
 					if err != nil || flag == false {
 						return policiesToBeAdded, rolesChanged, err
 					}
 					policiesToBeAdded = append(policiesToBeAdded, policiesAdded...)
-					roleModel, err = impl.userAuthRepository.GetRoleByFilterForAllTypes(entity, roleFilter.Team, entityName, environment, actionType, accessType, "", "", "", "", "", actionType, false, workflow)
+					roleModel, err = impl.userAuthRepository.GetRoleByFilterForAllTypes(entity, roleFilter.Team, entityName, environment, actionType, roleFilter.Approver, accessType, "", "", "", "", "", actionType, false, "")
 					if err != nil {
 						return policiesToBeAdded, rolesChanged, err
 					}
@@ -1833,4 +1657,73 @@
 		}
 	}
 	return policiesToBeAdded, rolesChanged, nil
+}
+
+func (impl *UserServiceImpl) createOrUpdateUserRolesForJobsEntity(roleFilter bean.RoleFilter, userId int32, model *repository2.UserModel, existingRoles map[int]repository2.UserRoleModel, token string, managerAuth func(resource string, token string, object string) bool, tx *pg.Tx, entity string, capacity int) ([]casbin2.Policy, bool, error) {
+
+	rolesChanged := false
+	actionType := roleFilter.Action
+	accessType := roleFilter.AccessType
+	var policiesToBeAdded = make([]casbin2.Policy, 0, capacity)
+	entityNames := strings.Split(roleFilter.EntityName, ",")
+	environments := strings.Split(roleFilter.Environment, ",")
+	workflows := strings.Split(roleFilter.Workflow, ",")
+	for _, environment := range environments {
+		for _, entityName := range entityNames {
+			for _, workflow := range workflows {
+				if managerAuth != nil {
+					// check auth only for apps permission, skip for chart group
+					rbacObject := fmt.Sprintf("%s", strings.ToLower(roleFilter.Team))
+					isValidAuth := managerAuth(casbin2.ResourceUser, token, rbacObject)
+					if !isValidAuth {
+						continue
+					}
+				}
+				entityName = impl.userCommonService.RemovePlaceHolderInRoleFilterField(entityName)
+				environment = impl.userCommonService.RemovePlaceHolderInRoleFilterField(environment)
+				workflow = impl.userCommonService.RemovePlaceHolderInRoleFilterField(workflow)
+				roleModel, err := impl.userAuthRepository.GetRoleByFilterForAllTypes(entity, roleFilter.Team, entityName, environment, actionType, false, accessType, "", "", "", "", "", actionType, false, workflow)
+				if err != nil {
+					impl.logger.Errorw("error in getting role by all type", "err", err, "roleFilter", roleFilter)
+					return policiesToBeAdded, rolesChanged, err
+				}
+				if roleModel.Id == 0 {
+					impl.logger.Debugw("no role found for given filter", "filter", "roleFilter", roleFilter)
+					flag, err, policiesAdded := impl.userCommonService.CreateDefaultPoliciesForAllTypes(roleFilter.Team, entityName, environment, entity, "", "", "", "", "", actionType, accessType, false, workflow, userId)
+					if err != nil || flag == false {
+						return policiesToBeAdded, rolesChanged, err
+					}
+					policiesToBeAdded = append(policiesToBeAdded, policiesAdded...)
+					roleModel, err = impl.userAuthRepository.GetRoleByFilterForAllTypes(entity, roleFilter.Team, entityName, environment, actionType, false, accessType, "", "", "", "", "", actionType, false, workflow)
+					if err != nil {
+						return policiesToBeAdded, rolesChanged, err
+					}
+					if roleModel.Id == 0 {
+						continue
+					}
+				}
+				if _, ok := existingRoles[roleModel.Id]; ok {
+					//Adding policies which is removed
+					policiesToBeAdded = append(policiesToBeAdded, casbin2.Policy{Type: "g", Sub: casbin2.Subject(model.EmailId), Obj: casbin2.Object(roleModel.Role)})
+				} else if roleModel.Id > 0 {
+					rolesChanged = true
+					userRoleModel := &repository2.UserRoleModel{
+						UserId: model.Id,
+						RoleId: roleModel.Id,
+						AuditLog: sql.AuditLog{
+							CreatedBy: userId,
+							CreatedOn: time.Now(),
+							UpdatedBy: userId,
+							UpdatedOn: time.Now(),
+						}}
+					userRoleModel, err = impl.userAuthRepository.CreateUserRoleMapping(userRoleModel, tx)
+					if err != nil {
+						return nil, rolesChanged, err
+					}
+					policiesToBeAdded = append(policiesToBeAdded, casbin2.Policy{Type: "g", Sub: casbin2.Subject(model.EmailId), Obj: casbin2.Object(roleModel.Role)})
+				}
+			}
+		}
+	}
+	return policiesToBeAdded, rolesChanged, nil
 }