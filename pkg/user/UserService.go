--- conflicted
+++ resolved
@@ -393,16 +393,11 @@
 	impl.logger.Infow("Checking the length of policies to be added and Adding in casbin ")
 	if len(policies) > 0 {
 		impl.logger.Infow("Adding policies in casbin")
-<<<<<<< HEAD
 		err = casbin2.AddPolicy(policies)
 		if err != nil {
 			impl.logger.Errorw("casbin policy addition failed", "err", err)
 			return nil, err
 		}
-=======
-		pRes := casbin2.AddPolicy(policies)
-		println(pRes)
->>>>>>> 21b6ef94
 	}
 	//Ends
 	err = tx.Commit()
@@ -897,21 +892,12 @@
 	}
 
 	isSuperAdmin, roleFilters, filterGroups := impl.getUserMetadata(model)
-<<<<<<< HEAD
-	for _, roleFilter := range roleFilters {
-		if roleFilter.Entity == "" {
-			roleFilter.Entity = "apps"
-		}
-		if roleFilter.Entity == "apps" && roleFilter.AccessType == "" {
-			roleFilter.AccessType = "devtron-app"
-=======
 	for index, roleFilter := range roleFilters {
 		if roleFilter.Entity == "" {
 			roleFilters[index].Entity = bean2.ENTITY_APPS
 		}
 		if roleFilter.Entity == bean2.ENTITY_APPS && roleFilter.AccessType == "" {
 			roleFilters[index].AccessType = bean2.DEVTRON_APP
->>>>>>> 21b6ef94
 		}
 	}
 	response := &bean.UserInfo{
