package bean

type RoleType string

const (
<<<<<<< HEAD
	MANAGER_TYPE               RoleType = "manager"
	ADMIN_TYPE                 RoleType = "admin"
	TRIGGER_TYPE               RoleType = "trigger"
	VIEW_TYPE                  RoleType = "view"
	ENTITY_ALL_TYPE            RoleType = "entityAll"
	ENTITY_VIEW_TYPE           RoleType = "entityView"
	ENTITY_SPECIFIC_TYPE       RoleType = "entitySpecific"
	ENTITY_SPECIFIC_ADMIN_TYPE RoleType = "entitySpecificAdmin"
	ENTITY_SPECIFIC_VIEW_TYPE  RoleType = "entitySpecificView"
	ROLE_SPECIFIC_TYPE         RoleType = "roleSpecific"
	ENTITY_CLUSTER_ADMIN_TYPE  RoleType = "clusterAdmin"
	ENTITY_CLUSTER_VIEW_TYPE   RoleType = "clusterView"
	ADMIN_HELM_TYPE            RoleType = "admin"
	EDIT_HELM_TYPE             RoleType = "edit"
	VIEW_HELM_TYPE             RoleType = "view"
	ENTITY_CLUSTER_EDIT_TYPE   RoleType = "clusterEdit"
)

const (
	PROJECT_TYPE                       = "team"
	ENV_TYPE                           = "environment"
	APP_TYPE                           = "app"
	WorkflowType                       = "workflow"
	CHART_GROUP_TYPE                   = "chart-group"
	SUPER_ADMIN                        = "super-admin"
	GLOBAL_ENTITY                      = "globalEntity"
	EMPTY_ROLEFILTER_ENTRY_PLACEHOLDER = "NONE"
)

// Entity Constants
const (
	ENTITY_APPS = "apps"
	EntityJobs  = "jobs"
	CLUSTER     = "cluster"
)

// AccessType Constants
const (
	DEVTRON_APP = "devtron-app"
=======
	PROJECT_TYPE                                = "team"
	ENV_TYPE                                    = "environment"
	APP_TYPE                                    = "app"
	WorkflowType                                = "workflow"
	CHART_GROUP_TYPE                            = "chart-group"
	MANAGER_TYPE                       RoleType = "manager"
	ADMIN_TYPE                         RoleType = "admin"
	TRIGGER_TYPE                       RoleType = "trigger"
	VIEW_TYPE                          RoleType = "view"
	ENTITY_ALL_TYPE                    RoleType = "entityAll"
	ENTITY_VIEW_TYPE                   RoleType = "entityView"
	ENTITY_SPECIFIC_TYPE               RoleType = "entitySpecific"
	ENTITY_SPECIFIC_ADMIN_TYPE         RoleType = "entitySpecificAdmin"
	ENTITY_SPECIFIC_VIEW_TYPE          RoleType = "entitySpecificView"
	ROLE_SPECIFIC_TYPE                 RoleType = "roleSpecific"
	ENTITY_CLUSTER_ADMIN_TYPE          RoleType = "clusterAdmin"
	ENTITY_CLUSTER_VIEW_TYPE           RoleType = "clusterView"
	ADMIN_HELM_TYPE                    RoleType = "admin"
	EDIT_HELM_TYPE                     RoleType = "edit"
	VIEW_HELM_TYPE                     RoleType = "view"
	ENTITY_CLUSTER_EDIT_TYPE           RoleType = "clusterEdit"
	DEVTRON_APP                                 = "devtron-app"
	SUPER_ADMIN                                 = "super-admin"
	CLUSTER                                     = "cluster"
	GLOBAL_ENTITY                               = "globalEntity"
	ENTITY_APPS                                 = "apps"
	EMPTY_ROLEFILTER_ENTRY_PLACEHOLDER          = "NONE"
	RoleNotFoundStatusPrefix                    = "role not fount for any given filter: "
	EntityJobs                                  = "jobs"
>>>>>>> 33da69b3
)

const (
	VALIDATION_FAILED_ERROR_MSG string = "validation failed: group name with , is not allowed"
	RoleNotFoundStatusPrefix           = "role not fount for any given filter: "
)

type RbacRoleDto struct {
	Id              int    `json:"id"` // id of the default role
	RoleName        string `json:"roleName"`
	RoleDisplayName string `json:"roleDisplayName"`
	RoleDescription string `json:"roleDescription"`
	*RbacPolicyEntityGroupDto
}

type RbacPolicyEntityGroupDto struct {
	Entity     string `json:"entity" validate:"oneof=apps cluster chart-group jobs"`
	AccessType string `json:"accessType,omitempty"`
}<|MERGE_RESOLUTION|>--- conflicted
+++ resolved
@@ -3,47 +3,6 @@
 type RoleType string
 
 const (
-<<<<<<< HEAD
-	MANAGER_TYPE               RoleType = "manager"
-	ADMIN_TYPE                 RoleType = "admin"
-	TRIGGER_TYPE               RoleType = "trigger"
-	VIEW_TYPE                  RoleType = "view"
-	ENTITY_ALL_TYPE            RoleType = "entityAll"
-	ENTITY_VIEW_TYPE           RoleType = "entityView"
-	ENTITY_SPECIFIC_TYPE       RoleType = "entitySpecific"
-	ENTITY_SPECIFIC_ADMIN_TYPE RoleType = "entitySpecificAdmin"
-	ENTITY_SPECIFIC_VIEW_TYPE  RoleType = "entitySpecificView"
-	ROLE_SPECIFIC_TYPE         RoleType = "roleSpecific"
-	ENTITY_CLUSTER_ADMIN_TYPE  RoleType = "clusterAdmin"
-	ENTITY_CLUSTER_VIEW_TYPE   RoleType = "clusterView"
-	ADMIN_HELM_TYPE            RoleType = "admin"
-	EDIT_HELM_TYPE             RoleType = "edit"
-	VIEW_HELM_TYPE             RoleType = "view"
-	ENTITY_CLUSTER_EDIT_TYPE   RoleType = "clusterEdit"
-)
-
-const (
-	PROJECT_TYPE                       = "team"
-	ENV_TYPE                           = "environment"
-	APP_TYPE                           = "app"
-	WorkflowType                       = "workflow"
-	CHART_GROUP_TYPE                   = "chart-group"
-	SUPER_ADMIN                        = "super-admin"
-	GLOBAL_ENTITY                      = "globalEntity"
-	EMPTY_ROLEFILTER_ENTRY_PLACEHOLDER = "NONE"
-)
-
-// Entity Constants
-const (
-	ENTITY_APPS = "apps"
-	EntityJobs  = "jobs"
-	CLUSTER     = "cluster"
-)
-
-// AccessType Constants
-const (
-	DEVTRON_APP = "devtron-app"
-=======
 	PROJECT_TYPE                                = "team"
 	ENV_TYPE                                    = "environment"
 	APP_TYPE                                    = "app"
@@ -73,12 +32,10 @@
 	EMPTY_ROLEFILTER_ENTRY_PLACEHOLDER          = "NONE"
 	RoleNotFoundStatusPrefix                    = "role not fount for any given filter: "
 	EntityJobs                                  = "jobs"
->>>>>>> 33da69b3
 )
 
 const (
 	VALIDATION_FAILED_ERROR_MSG string = "validation failed: group name with , is not allowed"
-	RoleNotFoundStatusPrefix           = "role not fount for any given filter: "
 )
 
 type RbacRoleDto struct {
