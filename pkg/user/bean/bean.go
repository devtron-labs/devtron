package bean

type RoleType string

const (
	PROJECT_TYPE                                = "team"
	ENV_TYPE                                    = "environment"
	APP_TYPE                                    = "app"
	CHART_GROUP_TYPE                            = "chart-group"
	MANAGER_TYPE                       RoleType = "manager"
	ADMIN_TYPE                         RoleType = "admin"
	TRIGGER_TYPE                       RoleType = "trigger"
	VIEW_TYPE                          RoleType = "view"
	ENTITY_ALL_TYPE                    RoleType = "entityAll"
	ENTITY_VIEW_TYPE                   RoleType = "entityView"
	ENTITY_SPECIFIC_TYPE               RoleType = "entitySpecific"
	ENTITY_SPECIFIC_ADMIN_TYPE         RoleType = "entitySpecificAdmin"
	ENTITY_SPECIFIC_VIEW_TYPE          RoleType = "entitySpecificView"
	ROLE_SPECIFIC_TYPE                 RoleType = "roleSpecific"
	ENTITY_CLUSTER_ADMIN_TYPE          RoleType = "clusterAdmin"
	ENTITY_CLUSTER_VIEW_TYPE           RoleType = "clusterView"
	ADMIN_HELM_TYPE                    RoleType = "admin"
	EDIT_HELM_TYPE                     RoleType = "edit"
	VIEW_HELM_TYPE                     RoleType = "view"
	ENTITY_CLUSTER_EDIT_TYPE           RoleType = "clusterEdit"
	DEVTRON_APP                                 = "devtron-app"
	SUPER_ADMIN                                 = "super-admin"
	CLUSTER                                     = "cluster"
	GLOBAL_ENTITY                               = "globalEntity"
	ENTITY_APPS                                 = "apps"
	EMPTY_ROLEFILTER_ENTRY_PLACEHOLDER          = "NONE"
	RoleNotFoundStatusPrefix                    = "role not fount for any given filter: "
	EntityJobs                                  = "jobs"
)

const (
	VALIDATION_FAILED_ERROR_MSG string = "validation failed: group name with , is not allowed"
)

// custom role const set

const (
	PTypePolicy                    = "p"
	AllObjectAccessPlaceholder     = "*"
	PValObjIndexReplacePlaceholder = "%"
	Entity                         = "entity"
	AccessType                     = "accessType"
	Action                         = "action"
)

type RbacRoleDto struct {
	Id                                     int    `json:"id"` // id of the default role
	RoleName                               string `json:"roleName" validate:"required"`
	RoleDisplayName                        string `json:"roleDisplayName" validate:"required"`
	RoleDescription                        string `json:"roleDescription"`
	UpdatePoliciesForExistingProvidedRoles bool   `json:"updatePoliciesForExistingProvidedRoles,omitempty"`
	*RbacPolicyEntityGroupDto
}

type RbacPolicyEntityGroupDto struct {
<<<<<<< HEAD
	Entity             string                `json:"entity" validate:"oneof=apps cluster chart-group"`
	AccessType         string                `json:"accessType,omitempty"`
	ResourceDetailList []*RbacPolicyResource `json:"policyResourceList,omitempty" validate:"required,min=1"`
}

type RbacPolicyResource struct {
	Resource string   `json:"resource"`
	Actions  []string `json:"actions"`
=======
	Entity     string `json:"entity" validate:"oneof=apps cluster chart-group jobs"`
	AccessType string `json:"accessType,omitempty"`
>>>>>>> d3c82bd9
}<|MERGE_RESOLUTION|>--- conflicted
+++ resolved
@@ -58,8 +58,7 @@
 }
 
 type RbacPolicyEntityGroupDto struct {
-<<<<<<< HEAD
-	Entity             string                `json:"entity" validate:"oneof=apps cluster chart-group"`
+	Entity             string                `json:"entity" validate:"oneof=apps cluster chart-group jobs"`
 	AccessType         string                `json:"accessType,omitempty"`
 	ResourceDetailList []*RbacPolicyResource `json:"policyResourceList,omitempty" validate:"required,min=1"`
 }
@@ -67,8 +66,4 @@
 type RbacPolicyResource struct {
 	Resource string   `json:"resource"`
 	Actions  []string `json:"actions"`
-=======
-	Entity     string `json:"entity" validate:"oneof=apps cluster chart-group jobs"`
-	AccessType string `json:"accessType,omitempty"`
->>>>>>> d3c82bd9
 }