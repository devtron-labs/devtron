--- conflicted
+++ resolved
@@ -27,10 +27,7 @@
 	RemoveRolesAndReturnEliminatedPoliciesForGroups(request *bean.RoleGroup, existingRoles map[int]*repository2.RoleGroupRoleMapping, eliminatedRoles map[int]*repository2.RoleGroupRoleMapping, tx *pg.Tx, token string, managerAuth func(resource string, token string, object string) bool) ([]casbin.Policy, error)
 	CheckRbacForClusterEntity(cluster, namespace, group, kind, resource, token string, managerAuth func(resource, token, object string) bool) bool
 	GetCapacityForRoleFilter(roleFilters []bean.RoleFilter) (int, map[int]int)
-<<<<<<< HEAD
 	MergeCustomRoleFilters(roleFilters []bean.RoleFilter) []bean.RoleFilter
-=======
->>>>>>> 641b1fe6
 	BuildRoleFilterKeyForCluster(roleFilterMap map[string]*bean.RoleFilter, role repository2.RoleModel, key string)
 	BuildRoleFilterKeyForJobs(roleFilterMap map[string]*bean.RoleFilter, role repository2.RoleModel, key string)
 	BuildRoleFilterKeyForOtherEntity(roleFilterMap map[string]*bean.RoleFilter, role repository2.RoleModel, key string)
@@ -279,11 +276,7 @@
 			for _, environment := range environments {
 				for _, entityName := range entityNames {
 					for _, workflow := range workflows {
-<<<<<<< HEAD
 						roleModel, err := impl.userAuthRepository.GetRoleByFilterForAllTypes(roleFilter.Entity, roleFilter.Team, entityName, environment, actionType, false, accessType, "", "", "", "", "", actionType, false, workflow)
-=======
-						roleModel, err := impl.userAuthRepository.GetRoleByFilterForAllTypes(roleFilter.Entity, roleFilter.Team, entityName, environment, actionType, accessType, "", "", "", "", "", actionType, false, workflow)
->>>>>>> 641b1fe6
 						if err != nil {
 							impl.logger.Errorw("Error in fetching roles by filter", "user", userInfo)
 							return nil, err
@@ -313,7 +306,6 @@
 			accessType := roleFilter.AccessType
 			for _, environment := range environments {
 				for _, entityName := range entityNames {
-<<<<<<< HEAD
 					for _, actionType := range actions {
 						roleModel, err := impl.userAuthRepository.GetRoleByFilterForAllTypes(roleFilter.Entity, roleFilter.Team, entityName, environment, actionType, roleFilter.Approver, accessType, "", "", "", "", "", actionType, false, "")
 						if err != nil {
@@ -337,29 +329,6 @@
 							//delete old role mapping from existing but not from eliminated roles (so that it gets deleted)
 							delete(existingRoleIds, oldRoleModel.Id)
 						}
-=======
-					roleModel, err := impl.userAuthRepository.GetRoleByFilterForAllTypes(roleFilter.Entity, roleFilter.Team, entityName, environment, actionType, accessType, "", "", "", "", "", actionType, false, "")
-					if err != nil {
-						impl.logger.Errorw("Error in fetching roles by filter", "user", userInfo)
-						return nil, err
-					}
-					oldRoleModel, err := impl.userAuthRepository.GetRoleByFilterForAllTypes(roleFilter.Entity, roleFilter.Team, entityName, environment, actionType, accessType, "", "", "", "", "", actionType, true, "")
-					if err != nil {
-						return nil, err
-					}
-					if roleModel.Id == 0 {
-						impl.logger.Debugw("no role found for given filter", "filter", roleFilter)
-						userInfo.Status = "role not fount for any given filter: " + roleFilter.Team + "," + environment + "," + entityName + "," + roleFilter.Action
-						continue
-					}
-					if _, ok := existingRoleIds[roleModel.Id]; ok {
-						delete(eliminatedRoleIds, roleModel.Id)
-					}
-					isChartGroupEntity := roleFilter.Entity == bean.CHART_GROUP_ENTITY
-					if _, ok := existingRoleIds[oldRoleModel.Id]; ok && !isChartGroupEntity {
-						//delete old role mapping from existing but not from eliminated roles (so that it gets deleted)
-						delete(existingRoleIds, oldRoleModel.Id)
->>>>>>> 641b1fe6
 					}
 				}
 			}
@@ -459,11 +428,7 @@
 			for _, environment := range environments {
 				for _, entityName := range entityNames {
 					for _, workflow := range workflows {
-<<<<<<< HEAD
 						roleModel, err := impl.userAuthRepository.GetRoleByFilterForAllTypes(roleFilter.Entity, roleFilter.Team, entityName, environment, actionType, false, accessType, "", "", "", "", "", "", false, workflow)
-=======
-						roleModel, err := impl.userAuthRepository.GetRoleByFilterForAllTypes(roleFilter.Entity, roleFilter.Team, entityName, environment, actionType, accessType, "", "", "", "", "", "", false, workflow)
->>>>>>> 641b1fe6
 						if err != nil {
 							impl.logger.Errorw("Error in fetching roles by filter", "user", request)
 							return nil, err
@@ -493,7 +458,6 @@
 			accessType := roleFilter.AccessType
 			for _, environment := range environments {
 				for _, entityName := range entityNames {
-<<<<<<< HEAD
 					for _, actionType := range actions {
 						roleModel, err := impl.userAuthRepository.GetRoleByFilterForAllTypes(roleFilter.Entity, roleFilter.Team, entityName, environment, actionType, roleFilter.Approver, accessType, "", "", "", "", "", "", false, "")
 						if err != nil {
@@ -517,29 +481,6 @@
 							//delete old role mapping from existing but not from eliminated roles (so that it gets deleted)
 							delete(existingRoles, oldRoleModel.Id)
 						}
-=======
-					roleModel, err := impl.userAuthRepository.GetRoleByFilterForAllTypes(roleFilter.Entity, roleFilter.Team, entityName, environment, actionType, accessType, "", "", "", "", "", "", false, "")
-					if err != nil {
-						impl.logger.Errorw("Error in fetching roles by filter", "user", request)
-						return nil, err
-					}
-					oldRoleModel, err := impl.userAuthRepository.GetRoleByFilterForAllTypes(roleFilter.Entity, roleFilter.Team, entityName, environment, actionType, accessType, "", "", "", "", "", "", true, "")
-					if err != nil {
-						impl.logger.Errorw("Error in fetching roles by filter by old values", "user", request)
-						return nil, err
-					}
-					if roleModel.Id == 0 && oldRoleModel.Id == 0 {
-						impl.logger.Warnw("no role found for given filter", "filter", roleFilter)
-						request.Status = "role not fount for any given filter: " + roleFilter.Team + "," + environment + "," + entityName + "," + actionType
-						continue
-					}
-					if _, ok := existingRoles[roleModel.Id]; ok {
-						delete(eliminatedRoles, roleModel.Id)
-					}
-					if _, ok := existingRoles[oldRoleModel.Id]; ok {
-						//delete old role mapping from existing but not from eliminated roles (so that it gets deleted)
-						delete(existingRoles, oldRoleModel.Id)
->>>>>>> 641b1fe6
 					}
 				}
 			}
@@ -619,7 +560,7 @@
 		resourceObj = "*"
 	}
 
-	rbacResource := fmt.Sprintf("%s/%s/%s", cluster, namespaceObj, casbin.ResourceUser)
+	rbacResource := fmt.Sprintf("%s/%s/%s", strings.ToLower(cluster), strings.ToLower(namespaceObj), casbin.ResourceUser)
 	resourcesArray := strings.Split(resourceObj, ",")
 	for _, resourceVal := range resourcesArray {
 		rbacObject := fmt.Sprintf("%s/%s/%s", groupObj, kindObj, resourceVal)
@@ -651,7 +592,6 @@
 	return capacity, m
 }
 
-<<<<<<< HEAD
 func (impl UserCommonServiceImpl) MergeCustomRoleFilters(roleFilters []bean.RoleFilter) []bean.RoleFilter {
 	// it will merge custom roles belong to same team, env & app structure
 	var updatedRoleFilters []bean.RoleFilter
@@ -676,8 +616,6 @@
 	return updatedRoleFilters
 }
 
-=======
->>>>>>> 641b1fe6
 func (impl UserCommonServiceImpl) BuildRoleFilterForAllTypes(roleFilterMap map[string]*bean.RoleFilter, role repository2.RoleModel, key string) {
 	switch role.Entity {
 	case bean.CLUSTER_ENTITIY:
@@ -755,13 +693,8 @@
 }
 func (impl UserCommonServiceImpl) GetUniqueKeyForAllEntity(role repository2.RoleModel) string {
 	key := ""
-<<<<<<< HEAD
 	if len(role.Team) > 0 {
 		key = fmt.Sprintf("%s_%s_%s_%t", role.Team, role.Action, role.AccessType, role.Approver)
-=======
-	if len(role.Team) > 0 && role.Entity != bean2.EntityJobs {
-		key = fmt.Sprintf("%s_%s_%s", role.Team, role.Action, role.AccessType)
->>>>>>> 641b1fe6
 	} else if role.Entity == bean2.EntityJobs {
 		key = fmt.Sprintf("%s_%s_%s_%s", role.Team, role.Action, role.AccessType, role.Entity)
 	} else if len(role.Entity) > 0 {
@@ -769,11 +702,7 @@
 			key = fmt.Sprintf("%s_%s_%s_%s_%s_%s", role.Entity, role.Action, role.Cluster,
 				role.Namespace, role.Group, role.Kind)
 		} else {
-<<<<<<< HEAD
 			key = fmt.Sprintf("%s_%s_%s", role.Entity, role.Action)
-=======
-			key = fmt.Sprintf("%s_%s", role.Entity, role.Action)
->>>>>>> 641b1fe6
 		}
 	}
 	return key
