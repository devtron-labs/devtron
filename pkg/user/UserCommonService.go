--- conflicted
+++ resolved
@@ -92,11 +92,7 @@
 							if !isValidAuth {
 								continue
 							}
-<<<<<<< HEAD
-							roleModel, err := impl.userAuthRepository.GetRoleByFilterForAllTypes("", "", "", "", "", accessType, roleFilter.Cluster, namespace, group, kind, resource, actionType)
-=======
 							roleModel, err := impl.userAuthRepository.GetRoleByFilterForAllTypes(roleFilter.Entity, "", "", "", "", accessType, roleFilter.Cluster, namespace, group, kind, resource, actionType, false)
->>>>>>> 582d7889
 							if err != nil {
 								impl.logger.Errorw("Error in fetching roles by filter", "roleFilter", roleFilter)
 								return nil, err
@@ -111,12 +107,9 @@
 							}
 							if _, ok := existingRoleIds[roleModel.Id]; ok {
 								delete(eliminatedRoleIds, roleModel.Id)
-<<<<<<< HEAD
-=======
 							}
 							if _, ok := existingRoleIds[oldRoleModel.Id]; ok {
 								delete(eliminatedRoleIds, roleModel.Id)
->>>>>>> 582d7889
 							}
 						}
 					}
@@ -149,11 +142,7 @@
 					if environment == "NONE" {
 						environment = ""
 					}
-<<<<<<< HEAD
-					roleModel, err := impl.userAuthRepository.GetRoleByFilterForAllTypes(roleFilter.Entity, roleFilter.Team, entityName, environment, actionType, accessType, "", "", "", "", "", "")
-=======
 					roleModel, err := impl.userAuthRepository.GetRoleByFilterForAllTypes(roleFilter.Entity, roleFilter.Team, entityName, environment, actionType, accessType, "", "", "", "", "", actionType, false)
->>>>>>> 582d7889
 					if err != nil {
 						impl.logger.Errorw("Error in fetching roles by filter", "user", userInfo)
 						return nil, err
@@ -255,16 +244,12 @@
 							if !isValidAuth {
 								continue
 							}
-<<<<<<< HEAD
-							roleModel, err := impl.userAuthRepository.GetRoleByFilterForAllTypes(entity, "", "", "", "", accessType, roleFilter.Cluster, namespace, group, kind, resource, actionType)
-=======
 							roleModel, err := impl.userAuthRepository.GetRoleByFilterForAllTypes(entity, "", "", "", "", accessType, roleFilter.Cluster, namespace, group, kind, resource, actionType, false)
 							if err != nil {
 								impl.logger.Errorw("Error in fetching roles by filter", "user", request)
 								return nil, err
 							}
 							oldRoleModel, err := impl.userAuthRepository.GetRoleByFilterForAllTypes(entity, "", "", "", "", accessType, roleFilter.Cluster, namespace, group, kind, resource, actionType, true)
->>>>>>> 582d7889
 							if err != nil {
 								impl.logger.Errorw("Error in fetching roles by filter", "user", request)
 								return nil, err
@@ -310,11 +295,7 @@
 					if environment == "NONE" {
 						environment = ""
 					}
-<<<<<<< HEAD
-					roleModel, err := impl.userAuthRepository.GetRoleByFilterForAllTypes(roleFilter.Entity, roleFilter.Team, entityName, environment, actionType, accessType, "", "", "", "", "", "")
-=======
 					roleModel, err := impl.userAuthRepository.GetRoleByFilterForAllTypes(roleFilter.Entity, roleFilter.Team, entityName, environment, actionType, accessType, "", "", "", "", "", "", false)
->>>>>>> 582d7889
 					if err != nil {
 						impl.logger.Errorw("Error in fetching roles by filter", "user", request)
 						return nil, err
