package user

import (
	"fmt"
	"github.com/caarlos0/env/v6"
	"github.com/devtron-labs/authenticator/middleware"
	"github.com/devtron-labs/devtron/api/bean"
	"github.com/devtron-labs/devtron/pkg/sql"
	bean2 "github.com/devtron-labs/devtron/pkg/user/bean"
	casbin "github.com/devtron-labs/devtron/pkg/user/casbin"
	repository2 "github.com/devtron-labs/devtron/pkg/user/repository"
	"github.com/go-pg/pg"
	"github.com/gorilla/sessions"
	"go.uber.org/zap"
	"math"
	"strconv"
	"strings"
	"time"
)

type UserCommonService interface {
	GetPValUpdateMap(team, entityName, env, entity, cluster, namespace, group, kind, resource string, approver bool) map[repository2.PValUpdateKey]string
	GetRenderedRoleData(defaultRoleData repository2.RoleCacheDetailObj, pValUpdateMap map[repository2.PValUpdateKey]string) *repository2.RoleModel
	GetRenderedPolicy(defaultPolicy repository2.PolicyCacheDetailObj, pValUpdateMap map[repository2.PValUpdateKey]string) []casbin.Policy
	CreateDefaultPoliciesForAllTypes(team, entityName, env, entity, cluster, namespace, group, kind, resource, actionType, accessType string, approver bool, userId int32) (bool, error, []casbin.Policy)
	RemoveRolesAndReturnEliminatedPolicies(userInfo *bean.UserInfo, existingRoleIds map[int]repository2.UserRoleModel, eliminatedRoleIds map[int]*repository2.UserRoleModel, tx *pg.Tx, token string, managerAuth func(resource, token, object string) bool) ([]casbin.Policy, error)
	RemoveRolesAndReturnEliminatedPoliciesForGroups(request *bean.RoleGroup, existingRoles map[int]*repository2.RoleGroupRoleMapping, eliminatedRoles map[int]*repository2.RoleGroupRoleMapping, tx *pg.Tx, token string, managerAuth func(resource string, token string, object string) bool) ([]casbin.Policy, error)
	CheckRbacForClusterEntity(cluster, namespace, group, kind, resource, token string, managerAuth func(resource, token, object string) bool) bool
	ReplacePlaceHolderForEmptyEntriesInRoleFilter(roleFilter bean.RoleFilter) bean.RoleFilter
	RemovePlaceHolderInRoleFilterField(roleFilterField string) string
	GetCapacityForRoleFilter(roleFilters []bean.RoleFilter) (int, map[int]int)
	MergeCustomRoleFilters(roleFilters []bean.RoleFilter) []bean.RoleFilter
}

type UserCommonServiceImpl struct {
	userAuthRepository          repository2.UserAuthRepository
	logger                      *zap.SugaredLogger
	userRepository              repository2.UserRepository
	roleGroupRepository         repository2.RoleGroupRepository
	sessionManager2             *middleware.SessionManager
	defaultRbacDataCacheFactory repository2.RbacDataCacheFactory
	userRbacConfig              *UserRbacConfig
}

func NewUserCommonServiceImpl(userAuthRepository repository2.UserAuthRepository,
	logger *zap.SugaredLogger,
	userRepository repository2.UserRepository,
	userGroupRepository repository2.RoleGroupRepository,
	sessionManager2 *middleware.SessionManager,
	defaultRbacDataCacheFactory repository2.RbacDataCacheFactory) *UserCommonServiceImpl {
	userConfig := &UserRbacConfig{}
	err := env.Parse(userConfig)
	if err != nil {
		logger.Fatal("error occurred while parsing user config", err)
	}
	serviceImpl := &UserCommonServiceImpl{
		userAuthRepository:          userAuthRepository,
		logger:                      logger,
		userRepository:              userRepository,
		roleGroupRepository:         userGroupRepository,
		sessionManager2:             sessionManager2,
		defaultRbacDataCacheFactory: defaultRbacDataCacheFactory,
		userRbacConfig:              userConfig,
	}
	cStore = sessions.NewCookieStore(randKey())
	defaultRbacDataCacheFactory.SyncPolicyCache()
	defaultRbacDataCacheFactory.SyncRoleDataCache()
	return serviceImpl
}

type UserRbacConfig struct {
	UseRbacCreationV2 bool `env:"USE_RBAC_CREATION_V2" envDefault:"true"`
}

func (impl UserCommonServiceImpl) CreateDefaultPoliciesForAllTypes(team, entityName, env, entity, cluster, namespace, group, kind, resource, actionType, accessType string, approver bool, userId int32) (bool, error, []casbin.Policy) {
	if impl.userRbacConfig.UseRbacCreationV2 {
		impl.logger.Debugw("using rbac creation v2 for creating default policies")
		return impl.CreateDefaultPoliciesForAllTypesV2(team, entityName, env, entity, cluster, namespace, group, kind, resource, actionType, accessType, approver)
	} else {
		return impl.userAuthRepository.CreateDefaultPoliciesForAllTypes(team, entityName, env, entity, cluster, namespace, group, kind, resource, actionType, accessType, approver, userId)
	}
}

func (impl UserCommonServiceImpl) CreateDefaultPoliciesForAllTypesV2(team, entityName, env, entity, cluster, namespace, group, kind, resource, actionType, accessType string, approver bool) (bool, error, []casbin.Policy) {
	//TODO: below txn is making this process slow, need to do bulk operation for role creation.
	//For detail - https://github.com/devtron-labs/devtron/blob/main/pkg/user/benchmarking-results

	renderedRole, renderedPolicyDetails, err := impl.getRenderedRoleAndPolicy(team, entityName, env, entity, cluster, namespace, group, kind, resource, actionType, accessType, approver)
	if err != nil {
		return false, err, nil
	}
	_, err = impl.userAuthRepository.CreateRole(renderedRole)
	if err != nil && strings.Contains("duplicate key value violates unique constraint", err.Error()) {
		return false, err, nil
	}
	return true, nil, renderedPolicyDetails
}

func (impl UserCommonServiceImpl) getRenderedRoleAndPolicy(team, entityName, env, entity, cluster, namespace, group, kind, resource, actionType, accessType string, approver bool) (*repository2.RoleModel, []casbin.Policy, error) {
	//getting map of values to be used for rendering
	pValUpdateMap := impl.GetPValUpdateMap(team, entityName, env, entity, cluster, namespace, group, kind, resource, approver)

	//getting default role data and policy
	defaultRoleData, defaultPolicy, err := impl.getDefaultRbacRoleAndPolicyByRoleFilter(entity, accessType, actionType)
	if err != nil {
		return nil, nil, err
	}
	//getting rendered role and policy data
	renderedRoleData := impl.GetRenderedRoleData(defaultRoleData, pValUpdateMap)
	renderedPolicy := impl.GetRenderedPolicy(defaultPolicy, pValUpdateMap)

	return renderedRoleData, renderedPolicy, nil
}

func (impl UserCommonServiceImpl) getDefaultRbacRoleAndPolicyByRoleFilter(entity, accessType, action string) (repository2.RoleCacheDetailObj, repository2.PolicyCacheDetailObj, error) {
	//getting default role and policy data from cache
	return impl.defaultRbacDataCacheFactory.
		GetDefaultRoleDataAndPolicyByEntityAccessTypeAndRoleType(entity, accessType, action)
}

func (impl UserCommonServiceImpl) GetRenderedRoleData(defaultRoleData repository2.RoleCacheDetailObj, pValUpdateMap map[repository2.PValUpdateKey]string) *repository2.RoleModel {
	renderedRoleData := &repository2.RoleModel{
		Role:        getResolvedValueFromPValDetailObject(defaultRoleData.Role, pValUpdateMap).String(),
		Entity:      getResolvedValueFromPValDetailObject(defaultRoleData.Entity, pValUpdateMap).String(),
		EntityName:  getResolvedValueFromPValDetailObject(defaultRoleData.EntityName, pValUpdateMap).String(),
		Team:        getResolvedValueFromPValDetailObject(defaultRoleData.Team, pValUpdateMap).String(),
		Environment: getResolvedValueFromPValDetailObject(defaultRoleData.Environment, pValUpdateMap).String(),
		AccessType:  getResolvedValueFromPValDetailObject(defaultRoleData.AccessType, pValUpdateMap).String(),
		Action:      getResolvedValueFromPValDetailObject(defaultRoleData.Action, pValUpdateMap).String(),
		Cluster:     getResolvedValueFromPValDetailObject(defaultRoleData.Cluster, pValUpdateMap).String(),
		Namespace:   getResolvedValueFromPValDetailObject(defaultRoleData.Namespace, pValUpdateMap).String(),
		Group:       getResolvedValueFromPValDetailObject(defaultRoleData.Group, pValUpdateMap).String(),
		Kind:        getResolvedValueFromPValDetailObject(defaultRoleData.Kind, pValUpdateMap).String(),
		Resource:    getResolvedValueFromPValDetailObject(defaultRoleData.Resource, pValUpdateMap).String(),
		Approver:    getResolvedValueFromPValDetailObject(defaultRoleData.Approver, pValUpdateMap).Boolean(),
		AuditLog: sql.AuditLog{ //not storing user information because this role can be mapped to other users in future and hence can lead to confusion
			CreatedOn: time.Now(),
			UpdatedOn: time.Now(),
		},
	}
	return renderedRoleData
}

func (impl UserCommonServiceImpl) GetRenderedPolicy(defaultPolicy repository2.PolicyCacheDetailObj, pValUpdateMap map[repository2.PValUpdateKey]string) []casbin.Policy {
	renderedPolicies := make([]casbin.Policy, 0, len(defaultPolicy.ResActObjSet))
	policyType := getResolvedValueFromPValDetailObject(defaultPolicy.Type, pValUpdateMap)
	policySub := getResolvedValueFromPValDetailObject(defaultPolicy.Sub, pValUpdateMap)
	for _, v := range defaultPolicy.ResActObjSet {
		policyRes := getResolvedValueFromPValDetailObject(v.Res, pValUpdateMap)
		policyAct := getResolvedValueFromPValDetailObject(v.Act, pValUpdateMap)
		policyObj := getResolvedValueFromPValDetailObject(v.Obj, pValUpdateMap)
		renderedPolicy := casbin.Policy{
			Type: casbin.PolicyType(policyType.String()),
			Sub:  casbin.Subject(policySub.String()),
			Res:  casbin.Resource(policyRes.String()),
			Act:  casbin.Action(policyAct.String()),
			Obj:  casbin.Object(policyObj.String()),
		}
		renderedPolicies = append(renderedPolicies, renderedPolicy)
	}
	return renderedPolicies
}

func getResolvedValueFromPValDetailObject(pValDetailObj repository2.PValDetailObj, pValUpdateMap map[repository2.PValUpdateKey]string) repository2.PValResolvedValue {
	if len(pValDetailObj.IndexKeyMap) == 0 {
		return repository2.NewPValResolvedValue(pValDetailObj.Value)
	}
	pValBytes := []byte(pValDetailObj.Value)
	var resolvedValueInBytes []byte
	for i, pValByte := range pValBytes {
		if pValByte == '%' {
			valUpdateKey := pValDetailObj.IndexKeyMap[i]
			val := pValUpdateMap[valUpdateKey]
			resolvedValueInBytes = append(resolvedValueInBytes, []byte(val)...)
		} else {
			resolvedValueInBytes = append(resolvedValueInBytes, pValByte)
		}
	}
	return repository2.NewPValResolvedValue(string(resolvedValueInBytes))
}

func (impl UserCommonServiceImpl) GetPValUpdateMap(team, entityName, env, entity, cluster,
	namespace, group, kind, resource string, approver bool) map[repository2.PValUpdateKey]string {
	pValUpdateMap := make(map[repository2.PValUpdateKey]string)
	pValUpdateMap[repository2.EntityPValUpdateKey] = entity
	if entity == bean.CLUSTER_ENTITIY {
		pValUpdateMap[repository2.ClusterPValUpdateKey] = cluster
		pValUpdateMap[repository2.NamespacePValUpdateKey] = namespace
		pValUpdateMap[repository2.GroupPValUpdateKey] = group
		pValUpdateMap[repository2.KindPValUpdateKey] = kind
		pValUpdateMap[repository2.ResourcePValUpdateKey] = resource
		pValUpdateMap[repository2.ClusterObjPValUpdateKey] = getResolvedPValMapValue(cluster)
		pValUpdateMap[repository2.NamespaceObjPValUpdateKey] = getResolvedPValMapValue(namespace)
		pValUpdateMap[repository2.GroupObjPValUpdateKey] = getResolvedPValMapValue(group)
		pValUpdateMap[repository2.KindObjPValUpdateKey] = getResolvedPValMapValue(kind)
		pValUpdateMap[repository2.ResourceObjPValUpdateKey] = getResolvedPValMapValue(resource)
	} else {
		pValUpdateMap[repository2.EntityNamePValUpdateKey] = entityName
		pValUpdateMap[repository2.TeamPValUpdateKey] = team
		pValUpdateMap[repository2.AppPValUpdateKey] = entityName
		pValUpdateMap[repository2.EnvPValUpdateKey] = env
		pValUpdateMap[repository2.TeamObjPValUpdateKey] = getResolvedPValMapValue(team)
		pValUpdateMap[repository2.AppObjPValUpdateKey] = getResolvedPValMapValue(entityName)
		pValUpdateMap[repository2.EnvObjPValUpdateKey] = getResolvedPValMapValue(env)
		pValUpdateMap[repository2.ApproverPValUpdateKey] = strconv.FormatBool(approver)
	}
	return pValUpdateMap
}

func getResolvedPValMapValue(rawValue string) string {
	resolvedVal := rawValue
	if rawValue == "" {
		resolvedVal = "*"
	}
	return resolvedVal
}

func (impl UserCommonServiceImpl) RemoveRolesAndReturnEliminatedPolicies(userInfo *bean.UserInfo,
	existingRoleIds map[int]repository2.UserRoleModel, eliminatedRoleIds map[int]*repository2.UserRoleModel,
	tx *pg.Tx, token string, managerAuth func(resource, token, object string) bool) ([]casbin.Policy, error) {
	var eliminatedPolicies []casbin.Policy
	// DELETE Removed Items
	for _, roleFilter := range userInfo.RoleFilters {
		if roleFilter.Entity == bean.CLUSTER_ENTITIY {
			if roleFilter.Namespace == "" {
				roleFilter.Namespace = "NONE"
			}
			if roleFilter.Group == "" {
				roleFilter.Group = "NONE"
			}
			if roleFilter.Kind == "" {
				roleFilter.Kind = "NONE"
			}
			if roleFilter.Resource == "" {
				roleFilter.Resource = "NONE"
			}
			namespaces := strings.Split(roleFilter.Namespace, ",")
			groups := strings.Split(roleFilter.Group, ",")
			kinds := strings.Split(roleFilter.Kind, ",")
			resources := strings.Split(roleFilter.Resource, ",")
			accessType := roleFilter.AccessType
			actionType := roleFilter.Action
			for _, namespace := range namespaces {
				for _, group := range groups {
					for _, kind := range kinds {
						for _, resource := range resources {
							if namespace == "NONE" {
								namespace = ""
							}
							if group == "NONE" {
								group = ""
							}
							if kind == "NONE" {
								kind = ""
							}
							if resource == "NONE" {
								resource = ""
							}
							isValidAuth := impl.CheckRbacForClusterEntity(roleFilter.Cluster, namespace, group, kind, resource, token, managerAuth)
							if !isValidAuth {
								continue
							}
							roleModel, err := impl.userAuthRepository.GetRoleByFilterForAllTypes(roleFilter.Entity, "", "", "", "", roleFilter.Approver, accessType, roleFilter.Cluster, namespace, group, kind, resource, actionType, false)
							if err != nil {
								impl.logger.Errorw("Error in fetching roles by filter", "roleFilter", roleFilter)
								return nil, err
							}
<<<<<<< HEAD
							oldRoleModel, err := impl.userAuthRepository.GetRoleByFilterForAllTypes(roleFilter.Entity, "", "", "", "", roleFilter.Approver, accessType, roleFilter.Cluster, namespace, group, kind, resource, actionType, true)
							if err != nil {
								return nil, err
							}
							if roleModel.Id == 0 && oldRoleModel.Id == 0 {
=======
							if roleModel.Id == 0 {
>>>>>>> 66a78967
								impl.logger.Warnw("no role found for given filter", "filter", roleFilter)
								continue
							}
							if _, ok := existingRoleIds[roleModel.Id]; ok {
								delete(eliminatedRoleIds, roleModel.Id)
							}
						}
					}
				}
			}
		} else {
			if len(roleFilter.Team) > 0 { // check auth only for apps permission, skip for chart group
				rbacObject := fmt.Sprintf("%s", strings.ToLower(roleFilter.Team))
				isValidAuth := managerAuth(casbin.ResourceUser, token, rbacObject)
				if !isValidAuth {
					continue
				}
			}

			if roleFilter.EntityName == "" {
				roleFilter.EntityName = "NONE"
			}
			if roleFilter.Environment == "" {
				roleFilter.Environment = "NONE"
			}
			entityNames := strings.Split(roleFilter.EntityName, ",")
			environments := strings.Split(roleFilter.Environment, ",")
			actions := strings.Split(roleFilter.Action, ",")
			accessType := roleFilter.AccessType
			for _, environment := range environments {
				for _, entityName := range entityNames {
<<<<<<< HEAD
					for _, actionType := range actions {
						if entityName == "NONE" {
							entityName = ""
						}
						if environment == "NONE" {
							environment = ""
						}
						roleModel, err := impl.userAuthRepository.GetRoleByFilterForAllTypes(roleFilter.Entity, roleFilter.Team, entityName, environment, actionType, roleFilter.Approver, accessType, "", "", "", "", "", actionType, false)
						if err != nil {
							impl.logger.Errorw("Error in fetching roles by filter", "user", userInfo)
							return nil, err
						}
						oldRoleModel, err := impl.userAuthRepository.GetRoleByFilterForAllTypes(roleFilter.Entity, roleFilter.Team, entityName, environment, actionType, roleFilter.Approver, accessType, "", "", "", "", "", actionType, true)
						if err != nil {
							return nil, err
						}
						if roleModel.Id == 0 {
							impl.logger.Debugw("no role found for given filter", "filter", roleFilter)
							userInfo.Status = "role not fount for any given filter: " + roleFilter.Team + "," + environment + "," + entityName + "," + roleFilter.Action
							continue
						}
						if _, ok := existingRoleIds[roleModel.Id]; ok {
							delete(eliminatedRoleIds, roleModel.Id)
						}
						if _, ok := existingRoleIds[oldRoleModel.Id]; ok {
							//delete old role mapping from existing but not from eliminated roles (so that it gets deleted)
							delete(existingRoleIds, oldRoleModel.Id)
						}
=======
					if entityName == "NONE" {
						entityName = ""
					}
					if environment == "NONE" {
						environment = ""
					}
					roleModel, err := impl.userAuthRepository.GetRoleByFilterForAllTypes(roleFilter.Entity, roleFilter.Team, entityName, environment, actionType, accessType, "", "", "", "", "", actionType, false)
					if err != nil {
						impl.logger.Errorw("Error in fetching roles by filter", "user", userInfo)
						return nil, err
					}
					oldRoleModel, err := impl.userAuthRepository.GetRoleByFilterForAllTypes(roleFilter.Entity, roleFilter.Team, entityName, environment, actionType, accessType, "", "", "", "", "", actionType, true)
					if err != nil {
						return nil, err
					}
					if roleModel.Id == 0 {
						impl.logger.Debugw("no role found for given filter", "filter", roleFilter)
						userInfo.Status = "role not fount for any given filter: " + roleFilter.Team + "," + environment + "," + entityName + "," + roleFilter.Action
						continue
					}
					if _, ok := existingRoleIds[roleModel.Id]; ok {
						delete(eliminatedRoleIds, roleModel.Id)
					}
					isChartGroupEntity := roleFilter.Entity == bean.CHART_GROUP_ENTITY
					if _, ok := existingRoleIds[oldRoleModel.Id]; ok && !isChartGroupEntity {
						//delete old role mapping from existing but not from eliminated roles (so that it gets deleted)
						delete(existingRoleIds, oldRoleModel.Id)
>>>>>>> 66a78967
					}
				}
			}
		}
	}

	// delete remaining Ids from casbin role mapping table in orchestrator and casbin policy db
	// which are existing but not provided in this request

	for _, userRoleModel := range eliminatedRoleIds {
		role, err := impl.userAuthRepository.GetRoleById(userRoleModel.RoleId)
		if err != nil {
			return nil, err
		}
		if len(role.Team) > 0 {
			rbacObject := fmt.Sprintf("%s", strings.ToLower(role.Team))
			isValidAuth := managerAuth(casbin.ResourceUser, token, rbacObject)
			if !isValidAuth {
				continue
			}
		}
		if role.Entity == bean.CLUSTER_ENTITIY {
			isValidAuth := impl.CheckRbacForClusterEntity(role.Cluster, role.Namespace, role.Group, role.Kind, role.Resource, token, managerAuth)
			if !isValidAuth {
				continue
			}
		}
		_, err = impl.userAuthRepository.DeleteUserRoleMapping(userRoleModel, tx)
		if err != nil {
			impl.logger.Errorw("Error in delete user role mapping", "user", userInfo)
			return nil, err
		}
		eliminatedPolicies = append(eliminatedPolicies, casbin.Policy{Type: "g", Sub: casbin.Subject(userInfo.EmailId), Obj: casbin.Object(role.Role)})
	}
	// DELETE ENDS
	return eliminatedPolicies, nil
}

func (impl UserCommonServiceImpl) RemoveRolesAndReturnEliminatedPoliciesForGroups(request *bean.RoleGroup, existingRoles map[int]*repository2.RoleGroupRoleMapping, eliminatedRoles map[int]*repository2.RoleGroupRoleMapping, tx *pg.Tx, token string, managerAuth func(resource string, token string, object string) bool) ([]casbin.Policy, error) {
	// Filter out removed items in current request
	//var policies []casbin.Policy
	for _, roleFilter := range request.RoleFilters {
		if roleFilter.Entity == bean.CLUSTER_ENTITIY {
			if roleFilter.Namespace == "" {
				roleFilter.Namespace = "NONE"
			}
			if roleFilter.Group == "" {
				roleFilter.Group = "NONE"
			}
			if roleFilter.Kind == "" {
				roleFilter.Kind = "NONE"
			}
			if roleFilter.Resource == "" {
				roleFilter.Resource = "NONE"
			}
			namespaces := strings.Split(roleFilter.Namespace, ",")
			groups := strings.Split(roleFilter.Group, ",")
			kinds := strings.Split(roleFilter.Kind, ",")
			resources := strings.Split(roleFilter.Resource, ",")
			entity := roleFilter.Entity
			actionType := roleFilter.Action
			accessType := roleFilter.AccessType
			for _, namespace := range namespaces {
				for _, group := range groups {
					for _, kind := range kinds {
						for _, resource := range resources {
							if namespace == "NONE" {
								namespace = ""
							}
							if group == "NONE" {
								group = ""
							}
							if kind == "NONE" {
								kind = ""
							}
							if resource == "NONE" {
								resource = ""
							}
							isValidAuth := impl.CheckRbacForClusterEntity(roleFilter.Cluster, namespace, group, kind, resource, token, managerAuth)
							if !isValidAuth {
								continue
							}
							roleModel, err := impl.userAuthRepository.GetRoleByFilterForAllTypes(entity, "", "", "", "", roleFilter.Approver, accessType, roleFilter.Cluster, namespace, group, kind, resource, actionType, false)
							if err != nil {
								impl.logger.Errorw("Error in fetching roles by filter", "user", request)
								return nil, err
							}
							oldRoleModel, err := impl.userAuthRepository.GetRoleByFilterForAllTypes(entity, "", "", "", "", roleFilter.Approver, accessType, roleFilter.Cluster, namespace, group, kind, resource, actionType, true)
							if err != nil {
								impl.logger.Errorw("Error in fetching roles by filter", "user", request)
								return nil, err
							}
							if roleModel.Id == 0 && oldRoleModel.Id == 0 {
								impl.logger.Warnw("no role found for given filter", "filter", roleFilter)
								continue
							}
							if _, ok := existingRoles[roleModel.Id]; ok {
								delete(eliminatedRoles, roleModel.Id)
							}
							if _, ok := existingRoles[oldRoleModel.Id]; ok {
								//delete old role mapping from existing but not from eliminated roles (so that it gets deleted)
								delete(existingRoles, oldRoleModel.Id)
							}
						}
					}
				}
			}
		} else {
			if len(roleFilter.Team) > 0 { // check auth only for apps permission, skip for chart group
				rbacObject := fmt.Sprintf("%s", strings.ToLower(roleFilter.Team))
				isValidAuth := managerAuth(casbin.ResourceUser, token, rbacObject)
				if !isValidAuth {
					continue
				}
			}

			if roleFilter.EntityName == "" {
				roleFilter.EntityName = "NONE"
			}
			if roleFilter.Environment == "" {
				roleFilter.Environment = "NONE"
			}
			entityNames := strings.Split(roleFilter.EntityName, ",")
			environments := strings.Split(roleFilter.Environment, ",")
			actions := strings.Split(roleFilter.Action, ",")
			accessType := roleFilter.AccessType
			for _, environment := range environments {
				for _, entityName := range entityNames {
					for _, actionType := range actions {
						if entityName == "NONE" {
							entityName = ""
						}
						if environment == "NONE" {
							environment = ""
						}
						roleModel, err := impl.userAuthRepository.GetRoleByFilterForAllTypes(roleFilter.Entity, roleFilter.Team, entityName, environment, actionType, roleFilter.Approver, accessType, "", "", "", "", "", "", false)
						if err != nil {
							impl.logger.Errorw("Error in fetching roles by filter", "user", request)
							return nil, err
						}
						oldRoleModel, err := impl.userAuthRepository.GetRoleByFilterForAllTypes(roleFilter.Entity, roleFilter.Team, entityName, environment, actionType, roleFilter.Approver, accessType, "", "", "", "", "", "", true)
						if err != nil {
							impl.logger.Errorw("Error in fetching roles by filter by old values", "user", request)
							return nil, err
						}
						if roleModel.Id == 0 && oldRoleModel.Id == 0 {
							impl.logger.Warnw("no role found for given filter", "filter", roleFilter)
							request.Status = "role not fount for any given filter: " + roleFilter.Team + "," + environment + "," + entityName + "," + actionType
							continue
						}
						if _, ok := existingRoles[roleModel.Id]; ok {
							delete(eliminatedRoles, roleModel.Id)
						}
						if _, ok := existingRoles[oldRoleModel.Id]; ok {
							//delete old role mapping from existing but not from eliminated roles (so that it gets deleted)
							delete(existingRoles, oldRoleModel.Id)
						}
					}
				}
			}
		}
	}

	//delete remaining Ids from casbin role mapping table in orchestrator and casbin policy db
	// which are existing but not provided in this request
	var eliminatedPolicies []casbin.Policy
	for _, model := range eliminatedRoles {
		role, err := impl.userAuthRepository.GetRoleById(model.RoleId)
		if err != nil {
			return nil, err
		}
		if len(role.Team) > 0 {
			rbacObject := fmt.Sprintf("%s", strings.ToLower(role.Team))
			isValidAuth := managerAuth(casbin.ResourceUser, token, rbacObject)
			if !isValidAuth {
				continue
			}
		}
		if role.Entity == bean.CLUSTER_ENTITIY {
			isValidAuth := impl.CheckRbacForClusterEntity(role.Cluster, role.Namespace, role.Group, role.Kind, role.Resource, token, managerAuth)
			if !isValidAuth {
				continue
			}
		}
		_, err = impl.roleGroupRepository.DeleteRoleGroupRoleMapping(model, tx)
		if err != nil {
			return nil, err
		}
		policyGroup, err := impl.roleGroupRepository.GetRoleGroupById(model.RoleGroupId)
		if err != nil {
			return nil, err
		}
		eliminatedPolicies = append(eliminatedPolicies, casbin.Policy{Type: "g", Sub: casbin.Subject(policyGroup.CasbinName), Obj: casbin.Object(role.Role)})
	}
	return eliminatedPolicies, nil
}

func containsArr(s []string, e string) bool {
	for _, a := range s {
		if a == e {
			return true
		}
	}
	return false
}

func (impl UserCommonServiceImpl) CheckRbacForClusterEntity(cluster, namespace, group, kind, resource, token string, managerAuth func(resource, token, object string) bool) bool {
	if namespace == "NONE" {
		namespace = ""
	}
	if group == "NONE" {
		group = ""
	}
	if kind == "NONE" {
		kind = ""
	}
	if resource == "NONE" {
		resource = ""
	}
	namespaceObj := namespace
	groupObj := group
	kindObj := kind
	resourceObj := resource
	if namespace == "" {
		namespaceObj = "*"
	}
	if group == "" {
		groupObj = "*"
	}
	if kind == "" {
		kindObj = "*"
	}
	if resource == "" {
		resourceObj = "*"
	}

	rbacResource := fmt.Sprintf("%s/%s/%s", strings.ToLower(cluster), strings.ToLower(namespaceObj), casbin.ResourceUser)
	resourcesArray := strings.Split(resourceObj, ",")
	for _, resourceVal := range resourcesArray {
		rbacObject := fmt.Sprintf("%s/%s/%s", strings.ToLower(groupObj), strings.ToLower(kindObj), strings.ToLower(resourceVal))
		allowed := managerAuth(rbacResource, token, rbacObject)
		if !allowed {
			return false
		}
	}
	return true
}

func (impl UserCommonServiceImpl) ReplacePlaceHolderForEmptyEntriesInRoleFilter(roleFilter bean.RoleFilter) bean.RoleFilter {
	if roleFilter.EntityName == "" {
		roleFilter.EntityName = bean2.EMPTY_ROLEFILTER_ENTRY_PLACEHOLDER
	}
	if roleFilter.Environment == "" {
		roleFilter.Environment = bean2.EMPTY_ROLEFILTER_ENTRY_PLACEHOLDER
	}
	if roleFilter.Namespace == "" {
		roleFilter.Namespace = bean2.EMPTY_ROLEFILTER_ENTRY_PLACEHOLDER
	}
	if roleFilter.Group == "" {
		roleFilter.Group = bean2.EMPTY_ROLEFILTER_ENTRY_PLACEHOLDER
	}
	if roleFilter.Kind == "" {
		roleFilter.Kind = bean2.EMPTY_ROLEFILTER_ENTRY_PLACEHOLDER
	}
	if roleFilter.Resource == "" {
		roleFilter.Resource = bean2.EMPTY_ROLEFILTER_ENTRY_PLACEHOLDER
	}
	return roleFilter
}

func (impl UserCommonServiceImpl) RemovePlaceHolderInRoleFilterField(roleFilterField string) string {
	if roleFilterField == bean2.EMPTY_ROLEFILTER_ENTRY_PLACEHOLDER {
		return ""
	}
	return roleFilterField
}
func (impl UserCommonServiceImpl) GetCapacityForRoleFilter(roleFilters []bean.RoleFilter) (int, map[int]int) {
	capacity := 0

	m := make(map[int]int)
	for index, roleFilter := range roleFilters {
		roleFilter = impl.ReplacePlaceHolderForEmptyEntriesInRoleFilter(roleFilter)
		namespaces := strings.Split(roleFilter.Namespace, ",")
		groups := strings.Split(roleFilter.Group, ",")
		kinds := strings.Split(roleFilter.Kind, ",")
		resources := strings.Split(roleFilter.Resource, ",")
		entityNames := strings.Split(roleFilter.EntityName, ",")
		environments := strings.Split(roleFilter.Environment, ",")
		actions := strings.Split(roleFilter.Action, ",")
		value := math.Max(float64(len(namespaces)*len(groups)*len(kinds)*len(resources)*2), float64(len(entityNames)*len(environments)*len(actions)*6))
		m[index] = int(value)
		capacity += int(value)
	}
	return capacity, m
}

func (impl UserCommonServiceImpl) MergeCustomRoleFilters(roleFilters []bean.RoleFilter) []bean.RoleFilter {
	// it will merge custom roles belong to same team, env & app structure
	var updatedRoleFilters []bean.RoleFilter
	roleFilterMap := make(map[string]bean.RoleFilter)
	for _, roleFilter := range roleFilters {
		team := roleFilter.Team
		if len(team) == 0 {
			updatedRoleFilters = append(updatedRoleFilters, roleFilter)
		} else {
			roleKey := fmt.Sprintf("%s_%s_%s", roleFilter.Team, roleFilter.Environment, roleFilter.EntityName)
			if filter, found := roleFilterMap[roleKey]; found {
				filter.Action = fmt.Sprintf("%s,%s", filter.Action, roleFilter.Action)
				roleFilterMap[roleKey] = filter
			} else {
				roleFilterMap[roleKey] = roleFilter
			}
		}
	}
	for _, roleFilter := range roleFilterMap {
		updatedRoleFilters = append(updatedRoleFilters, roleFilter)
	}
	return updatedRoleFilters
}<|MERGE_RESOLUTION|>--- conflicted
+++ resolved
@@ -265,15 +265,7 @@
 								impl.logger.Errorw("Error in fetching roles by filter", "roleFilter", roleFilter)
 								return nil, err
 							}
-<<<<<<< HEAD
-							oldRoleModel, err := impl.userAuthRepository.GetRoleByFilterForAllTypes(roleFilter.Entity, "", "", "", "", roleFilter.Approver, accessType, roleFilter.Cluster, namespace, group, kind, resource, actionType, true)
-							if err != nil {
-								return nil, err
-							}
-							if roleModel.Id == 0 && oldRoleModel.Id == 0 {
-=======
 							if roleModel.Id == 0 {
->>>>>>> 66a78967
 								impl.logger.Warnw("no role found for given filter", "filter", roleFilter)
 								continue
 							}
@@ -305,7 +297,6 @@
 			accessType := roleFilter.AccessType
 			for _, environment := range environments {
 				for _, entityName := range entityNames {
-<<<<<<< HEAD
 					for _, actionType := range actions {
 						if entityName == "NONE" {
 							entityName = ""
@@ -330,39 +321,11 @@
 						if _, ok := existingRoleIds[roleModel.Id]; ok {
 							delete(eliminatedRoleIds, roleModel.Id)
 						}
-						if _, ok := existingRoleIds[oldRoleModel.Id]; ok {
+						isChartGroupEntity := roleFilter.Entity == bean.CHART_GROUP_ENTITY
+						if _, ok := existingRoleIds[oldRoleModel.Id]; ok && !isChartGroupEntity {
 							//delete old role mapping from existing but not from eliminated roles (so that it gets deleted)
 							delete(existingRoleIds, oldRoleModel.Id)
 						}
-=======
-					if entityName == "NONE" {
-						entityName = ""
-					}
-					if environment == "NONE" {
-						environment = ""
-					}
-					roleModel, err := impl.userAuthRepository.GetRoleByFilterForAllTypes(roleFilter.Entity, roleFilter.Team, entityName, environment, actionType, accessType, "", "", "", "", "", actionType, false)
-					if err != nil {
-						impl.logger.Errorw("Error in fetching roles by filter", "user", userInfo)
-						return nil, err
-					}
-					oldRoleModel, err := impl.userAuthRepository.GetRoleByFilterForAllTypes(roleFilter.Entity, roleFilter.Team, entityName, environment, actionType, accessType, "", "", "", "", "", actionType, true)
-					if err != nil {
-						return nil, err
-					}
-					if roleModel.Id == 0 {
-						impl.logger.Debugw("no role found for given filter", "filter", roleFilter)
-						userInfo.Status = "role not fount for any given filter: " + roleFilter.Team + "," + environment + "," + entityName + "," + roleFilter.Action
-						continue
-					}
-					if _, ok := existingRoleIds[roleModel.Id]; ok {
-						delete(eliminatedRoleIds, roleModel.Id)
-					}
-					isChartGroupEntity := roleFilter.Entity == bean.CHART_GROUP_ENTITY
-					if _, ok := existingRoleIds[oldRoleModel.Id]; ok && !isChartGroupEntity {
-						//delete old role mapping from existing but not from eliminated roles (so that it gets deleted)
-						delete(existingRoleIds, oldRoleModel.Id)
->>>>>>> 66a78967
 					}
 				}
 			}
