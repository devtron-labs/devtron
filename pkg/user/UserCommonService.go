package user

import (
	"fmt"
	"github.com/caarlos0/env/v6"
	"github.com/devtron-labs/authenticator/middleware"
	"github.com/devtron-labs/devtron/api/bean"
	"github.com/devtron-labs/devtron/pkg/sql"
	bean2 "github.com/devtron-labs/devtron/pkg/user/bean"
	casbin "github.com/devtron-labs/devtron/pkg/user/casbin"
	repository2 "github.com/devtron-labs/devtron/pkg/user/repository"
	"github.com/go-pg/pg"
	"github.com/gorilla/sessions"
	"go.uber.org/zap"
	"math"
	"strconv"
	"strings"
	"time"
)

type UserCommonService interface {
	GetPValUpdateMap(team, entityName, env, entity, cluster, namespace, group, kind, resource string, approver bool, workflow string) map[repository2.PValUpdateKey]string
	GetRenderedRoleData(defaultRoleData repository2.RoleCacheDetailObj, pValUpdateMap map[repository2.PValUpdateKey]string) *repository2.RoleModel
	GetRenderedPolicy(defaultPolicy repository2.PolicyCacheDetailObj, pValUpdateMap map[repository2.PValUpdateKey]string) []casbin.Policy
	CreateDefaultPoliciesForAllTypes(team, entityName, env, entity, cluster, namespace, group, kind, resource, actionType, accessType string, approver bool, workflow string, userId int32) (bool, error, []casbin.Policy)
	RemoveRolesAndReturnEliminatedPolicies(userInfo *bean.UserInfo, existingRoleIds map[int]repository2.UserRoleModel, eliminatedRoleIds map[int]*repository2.UserRoleModel, tx *pg.Tx, token string, managerAuth func(resource, token, object string) bool) ([]casbin.Policy, error)
	RemoveRolesAndReturnEliminatedPoliciesForGroups(request *bean.RoleGroup, existingRoles map[int]*repository2.RoleGroupRoleMapping, eliminatedRoles map[int]*repository2.RoleGroupRoleMapping, tx *pg.Tx, token string, managerAuth func(resource string, token string, object string) bool) ([]casbin.Policy, error)
	CheckRbacForClusterEntity(cluster, namespace, group, kind, resource, token string, managerAuth func(resource, token, object string) bool) bool
	GetCapacityForRoleFilter(roleFilters []bean.RoleFilter) (int, map[int]int)
	MergeCustomRoleFilters(roleFilters []bean.RoleFilter) []bean.RoleFilter
<<<<<<< HEAD
=======
	BuildRoleFilterKeyForCluster(roleFilterMap map[string]*bean.RoleFilter, role repository2.RoleModel, key string)
	BuildRoleFilterKeyForJobs(roleFilterMap map[string]*bean.RoleFilter, role repository2.RoleModel, key string)
	BuildRoleFilterKeyForOtherEntity(roleFilterMap map[string]*bean.RoleFilter, role repository2.RoleModel, key string)
	BuildRoleFilterForAllTypes(roleFilterMap map[string]*bean.RoleFilter, role repository2.RoleModel, key string)
	GetUniqueKeyForAllEntity(role repository2.RoleModel) string
>>>>>>> a6b48e8f
}

type UserCommonServiceImpl struct {
	userAuthRepository          repository2.UserAuthRepository
	logger                      *zap.SugaredLogger
	userRepository              repository2.UserRepository
	roleGroupRepository         repository2.RoleGroupRepository
	sessionManager2             *middleware.SessionManager
	defaultRbacDataCacheFactory repository2.RbacDataCacheFactory
	userRbacConfig              *UserRbacConfig
}

func NewUserCommonServiceImpl(userAuthRepository repository2.UserAuthRepository,
	logger *zap.SugaredLogger,
	userRepository repository2.UserRepository,
	userGroupRepository repository2.RoleGroupRepository,
	sessionManager2 *middleware.SessionManager,
	defaultRbacDataCacheFactory repository2.RbacDataCacheFactory) *UserCommonServiceImpl {
	userConfig := &UserRbacConfig{}
	err := env.Parse(userConfig)
	if err != nil {
		logger.Fatal("error occurred while parsing user config", err)
	}
	serviceImpl := &UserCommonServiceImpl{
		userAuthRepository:          userAuthRepository,
		logger:                      logger,
		userRepository:              userRepository,
		roleGroupRepository:         userGroupRepository,
		sessionManager2:             sessionManager2,
		defaultRbacDataCacheFactory: defaultRbacDataCacheFactory,
		userRbacConfig:              userConfig,
	}
	cStore = sessions.NewCookieStore(randKey())
	defaultRbacDataCacheFactory.SyncPolicyCache()
	defaultRbacDataCacheFactory.SyncRoleDataCache()
	return serviceImpl
}

type UserRbacConfig struct {
	UseRbacCreationV2 bool `env:"USE_RBAC_CREATION_V2" envDefault:"true"`
}

func (impl UserCommonServiceImpl) CreateDefaultPoliciesForAllTypes(team, entityName, env, entity, cluster, namespace, group, kind, resource, actionType, accessType string, approver bool, workflow string, userId int32) (bool, error, []casbin.Policy) {
	if impl.userRbacConfig.UseRbacCreationV2 {
		impl.logger.Debugw("using rbac creation v2 for creating default policies")
		return impl.CreateDefaultPoliciesForAllTypesV2(team, entityName, env, entity, cluster, namespace, group, kind, resource, actionType, accessType, approver, workflow)
	} else {
		return impl.userAuthRepository.CreateDefaultPoliciesForAllTypes(team, entityName, env, entity, cluster, namespace, group, kind, resource, actionType, accessType, approver, userId)
	}
}

func (impl UserCommonServiceImpl) CreateDefaultPoliciesForAllTypesV2(team, entityName, env, entity, cluster, namespace, group, kind, resource, actionType, accessType string, approver bool, workflow string) (bool, error, []casbin.Policy) {
	//TODO: below txn is making this process slow, need to do bulk operation for role creation.
	//For detail - https://github.com/devtron-labs/devtron/blob/main/pkg/user/benchmarking-results

	renderedRole, renderedPolicyDetails, err := impl.getRenderedRoleAndPolicy(team, entityName, env, entity, cluster, namespace, group, kind, resource, actionType, accessType, approver, workflow)
	if err != nil {
		return false, err, nil
	}
	_, err = impl.userAuthRepository.CreateRole(renderedRole)
	if err != nil && strings.Contains("duplicate key value violates unique constraint", err.Error()) {
		return false, err, nil
	}
	return true, nil, renderedPolicyDetails
}

func (impl UserCommonServiceImpl) getRenderedRoleAndPolicy(team, entityName, env, entity, cluster, namespace, group, kind, resource, actionType, accessType string, approver bool, workflow string) (*repository2.RoleModel, []casbin.Policy, error) {
	//getting map of values to be used for rendering
	pValUpdateMap := impl.GetPValUpdateMap(team, entityName, env, entity, cluster, namespace, group, kind, resource, approver, workflow)

	//getting default role data and policy
	defaultRoleData, defaultPolicy, err := impl.getDefaultRbacRoleAndPolicyByRoleFilter(entity, accessType, actionType)
	if err != nil {
		return nil, nil, err
	}
	//getting rendered role and policy data
	renderedRoleData := impl.GetRenderedRoleData(defaultRoleData, pValUpdateMap)
	renderedPolicy := impl.GetRenderedPolicy(defaultPolicy, pValUpdateMap)

	return renderedRoleData, renderedPolicy, nil
}

func (impl UserCommonServiceImpl) getDefaultRbacRoleAndPolicyByRoleFilter(entity, accessType, action string) (repository2.RoleCacheDetailObj, repository2.PolicyCacheDetailObj, error) {
	//getting default role and policy data from cache
	return impl.defaultRbacDataCacheFactory.
		GetDefaultRoleDataAndPolicyByEntityAccessTypeAndRoleType(entity, accessType, action)
}

func (impl UserCommonServiceImpl) GetRenderedRoleData(defaultRoleData repository2.RoleCacheDetailObj, pValUpdateMap map[repository2.PValUpdateKey]string) *repository2.RoleModel {
	renderedRoleData := &repository2.RoleModel{
		Role:        getResolvedValueFromPValDetailObject(defaultRoleData.Role, pValUpdateMap).String(),
		Entity:      getResolvedValueFromPValDetailObject(defaultRoleData.Entity, pValUpdateMap).String(),
		EntityName:  getResolvedValueFromPValDetailObject(defaultRoleData.EntityName, pValUpdateMap).String(),
		Team:        getResolvedValueFromPValDetailObject(defaultRoleData.Team, pValUpdateMap).String(),
		Environment: getResolvedValueFromPValDetailObject(defaultRoleData.Environment, pValUpdateMap).String(),
		AccessType:  getResolvedValueFromPValDetailObject(defaultRoleData.AccessType, pValUpdateMap).String(),
		Action:      getResolvedValueFromPValDetailObject(defaultRoleData.Action, pValUpdateMap).String(),
		Cluster:     getResolvedValueFromPValDetailObject(defaultRoleData.Cluster, pValUpdateMap).String(),
		Namespace:   getResolvedValueFromPValDetailObject(defaultRoleData.Namespace, pValUpdateMap).String(),
		Group:       getResolvedValueFromPValDetailObject(defaultRoleData.Group, pValUpdateMap).String(),
		Kind:        getResolvedValueFromPValDetailObject(defaultRoleData.Kind, pValUpdateMap).String(),
		Resource:    getResolvedValueFromPValDetailObject(defaultRoleData.Resource, pValUpdateMap).String(),
		Approver:    getResolvedValueFromPValDetailObject(defaultRoleData.Approver, pValUpdateMap).Boolean(),
		Workflow:    getResolvedValueFromPValDetailObject(defaultRoleData.Workflow, pValUpdateMap).String(),
		AuditLog: sql.AuditLog{ //not storing user information because this role can be mapped to other users in future and hence can lead to confusion
			CreatedOn: time.Now(),
			UpdatedOn: time.Now(),
		},
	}
	return renderedRoleData
}

func (impl UserCommonServiceImpl) GetRenderedPolicy(defaultPolicy repository2.PolicyCacheDetailObj, pValUpdateMap map[repository2.PValUpdateKey]string) []casbin.Policy {
	renderedPolicies := make([]casbin.Policy, 0, len(defaultPolicy.ResActObjSet))
	policyType := getResolvedValueFromPValDetailObject(defaultPolicy.Type, pValUpdateMap)
	policySub := getResolvedValueFromPValDetailObject(defaultPolicy.Sub, pValUpdateMap)
	for _, v := range defaultPolicy.ResActObjSet {
		policyRes := getResolvedValueFromPValDetailObject(v.Res, pValUpdateMap)
		policyAct := getResolvedValueFromPValDetailObject(v.Act, pValUpdateMap)
		policyObj := getResolvedValueFromPValDetailObject(v.Obj, pValUpdateMap)
		renderedPolicy := casbin.Policy{
			Type: casbin.PolicyType(policyType.String()),
			Sub:  casbin.Subject(policySub.String()),
			Res:  casbin.Resource(policyRes.String()),
			Act:  casbin.Action(policyAct.String()),
			Obj:  casbin.Object(policyObj.String()),
		}
		renderedPolicies = append(renderedPolicies, renderedPolicy)
	}
	return renderedPolicies
}

func getResolvedValueFromPValDetailObject(pValDetailObj repository2.PValDetailObj, pValUpdateMap map[repository2.PValUpdateKey]string) repository2.PValResolvedValue {
	if len(pValDetailObj.IndexKeyMap) == 0 {
		return repository2.NewPValResolvedValue(pValDetailObj.Value)
	}
	pValBytes := []byte(pValDetailObj.Value)
	var resolvedValueInBytes []byte
	for i, pValByte := range pValBytes {
		if pValByte == '%' {
			valUpdateKey := pValDetailObj.IndexKeyMap[i]
			val := pValUpdateMap[valUpdateKey]
			resolvedValueInBytes = append(resolvedValueInBytes, []byte(val)...)
		} else {
			resolvedValueInBytes = append(resolvedValueInBytes, pValByte)
		}
	}
	return repository2.NewPValResolvedValue(string(resolvedValueInBytes))
}

func (impl UserCommonServiceImpl) GetPValUpdateMap(team, entityName, env, entity, cluster,
	namespace, group, kind, resource string, approver bool, workflow string) map[repository2.PValUpdateKey]string {
	pValUpdateMap := make(map[repository2.PValUpdateKey]string)
	pValUpdateMap[repository2.EntityPValUpdateKey] = entity
	if entity == bean.CLUSTER_ENTITIY {
		pValUpdateMap[repository2.ClusterPValUpdateKey] = cluster
		pValUpdateMap[repository2.NamespacePValUpdateKey] = namespace
		pValUpdateMap[repository2.GroupPValUpdateKey] = group
		pValUpdateMap[repository2.KindPValUpdateKey] = kind
		pValUpdateMap[repository2.ResourcePValUpdateKey] = resource
		pValUpdateMap[repository2.ClusterObjPValUpdateKey] = getResolvedPValMapValue(cluster)
		pValUpdateMap[repository2.NamespaceObjPValUpdateKey] = getResolvedPValMapValue(namespace)
		pValUpdateMap[repository2.GroupObjPValUpdateKey] = getResolvedPValMapValue(group)
		pValUpdateMap[repository2.KindObjPValUpdateKey] = getResolvedPValMapValue(kind)
		pValUpdateMap[repository2.ResourceObjPValUpdateKey] = getResolvedPValMapValue(resource)
	} else {
		pValUpdateMap[repository2.EntityNamePValUpdateKey] = entityName
		pValUpdateMap[repository2.TeamPValUpdateKey] = team
		pValUpdateMap[repository2.AppPValUpdateKey] = entityName
		pValUpdateMap[repository2.EnvPValUpdateKey] = env
		pValUpdateMap[repository2.TeamObjPValUpdateKey] = getResolvedPValMapValue(team)
		pValUpdateMap[repository2.AppObjPValUpdateKey] = getResolvedPValMapValue(entityName)
		pValUpdateMap[repository2.EnvObjPValUpdateKey] = getResolvedPValMapValue(env)
		pValUpdateMap[repository2.ApproverPValUpdateKey] = strconv.FormatBool(approver)
		if entity == bean2.EntityJobs {
			pValUpdateMap[repository2.WorkflowPValUpdateKey] = workflow
			pValUpdateMap[repository2.WorkflowObjPValUpdateKey] = getResolvedPValMapValue(workflow)
		}
	}
	return pValUpdateMap
}

func getResolvedPValMapValue(rawValue string) string {
	resolvedVal := rawValue
	if rawValue == "" {
		resolvedVal = "*"
	}
	return resolvedVal
}

func (impl UserCommonServiceImpl) RemoveRolesAndReturnEliminatedPolicies(userInfo *bean.UserInfo,
	existingRoleIds map[int]repository2.UserRoleModel, eliminatedRoleIds map[int]*repository2.UserRoleModel,
	tx *pg.Tx, token string, managerAuth func(resource, token, object string) bool) ([]casbin.Policy, error) {
	var eliminatedPolicies []casbin.Policy
	// DELETE Removed Items
	for _, roleFilter := range userInfo.RoleFilters {
		if roleFilter.Entity == bean.CLUSTER_ENTITIY {
			namespaces := strings.Split(roleFilter.Namespace, ",")
			groups := strings.Split(roleFilter.Group, ",")
			kinds := strings.Split(roleFilter.Kind, ",")
			resources := strings.Split(roleFilter.Resource, ",")
			accessType := roleFilter.AccessType
			actionType := roleFilter.Action
			for _, namespace := range namespaces {
				for _, group := range groups {
					for _, kind := range kinds {
						for _, resource := range resources {
							isValidAuth := impl.CheckRbacForClusterEntity(roleFilter.Cluster, namespace, group, kind, resource, token, managerAuth)
							if !isValidAuth {
								continue
							}
							roleModel, err := impl.userAuthRepository.GetRoleByFilterForAllTypes(roleFilter.Entity, "", "", "", "", roleFilter.Approver, accessType, roleFilter.Cluster, namespace, group, kind, resource, actionType, false, "")
							if err != nil {
								impl.logger.Errorw("Error in fetching roles by filter", "roleFilter", roleFilter)
								return nil, err
							}
							if roleModel.Id == 0 {
								impl.logger.Warnw("no role found for given filter", "filter", roleFilter)
								continue
							}
							if _, ok := existingRoleIds[roleModel.Id]; ok {
								delete(eliminatedRoleIds, roleModel.Id)
							}
						}
					}
				}
			}
		} else if roleFilter.Entity == bean2.EntityJobs {
			if len(roleFilter.Team) > 0 { // check auth only for apps permission, skip for chart group
				rbacObject := fmt.Sprintf("%s", roleFilter.Team)
				isValidAuth := managerAuth(casbin.ResourceUser, token, rbacObject)
				if !isValidAuth {
					continue
				}
			}
			entityNames := strings.Split(roleFilter.EntityName, ",")
			environments := strings.Split(roleFilter.Environment, ",")
			workflows := strings.Split(roleFilter.Workflow, ",")
			actionType := roleFilter.Action
			accessType := roleFilter.AccessType
			for _, environment := range environments {
				for _, entityName := range entityNames {
					for _, workflow := range workflows {
<<<<<<< HEAD
						entityName = impl.RemovePlaceHolderInRoleFilterField(entityName)
						environment = impl.RemovePlaceHolderInRoleFilterField(environment)
						workflow = impl.RemovePlaceHolderInRoleFilterField(workflow)
=======
>>>>>>> a6b48e8f
						roleModel, err := impl.userAuthRepository.GetRoleByFilterForAllTypes(roleFilter.Entity, roleFilter.Team, entityName, environment, actionType, false, accessType, "", "", "", "", "", actionType, false, workflow)
						if err != nil {
							impl.logger.Errorw("Error in fetching roles by filter", "user", userInfo)
							return nil, err
						}
						if roleModel.Id == 0 {
							impl.logger.Debugw("no role found for given filter", "filter", roleFilter)
							userInfo.Status = "role not fount for any given filter: " + roleFilter.Team + "," + environment + "," + entityName + "," + roleFilter.Action
							continue
						}
						if _, ok := existingRoleIds[roleModel.Id]; ok {
							delete(eliminatedRoleIds, roleModel.Id)
						}
					}
				}
			}
		} else {
			if len(roleFilter.Team) > 0 { // check auth only for apps permission, skip for chart group
				rbacObject := fmt.Sprintf("%s", roleFilter.Team)
				isValidAuth := managerAuth(casbin.ResourceUser, token, rbacObject)
				if !isValidAuth {
					continue
				}
			}
			entityNames := strings.Split(roleFilter.EntityName, ",")
			environments := strings.Split(roleFilter.Environment, ",")
			actions := strings.Split(roleFilter.Action, ",")
			accessType := roleFilter.AccessType
			for _, environment := range environments {
				for _, entityName := range entityNames {
					for _, actionType := range actions {
<<<<<<< HEAD
						entityName = impl.RemovePlaceHolderInRoleFilterField(entityName)
						environment = impl.RemovePlaceHolderInRoleFilterField(environment)
=======
>>>>>>> a6b48e8f
						roleModel, err := impl.userAuthRepository.GetRoleByFilterForAllTypes(roleFilter.Entity, roleFilter.Team, entityName, environment, actionType, roleFilter.Approver, accessType, "", "", "", "", "", actionType, false, "")
						if err != nil {
							impl.logger.Errorw("Error in fetching roles by filter", "user", userInfo)
							return nil, err
						}
						oldRoleModel, err := impl.userAuthRepository.GetRoleByFilterForAllTypes(roleFilter.Entity, roleFilter.Team, entityName, environment, actionType, roleFilter.Approver, accessType, "", "", "", "", "", actionType, true, "")
						if err != nil {
							return nil, err
						}
						if roleModel.Id == 0 {
							impl.logger.Debugw("no role found for given filter", "filter", roleFilter)
							userInfo.Status = "role not fount for any given filter: " + roleFilter.Team + "," + environment + "," + entityName + "," + roleFilter.Action
							continue
						}
						if _, ok := existingRoleIds[roleModel.Id]; ok {
							delete(eliminatedRoleIds, roleModel.Id)
						}
						isChartGroupEntity := roleFilter.Entity == bean.CHART_GROUP_ENTITY
						if _, ok := existingRoleIds[oldRoleModel.Id]; ok && !isChartGroupEntity {
							//delete old role mapping from existing but not from eliminated roles (so that it gets deleted)
							delete(existingRoleIds, oldRoleModel.Id)
						}
					}
				}
			}
		}
	}

	// delete remaining Ids from casbin role mapping table in orchestrator and casbin policy db
	// which are existing but not provided in this request

	for _, userRoleModel := range eliminatedRoleIds {
		role, err := impl.userAuthRepository.GetRoleById(userRoleModel.RoleId)
		if err != nil {
			return nil, err
		}
		if len(role.Team) > 0 {
			rbacObject := fmt.Sprintf("%s", role.Team)
			isValidAuth := managerAuth(casbin.ResourceUser, token, rbacObject)
			if !isValidAuth {
				continue
			}
		}
		if role.Entity == bean.CLUSTER_ENTITIY {
			isValidAuth := impl.CheckRbacForClusterEntity(role.Cluster, role.Namespace, role.Group, role.Kind, role.Resource, token, managerAuth)
			if !isValidAuth {
				continue
			}
		}
		_, err = impl.userAuthRepository.DeleteUserRoleMapping(userRoleModel, tx)
		if err != nil {
			impl.logger.Errorw("Error in delete user role mapping", "user", userInfo)
			return nil, err
		}
		eliminatedPolicies = append(eliminatedPolicies, casbin.Policy{Type: "g", Sub: casbin.Subject(userInfo.EmailId), Obj: casbin.Object(role.Role)})
	}
	// DELETE ENDS
	return eliminatedPolicies, nil
}

func (impl UserCommonServiceImpl) RemoveRolesAndReturnEliminatedPoliciesForGroups(request *bean.RoleGroup, existingRoles map[int]*repository2.RoleGroupRoleMapping, eliminatedRoles map[int]*repository2.RoleGroupRoleMapping, tx *pg.Tx, token string, managerAuth func(resource string, token string, object string) bool) ([]casbin.Policy, error) {
	// Filter out removed items in current request
	//var policies []casbin.Policy
	for _, roleFilter := range request.RoleFilters {
		entity := roleFilter.Entity
		if entity == bean.CLUSTER_ENTITIY {
			namespaces := strings.Split(roleFilter.Namespace, ",")
			groups := strings.Split(roleFilter.Group, ",")
			kinds := strings.Split(roleFilter.Kind, ",")
			resources := strings.Split(roleFilter.Resource, ",")
			actionType := roleFilter.Action
			accessType := roleFilter.AccessType
			for _, namespace := range namespaces {
				for _, group := range groups {
					for _, kind := range kinds {
						for _, resource := range resources {
							isValidAuth := impl.CheckRbacForClusterEntity(roleFilter.Cluster, namespace, group, kind, resource, token, managerAuth)
							if !isValidAuth {
								continue
							}
							roleModel, err := impl.userAuthRepository.GetRoleByFilterForAllTypes(entity, "", "", "", "", roleFilter.Approver, accessType, roleFilter.Cluster, namespace, group, kind, resource, actionType, false, "")
							if err != nil {
								impl.logger.Errorw("Error in fetching roles by filter", "user", request)
								return nil, err
							}
							oldRoleModel, err := impl.userAuthRepository.GetRoleByFilterForAllTypes(entity, "", "", "", "", roleFilter.Approver, accessType, roleFilter.Cluster, namespace, group, kind, resource, actionType, true, "")
							if err != nil {
								impl.logger.Errorw("Error in fetching roles by filter", "user", request)
								return nil, err
							}
							if roleModel.Id == 0 && oldRoleModel.Id == 0 {
								impl.logger.Warnw("no role found for given filter", "filter", roleFilter)
								continue
							}
							if _, ok := existingRoles[roleModel.Id]; ok {
								delete(eliminatedRoles, roleModel.Id)
							}
							if _, ok := existingRoles[oldRoleModel.Id]; ok {
								//delete old role mapping from existing but not from eliminated roles (so that it gets deleted)
								delete(existingRoles, oldRoleModel.Id)
							}
						}
					}
				}
			}
		} else if entity == bean2.EntityJobs {
			if len(roleFilter.Team) > 0 { // check auth only for apps permission, skip for chart group
				rbacObject := fmt.Sprintf("%s", roleFilter.Team)
				isValidAuth := managerAuth(casbin.ResourceUser, token, rbacObject)
				if !isValidAuth {
					continue
				}
			}
			entityNames := strings.Split(roleFilter.EntityName, ",")
			environments := strings.Split(roleFilter.Environment, ",")
			workflows := strings.Split(roleFilter.Workflow, ",")
			accessType := roleFilter.AccessType
			actionType := roleFilter.Action
			for _, environment := range environments {
				for _, entityName := range entityNames {
					for _, workflow := range workflows {
<<<<<<< HEAD
						entityName = impl.RemovePlaceHolderInRoleFilterField(entityName)
						environment = impl.RemovePlaceHolderInRoleFilterField(environment)
						workflow = impl.RemovePlaceHolderInRoleFilterField(workflow)
=======
>>>>>>> a6b48e8f
						roleModel, err := impl.userAuthRepository.GetRoleByFilterForAllTypes(roleFilter.Entity, roleFilter.Team, entityName, environment, actionType, false, accessType, "", "", "", "", "", "", false, workflow)
						if err != nil {
							impl.logger.Errorw("Error in fetching roles by filter", "user", request)
							return nil, err
						}
						if roleModel.Id == 0 {
							impl.logger.Warnw("no role found for given filter", "filter", roleFilter)
							request.Status = "role not fount for any given filter: " + roleFilter.Team + "," + environment + "," + entityName + "," + actionType
							continue
						}
						if _, ok := existingRoles[roleModel.Id]; ok {
							delete(eliminatedRoles, roleModel.Id)
						}
					}
				}
			}
		} else {
			if len(roleFilter.Team) > 0 { // check auth only for apps permission, skip for chart group
				rbacObject := fmt.Sprintf("%s", roleFilter.Team)
				isValidAuth := managerAuth(casbin.ResourceUser, token, rbacObject)
				if !isValidAuth {
					continue
				}
			}
			entityNames := strings.Split(roleFilter.EntityName, ",")
			environments := strings.Split(roleFilter.Environment, ",")
			actions := strings.Split(roleFilter.Action, ",")
			accessType := roleFilter.AccessType
			for _, environment := range environments {
				for _, entityName := range entityNames {
					for _, actionType := range actions {
<<<<<<< HEAD
						entityName = impl.RemovePlaceHolderInRoleFilterField(entityName)
						environment = impl.RemovePlaceHolderInRoleFilterField(environment)
=======
>>>>>>> a6b48e8f
						roleModel, err := impl.userAuthRepository.GetRoleByFilterForAllTypes(roleFilter.Entity, roleFilter.Team, entityName, environment, actionType, roleFilter.Approver, accessType, "", "", "", "", "", "", false, "")
						if err != nil {
							impl.logger.Errorw("Error in fetching roles by filter", "user", request)
							return nil, err
						}
						oldRoleModel, err := impl.userAuthRepository.GetRoleByFilterForAllTypes(roleFilter.Entity, roleFilter.Team, entityName, environment, actionType, roleFilter.Approver, accessType, "", "", "", "", "", "", true, "")
						if err != nil {
							impl.logger.Errorw("Error in fetching roles by filter by old values", "user", request)
							return nil, err
						}
						if roleModel.Id == 0 && oldRoleModel.Id == 0 {
							impl.logger.Warnw("no role found for given filter", "filter", roleFilter)
							request.Status = "role not fount for any given filter: " + roleFilter.Team + "," + environment + "," + entityName + "," + actionType
							continue
						}
						if _, ok := existingRoles[roleModel.Id]; ok {
							delete(eliminatedRoles, roleModel.Id)
						}
						if _, ok := existingRoles[oldRoleModel.Id]; ok {
							//delete old role mapping from existing but not from eliminated roles (so that it gets deleted)
							delete(existingRoles, oldRoleModel.Id)
						}
					}
				}
			}
		}
	}

	//delete remaining Ids from casbin role mapping table in orchestrator and casbin policy db
	// which are existing but not provided in this request
	var eliminatedPolicies []casbin.Policy
	for _, model := range eliminatedRoles {
		role, err := impl.userAuthRepository.GetRoleById(model.RoleId)
		if err != nil {
			return nil, err
		}
		if len(role.Team) > 0 {
			rbacObject := fmt.Sprintf("%s", role.Team)
			isValidAuth := managerAuth(casbin.ResourceUser, token, rbacObject)
			if !isValidAuth {
				continue
			}
		}
		if role.Entity == bean.CLUSTER_ENTITIY {
			isValidAuth := impl.CheckRbacForClusterEntity(role.Cluster, role.Namespace, role.Group, role.Kind, role.Resource, token, managerAuth)
			if !isValidAuth {
				continue
			}
		}
		_, err = impl.roleGroupRepository.DeleteRoleGroupRoleMapping(model, tx)
		if err != nil {
			return nil, err
		}
		policyGroup, err := impl.roleGroupRepository.GetRoleGroupById(model.RoleGroupId)
		if err != nil {
			return nil, err
		}
		eliminatedPolicies = append(eliminatedPolicies, casbin.Policy{Type: "g", Sub: casbin.Subject(policyGroup.CasbinName), Obj: casbin.Object(role.Role)})
	}
	return eliminatedPolicies, nil
}

func containsArr(s []string, e string) bool {
	for _, a := range s {
		if a == e {
			return true
		}
	}
	return false
}

func (impl UserCommonServiceImpl) CheckRbacForClusterEntity(cluster, namespace, group, kind, resource, token string, managerAuth func(resource, token, object string) bool) bool {
	if namespace == "NONE" {
		namespace = ""
	}
	if group == "NONE" {
		group = ""
	}
	if kind == "NONE" {
		kind = ""
	}
	if resource == "NONE" {
		resource = ""
	}
	namespaceObj := namespace
	groupObj := group
	kindObj := kind
	resourceObj := resource
	if namespace == "" {
		namespaceObj = "*"
	}
	if group == "" {
		groupObj = "*"
	}
	if kind == "" {
		kindObj = "*"
	}
	if resource == "" {
		resourceObj = "*"
	}

	rbacResource := fmt.Sprintf("%s/%s/%s", strings.ToLower(cluster), strings.ToLower(namespaceObj), casbin.ResourceUser)
	resourcesArray := strings.Split(resourceObj, ",")
	for _, resourceVal := range resourcesArray {
		rbacObject := fmt.Sprintf("%s/%s/%s", groupObj, kindObj, resourceVal)
		allowed := managerAuth(rbacResource, token, rbacObject)
		if !allowed {
			return false
		}
	}
	return true
}

func (impl UserCommonServiceImpl) GetCapacityForRoleFilter(roleFilters []bean.RoleFilter) (int, map[int]int) {
	capacity := 0

	m := make(map[int]int)
	for index, roleFilter := range roleFilters {
		namespaces := strings.Split(roleFilter.Namespace, ",")
		groups := strings.Split(roleFilter.Group, ",")
		kinds := strings.Split(roleFilter.Kind, ",")
		resources := strings.Split(roleFilter.Resource, ",")
		entityNames := strings.Split(roleFilter.EntityName, ",")
		environments := strings.Split(roleFilter.Environment, ",")
		actions := strings.Split(roleFilter.Action, ",")
		workflows := strings.Split(roleFilter.Workflow, ",")
		value := math.Max(float64(len(namespaces)*len(groups)*len(kinds)*len(resources)*2), math.Max(float64(len(entityNames)*len(environments)*len(actions)*6), float64(len(entityNames)*len(environments)*len(workflows)*8)))
		m[index] = int(value)
		capacity += int(value)
	}
	return capacity, m
}

func (impl UserCommonServiceImpl) MergeCustomRoleFilters(roleFilters []bean.RoleFilter) []bean.RoleFilter {
	// it will merge custom roles belong to same team, env & app structure
	var updatedRoleFilters []bean.RoleFilter
	roleFilterMap := make(map[string]bean.RoleFilter)
	for _, roleFilter := range roleFilters {
		team := roleFilter.Team
		if len(team) == 0 {
			updatedRoleFilters = append(updatedRoleFilters, roleFilter)
		} else {
			roleKey := fmt.Sprintf("%s_%s_%s", roleFilter.Team, roleFilter.Environment, roleFilter.EntityName)
			if filter, found := roleFilterMap[roleKey]; found {
				filter.Action = fmt.Sprintf("%s,%s", filter.Action, roleFilter.Action)
				roleFilterMap[roleKey] = filter
			} else {
				roleFilterMap[roleKey] = roleFilter
			}
		}
	}
	for _, roleFilter := range roleFilterMap {
		updatedRoleFilters = append(updatedRoleFilters, roleFilter)
	}
	return updatedRoleFilters
<<<<<<< HEAD
=======
}

func (impl UserCommonServiceImpl) BuildRoleFilterForAllTypes(roleFilterMap map[string]*bean.RoleFilter, role repository2.RoleModel, key string) {
	switch role.Entity {
	case bean.CLUSTER_ENTITIY:
		{
			impl.BuildRoleFilterKeyForCluster(roleFilterMap, role, key)
		}
	case bean2.EntityJobs:
		{
			impl.BuildRoleFilterKeyForJobs(roleFilterMap, role, key)
		}
	default:
		{
			impl.BuildRoleFilterKeyForOtherEntity(roleFilterMap, role, key)
		}
	}
}

func (impl UserCommonServiceImpl) BuildRoleFilterKeyForCluster(roleFilterMap map[string]*bean.RoleFilter, role repository2.RoleModel, key string) {
	namespaceArr := strings.Split(roleFilterMap[key].Namespace, ",")
	if containsArr(namespaceArr, AllNamespace) {
		roleFilterMap[key].Namespace = AllNamespace
	} else if !containsArr(namespaceArr, role.Namespace) {
		roleFilterMap[key].Namespace = fmt.Sprintf("%s,%s", roleFilterMap[key].Namespace, role.Namespace)
	}
	groupArr := strings.Split(roleFilterMap[key].Group, ",")
	if containsArr(groupArr, AllGroup) {
		roleFilterMap[key].Group = AllGroup
	} else if !containsArr(groupArr, role.Group) {
		roleFilterMap[key].Group = fmt.Sprintf("%s,%s", roleFilterMap[key].Group, role.Group)
	}
	kindArr := strings.Split(roleFilterMap[key].Kind, ",")
	if containsArr(kindArr, AllKind) {
		roleFilterMap[key].Kind = AllKind
	} else if !containsArr(kindArr, role.Kind) {
		roleFilterMap[key].Kind = fmt.Sprintf("%s,%s", roleFilterMap[key].Kind, role.Kind)
	}
	resourceArr := strings.Split(roleFilterMap[key].Resource, ",")
	if containsArr(resourceArr, AllResource) {
		roleFilterMap[key].Resource = AllResource
	} else if !containsArr(resourceArr, role.Resource) {
		roleFilterMap[key].Resource = fmt.Sprintf("%s,%s", roleFilterMap[key].Resource, role.Resource)
	}
}

func (impl UserCommonServiceImpl) BuildRoleFilterKeyForJobs(roleFilterMap map[string]*bean.RoleFilter, role repository2.RoleModel, key string) {
	envArr := strings.Split(roleFilterMap[key].Environment, ",")
	if containsArr(envArr, AllEnvironment) {
		roleFilterMap[key].Environment = AllEnvironment
	} else if !containsArr(envArr, role.Environment) {
		roleFilterMap[key].Environment = fmt.Sprintf("%s,%s", roleFilterMap[key].Environment, role.Environment)
	}
	entityArr := strings.Split(roleFilterMap[key].EntityName, ",")
	if !containsArr(entityArr, role.EntityName) {
		roleFilterMap[key].EntityName = fmt.Sprintf("%s,%s", roleFilterMap[key].EntityName, role.EntityName)
	}
	workflowArr := strings.Split(roleFilterMap[key].Workflow, ",")
	if containsArr(workflowArr, AllWorkflow) {
		roleFilterMap[key].Workflow = AllWorkflow
	} else if !containsArr(workflowArr, role.Workflow) {
		roleFilterMap[key].Workflow = fmt.Sprintf("%s,%s", roleFilterMap[key].Workflow, role.Workflow)
	}
}

func (impl UserCommonServiceImpl) BuildRoleFilterKeyForOtherEntity(roleFilterMap map[string]*bean.RoleFilter, role repository2.RoleModel, key string) {
	envArr := strings.Split(roleFilterMap[key].Environment, ",")
	if containsArr(envArr, AllEnvironment) {
		roleFilterMap[key].Environment = AllEnvironment
	} else if !containsArr(envArr, role.Environment) {
		roleFilterMap[key].Environment = fmt.Sprintf("%s,%s", roleFilterMap[key].Environment, role.Environment)
	}
	entityArr := strings.Split(roleFilterMap[key].EntityName, ",")
	if !containsArr(entityArr, role.EntityName) {
		roleFilterMap[key].EntityName = fmt.Sprintf("%s,%s", roleFilterMap[key].EntityName, role.EntityName)
	}
}
func (impl UserCommonServiceImpl) GetUniqueKeyForAllEntity(role repository2.RoleModel) string {
	key := ""
	if len(role.Team) > 0 {
		key = fmt.Sprintf("%s_%s_%s_%t", role.Team, role.Action, role.AccessType, role.Approver)
	} else if role.Entity == bean2.EntityJobs {
		key = fmt.Sprintf("%s_%s_%s_%s", role.Team, role.Action, role.AccessType, role.Entity)
	} else if len(role.Entity) > 0 {
		if role.Entity == bean.CLUSTER_ENTITIY {
			key = fmt.Sprintf("%s_%s_%s_%s_%s_%s", role.Entity, role.Action, role.Cluster,
				role.Namespace, role.Group, role.Kind)
		} else {
			key = fmt.Sprintf("%s_%s_%s", role.Entity, role.Action)
		}
	}
	return key
>>>>>>> a6b48e8f
}<|MERGE_RESOLUTION|>--- conflicted
+++ resolved
@@ -28,14 +28,11 @@
 	CheckRbacForClusterEntity(cluster, namespace, group, kind, resource, token string, managerAuth func(resource, token, object string) bool) bool
 	GetCapacityForRoleFilter(roleFilters []bean.RoleFilter) (int, map[int]int)
 	MergeCustomRoleFilters(roleFilters []bean.RoleFilter) []bean.RoleFilter
-<<<<<<< HEAD
-=======
 	BuildRoleFilterKeyForCluster(roleFilterMap map[string]*bean.RoleFilter, role repository2.RoleModel, key string)
 	BuildRoleFilterKeyForJobs(roleFilterMap map[string]*bean.RoleFilter, role repository2.RoleModel, key string)
 	BuildRoleFilterKeyForOtherEntity(roleFilterMap map[string]*bean.RoleFilter, role repository2.RoleModel, key string)
 	BuildRoleFilterForAllTypes(roleFilterMap map[string]*bean.RoleFilter, role repository2.RoleModel, key string)
 	GetUniqueKeyForAllEntity(role repository2.RoleModel) string
->>>>>>> a6b48e8f
 }
 
 type UserCommonServiceImpl struct {
@@ -279,12 +276,6 @@
 			for _, environment := range environments {
 				for _, entityName := range entityNames {
 					for _, workflow := range workflows {
-<<<<<<< HEAD
-						entityName = impl.RemovePlaceHolderInRoleFilterField(entityName)
-						environment = impl.RemovePlaceHolderInRoleFilterField(environment)
-						workflow = impl.RemovePlaceHolderInRoleFilterField(workflow)
-=======
->>>>>>> a6b48e8f
 						roleModel, err := impl.userAuthRepository.GetRoleByFilterForAllTypes(roleFilter.Entity, roleFilter.Team, entityName, environment, actionType, false, accessType, "", "", "", "", "", actionType, false, workflow)
 						if err != nil {
 							impl.logger.Errorw("Error in fetching roles by filter", "user", userInfo)
@@ -316,11 +307,6 @@
 			for _, environment := range environments {
 				for _, entityName := range entityNames {
 					for _, actionType := range actions {
-<<<<<<< HEAD
-						entityName = impl.RemovePlaceHolderInRoleFilterField(entityName)
-						environment = impl.RemovePlaceHolderInRoleFilterField(environment)
-=======
->>>>>>> a6b48e8f
 						roleModel, err := impl.userAuthRepository.GetRoleByFilterForAllTypes(roleFilter.Entity, roleFilter.Team, entityName, environment, actionType, roleFilter.Approver, accessType, "", "", "", "", "", actionType, false, "")
 						if err != nil {
 							impl.logger.Errorw("Error in fetching roles by filter", "user", userInfo)
@@ -442,12 +428,6 @@
 			for _, environment := range environments {
 				for _, entityName := range entityNames {
 					for _, workflow := range workflows {
-<<<<<<< HEAD
-						entityName = impl.RemovePlaceHolderInRoleFilterField(entityName)
-						environment = impl.RemovePlaceHolderInRoleFilterField(environment)
-						workflow = impl.RemovePlaceHolderInRoleFilterField(workflow)
-=======
->>>>>>> a6b48e8f
 						roleModel, err := impl.userAuthRepository.GetRoleByFilterForAllTypes(roleFilter.Entity, roleFilter.Team, entityName, environment, actionType, false, accessType, "", "", "", "", "", "", false, workflow)
 						if err != nil {
 							impl.logger.Errorw("Error in fetching roles by filter", "user", request)
@@ -479,11 +459,6 @@
 			for _, environment := range environments {
 				for _, entityName := range entityNames {
 					for _, actionType := range actions {
-<<<<<<< HEAD
-						entityName = impl.RemovePlaceHolderInRoleFilterField(entityName)
-						environment = impl.RemovePlaceHolderInRoleFilterField(environment)
-=======
->>>>>>> a6b48e8f
 						roleModel, err := impl.userAuthRepository.GetRoleByFilterForAllTypes(roleFilter.Entity, roleFilter.Team, entityName, environment, actionType, roleFilter.Approver, accessType, "", "", "", "", "", "", false, "")
 						if err != nil {
 							impl.logger.Errorw("Error in fetching roles by filter", "user", request)
@@ -639,8 +614,6 @@
 		updatedRoleFilters = append(updatedRoleFilters, roleFilter)
 	}
 	return updatedRoleFilters
-<<<<<<< HEAD
-=======
 }
 
 func (impl UserCommonServiceImpl) BuildRoleFilterForAllTypes(roleFilterMap map[string]*bean.RoleFilter, role repository2.RoleModel, key string) {
@@ -733,5 +706,4 @@
 		}
 	}
 	return key
->>>>>>> a6b48e8f
 }