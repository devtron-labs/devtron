--- conflicted
+++ resolved
@@ -30,12 +30,9 @@
 	ConfigData []*ConfigData `json:"secrets"`
 }
 
-<<<<<<< HEAD
 // there is an adapter written in pkg/bean folder to convert below ConfigData struct to pipeline/bean's ConfigData
 
-=======
 // TODO refactoring: duplicate struct of ConfigData in ConfigMapBean.go
->>>>>>> 00918bb4
 type ConfigData struct {
 	Name                  string           `json:"name"`
 	Type                  string           `json:"type"`
