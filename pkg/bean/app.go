/*
 * Copyright (c) 2020 Devtron Labs
 *
 * Licensed under the Apache License, Version 2.0 (the "License");
 * you may not use this file except in compliance with the License.
 * You may obtain a copy of the License at
 *
 *    http://www.apache.org/licenses/LICENSE-2.0
 *
 * Unless required by applicable law or agreed to in writing, software
 * distributed under the License is distributed on an "AS IS" BASIS,
 * WITHOUT WARRANTIES OR CONDITIONS OF ANY KIND, either express or implied.
 * See the License for the specific language governing permissions and
 * limitations under the License.
 *
 */

package bean

import (
	"encoding/json"
	bean3 "github.com/devtron-labs/devtron/api/bean"
	"github.com/devtron-labs/devtron/enterprise/pkg/resourceFilter"
	"github.com/devtron-labs/devtron/internal/sql/repository/helper"
	repository2 "github.com/devtron-labs/devtron/internal/sql/repository/imageTagging"
	"github.com/devtron-labs/devtron/internal/sql/repository/pipelineConfig"
	"github.com/devtron-labs/devtron/pkg/chartRepo/repository"
	bean2 "github.com/devtron-labs/devtron/pkg/globalPolicy/bean"
	"github.com/devtron-labs/devtron/pkg/pipeline/bean"
	"github.com/devtron-labs/devtron/pkg/pipeline/repository"
	"time"
)

const (
	LayoutISO             = "2006-01-02 15:04:05"
	LayoutUS              = "January 2, 2006 15:04:05"
	LayoutRFC3339         = "2006-01-02T15:04:05Z07:00"
	LayoutDDMMYY_HHMM12hr = "2 January,2006 15.04PM"
)

type SourceTypeConfig struct {
	Type  pipelineConfig.SourceType `json:"type,omitempty" validate:"oneof=SOURCE_TYPE_BRANCH_FIXED SOURCE_TYPE_BRANCH_REGEX SOURCE_TYPE_TAG_ANY WEBHOOK"`
	Value string                    `json:"value,omitempty" `
	Regex string                    `json:"regex"`
}

type CreateAppDTO struct {
	Id          int                            `json:"id,omitempty" validate:"number"`
	AppName     string                         `json:"appName" validate:"name-component,max=100"`
	Description string                         `json:"description"`
	UserId      int32                          `json:"-"` //not exposed to UI
	Material    []*GitMaterial                 `json:"material" validate:"dive,min=1"`
	TeamId      int                            `json:"teamId,omitempty" validate:"number,required"`
	TemplateId  int                            `json:"templateId"`
	AppLabels   []*Label                       `json:"labels,omitempty" validate:"dive"`
	GenericNote *bean3.GenericNoteResponseBean `json:"genericNote,omitempty"`
	AppType     helper.AppType                 `json:"appType" validate:"gt=-1,lt=3"` //TODO: Change Validation if new AppType is introduced
}

type CreateMaterialDTO struct {
	Id       int            `json:"id,omitempty" validate:"number"`
	AppId    int            `json:"appId" validate:"number"`
	Material []*GitMaterial `json:"material" validate:"dive,min=1"`
	UserId   int32          `json:"-"` //not exposed to UI
}

type UpdateMaterialDTO struct {
	AppId    int          `json:"appId" validate:"number"`
	Material *GitMaterial `json:"material" validate:"dive,min=1"`
	UserId   int32        `json:"-"` //not exposed to UI
}

type GitMaterial struct {
	Name             string   `json:"name,omitempty" ` //not null, //default format pipelineGroup.AppName + "-" + inputMaterial.Name,
	Url              string   `json:"url,omitempty"`   //url of git repo
	Id               int      `json:"id,omitempty" validate:"number"`
	GitProviderId    int      `json:"gitProviderId,omitempty" validate:"gt=0"`
	CheckoutPath     string   `json:"checkoutPath" validate:"checkout-path-component"`
	FetchSubmodules  bool     `json:"fetchSubmodules"`
	IsUsedInCiConfig bool     `json:"isUsedInCiConfig"`
	FilterPattern    []string `json:"filterPattern"`
}

type CiMaterial struct {
	Source          *SourceTypeConfig `json:"source,omitempty" validate:"dive,required"`   //branch for ci
	Path            string            `json:"path,omitempty"`                              // defaults to root of git repo
	CheckoutPath    string            `json:"checkoutPath,omitempty"`                      //path where code will be checked out for single source `./` default for multiSource configured by user
	GitMaterialId   int               `json:"gitMaterialId,omitempty" validate:"required"` //id stored in db GitMaterial( foreign key)
	ScmId           string            `json:"scmId,omitempty"`                             //id of gocd object
	ScmName         string            `json:"scmName,omitempty"`
	ScmVersion      string            `json:"scmVersion,omitempty"`
	Id              int               `json:"id,omitempty"`
	GitMaterialName string            `json:"gitMaterialName"`
	IsRegex         bool              `json:"isRegex"`
}

type CiPipeline struct {
<<<<<<< HEAD
	IsManual                   bool                   `json:"isManual"`
	DockerArgs                 map[string]string      `json:"dockerArgs"`
	IsExternal                 bool                   `json:"isExternal"`
	ParentCiPipeline           int                    `json:"parentCiPipeline"`
	ParentAppId                int                    `json:"parentAppId"`
	AppId                      int                    `json:"appId"`
	ExternalCiConfig           ExternalCiConfig       `json:"externalCiConfig"`
	CiMaterial                 []*CiMaterial          `json:"ciMaterial,omitempty" validate:"dive,min=1"`
	Name                       string                 `json:"name,omitempty" validate:"name-component,max=100"` //name suffix of corresponding pipeline. required, unique, validation corresponding to gocd pipelineName will be applicable
	Id                         int                    `json:"id,omitempty" `
	Version                    string                 `json:"version,omitempty"` //matchIf token version in gocd . used for update request
	Active                     bool                   `json:"active,omitempty"`  //pipeline is active or not
	Deleted                    bool                   `json:"deleted,omitempty"`
	BeforeDockerBuild          []*Task                `json:"beforeDockerBuild,omitempty" validate:"dive"`
	AfterDockerBuild           []*Task                `json:"afterDockerBuild,omitempty" validate:"dive"`
	BeforeDockerBuildScripts   []*CiScript            `json:"beforeDockerBuildScripts,omitempty" validate:"dive"`
	AfterDockerBuildScripts    []*CiScript            `json:"afterDockerBuildScripts,omitempty" validate:"dive"`
	LinkedCount                int                    `json:"linkedCount"`
	PipelineType               PipelineType           `json:"pipelineType,omitempty"`
	ScanEnabled                bool                   `json:"scanEnabled,notnull"`
	AppWorkflowId              int                    `json:"appWorkflowId,omitempty"`
	PreBuildStage              *bean.PipelineStageDto `json:"preBuildStage,omitempty"`
	PostBuildStage             *bean.PipelineStageDto `json:"postBuildStage,omitempty"`
	TargetPlatform             string                 `json:"targetPlatform,omitempty"`
	IsDockerConfigOverridden   bool                   `json:"isDockerConfigOverridden"`
	DockerConfigOverride       DockerConfigOverride   `json:"dockerConfigOverride,omitempty"`
	IsOffendingMandatoryPlugin *bool                  `json:"isOffendingMandatoryPlugin,omitempty"`
	IsCITriggerBlocked         *bool                  `json:"isCITriggerBlocked,omitempty"`
	CiBlockState               *bean2.ConsequenceDto  `json:"ciBlockState,omitempty"`
	EnvironmentId              int                    `json:"environmentId,omitempty"`
	LastTriggeredEnvId         int                    `json:"lastTriggeredEnvId"`
	CustomTagObject            *CustomTagData         `json:"customTag,omitempty"`
	DefaultTag                 []string               `json:"defaultTag,omitempty"`
=======
	IsManual                 bool                   `json:"isManual"`
	DockerArgs               map[string]string      `json:"dockerArgs"`
	IsExternal               bool                   `json:"isExternal"`
	ParentCiPipeline         int                    `json:"parentCiPipeline"`
	ParentAppId              int                    `json:"parentAppId"`
	AppId                    int                    `json:"appId"`
	ExternalCiConfig         ExternalCiConfig       `json:"externalCiConfig"`
	CiMaterial               []*CiMaterial          `json:"ciMaterial,omitempty" validate:"dive,min=1"`
	Name                     string                 `json:"name,omitempty" validate:"name-component,max=100"` //name suffix of corresponding pipeline. required, unique, validation corresponding to gocd pipelineName will be applicable
	Id                       int                    `json:"id,omitempty" `
	Version                  string                 `json:"version,omitempty"` //matchIf token version in gocd . used for update request
	Active                   bool                   `json:"active,omitempty"`  //pipeline is active or not
	Deleted                  bool                   `json:"deleted,omitempty"`
	BeforeDockerBuild        []*Task                `json:"beforeDockerBuild,omitempty" validate:"dive"`
	AfterDockerBuild         []*Task                `json:"afterDockerBuild,omitempty" validate:"dive"`
	BeforeDockerBuildScripts []*CiScript            `json:"beforeDockerBuildScripts,omitempty" validate:"dive"`
	AfterDockerBuildScripts  []*CiScript            `json:"afterDockerBuildScripts,omitempty" validate:"dive"`
	LinkedCount              int                    `json:"linkedCount"`
	PipelineType             PipelineType           `json:"pipelineType,omitempty"`
	ScanEnabled              bool                   `json:"scanEnabled,notnull"`
	AppWorkflowId            int                    `json:"appWorkflowId,omitempty"`
	PreBuildStage            *bean.PipelineStageDto `json:"preBuildStage,omitempty"`
	PostBuildStage           *bean.PipelineStageDto `json:"postBuildStage,omitempty"`
	TargetPlatform           string                 `json:"targetPlatform,omitempty"`
	IsDockerConfigOverridden bool                   `json:"isDockerConfigOverridden"`
	DockerConfigOverride     DockerConfigOverride   `json:"dockerConfigOverride,omitempty"`
	EnvironmentId            int                    `json:"environmentId,omitempty"`
	LastTriggeredEnvId       int                    `json:"lastTriggeredEnvId"`
	CustomTagObject          *CustomTagData         `json:"customTag,omitempty"`
	DefaultTag               []string               `json:"defaultTag,omitempty"`
	EnableCustomTag          bool                   `json:"enableCustomTag"`
>>>>>>> ebae885b
}

type DockerConfigOverride struct {
	DockerRegistry   string                  `json:"dockerRegistry,omitempty"`
	DockerRepository string                  `json:"dockerRepository,omitempty"`
	CiBuildConfig    *bean.CiBuildConfigBean `json:"ciBuildConfig,omitEmpty"`
	//DockerBuildConfig *DockerBuildConfig  `json:"dockerBuildConfig,omitempty"`
}

type CiPipelineMin struct {
	Name             string       `json:"name,omitempty" validate:"name-component,max=100"` //name suffix of corresponding pipeline. required, unique, validation corresponding to gocd pipelineName will be applicable
	Id               int          `json:"id,omitempty" `
	Version          string       `json:"version,omitempty"` //matchIf token version in gocd . used for update request
	IsExternal       bool         `json:"isExternal,omitempty"`
	ParentCiPipeline int          `json:"parentCiPipeline"`
	ParentAppId      int          `json:"parentAppId"`
	PipelineType     PipelineType `json:"pipelineType,omitempty"`
	ScanEnabled      bool         `json:"scanEnabled,notnull"`
}

type CiScript struct {
	Id             int    `json:"id"`
	Index          int    `json:"index"`
	Name           string `json:"name" validate:"required"`
	Script         string `json:"script"`
	OutputLocation string `json:"outputLocation"`
}

type ExternalCiConfig struct {
	Id            int                    `json:"id"`
	WebhookUrl    string                 `json:"webhookUrl"`
	Payload       string                 `json:"payload"`
	AccessKey     string                 `json:"accessKey"`
	PayloadOption []PayloadOptionObject  `json:"payloadOption"`
	Schema        map[string]interface{} `json:"schema"`
	Responses     []ResponseSchemaObject `json:"responses"`
	ExternalCiConfigRole
}

type ExternalCiConfigRole struct {
	ProjectId             int    `json:"projectId"`
	ProjectName           string `json:"projectName"`
	EnvironmentId         string `json:"environmentId"`
	EnvironmentName       string `json:"environmentName"`
	EnvironmentIdentifier string `json:"environmentIdentifier"`
	AppId                 int    `json:"appId"`
	AppName               string `json:"appName"`
	Role                  string `json:"role"`
}

// -------------------
type PatchAction int
type PipelineType string

const (
	CREATE          PatchAction = iota
	UPDATE_PIPELINE             //update pipeline
	DELETE                      //delete this pipeline
	UPDATE_SOURCE               //update source value
	//DEACTIVATE     //pause/deactivate this pipeline
)

const (
	NORMAL   PipelineType = "NORMAL"
	LINKED   PipelineType = "LINKED"
	EXTERNAL PipelineType = "EXTERNAL"
	CI_JOB   PipelineType = "CI_JOB"
)

const (
	CASCADE_DELETE int = iota
	NON_CASCADE_DELETE
	FORCE_DELETE
)
const (
	WEBHOOK_SELECTOR_UNIQUE_ID_NAME          string = "unique id"
	WEBHOOK_SELECTOR_REPOSITORY_URL_NAME     string = "repository url"
	WEBHOOK_SELECTOR_HEADER_NAME             string = "header"
	WEBHOOK_SELECTOR_GIT_URL_NAME            string = "git url"
	WEBHOOK_SELECTOR_AUTHOR_NAME             string = "author"
	WEBHOOK_SELECTOR_DATE_NAME               string = "date"
	WEBHOOK_SELECTOR_TARGET_CHECKOUT_NAME    string = "target checkout"
	WEBHOOK_SELECTOR_SOURCE_CHECKOUT_NAME    string = "source checkout"
	WEBHOOK_SELECTOR_TARGET_BRANCH_NAME_NAME string = "target branch name"
	WEBHOOK_SELECTOR_SOURCE_BRANCH_NAME_NAME string = "source branch name"

	WEBHOOK_EVENT_MERGED_ACTION_TYPE     string = "merged"
	WEBHOOK_EVENT_NON_MERGED_ACTION_TYPE string = "non-merged"
)

type CiPatchStatus string

const (
	CI_PATCH_SUCCESS        CiPatchStatus = "Succeeded"
	CI_PATCH_FAILED         CiPatchStatus = "Failed"
	CI_PATCH_NOT_AUTHORIZED CiPatchStatus = "Not authorised"
)

type CiPatchMessage string

const (
	CI_PATCH_NOT_AUTHORIZED_MESSAGE CiPatchMessage = "You don't have permission to change branch"
	CI_PATCH_MULTI_GIT_ERROR        CiPatchMessage = "Build pipeline is connected to multiple git repositories"
	CI_PATCH_REGEX_ERROR            CiPatchMessage = "Provided branch does not match regex "
	CI_BRANCH_TYPE_ERROR            CiPatchMessage = "Branch cannot be changed for pipeline as source type is “Pull request or Tag”"
)

func (a PatchAction) String() string {
	return [...]string{"CREATE", "UPDATE_PIPELINE", "DELETE", "DEACTIVATE"}[a]

}

// ----------------

type CiMaterialPatchRequest struct {
	AppId         int               `json:"appId" validate:"required"`
	EnvironmentId int               `json:"environmentId" validate:"required"`
	Source        *SourceTypeConfig `json:"source" validate:"required"`
}

type CustomTagData struct {
	TagPattern string `json:"tagPattern"`
	CounterX   int    `json:"counterX"`
	Enabled    bool   `json:"enabled"`
}

type CiMaterialValuePatchRequest struct {
	AppId         int `json:"appId" validate:"required"`
	EnvironmentId int `json:"environmentId" validate:"required"`
}

type CiMaterialBulkPatchRequest struct {
	AppIds        []int  `json:"appIds" validate:"required"`
	EnvironmentId int    `json:"environmentId" validate:"required"`
	Value         string `json:"value,omitempty" validate:"required"`
}

type CiMaterialBulkPatchResponse struct {
	Apps []CiMaterialPatchResponse `json:"apps"`
}

type CiMaterialPatchResponse struct {
	AppId   int            `json:"appId"`
	Status  CiPatchStatus  `json:"status"`
	Message CiPatchMessage `json:"message"`
}

type CiPatchRequest struct {
	CiPipeline    *CiPipeline `json:"ciPipeline"`
	AppId         int         `json:"appId,omitempty"`
	Action        PatchAction `json:"action"`
	AppWorkflowId int         `json:"appWorkflowId,omitempty"`
	UserId        int32       `json:"-"`
	IsJob         bool        `json:"-"`
	IsCloneJob    bool        `json:"isCloneJob,omitempty"`
}

type CiRegexPatchRequest struct {
	CiPipelineMaterial []*CiPipelineMaterial `json:"ciPipelineMaterial,omitempty"`
	Id                 int                   `json:"id,omitempty" `
	AppId              int                   `json:"appId,omitempty"`
	UserId             int32                 `json:"-"`
}

type GitCiTriggerRequest struct {
	CiPipelineMaterial        CiPipelineMaterial `json:"ciPipelineMaterial" validate:"required"`
	TriggeredBy               int32              `json:"triggeredBy"`
	ExtraEnvironmentVariables map[string]string  `json:"extraEnvironmentVariables"` // extra env variables which will be used for CI
}

type SourceType string

type CiPipelineMaterial struct {
	Id            int                      `json:"Id"`
	GitMaterialId int                      `json:"GitMaterialId"`
	Type          string                   `json:"Type"`
	Value         string                   `json:"Value"`
	Active        bool                     `json:"Active"`
	GitCommit     pipelineConfig.GitCommit `json:"GitCommit"`
	GitTag        string                   `json:"GitTag"`
}

type CiTriggerRequest struct {
	PipelineId          int                  `json:"pipelineId"`
	CiPipelineMaterial  []CiPipelineMaterial `json:"ciPipelineMaterials" validate:"required"`
	TriggeredBy         int32                `json:"triggeredBy"`
	InvalidateCache     bool                 `json:"invalidateCache"`
	EnvironmentId       int                  `json:"environmentId"`
	PipelineType        string               `json:"pipelineType"`
	CiArtifactLastFetch time.Time            `json:"ciArtifactLastFetch"`
}

type CiTrigger struct {
	CiMaterialId int    `json:"ciMaterialId"`
	CommitHash   string `json:"commitHash"`
}

type Material struct {
	GitMaterialId int    `json:"gitMaterialId"`
	MaterialName  string `json:"materialName"`
}

type TriggerViewCiConfig struct {
	CiGitMaterialId int           `json:"ciGitConfiguredId"`
	CiPipelines     []*CiPipeline `json:"ciPipelines,omitempty" validate:"dive"` //a pipeline will be built for each ciMaterial
	Materials       []Material    `json:"materials"`
}

type CiConfigRequest struct {
	Id                int                     `json:"id,omitempty" validate:"number"` //ciTemplateId
	AppId             int                     `json:"appId,omitempty" validate:"required,number"`
	DockerRegistry    string                  `json:"dockerRegistry,omitempty" `  //repo id example ecr mapped one-one with gocd registry entry
	DockerRepository  string                  `json:"dockerRepository,omitempty"` // example test-app-1 which is inside ecr
	CiBuildConfig     *bean.CiBuildConfigBean `json:"ciBuildConfig"`
	CiPipelines       []*CiPipeline           `json:"ciPipelines,omitempty" validate:"dive"` //a pipeline will be built for each ciMaterial
	AppName           string                  `json:"appName,omitempty"`
	Version           string                  `json:"version,omitempty"` //gocd etag used for edit purpose
	DockerRegistryUrl string                  `json:"-"`
	CiTemplateName    string                  `json:"-"`
	UserId            int32                   `json:"-"`
	Materials         []Material              `json:"materials"`
	AppWorkflowId     int                     `json:"appWorkflowId,omitempty"`
	BeforeDockerBuild []*Task                 `json:"beforeDockerBuild,omitempty" validate:"dive"`
	AfterDockerBuild  []*Task                 `json:"afterDockerBuild,omitempty" validate:"dive"`
	ScanEnabled       bool                    `json:"scanEnabled,notnull"`
	CreatedOn         time.Time               `sql:"created_on,type:timestamptz"`
	CreatedBy         int32                   `sql:"created_by,type:integer"`
	UpdatedOn         time.Time               `sql:"updated_on,type:timestamptz"`
	UpdatedBy         int32                   `sql:"updated_by,type:integer"`
	IsJob             bool                    `json:"-"`
	CiGitMaterialId   int                     `json:"ciGitConfiguredId"`
	IsCloneJob        bool                    `json:"isCloneJob,omitempty"`
}

type CiPipelineMinResponse struct {
	Id               int    `json:"id,omitempty" validate:"number"` //ciTemplateId
	AppId            int    `json:"appId,omitempty" validate:"required,number"`
	AppName          string `json:"appName,omitempty"`
	ParentCiPipeline int    `json:"parentCiPipeline"`
	ParentAppId      int    `json:"parentAppId"`
	PipelineType     string `json:"pipelineType"`
}

type TestExecutorImageProperties struct {
	ImageName string `json:"imageName,omitempty"`
	Arg       string `json:"arg,omitempty"`
	ReportDir string `json:"reportDir,omitempty"`
}

type PipelineCreateResponse struct {
	AppName string `json:"appName,omitempty"`
	AppId   int    `json:"appId,omitempty"`
}

/*
user should be able to compose multiple sequential and parallel steps for building binary.
*/
type BuildBinaryConfig struct {
	Name   string  `json:"name"`
	Stages []Stage `json:"stages"` //stages will be executed sequentially
}

type Stage struct {
	Name string `json:"name"`
	Jobs []Job  `json:"jobs"` //job will run in parallel
}

type Job struct {
	Name  string `json:"name"`
	Tasks []Task `json:"tasks"` //task will run sequentially
}

type Task struct {
	Name string   `json:"name"`
	Type string   `json:"type"` //for now ignore this input
	Cmd  string   `json:"cmd"`
	Args []string `json:"args"`
}

/*
tag git
build binary
push binary to artifact store
build docker image
push docker image
docker args
*/
type PackagingConfig struct {
}

/*
contains reference to chart and values.yaml changes for next deploy
*/
type HelmConfig struct {
}

// used for automated unit and integration test
type Test struct {
	Name    string
	Command string
}

//pipeline

type Pipeline struct {
	Environment Environment

	//Test ->
}

/*
if Environments has multiple entries then application of them will be deployed simultaneously
*/
type EnvironmentGroup struct {
	Name         string
	Environments []Environment
}

// set of unique attributes which corresponds to a cluster
// different environment of gocd and k8s cluster.
type Environment struct {
	Values string
}

type MaterialMetadata struct {
	ProgrammingLang      string
	LanguageRuntime      string
	BuildTool            string
	Executables          []string
	Profiles             map[string]string // pipeline-stage, profile
	LogDirs              map[string]string //file, log pattern
	EnvironmentVariables map[string]string
	PropertiesConfig     []PropertiesConfig
	ExposeConfig         []ServiceExposeConfig //a mocroservice can be exposed in multiple ways
	MonitoringConfig     MonitoringConfig
}

type PropertiesConfig struct {
	Name          string
	Location      string
	MountLocation string //MountLocation and Location might be same

	//figure out way to templatize the properties file
	//Vars map[string]string
}

type MonitoringConfig struct {
	port                   string
	ReadinessProbeEndpoint string
	InitialDelaySeconds    int32
	PeriodSeconds          int32
	TimeoutSeconds         int32
	SuccessThreshold       int32
	FailureThreshold       int32
	HttpHeaders            map[string]string
	TpMonitoringConf       []ThirdPartyMonitoringConfig
	//alertReceiver -> user who would receive alert with threshold
	// alert threshold
}

type ThirdPartyMonitoringConfig struct {
}

type ExposeType string
type Scheme string

const (
	EXPOSE_INTERNAL ExposeType = "clusterIp"
	EXPOSE_EXTERNAL ExposeType = "elb"
	SCHEME_HTTP     Scheme     = "http"
	SCHEME_HTTPS    Scheme     = "https"
	SCHEME_TCP      Scheme     = "tcp"
)

type ServiceExposeConfig struct {
	ExposeType  ExposeType
	Scheme      Scheme
	Port        string
	Path        string
	BackendPath string
	Host        string
}

type MaterialOperations interface {
	MaterialExists(material *GitMaterial) (bool, error)
	SaveMaterial(material *GitMaterial) error
	GenerateMaterialMetaData(material *GitMaterial) (*MaterialMetadata, error)
	ValidateMaterialMetaData(material *GitMaterial, metadata *MaterialMetadata) (bool, error)
	SaveMaterialMetaData(metadata *MaterialMetadata) error
}

// --------- cd related struct ---------
type CDMaterialMetadata struct {
	Url    string `json:"url,omitempty"`
	Branch string `json:"branch,omitempty"`
	Tag    string `json:"tag,omitempty"`
}

type CDSourceObject struct {
	Id          int                `json:"id"`
	DisplayName string             `json:"displayName"`
	Metadata    CDMaterialMetadata `json:"metadata"`
}

type CDPipelineConfigObject struct {
	Id                            int                                    `json:"id,omitempty"  validate:"number" `
	EnvironmentId                 int                                    `json:"environmentId,omitempty"  validate:"number,required" `
	EnvironmentName               string                                 `json:"environmentName,omitempty" `
	Description                   string                                 `json:"description" validate:"max=40"`
	CiPipelineId                  int                                    `json:"ciPipelineId,omitempty" validate:"number"`
	TriggerType                   pipelineConfig.TriggerType             `json:"triggerType,omitempty" validate:"oneof=AUTOMATIC MANUAL"`
	Name                          string                                 `json:"name,omitempty" validate:"name-component,max=50"` //pipelineName
	Strategies                    []Strategy                             `json:"strategies,omitempty"`
	Namespace                     string                                 `json:"namespace,omitempty"` //namespace
	AppWorkflowId                 int                                    `json:"appWorkflowId,omitempty" `
	DeploymentTemplate            chartRepoRepository.DeploymentStrategy `json:"deploymentTemplate,omitempty"` //
	PreStage                      CdStage                                `json:"preStage,omitempty"`
	PostStage                     CdStage                                `json:"postStage,omitempty"`
	PreStageConfigMapSecretNames  PreStageConfigMapSecretNames           `json:"preStageConfigMapSecretNames,omitempty"`
	PostStageConfigMapSecretNames PostStageConfigMapSecretNames          `json:"postStageConfigMapSecretNames,omitempty"`
	RunPreStageInEnv              bool                                   `json:"runPreStageInEnv,omitempty"`
	RunPostStageInEnv             bool                                   `json:"runPostStageInEnv,omitempty"`
	CdArgoSetup                   bool                                   `json:"isClusterCdActive"`
	ParentPipelineId              int                                    `json:"parentPipelineId"`
	ParentPipelineType            string                                 `json:"parentPipelineType"`
	DeploymentAppType             string                                 `json:"deploymentAppType"`
	UserApprovalConf              *pipelineConfig.UserApprovalConfig     `json:"userApprovalConfig"`
	AppName                       string                                 `json:"appName"`
	DeploymentAppDeleteRequest    bool                                   `json:"deploymentAppDeleteRequest"`
	DeploymentAppCreated          bool                                   `json:"deploymentAppCreated"`
	AppId                         int                                    `json:"appId"`
	TeamId                        int                                    `json:"-"`
	EnvironmentIdentifier         string                                 `json:"-" `
	IsVirtualEnvironment          bool                                   `json:"isVirtualEnvironment"`
	HelmPackageName               string                                 `json:"helmPackageName"`
	ChartName                     string                                 `json:"chartName"`
	ChartBaseVersion              string                                 `json:"chartBaseVersion"`
	ContainerRegistryName         string                                 `json:"containerRegistryName"`
	RepoName                      string                                 `json:"repoName"`
	ManifestStorageType           string                                 `json:"manifestStorageType"`
	PreDeployStage                *bean.PipelineStageDto                 `json:"preDeployStage,omitempty"`
	PostDeployStage               *bean.PipelineStageDto                 `json:"postDeployStage,omitempty"`
	SourceToNewPipelineId         map[int]int                            `json:"sourceToNewPipelineId,omitempty"`
	RefPipelineId                 int                                    `json:"refPipelineId,omitempty"`
	ExternalCiPipelineId          int                                    `json:"externalCiPipelineId,omitempty"`
	CustomTagObject               *CustomTagData                         `json:"customTag"`
	CustomTagStage                *repository.PipelineStageType          `json:"customTagStage"`
	EnableCustomTag               bool                                   `json:"enableCustomTag"`
}

type PreStageConfigMapSecretNames struct {
	ConfigMaps []string `json:"configMaps"`
	Secrets    []string `json:"secrets"`
}

type PostStageConfigMapSecretNames struct {
	ConfigMaps []string `json:"configMaps"`
	Secrets    []string `json:"secrets"`
}

type CdStage struct {
	TriggerType pipelineConfig.TriggerType `json:"triggerType,omitempty"`
	Name        string                     `json:"name,omitempty"`
	Status      string                     `json:"status,omitempty"`
	Config      string                     `json:"config,omitempty"`
	//CdWorkflowId       int                        `json:"cdWorkflowId,omitempty" validate:"number"`
	//CdWorkflowRunnerId int                        `json:"cdWorkflowRunnerId,omitempty" validate:"number"`
}

type Strategy struct {
	DeploymentTemplate chartRepoRepository.DeploymentStrategy `json:"deploymentTemplate,omitempty"` //
	Config             json.RawMessage                        `json:"config,omitempty" validate:"string"`
	Default            bool                                   `json:"default"`
}

type CdPipelines struct {
	Pipelines         []*CDPipelineConfigObject `json:"pipelines,omitempty" validate:"dive"`
	AppId             int                       `json:"appId,omitempty"  validate:"number,required" `
	UserId            int32                     `json:"-"`
	AppDeleteResponse *AppDeleteResponseDTO     `json:"deleteResponse,omitempty"`
}

type AppDeleteResponseDTO struct {
	DeleteInitiated  bool   `json:"deleteInitiated"`
	ClusterReachable bool   `json:"clusterReachable"`
	ClusterName      string `json:"clusterName"`
}

type CDPatchRequest struct {
	Pipeline         *CDPipelineConfigObject `json:"pipeline,omitempty"`
	AppId            int                     `json:"appId,omitempty"`
	Action           CdPatchAction           `json:"action,omitempty"`
	UserId           int32                   `json:"-"`
	ForceDelete      bool                    `json:"-"`
	NonCascadeDelete bool                    `json:"-"`
}

type CdPatchAction int

const (
	CD_CREATE CdPatchAction = iota
	CD_DELETE               //delete this pipeline
	CD_UPDATE
	CD_DELETE_PARTIAL // Partially delete means it will only delete ACD app
)

type UserApprovalActionType int

const (
	APPROVAL_REQUEST_ACTION UserApprovalActionType = iota
	APPROVAL_APPROVE_ACTION
	APPROVAL_REQUEST_CANCEL_ACTION
)

type UserApprovalActionRequest struct {
	AppId                      int                        `json:"appId"` // would be required for RBAC
	ActionType                 UserApprovalActionType     `json:"actionType" validate:"required"`
	ApprovalRequestId          int                        `json:"approvalRequestId"`
	PipelineId                 int                        `json:"pipelineId" validate:"required,number"` // would be required while raising approval request
	ArtifactId                 int                        `json:"artifactId"`                            // would be required while raising approval
	ApprovalNotificationConfig ApprovalNotificationConfig `json:"approvalNotificationConfig"`
}
type ApprovalNotificationConfig struct {
	EmailIds []string `json:"emailIds"`
}

type DeploymentAppTypeChangeRequest struct {
	EnvId                 int            `json:"envId,omitempty" validate:"required"`
	DesiredDeploymentType DeploymentType `json:"desiredDeploymentType,omitempty" validate:"required"`
	ExcludeApps           []int          `json:"excludeApps"`
	IncludeApps           []int          `json:"includeApps"`
	AutoTriggerDeployment bool           `json:"autoTriggerDeployment"`
	UserId                int32          `json:"-"`
}

type DeploymentChangeStatus struct {
	Id      int    `json:"id,omitempty"`
	AppId   int    `json:"appId,omitempty"`
	AppName string `json:"appName,omitempty"`
	EnvId   int    `json:"envId,omitempty"`
	EnvName string `json:"envName,omitempty"`
	Error   string `json:"error,omitempty"`
	Status  Status `json:"status,omitempty"`
}

type DeploymentAppTypeChangeResponse struct {
	EnvId                 int                       `json:"envId,omitempty"`
	DesiredDeploymentType DeploymentType            `json:"desiredDeploymentType,omitempty"`
	SuccessfulPipelines   []*DeploymentChangeStatus `json:"successfulPipelines"`
	FailedPipelines       []*DeploymentChangeStatus `json:"failedPipelines"`
	TriggeredPipelines    []*CdPipelineTrigger      `json:"-"` // Disabling auto-trigger until bulk trigger API is fixed
}

type CdPipelineTrigger struct {
	CiArtifactId int `json:"ciArtifactId"`
	PipelineId   int `json:"pipelineId"`
}

type DeploymentType = string

const (
	Helm             DeploymentType = "helm"
	ArgoCd           DeploymentType = "argo_cd"
	ManifestDownload DeploymentType = "manifest_download"
	ManifestPush     DeploymentType = "manifest_push"
)

func IsAcdApp(deploymentType string) bool {
	return deploymentType == ArgoCd
}

func IsHelmApp(deploymentType string) bool {
	return deploymentType == Helm
}

type Status string

const (
	Success         Status = "Success"
	Failed          Status = "Failed"
	INITIATED       Status = "Migration initiated"
	NOT_YET_DELETED Status = "Not yet deleted"
)

const RELEASE_NOT_EXIST = "release not exist"
const NOT_FOUND = "not found"

func (a CdPatchAction) String() string {
	return [...]string{"CREATE", "DELETE", "CD_UPDATE"}[a]
}

type CDPipelineViewObject struct {
	Id                 int                         `json:"id"`
	PipelineCounter    int                         `json:"pipelineCounter"`
	Environment        string                      `json:"environment"`
	Downstream         []int                       `json:"downstream"` //PipelineCounter of downstream
	Status             string                      `json:"status"`
	Message            string                      `json:"message"`
	ProgressText       string                      `json:"progress_text"`
	PipelineType       pipelineConfig.PipelineType `json:"pipelineType"`
	GitDiffUrl         string                      `json:"git_diff_url"`
	PipelineHistoryUrl string                      `json:"pipeline_history_url"` //remove
	Rollback           Rollback                    `json:"rollback"`
	Name               string                      `json:"-"`
	CDSourceObject
}

//Trigger materials in different API

type Rollback struct {
	url     string `json:"url"` //remove
	enabled bool   `json:"enabled"`
}

type CiArtifactBean struct {
<<<<<<< HEAD
	Id                            int             `json:"id"`
	Image                         string          `json:"image,notnull"`
	ImageDigest                   string          `json:"image_digest,notnull"`
	MaterialInfo                  json.RawMessage `json:"material_info"` //git material metadata json array string
	DataSource                    string          `json:"data_source,notnull"`
	DeployedTime                  string          `json:"deployed_time"`
	Deployed                      bool            `json:"deployed,notnull"`
	Latest                        bool            `json:"latest,notnull"`
	LastSuccessfulTriggerOnParent bool            `json:"lastSuccessfulTriggerOnParent,notnull"`
	RunningOnParentCd             bool            `json:"runningOnParentCd,omitempty"`
	IsVulnerable                  bool            `json:"vulnerable,notnull"`
	ScanEnabled                   bool            `json:"scanEnabled,notnull"`
	Scanned                       bool            `json:"scanned,notnull"`
	WfrId                         int             `json:"wfrId"`
	DeployedBy                    string          `json:"deployedBy"`
	//TriggeredByEmail              string                               `json:"triggeredByEmail"`
	TriggeredBy             int32                                `json:"triggeredBy"`
	CiConfigureSourceType   pipelineConfig.SourceType            `json:"ciConfigureSourceType"`
	CiConfigureSourceValue  string                               `json:"ciConfigureSourceValue"`
	UserApprovalMetadata    *pipelineConfig.UserApprovalMetadata `json:"userApprovalMetadata"`
	ImageReleaseTags        []*repository2.ImageTag              `json:"imageReleaseTags"`
	ImageComment            *repository2.ImageComment            `json:"imageComment"`
	FilterState             resourceFilter.FilterState           `json:"filterState"`
	AppliedFilters          []*resourceFilter.FilterMetaDataBean `json:"appliedFilters"`
	AppliedFiltersState     resourceFilter.FilterState           `json:"appliedFiltersState"`
	AppliedFiltersTimestamp time.Time                            `json:"appliedFiltersTimestamp"`
	CreatedTime             string                               `json:"createdTime"`
	ExternalCiPipelineId    int                                  `json:"-"`
	ParentCiArtifact        int                                  `json:"-"`
	CiWorkflowId            int                                  `json:"-"`
=======
	Id                            int                       `json:"id"`
	Image                         string                    `json:"image,notnull"`
	ImageDigest                   string                    `json:"image_digest,notnull"`
	MaterialInfo                  json.RawMessage           `json:"material_info"` //git material metadata json array string
	DataSource                    string                    `json:"data_source,notnull"`
	DeployedTime                  string                    `json:"deployed_time"`
	Deployed                      bool                      `json:"deployed,notnull"`
	Latest                        bool                      `json:"latest,notnull"`
	LastSuccessfulTriggerOnParent bool                      `json:"lastSuccessfulTriggerOnParent,notnull"`
	RunningOnParentCd             bool                      `json:"runningOnParentCd,omitempty"`
	IsVulnerable                  bool                      `json:"vulnerable,notnull"`
	ScanEnabled                   bool                      `json:"scanEnabled,notnull"`
	Scanned                       bool                      `json:"scanned,notnull"`
	WfrId                         int                       `json:"wfrId"`
	DeployedBy                    string                    `json:"deployedBy"`
	CiConfigureSourceType         pipelineConfig.SourceType `json:"ciConfigureSourceType"`
	CiConfigureSourceValue        string                    `json:"ciConfigureSourceValue"`
	ImageReleaseTags              []*repository2.ImageTag   `json:"imageReleaseTags"`
	ImageComment                  *repository2.ImageComment `json:"imageComment"`
	CreatedTime                   string                    `json:"createdTime"`
	ExternalCiPipelineId          int                       `json:"-"`
	ParentCiArtifact              int                       `json:"-"`
	CiWorkflowId                  int                       `json:"-"`
	RegistryType                  string                    `json:"registryType"`
	RegistryName                  string                    `json:"registryName"`
	CiPipelineId                  int                       `json:"-"`
	CredentialsSourceType         string                    `json:"-"`
	CredentialsSourceValue        string                    `json:"-"`

>>>>>>> ebae885b
}

type CiArtifactResponse struct {
	//AppId           int      `json:"app_id"`
	CdPipelineId               int                                  `json:"cd_pipeline_id,notnull"`
	LatestWfArtifactId         int                                  `json:"latest_wf_artifact_id"`
	LatestWfArtifactStatus     string                               `json:"latest_wf_artifact_status"`
	CiArtifacts                []CiArtifactBean                     `json:"ci_artifacts,notnull"`
	UserApprovalConfig         *pipelineConfig.UserApprovalConfig   `json:"userApprovalConfig"`
	ApprovalUsers              []string                             `json:"approvalUsers"`
	RequestedUserId            int32                                `json:"requestedUserId"`
	IsVirtualCluster           bool                                 `json:"isVirtualCluster"`
	TagsEditable               bool                                 `json:"tagsEditable"`
	AppReleaseTagNames         []string                             `json:"appReleaseTagNames"` //unique list of tags exists in the app
	HideImageTaggingHardDelete bool                                 `json:"hideImageTaggingHardDelete"`
	ResourceFilters            []*resourceFilter.FilterMetaDataBean `json:"resourceFilters"`
	TotalCount                 int                                  `json:"totalCount"`
	CanApproverDeploy          bool                                 `json:"canApproverDeploy"`
}

type AppLabelsDto struct {
	Labels []*Label `json:"labels" validate:"dive"`
	AppId  int      `json:"appId"`
	UserId int32    `json:"-"`
}

type AppLabelDto struct {
	Key       string `json:"key,notnull"`
	Value     string `json:"value,notnull"`
	Propagate bool   `json:"propagate,notnull"`
	AppId     int    `json:"appId,omitempty"`
	UserId    int32  `json:"-"`
}

type Label struct {
	Key       string `json:"key" validate:"required"`
	Value     string `json:"value"` // intentionally not added required tag as tag can be added without value
	Propagate bool   `json:"propagate"`
}

type AppMetaInfoDto struct {
	AppId       int                            `json:"appId"`
	AppName     string                         `json:"appName"`
	Description string                         `json:"description"`
	ProjectId   int                            `json:"projectId"`
	ProjectName string                         `json:"projectName"`
	CreatedBy   string                         `json:"createdBy"`
	CreatedOn   time.Time                      `json:"createdOn"`
	Active      bool                           `json:"active,notnull"`
	Labels      []*Label                       `json:"labels"`
	Note        *bean3.GenericNoteResponseBean `json:"note"`
	UserId      int32                          `json:"-"`
	//below field is only valid for helm apps
	ChartUsed    *ChartUsedDto         `json:"chartUsed,omitempty"`
	GitMaterials []*GitMaterialMetaDto `json:"gitMaterials,omitempty"`
}

type GitMaterialMetaDto struct {
	DisplayName    string `json:"displayName"`
	RedirectionUrl string `json:"redirectionUrl"` // here we are converting ssh urls to https for redirection at FE
	OriginalUrl    string `json:"originalUrl"`
}

type ChartUsedDto struct {
	AppStoreChartName  string `json:"appStoreChartName,omitempty"`
	AppStoreChartId    int    `json:"appStoreChartId,omitempty"`
	AppStoreAppName    string `json:"appStoreAppName,omitempty"`
	AppStoreAppVersion string `json:"appStoreAppVersion,omitempty"`
	ChartAvatar        string `json:"chartAvatar,omitempty"`
}

type AppLabelsJsonForDeployment struct {
	Labels map[string]string `json:"appLabels"`
}

type UpdateProjectBulkAppsRequest struct {
	AppIds []int `json:"appIds"`
	TeamId int   `json:"teamId"`
	UserId int32 `json:"-"`
}

type CdBulkAction int

const (
	CD_BULK_DELETE CdBulkAction = iota
)

type CdBulkActionRequestDto struct {
	Action        CdBulkAction `json:"action"`
	EnvIds        []int        `json:"envIds"`
	AppIds        []int        `json:"appIds"`
	ProjectIds    []int        `json:"projectIds"`
	ForceDelete   bool         `json:"forceDelete"`
	CascadeDelete bool         `json:"cascadeDelete"`
	UserId        int32        `json:"-"`
}

type CdBulkActionResponseDto struct {
	PipelineName    string `json:"pipelineName"`
	AppName         string `json:"appName"`
	EnvironmentName string `json:"environmentName"`
	DeletionResult  string `json:"deletionResult,omitempty"`
}

type SchemaObject struct {
	Description string      `json:"description"`
	DataType    string      `json:"dataType"`
	Example     string      `json:"example"`
	Optional    bool        `json:"optional"`
	Child       interface{} `json:"child"`
}

type PayloadOptionObject struct {
	Key        string   `json:"key"`
	PayloadKey []string `json:"payloadKey"`
	Label      string   `json:"label"`
	Mandatory  bool     `json:"mandatory"`
}

type ResponseSchemaObject struct {
	Description ResponseDescriptionSchemaObject `json:"description"`
	Code        string                          `json:"code"`
}

type ResponseDescriptionSchemaObject struct {
	Description  string                 `json:"description,omitempty"`
	ExampleValue ExampleValueDto        `json:"exampleValue,omitempty"`
	Schema       map[string]interface{} `json:"schema,omitempty"`
}

type ErrorDto struct {
	Code        int    `json:"code"`
	UserMessage string `json:"userMessage"`
}

type ExampleValueDto struct {
	Code   int        `json:"code,omitempty"`
	Errors []ErrorDto `json:"errors,omitempty"`
	Result string     `json:"result,omitempty"`
	Status string     `json:"status,omitempty"`
}

type ManifestStorage = string

const (
	ManifestStorageGit         ManifestStorage = "git"
	ManifestStorageOCIHelmRepo ManifestStorage = "helm_repo"
)

func IsGitStorage(storageType string) bool {
	return storageType == ManifestStorageGit
}

func IsHelmStorage(storageType string) bool {
	return storageType == ManifestStorageOCIHelmRepo
}

const CustomAutoScalingEnabledPathKey = "CUSTOM_AUTOSCALING_ENABLED_PATH"
const CustomAutoscalingReplicaCountPathKey = "CUSTOM_AUTOSCALING_REPLICA_COUNT_PATH"
const CustomAutoscalingMinPathKey = "CUSTOM_AUTOSCALING_MIN_PATH"
const CustomAutoscalingMaxPathKey = "CUSTOM_AUTOSCALING_MAX_PATH"<|MERGE_RESOLUTION|>--- conflicted
+++ resolved
@@ -95,7 +95,6 @@
 }
 
 type CiPipeline struct {
-<<<<<<< HEAD
 	IsManual                   bool                   `json:"isManual"`
 	DockerArgs                 map[string]string      `json:"dockerArgs"`
 	IsExternal                 bool                   `json:"isExternal"`
@@ -129,39 +128,7 @@
 	LastTriggeredEnvId         int                    `json:"lastTriggeredEnvId"`
 	CustomTagObject            *CustomTagData         `json:"customTag,omitempty"`
 	DefaultTag                 []string               `json:"defaultTag,omitempty"`
-=======
-	IsManual                 bool                   `json:"isManual"`
-	DockerArgs               map[string]string      `json:"dockerArgs"`
-	IsExternal               bool                   `json:"isExternal"`
-	ParentCiPipeline         int                    `json:"parentCiPipeline"`
-	ParentAppId              int                    `json:"parentAppId"`
-	AppId                    int                    `json:"appId"`
-	ExternalCiConfig         ExternalCiConfig       `json:"externalCiConfig"`
-	CiMaterial               []*CiMaterial          `json:"ciMaterial,omitempty" validate:"dive,min=1"`
-	Name                     string                 `json:"name,omitempty" validate:"name-component,max=100"` //name suffix of corresponding pipeline. required, unique, validation corresponding to gocd pipelineName will be applicable
-	Id                       int                    `json:"id,omitempty" `
-	Version                  string                 `json:"version,omitempty"` //matchIf token version in gocd . used for update request
-	Active                   bool                   `json:"active,omitempty"`  //pipeline is active or not
-	Deleted                  bool                   `json:"deleted,omitempty"`
-	BeforeDockerBuild        []*Task                `json:"beforeDockerBuild,omitempty" validate:"dive"`
-	AfterDockerBuild         []*Task                `json:"afterDockerBuild,omitempty" validate:"dive"`
-	BeforeDockerBuildScripts []*CiScript            `json:"beforeDockerBuildScripts,omitempty" validate:"dive"`
-	AfterDockerBuildScripts  []*CiScript            `json:"afterDockerBuildScripts,omitempty" validate:"dive"`
-	LinkedCount              int                    `json:"linkedCount"`
-	PipelineType             PipelineType           `json:"pipelineType,omitempty"`
-	ScanEnabled              bool                   `json:"scanEnabled,notnull"`
-	AppWorkflowId            int                    `json:"appWorkflowId,omitempty"`
-	PreBuildStage            *bean.PipelineStageDto `json:"preBuildStage,omitempty"`
-	PostBuildStage           *bean.PipelineStageDto `json:"postBuildStage,omitempty"`
-	TargetPlatform           string                 `json:"targetPlatform,omitempty"`
-	IsDockerConfigOverridden bool                   `json:"isDockerConfigOverridden"`
-	DockerConfigOverride     DockerConfigOverride   `json:"dockerConfigOverride,omitempty"`
-	EnvironmentId            int                    `json:"environmentId,omitempty"`
-	LastTriggeredEnvId       int                    `json:"lastTriggeredEnvId"`
-	CustomTagObject          *CustomTagData         `json:"customTag,omitempty"`
-	DefaultTag               []string               `json:"defaultTag,omitempty"`
 	EnableCustomTag          bool                   `json:"enableCustomTag"`
->>>>>>> ebae885b
 }
 
 type DockerConfigOverride struct {
@@ -777,7 +744,6 @@
 }
 
 type CiArtifactBean struct {
-<<<<<<< HEAD
 	Id                            int             `json:"id"`
 	Image                         string          `json:"image,notnull"`
 	ImageDigest                   string          `json:"image_digest,notnull"`
@@ -808,37 +774,11 @@
 	ExternalCiPipelineId    int                                  `json:"-"`
 	ParentCiArtifact        int                                  `json:"-"`
 	CiWorkflowId            int                                  `json:"-"`
-=======
-	Id                            int                       `json:"id"`
-	Image                         string                    `json:"image,notnull"`
-	ImageDigest                   string                    `json:"image_digest,notnull"`
-	MaterialInfo                  json.RawMessage           `json:"material_info"` //git material metadata json array string
-	DataSource                    string                    `json:"data_source,notnull"`
-	DeployedTime                  string                    `json:"deployed_time"`
-	Deployed                      bool                      `json:"deployed,notnull"`
-	Latest                        bool                      `json:"latest,notnull"`
-	LastSuccessfulTriggerOnParent bool                      `json:"lastSuccessfulTriggerOnParent,notnull"`
-	RunningOnParentCd             bool                      `json:"runningOnParentCd,omitempty"`
-	IsVulnerable                  bool                      `json:"vulnerable,notnull"`
-	ScanEnabled                   bool                      `json:"scanEnabled,notnull"`
-	Scanned                       bool                      `json:"scanned,notnull"`
-	WfrId                         int                       `json:"wfrId"`
-	DeployedBy                    string                    `json:"deployedBy"`
-	CiConfigureSourceType         pipelineConfig.SourceType `json:"ciConfigureSourceType"`
-	CiConfigureSourceValue        string                    `json:"ciConfigureSourceValue"`
-	ImageReleaseTags              []*repository2.ImageTag   `json:"imageReleaseTags"`
-	ImageComment                  *repository2.ImageComment `json:"imageComment"`
-	CreatedTime                   string                    `json:"createdTime"`
-	ExternalCiPipelineId          int                       `json:"-"`
-	ParentCiArtifact              int                       `json:"-"`
-	CiWorkflowId                  int                       `json:"-"`
 	RegistryType                  string                    `json:"registryType"`
 	RegistryName                  string                    `json:"registryName"`
 	CiPipelineId                  int                       `json:"-"`
 	CredentialsSourceType         string                    `json:"-"`
 	CredentialsSourceValue        string                    `json:"-"`
-
->>>>>>> ebae885b
 }
 
 type CiArtifactResponse struct {
