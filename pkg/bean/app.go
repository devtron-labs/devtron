/*
 * Copyright (c) 2020 Devtron Labs
 *
 * Licensed under the Apache License, Version 2.0 (the "License");
 * you may not use this file except in compliance with the License.
 * You may obtain a copy of the License at
 *
 *    http://www.apache.org/licenses/LICENSE-2.0
 *
 * Unless required by applicable law or agreed to in writing, software
 * distributed under the License is distributed on an "AS IS" BASIS,
 * WITHOUT WARRANTIES OR CONDITIONS OF ANY KIND, either express or implied.
 * See the License for the specific language governing permissions and
 * limitations under the License.
 *
 */

package bean

import (
	"encoding/json"
	bean2 "github.com/devtron-labs/devtron/api/bean"
	"github.com/devtron-labs/devtron/internal/sql/repository/appWorkflow"
	"github.com/devtron-labs/devtron/internal/sql/repository/helper"
	repository2 "github.com/devtron-labs/devtron/internal/sql/repository/imageTagging"
	"github.com/devtron-labs/devtron/internal/sql/repository/pipelineConfig"
	"github.com/devtron-labs/devtron/pkg/chartRepo/repository"
	"github.com/devtron-labs/devtron/pkg/pipeline/bean"
	"github.com/devtron-labs/devtron/pkg/pipeline/repository"
	"time"
)

const (
	LayoutISO     = "2006-01-02 15:04:05"
	LayoutUS      = "January 2, 2006 15:04:05"
	LayoutRFC3339 = "2006-01-02T15:04:05Z07:00"
)

type SourceTypeConfig struct {
	Type  pipelineConfig.SourceType `json:"type,omitempty" validate:"oneof=SOURCE_TYPE_BRANCH_FIXED SOURCE_TYPE_BRANCH_REGEX SOURCE_TYPE_TAG_ANY WEBHOOK"`
	Value string                    `json:"value,omitempty" `
	Regex string                    `json:"regex"`
}

type CreateAppDTO struct {
	Id          int                            `json:"id,omitempty" validate:"number"`
	AppName     string                         `json:"appName" validate:"name-component,max=100"`
	Description string                         `json:"description"`
	UserId      int32                          `json:"-"` //not exposed to UI
	Material    []*GitMaterial                 `json:"material" validate:"dive,min=1"`
	TeamId      int                            `json:"teamId,omitempty" validate:"number,required"`
	TemplateId  int                            `json:"templateId"`
	AppLabels   []*Label                       `json:"labels,omitempty" validate:"dive"`
	GenericNote *bean2.GenericNoteResponseBean `json:"genericNote,omitempty"`
	AppType     helper.AppType                 `json:"appType" validate:"gt=-1,lt=3"` //TODO: Change Validation if new AppType is introduced
}

type CreateMaterialDTO struct {
	Id       int            `json:"id,omitempty" validate:"number"`
	AppId    int            `json:"appId" validate:"number"`
	Material []*GitMaterial `json:"material" validate:"dive,min=1"`
	UserId   int32          `json:"-"` //not exposed to UI
}

type UpdateMaterialDTO struct {
	AppId    int          `json:"appId" validate:"number"`
	Material *GitMaterial `json:"material" validate:"dive,min=1"`
	UserId   int32        `json:"-"` //not exposed to UI
}

type GitMaterial struct {
	Name             string   `json:"name,omitempty" ` //not null, //default format pipelineGroup.AppName + "-" + inputMaterial.Name,
	Url              string   `json:"url,omitempty"`   //url of git repo
	Id               int      `json:"id,omitempty" validate:"number"`
	GitProviderId    int      `json:"gitProviderId,omitempty" validate:"gt=0"`
	CheckoutPath     string   `json:"checkoutPath" validate:"checkout-path-component"`
	FetchSubmodules  bool     `json:"fetchSubmodules"`
	IsUsedInCiConfig bool     `json:"isUsedInCiConfig"`
	FilterPattern    []string `json:"filterPattern"`
}

type CiMaterial struct {
	Source          *SourceTypeConfig `json:"source,omitempty" validate:"dive,required"`   //branch for ci
	Path            string            `json:"path,omitempty"`                              // defaults to root of git repo
	CheckoutPath    string            `json:"checkoutPath,omitempty"`                      //path where code will be checked out for single source `./` default for multiSource configured by user
	GitMaterialId   int               `json:"gitMaterialId,omitempty" validate:"required"` //id stored in db GitMaterial( foreign key)
	ScmId           string            `json:"scmId,omitempty"`                             //id of gocd object
	ScmName         string            `json:"scmName,omitempty"`
	ScmVersion      string            `json:"scmVersion,omitempty"`
	Id              int               `json:"id,omitempty"`
	GitMaterialName string            `json:"gitMaterialName"`
	IsRegex         bool              `json:"isRegex"`
}

type CiPipeline struct {
	IsManual                 bool                   `json:"isManual"`
	DockerArgs               map[string]string      `json:"dockerArgs"`
	IsExternal               bool                   `json:"isExternal"`
	ParentCiPipeline         int                    `json:"parentCiPipeline"`
	ParentAppId              int                    `json:"parentAppId"`
	AppId                    int                    `json:"appId"`
	ExternalCiConfig         ExternalCiConfig       `json:"externalCiConfig"`
	CiMaterial               []*CiMaterial          `json:"ciMaterial,omitempty" validate:"dive,min=1"`
	Name                     string                 `json:"name,omitempty" validate:"name-component,max=100"` //name suffix of corresponding pipeline. required, unique, validation corresponding to gocd pipelineName will be applicable
	Id                       int                    `json:"id,omitempty" `
	Version                  string                 `json:"version,omitempty"` //matchIf token version in gocd . used for update request
	Active                   bool                   `json:"active,omitempty"`  //pipeline is active or not
	Deleted                  bool                   `json:"deleted,omitempty"`
	BeforeDockerBuild        []*Task                `json:"beforeDockerBuild,omitempty" validate:"dive"`
	AfterDockerBuild         []*Task                `json:"afterDockerBuild,omitempty" validate:"dive"`
	BeforeDockerBuildScripts []*CiScript            `json:"beforeDockerBuildScripts,omitempty" validate:"dive"`
	AfterDockerBuildScripts  []*CiScript            `json:"afterDockerBuildScripts,omitempty" validate:"dive"`
	LinkedCount              int                    `json:"linkedCount"`
	PipelineType             PipelineType           `json:"pipelineType,omitempty"`
	ScanEnabled              bool                   `json:"scanEnabled,notnull"`
	AppWorkflowId            int                    `json:"appWorkflowId,omitempty"`
	PreBuildStage            *bean.PipelineStageDto `json:"preBuildStage,omitempty"`
	PostBuildStage           *bean.PipelineStageDto `json:"postBuildStage,omitempty"`
	TargetPlatform           string                 `json:"targetPlatform,omitempty"`
	IsDockerConfigOverridden bool                   `json:"isDockerConfigOverridden"`
	DockerConfigOverride     DockerConfigOverride   `json:"dockerConfigOverride,omitempty"`
	EnvironmentId            int                    `json:"environmentId,omitempty"`
	LastTriggeredEnvId       int                    `json:"lastTriggeredEnvId"`
	CustomTagObject          *CustomTagData         `json:"customTag,omitempty"`
	DefaultTag               []string               `json:"defaultTag,omitempty"`
	EnableCustomTag          bool                   `json:"enableCustomTag"`
}

type DockerConfigOverride struct {
	DockerRegistry   string                  `json:"dockerRegistry,omitempty"`
	DockerRepository string                  `json:"dockerRepository,omitempty"`
	CiBuildConfig    *bean.CiBuildConfigBean `json:"ciBuildConfig,omitEmpty"`
	//DockerBuildConfig *DockerBuildConfig  `json:"dockerBuildConfig,omitempty"`
}

type CiPipelineMin struct {
	Name             string       `json:"name,omitempty" validate:"name-component,max=100"` //name suffix of corresponding pipeline. required, unique, validation corresponding to gocd pipelineName will be applicable
	Id               int          `json:"id,omitempty" `
	Version          string       `json:"version,omitempty"` //matchIf token version in gocd . used for update request
	IsExternal       bool         `json:"isExternal,omitempty"`
	ParentCiPipeline int          `json:"parentCiPipeline"`
	ParentAppId      int          `json:"parentAppId"`
	PipelineType     PipelineType `json:"pipelineType,omitempty"`
	ScanEnabled      bool         `json:"scanEnabled,notnull"`
}

type CiScript struct {
	Id             int    `json:"id"`
	Index          int    `json:"index"`
	Name           string `json:"name" validate:"required"`
	Script         string `json:"script"`
	OutputLocation string `json:"outputLocation"`
}

type ExternalCiConfig struct {
	Id            int                    `json:"id"`
	WebhookUrl    string                 `json:"webhookUrl"`
	Payload       string                 `json:"payload"`
	AccessKey     string                 `json:"accessKey"`
	PayloadOption []PayloadOptionObject  `json:"payloadOption"`
	Schema        map[string]interface{} `json:"schema"`
	Responses     []ResponseSchemaObject `json:"responses"`
	ExternalCiConfigRole
}

type ExternalCiConfigRole struct {
	ProjectId             int    `json:"projectId"`
	ProjectName           string `json:"projectName"`
	EnvironmentId         string `json:"environmentId"`
	EnvironmentName       string `json:"environmentName"`
	EnvironmentIdentifier string `json:"environmentIdentifier"`
	AppId                 int    `json:"appId"`
	AppName               string `json:"appName"`
	Role                  string `json:"role"`
}

// -------------------
type PatchAction int
type PipelineType string

const (
	CREATE        PatchAction = iota
	UPDATE_SOURCE             //update value of SourceTypeConfig
	DELETE                    //delete this pipeline
	//DEACTIVATE     //pause/deactivate this pipeline
)

const (
	NORMAL    PipelineType = "NORMAL"
	LINKED    PipelineType = "LINKED"
	EXTERNAL  PipelineType = "EXTERNAL"
	CI_JOB    PipelineType = "CI_JOB"
	LINKED_CD PipelineType = "LINKED_CD"
)

const (
	CASCADE_DELETE int = iota
	NON_CASCADE_DELETE
	FORCE_DELETE
)
const (
	WEBHOOK_SELECTOR_UNIQUE_ID_NAME          string = "unique id"
	WEBHOOK_SELECTOR_REPOSITORY_URL_NAME     string = "repository url"
	WEBHOOK_SELECTOR_HEADER_NAME             string = "header"
	WEBHOOK_SELECTOR_GIT_URL_NAME            string = "git url"
	WEBHOOK_SELECTOR_AUTHOR_NAME             string = "author"
	WEBHOOK_SELECTOR_DATE_NAME               string = "date"
	WEBHOOK_SELECTOR_TARGET_CHECKOUT_NAME    string = "target checkout"
	WEBHOOK_SELECTOR_SOURCE_CHECKOUT_NAME    string = "source checkout"
	WEBHOOK_SELECTOR_TARGET_BRANCH_NAME_NAME string = "target branch name"
	WEBHOOK_SELECTOR_SOURCE_BRANCH_NAME_NAME string = "source branch name"

	WEBHOOK_EVENT_MERGED_ACTION_TYPE     string = "merged"
	WEBHOOK_EVENT_NON_MERGED_ACTION_TYPE string = "non-merged"
)

type CiPatchStatus string

const (
	CI_PATCH_SUCCESS        CiPatchStatus = "Succeeded"
	CI_PATCH_FAILED         CiPatchStatus = "Failed"
	CI_PATCH_NOT_AUTHORIZED CiPatchStatus = "Not authorised"
)

type CiPatchMessage string

const (
	CI_PATCH_NOT_AUTHORIZED_MESSAGE CiPatchMessage = "You don't have permission to change branch"
	CI_PATCH_MULTI_GIT_ERROR        CiPatchMessage = "Build pipeline is connected to multiple git repositories"
	CI_PATCH_REGEX_ERROR            CiPatchMessage = "Provided branch does not match regex "
	CI_BRANCH_TYPE_ERROR            CiPatchMessage = "Branch cannot be changed for pipeline as source type is “Pull request or Tag”"
)

func (a PatchAction) String() string {
	return [...]string{"CREATE", "UPDATE_SOURCE", "DELETE", "DEACTIVATE"}[a]

}

// ----------------

type CiMaterialPatchRequest struct {
	AppId         int               `json:"appId" validate:"required"`
	EnvironmentId int               `json:"environmentId" validate:"required"`
	Source        *SourceTypeConfig `json:"source" validate:"required"`
}

type CustomTagData struct {
	TagPattern string `json:"tagPattern"`
	CounterX   int    `json:"counterX"`
	Enabled    bool   `json:"enabled"`
}

type CiMaterialValuePatchRequest struct {
	AppId         int `json:"appId" validate:"required"`
	EnvironmentId int `json:"environmentId" validate:"required"`
}

type CiMaterialBulkPatchRequest struct {
	AppIds        []int  `json:"appIds" validate:"required"`
	EnvironmentId int    `json:"environmentId" validate:"required"`
	Value         string `json:"value,omitempty" validate:"required"`
}

type CiMaterialBulkPatchResponse struct {
	Apps []CiMaterialPatchResponse `json:"apps"`
}

type CiMaterialPatchResponse struct {
	AppId   int            `json:"appId"`
	Status  CiPatchStatus  `json:"status"`
	Message CiPatchMessage `json:"message"`
}

type CiPatchRequest struct {
	CiPipeline                     *CiPipeline  `json:"ciPipeline"`
	AppId                          int          `json:"appId,omitempty"`
	Action                         PatchAction  `json:"action"`
	AppWorkflowId                  int          `json:"appWorkflowId,omitempty"`
	UserId                         int32        `json:"-"`
	IsJob                          bool         `json:"-"`
	IsCloneJob                     bool         `json:"isCloneJob,omitempty"`
	SwitchFromCiPipelineId         int          `json:"switchFromCiPipelineId"`
	SwitchFromExternalCiPipelineId int          `json:"switchFromExternalCiPipelineId"`
	SwitchFromCiPipelineType       PipelineType `json:"-"`
	SwitchToCiPipelineType         PipelineType `json:"-"`
}

func (ciPatchRequest CiPatchRequest) IsSwitchCiPipelineRequest() bool {
	return (ciPatchRequest.SwitchFromCiPipelineId != 0 || ciPatchRequest.SwitchFromExternalCiPipelineId != 0)
}

type CiRegexPatchRequest struct {
	CiPipelineMaterial []*CiPipelineMaterial `json:"ciPipelineMaterial,omitempty"`
	Id                 int                   `json:"id,omitempty" `
	AppId              int                   `json:"appId,omitempty"`
	UserId             int32                 `json:"-"`
}

type GitCiTriggerRequest struct {
	CiPipelineMaterial        CiPipelineMaterial `json:"ciPipelineMaterial" validate:"required"`
	TriggeredBy               int32              `json:"triggeredBy"`
	ExtraEnvironmentVariables map[string]string  `json:"extraEnvironmentVariables"` // extra env variables which will be used for CI
}

type SourceType string

type CiPipelineMaterial struct {
	Id            int                      `json:"Id"`
	GitMaterialId int                      `json:"GitMaterialId"`
	Type          string                   `json:"Type"`
	Value         string                   `json:"Value"`
	Active        bool                     `json:"Active"`
	GitCommit     pipelineConfig.GitCommit `json:"GitCommit"`
	GitTag        string                   `json:"GitTag"`
}

type CiTriggerRequest struct {
	PipelineId          int                  `json:"pipelineId"`
	CiPipelineMaterial  []CiPipelineMaterial `json:"ciPipelineMaterials" validate:"required"`
	TriggeredBy         int32                `json:"triggeredBy"`
	InvalidateCache     bool                 `json:"invalidateCache"`
	EnvironmentId       int                  `json:"environmentId"`
	PipelineType        string               `json:"pipelineType"`
	CiArtifactLastFetch time.Time            `json:"ciArtifactLastFetch"`
}

type CiTrigger struct {
	CiMaterialId int    `json:"ciMaterialId"`
	CommitHash   string `json:"commitHash"`
}

type Material struct {
	GitMaterialId int    `json:"gitMaterialId"`
	MaterialName  string `json:"materialName"`
}

type TriggerViewCiConfig struct {
	CiGitMaterialId int           `json:"ciGitConfiguredId"`
	CiPipelines     []*CiPipeline `json:"ciPipelines,omitempty" validate:"dive"` //a pipeline will be built for each ciMaterial
	Materials       []Material    `json:"materials"`
}

type CiConfigRequest struct {
	Id                 int                             `json:"id,omitempty" validate:"number"` //ciTemplateId
	AppId              int                             `json:"appId,omitempty" validate:"required,number"`
	DockerRegistry     string                          `json:"dockerRegistry,omitempty" `  //repo id example ecr mapped one-one with gocd registry entry
	DockerRepository   string                          `json:"dockerRepository,omitempty"` // example test-app-1 which is inside ecr
	CiBuildConfig      *bean.CiBuildConfigBean         `json:"ciBuildConfig"`
	CiPipelines        []*CiPipeline                   `json:"ciPipelines,omitempty" validate:"dive"` //a pipeline will be built for each ciMaterial
	AppName            string                          `json:"appName,omitempty"`
	Version            string                          `json:"version,omitempty"` //gocd etag used for edit purpose
	DockerRegistryUrl  string                          `json:"-"`
	CiTemplateName     string                          `json:"-"`
	UserId             int32                           `json:"-"`
	Materials          []Material                      `json:"materials"`
	AppWorkflowId      int                             `json:"appWorkflowId,omitempty"`
	BeforeDockerBuild  []*Task                         `json:"beforeDockerBuild,omitempty" validate:"dive"`
	AfterDockerBuild   []*Task                         `json:"afterDockerBuild,omitempty" validate:"dive"`
	ScanEnabled        bool                            `json:"scanEnabled,notnull"`
	CreatedOn          time.Time                       `sql:"created_on,type:timestamptz"`
	CreatedBy          int32                           `sql:"created_by,type:integer"`
	UpdatedOn          time.Time                       `sql:"updated_on,type:timestamptz"`
	UpdatedBy          int32                           `sql:"updated_by,type:integer"`
	IsJob              bool                            `json:"-"`
	CiGitMaterialId    int                             `json:"ciGitConfiguredId"`
	IsCloneJob         bool                            `json:"isCloneJob,omitempty"`
	AppWorkflowMapping *appWorkflow.AppWorkflowMapping `json:"-"`
}

type CiPipelineMinResponse struct {
	Id               int    `json:"id,omitempty" validate:"number"` //ciTemplateId
	AppId            int    `json:"appId,omitempty" validate:"required,number"`
	AppName          string `json:"appName,omitempty"`
	ParentCiPipeline int    `json:"parentCiPipeline"`
	ParentAppId      int    `json:"parentAppId"`
	PipelineType     string `json:"pipelineType"`
}

type TestExecutorImageProperties struct {
	ImageName string `json:"imageName,omitempty"`
	Arg       string `json:"arg,omitempty"`
	ReportDir string `json:"reportDir,omitempty"`
}

type PipelineCreateResponse struct {
	AppName string `json:"appName,omitempty"`
	AppId   int    `json:"appId,omitempty"`
}

/*
user should be able to compose multiple sequential and parallel steps for building binary.
*/
type BuildBinaryConfig struct {
	Name   string  `json:"name"`
	Stages []Stage `json:"stages"` //stages will be executed sequentially
}

type Stage struct {
	Name string `json:"name"`
	Jobs []Job  `json:"jobs"` //job will run in parallel
}

type Job struct {
	Name  string `json:"name"`
	Tasks []Task `json:"tasks"` //task will run sequentially
}

type Task struct {
	Name string   `json:"name"`
	Type string   `json:"type"` //for now ignore this input
	Cmd  string   `json:"cmd"`
	Args []string `json:"args"`
}

/*
tag git
build binary
push binary to artifact store
build docker image
push docker image
docker args
*/
type PackagingConfig struct {
}

/*
contains reference to chart and values.yaml changes for next deploy
*/
type HelmConfig struct {
}

// used for automated unit and integration test
type Test struct {
	Name    string
	Command string
}

//pipeline

type Pipeline struct {
	Environment Environment

	//Test ->
}

/*
if Environments has multiple entries then application of them will be deployed simultaneously
*/
type EnvironmentGroup struct {
	Name         string
	Environments []Environment
}

// set of unique attributes which corresponds to a cluster
// different environment of gocd and k8s cluster.
type Environment struct {
	Values string
}

type MaterialMetadata struct {
	ProgrammingLang      string
	LanguageRuntime      string
	BuildTool            string
	Executables          []string
	Profiles             map[string]string // pipeline-stage, profile
	LogDirs              map[string]string //file, log pattern
	EnvironmentVariables map[string]string
	PropertiesConfig     []PropertiesConfig
	ExposeConfig         []ServiceExposeConfig //a mocroservice can be exposed in multiple ways
	MonitoringConfig     MonitoringConfig
}

type PropertiesConfig struct {
	Name          string
	Location      string
	MountLocation string //MountLocation and Location might be same

	//figure out way to templatize the properties file
	//Vars map[string]string
}

type MonitoringConfig struct {
	port                   string
	ReadinessProbeEndpoint string
	InitialDelaySeconds    int32
	PeriodSeconds          int32
	TimeoutSeconds         int32
	SuccessThreshold       int32
	FailureThreshold       int32
	HttpHeaders            map[string]string
	TpMonitoringConf       []ThirdPartyMonitoringConfig
	//alertReceiver -> user who would receive alert with threshold
	// alert threshold
}

type ThirdPartyMonitoringConfig struct {
}

type ExposeType string
type Scheme string

const (
	EXPOSE_INTERNAL ExposeType = "clusterIp"
	EXPOSE_EXTERNAL ExposeType = "elb"
	SCHEME_HTTP     Scheme     = "http"
	SCHEME_HTTPS    Scheme     = "https"
	SCHEME_TCP      Scheme     = "tcp"
)

type ServiceExposeConfig struct {
	ExposeType  ExposeType
	Scheme      Scheme
	Port        string
	Path        string
	BackendPath string
	Host        string
}

type MaterialOperations interface {
	MaterialExists(material *GitMaterial) (bool, error)
	SaveMaterial(material *GitMaterial) error
	GenerateMaterialMetaData(material *GitMaterial) (*MaterialMetadata, error)
	ValidateMaterialMetaData(material *GitMaterial, metadata *MaterialMetadata) (bool, error)
	SaveMaterialMetaData(metadata *MaterialMetadata) error
}

// --------- cd related struct ---------
type CDMaterialMetadata struct {
	Url    string `json:"url,omitempty"`
	Branch string `json:"branch,omitempty"`
	Tag    string `json:"tag,omitempty"`
}

type CDSourceObject struct {
	Id          int                `json:"id"`
	DisplayName string             `json:"displayName"`
	Metadata    CDMaterialMetadata `json:"metadata"`
}

type CDPipelineConfigObject struct {
	Id                            int                                    `json:"id,omitempty"  validate:"number" `
	EnvironmentId                 int                                    `json:"environmentId,omitempty"  validate:"number,required" `
	EnvironmentName               string                                 `json:"environmentName,omitempty" `
	Description                   string                                 `json:"description" validate:"max=40"`
	CiPipelineId                  int                                    `json:"ciPipelineId,omitempty" validate:"number"`
	TriggerType                   pipelineConfig.TriggerType             `json:"triggerType,omitempty" validate:"oneof=AUTOMATIC MANUAL"`
	Name                          string                                 `json:"name,omitempty" validate:"name-component,max=50"` //pipelineName
	Strategies                    []Strategy                             `json:"strategies,omitempty"`
	Namespace                     string                                 `json:"namespace,omitempty"` //namespace
	AppWorkflowId                 int                                    `json:"appWorkflowId,omitempty" `
	DeploymentTemplate            chartRepoRepository.DeploymentStrategy `json:"deploymentTemplate,omitempty"` //
	PreStage                      CdStage                                `json:"preStage,omitempty"`
	PostStage                     CdStage                                `json:"postStage,omitempty"`
	PreStageConfigMapSecretNames  PreStageConfigMapSecretNames           `json:"preStageConfigMapSecretNames,omitempty"`
	PostStageConfigMapSecretNames PostStageConfigMapSecretNames          `json:"postStageConfigMapSecretNames,omitempty"`
	RunPreStageInEnv              bool                                   `json:"runPreStageInEnv,omitempty"`
	RunPostStageInEnv             bool                                   `json:"runPostStageInEnv,omitempty"`
	CdArgoSetup                   bool                                   `json:"isClusterCdActive"`
	ParentPipelineId              int                                    `json:"parentPipelineId"`
	ParentPipelineType            string                                 `json:"parentPipelineType"`
	DeploymentAppType             string                                 `json:"deploymentAppType"`
	AppName                       string                                 `json:"appName"`
	DeploymentAppDeleteRequest    bool                                   `json:"deploymentAppDeleteRequest"`
	DeploymentAppCreated          bool                                   `json:"deploymentAppCreated"`
	AppId                         int                                    `json:"appId"`
	TeamId                        int                                    `json:"-"`
	EnvironmentIdentifier         string                                 `json:"-" `
	IsVirtualEnvironment          bool                                   `json:"isVirtualEnvironment"`
	HelmPackageName               string                                 `json:"helmPackageName"`
	ChartName                     string                                 `json:"chartName"`
	ChartBaseVersion              string                                 `json:"chartBaseVersion"`
	ContainerRegistryId           int                                    `json:"containerRegistryId"`
	RepoUrl                       string                                 `json:"repoUrl"`
	ManifestStorageType           string                                 `json:"manifestStorageType"`
	PreDeployStage                *bean.PipelineStageDto                 `json:"preDeployStage,omitempty"`
	PostDeployStage               *bean.PipelineStageDto                 `json:"postDeployStage,omitempty"`
	SourceToNewPipelineId         map[int]int                            `json:"sourceToNewPipelineId,omitempty"`
	RefPipelineId                 int                                    `json:"refPipelineId,omitempty"`
	ExternalCiPipelineId          int                                    `json:"externalCiPipelineId,omitempty"`
<<<<<<< HEAD
	IsProdEnv                     bool                                   `json:"isProdEnv"`
	SwitchFromCiPipelineId        int                                    `json:"switchFromCiPipelineId"`
}

func (cdpipelineConfig *CDPipelineConfigObject) IsSwitchCiPipelineRequest() bool {
	return cdpipelineConfig.SwitchFromCiPipelineId > 0 && cdpipelineConfig.AppWorkflowId > 0
=======
	CustomTagObject               *CustomTagData                         `json:"customTag"`
	CustomTagStage                *repository.PipelineStageType          `json:"customTagStage"`
	EnableCustomTag               bool                                   `json:"enableCustomTag"`
>>>>>>> d16595b5
}

type PreStageConfigMapSecretNames struct {
	ConfigMaps []string `json:"configMaps"`
	Secrets    []string `json:"secrets"`
}

type PostStageConfigMapSecretNames struct {
	ConfigMaps []string `json:"configMaps"`
	Secrets    []string `json:"secrets"`
}

type CdStage struct {
	TriggerType pipelineConfig.TriggerType `json:"triggerType,omitempty"`
	Name        string                     `json:"name,omitempty"`
	Status      string                     `json:"status,omitempty"`
	Config      string                     `json:"config,omitempty"`
	//CdWorkflowId       int                        `json:"cdWorkflowId,omitempty" validate:"number"`
	//CdWorkflowRunnerId int                        `json:"cdWorkflowRunnerId,omitempty" validate:"number"`
}

type Strategy struct {
	DeploymentTemplate chartRepoRepository.DeploymentStrategy `json:"deploymentTemplate,omitempty"` //
	Config             json.RawMessage                        `json:"config,omitempty" validate:"string"`
	Default            bool                                   `json:"default"`
}

type CdPipelines struct {
	Pipelines         []*CDPipelineConfigObject `json:"pipelines,omitempty" validate:"dive"`
	AppId             int                       `json:"appId,omitempty"  validate:"number,required" `
	UserId            int32                     `json:"-"`
	AppDeleteResponse *AppDeleteResponseDTO     `json:"deleteResponse,omitempty"`
}

type AppDeleteResponseDTO struct {
	DeleteInitiated  bool   `json:"deleteInitiated"`
	ClusterReachable bool   `json:"clusterReachable"`
	ClusterName      string `json:"clusterName"`
}

type CDPatchRequest struct {
	Pipeline         *CDPipelineConfigObject `json:"pipeline,omitempty"`
	AppId            int                     `json:"appId,omitempty"`
	Action           CdPatchAction           `json:"action,omitempty"`
	UserId           int32                   `json:"-"`
	ForceDelete      bool                    `json:"-"`
	NonCascadeDelete bool                    `json:"-"`
}

type CdPatchAction int

const (
	CD_CREATE CdPatchAction = iota
	CD_DELETE               //delete this pipeline
	CD_UPDATE
	CD_DELETE_PARTIAL // Partially delete means it will only delete ACD app
)

type DeploymentAppTypeChangeRequest struct {
	EnvId                 int            `json:"envId,omitempty" validate:"required"`
	DesiredDeploymentType DeploymentType `json:"desiredDeploymentType,omitempty" validate:"required"`
	ExcludeApps           []int          `json:"excludeApps"`
	IncludeApps           []int          `json:"includeApps"`
	AutoTriggerDeployment bool           `json:"autoTriggerDeployment"`
	UserId                int32          `json:"-"`
}

type DeploymentChangeStatus struct {
	Id      int    `json:"id,omitempty"`
	AppId   int    `json:"appId,omitempty"`
	AppName string `json:"appName,omitempty"`
	EnvId   int    `json:"envId,omitempty"`
	EnvName string `json:"envName,omitempty"`
	Error   string `json:"error,omitempty"`
	Status  Status `json:"status,omitempty"`
}

type DeploymentAppTypeChangeResponse struct {
	EnvId                 int                       `json:"envId,omitempty"`
	DesiredDeploymentType DeploymentType            `json:"desiredDeploymentType,omitempty"`
	SuccessfulPipelines   []*DeploymentChangeStatus `json:"successfulPipelines"`
	FailedPipelines       []*DeploymentChangeStatus `json:"failedPipelines"`
	TriggeredPipelines    []*CdPipelineTrigger      `json:"-"` // Disabling auto-trigger until bulk trigger API is fixed
}

type CdPipelineTrigger struct {
	CiArtifactId int `json:"ciArtifactId"`
	PipelineId   int `json:"pipelineId"`
}

type DeploymentType = string

const (
	Helm                    DeploymentType = "helm"
	ArgoCd                  DeploymentType = "argo_cd"
	ManifestDownload        DeploymentType = "manifest_download"
	GitOpsWithoutDeployment DeploymentType = "git_ops_without_deployment"
)

func IsAcdApp(deploymentType string) bool {
	return deploymentType == ArgoCd
}

func IsHelmApp(deploymentType string) bool {
	return deploymentType == Helm
}

type Status string

const (
	Success         Status = "Success"
	Failed          Status = "Failed"
	INITIATED       Status = "Migration initiated"
	NOT_YET_DELETED Status = "Not yet deleted"
)

const RELEASE_NOT_EXIST = "release not exist"
const NOT_FOUND = "not found"

func (a CdPatchAction) String() string {
	return [...]string{"CREATE", "DELETE", "CD_UPDATE"}[a]
}

type CDPipelineViewObject struct {
	Id                 int                         `json:"id"`
	PipelineCounter    int                         `json:"pipelineCounter"`
	Environment        string                      `json:"environment"`
	Downstream         []int                       `json:"downstream"` //PipelineCounter of downstream
	Status             string                      `json:"status"`
	Message            string                      `json:"message"`
	ProgressText       string                      `json:"progress_text"`
	PipelineType       pipelineConfig.PipelineType `json:"pipelineType"`
	GitDiffUrl         string                      `json:"git_diff_url"`
	PipelineHistoryUrl string                      `json:"pipeline_history_url"` //remove
	Rollback           Rollback                    `json:"rollback"`
	Name               string                      `json:"-"`
	CDSourceObject
}

//Trigger materials in different API

type Rollback struct {
	url     string `json:"url"` //remove
	enabled bool   `json:"enabled"`
}

type CiArtifactBean struct {
	Id                            int                       `json:"id"`
	Image                         string                    `json:"image,notnull"`
	ImageDigest                   string                    `json:"image_digest,notnull"`
	MaterialInfo                  json.RawMessage           `json:"material_info"` //git material metadata json array string
	DataSource                    string                    `json:"data_source,notnull"`
	DeployedTime                  string                    `json:"deployed_time"`
	Deployed                      bool                      `json:"deployed,notnull"`
	Latest                        bool                      `json:"latest,notnull"`
	LastSuccessfulTriggerOnParent bool                      `json:"lastSuccessfulTriggerOnParent,notnull"`
	RunningOnParentCd             bool                      `json:"runningOnParentCd,omitempty"`
	IsVulnerable                  bool                      `json:"vulnerable,notnull"`
	ScanEnabled                   bool                      `json:"scanEnabled,notnull"`
	Scanned                       bool                      `json:"scanned,notnull"`
	WfrId                         int                       `json:"wfrId"`
	DeployedBy                    string                    `json:"deployedBy"`
	CiConfigureSourceType         pipelineConfig.SourceType `json:"ciConfigureSourceType"`
	CiConfigureSourceValue        string                    `json:"ciConfigureSourceValue"`
	ImageReleaseTags              []*repository2.ImageTag   `json:"imageReleaseTags"`
	ImageComment                  *repository2.ImageComment `json:"imageComment"`
	CreatedTime                   string                    `json:"createdTime"`
	ExternalCiPipelineId          int                       `json:"-"`
	ParentCiArtifact              int                       `json:"-"`
	CiWorkflowId                  int                       `json:"-"`
	RegistryType                  string                    `json:"registryType"`
	RegistryName                  string                    `json:"registryName"`
	CiPipelineId                  int                       `json:"-"`
	CredentialsSourceType         string                    `json:"-"`
	CredentialsSourceValue        string                    `json:"-"`
}

type CiArtifactResponse struct {
	//AppId           int      `json:"app_id"`
	CdPipelineId               int              `json:"cd_pipeline_id,notnull"`
	LatestWfArtifactId         int              `json:"latest_wf_artifact_id"`
	LatestWfArtifactStatus     string           `json:"latest_wf_artifact_status"`
	CiArtifacts                []CiArtifactBean `json:"ci_artifacts,notnull"`
	TagsEditable               bool             `json:"tagsEditable"`
	AppReleaseTagNames         []string         `json:"appReleaseTagNames"` //unique list of tags exists in the app
	HideImageTaggingHardDelete bool             `json:"hideImageTaggingHardDelete"`
	TotalCount                 int              `json:"totalCount"`
}

type AppLabelsDto struct {
	Labels []*Label `json:"labels" validate:"dive"`
	AppId  int      `json:"appId"`
	UserId int32    `json:"-"`
}

type AppLabelDto struct {
	Key       string `json:"key,notnull"`
	Value     string `json:"value,notnull"`
	Propagate bool   `json:"propagate,notnull"`
	AppId     int    `json:"appId,omitempty"`
	UserId    int32  `json:"-"`
}

type Label struct {
	Key       string `json:"key" validate:"required"`
	Value     string `json:"value"` // intentionally not added required tag as tag can be added without value
	Propagate bool   `json:"propagate"`
}

type AppMetaInfoDto struct {
	AppId       int                            `json:"appId"`
	AppName     string                         `json:"appName"`
	Description string                         `json:"description"`
	ProjectId   int                            `json:"projectId"`
	ProjectName string                         `json:"projectName"`
	CreatedBy   string                         `json:"createdBy"`
	CreatedOn   time.Time                      `json:"createdOn"`
	Active      bool                           `json:"active,notnull"`
	Labels      []*Label                       `json:"labels"`
	Note        *bean2.GenericNoteResponseBean `json:"note"`
	UserId      int32                          `json:"-"`
	//below field is only valid for helm apps
	ChartUsed    *ChartUsedDto         `json:"chartUsed,omitempty"`
	GitMaterials []*GitMaterialMetaDto `json:"gitMaterials,omitempty"`
}

type GitMaterialMetaDto struct {
	DisplayName    string `json:"displayName"`
	RedirectionUrl string `json:"redirectionUrl"` // here we are converting ssh urls to https for redirection at FE
	OriginalUrl    string `json:"originalUrl"`
}

type ChartUsedDto struct {
	AppStoreChartName  string `json:"appStoreChartName,omitempty"`
	AppStoreChartId    int    `json:"appStoreChartId,omitempty"`
	AppStoreAppName    string `json:"appStoreAppName,omitempty"`
	AppStoreAppVersion string `json:"appStoreAppVersion,omitempty"`
	ChartAvatar        string `json:"chartAvatar,omitempty"`
}

type AppLabelsJsonForDeployment struct {
	Labels map[string]string `json:"appLabels"`
}

type UpdateProjectBulkAppsRequest struct {
	AppIds []int `json:"appIds"`
	TeamId int   `json:"teamId"`
	UserId int32 `json:"-"`
}

type CdBulkAction int

const (
	CD_BULK_DELETE CdBulkAction = iota
)

type CdBulkActionRequestDto struct {
	Action        CdBulkAction `json:"action"`
	EnvIds        []int        `json:"envIds"`
	AppIds        []int        `json:"appIds"`
	ProjectIds    []int        `json:"projectIds"`
	ForceDelete   bool         `json:"forceDelete"`
	CascadeDelete bool         `json:"cascadeDelete"`
	UserId        int32        `json:"-"`
}

type CdBulkActionResponseDto struct {
	PipelineName    string `json:"pipelineName"`
	AppName         string `json:"appName"`
	EnvironmentName string `json:"environmentName"`
	DeletionResult  string `json:"deletionResult,omitempty"`
}

type SchemaObject struct {
	Description string      `json:"description"`
	DataType    string      `json:"dataType"`
	Example     string      `json:"example"`
	Optional    bool        `json:"optional"`
	Child       interface{} `json:"child"`
}

type PayloadOptionObject struct {
	Key        string   `json:"key"`
	PayloadKey []string `json:"payloadKey"`
	Label      string   `json:"label"`
	Mandatory  bool     `json:"mandatory"`
}

type ResponseSchemaObject struct {
	Description ResponseDescriptionSchemaObject `json:"description"`
	Code        string                          `json:"code"`
}

type ResponseDescriptionSchemaObject struct {
	Description  string                 `json:"description,omitempty"`
	ExampleValue ExampleValueDto        `json:"exampleValue,omitempty"`
	Schema       map[string]interface{} `json:"schema,omitempty"`
}

type ErrorDto struct {
	Code        int    `json:"code"`
	UserMessage string `json:"userMessage"`
}

type ExampleValueDto struct {
	Code   int        `json:"code,omitempty"`
	Errors []ErrorDto `json:"errors,omitempty"`
	Result string     `json:"result,omitempty"`
	Status string     `json:"status,omitempty"`
}

type ManifestStorage = string

const (
	ManifestStorageGit ManifestStorage = "git"
)

func IsGitStorage(storageType string) bool {
	return storageType == ManifestStorageGit
}

const CustomAutoScalingEnabledPathKey = "CUSTOM_AUTOSCALING_ENABLED_PATH"
const CustomAutoscalingReplicaCountPathKey = "CUSTOM_AUTOSCALING_REPLICA_COUNT_PATH"
const CustomAutoscalingMinPathKey = "CUSTOM_AUTOSCALING_MIN_PATH"
const CustomAutoscalingMaxPathKey = "CUSTOM_AUTOSCALING_MAX_PATH"<|MERGE_RESOLUTION|>--- conflicted
+++ resolved
@@ -577,18 +577,14 @@
 	SourceToNewPipelineId         map[int]int                            `json:"sourceToNewPipelineId,omitempty"`
 	RefPipelineId                 int                                    `json:"refPipelineId,omitempty"`
 	ExternalCiPipelineId          int                                    `json:"externalCiPipelineId,omitempty"`
-<<<<<<< HEAD
-	IsProdEnv                     bool                                   `json:"isProdEnv"`
-	SwitchFromCiPipelineId        int                                    `json:"switchFromCiPipelineId"`
-}
-
-func (cdpipelineConfig *CDPipelineConfigObject) IsSwitchCiPipelineRequest() bool {
-	return cdpipelineConfig.SwitchFromCiPipelineId > 0 && cdpipelineConfig.AppWorkflowId > 0
-=======
 	CustomTagObject               *CustomTagData                         `json:"customTag"`
 	CustomTagStage                *repository.PipelineStageType          `json:"customTagStage"`
 	EnableCustomTag               bool                                   `json:"enableCustomTag"`
->>>>>>> d16595b5
+	SwitchFromCiPipelineId        int                                    `json:"switchFromCiPipelineId"`
+}
+
+func (cdpipelineConfig *CDPipelineConfigObject) IsSwitchCiPipelineRequest() bool {
+	return cdpipelineConfig.SwitchFromCiPipelineId > 0 && cdpipelineConfig.AppWorkflowId > 0
 }
 
 type PreStageConfigMapSecretNames struct {
