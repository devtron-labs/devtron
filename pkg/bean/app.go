--- conflicted
+++ resolved
@@ -191,16 +191,8 @@
 
 // -------------------
 type PatchAction int
-type PipelineType string
-
-func (pType PipelineType) IsValidPipelineType() bool {
-	switch pType {
-	case CI_BUILD, LINKED, EXTERNAL, CI_JOB, LINKED_CD, NORMAL_JOB:
-		return true
-	default:
-		return false
-	}
-}
+
+//type PipelineType string
 
 const (
 	CREATE        PatchAction = iota
@@ -210,18 +202,6 @@
 )
 
 const (
-<<<<<<< HEAD
-	CI_BUILD   PipelineType = "CI_BUILD"
-	LINKED     PipelineType = "LINKED"
-	EXTERNAL   PipelineType = "EXTERNAL"
-	CI_JOB     PipelineType = "CI_JOB"
-	LINKED_CD  PipelineType = "LINKED_CD"
-	NORMAL_JOB PipelineType = "NORMAL_JOB"
-)
-
-const (
-=======
->>>>>>> 55e6a356
 	CASCADE_DELETE int = iota
 	NON_CASCADE_DELETE
 	FORCE_DELETE
