--- conflicted
+++ resolved
@@ -698,7 +698,6 @@
 	PipelineId   int `json:"pipelineId"`
 }
 
-<<<<<<< HEAD
 type DeploymentType = string
 
 const (
@@ -720,8 +719,6 @@
 	return deploymentType == Helm
 }
 
-=======
->>>>>>> c3225d13
 type Status string
 
 const (
