--- conflicted
+++ resolved
@@ -519,11 +519,8 @@
 	ContainerRegistryId           int                                    `json:"containerRegistryId"`
 	RepoUrl                       string                                 `json:"repoUrl"`
 	ManifestStorageType           string                                 `json:"manifestStorageType"`
-<<<<<<< HEAD
 	PreDeployStage                *bean.PipelineStageDto                 `json:"preDeployStage,omitempty"`
 	PostDeployStage               *bean.PipelineStageDto                 `json:"postDeployStage,omitempty"`
-=======
->>>>>>> 931eeae1
 }
 
 type PreStageConfigMapSecretNames struct {
