/*
 * Copyright (c) 2020 Devtron Labs
 *
 * Licensed under the Apache License, Version 2.0 (the "License");
 * you may not use this file except in compliance with the License.
 * You may obtain a copy of the License at
 *
 *    http://www.apache.org/licenses/LICENSE-2.0
 *
 * Unless required by applicable law or agreed to in writing, software
 * distributed under the License is distributed on an "AS IS" BASIS,
 * WITHOUT WARRANTIES OR CONDITIONS OF ANY KIND, either express or implied.
 * See the License for the specific language governing permissions and
 * limitations under the License.
 *
 */

package bean

import (
	"encoding/json"
	"github.com/devtron-labs/devtron/internal/sql/repository/helper"
	"github.com/devtron-labs/devtron/internal/sql/repository/pipelineConfig"
	"github.com/devtron-labs/devtron/pkg/chartRepo/repository"
	"github.com/devtron-labs/devtron/pkg/pipeline/bean"
	"time"
)

const (
	LayoutISO     = "2006-01-02 15:04:05"
	LayoutUS      = "January 2, 2006 15:04:05"
	LayoutRFC3339 = "2006-01-02T15:04:05Z07:00"
)

type SourceTypeConfig struct {
	Type  pipelineConfig.SourceType `json:"type,omitempty" validate:"oneof=SOURCE_TYPE_BRANCH_FIXED SOURCE_TYPE_BRANCH_REGEX SOURCE_TYPE_TAG_ANY WEBHOOK"`
	Value string                    `json:"value,omitempty" `
	Regex string                    `json:"regex"`
}

type CreateAppDTO struct {
	Id          int            `json:"id,omitempty" validate:"number"`
	AppName     string         `json:"appName" validate:"name-component,max=100"`
	UserId      int32          `json:"-"` //not exposed to UI
	Material    []*GitMaterial `json:"material" validate:"dive,min=1"`
	TeamId      int            `json:"teamId,omitempty" validate:"number,required"`
	TemplateId  int            `json:"templateId"`
	AppLabels   []*Label       `json:"labels,omitempty" validate:"dive"`
	Description string         `json:"description"`
	AppType     helper.AppType `json:"appType" validate:"gt=-1,lt=3"` //TODO: Change Validation if new AppType is introduced
}

type CreateMaterialDTO struct {
	Id       int            `json:"id,omitempty" validate:"number"`
	AppId    int            `json:"appId" validate:"number"`
	Material []*GitMaterial `json:"material" validate:"dive,min=1"`
	UserId   int32          `json:"-"` //not exposed to UI
}

type UpdateMaterialDTO struct {
	AppId    int          `json:"appId" validate:"number"`
	Material *GitMaterial `json:"material" validate:"dive,min=1"`
	UserId   int32        `json:"-"` //not exposed to UI
}

type GitMaterial struct {
	Name             string   `json:"name,omitempty" ` //not null, //default format pipelineGroup.AppName + "-" + inputMaterial.Name,
	Url              string   `json:"url,omitempty"`   //url of git repo
	Id               int      `json:"id,omitempty" validate:"number"`
	GitProviderId    int      `json:"gitProviderId,omitempty" validate:"gt=0"`
	CheckoutPath     string   `json:"checkoutPath" validate:"checkout-path-component"`
	FetchSubmodules  bool     `json:"fetchSubmodules"`
	IsUsedInCiConfig bool     `json:"isUsedInCiConfig"`
	FilterPattern    []string `json:"filterPattern"`
}

type CiMaterial struct {
	Source          *SourceTypeConfig `json:"source,omitempty" validate:"dive,required"`   //branch for ci
	Path            string            `json:"path,omitempty"`                              // defaults to root of git repo
	CheckoutPath    string            `json:"checkoutPath,omitempty"`                      //path where code will be checked out for single source `./` default for multiSource configured by user
	GitMaterialId   int               `json:"gitMaterialId,omitempty" validate:"required"` //id stored in db GitMaterial( foreign key)
	ScmId           string            `json:"scmId,omitempty"`                             //id of gocd object
	ScmName         string            `json:"scmName,omitempty"`
	ScmVersion      string            `json:"scmVersion,omitempty"`
	Id              int               `json:"id,omitempty"`
	GitMaterialName string            `json:"gitMaterialName"`
	IsRegex         bool              `json:"isRegex"`
}

type CiPipeline struct {
	IsManual                 bool                   `json:"isManual"`
	DockerArgs               map[string]string      `json:"dockerArgs"`
	IsExternal               bool                   `json:"isExternal"`
	ParentCiPipeline         int                    `json:"parentCiPipeline"`
	ParentAppId              int                    `json:"parentAppId"`
	AppId                    int                    `json:"appId"`
	ExternalCiConfig         ExternalCiConfig       `json:"externalCiConfig"`
	CiMaterial               []*CiMaterial          `json:"ciMaterial,omitempty" validate:"dive,min=1"`
	Name                     string                 `json:"name,omitempty" validate:"name-component,max=100"` //name suffix of corresponding pipeline. required, unique, validation corresponding to gocd pipelineName will be applicable
	Id                       int                    `json:"id,omitempty" `
	Version                  string                 `json:"version,omitempty"` //matchIf token version in gocd . used for update request
	Active                   bool                   `json:"active,omitempty"`  //pipeline is active or not
	Deleted                  bool                   `json:"deleted,omitempty"`
	BeforeDockerBuild        []*Task                `json:"beforeDockerBuild,omitempty" validate:"dive"`
	AfterDockerBuild         []*Task                `json:"afterDockerBuild,omitempty" validate:"dive"`
	BeforeDockerBuildScripts []*CiScript            `json:"beforeDockerBuildScripts,omitempty" validate:"dive"`
	AfterDockerBuildScripts  []*CiScript            `json:"afterDockerBuildScripts,omitempty" validate:"dive"`
	LinkedCount              int                    `json:"linkedCount"`
	PipelineType             PipelineType           `json:"pipelineType,omitempty"`
	ScanEnabled              bool                   `json:"scanEnabled,notnull"`
	AppWorkflowId            int                    `json:"appWorkflowId,omitempty"`
	PreBuildStage            *bean.PipelineStageDto `json:"preBuildStage,omitempty"`
	PostBuildStage           *bean.PipelineStageDto `json:"postBuildStage,omitempty"`
	TargetPlatform           string                 `json:"targetPlatform,omitempty"`
	IsDockerConfigOverridden bool                   `json:"isDockerConfigOverridden"`
	DockerConfigOverride     DockerConfigOverride   `json:"dockerConfigOverride,omitempty"`
}

type DockerConfigOverride struct {
	DockerRegistry   string                  `json:"dockerRegistry,omitempty"`
	DockerRepository string                  `json:"dockerRepository,omitempty"`
	CiBuildConfig    *bean.CiBuildConfigBean `json:"ciBuildConfig,omitEmpty"`
	//DockerBuildConfig *DockerBuildConfig  `json:"dockerBuildConfig,omitempty"`
}

type CiPipelineMin struct {
	Name             string       `json:"name,omitempty" validate:"name-component,max=100"` //name suffix of corresponding pipeline. required, unique, validation corresponding to gocd pipelineName will be applicable
	Id               int          `json:"id,omitempty" `
	Version          string       `json:"version,omitempty"` //matchIf token version in gocd . used for update request
	IsExternal       bool         `json:"isExternal,omitempty"`
	ParentCiPipeline int          `json:"parentCiPipeline"`
	ParentAppId      int          `json:"parentAppId"`
	PipelineType     PipelineType `json:"pipelineType,omitempty"`
	ScanEnabled      bool         `json:"scanEnabled,notnull"`
}

type CiScript struct {
	Id             int    `json:"id"`
	Index          int    `json:"index"`
	Name           string `json:"name" validate:"required"`
	Script         string `json:"script"`
	OutputLocation string `json:"outputLocation"`
}

type ExternalCiConfig struct {
	Id            int                    `json:"id"`
	WebhookUrl    string                 `json:"webhookUrl"`
	Payload       string                 `json:"payload"`
	AccessKey     string                 `json:"accessKey"`
	PayloadOption []PayloadOptionObject  `json:"payloadOption"`
	Schema        map[string]interface{} `json:"schema"`
	Responses     []ResponseSchemaObject `json:"responses"`
	ExternalCiConfigRole
}

type ExternalCiConfigRole struct {
	ProjectId             int    `json:"projectId"`
	ProjectName           string `json:"projectName"`
	EnvironmentId         string `json:"environmentId"`
	EnvironmentName       string `json:"environmentName"`
	EnvironmentIdentifier string `json:"environmentIdentifier"`
	AppId                 int    `json:"appId"`
	AppName               string `json:"appName"`
	Role                  string `json:"role"`
}

// -------------------
type PatchAction int
type PipelineType string

const (
	CREATE          PatchAction = iota
	UPDATE_PIPELINE             //update pipeline
	DELETE                      //delete this pipeline
	UPDATE_SOURCE               //update source value
	//DEACTIVATE     //pause/deactivate this pipeline
)

const (
	NORMAL   PipelineType = "NORMAL"
	LINKED   PipelineType = "LINKED"
	EXTERNAL PipelineType = "EXTERNAL"
)

const (
	WEBHOOK_SELECTOR_UNIQUE_ID_NAME          string = "unique id"
	WEBHOOK_SELECTOR_REPOSITORY_URL_NAME     string = "repository url"
	WEBHOOK_SELECTOR_HEADER_NAME             string = "header"
	WEBHOOK_SELECTOR_GIT_URL_NAME            string = "git url"
	WEBHOOK_SELECTOR_AUTHOR_NAME             string = "author"
	WEBHOOK_SELECTOR_DATE_NAME               string = "date"
	WEBHOOK_SELECTOR_TARGET_CHECKOUT_NAME    string = "target checkout"
	WEBHOOK_SELECTOR_SOURCE_CHECKOUT_NAME    string = "source checkout"
	WEBHOOK_SELECTOR_TARGET_BRANCH_NAME_NAME string = "target branch name"
	WEBHOOK_SELECTOR_SOURCE_BRANCH_NAME_NAME string = "source branch name"

	WEBHOOK_EVENT_MERGED_ACTION_TYPE     string = "merged"
	WEBHOOK_EVENT_NON_MERGED_ACTION_TYPE string = "non-merged"
)

func (a PatchAction) String() string {
	return [...]string{"CREATE", "UPDATE_PIPELINE", "DELETE", "DEACTIVATE"}[a]

}

// ----------------
type CiPatchRequest struct {
	CiPipeline    *CiPipeline `json:"ciPipeline"`
	AppId         int         `json:"appId,omitempty"`
	Action        PatchAction `json:"action"`
	AppWorkflowId int         `json:"appWorkflowId,omitempty"`
	UserId        int32       `json:"-"`
}

type CiRegexPatchRequest struct {
	CiPipelineMaterial []*CiPipelineMaterial `json:"ciPipelineMaterial,omitempty"`
	Id                 int                   `json:"id,omitempty" `
	AppId              int                   `json:"appId,omitempty"`
	UserId             int32                 `json:"-"`
}

type GitCiTriggerRequest struct {
	CiPipelineMaterial        CiPipelineMaterial `json:"ciPipelineMaterial" validate:"required"`
	TriggeredBy               int32              `json:"triggeredBy"`
	ExtraEnvironmentVariables map[string]string  `json:"extraEnvironmentVariables"` // extra env variables which will be used for CI
}

type GitCommit struct {
	Commit                 string //git hash
	Author                 string
	Date                   time.Time
	Message                string
	Changes                []string
	WebhookData            *WebhookData
	GitRepoUrl             string
	GitRepoName            string
	CiConfigureSourceType  pipelineConfig.SourceType
	CiConfigureSourceValue string
}

type WebhookData struct {
	Id              int               `json:"id"`
	EventActionType string            `json:"eventActionType"`
	Data            map[string]string `json:"data"`
}

type SourceType string

type CiPipelineMaterial struct {
	Id            int       `json:"Id"`
	GitMaterialId int       `json:"GitMaterialId"`
	Type          string    `json:"Type"`
	Value         string    `json:"Value"`
	Active        bool      `json:"Active"`
	GitCommit     GitCommit `json:"GitCommit"`
	GitTag        string    `json:"GitTag"`
}

type CiTriggerRequest struct {
	PipelineId         int                  `json:"pipelineId"`
	CiPipelineMaterial []CiPipelineMaterial `json:"ciPipelineMaterials" validate:"required"`
	TriggeredBy        int32                `json:"triggeredBy"`
	InvalidateCache    bool                 `json:"invalidateCache"`
}

type CiTrigger struct {
	CiMaterialId int    `json:"ciMaterialId"`
	CommitHash   string `json:"commitHash"`
}

type Material struct {
	GitMaterialId int    `json:"gitMaterialId"`
	MaterialName  string `json:"materialName"`
}

type TriggerViewCiConfig struct {
	CiGitMaterialId int           `json:"ciGitConfiguredId"`
	CiPipelines     []*CiPipeline `json:"ciPipelines,omitempty" validate:"dive"` //a pipeline will be built for each ciMaterial
	Materials       []Material    `json:"materials"`
}

type CiConfigRequest struct {
	Id                int                     `json:"id,omitempty" validate:"number"` //ciTemplateId
	AppId             int                     `json:"appId,omitempty" validate:"required,number"`
	DockerRegistry    string                  `json:"dockerRegistry,omitempty" `  //repo id example ecr mapped one-one with gocd registry entry
	DockerRepository  string                  `json:"dockerRepository,omitempty"` // example test-app-1 which is inside ecr
	CiBuildConfig     *bean.CiBuildConfigBean `json:"ciBuildConfig"`
	CiPipelines       []*CiPipeline           `json:"ciPipelines,omitempty" validate:"dive"` //a pipeline will be built for each ciMaterial
	AppName           string                  `json:"appName,omitempty"`
	Version           string                  `json:"version,omitempty"` //gocd etag used for edit purpose
	DockerRegistryUrl string                  `json:"-"`
	CiTemplateName    string                  `json:"-"`
	UserId            int32                   `json:"-"`
	Materials         []Material              `json:"materials"`
	AppWorkflowId     int                     `json:"appWorkflowId,omitempty"`
	BeforeDockerBuild []*Task                 `json:"beforeDockerBuild,omitempty" validate:"dive"`
	AfterDockerBuild  []*Task                 `json:"afterDockerBuild,omitempty" validate:"dive"`
	ScanEnabled       bool                    `json:"scanEnabled,notnull"`
	CreatedOn         time.Time               `sql:"created_on,type:timestamptz"`
	CreatedBy         int32                   `sql:"created_by,type:integer"`
	UpdatedOn         time.Time               `sql:"updated_on,type:timestamptz"`
	UpdatedBy         int32                   `sql:"updated_by,type:integer"`
	IsJob             bool                    `json:"-"`
	CiGitMaterialId   int                     `json:"ciGitConfiguredId"`
}

type CiPipelineMinResponse struct {
	Id               int    `json:"id,omitempty" validate:"number"` //ciTemplateId
	AppId            int    `json:"appId,omitempty" validate:"required,number"`
	AppName          string `json:"appName,omitempty"`
	ParentCiPipeline int    `json:"parentCiPipeline"`
	ParentAppId      int    `json:"parentAppId"`
}

type TestExecutorImageProperties struct {
	ImageName string `json:"imageName,omitempty"`
	Arg       string `json:"arg,omitempty"`
	ReportDir string `json:"reportDir,omitempty"`
}

type PipelineCreateResponse struct {
	AppName string `json:"appName,omitempty"`
	AppId   int    `json:"appId,omitempty"`
}

/*
user should be able to compose multiple sequential and parallel steps for building binary.
*/
type BuildBinaryConfig struct {
	Name   string  `json:"name"`
	Stages []Stage `json:"stages"` //stages will be executed sequentially
}

type Stage struct {
	Name string `json:"name"`
	Jobs []Job  `json:"jobs"` //job will run in parallel
}

type Job struct {
	Name  string `json:"name"`
	Tasks []Task `json:"tasks"` //task will run sequentially
}

type Task struct {
	Name string   `json:"name"`
	Type string   `json:"type"` //for now ignore this input
	Cmd  string   `json:"cmd"`
	Args []string `json:"args"`
}

/*
tag git
build binary
push binary to artifact store
build docker image
push docker image
docker args
*/
type PackagingConfig struct {
}

/*
contains reference to chart and values.yaml changes for next deploy
*/
type HelmConfig struct {
}

// used for automated unit and integration test
type Test struct {
	Name    string
	Command string
}

//pipeline

type Pipeline struct {
	Environment Environment

	//Test ->
}

/*
if Environments has multiple entries then application of them will be deployed simultaneously
*/
type EnvironmentGroup struct {
	Name         string
	Environments []Environment
}

// set of unique attributes which corresponds to a cluster
// different environment of gocd and k8s cluster.
type Environment struct {
	Values string
}

type MaterialMetadata struct {
	ProgrammingLang      string
	LanguageRuntime      string
	BuildTool            string
	Executables          []string
	Profiles             map[string]string // pipeline-stage, profile
	LogDirs              map[string]string //file, log pattern
	EnvironmentVariables map[string]string
	PropertiesConfig     []PropertiesConfig
	ExposeConfig         []ServiceExposeConfig //a mocroservice can be exposed in multiple ways
	MonitoringConfig     MonitoringConfig
}

type PropertiesConfig struct {
	Name          string
	Location      string
	MountLocation string //MountLocation and Location might be same

	//figure out way to templatize the properties file
	//Vars map[string]string
}

type MonitoringConfig struct {
	port                   string
	ReadinessProbeEndpoint string
	InitialDelaySeconds    int32
	PeriodSeconds          int32
	TimeoutSeconds         int32
	SuccessThreshold       int32
	FailureThreshold       int32
	HttpHeaders            map[string]string
	TpMonitoringConf       []ThirdPartyMonitoringConfig
	//alertReceiver -> user who would receive alert with threshold
	// alert threshold
}

type ThirdPartyMonitoringConfig struct {
}

type ExposeType string
type Scheme string

const (
	EXPOSE_INTERNAL ExposeType = "clusterIp"
	EXPOSE_EXTERNAL ExposeType = "elb"
	SCHEME_HTTP     Scheme     = "http"
	SCHEME_HTTPS    Scheme     = "https"
	SCHEME_TCP      Scheme     = "tcp"
)

type ServiceExposeConfig struct {
	ExposeType  ExposeType
	Scheme      Scheme
	Port        string
	Path        string
	BackendPath string
	Host        string
}

type MaterialOperations interface {
	MaterialExists(material *GitMaterial) (bool, error)
	SaveMaterial(material *GitMaterial) error
	GenerateMaterialMetaData(material *GitMaterial) (*MaterialMetadata, error)
	ValidateMaterialMetaData(material *GitMaterial, metadata *MaterialMetadata) (bool, error)
	SaveMaterialMetaData(metadata *MaterialMetadata) error
}

// --------- cd related struct ---------
type CDMaterialMetadata struct {
	Url    string `json:"url,omitempty"`
	Branch string `json:"branch,omitempty"`
	Tag    string `json:"tag,omitempty"`
}

type CDSourceObject struct {
	Id          int                `json:"id"`
	DisplayName string             `json:"displayName"`
	Metadata    CDMaterialMetadata `json:"metadata"`
}

type CDPipelineConfigObject struct {
	Id                            int                                    `json:"id,omitempty"  validate:"number" `
	EnvironmentId                 int                                    `json:"environmentId,omitempty"  validate:"number,required" `
	EnvironmentName               string                                 `json:"environmentName,omitempty" `
	Description                   string                                 `json:"description" validate:"max=40"`
	CiPipelineId                  int                                    `json:"ciPipelineId,omitempty" validate:"number"`
	TriggerType                   pipelineConfig.TriggerType             `json:"triggerType,omitempty" validate:"oneof=AUTOMATIC MANUAL"`
	Name                          string                                 `json:"name,omitempty" validate:"name-component,max=50"` //pipelineName
	Strategies                    []Strategy                             `json:"strategies,omitempty"`
<<<<<<< HEAD
	Namespace                     string                                 `json:"namespace,omitemptys"` //namespace
=======
	Namespace                     string                                 `json:"namespace,omitempty"` //namespace
>>>>>>> 4ec3430c
	AppWorkflowId                 int                                    `json:"appWorkflowId,omitempty" `
	DeploymentTemplate            chartRepoRepository.DeploymentStrategy `json:"deploymentTemplate,omitempty"` //
	PreStage                      CdStage                                `json:"preStage,omitempty"`
	PostStage                     CdStage                                `json:"postStage,omitempty"`
	PreStageConfigMapSecretNames  PreStageConfigMapSecretNames           `json:"preStageConfigMapSecretNames,omitempty"`
	PostStageConfigMapSecretNames PostStageConfigMapSecretNames          `json:"postStageConfigMapSecretNames,omitempty"`
	RunPreStageInEnv              bool                                   `json:"runPreStageInEnv,omitempty"`
	RunPostStageInEnv             bool                                   `json:"runPostStageInEnv,omitempty"`
	CdArgoSetup                   bool                                   `json:"isClusterCdActive"`
	ParentPipelineId              int                                    `json:"parentPipelineId"`
	ParentPipelineType            string                                 `json:"parentPipelineType"`
	DeploymentAppType             string                                 `json:"deploymentAppType"`
	UserApprovalConf              *pipelineConfig.UserApprovalConfig     `json:"userApprovalConfig"`
	AppName                       string                                 `json:"appName"`
	DeploymentAppDeleteRequest    bool                                   `json:"deploymentAppDeleteRequest"`
	DeploymentAppCreated          bool                                   `json:"deploymentAppCreated"`
	AppId                         int                                    `json:"appId"`
	TeamId                        int                                    `json:"-"`
	EnvironmentIdentifier         string                                 `json:"-" `
	IsVirtualEnvironment          bool                                   `json:"isVirtualEnvironment"`
}

type PreStageConfigMapSecretNames struct {
	ConfigMaps []string `json:"configMaps"`
	Secrets    []string `json:"secrets"`
}

type PostStageConfigMapSecretNames struct {
	ConfigMaps []string `json:"configMaps"`
	Secrets    []string `json:"secrets"`
}

type CdStage struct {
	TriggerType pipelineConfig.TriggerType `json:"triggerType,omitempty"`
	Name        string                     `json:"name,omitempty"`
	Status      string                     `json:"status,omitempty"`
	Config      string                     `json:"config,omitempty"`
	//CdWorkflowId       int                        `json:"cdWorkflowId,omitempty" validate:"number"`
	//CdWorkflowRunnerId int                        `json:"cdWorkflowRunnerId,omitempty" validate:"number"`
}

type Strategy struct {
	DeploymentTemplate chartRepoRepository.DeploymentStrategy `json:"deploymentTemplate,omitempty"` //
	Config             json.RawMessage                        `json:"config,omitempty" validate:"string"`
	Default            bool                                   `json:"default"`
}

type CdPipelines struct {
	Pipelines []*CDPipelineConfigObject `json:"pipelines,omitempty" validate:"dive"`
	AppId     int                       `json:"appId,omitempty"  validate:"number,required" `
	UserId    int32                     `json:"-"`
}

type CDPatchRequest struct {
	Pipeline    *CDPipelineConfigObject `json:"pipeline,omitempty"`
	AppId       int                     `json:"appId,omitempty"`
	Action      CdPatchAction           `json:"action,omitempty"`
	UserId      int32                   `json:"-"`
	ForceDelete bool                    `json:"-"`
}

type CdPatchAction int

const (
	CD_CREATE CdPatchAction = iota
	CD_DELETE               //delete this pipeline
	CD_UPDATE
	CD_DELETE_PARTIAL // Partially delete means it will only delete ACD app
)

type UserApprovalActionType int

const (
	APPROVAL_REQUEST_ACTION UserApprovalActionType = iota
	APPROVAL_APPROVE_ACTION
	APPROVAL_REQUEST_CANCEL_ACTION
)

type UserApprovalActionRequest struct {
	AppId             int                    `json:"appId"` // would be required for RBAC
	ActionType        UserApprovalActionType `json:"actionType" validate:"required"`
	ApprovalRequestId int                    `json:"approvalRequestId"`
	PipelineId        int                    `json:"pipelineId" validate:"required,number"` // would be required while raising approval request
	ArtifactId        int                    `json:"artifactId"`                            // would be required while raising approval request
}

type DeploymentAppTypeChangeRequest struct {
	EnvId                 int            `json:"envId,omitempty" validate:"required"`
	DesiredDeploymentType DeploymentType `json:"desiredDeploymentType,omitempty" validate:"required"`
	ExcludeApps           []int          `json:"excludeApps"`
	IncludeApps           []int          `json:"includeApps"`
	AutoTriggerDeployment bool           `json:"autoTriggerDeployment"`
	UserId                int32          `json:"-"`
}

type DeploymentChangeStatus struct {
	Id      int    `json:"id,omitempty"`
	AppId   int    `json:"appId,omitempty"`
	AppName string `json:"appName,omitempty"`
	EnvId   int    `json:"envId,omitempty"`
	EnvName string `json:"envName,omitempty"`
	Error   string `json:"error,omitempty"`
	Status  Status `json:"status,omitempty"`
}

type DeploymentAppTypeChangeResponse struct {
	EnvId                 int                       `json:"envId,omitempty"`
	DesiredDeploymentType DeploymentType            `json:"desiredDeploymentType,omitempty"`
	SuccessfulPipelines   []*DeploymentChangeStatus `json:"successfulPipelines"`
	FailedPipelines       []*DeploymentChangeStatus `json:"failedPipelines"`
	TriggeredPipelines    []*CdPipelineTrigger      `json:"-"` // Disabling auto-trigger until bulk trigger API is fixed
}

type CdPipelineTrigger struct {
	CiArtifactId int `json:"ciArtifactId"`
	PipelineId   int `json:"pipelineId"`
}

type DeploymentType = string

const (
	Helm                    DeploymentType = "helm"
	ArgoCd                  DeploymentType = "argo_cd"
	ManifestDownload        DeploymentType = "manifest_download"
	GitOpsWithoutDeployment DeploymentType = "git_ops_without_deployment"
)

func IsAcdApp(deploymentType string) bool {
	return deploymentType == ArgoCd
}

func IsHelmApp(deploymentType string) bool {
	return deploymentType == Helm
}

func IsManifestDownload(deploymentType string) bool {
	return deploymentType == ManifestDownload
}

func IsGitOpsWithoutDeployment(deploymentType string) bool {
	return deploymentType == GitOpsWithoutDeployment
}

type Status string

const (
	Success         Status = "Success"
	Failed          Status = "Failed"
	INITIATED       Status = "Migration initiated"
	NOT_YET_DELETED Status = "Not yet deleted"
)

func (a CdPatchAction) String() string {
	return [...]string{"CREATE", "DELETE", "CD_UPDATE"}[a]
}

type CDPipelineViewObject struct {
	Id                 int                         `json:"id"`
	PipelineCounter    int                         `json:"pipelineCounter"`
	Environment        string                      `json:"environment"`
	Downstream         []int                       `json:"downstream"` //PipelineCounter of downstream
	Status             string                      `json:"status"`
	Message            string                      `json:"message"`
	ProgressText       string                      `json:"progress_text"`
	PipelineType       pipelineConfig.PipelineType `json:"pipelineType"`
	GitDiffUrl         string                      `json:"git_diff_url"`
	PipelineHistoryUrl string                      `json:"pipeline_history_url"` //remove
	Rollback           Rollback                    `json:"rollback"`
	Name               string                      `json:"-"`
	CDSourceObject
}

//Trigger materials in different API

type Rollback struct {
	url     string `json:"url"` //remove
	enabled bool   `json:"enabled"`
}

type CiArtifactBean struct {
	Id                            int             `json:"id"`
	Image                         string          `json:"image,notnull"`
	ImageDigest                   string          `json:"image_digest,notnull"`
	MaterialInfo                  json.RawMessage `json:"material_info"` //git material metadata json array string
	DataSource                    string          `json:"data_source,notnull"`
	DeployedTime                  string          `json:"deployed_time"`
	Deployed                      bool            `json:"deployed,notnull"`
	Latest                        bool            `json:"latest,notnull"`
	LastSuccessfulTriggerOnParent bool            `json:"lastSuccessfulTriggerOnParent,notnull"`
	RunningOnParentCd             bool            `json:"runningOnParentCd,omitempty"`
	IsVulnerable                  bool            `json:"vulnerable,notnull"`
	ScanEnabled                   bool            `json:"scanEnabled,notnull"`
	Scanned                       bool            `json:"scanned,notnull"`
	WfrId                         int             `json:"wfrId"`
	DeployedBy                    string          `json:"deployedBy"`
	//TriggeredByEmail              string                               `json:"triggeredByEmail"`
	TriggeredBy            int32                                `json:"triggeredBy"`
	CiConfigureSourceType  pipelineConfig.SourceType            `json:"ciConfigureSourceType"`
	CiConfigureSourceValue string                               `json:"ciConfigureSourceValue"`
	UserApprovalMetadata   *pipelineConfig.UserApprovalMetadata `json:"userApprovalMetadata"`
}

type CiArtifactResponse struct {
	//AppId           int      `json:"app_id"`
	CdPipelineId           int                                `json:"cd_pipeline_id,notnull"`
	LatestWfArtifactId     int                                `json:"latest_wf_artifact_id"`
	LatestWfArtifactStatus string                             `json:"latest_wf_artifact_status"`
	CiArtifacts            []CiArtifactBean                   `json:"ci_artifacts,notnull"`
	UserApprovalConfig     *pipelineConfig.UserApprovalConfig `json:"userApprovalConfig"`
	ApprovalUsers          []string                           `json:"approvalUsers"`
	RequestedUserId        int32                              `json:"requestedUserId"`
}

type AppLabelsDto struct {
	Labels []*Label `json:"labels" validate:"dive"`
	AppId  int      `json:"appId"`
	UserId int32    `json:"-"`
}

type AppLabelDto struct {
	Key       string `json:"key,notnull"`
	Value     string `json:"value,notnull"`
	Propagate bool   `json:"propagate,notnull"`
	AppId     int    `json:"appId,omitempty"`
	UserId    int32  `json:"-"`
}

type Label struct {
	Key       string `json:"key" validate:"required"`
	Value     string `json:"value"` // intentionally not added required tag as tag can be added without value
	Propagate bool   `json:"propagate"`
}

type AppMetaInfoDto struct {
	AppId       int       `json:"appId"`
	AppName     string    `json:"appName"`
	ProjectId   int       `json:"projectId"`
	ProjectName string    `json:"projectName"`
	CreatedBy   string    `json:"createdBy"`
	CreatedOn   time.Time `json:"createdOn"`
	Active      bool      `json:"active,notnull"`
	Labels      []*Label  `json:"labels"`
	Description string    `json:"description"`
	UserId      int32     `json:"-"`
}

type AppLabelsJsonForDeployment struct {
	Labels map[string]string `json:"appLabels"`
}

type UpdateProjectBulkAppsRequest struct {
	AppIds []int `json:"appIds"`
	TeamId int   `json:"teamId"`
	UserId int32 `json:"-"`
}

type CdBulkAction int

const (
	CD_BULK_DELETE CdBulkAction = iota
)

type CdBulkActionRequestDto struct {
	Action      CdBulkAction `json:"action"`
	EnvIds      []int        `json:"envIds"`
	AppIds      []int        `json:"appIds"`
	ProjectIds  []int        `json:"projectIds"`
	ForceDelete bool         `json:"forceDelete"`
	UserId      int32        `json:"-"`
}

type CdBulkActionResponseDto struct {
	PipelineName    string `json:"pipelineName"`
	AppName         string `json:"appName"`
	EnvironmentName string `json:"environmentName"`
	DeletionResult  string `json:"deletionResult,omitempty"`
}

type SchemaObject struct {
	Description string      `json:"description"`
	DataType    string      `json:"dataType"`
	Example     string      `json:"example"`
	Optional    bool        `json:"optional"`
	Child       interface{} `json:"child"`
}

type PayloadOptionObject struct {
	Key        string   `json:"key"`
	PayloadKey []string `json:"payloadKey"`
	Label      string   `json:"label"`
	Mandatory  bool     `json:"mandatory"`
}

type ResponseSchemaObject struct {
	Description ResponseDescriptionSchemaObject `json:"description"`
	Code        string                          `json:"code"`
}

type ResponseDescriptionSchemaObject struct {
	Description  string                 `json:"description,omitempty"`
	ExampleValue ExampleValueDto        `json:"exampleValue,omitempty"`
	Schema       map[string]interface{} `json:"schema,omitempty"`
}

type ErrorDto struct {
	Code        int    `json:"code"`
	UserMessage string `json:"userMessage"`
}

type ExampleValueDto struct {
	Code   int        `json:"code,omitempty"`
	Errors []ErrorDto `json:"errors,omitempty"`
	Result string     `json:"result,omitempty"`
	Status string     `json:"status,omitempty"`
}

const CustomAutoScalingEnabledPathKey = "CUSTOM_AUTOSCALING_ENABLED_PATH"
const CustomAutoscalingReplicaCountPathKey = "CUSTOM_AUTOSCALING_REPLICA_COUNT_PATH"
const CustomAutoscalingMinPathKey = "CUSTOM_AUTOSCALING_MIN_PATH"
const CustomAutoscalingMaxPathKey = "CUSTOM_AUTOSCALING_MAX_PATH"<|MERGE_RESOLUTION|>--- conflicted
+++ resolved
@@ -482,11 +482,7 @@
 	TriggerType                   pipelineConfig.TriggerType             `json:"triggerType,omitempty" validate:"oneof=AUTOMATIC MANUAL"`
 	Name                          string                                 `json:"name,omitempty" validate:"name-component,max=50"` //pipelineName
 	Strategies                    []Strategy                             `json:"strategies,omitempty"`
-<<<<<<< HEAD
-	Namespace                     string                                 `json:"namespace,omitemptys"` //namespace
-=======
 	Namespace                     string                                 `json:"namespace,omitempty"` //namespace
->>>>>>> 4ec3430c
 	AppWorkflowId                 int                                    `json:"appWorkflowId,omitempty" `
 	DeploymentTemplate            chartRepoRepository.DeploymentStrategy `json:"deploymentTemplate,omitempty"` //
 	PreStage                      CdStage                                `json:"preStage,omitempty"`
