/*
 * Copyright (c) 2020 Devtron Labs
 *
 * Licensed under the Apache License, Version 2.0 (the "License");
 * you may not use this file except in compliance with the License.
 * You may obtain a copy of the License at
 *
 *    http://www.apache.org/licenses/LICENSE-2.0
 *
 * Unless required by applicable law or agreed to in writing, software
 * distributed under the License is distributed on an "AS IS" BASIS,
 * WITHOUT WARRANTIES OR CONDITIONS OF ANY KIND, either express or implied.
 * See the License for the specific language governing permissions and
 * limitations under the License.
 *
 */

package bean

import (
	"encoding/json"
	bean3 "github.com/devtron-labs/devtron/api/bean"
	"github.com/devtron-labs/devtron/enterprise/pkg/resourceFilter"
	repository3 "github.com/devtron-labs/devtron/internal/sql/repository"
	"github.com/devtron-labs/devtron/internal/sql/repository/appWorkflow"
	"github.com/devtron-labs/devtron/internal/sql/repository/helper"
	repository2 "github.com/devtron-labs/devtron/internal/sql/repository/imageTagging"
	"github.com/devtron-labs/devtron/internal/sql/repository/pipelineConfig"
	"github.com/devtron-labs/devtron/pkg/chartRepo/repository"
	bean2 "github.com/devtron-labs/devtron/pkg/globalPolicy/bean"
	"github.com/devtron-labs/devtron/pkg/pipeline/bean"
	"github.com/devtron-labs/devtron/pkg/pipeline/repository"
	"time"
)

const (
	LayoutISO             = "2006-01-02 15:04:05"
	LayoutUS              = "January 2, 2006 15:04:05"
	LayoutRFC3339         = "2006-01-02T15:04:05Z07:00"
	LayoutDDMMYY_HHMM12hr = "2 January,2006 15.04PM"
)

type SourceTypeConfig struct {
	Type  pipelineConfig.SourceType `json:"type,omitempty" validate:"oneof=SOURCE_TYPE_BRANCH_FIXED SOURCE_TYPE_BRANCH_REGEX SOURCE_TYPE_TAG_ANY WEBHOOK"`
	Value string                    `json:"value,omitempty" `
	Regex string                    `json:"regex"`
}

type CreateAppDTO struct {
	Id          int                            `json:"id,omitempty" validate:"number"`
	AppName     string                         `json:"appName" validate:"name-component,max=100"`
	Description string                         `json:"description"`
	UserId      int32                          `json:"-"` //not exposed to UI
	Material    []*GitMaterial                 `json:"material" validate:"dive,min=1"`
	TeamId      int                            `json:"teamId,omitempty" validate:"number,required"`
	TemplateId  int                            `json:"templateId"`
	AppLabels   []*Label                       `json:"labels,omitempty" validate:"dive"`
	GenericNote *bean3.GenericNoteResponseBean `json:"genericNote,omitempty"`
	AppType     helper.AppType                 `json:"appType" validate:"gt=-1,lt=3"` //TODO: Change Validation if new AppType is introduced
}

type CreateMaterialDTO struct {
	Id       int            `json:"id,omitempty" validate:"number"`
	AppId    int            `json:"appId" validate:"number"`
	Material []*GitMaterial `json:"material" validate:"dive,min=1"`
	UserId   int32          `json:"-"` //not exposed to UI
}

type UpdateMaterialDTO struct {
	AppId    int          `json:"appId" validate:"number"`
	Material *GitMaterial `json:"material" validate:"dive,min=1"`
	UserId   int32        `json:"-"` //not exposed to UI
}

type GitMaterial struct {
	Name             string   `json:"name,omitempty" ` //not null, //default format pipelineGroup.AppName + "-" + inputMaterial.Name,
	Url              string   `json:"url,omitempty"`   //url of git repo
	Id               int      `json:"id,omitempty" validate:"number"`
	GitProviderId    int      `json:"gitProviderId,omitempty" validate:"gt=0"`
	CheckoutPath     string   `json:"checkoutPath" validate:"checkout-path-component"`
	FetchSubmodules  bool     `json:"fetchSubmodules"`
	IsUsedInCiConfig bool     `json:"isUsedInCiConfig"`
	FilterPattern    []string `json:"filterPattern"`
}

type CiMaterial struct {
	Source          *SourceTypeConfig `json:"source,omitempty" validate:"dive,required"`   //branch for ci
	Path            string            `json:"path,omitempty"`                              // defaults to root of git repo
	CheckoutPath    string            `json:"checkoutPath,omitempty"`                      //path where code will be checked out for single source `./` default for multiSource configured by user
	GitMaterialId   int               `json:"gitMaterialId,omitempty" validate:"required"` //id stored in db GitMaterial( foreign key)
	ScmId           string            `json:"scmId,omitempty"`                             //id of gocd object
	ScmName         string            `json:"scmName,omitempty"`
	ScmVersion      string            `json:"scmVersion,omitempty"`
	Id              int               `json:"id,omitempty"`
	GitMaterialName string            `json:"gitMaterialName"`
	IsRegex         bool              `json:"isRegex"`
}

type CiPipeline struct {
	IsManual                   bool                   `json:"isManual"`
	DockerArgs                 map[string]string      `json:"dockerArgs"`
	IsExternal                 bool                   `json:"isExternal"`
	ParentCiPipeline           int                    `json:"parentCiPipeline"`
	ParentAppId                int                    `json:"parentAppId"`
	AppId                      int                    `json:"appId"`
	ExternalCiConfig           ExternalCiConfig       `json:"externalCiConfig"`
	CiMaterial                 []*CiMaterial          `json:"ciMaterial,omitempty" validate:"dive,min=1"`
	Name                       string                 `json:"name,omitempty" validate:"name-component,max=100"` //name suffix of corresponding pipeline. required, unique, validation corresponding to gocd pipelineName will be applicable
	Id                         int                    `json:"id,omitempty" `
	Version                    string                 `json:"version,omitempty"` //matchIf token version in gocd . used for update request
	Active                     bool                   `json:"active,omitempty"`  //pipeline is active or not
	Deleted                    bool                   `json:"deleted,omitempty"`
	BeforeDockerBuild          []*Task                `json:"beforeDockerBuild,omitempty" validate:"dive"`
	AfterDockerBuild           []*Task                `json:"afterDockerBuild,omitempty" validate:"dive"`
	BeforeDockerBuildScripts   []*CiScript            `json:"beforeDockerBuildScripts,omitempty" validate:"dive"`
	AfterDockerBuildScripts    []*CiScript            `json:"afterDockerBuildScripts,omitempty" validate:"dive"`
	LinkedCount                int                    `json:"linkedCount"`
	PipelineType               PipelineType           `json:"pipelineType,omitempty"`
	ScanEnabled                bool                   `json:"scanEnabled,notnull"`
	AppWorkflowId              int                    `json:"appWorkflowId,omitempty"`
	PreBuildStage              *bean.PipelineStageDto `json:"preBuildStage,omitempty"`
	PostBuildStage             *bean.PipelineStageDto `json:"postBuildStage,omitempty"`
	TargetPlatform             string                 `json:"targetPlatform,omitempty"`
	IsDockerConfigOverridden   bool                   `json:"isDockerConfigOverridden"`
	DockerConfigOverride       DockerConfigOverride   `json:"dockerConfigOverride,omitempty"`
	IsOffendingMandatoryPlugin *bool                  `json:"isOffendingMandatoryPlugin,omitempty"`
	IsCITriggerBlocked         *bool                  `json:"isCITriggerBlocked,omitempty"`
	CiBlockState               *bean2.ConsequenceDto  `json:"ciBlockState,omitempty"`
	EnvironmentId              int                    `json:"environmentId,omitempty"`
	LastTriggeredEnvId         int                    `json:"lastTriggeredEnvId"`
	CustomTagObject            *CustomTagData         `json:"customTag,omitempty"`
	DefaultTag                 []string               `json:"defaultTag,omitempty"`
	EnableCustomTag            bool                   `json:"enableCustomTag"`
}

type DockerConfigOverride struct {
	DockerRegistry   string                  `json:"dockerRegistry,omitempty"`
	DockerRepository string                  `json:"dockerRepository,omitempty"`
	CiBuildConfig    *bean.CiBuildConfigBean `json:"ciBuildConfig,omitEmpty"`
	//DockerBuildConfig *DockerBuildConfig  `json:"dockerBuildConfig,omitempty"`
}

type CiPipelineMin struct {
	Name             string       `json:"name,omitempty" validate:"name-component,max=100"` //name suffix of corresponding pipeline. required, unique, validation corresponding to gocd pipelineName will be applicable
	Id               int          `json:"id,omitempty" `
	Version          string       `json:"version,omitempty"` //matchIf token version in gocd . used for update request
	IsExternal       bool         `json:"isExternal,omitempty"`
	ParentCiPipeline int          `json:"parentCiPipeline"`
	ParentAppId      int          `json:"parentAppId"`
	PipelineType     PipelineType `json:"pipelineType,omitempty"`
	ScanEnabled      bool         `json:"scanEnabled,notnull"`
}

type CiScript struct {
	Id             int    `json:"id"`
	Index          int    `json:"index"`
	Name           string `json:"name" validate:"required"`
	Script         string `json:"script"`
	OutputLocation string `json:"outputLocation"`
}

type ExternalCiConfig struct {
	Id            int                    `json:"id"`
	WebhookUrl    string                 `json:"webhookUrl"`
	Payload       string                 `json:"payload"`
	AccessKey     string                 `json:"accessKey"`
	PayloadOption []PayloadOptionObject  `json:"payloadOption"`
	Schema        map[string]interface{} `json:"schema"`
	Responses     []ResponseSchemaObject `json:"responses"`
	ExternalCiConfigRole
}

type ExternalCiConfigRole struct {
	ProjectId             int    `json:"projectId"`
	ProjectName           string `json:"projectName"`
	EnvironmentId         string `json:"environmentId"`
	EnvironmentName       string `json:"environmentName"`
	EnvironmentIdentifier string `json:"environmentIdentifier"`
	AppId                 int    `json:"appId"`
	AppName               string `json:"appName"`
	Role                  string `json:"role"`
}

// -------------------
type PatchAction int
type PipelineType string

const (
	CREATE          PatchAction = iota
	UPDATE_PIPELINE             //update pipeline
	DELETE                      //delete this pipeline
	UPDATE_SOURCE               //update source value
	//DEACTIVATE     //pause/deactivate this pipeline
)

const (
	NORMAL    PipelineType = "NORMAL"
	LINKED    PipelineType = "LINKED"
	EXTERNAL  PipelineType = "EXTERNAL"
	CI_JOB    PipelineType = "CI_JOB"
	LINKED_CD PipelineType = "LINKED_CD"
)

const (
	CASCADE_DELETE int = iota
	NON_CASCADE_DELETE
	FORCE_DELETE
)
const (
	WEBHOOK_SELECTOR_UNIQUE_ID_NAME          string = "unique id"
	WEBHOOK_SELECTOR_REPOSITORY_URL_NAME     string = "repository url"
	WEBHOOK_SELECTOR_HEADER_NAME             string = "header"
	WEBHOOK_SELECTOR_GIT_URL_NAME            string = "git url"
	WEBHOOK_SELECTOR_AUTHOR_NAME             string = "author"
	WEBHOOK_SELECTOR_DATE_NAME               string = "date"
	WEBHOOK_SELECTOR_TARGET_CHECKOUT_NAME    string = "target checkout"
	WEBHOOK_SELECTOR_SOURCE_CHECKOUT_NAME    string = "source checkout"
	WEBHOOK_SELECTOR_TARGET_BRANCH_NAME_NAME string = "target branch name"
	WEBHOOK_SELECTOR_SOURCE_BRANCH_NAME_NAME string = "source branch name"

	WEBHOOK_EVENT_MERGED_ACTION_TYPE     string = "merged"
	WEBHOOK_EVENT_NON_MERGED_ACTION_TYPE string = "non-merged"
)

type CiPatchStatus string

const (
	CI_PATCH_SUCCESS        CiPatchStatus = "Succeeded"
	CI_PATCH_FAILED         CiPatchStatus = "Failed"
	CI_PATCH_NOT_AUTHORIZED CiPatchStatus = "Not authorised"
	CI_PATCH_SKIP           CiPatchStatus = "Skipped"
)

type CiPatchMessage string

const (
	CI_PATCH_NOT_AUTHORIZED_MESSAGE CiPatchMessage = "You don't have permission to change branch"
	CI_PATCH_MULTI_GIT_ERROR        CiPatchMessage = "Build pipeline is connected to multiple git repositories"
	CI_PATCH_REGEX_ERROR            CiPatchMessage = "Provided branch does not match regex "
	CI_BRANCH_TYPE_ERROR            CiPatchMessage = "Branch cannot be changed for pipeline as source type is “Pull request or Tag”"
	CI_PATCH_SKIP_MESSAGE           CiPatchMessage = "Skipped for pipeline as source type is "
)

func (a PatchAction) String() string {
	return [...]string{"CREATE", "UPDATE_PIPELINE", "DELETE", "DEACTIVATE"}[a]

}

// ----------------

type CiMaterialPatchRequest struct {
	AppId         int               `json:"appId" validate:"required"`
	EnvironmentId int               `json:"environmentId" validate:"required"`
	Source        *SourceTypeConfig `json:"source" validate:"required"`
}

type CustomTagData struct {
	TagPattern string `json:"tagPattern"`
	CounterX   int    `json:"counterX"`
	Enabled    bool   `json:"enabled"`
}

type CiMaterialValuePatchRequest struct {
	AppId         int `json:"appId" validate:"required"`
	EnvironmentId int `json:"environmentId" validate:"required"`
}

type CiMaterialBulkPatchRequest struct {
	AppIds        []int  `json:"appIds" validate:"required"`
	EnvironmentId int    `json:"environmentId" validate:"required"`
	Value         string `json:"value,omitempty" validate:"required"`
}

type CiMaterialBulkPatchResponse struct {
	Apps []CiMaterialPatchResponse `json:"apps"`
}

type CiMaterialPatchResponse struct {
	AppId   int           `json:"appId"`
	Status  CiPatchStatus `json:"status"`
	Message string        `json:"message"`
}

type CiPatchRequest struct {
	CiPipeline    *CiPipeline `json:"ciPipeline"`
	AppId         int         `json:"appId,omitempty"`
	Action        PatchAction `json:"action"`
	AppWorkflowId int         `json:"appWorkflowId,omitempty"`
	UserId        int32       `json:"-"`
	IsJob         bool        `json:"-"`
	IsCloneJob    bool        `json:"isCloneJob,omitempty"`

	ParentCDPipeline               int          `json:"parentCDPipeline"`
	DeployEnvId                    int          `json:"deployEnvId"`
	SwitchFromCiPipelineId         int          `json:"switchFromCiPipelineId"`
	SwitchFromExternalCiPipelineId int          `json:"switchFromExternalCiPipelineId"`
	SwitchFromCiPipelineType       PipelineType `json:"-"`
	SwitchToCiPipelineType         PipelineType `json:"-"`
}

func (ciPatchRequest CiPatchRequest) IsLinkedCdRequest() bool {
	return ciPatchRequest.ParentCDPipeline > 0
}

func (ciPatchRequest CiPatchRequest) IsSwitchCiPipelineRequest() bool {
	return (ciPatchRequest.SwitchFromCiPipelineId != 0 || ciPatchRequest.SwitchFromExternalCiPipelineId != 0)
}

type CiRegexPatchRequest struct {
	CiPipelineMaterial []*CiPipelineMaterial `json:"ciPipelineMaterial,omitempty"`
	Id                 int                   `json:"id,omitempty" `
	AppId              int                   `json:"appId,omitempty"`
	UserId             int32                 `json:"-"`
}

type GitCiTriggerRequest struct {
	CiPipelineMaterial        CiPipelineMaterial `json:"ciPipelineMaterial" validate:"required"`
	TriggeredBy               int32              `json:"triggeredBy"`
	ExtraEnvironmentVariables map[string]string  `json:"extraEnvironmentVariables"` // extra env variables which will be used for CI
}

type SourceType string

type CiPipelineMaterial struct {
	Id            int                      `json:"Id"`
	GitMaterialId int                      `json:"GitMaterialId"`
	Type          string                   `json:"Type"`
	Value         string                   `json:"Value"`
	Active        bool                     `json:"Active"`
	GitCommit     pipelineConfig.GitCommit `json:"GitCommit"`
	GitTag        string                   `json:"GitTag"`
}

type CiTriggerRequest struct {
	PipelineId          int                  `json:"pipelineId"`
	CiPipelineMaterial  []CiPipelineMaterial `json:"ciPipelineMaterials" validate:"required"`
	TriggeredBy         int32                `json:"triggeredBy"`
	InvalidateCache     bool                 `json:"invalidateCache"`
	EnvironmentId       int                  `json:"environmentId"`
	PipelineType        string               `json:"pipelineType"`
	CiArtifactLastFetch time.Time            `json:"ciArtifactLastFetch"`
}

type CiTrigger struct {
	CiMaterialId int    `json:"ciMaterialId"`
	CommitHash   string `json:"commitHash"`
}

type Material struct {
	GitMaterialId int    `json:"gitMaterialId"`
	MaterialName  string `json:"materialName"`
}

type TriggerViewCiConfig struct {
	CiGitMaterialId int           `json:"ciGitConfiguredId"`
	CiPipelines     []*CiPipeline `json:"ciPipelines,omitempty" validate:"dive"` //a pipeline will be built for each ciMaterial
	Materials       []Material    `json:"materials"`
}

type CiConfigRequest struct {
	Id                 int                             `json:"id,omitempty" validate:"number"` //ciTemplateId
	AppId              int                             `json:"appId,omitempty" validate:"required,number"`
	DockerRegistry     string                          `json:"dockerRegistry,omitempty" `  //repo id example ecr mapped one-one with gocd registry entry
	DockerRepository   string                          `json:"dockerRepository,omitempty"` // example test-app-1 which is inside ecr
	CiBuildConfig      *bean.CiBuildConfigBean         `json:"ciBuildConfig"`
	CiPipelines        []*CiPipeline                   `json:"ciPipelines,omitempty" validate:"dive"` //a pipeline will be built for each ciMaterial
	AppName            string                          `json:"appName,omitempty"`
	Version            string                          `json:"version,omitempty"` //gocd etag used for edit purpose
	DockerRegistryUrl  string                          `json:"-"`
	CiTemplateName     string                          `json:"-"`
	UserId             int32                           `json:"-"`
	Materials          []Material                      `json:"materials"`
	AppWorkflowId      int                             `json:"appWorkflowId,omitempty"`
	BeforeDockerBuild  []*Task                         `json:"beforeDockerBuild,omitempty" validate:"dive"`
	AfterDockerBuild   []*Task                         `json:"afterDockerBuild,omitempty" validate:"dive"`
	ScanEnabled        bool                            `json:"scanEnabled,notnull"`
	CreatedOn          time.Time                       `sql:"created_on,type:timestamptz"`
	CreatedBy          int32                           `sql:"created_by,type:integer"`
	UpdatedOn          time.Time                       `sql:"updated_on,type:timestamptz"`
	UpdatedBy          int32                           `sql:"updated_by,type:integer"`
	IsJob              bool                            `json:"-"`
	CiGitMaterialId    int                             `json:"ciGitConfiguredId"`
	IsCloneJob         bool                            `json:"isCloneJob,omitempty"`
	Artifact           *repository3.CiArtifact         `json:"-"`
	AppWorkflowMapping *appWorkflow.AppWorkflowMapping `json:"-"`
}

type CiPipelineMinResponse struct {
	Id               int    `json:"id,omitempty" validate:"number"` //ciTemplateId
	AppId            int    `json:"appId,omitempty" validate:"required,number"`
	AppName          string `json:"appName,omitempty"`
	ParentCiPipeline int    `json:"parentCiPipeline"`
	ParentAppId      int    `json:"parentAppId"`
	PipelineType     string `json:"pipelineType"`
}

type TestExecutorImageProperties struct {
	ImageName string `json:"imageName,omitempty"`
	Arg       string `json:"arg,omitempty"`
	ReportDir string `json:"reportDir,omitempty"`
}

type PipelineCreateResponse struct {
	AppName string `json:"appName,omitempty"`
	AppId   int    `json:"appId,omitempty"`
}

/*
user should be able to compose multiple sequential and parallel steps for building binary.
*/
type BuildBinaryConfig struct {
	Name   string  `json:"name"`
	Stages []Stage `json:"stages"` //stages will be executed sequentially
}

type Stage struct {
	Name string `json:"name"`
	Jobs []Job  `json:"jobs"` //job will run in parallel
}

type Job struct {
	Name  string `json:"name"`
	Tasks []Task `json:"tasks"` //task will run sequentially
}

type Task struct {
	Name string   `json:"name"`
	Type string   `json:"type"` //for now ignore this input
	Cmd  string   `json:"cmd"`
	Args []string `json:"args"`
}

/*
tag git
build binary
push binary to artifact store
build docker image
push docker image
docker args
*/
type PackagingConfig struct {
}

/*
contains reference to chart and values.yaml changes for next deploy
*/
type HelmConfig struct {
}

// used for automated unit and integration test
type Test struct {
	Name    string
	Command string
}

//pipeline

type Pipeline struct {
	Environment Environment

	//Test ->
}

/*
if Environments has multiple entries then application of them will be deployed simultaneously
*/
type EnvironmentGroup struct {
	Name         string
	Environments []Environment
}

// set of unique attributes which corresponds to a cluster
// different environment of gocd and k8s cluster.
type Environment struct {
	Values string
}

type MaterialMetadata struct {
	ProgrammingLang      string
	LanguageRuntime      string
	BuildTool            string
	Executables          []string
	Profiles             map[string]string // pipeline-stage, profile
	LogDirs              map[string]string //file, log pattern
	EnvironmentVariables map[string]string
	PropertiesConfig     []PropertiesConfig
	ExposeConfig         []ServiceExposeConfig //a mocroservice can be exposed in multiple ways
	MonitoringConfig     MonitoringConfig
}

type PropertiesConfig struct {
	Name          string
	Location      string
	MountLocation string //MountLocation and Location might be same

	//figure out way to templatize the properties file
	//Vars map[string]string
}

type MonitoringConfig struct {
	port                   string
	ReadinessProbeEndpoint string
	InitialDelaySeconds    int32
	PeriodSeconds          int32
	TimeoutSeconds         int32
	SuccessThreshold       int32
	FailureThreshold       int32
	HttpHeaders            map[string]string
	TpMonitoringConf       []ThirdPartyMonitoringConfig
	//alertReceiver -> user who would receive alert with threshold
	// alert threshold
}

type ThirdPartyMonitoringConfig struct {
}

type ExposeType string
type Scheme string

const (
	EXPOSE_INTERNAL ExposeType = "clusterIp"
	EXPOSE_EXTERNAL ExposeType = "elb"
	SCHEME_HTTP     Scheme     = "http"
	SCHEME_HTTPS    Scheme     = "https"
	SCHEME_TCP      Scheme     = "tcp"
)

type ServiceExposeConfig struct {
	ExposeType  ExposeType
	Scheme      Scheme
	Port        string
	Path        string
	BackendPath string
	Host        string
}

type MaterialOperations interface {
	MaterialExists(material *GitMaterial) (bool, error)
	SaveMaterial(material *GitMaterial) error
	GenerateMaterialMetaData(material *GitMaterial) (*MaterialMetadata, error)
	ValidateMaterialMetaData(material *GitMaterial, metadata *MaterialMetadata) (bool, error)
	SaveMaterialMetaData(metadata *MaterialMetadata) error
}

// --------- cd related struct ---------
type CDMaterialMetadata struct {
	Url    string `json:"url,omitempty"`
	Branch string `json:"branch,omitempty"`
	Tag    string `json:"tag,omitempty"`
}

type CDSourceObject struct {
	Id          int                `json:"id"`
	DisplayName string             `json:"displayName"`
	Metadata    CDMaterialMetadata `json:"metadata"`
}

type CDPipelineConfigObject struct {
	Id                            int                                    `json:"id,omitempty"  validate:"number" `
	EnvironmentId                 int                                    `json:"environmentId,omitempty"  validate:"number,required" `
	EnvironmentName               string                                 `json:"environmentName,omitempty" `
	Description                   string                                 `json:"description" validate:"max=40"`
	CiPipelineId                  int                                    `json:"ciPipelineId,omitempty" validate:"number"`
	TriggerType                   pipelineConfig.TriggerType             `json:"triggerType,omitempty" validate:"oneof=AUTOMATIC MANUAL"`
	Name                          string                                 `json:"name,omitempty" validate:"name-component,max=50"` //pipelineName
	Strategies                    []Strategy                             `json:"strategies,omitempty"`
	Namespace                     string                                 `json:"namespace,omitempty"` //namespace
	AppWorkflowId                 int                                    `json:"appWorkflowId,omitempty" `
	DeploymentTemplate            chartRepoRepository.DeploymentStrategy `json:"deploymentTemplate,omitempty"` //
	PreStage                      CdStage                                `json:"preStage,omitempty"`
	PostStage                     CdStage                                `json:"postStage,omitempty"`
	PreStageConfigMapSecretNames  PreStageConfigMapSecretNames           `json:"preStageConfigMapSecretNames,omitempty"`
	PostStageConfigMapSecretNames PostStageConfigMapSecretNames          `json:"postStageConfigMapSecretNames,omitempty"`
	RunPreStageInEnv              bool                                   `json:"runPreStageInEnv,omitempty"`
	RunPostStageInEnv             bool                                   `json:"runPostStageInEnv,omitempty"`
	CdArgoSetup                   bool                                   `json:"isClusterCdActive"`
	ParentPipelineId              int                                    `json:"parentPipelineId"`
	ParentPipelineType            string                                 `json:"parentPipelineType"`
	DeploymentAppType             string                                 `json:"deploymentAppType"`
	UserApprovalConf              *pipelineConfig.UserApprovalConfig     `json:"userApprovalConfig"`
	AppName                       string                                 `json:"appName"`
	DeploymentAppDeleteRequest    bool                                   `json:"deploymentAppDeleteRequest"`
	DeploymentAppCreated          bool                                   `json:"deploymentAppCreated"`
	AppId                         int                                    `json:"appId"`
	TeamId                        int                                    `json:"-"`
	EnvironmentIdentifier         string                                 `json:"-" `
	IsVirtualEnvironment          bool                                   `json:"isVirtualEnvironment"`
	HelmPackageName               string                                 `json:"helmPackageName"`
	ChartName                     string                                 `json:"chartName"`
	ChartBaseVersion              string                                 `json:"chartBaseVersion"`
	ContainerRegistryName         string                                 `json:"containerRegistryName"`
	RepoName                      string                                 `json:"repoName"`
	ManifestStorageType           string                                 `json:"manifestStorageType"`
	PreDeployStage                *bean.PipelineStageDto                 `json:"preDeployStage,omitempty"`
	PostDeployStage               *bean.PipelineStageDto                 `json:"postDeployStage,omitempty"`
	SourceToNewPipelineId         map[int]int                            `json:"sourceToNewPipelineId,omitempty"`
	RefPipelineId                 int                                    `json:"refPipelineId,omitempty"`
	ExternalCiPipelineId          int                                    `json:"externalCiPipelineId,omitempty"`
	CustomTagObject               *CustomTagData                         `json:"customTag"`
	CustomTagStage                *repository.PipelineStageType          `json:"customTagStage"`
	EnableCustomTag               bool                                   `json:"enableCustomTag"`
	IsProdEnv                     bool                                   `json:"isProdEnv"`
	SwitchFromCiPipelineId        int                                    `json:"switchFromCiPipelineId"`
	CDPipelineAddType             CDPipelineAddType                      `json:"addType"`
	ChildPipelineId               int                                    `json:"childPipelineId"`
	IsDigestEnforcedForPipeline   bool                                   `json:"isDigestEnforcedForPipeline"`
	IsDigestEnforcedForEnv        bool                                   `json:"isDigestEnforcedForEnv"`
}

type CDPipelineAddType string

const (
	SEQUENTIAL CDPipelineAddType = "SEQUENTIAL"
	PARALLEL   CDPipelineAddType = "PARALLEL"
)

func (cdpipelineConfig *CDPipelineConfigObject) IsSwitchCiPipelineRequest() bool {
	return cdpipelineConfig.SwitchFromCiPipelineId > 0 && cdpipelineConfig.AppWorkflowId > 0
}

type PreStageConfigMapSecretNames struct {
	ConfigMaps []string `json:"configMaps"`
	Secrets    []string `json:"secrets"`
}

type PostStageConfigMapSecretNames struct {
	ConfigMaps []string `json:"configMaps"`
	Secrets    []string `json:"secrets"`
}

type CdStage struct {
	TriggerType pipelineConfig.TriggerType `json:"triggerType,omitempty"`
	Name        string                     `json:"name,omitempty"`
	Status      string                     `json:"status,omitempty"`
	Config      string                     `json:"config,omitempty"`
	//CdWorkflowId       int                        `json:"cdWorkflowId,omitempty" validate:"number"`
	//CdWorkflowRunnerId int                        `json:"cdWorkflowRunnerId,omitempty" validate:"number"`
}

type Strategy struct {
	DeploymentTemplate chartRepoRepository.DeploymentStrategy `json:"deploymentTemplate,omitempty"` //
	Config             json.RawMessage                        `json:"config,omitempty" validate:"string"`
	Default            bool                                   `json:"default"`
}

type CdPipelines struct {
	Pipelines         []*CDPipelineConfigObject `json:"pipelines,omitempty" validate:"dive"`
	AppId             int                       `json:"appId,omitempty"  validate:"number,required" `
	UserId            int32                     `json:"-"`
	AppDeleteResponse *AppDeleteResponseDTO     `json:"deleteResponse,omitempty"`
}

type AppDeleteResponseDTO struct {
	DeleteInitiated  bool   `json:"deleteInitiated"`
	ClusterReachable bool   `json:"clusterReachable"`
	ClusterName      string `json:"clusterName"`
}

type CDPatchRequest struct {
	Pipeline         *CDPipelineConfigObject `json:"pipeline,omitempty"`
	AppId            int                     `json:"appId,omitempty"`
	Action           CdPatchAction           `json:"action,omitempty"`
	UserId           int32                   `json:"-"`
	ForceDelete      bool                    `json:"-"`
	NonCascadeDelete bool                    `json:"-"`
}

type CdPatchAction int

const (
	CD_CREATE CdPatchAction = iota
	CD_DELETE               //delete this pipeline
	CD_UPDATE
	CD_DELETE_PARTIAL // Partially delete means it will only delete ACD app
)

type UserApprovalActionType int

const (
	APPROVAL_REQUEST_ACTION UserApprovalActionType = iota
	APPROVAL_APPROVE_ACTION
	APPROVAL_REQUEST_CANCEL_ACTION
)

type UserApprovalActionRequest struct {
	AppId                      int                        `json:"appId"` // would be required for RBAC
	ActionType                 UserApprovalActionType     `json:"actionType" validate:"required"`
	ApprovalRequestId          int                        `json:"approvalRequestId"`
	PipelineId                 int                        `json:"pipelineId" validate:"required,number"` // would be required while raising approval request
	ArtifactId                 int                        `json:"artifactId"`                            // would be required while raising approval
	ApprovalNotificationConfig ApprovalNotificationConfig `json:"approvalNotificationConfig"`
}
type ApprovalNotificationConfig struct {
	EmailIds []string `json:"emailIds"`
}

type DeploymentAppTypeChangeRequest struct {
	EnvId                 int            `json:"envId,omitempty" validate:"required"`
	DesiredDeploymentType DeploymentType `json:"desiredDeploymentType,omitempty" validate:"required"`
	ExcludeApps           []int          `json:"excludeApps"`
	IncludeApps           []int          `json:"includeApps"`
	AutoTriggerDeployment bool           `json:"autoTriggerDeployment"`
	UserId                int32          `json:"-"`
}

type DeploymentChangeStatus struct {
	Id      int    `json:"id,omitempty"`
	AppId   int    `json:"appId,omitempty"`
	AppName string `json:"appName,omitempty"`
	EnvId   int    `json:"envId,omitempty"`
	EnvName string `json:"envName,omitempty"`
	Error   string `json:"error,omitempty"`
	Status  Status `json:"status,omitempty"`
}

type DeploymentAppTypeChangeResponse struct {
	EnvId                 int                       `json:"envId,omitempty"`
	DesiredDeploymentType DeploymentType            `json:"desiredDeploymentType,omitempty"`
	SuccessfulPipelines   []*DeploymentChangeStatus `json:"successfulPipelines"`
	FailedPipelines       []*DeploymentChangeStatus `json:"failedPipelines"`
	TriggeredPipelines    []*CdPipelineTrigger      `json:"-"` // Disabling auto-trigger until bulk trigger API is fixed
}

type CdPipelineTrigger struct {
	CiArtifactId int `json:"ciArtifactId"`
	PipelineId   int `json:"pipelineId"`
}

type DeploymentType = string

const (
	Helm             DeploymentType = "helm"
	ArgoCd           DeploymentType = "argo_cd"
	ManifestDownload DeploymentType = "manifest_download"
	ManifestPush     DeploymentType = "manifest_push"
)

func IsAcdApp(deploymentType string) bool {
	return deploymentType == ArgoCd
}

func IsHelmApp(deploymentType string) bool {
	return deploymentType == Helm
}

type Status string

const (
	Success         Status = "Success"
	Failed          Status = "Failed"
	INITIATED       Status = "Migration initiated"
	NOT_YET_DELETED Status = "Not yet deleted"
)

const RELEASE_NOT_EXIST = "release not exist"
const NOT_FOUND = "not found"

func (a CdPatchAction) String() string {
	return [...]string{"CREATE", "DELETE", "CD_UPDATE"}[a]
}

type CDPipelineViewObject struct {
	Id                 int                         `json:"id"`
	PipelineCounter    int                         `json:"pipelineCounter"`
	Environment        string                      `json:"environment"`
	Downstream         []int                       `json:"downstream"` //PipelineCounter of downstream
	Status             string                      `json:"status"`
	Message            string                      `json:"message"`
	ProgressText       string                      `json:"progress_text"`
	PipelineType       pipelineConfig.PipelineType `json:"pipelineType"`
	GitDiffUrl         string                      `json:"git_diff_url"`
	PipelineHistoryUrl string                      `json:"pipeline_history_url"` //remove
	Rollback           Rollback                    `json:"rollback"`
	Name               string                      `json:"-"`
	CDSourceObject
}

//Trigger materials in different API

type Rollback struct {
	url     string `json:"url"` //remove
	enabled bool   `json:"enabled"`
}

type CiArtifactBean struct {
<<<<<<< HEAD
	Id                            int             `json:"id"`
	Image                         string          `json:"image,notnull"`
	ImageDigest                   string          `json:"image_digest,notnull"`
	MaterialInfo                  json.RawMessage `json:"material_info"` //git material metadata json array string
	DataSource                    string          `json:"data_source,notnull"`
	DeployedTime                  string          `json:"deployed_time"`
	Deployed                      bool            `json:"deployed,notnull"`
	Latest                        bool            `json:"latest,notnull"`
	LastSuccessfulTriggerOnParent bool            `json:"lastSuccessfulTriggerOnParent,notnull"`
	RunningOnParentCd             bool            `json:"runningOnParentCd,omitempty"`
	IsVulnerable                  bool            `json:"vulnerable,notnull"`
	ScanEnabled                   bool            `json:"scanEnabled,notnull"`
	Scanned                       bool            `json:"scanned,notnull"`
	WfrId                         int             `json:"wfrId"`
	DeployedBy                    string          `json:"deployedBy"`
	//TriggeredByEmail              string                               `json:"triggeredByEmail"`
	TriggeredBy             int32                                `json:"triggeredBy"`
	CiConfigureSourceType   pipelineConfig.SourceType            `json:"ciConfigureSourceType"`
	CiConfigureSourceValue  string                               `json:"ciConfigureSourceValue"`
	UserApprovalMetadata    *pipelineConfig.UserApprovalMetadata `json:"userApprovalMetadata"`
	ImageReleaseTags        []*repository2.ImageTag              `json:"imageReleaseTags"`
	ImageComment            *repository2.ImageComment            `json:"imageComment"`
	FilterState             resourceFilter.FilterState           `json:"filterState"`
	AppliedFilters          []*resourceFilter.FilterMetaDataBean `json:"appliedFilters"`
	AppliedFiltersState     resourceFilter.FilterState           `json:"appliedFiltersState"`
	AppliedFiltersTimestamp time.Time                            `json:"appliedFiltersTimestamp"`
	CreatedTime             string                               `json:"createdTime"`
	ExternalCiPipelineId    int                                  `json:"-"`
	ParentCiArtifact        int                                  `json:"-"`
	CiWorkflowId            int                                  `json:"-"`
	RegistryType            string                               `json:"registryType"`
	RegistryName            string                               `json:"registryName"`
	CiPipelineId            int                                  `json:"-"`
	CredentialsSourceType   string                               `json:"-"`
	CredentialsSourceValue  string                               `json:"-"`
=======
	Id                            int                       `json:"id"`
	Image                         string                    `json:"image,notnull"`
	ImageDigest                   string                    `json:"image_digest,notnull"`
	MaterialInfo                  json.RawMessage           `json:"material_info"` //git material metadata json array string
	DataSource                    string                    `json:"data_source,notnull"`
	DeployedTime                  string                    `json:"deployed_time"`
	Deployed                      bool                      `json:"deployed,notnull"`
	Latest                        bool                      `json:"latest,notnull"`
	LastSuccessfulTriggerOnParent bool                      `json:"lastSuccessfulTriggerOnParent,notnull"`
	RunningOnParentCd             bool                      `json:"runningOnParentCd,omitempty"`
	IsVulnerable                  bool                      `json:"vulnerable,notnull"`
	ScanEnabled                   bool                      `json:"scanEnabled,notnull"`
	Scanned                       bool                      `json:"scanned,notnull"`
	WfrId                         int                       `json:"wfrId"`
	DeployedBy                    string                    `json:"deployedBy"`
	CiConfigureSourceType         pipelineConfig.SourceType `json:"ciConfigureSourceType"`
	CiConfigureSourceValue        string                    `json:"ciConfigureSourceValue"`
	ImageReleaseTags              []*repository2.ImageTag   `json:"imageReleaseTags"`
	ImageComment                  *repository2.ImageComment `json:"imageComment"`
	CreatedTime                   string                    `json:"createdTime"`
	ExternalCiPipelineId          int                       `json:"-"`
	ParentCiArtifact              int                       `json:"-"`
	CiWorkflowId                  int                       `json:"-"`
	RegistryType                  string                    `json:"registryType"`
	RegistryName                  string                    `json:"registryName"`
	CiPipelineId                  int                       `json:"-"`
	ComponentId                   int                       `json:"-"`
	CredentialsSourceType         string                    `json:"-"`
	CredentialsSourceValue        string                    `json:"-"`
	IsSuperseded                  bool                      `json:"isSuperseded"`
	HasDuplicateImages            bool                      `json:"hasDuplicateImages"`
>>>>>>> e2d4cae9
}

type CiArtifactResponse struct {
	//AppId           int      `json:"app_id"`
	CdPipelineId               int                                  `json:"cd_pipeline_id,notnull"`
	LatestWfArtifactId         int                                  `json:"latest_wf_artifact_id"`
	LatestWfArtifactStatus     string                               `json:"latest_wf_artifact_status"`
	CiArtifacts                []CiArtifactBean                     `json:"ci_artifacts,notnull"`
	UserApprovalConfig         *pipelineConfig.UserApprovalConfig   `json:"userApprovalConfig"`
	ApprovalUsers              []string                             `json:"approvalUsers"`
	RequestedUserId            int32                                `json:"requestedUserId"`
	IsVirtualCluster           bool                                 `json:"isVirtualCluster"`
	TagsEditable               bool                                 `json:"tagsEditable"`
	AppReleaseTagNames         []string                             `json:"appReleaseTagNames"` //unique list of tags exists in the app
	HideImageTaggingHardDelete bool                                 `json:"hideImageTaggingHardDelete"`
	ResourceFilters            []*resourceFilter.FilterMetaDataBean `json:"resourceFilters"`
	TotalCount                 int                                  `json:"totalCount"`
	CanApproverDeploy          bool                                 `json:"canApproverDeploy"`
}

type AppLabelsDto struct {
	Labels []*Label `json:"labels" validate:"dive"`
	AppId  int      `json:"appId"`
	UserId int32    `json:"-"`
}

type AppLabelDto struct {
	Key       string `json:"key,notnull"`
	Value     string `json:"value,notnull"`
	Propagate bool   `json:"propagate,notnull"`
	AppId     int    `json:"appId,omitempty"`
	UserId    int32  `json:"-"`
}

type Label struct {
	Key       string `json:"key" validate:"required"`
	Value     string `json:"value"` // intentionally not added required tag as tag can be added without value
	Propagate bool   `json:"propagate"`
}

type AppMetaInfoDto struct {
	AppId       int                            `json:"appId"`
	AppName     string                         `json:"appName"`
	Description string                         `json:"description"`
	ProjectId   int                            `json:"projectId"`
	ProjectName string                         `json:"projectName"`
	CreatedBy   string                         `json:"createdBy"`
	CreatedOn   time.Time                      `json:"createdOn"`
	Active      bool                           `json:"active,notnull"`
	Labels      []*Label                       `json:"labels"`
	Note        *bean3.GenericNoteResponseBean `json:"note"`
	UserId      int32                          `json:"-"`
	//below field is only valid for helm apps
	ChartUsed    *ChartUsedDto         `json:"chartUsed,omitempty"`
	GitMaterials []*GitMaterialMetaDto `json:"gitMaterials,omitempty"`
}

type GitMaterialMetaDto struct {
	DisplayName    string `json:"displayName"`
	RedirectionUrl string `json:"redirectionUrl"` // here we are converting ssh urls to https for redirection at FE
	OriginalUrl    string `json:"originalUrl"`
}

type ChartUsedDto struct {
	AppStoreChartName  string `json:"appStoreChartName,omitempty"`
	AppStoreChartId    int    `json:"appStoreChartId,omitempty"`
	AppStoreAppName    string `json:"appStoreAppName,omitempty"`
	AppStoreAppVersion string `json:"appStoreAppVersion,omitempty"`
	ChartAvatar        string `json:"chartAvatar,omitempty"`
}

type AppLabelsJsonForDeployment struct {
	Labels map[string]string `json:"appLabels"`
}

type UpdateProjectBulkAppsRequest struct {
	AppIds []int `json:"appIds"`
	TeamId int   `json:"teamId"`
	UserId int32 `json:"-"`
}

type CdBulkAction int

const (
	CD_BULK_DELETE CdBulkAction = iota
)

type CdBulkActionRequestDto struct {
	Action        CdBulkAction `json:"action"`
	EnvIds        []int        `json:"envIds"`
	AppIds        []int        `json:"appIds"`
	ProjectIds    []int        `json:"projectIds"`
	ForceDelete   bool         `json:"forceDelete"`
	CascadeDelete bool         `json:"cascadeDelete"`
	UserId        int32        `json:"-"`
}

type CdBulkActionResponseDto struct {
	PipelineName    string `json:"pipelineName"`
	AppName         string `json:"appName"`
	EnvironmentName string `json:"environmentName"`
	DeletionResult  string `json:"deletionResult,omitempty"`
}

type CdPipelineEnvDataResponseDto struct {
	PipelineName    string `json:"pipelineName"`
	PipelineId      int    `json:"pipelineId"`
	EnvironmentId   int    `json:"environmentId"`
	EnvironmentName string `json:"environmentName"`
}

type SchemaObject struct {
	Description string      `json:"description"`
	DataType    string      `json:"dataType"`
	Example     string      `json:"example"`
	Optional    bool        `json:"optional"`
	Child       interface{} `json:"child"`
}

type PayloadOptionObject struct {
	Key        string   `json:"key"`
	PayloadKey []string `json:"payloadKey"`
	Label      string   `json:"label"`
	Mandatory  bool     `json:"mandatory"`
}

type ResponseSchemaObject struct {
	Description ResponseDescriptionSchemaObject `json:"description"`
	Code        string                          `json:"code"`
}

type ResponseDescriptionSchemaObject struct {
	Description  string                 `json:"description,omitempty"`
	ExampleValue ExampleValueDto        `json:"exampleValue,omitempty"`
	Schema       map[string]interface{} `json:"schema,omitempty"`
}

type ErrorDto struct {
	Code        int    `json:"code"`
	UserMessage string `json:"userMessage"`
}

type ExampleValueDto struct {
	Code   int        `json:"code,omitempty"`
	Errors []ErrorDto `json:"errors,omitempty"`
	Result string     `json:"result,omitempty"`
	Status string     `json:"status,omitempty"`
}

type ManifestStorage = string

const (
	ManifestStorageGit         ManifestStorage = "git"
	ManifestStorageOCIHelmRepo ManifestStorage = "helm_repo"
)

func IsGitStorage(storageType string) bool {
	return storageType == ManifestStorageGit
}

func IsHelmStorage(storageType string) bool {
	return storageType == ManifestStorageOCIHelmRepo
}

const CustomAutoScalingEnabledPathKey = "CUSTOM_AUTOSCALING_ENABLED_PATH"
const CustomAutoscalingReplicaCountPathKey = "CUSTOM_AUTOSCALING_REPLICA_COUNT_PATH"
const CustomAutoscalingMinPathKey = "CUSTOM_AUTOSCALING_MIN_PATH"
const CustomAutoscalingMaxPathKey = "CUSTOM_AUTOSCALING_MAX_PATH"<|MERGE_RESOLUTION|>--- conflicted
+++ resolved
@@ -783,7 +783,6 @@
 }
 
 type CiArtifactBean struct {
-<<<<<<< HEAD
 	Id                            int             `json:"id"`
 	Image                         string          `json:"image,notnull"`
 	ImageDigest                   string          `json:"image_digest,notnull"`
@@ -817,41 +816,11 @@
 	RegistryType            string                               `json:"registryType"`
 	RegistryName            string                               `json:"registryName"`
 	CiPipelineId            int                                  `json:"-"`
+	ComponentId             int                                  `json:"-"`
 	CredentialsSourceType   string                               `json:"-"`
 	CredentialsSourceValue  string                               `json:"-"`
-=======
-	Id                            int                       `json:"id"`
-	Image                         string                    `json:"image,notnull"`
-	ImageDigest                   string                    `json:"image_digest,notnull"`
-	MaterialInfo                  json.RawMessage           `json:"material_info"` //git material metadata json array string
-	DataSource                    string                    `json:"data_source,notnull"`
-	DeployedTime                  string                    `json:"deployed_time"`
-	Deployed                      bool                      `json:"deployed,notnull"`
-	Latest                        bool                      `json:"latest,notnull"`
-	LastSuccessfulTriggerOnParent bool                      `json:"lastSuccessfulTriggerOnParent,notnull"`
-	RunningOnParentCd             bool                      `json:"runningOnParentCd,omitempty"`
-	IsVulnerable                  bool                      `json:"vulnerable,notnull"`
-	ScanEnabled                   bool                      `json:"scanEnabled,notnull"`
-	Scanned                       bool                      `json:"scanned,notnull"`
-	WfrId                         int                       `json:"wfrId"`
-	DeployedBy                    string                    `json:"deployedBy"`
-	CiConfigureSourceType         pipelineConfig.SourceType `json:"ciConfigureSourceType"`
-	CiConfigureSourceValue        string                    `json:"ciConfigureSourceValue"`
-	ImageReleaseTags              []*repository2.ImageTag   `json:"imageReleaseTags"`
-	ImageComment                  *repository2.ImageComment `json:"imageComment"`
-	CreatedTime                   string                    `json:"createdTime"`
-	ExternalCiPipelineId          int                       `json:"-"`
-	ParentCiArtifact              int                       `json:"-"`
-	CiWorkflowId                  int                       `json:"-"`
-	RegistryType                  string                    `json:"registryType"`
-	RegistryName                  string                    `json:"registryName"`
-	CiPipelineId                  int                       `json:"-"`
-	ComponentId                   int                       `json:"-"`
-	CredentialsSourceType         string                    `json:"-"`
-	CredentialsSourceValue        string                    `json:"-"`
-	IsSuperseded                  bool                      `json:"isSuperseded"`
-	HasDuplicateImages            bool                      `json:"hasDuplicateImages"`
->>>>>>> e2d4cae9
+	IsSuperseded            bool                                 `json:"isSuperseded"`
+	HasDuplicateImages      bool                                 `json:"hasDuplicateImages"`
 }
 
 type CiArtifactResponse struct {
