--- conflicted
+++ resolved
@@ -91,7 +91,6 @@
 }
 
 type CiPipeline struct {
-<<<<<<< HEAD
 	IsManual                   bool                   `json:"isManual"`
 	DockerArgs                 map[string]string      `json:"dockerArgs"`
 	IsExternal                 bool                   `json:"isExternal"`
@@ -121,36 +120,8 @@
 	IsOffendingMandatoryPlugin *bool                  `json:"isOffendingMandatoryPlugin,omitempty"`
 	IsCITriggerBlocked         *bool                  `json:"isCITriggerBlocked,omitempty"`
 	CiBlockState               *bean2.ConsequenceDto  `json:"ciBlockState,omitempty"`
-=======
-	IsManual                 bool                   `json:"isManual"`
-	DockerArgs               map[string]string      `json:"dockerArgs"`
-	IsExternal               bool                   `json:"isExternal"`
-	ParentCiPipeline         int                    `json:"parentCiPipeline"`
-	ParentAppId              int                    `json:"parentAppId"`
-	AppId                    int                    `json:"appId"`
-	ExternalCiConfig         ExternalCiConfig       `json:"externalCiConfig"`
-	CiMaterial               []*CiMaterial          `json:"ciMaterial,omitempty" validate:"dive,min=1"`
-	Name                     string                 `json:"name,omitempty" validate:"name-component,max=100"` //name suffix of corresponding pipeline. required, unique, validation corresponding to gocd pipelineName will be applicable
-	Id                       int                    `json:"id,omitempty" `
-	Version                  string                 `json:"version,omitempty"` //matchIf token version in gocd . used for update request
-	Active                   bool                   `json:"active,omitempty"`  //pipeline is active or not
-	Deleted                  bool                   `json:"deleted,omitempty"`
-	BeforeDockerBuild        []*Task                `json:"beforeDockerBuild,omitempty" validate:"dive"`
-	AfterDockerBuild         []*Task                `json:"afterDockerBuild,omitempty" validate:"dive"`
-	BeforeDockerBuildScripts []*CiScript            `json:"beforeDockerBuildScripts,omitempty" validate:"dive"`
-	AfterDockerBuildScripts  []*CiScript            `json:"afterDockerBuildScripts,omitempty" validate:"dive"`
-	LinkedCount              int                    `json:"linkedCount"`
-	PipelineType             PipelineType           `json:"pipelineType,omitempty"`
-	ScanEnabled              bool                   `json:"scanEnabled,notnull"`
-	AppWorkflowId            int                    `json:"appWorkflowId,omitempty"`
-	PreBuildStage            *bean.PipelineStageDto `json:"preBuildStage,omitempty"`
-	PostBuildStage           *bean.PipelineStageDto `json:"postBuildStage,omitempty"`
-	TargetPlatform           string                 `json:"targetPlatform,omitempty"`
-	IsDockerConfigOverridden bool                   `json:"isDockerConfigOverridden"`
-	DockerConfigOverride     DockerConfigOverride   `json:"dockerConfigOverride,omitempty"`
-	EnvironmentId            int                    `json:"environmentId,omitempty"`
-	LastTriggeredEnvId       int                    `json:"lastTriggeredEnvId"`
->>>>>>> 931eeae1
+	EnvironmentId              int                    `json:"environmentId,omitempty"`
+	LastTriggeredEnvId         int                    `json:"lastTriggeredEnvId"`
 }
 
 type DockerConfigOverride struct {
@@ -552,13 +523,8 @@
 	HelmPackageName               string                                 `json:"helmPackageName"`
 	ChartName                     string                                 `json:"chartName"`
 	ChartBaseVersion              string                                 `json:"chartBaseVersion"`
-<<<<<<< HEAD
 	ContainerRegistryName         string                                 `json:"containerRegistryName"`
 	RepoName                      string                                 `json:"repoName"`
-=======
-	ContainerRegistryId           int                                    `json:"containerRegistryId"`
-	RepoUrl                       string                                 `json:"repoUrl"`
->>>>>>> 931eeae1
 	ManifestStorageType           string                                 `json:"manifestStorageType"`
 }
 
