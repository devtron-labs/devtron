--- conflicted
+++ resolved
@@ -527,11 +527,8 @@
 	EnvId                 int            `json:"envId,omitempty" validate:"required"`
 	DesiredDeploymentType DeploymentType `json:"desiredDeploymentType,omitempty" validate:"required"`
 	ExcludeApps           []int          `json:"excludeApps"`
-<<<<<<< HEAD
 	IncludeApps           []int          `json:"includeApps"`
 	WantToDeploy          bool           `json:"wantToDeploy"`
-=======
->>>>>>> 1521d498
 	UserId                int32          `json:"-"`
 }
 
@@ -550,15 +547,12 @@
 	DesiredDeploymentType DeploymentType            `json:"desiredDeploymentType,omitempty"`
 	SuccessfulPipelines   []*DeploymentChangeStatus `json:"successfulPipelines"`
 	FailedPipelines       []*DeploymentChangeStatus `json:"failedPipelines"`
-<<<<<<< HEAD
 	TriggeredPipelines    []*CdPipelineTrigger      `json:"triggeredPipelines"`
 }
 
 type CdPipelineTrigger struct {
 	CiArtifactId int `json:"ciArtifactId"`
 	PipelineId   int `json:"pipelineId"`
-=======
->>>>>>> 1521d498
 }
 
 type DeploymentType string
