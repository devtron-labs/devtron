/*
 * Copyright (c) 2020 Devtron Labs
 *
 * Licensed under the Apache License, Version 2.0 (the "License");
 * you may not use this file except in compliance with the License.
 * You may obtain a copy of the License at
 *
 *    http://www.apache.org/licenses/LICENSE-2.0
 *
 * Unless required by applicable law or agreed to in writing, software
 * distributed under the License is distributed on an "AS IS" BASIS,
 * WITHOUT WARRANTIES OR CONDITIONS OF ANY KIND, either express or implied.
 * See the License for the specific language governing permissions and
 * limitations under the License.
 *
 */

package bean

import (
	"encoding/json"
	bean2 "github.com/devtron-labs/devtron/api/bean"
	"github.com/devtron-labs/devtron/internal/sql/repository/helper"
	repository2 "github.com/devtron-labs/devtron/internal/sql/repository/imageTagging"
	"github.com/devtron-labs/devtron/internal/sql/repository/pipelineConfig"
	"github.com/devtron-labs/devtron/pkg/chartRepo/repository"
	"github.com/devtron-labs/devtron/pkg/pipeline/bean"
	"time"
)

const (
	LayoutISO     = "2006-01-02 15:04:05"
	LayoutUS      = "January 2, 2006 15:04:05"
	LayoutRFC3339 = "2006-01-02T15:04:05Z07:00"
)

type SourceTypeConfig struct {
	Type  pipelineConfig.SourceType `json:"type,omitempty" validate:"oneof=SOURCE_TYPE_BRANCH_FIXED SOURCE_TYPE_BRANCH_REGEX SOURCE_TYPE_TAG_ANY WEBHOOK"`
	Value string                    `json:"value,omitempty" `
	Regex string                    `json:"regex"`
}

type CreateAppDTO struct {
	Id          int                            `json:"id,omitempty" validate:"number"`
	AppName     string                         `json:"appName" validate:"name-component,max=100"`
	UserId      int32                          `json:"-"` //not exposed to UI
	Material    []*GitMaterial                 `json:"material" validate:"dive,min=1"`
	TeamId      int                            `json:"teamId,omitempty" validate:"number,required"`
	TemplateId  int                            `json:"templateId"`
	AppLabels   []*Label                       `json:"labels,omitempty" validate:"dive"`
	Description *bean2.GenericNoteResponseBean `json:"description,omitempty"`
	AppType     helper.AppType                 `json:"appType" validate:"gt=-1,lt=3"` //TODO: Change Validation if new AppType is introduced
}

type CreateMaterialDTO struct {
	Id       int            `json:"id,omitempty" validate:"number"`
	AppId    int            `json:"appId" validate:"number"`
	Material []*GitMaterial `json:"material" validate:"dive,min=1"`
	UserId   int32          `json:"-"` //not exposed to UI
}

type UpdateMaterialDTO struct {
	AppId    int          `json:"appId" validate:"number"`
	Material *GitMaterial `json:"material" validate:"dive,min=1"`
	UserId   int32        `json:"-"` //not exposed to UI
}

type GitMaterial struct {
	Name             string   `json:"name,omitempty" ` //not null, //default format pipelineGroup.AppName + "-" + inputMaterial.Name,
	Url              string   `json:"url,omitempty"`   //url of git repo
	Id               int      `json:"id,omitempty" validate:"number"`
	GitProviderId    int      `json:"gitProviderId,omitempty" validate:"gt=0"`
	CheckoutPath     string   `json:"checkoutPath" validate:"checkout-path-component"`
	FetchSubmodules  bool     `json:"fetchSubmodules"`
	IsUsedInCiConfig bool     `json:"isUsedInCiConfig"`
	FilterPattern    []string `json:"filterPattern"`
}

type CiMaterial struct {
	Source          *SourceTypeConfig `json:"source,omitempty" validate:"dive,required"`   //branch for ci
	Path            string            `json:"path,omitempty"`                              // defaults to root of git repo
	CheckoutPath    string            `json:"checkoutPath,omitempty"`                      //path where code will be checked out for single source `./` default for multiSource configured by user
	GitMaterialId   int               `json:"gitMaterialId,omitempty" validate:"required"` //id stored in db GitMaterial( foreign key)
	ScmId           string            `json:"scmId,omitempty"`                             //id of gocd object
	ScmName         string            `json:"scmName,omitempty"`
	ScmVersion      string            `json:"scmVersion,omitempty"`
	Id              int               `json:"id,omitempty"`
	GitMaterialName string            `json:"gitMaterialName"`
	IsRegex         bool              `json:"isRegex"`
}

type CiPipeline struct {
	IsManual                 bool                   `json:"isManual"`
	DockerArgs               map[string]string      `json:"dockerArgs"`
	IsExternal               bool                   `json:"isExternal"`
	ParentCiPipeline         int                    `json:"parentCiPipeline"`
	ParentAppId              int                    `json:"parentAppId"`
	AppId                    int                    `json:"appId"`
	ExternalCiConfig         ExternalCiConfig       `json:"externalCiConfig"`
	CiMaterial               []*CiMaterial          `json:"ciMaterial,omitempty" validate:"dive,min=1"`
	Name                     string                 `json:"name,omitempty" validate:"name-component,max=100"` //name suffix of corresponding pipeline. required, unique, validation corresponding to gocd pipelineName will be applicable
	Id                       int                    `json:"id,omitempty" `
	Version                  string                 `json:"version,omitempty"` //matchIf token version in gocd . used for update request
	Active                   bool                   `json:"active,omitempty"`  //pipeline is active or not
	Deleted                  bool                   `json:"deleted,omitempty"`
	BeforeDockerBuild        []*Task                `json:"beforeDockerBuild,omitempty" validate:"dive"`
	AfterDockerBuild         []*Task                `json:"afterDockerBuild,omitempty" validate:"dive"`
	BeforeDockerBuildScripts []*CiScript            `json:"beforeDockerBuildScripts,omitempty" validate:"dive"`
	AfterDockerBuildScripts  []*CiScript            `json:"afterDockerBuildScripts,omitempty" validate:"dive"`
	LinkedCount              int                    `json:"linkedCount"`
	PipelineType             PipelineType           `json:"pipelineType,omitempty"`
	ScanEnabled              bool                   `json:"scanEnabled,notnull"`
	AppWorkflowId            int                    `json:"appWorkflowId,omitempty"`
	PreBuildStage            *bean.PipelineStageDto `json:"preBuildStage,omitempty"`
	PostBuildStage           *bean.PipelineStageDto `json:"postBuildStage,omitempty"`
	TargetPlatform           string                 `json:"targetPlatform,omitempty"`
	IsDockerConfigOverridden bool                   `json:"isDockerConfigOverridden"`
	DockerConfigOverride     DockerConfigOverride   `json:"dockerConfigOverride,omitempty"`
	EnvironmentId            int                    `json:"environmentId,omitempty"`
	LastTriggeredEnvId       int                    `json:"lastTriggeredEnvId"`
	CustomTagObject          *CustomTagData         `json:"customTag,omitempty"`
	DefaultTag               []string               `json:"defaultTag,omitempty"`
}

type DockerConfigOverride struct {
	DockerRegistry   string                  `json:"dockerRegistry,omitempty"`
	DockerRepository string                  `json:"dockerRepository,omitempty"`
	CiBuildConfig    *bean.CiBuildConfigBean `json:"ciBuildConfig,omitEmpty"`
	//DockerBuildConfig *DockerBuildConfig  `json:"dockerBuildConfig,omitempty"`
}

type CiPipelineMin struct {
	Name             string       `json:"name,omitempty" validate:"name-component,max=100"` //name suffix of corresponding pipeline. required, unique, validation corresponding to gocd pipelineName will be applicable
	Id               int          `json:"id,omitempty" `
	Version          string       `json:"version,omitempty"` //matchIf token version in gocd . used for update request
	IsExternal       bool         `json:"isExternal,omitempty"`
	ParentCiPipeline int          `json:"parentCiPipeline"`
	ParentAppId      int          `json:"parentAppId"`
	PipelineType     PipelineType `json:"pipelineType,omitempty"`
	ScanEnabled      bool         `json:"scanEnabled,notnull"`
}

type CiScript struct {
	Id             int    `json:"id"`
	Index          int    `json:"index"`
	Name           string `json:"name" validate:"required"`
	Script         string `json:"script"`
	OutputLocation string `json:"outputLocation"`
}

type ExternalCiConfig struct {
	Id            int                    `json:"id"`
	WebhookUrl    string                 `json:"webhookUrl"`
	Payload       string                 `json:"payload"`
	AccessKey     string                 `json:"accessKey"`
	PayloadOption []PayloadOptionObject  `json:"payloadOption"`
	Schema        map[string]interface{} `json:"schema"`
	Responses     []ResponseSchemaObject `json:"responses"`
	ExternalCiConfigRole
}

type ExternalCiConfigRole struct {
	ProjectId             int    `json:"projectId"`
	ProjectName           string `json:"projectName"`
	EnvironmentId         string `json:"environmentId"`
	EnvironmentName       string `json:"environmentName"`
	EnvironmentIdentifier string `json:"environmentIdentifier"`
	AppId                 int    `json:"appId"`
	AppName               string `json:"appName"`
	Role                  string `json:"role"`
}

// -------------------
type PatchAction int
type PipelineType string

const (
	CREATE        PatchAction = iota
	UPDATE_SOURCE             //update value of SourceTypeConfig
	DELETE                    //delete this pipeline
	//DEACTIVATE     //pause/deactivate this pipeline
)

const (
	NORMAL   PipelineType = "NORMAL"
	LINKED   PipelineType = "LINKED"
	EXTERNAL PipelineType = "EXTERNAL"
	CI_JOB   PipelineType = "CI_JOB"
)

const (
	CASCADE_DELETE int = iota
	NON_CASCADE_DELETE
	FORCE_DELETE
)
const (
	WEBHOOK_SELECTOR_UNIQUE_ID_NAME          string = "unique id"
	WEBHOOK_SELECTOR_REPOSITORY_URL_NAME     string = "repository url"
	WEBHOOK_SELECTOR_HEADER_NAME             string = "header"
	WEBHOOK_SELECTOR_GIT_URL_NAME            string = "git url"
	WEBHOOK_SELECTOR_AUTHOR_NAME             string = "author"
	WEBHOOK_SELECTOR_DATE_NAME               string = "date"
	WEBHOOK_SELECTOR_TARGET_CHECKOUT_NAME    string = "target checkout"
	WEBHOOK_SELECTOR_SOURCE_CHECKOUT_NAME    string = "source checkout"
	WEBHOOK_SELECTOR_TARGET_BRANCH_NAME_NAME string = "target branch name"
	WEBHOOK_SELECTOR_SOURCE_BRANCH_NAME_NAME string = "source branch name"

	WEBHOOK_EVENT_MERGED_ACTION_TYPE     string = "merged"
	WEBHOOK_EVENT_NON_MERGED_ACTION_TYPE string = "non-merged"
)

type CiPatchStatus string

const (
	CI_PATCH_SUCCESS        CiPatchStatus = "Succeeded"
	CI_PATCH_FAILED         CiPatchStatus = "Failed"
	CI_PATCH_NOT_AUTHORIZED CiPatchStatus = "Not authorised"
)

type CiPatchMessage string

const (
	CI_PATCH_NOT_AUTHORIZED_MESSAGE CiPatchMessage = "You don't have permission to change branch"
	CI_PATCH_MULTI_GIT_ERROR        CiPatchMessage = "Build pipeline is connected to multiple git repositories"
	CI_PATCH_REGEX_ERROR            CiPatchMessage = "Provided branch does not match regex "
	CI_BRANCH_TYPE_ERROR            CiPatchMessage = "Branch cannot be changed for pipeline as source type is “Pull request or Tag”"
)

func (a PatchAction) String() string {
	return [...]string{"CREATE", "UPDATE_SOURCE", "DELETE", "DEACTIVATE"}[a]

}

// ----------------

type CiMaterialPatchRequest struct {
	AppId         int               `json:"appId" validate:"required"`
	EnvironmentId int               `json:"environmentId" validate:"required"`
	Source        *SourceTypeConfig `json:"source" validate:"required"`
}

<<<<<<< HEAD
type CustomTagData struct {
	TagPattern string `json:"tagPattern"`
	CounterX   int    `json:"counterX"`
=======
type CiMaterialValuePatchRequest struct {
	AppId         int `json:"appId" validate:"required"`
	EnvironmentId int `json:"environmentId" validate:"required"`
}

type CiMaterialBulkPatchRequest struct {
	AppIds        []int  `json:"appIds" validate:"required"`
	EnvironmentId int    `json:"environmentId" validate:"required"`
	Value         string `json:"value,omitempty" validate:"required"`
}

type CiMaterialBulkPatchResponse struct {
	Apps []CiMaterialPatchResponse `json:"apps"`
}

type CiMaterialPatchResponse struct {
	AppId   int            `json:"appId"`
	Status  CiPatchStatus  `json:"status"`
	Message CiPatchMessage `json:"message"`
>>>>>>> 2ecc785f
}

type CiPatchRequest struct {
	CiPipeline    *CiPipeline `json:"ciPipeline"`
	AppId         int         `json:"appId,omitempty"`
	Action        PatchAction `json:"action"`
	AppWorkflowId int         `json:"appWorkflowId,omitempty"`
	UserId        int32       `json:"-"`
	IsJob         bool        `json:"-"`
	IsCloneJob    bool        `json:"isCloneJob,omitempty"`
}

type CiRegexPatchRequest struct {
	CiPipelineMaterial []*CiPipelineMaterial `json:"ciPipelineMaterial,omitempty"`
	Id                 int                   `json:"id,omitempty" `
	AppId              int                   `json:"appId,omitempty"`
	UserId             int32                 `json:"-"`
}

type GitCiTriggerRequest struct {
	CiPipelineMaterial        CiPipelineMaterial `json:"ciPipelineMaterial" validate:"required"`
	TriggeredBy               int32              `json:"triggeredBy"`
	ExtraEnvironmentVariables map[string]string  `json:"extraEnvironmentVariables"` // extra env variables which will be used for CI
}

type GitCommit struct {
	Commit                 string //git hash
	Author                 string
	Date                   time.Time
	Message                string
	Changes                []string
	WebhookData            *WebhookData
	GitRepoUrl             string
	GitRepoName            string
	CiConfigureSourceType  pipelineConfig.SourceType
	CiConfigureSourceValue string
}

type WebhookData struct {
	Id              int               `json:"id"`
	EventActionType string            `json:"eventActionType"`
	Data            map[string]string `json:"data"`
}

type SourceType string

type CiPipelineMaterial struct {
	Id            int       `json:"Id"`
	GitMaterialId int       `json:"GitMaterialId"`
	Type          string    `json:"Type"`
	Value         string    `json:"Value"`
	Active        bool      `json:"Active"`
	GitCommit     GitCommit `json:"GitCommit"`
	GitTag        string    `json:"GitTag"`
}

type CiTriggerRequest struct {
	PipelineId          int                  `json:"pipelineId"`
	CiPipelineMaterial  []CiPipelineMaterial `json:"ciPipelineMaterials" validate:"required"`
	TriggeredBy         int32                `json:"triggeredBy"`
	InvalidateCache     bool                 `json:"invalidateCache"`
	EnvironmentId       int                  `json:"environmentId"`
	PipelineType        string               `json:"pipelineType"`
	CiArtifactLastFetch time.Time            `json:"ciArtifactLastFetch"`
}

type CiTrigger struct {
	CiMaterialId int    `json:"ciMaterialId"`
	CommitHash   string `json:"commitHash"`
}

type Material struct {
	GitMaterialId int    `json:"gitMaterialId"`
	MaterialName  string `json:"materialName"`
}

type TriggerViewCiConfig struct {
	CiGitMaterialId int           `json:"ciGitConfiguredId"`
	CiPipelines     []*CiPipeline `json:"ciPipelines,omitempty" validate:"dive"` //a pipeline will be built for each ciMaterial
	Materials       []Material    `json:"materials"`
}

type CiConfigRequest struct {
	Id                int                     `json:"id,omitempty" validate:"number"` //ciTemplateId
	AppId             int                     `json:"appId,omitempty" validate:"required,number"`
	DockerRegistry    string                  `json:"dockerRegistry,omitempty" `  //repo id example ecr mapped one-one with gocd registry entry
	DockerRepository  string                  `json:"dockerRepository,omitempty"` // example test-app-1 which is inside ecr
	CiBuildConfig     *bean.CiBuildConfigBean `json:"ciBuildConfig"`
	CiPipelines       []*CiPipeline           `json:"ciPipelines,omitempty" validate:"dive"` //a pipeline will be built for each ciMaterial
	AppName           string                  `json:"appName,omitempty"`
	Version           string                  `json:"version,omitempty"` //gocd etag used for edit purpose
	DockerRegistryUrl string                  `json:"-"`
	CiTemplateName    string                  `json:"-"`
	UserId            int32                   `json:"-"`
	Materials         []Material              `json:"materials"`
	AppWorkflowId     int                     `json:"appWorkflowId,omitempty"`
	BeforeDockerBuild []*Task                 `json:"beforeDockerBuild,omitempty" validate:"dive"`
	AfterDockerBuild  []*Task                 `json:"afterDockerBuild,omitempty" validate:"dive"`
	ScanEnabled       bool                    `json:"scanEnabled,notnull"`
	CreatedOn         time.Time               `sql:"created_on,type:timestamptz"`
	CreatedBy         int32                   `sql:"created_by,type:integer"`
	UpdatedOn         time.Time               `sql:"updated_on,type:timestamptz"`
	UpdatedBy         int32                   `sql:"updated_by,type:integer"`
	IsJob             bool                    `json:"-"`
	CiGitMaterialId   int                     `json:"ciGitConfiguredId"`
	IsCloneJob        bool                    `json:"isCloneJob,omitempty"`
}

type CiPipelineMinResponse struct {
	Id               int    `json:"id,omitempty" validate:"number"` //ciTemplateId
	AppId            int    `json:"appId,omitempty" validate:"required,number"`
	AppName          string `json:"appName,omitempty"`
	ParentCiPipeline int    `json:"parentCiPipeline"`
	ParentAppId      int    `json:"parentAppId"`
	PipelineType     string `json:"pipelineType"`
}

type TestExecutorImageProperties struct {
	ImageName string `json:"imageName,omitempty"`
	Arg       string `json:"arg,omitempty"`
	ReportDir string `json:"reportDir,omitempty"`
}

type PipelineCreateResponse struct {
	AppName string `json:"appName,omitempty"`
	AppId   int    `json:"appId,omitempty"`
}

/*
user should be able to compose multiple sequential and parallel steps for building binary.
*/
type BuildBinaryConfig struct {
	Name   string  `json:"name"`
	Stages []Stage `json:"stages"` //stages will be executed sequentially
}

type Stage struct {
	Name string `json:"name"`
	Jobs []Job  `json:"jobs"` //job will run in parallel
}

type Job struct {
	Name  string `json:"name"`
	Tasks []Task `json:"tasks"` //task will run sequentially
}

type Task struct {
	Name string   `json:"name"`
	Type string   `json:"type"` //for now ignore this input
	Cmd  string   `json:"cmd"`
	Args []string `json:"args"`
}

/*
tag git
build binary
push binary to artifact store
build docker image
push docker image
docker args
*/
type PackagingConfig struct {
}

/*
contains reference to chart and values.yaml changes for next deploy
*/
type HelmConfig struct {
}

// used for automated unit and integration test
type Test struct {
	Name    string
	Command string
}

//pipeline

type Pipeline struct {
	Environment Environment

	//Test ->
}

/*
if Environments has multiple entries then application of them will be deployed simultaneously
*/
type EnvironmentGroup struct {
	Name         string
	Environments []Environment
}

// set of unique attributes which corresponds to a cluster
// different environment of gocd and k8s cluster.
type Environment struct {
	Values string
}

type MaterialMetadata struct {
	ProgrammingLang      string
	LanguageRuntime      string
	BuildTool            string
	Executables          []string
	Profiles             map[string]string // pipeline-stage, profile
	LogDirs              map[string]string //file, log pattern
	EnvironmentVariables map[string]string
	PropertiesConfig     []PropertiesConfig
	ExposeConfig         []ServiceExposeConfig //a mocroservice can be exposed in multiple ways
	MonitoringConfig     MonitoringConfig
}

type PropertiesConfig struct {
	Name          string
	Location      string
	MountLocation string //MountLocation and Location might be same

	//figure out way to templatize the properties file
	//Vars map[string]string
}

type MonitoringConfig struct {
	port                   string
	ReadinessProbeEndpoint string
	InitialDelaySeconds    int32
	PeriodSeconds          int32
	TimeoutSeconds         int32
	SuccessThreshold       int32
	FailureThreshold       int32
	HttpHeaders            map[string]string
	TpMonitoringConf       []ThirdPartyMonitoringConfig
	//alertReceiver -> user who would receive alert with threshold
	// alert threshold
}

type ThirdPartyMonitoringConfig struct {
}

type ExposeType string
type Scheme string

const (
	EXPOSE_INTERNAL ExposeType = "clusterIp"
	EXPOSE_EXTERNAL ExposeType = "elb"
	SCHEME_HTTP     Scheme     = "http"
	SCHEME_HTTPS    Scheme     = "https"
	SCHEME_TCP      Scheme     = "tcp"
)

type ServiceExposeConfig struct {
	ExposeType  ExposeType
	Scheme      Scheme
	Port        string
	Path        string
	BackendPath string
	Host        string
}

type MaterialOperations interface {
	MaterialExists(material *GitMaterial) (bool, error)
	SaveMaterial(material *GitMaterial) error
	GenerateMaterialMetaData(material *GitMaterial) (*MaterialMetadata, error)
	ValidateMaterialMetaData(material *GitMaterial, metadata *MaterialMetadata) (bool, error)
	SaveMaterialMetaData(metadata *MaterialMetadata) error
}

// --------- cd related struct ---------
type CDMaterialMetadata struct {
	Url    string `json:"url,omitempty"`
	Branch string `json:"branch,omitempty"`
	Tag    string `json:"tag,omitempty"`
}

type CDSourceObject struct {
	Id          int                `json:"id"`
	DisplayName string             `json:"displayName"`
	Metadata    CDMaterialMetadata `json:"metadata"`
}

type CDPipelineConfigObject struct {
	Id                            int                                    `json:"id,omitempty"  validate:"number" `
	EnvironmentId                 int                                    `json:"environmentId,omitempty"  validate:"number,required" `
	EnvironmentName               string                                 `json:"environmentName,omitempty" `
	Description                   string                                 `json:"description" validate:"max=40"`
	CiPipelineId                  int                                    `json:"ciPipelineId,omitempty" validate:"number"`
	TriggerType                   pipelineConfig.TriggerType             `json:"triggerType,omitempty" validate:"oneof=AUTOMATIC MANUAL"`
	Name                          string                                 `json:"name,omitempty" validate:"name-component,max=50"` //pipelineName
	Strategies                    []Strategy                             `json:"strategies,omitempty"`
	Namespace                     string                                 `json:"namespace,omitempty"` //namespace
	AppWorkflowId                 int                                    `json:"appWorkflowId,omitempty" `
	DeploymentTemplate            chartRepoRepository.DeploymentStrategy `json:"deploymentTemplate,omitempty"` //
	PreStage                      CdStage                                `json:"preStage,omitempty"`
	PostStage                     CdStage                                `json:"postStage,omitempty"`
	PreStageConfigMapSecretNames  PreStageConfigMapSecretNames           `json:"preStageConfigMapSecretNames,omitempty"`
	PostStageConfigMapSecretNames PostStageConfigMapSecretNames          `json:"postStageConfigMapSecretNames,omitempty"`
	RunPreStageInEnv              bool                                   `json:"runPreStageInEnv,omitempty"`
	RunPostStageInEnv             bool                                   `json:"runPostStageInEnv,omitempty"`
	CdArgoSetup                   bool                                   `json:"isClusterCdActive"`
	ParentPipelineId              int                                    `json:"parentPipelineId"`
	ParentPipelineType            string                                 `json:"parentPipelineType"`
	DeploymentAppType             string                                 `json:"deploymentAppType"`
	AppName                       string                                 `json:"appName"`
	DeploymentAppDeleteRequest    bool                                   `json:"deploymentAppDeleteRequest"`
	DeploymentAppCreated          bool                                   `json:"deploymentAppCreated"`
	AppId                         int                                    `json:"appId"`
	TeamId                        int                                    `json:"-"`
	EnvironmentIdentifier         string                                 `json:"-" `
	IsVirtualEnvironment          bool                                   `json:"isVirtualEnvironment"`
	HelmPackageName               string                                 `json:"helmPackageName"`
	ChartName                     string                                 `json:"chartName"`
	ChartBaseVersion              string                                 `json:"chartBaseVersion"`
	ContainerRegistryId           int                                    `json:"containerRegistryId"`
	RepoUrl                       string                                 `json:"repoUrl"`
	ManifestStorageType           string                                 `json:"manifestStorageType"`
	PreDeployStage                *bean.PipelineStageDto                 `json:"preDeployStage,omitempty"`
	PostDeployStage               *bean.PipelineStageDto                 `json:"postDeployStage,omitempty"`
}

type PreStageConfigMapSecretNames struct {
	ConfigMaps []string `json:"configMaps"`
	Secrets    []string `json:"secrets"`
}

type PostStageConfigMapSecretNames struct {
	ConfigMaps []string `json:"configMaps"`
	Secrets    []string `json:"secrets"`
}

type CdStage struct {
	TriggerType pipelineConfig.TriggerType `json:"triggerType,omitempty"`
	Name        string                     `json:"name,omitempty"`
	Status      string                     `json:"status,omitempty"`
	Config      string                     `json:"config,omitempty"`
	//CdWorkflowId       int                        `json:"cdWorkflowId,omitempty" validate:"number"`
	//CdWorkflowRunnerId int                        `json:"cdWorkflowRunnerId,omitempty" validate:"number"`
}

type Strategy struct {
	DeploymentTemplate chartRepoRepository.DeploymentStrategy `json:"deploymentTemplate,omitempty"` //
	Config             json.RawMessage                        `json:"config,omitempty" validate:"string"`
	Default            bool                                   `json:"default"`
}

type CdPipelines struct {
	Pipelines         []*CDPipelineConfigObject `json:"pipelines,omitempty" validate:"dive"`
	AppId             int                       `json:"appId,omitempty"  validate:"number,required" `
	UserId            int32                     `json:"-"`
	AppDeleteResponse *AppDeleteResponseDTO     `json:"deleteResponse,omitempty"`
}

type AppDeleteResponseDTO struct {
	DeleteInitiated  bool   `json:"deleteInitiated"`
	ClusterReachable bool   `json:"clusterReachable"`
	ClusterName      string `json:"clusterName"`
}

type CDPatchRequest struct {
	Pipeline         *CDPipelineConfigObject `json:"pipeline,omitempty"`
	AppId            int                     `json:"appId,omitempty"`
	Action           CdPatchAction           `json:"action,omitempty"`
	UserId           int32                   `json:"-"`
	ForceDelete      bool                    `json:"-"`
	NonCascadeDelete bool                    `json:"-"`
}

type CdPatchAction int

const (
	CD_CREATE CdPatchAction = iota
	CD_DELETE               //delete this pipeline
	CD_UPDATE
	CD_DELETE_PARTIAL // Partially delete means it will only delete ACD app
)

type DeploymentAppTypeChangeRequest struct {
	EnvId                 int            `json:"envId,omitempty" validate:"required"`
	DesiredDeploymentType DeploymentType `json:"desiredDeploymentType,omitempty" validate:"required"`
	ExcludeApps           []int          `json:"excludeApps"`
	IncludeApps           []int          `json:"includeApps"`
	AutoTriggerDeployment bool           `json:"autoTriggerDeployment"`
	UserId                int32          `json:"-"`
}

type DeploymentChangeStatus struct {
	Id      int    `json:"id,omitempty"`
	AppId   int    `json:"appId,omitempty"`
	AppName string `json:"appName,omitempty"`
	EnvId   int    `json:"envId,omitempty"`
	EnvName string `json:"envName,omitempty"`
	Error   string `json:"error,omitempty"`
	Status  Status `json:"status,omitempty"`
}

type DeploymentAppTypeChangeResponse struct {
	EnvId                 int                       `json:"envId,omitempty"`
	DesiredDeploymentType DeploymentType            `json:"desiredDeploymentType,omitempty"`
	SuccessfulPipelines   []*DeploymentChangeStatus `json:"successfulPipelines"`
	FailedPipelines       []*DeploymentChangeStatus `json:"failedPipelines"`
	TriggeredPipelines    []*CdPipelineTrigger      `json:"-"` // Disabling auto-trigger until bulk trigger API is fixed
}

type CdPipelineTrigger struct {
	CiArtifactId int `json:"ciArtifactId"`
	PipelineId   int `json:"pipelineId"`
}

type DeploymentType = string

const (
	Helm                    DeploymentType = "helm"
	ArgoCd                  DeploymentType = "argo_cd"
	ManifestDownload        DeploymentType = "manifest_download"
	GitOpsWithoutDeployment DeploymentType = "git_ops_without_deployment"
)

func IsAcdApp(deploymentType string) bool {
	return deploymentType == ArgoCd
}

func IsHelmApp(deploymentType string) bool {
	return deploymentType == Helm
}

type Status string

const (
	Success         Status = "Success"
	Failed          Status = "Failed"
	INITIATED       Status = "Migration initiated"
	NOT_YET_DELETED Status = "Not yet deleted"
)

func (a CdPatchAction) String() string {
	return [...]string{"CREATE", "DELETE", "CD_UPDATE"}[a]
}

type CDPipelineViewObject struct {
	Id                 int                         `json:"id"`
	PipelineCounter    int                         `json:"pipelineCounter"`
	Environment        string                      `json:"environment"`
	Downstream         []int                       `json:"downstream"` //PipelineCounter of downstream
	Status             string                      `json:"status"`
	Message            string                      `json:"message"`
	ProgressText       string                      `json:"progress_text"`
	PipelineType       pipelineConfig.PipelineType `json:"pipelineType"`
	GitDiffUrl         string                      `json:"git_diff_url"`
	PipelineHistoryUrl string                      `json:"pipeline_history_url"` //remove
	Rollback           Rollback                    `json:"rollback"`
	Name               string                      `json:"-"`
	CDSourceObject
}

//Trigger materials in different API

type Rollback struct {
	url     string `json:"url"` //remove
	enabled bool   `json:"enabled"`
}

type CiArtifactBean struct {
	Id                            int                       `json:"id"`
	Image                         string                    `json:"image,notnull"`
	ImageDigest                   string                    `json:"image_digest,notnull"`
	MaterialInfo                  json.RawMessage           `json:"material_info"` //git material metadata json array string
	DataSource                    string                    `json:"data_source,notnull"`
	DeployedTime                  string                    `json:"deployed_time"`
	Deployed                      bool                      `json:"deployed,notnull"`
	Latest                        bool                      `json:"latest,notnull"`
	LastSuccessfulTriggerOnParent bool                      `json:"lastSuccessfulTriggerOnParent,notnull"`
	RunningOnParentCd             bool                      `json:"runningOnParentCd,omitempty"`
	IsVulnerable                  bool                      `json:"vulnerable,notnull"`
	ScanEnabled                   bool                      `json:"scanEnabled,notnull"`
	Scanned                       bool                      `json:"scanned,notnull"`
	WfrId                         int                       `json:"wfrId"`
	DeployedBy                    string                    `json:"deployedBy"`
	CiConfigureSourceType         pipelineConfig.SourceType `json:"ciConfigureSourceType"`
	CiConfigureSourceValue        string                    `json:"ciConfigureSourceValue"`
	ImageReleaseTags              []*repository2.ImageTag   `json:"imageReleaseTags"`
	ImageComment                  *repository2.ImageComment `json:"imageComment"`
}

type CiArtifactResponse struct {
	//AppId           int      `json:"app_id"`
	CdPipelineId               int              `json:"cd_pipeline_id,notnull"`
	LatestWfArtifactId         int              `json:"latest_wf_artifact_id"`
	LatestWfArtifactStatus     string           `json:"latest_wf_artifact_status"`
	CiArtifacts                []CiArtifactBean `json:"ci_artifacts,notnull"`
	TagsEditable               bool             `json:"tagsEditable"`
	AppReleaseTagNames         []string         `json:"appReleaseTagNames"` //unique list of tags exists in the app
	HideImageTaggingHardDelete bool             `json:"hideImageTaggingHardDelete"`
}

type AppLabelsDto struct {
	Labels []*Label `json:"labels" validate:"dive"`
	AppId  int      `json:"appId"`
	UserId int32    `json:"-"`
}

type AppLabelDto struct {
	Key       string `json:"key,notnull"`
	Value     string `json:"value,notnull"`
	Propagate bool   `json:"propagate,notnull"`
	AppId     int    `json:"appId,omitempty"`
	UserId    int32  `json:"-"`
}

type Label struct {
	Key       string `json:"key" validate:"required"`
	Value     string `json:"value"` // intentionally not added required tag as tag can be added without value
	Propagate bool   `json:"propagate"`
}

type AppMetaInfoDto struct {
	AppId       int                            `json:"appId"`
	AppName     string                         `json:"appName"`
	ProjectId   int                            `json:"projectId"`
	ProjectName string                         `json:"projectName"`
	CreatedBy   string                         `json:"createdBy"`
	CreatedOn   time.Time                      `json:"createdOn"`
	Active      bool                           `json:"active,notnull"`
	Labels      []*Label                       `json:"labels"`
	Description *bean2.GenericNoteResponseBean `json:"description"`
	UserId      int32                          `json:"-"`
}

type AppLabelsJsonForDeployment struct {
	Labels map[string]string `json:"appLabels"`
}

type UpdateProjectBulkAppsRequest struct {
	AppIds []int `json:"appIds"`
	TeamId int   `json:"teamId"`
	UserId int32 `json:"-"`
}

type CdBulkAction int

const (
	CD_BULK_DELETE CdBulkAction = iota
)

type CdBulkActionRequestDto struct {
	Action        CdBulkAction `json:"action"`
	EnvIds        []int        `json:"envIds"`
	AppIds        []int        `json:"appIds"`
	ProjectIds    []int        `json:"projectIds"`
	ForceDelete   bool         `json:"forceDelete"`
	CascadeDelete bool         `json:"cascadeDelete"`
	UserId        int32        `json:"-"`
}

type CdBulkActionResponseDto struct {
	PipelineName    string `json:"pipelineName"`
	AppName         string `json:"appName"`
	EnvironmentName string `json:"environmentName"`
	DeletionResult  string `json:"deletionResult,omitempty"`
}

type SchemaObject struct {
	Description string      `json:"description"`
	DataType    string      `json:"dataType"`
	Example     string      `json:"example"`
	Optional    bool        `json:"optional"`
	Child       interface{} `json:"child"`
}

type PayloadOptionObject struct {
	Key        string   `json:"key"`
	PayloadKey []string `json:"payloadKey"`
	Label      string   `json:"label"`
	Mandatory  bool     `json:"mandatory"`
}

type ResponseSchemaObject struct {
	Description ResponseDescriptionSchemaObject `json:"description"`
	Code        string                          `json:"code"`
}

type ResponseDescriptionSchemaObject struct {
	Description  string                 `json:"description,omitempty"`
	ExampleValue ExampleValueDto        `json:"exampleValue,omitempty"`
	Schema       map[string]interface{} `json:"schema,omitempty"`
}

type ErrorDto struct {
	Code        int    `json:"code"`
	UserMessage string `json:"userMessage"`
}

type ExampleValueDto struct {
	Code   int        `json:"code,omitempty"`
	Errors []ErrorDto `json:"errors,omitempty"`
	Result string     `json:"result,omitempty"`
	Status string     `json:"status,omitempty"`
}

type ManifestStorage = string

const (
	ManifestStorageGit ManifestStorage = "git"
)

func IsGitStorage(storageType string) bool {
	return storageType == ManifestStorageGit
}

const CustomAutoScalingEnabledPathKey = "CUSTOM_AUTOSCALING_ENABLED_PATH"
const CustomAutoscalingReplicaCountPathKey = "CUSTOM_AUTOSCALING_REPLICA_COUNT_PATH"
const CustomAutoscalingMinPathKey = "CUSTOM_AUTOSCALING_MIN_PATH"
const CustomAutoscalingMaxPathKey = "CUSTOM_AUTOSCALING_MAX_PATH"<|MERGE_RESOLUTION|>--- conflicted
+++ resolved
@@ -239,11 +239,11 @@
 	Source        *SourceTypeConfig `json:"source" validate:"required"`
 }
 
-<<<<<<< HEAD
 type CustomTagData struct {
 	TagPattern string `json:"tagPattern"`
 	CounterX   int    `json:"counterX"`
-=======
+}
+
 type CiMaterialValuePatchRequest struct {
 	AppId         int `json:"appId" validate:"required"`
 	EnvironmentId int `json:"environmentId" validate:"required"`
@@ -263,7 +263,6 @@
 	AppId   int            `json:"appId"`
 	Status  CiPatchStatus  `json:"status"`
 	Message CiPatchMessage `json:"message"`
->>>>>>> 2ecc785f
 }
 
 type CiPatchRequest struct {
