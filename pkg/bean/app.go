/*
 * Copyright (c) 2020 Devtron Labs
 *
 * Licensed under the Apache License, Version 2.0 (the "License");
 * you may not use this file except in compliance with the License.
 * You may obtain a copy of the License at
 *
 *    http://www.apache.org/licenses/LICENSE-2.0
 *
 * Unless required by applicable law or agreed to in writing, software
 * distributed under the License is distributed on an "AS IS" BASIS,
 * WITHOUT WARRANTIES OR CONDITIONS OF ANY KIND, either express or implied.
 * See the License for the specific language governing permissions and
 * limitations under the License.
 *
 */

package bean

import (
	"encoding/json"
	"github.com/devtron-labs/devtron/internal/sql/repository/pipelineConfig"
	"github.com/devtron-labs/devtron/pkg/chartRepo/repository"
	"github.com/devtron-labs/devtron/pkg/pipeline/bean"
	"time"
)

const (
	LayoutISO     = "2006-01-02 15:04:05"
	LayoutUS      = "January 2, 2006 15:04:05"
	LayoutRFC3339 = "2006-01-02T15:04:05Z07:00"
)

type SourceTypeConfig struct {
	Type  pipelineConfig.SourceType `json:"type,omitempty" validate:"oneof=SOURCE_TYPE_BRANCH_FIXED SOURCE_TYPE_BRANCH_REGEX SOURCE_TYPE_TAG_ANY WEBHOOK"`
	Value string                    `json:"value,omitempty" `
	Regex string                    `json:"regex"`
}

type CreateAppDTO struct {
	Id         int            `json:"id,omitempty" validate:"number"`
	AppName    string         `json:"appName" validate:"name-component,max=100"`
	UserId     int32          `json:"-"` //not exposed to UI
	Material   []*GitMaterial `json:"material" validate:"dive,min=1"`
	TeamId     int            `json:"teamId,omitempty" validate:"number,required"`
	TemplateId int            `json:"templateId"`
	AppLabels  []*Label       `json:"labels,omitempty" validate:"dive"`
}

type CreateMaterialDTO struct {
	Id       int            `json:"id,omitempty" validate:"number"`
	AppId    int            `json:"appId" validate:"number"`
	Material []*GitMaterial `json:"material" validate:"dive,min=1"`
	UserId   int32          `json:"-"` //not exposed to UI
}

type UpdateMaterialDTO struct {
	AppId    int          `json:"appId" validate:"number"`
	Material *GitMaterial `json:"material" validate:"dive,min=1"`
	UserId   int32        `json:"-"` //not exposed to UI
}

type GitMaterial struct {
	Name             string `json:"name,omitempty" ` //not null, //default format pipelineGroup.AppName + "-" + inputMaterial.Name,
	Url              string `json:"url,omitempty"`   //url of git repo
	Id               int    `json:"id,omitempty" validate:"number"`
	GitProviderId    int    `json:"gitProviderId,omitempty" validate:"gt=0"`
	CheckoutPath     string `json:"checkoutPath" validate:"checkout-path-component"`
	FetchSubmodules  bool   `json:"fetchSubmodules"`
	IsUsedInCiConfig bool   `json:"isUsedInCiConfig"`
}

type CiMaterial struct {
	Source          *SourceTypeConfig `json:"source,omitempty" validate:"dive,required"`   //branch for ci
	Path            string            `json:"path,omitempty"`                              // defaults to root of git repo
	CheckoutPath    string            `json:"checkoutPath,omitempty"`                      //path where code will be checked out for single source `./` default for multiSource configured by user
	GitMaterialId   int               `json:"gitMaterialId,omitempty" validate:"required"` //id stored in db GitMaterial( foreign key)
	ScmId           string            `json:"scmId,omitempty"`                             //id of gocd object
	ScmName         string            `json:"scmName,omitempty"`
	ScmVersion      string            `json:"scmVersion,omitempty"`
	Id              int               `json:"id,omitempty"`
	GitMaterialName string            `json:"gitMaterialName"`
	IsRegex         bool              `json:"isRegex"`
}

type CiPipeline struct {
	IsManual                 bool                   `json:"isManual"`
	DockerArgs               map[string]string      `json:"dockerArgs"`
	IsExternal               bool                   `json:"isExternal"`
	ParentCiPipeline         int                    `json:"parentCiPipeline"`
	ParentAppId              int                    `json:"parentAppId"`
	AppId                    int                    `json:"appId"`
	ExternalCiConfig         ExternalCiConfig       `json:"externalCiConfig"`
	CiMaterial               []*CiMaterial          `json:"ciMaterial,omitempty" validate:"dive,min=1"`
	Name                     string                 `json:"name,omitempty" validate:"name-component,max=100"` //name suffix of corresponding pipeline. required, unique, validation corresponding to gocd pipelineName will be applicable
	Id                       int                    `json:"id,omitempty" `
	Version                  string                 `json:"version,omitempty"` //matchIf token version in gocd . used for update request
	Active                   bool                   `json:"active,omitempty"`  //pipeline is active or not
	Deleted                  bool                   `json:"deleted,omitempty"`
	BeforeDockerBuild        []*Task                `json:"beforeDockerBuild,omitempty" validate:"dive"`
	AfterDockerBuild         []*Task                `json:"afterDockerBuild,omitempty" validate:"dive"`
	BeforeDockerBuildScripts []*CiScript            `json:"beforeDockerBuildScripts,omitempty" validate:"dive"`
	AfterDockerBuildScripts  []*CiScript            `json:"afterDockerBuildScripts,omitempty" validate:"dive"`
	LinkedCount              int                    `json:"linkedCount"`
	PipelineType             PipelineType           `json:"pipelineType,omitempty"`
	ScanEnabled              bool                   `json:"scanEnabled,notnull"`
	AppWorkflowId            int                    `json:"appWorkflowId,omitempty"`
	PreBuildStage            *bean.PipelineStageDto `json:"preBuildStage,omitempty"`
	PostBuildStage           *bean.PipelineStageDto `json:"postBuildStage,omitempty"`
	TargetPlatform           string                 `json:"targetPlatform,omitempty"`
	IsDockerConfigOverridden bool                   `json:"isDockerConfigOverridden"`
	DockerConfigOverride     DockerConfigOverride   `json:"dockerConfigOverride,omitempty"`
}

type DockerConfigOverride struct {
	DockerRegistry   string                  `json:"dockerRegistry,omitempty"`
	DockerRepository string                  `json:"dockerRepository,omitempty"`
	CiBuildConfig    *bean.CiBuildConfigBean `json:"ciBuildConfig,omitEmpty"`
	//DockerBuildConfig *DockerBuildConfig  `json:"dockerBuildConfig,omitempty"`
}

type CiPipelineMin struct {
	Name             string       `json:"name,omitempty" validate:"name-component,max=100"` //name suffix of corresponding pipeline. required, unique, validation corresponding to gocd pipelineName will be applicable
	Id               int          `json:"id,omitempty" `
	Version          string       `json:"version,omitempty"` //matchIf token version in gocd . used for update request
	IsExternal       bool         `json:"isExternal,omitempty"`
	ParentCiPipeline int          `json:"parentCiPipeline"`
	ParentAppId      int          `json:"parentAppId"`
	PipelineType     PipelineType `json:"pipelineType,omitempty"`
	ScanEnabled      bool         `json:"scanEnabled,notnull"`
}

type CiScript struct {
	Id             int    `json:"id"`
	Index          int    `json:"index"`
	Name           string `json:"name" validate:"required"`
	Script         string `json:"script"`
	OutputLocation string `json:"outputLocation"`
}

type ExternalCiConfig struct {
	Id            int                    `json:"id"`
	WebhookUrl    string                 `json:"webhookUrl"`
	Payload       string                 `json:"payload"`
	AccessKey     string                 `json:"accessKey"`
	PayloadOption []PayloadOptionObject  `json:"payloadOption"`
	Schema        map[string]interface{} `json:"schema"`
	Responses     []ResponseSchemaObject `json:"responses"`
	ExternalCiConfigRole
}

type ExternalCiConfigRole struct {
	ProjectId             int    `json:"projectId"`
	ProjectName           string `json:"projectName"`
	EnvironmentId         string `json:"environmentId"`
	EnvironmentName       string `json:"environmentName"`
	EnvironmentIdentifier string `json:"environmentIdentifier"`
	AppId                 int    `json:"appId"`
	AppName               string `json:"appName"`
	Role                  string `json:"role"`
}

// -------------------
type PatchAction int
type PipelineType string

const (
	CREATE        PatchAction = iota
	UPDATE_SOURCE             //update value of SourceTypeConfig
	DELETE                    //delete this pipeline
	//DEACTIVATE     //pause/deactivate this pipeline
)

const (
	NORMAL   PipelineType = "NORMAL"
	LINKED   PipelineType = "LINKED"
	EXTERNAL PipelineType = "EXTERNAL"
)

const (
	WEBHOOK_SELECTOR_UNIQUE_ID_NAME          string = "unique id"
	WEBHOOK_SELECTOR_REPOSITORY_URL_NAME     string = "repository url"
	WEBHOOK_SELECTOR_HEADER_NAME             string = "header"
	WEBHOOK_SELECTOR_GIT_URL_NAME            string = "git url"
	WEBHOOK_SELECTOR_AUTHOR_NAME             string = "author"
	WEBHOOK_SELECTOR_DATE_NAME               string = "date"
	WEBHOOK_SELECTOR_TARGET_CHECKOUT_NAME    string = "target checkout"
	WEBHOOK_SELECTOR_SOURCE_CHECKOUT_NAME    string = "source checkout"
	WEBHOOK_SELECTOR_TARGET_BRANCH_NAME_NAME string = "target branch name"
	WEBHOOK_SELECTOR_SOURCE_BRANCH_NAME_NAME string = "source branch name"

	WEBHOOK_EVENT_MERGED_ACTION_TYPE     string = "merged"
	WEBHOOK_EVENT_NON_MERGED_ACTION_TYPE string = "non-merged"
)

func (a PatchAction) String() string {
	return [...]string{"CREATE", "UPDATE_SOURCE", "DELETE", "DEACTIVATE"}[a]

}

// ----------------
type CiPatchRequest struct {
	CiPipeline    *CiPipeline `json:"ciPipeline"`
	AppId         int         `json:"appId,omitempty"`
	Action        PatchAction `json:"action"`
	AppWorkflowId int         `json:"appWorkflowId,omitempty"`
	UserId        int32       `json:"-"`
}

type CiRegexPatchRequest struct {
	CiPipelineMaterial []*CiPipelineMaterial `json:"ciPipelineMaterial,omitempty"`
	Id                 int                   `json:"id,omitempty" `
	AppId              int                   `json:"appId,omitempty"`
	UserId             int32                 `json:"-"`
}

type GitCiTriggerRequest struct {
	CiPipelineMaterial        CiPipelineMaterial `json:"ciPipelineMaterial" validate:"required"`
	TriggeredBy               int32              `json:"triggeredBy"`
	ExtraEnvironmentVariables map[string]string  `json:"extraEnvironmentVariables"` // extra env variables which will be used for CI
}

type GitCommit struct {
	Commit                 string //git hash
	Author                 string
	Date                   time.Time
	Message                string
	Changes                []string
	WebhookData            *WebhookData
	GitRepoUrl             string
	GitRepoName            string
	CiConfigureSourceType  pipelineConfig.SourceType
	CiConfigureSourceValue string
}

type WebhookData struct {
	Id              int               `json:"id"`
	EventActionType string            `json:"eventActionType"`
	Data            map[string]string `json:"data"`
}

type SourceType string

type CiPipelineMaterial struct {
	Id            int       `json:"Id"`
	GitMaterialId int       `json:"GitMaterialId"`
	Type          string    `json:"Type"`
	Value         string    `json:"Value"`
	Active        bool      `json:"Active"`
	GitCommit     GitCommit `json:"GitCommit"`
	GitTag        string    `json:"GitTag"`
}

type CiTriggerRequest struct {
	PipelineId         int                  `json:"pipelineId"`
	CiPipelineMaterial []CiPipelineMaterial `json:"ciPipelineMaterials" validate:"required"`
	TriggeredBy        int32                `json:"triggeredBy"`
	InvalidateCache    bool                 `json:"invalidateCache"`
}

type CiTrigger struct {
	CiMaterialId int    `json:"ciMaterialId"`
	CommitHash   string `json:"commitHash"`
}

type Material struct {
	GitMaterialId int    `json:"gitMaterialId"`
	MaterialName  string `json:"materialName"`
}

type CiConfigRequest struct {
	Id                int                     `json:"id,omitempty" validate:"number"` //ciTemplateId
	AppId             int                     `json:"appId,omitempty" validate:"required,number"`
	DockerRegistry    string                  `json:"dockerRegistry,omitempty" `  //repo id example ecr mapped one-one with gocd registry entry
	DockerRepository  string                  `json:"dockerRepository,omitempty"` // example test-app-1 which is inside ecr
	CiBuildConfig     *bean.CiBuildConfigBean `json:"ciBuildConfig"`
	CiPipelines       []*CiPipeline           `json:"ciPipelines,omitempty" validate:"dive"` //a pipeline will be built for each ciMaterial
	AppName           string                  `json:"appName,omitempty"`
	Version           string                  `json:"version,omitempty"` //gocd etag used for edit purpose
	DockerRegistryUrl string                  `json:"-"`
	CiTemplateName    string                  `json:"-"`
	UserId            int32                   `json:"-"`
	Materials         []Material              `json:"materials"`
	AppWorkflowId     int                     `json:"appWorkflowId,omitempty"`
	BeforeDockerBuild []*Task                 `json:"beforeDockerBuild,omitempty" validate:"dive"`
	AfterDockerBuild  []*Task                 `json:"afterDockerBuild,omitempty" validate:"dive"`
	ScanEnabled       bool                    `json:"scanEnabled,notnull"`
	CreatedOn         time.Time               `sql:"created_on,type:timestamptz"`
	CreatedBy         int32                   `sql:"created_by,type:integer"`
	UpdatedOn         time.Time               `sql:"updated_on,type:timestamptz"`
	UpdatedBy         int32                   `sql:"updated_by,type:integer"`
}

type TestExecutorImageProperties struct {
	ImageName string `json:"imageName,omitempty"`
	Arg       string `json:"arg,omitempty"`
	ReportDir string `json:"reportDir,omitempty"`
}

type PipelineCreateResponse struct {
	AppName string `json:"appName,omitempty"`
	AppId   int    `json:"appId,omitempty"`
}

/*
user should be able to compose multiple sequential and parallel steps for building binary.
*/
type BuildBinaryConfig struct {
	Name   string  `json:"name"`
	Stages []Stage `json:"stages"` //stages will be executed sequentially
}

type Stage struct {
	Name string `json:"name"`
	Jobs []Job  `json:"jobs"` //job will run in parallel
}

type Job struct {
	Name  string `json:"name"`
	Tasks []Task `json:"tasks"` //task will run sequentially
}

type Task struct {
	Name string   `json:"name"`
	Type string   `json:"type"` //for now ignore this input
	Cmd  string   `json:"cmd"`
	Args []string `json:"args"`
}

/*
tag git
build binary
push binary to artifact store
build docker image
push docker image
docker args
*/
type PackagingConfig struct {
}

/*
contains reference to chart and values.yaml changes for next deploy
*/
type HelmConfig struct {
}

// used for automated unit and integration test
type Test struct {
	Name    string
	Command string
}

//pipeline

type Pipeline struct {
	Environment Environment

	//Test ->
}

/*
if Environments has multiple entries then application of them will be deployed simultaneously
*/
type EnvironmentGroup struct {
	Name         string
	Environments []Environment
}

// set of unique attributes which corresponds to a cluster
// different environment of gocd and k8s cluster.
type Environment struct {
	Values string
}

type MaterialMetadata struct {
	ProgrammingLang      string
	LanguageRuntime      string
	BuildTool            string
	Executables          []string
	Profiles             map[string]string // pipeline-stage, profile
	LogDirs              map[string]string //file, log pattern
	EnvironmentVariables map[string]string
	PropertiesConfig     []PropertiesConfig
	ExposeConfig         []ServiceExposeConfig //a mocroservice can be exposed in multiple ways
	MonitoringConfig     MonitoringConfig
}

type PropertiesConfig struct {
	Name          string
	Location      string
	MountLocation string //MountLocation and Location might be same

	//figure out way to templatize the properties file
	//Vars map[string]string
}

type MonitoringConfig struct {
	port                   string
	ReadinessProbeEndpoint string
	InitialDelaySeconds    int32
	PeriodSeconds          int32
	TimeoutSeconds         int32
	SuccessThreshold       int32
	FailureThreshold       int32
	HttpHeaders            map[string]string
	TpMonitoringConf       []ThirdPartyMonitoringConfig
	//alertReceiver -> user who would receive alert with threshold
	// alert threshold
}

type ThirdPartyMonitoringConfig struct {
}

type ExposeType string
type Scheme string

const (
	EXPOSE_INTERNAL ExposeType = "clusterIp"
	EXPOSE_EXTERNAL ExposeType = "elb"
	SCHEME_HTTP     Scheme     = "http"
	SCHEME_HTTPS    Scheme     = "https"
	SCHEME_TCP      Scheme     = "tcp"
)

type ServiceExposeConfig struct {
	ExposeType  ExposeType
	Scheme      Scheme
	Port        string
	Path        string
	BackendPath string
	Host        string
}

type MaterialOperations interface {
	MaterialExists(material *GitMaterial) (bool, error)
	SaveMaterial(material *GitMaterial) error
	GenerateMaterialMetaData(material *GitMaterial) (*MaterialMetadata, error)
	ValidateMaterialMetaData(material *GitMaterial, metadata *MaterialMetadata) (bool, error)
	SaveMaterialMetaData(metadata *MaterialMetadata) error
}

// --------- cd related struct ---------
type CDMaterialMetadata struct {
	Url    string `json:"url,omitempty"`
	Branch string `json:"branch,omitempty"`
	Tag    string `json:"tag,omitempty"`
}

type CDSourceObject struct {
	Id          int                `json:"id"`
	DisplayName string             `json:"displayName"`
	Metadata    CDMaterialMetadata `json:"metadata"`
}

type CDPipelineConfigObject struct {
	Id                            int                                    `json:"id,omitempty"  validate:"number" `
	EnvironmentId                 int                                    `json:"environmentId,omitempty"  validate:"number,required" `
	EnvironmentName               string                                 `json:"environmentName,omitempty" `
	CiPipelineId                  int                                    `json:"ciPipelineId,omitempty" validate:"number"`
	TriggerType                   pipelineConfig.TriggerType             `json:"triggerType,omitempty" validate:"oneof=AUTOMATIC MANUAL"`
	Name                          string                                 `json:"name,omitempty" validate:"name-component,max=50"` //pipelineName
	Strategies                    []Strategy                             `json:"strategies,omitempty"`
	Namespace                     string                                 `json:"namespace,omitempty" validate:"name-space-component,max=50"` //namespace
	AppWorkflowId                 int                                    `json:"appWorkflowId,omitempty" `
	DeploymentTemplate            chartRepoRepository.DeploymentStrategy `json:"deploymentTemplate,omitempty"` //
	PreStage                      CdStage                                `json:"preStage"`
	PostStage                     CdStage                                `json:"postStage"`
	PreStageConfigMapSecretNames  PreStageConfigMapSecretNames           `json:"preStageConfigMapSecretNames"`
	PostStageConfigMapSecretNames PostStageConfigMapSecretNames          `json:"postStageConfigMapSecretNames"`
	RunPreStageInEnv              bool                                   `json:"runPreStageInEnv"`
	RunPostStageInEnv             bool                                   `json:"runPostStageInEnv"`
	CdArgoSetup                   bool                                   `json:"isClusterCdActive"`
	ParentPipelineId              int                                    `json:"parentPipelineId"`
	ParentPipelineType            string                                 `json:"parentPipelineType"`
	DeploymentAppType             string                                 `json:"deploymentAppType"`
	AppName                       string                                 `json:"appName"`
<<<<<<< HEAD
	AppId                         int                                    `json:"appId"`
=======
	DeploymentAppDeleteRequest    bool                                   `json:"deploymentAppDeleteRequest"`
	DeploymentAppCreated          bool                                   `json:"deploymentAppCreated"`
>>>>>>> 41f7e131
	//Downstream         []int                             `json:"downstream"` //PipelineCounter of downstream	(for future reference only)
}

type PreStageConfigMapSecretNames struct {
	ConfigMaps []string `json:"configMaps"`
	Secrets    []string `json:"secrets"`
}

type PostStageConfigMapSecretNames struct {
	ConfigMaps []string `json:"configMaps"`
	Secrets    []string `json:"secrets"`
}

type CdStage struct {
	TriggerType pipelineConfig.TriggerType `json:"triggerType,omitempty"`
	Name        string                     `json:"name,omitempty"`
	Status      string                     `json:"status,omitempty"`
	Config      string                     `json:"config,omitempty"`
	//CdWorkflowId       int                        `json:"cdWorkflowId,omitempty" validate:"number"`
	//CdWorkflowRunnerId int                        `json:"cdWorkflowRunnerId,omitempty" validate:"number"`
}

type Strategy struct {
	DeploymentTemplate chartRepoRepository.DeploymentStrategy `json:"deploymentTemplate,omitempty"` //
	Config             json.RawMessage                        `json:"config,omitempty" validate:"string"`
	Default            bool                                   `json:"default"`
}

type CdPipelines struct {
	Pipelines []*CDPipelineConfigObject `json:"pipelines,omitempty" validate:"dive"`
	AppId     int                       `json:"appId,omitempty"  validate:"number,required" `
	UserId    int32                     `json:"-"`
}

type CDPatchRequest struct {
	Pipeline    *CDPipelineConfigObject `json:"pipeline,omitempty"`
	AppId       int                     `json:"appId,omitempty"`
	Action      CdPatchAction           `json:"action,omitempty"`
	UserId      int32                   `json:"-"`
	ForceDelete bool                    `json:"-"`
}

type CdPatchAction int

const (
	CD_CREATE CdPatchAction = iota
	CD_DELETE               //delete this pipeline
	CD_UPDATE
	CD_DELETE_PARTIAL // Partially delete means it will only delete ACD app
)

type DeploymentAppTypeChangeRequest struct {
	EnvId                 int            `json:"envId,omitempty" validate:"required"`
	DesiredDeploymentType DeploymentType `json:"desiredDeploymentType,omitempty" validate:"required"`
	ExcludeApps           []int          `json:"excludeApps"`
	IncludeApps           []int          `json:"includeApps"`
	AutoTriggerDeployment bool           `json:"autoTriggerDeployment"`
	UserId                int32          `json:"-"`
}

type DeploymentChangeStatus struct {
	Id      int    `json:"id,omitempty"`
	AppId   int    `json:"appId,omitempty"`
	AppName string `json:"appName,omitempty"`
	EnvId   int    `json:"envId,omitempty"`
	EnvName string `json:"envName,omitempty"`
	Error   string `json:"error,omitempty"`
	Status  Status `json:"status,omitempty"`
}

type DeploymentAppTypeChangeResponse struct {
	EnvId                 int                       `json:"envId,omitempty"`
	DesiredDeploymentType DeploymentType            `json:"desiredDeploymentType,omitempty"`
	SuccessfulPipelines   []*DeploymentChangeStatus `json:"successfulPipelines"`
	FailedPipelines       []*DeploymentChangeStatus `json:"failedPipelines"`
	TriggeredPipelines    []*CdPipelineTrigger      `json:"triggeredPipelines"`
}

type CdPipelineTrigger struct {
	CiArtifactId int `json:"ciArtifactId"`
	PipelineId   int `json:"pipelineId"`
}

type DeploymentType string

const (
	Helm   DeploymentType = "helm"
	ArgoCd DeploymentType = "argo_cd"
)

type Status string

const (
	Success Status = "Success"
	Failed  Status = "Failed"
)

func (a CdPatchAction) String() string {
	return [...]string{"CREATE", "DELETE", "CD_UPDATE"}[a]
}

type CDPipelineViewObject struct {
	Id                 int                         `json:"id"`
	PipelineCounter    int                         `json:"pipelineCounter"`
	Environment        string                      `json:"environment"`
	Downstream         []int                       `json:"downstream"` //PipelineCounter of downstream
	Status             string                      `json:"status"`
	Message            string                      `json:"message"`
	ProgressText       string                      `json:"progress_text"`
	PipelineType       pipelineConfig.PipelineType `json:"pipelineType"`
	GitDiffUrl         string                      `json:"git_diff_url"`
	PipelineHistoryUrl string                      `json:"pipeline_history_url"` //remove
	Rollback           Rollback                    `json:"rollback"`
	Name               string                      `json:"-"`
	CDSourceObject
}

//Trigger materials in different API

type Rollback struct {
	url     string `json:"url"` //remove
	enabled bool   `json:"enabled"`
}

type CiArtifactBean struct {
	Id                            int             `json:"id"`
	Image                         string          `json:"image,notnull"`
	ImageDigest                   string          `json:"image_digest,notnull"`
	MaterialInfo                  json.RawMessage `json:"material_info"` //git material metadata json array string
	DataSource                    string          `json:"data_source,notnull"`
	DeployedTime                  string          `json:"deployed_time"`
	Deployed                      bool            `json:"deployed,notnull"`
	Latest                        bool            `json:"latest,notnull"`
	LastSuccessfulTriggerOnParent bool            `json:"lastSuccessfulTriggerOnParent,notnull"`
	RunningOnParentCd             bool            `json:"runningOnParentCd,omitempty"`
	IsVulnerable                  bool            `json:"vulnerable,notnull"`
	ScanEnabled                   bool            `json:"scanEnabled,notnull"`
	Scanned                       bool            `json:"scanned,notnull"`
	WfrId                         int             `json:"wfrId"`
	DeployedBy                    string          `json:"deployedBy"`
}

type CiArtifactResponse struct {
	//AppId           int      `json:"app_id"`
	CdPipelineId           int              `json:"cd_pipeline_id,notnull"`
	LatestWfArtifactId     int              `json:"latest_wf_artifact_id"`
	LatestWfArtifactStatus string           `json:"latest_wf_artifact_status"`
	CiArtifacts            []CiArtifactBean `json:"ci_artifacts,notnull"`
}

type AppLabelsDto struct {
	Labels []*Label `json:"labels" validate:"dive"`
	AppId  int      `json:"appId"`
	UserId int32    `json:"-"`
}

type AppLabelDto struct {
	Key       string `json:"key,notnull"`
	Value     string `json:"value,notnull"`
	Propagate bool   `json:"propagate,notnull"`
	AppId     int    `json:"appId,omitempty"`
	UserId    int32  `json:"-"`
}

type Label struct {
	Key       string `json:"key" validate:"required"`
	Value     string `json:"value" validate:"required"`
	Propagate bool   `json:"propagate"`
}

type AppMetaInfoDto struct {
	AppId       int       `json:"appId"`
	AppName     string    `json:"appName"`
	ProjectId   int       `json:"projectId"`
	ProjectName string    `json:"projectName"`
	CreatedBy   string    `json:"createdBy"`
	CreatedOn   time.Time `json:"createdOn"`
	Active      bool      `json:"active,notnull"`
	Labels      []*Label  `json:"labels"`
	UserId      int32     `json:"-"`
}

type AppLabelsJsonForDeployment struct {
	Labels map[string]string `json:"appLabels"`
}

type UpdateProjectBulkAppsRequest struct {
	AppIds []int `json:"appIds"`
	TeamId int   `json:"teamId"`
	UserId int32 `json:"-"`
}

type CdBulkAction int

const (
	CD_BULK_DELETE CdBulkAction = iota
)

type CdBulkActionRequestDto struct {
	Action      CdBulkAction `json:"action"`
	EnvIds      []int        `json:"envIds"`
	AppIds      []int        `json:"appIds"`
	ProjectIds  []int        `json:"projectIds"`
	ForceDelete bool         `json:"forceDelete"`
	UserId      int32        `json:"-"`
}

type CdBulkActionResponseDto struct {
	PipelineName    string `json:"pipelineName"`
	AppName         string `json:"appName"`
	EnvironmentName string `json:"environmentName"`
	DeletionResult  string `json:"deletionResult,omitempty"`
}

type SchemaObject struct {
	Description string      `json:"description"`
	DataType    string      `json:"dataType"`
	Example     string      `json:"example"`
	Optional    bool        `json:"optional"`
	Child       interface{} `json:"child"`
}

type PayloadOptionObject struct {
	Key        string   `json:"key"`
	PayloadKey []string `json:"payloadKey"`
	Label      string   `json:"label"`
	Mandatory  bool     `json:"mandatory"`
}

type ResponseSchemaObject struct {
	Description ResponseDescriptionSchemaObject `json:"description"`
	Code        string                          `json:"code"`
}

type ResponseDescriptionSchemaObject struct {
	Description  string                 `json:"description,omitempty"`
	ExampleValue ExampleValueDto        `json:"exampleValue,omitempty"`
	Schema       map[string]interface{} `json:"schema,omitempty"`
}

type ErrorDto struct {
	Code        int    `json:"code"`
	UserMessage string `json:"userMessage"`
}

type ExampleValueDto struct {
	Code   int        `json:"code,omitempty"`
	Errors []ErrorDto `json:"errors,omitempty"`
	Result string     `json:"result,omitempty"`
	Status string     `json:"status,omitempty"`
}

const CustomAutoScalingEnabledPathKey = "CUSTOM_AUTOSCALING_ENABLED_PATH"
const CustomAutoscalingReplicaCountPathKey = "CUSTOM_AUTOSCALING_REPLICA_COUNT_PATH"
const CustomAutoscalingMinPathKey = "CUSTOM_AUTOSCALING_MIN_PATH"
const CustomAutoscalingMaxPathKey = "CUSTOM_AUTOSCALING_MAX_PATH"<|MERGE_RESOLUTION|>--- conflicted
+++ resolved
@@ -474,12 +474,9 @@
 	ParentPipelineType            string                                 `json:"parentPipelineType"`
 	DeploymentAppType             string                                 `json:"deploymentAppType"`
 	AppName                       string                                 `json:"appName"`
-<<<<<<< HEAD
 	AppId                         int                                    `json:"appId"`
-=======
 	DeploymentAppDeleteRequest    bool                                   `json:"deploymentAppDeleteRequest"`
 	DeploymentAppCreated          bool                                   `json:"deploymentAppCreated"`
->>>>>>> 41f7e131
 	//Downstream         []int                             `json:"downstream"` //PipelineCounter of downstream	(for future reference only)
 }
 
