--- conflicted
+++ resolved
@@ -649,15 +649,11 @@
 	ChildPipelineId               int                                    `json:"childPipelineId"`
 	IsDigestEnforcedForPipeline   bool                                   `json:"isDigestEnforcedForPipeline"`
 	IsDigestEnforcedForEnv        bool                                   `json:"isDigestEnforcedForEnv"`
-<<<<<<< HEAD
-	// TODO Asutosh: default tag does not work. Need to check
-	ReleaseMode string `json:"releaseMode" default:"create" validate:"oneof=link create"`
-=======
 	ApplicationObjectClusterId    int                                    `json:"applicationObjectClusterId"` //ACDAppClusterId
 	ApplicationObjectNamespace    string                                 `json:"applicationObjectNamespace"` //ACDAppNamespace
 	DeploymentAppName             string                                 `json:"deploymentAppName"`
-	ReleaseMode                   string                                 `json:"releaseMode" validate:"oneof=create"`
->>>>>>> 190bebd5
+	// TODO Asutosh: default tag does not work. Need to check
+	ReleaseMode string `json:"releaseMode" default:"create" validate:"oneof=link create"`
 }
 
 type CDPipelineAddType string
