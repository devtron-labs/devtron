/*
 * Copyright (c) 2020 Devtron Labs
 *
 * Licensed under the Apache License, Version 2.0 (the "License");
 * you may not use this file except in compliance with the License.
 * You may obtain a copy of the License at
 *
 *    http://www.apache.org/licenses/LICENSE-2.0
 *
 * Unless required by applicable law or agreed to in writing, software
 * distributed under the License is distributed on an "AS IS" BASIS,
 * WITHOUT WARRANTIES OR CONDITIONS OF ANY KIND, either express or implied.
 * See the License for the specific language governing permissions and
 * limitations under the License.
 *
 */

package bean

import (
	"encoding/json"
	bean3 "github.com/devtron-labs/devtron/api/bean"
	"github.com/devtron-labs/devtron/enterprise/pkg/resourceFilter"
	"github.com/devtron-labs/devtron/internal/sql/repository/helper"
	repository2 "github.com/devtron-labs/devtron/internal/sql/repository/imageTagging"
	"github.com/devtron-labs/devtron/internal/sql/repository/pipelineConfig"
	"github.com/devtron-labs/devtron/pkg/chartRepo/repository"
	bean2 "github.com/devtron-labs/devtron/pkg/globalPolicy/bean"
	"github.com/devtron-labs/devtron/pkg/pipeline/bean"
	"time"
)

const (
	LayoutISO             = "2006-01-02 15:04:05"
	LayoutUS              = "January 2, 2006 15:04:05"
	LayoutRFC3339         = "2006-01-02T15:04:05Z07:00"
	LayoutDDMMYY_HHMM12hr = "2 January,2006 15.04PM"
)

type SourceTypeConfig struct {
	Type  pipelineConfig.SourceType `json:"type,omitempty" validate:"oneof=SOURCE_TYPE_BRANCH_FIXED SOURCE_TYPE_BRANCH_REGEX SOURCE_TYPE_TAG_ANY WEBHOOK"`
	Value string                    `json:"value,omitempty" `
	Regex string                    `json:"regex"`
}

type CreateAppDTO struct {
	Id          int                            `json:"id,omitempty" validate:"number"`
	AppName     string                         `json:"appName" validate:"name-component,max=100"`
	Description string                         `json:"description"`
	UserId      int32                          `json:"-"` //not exposed to UI
	Material    []*GitMaterial                 `json:"material" validate:"dive,min=1"`
	TeamId      int                            `json:"teamId,omitempty" validate:"number,required"`
	TemplateId  int                            `json:"templateId"`
	AppLabels   []*Label                       `json:"labels,omitempty" validate:"dive"`
	GenericNote *bean3.GenericNoteResponseBean `json:"genericNote,omitempty"`
	AppType     helper.AppType                 `json:"appType" validate:"gt=-1,lt=3"` //TODO: Change Validation if new AppType is introduced
}

type CreateMaterialDTO struct {
	Id       int            `json:"id,omitempty" validate:"number"`
	AppId    int            `json:"appId" validate:"number"`
	Material []*GitMaterial `json:"material" validate:"dive,min=1"`
	UserId   int32          `json:"-"` //not exposed to UI
}

type UpdateMaterialDTO struct {
	AppId    int          `json:"appId" validate:"number"`
	Material *GitMaterial `json:"material" validate:"dive,min=1"`
	UserId   int32        `json:"-"` //not exposed to UI
}

type GitMaterial struct {
	Name             string   `json:"name,omitempty" ` //not null, //default format pipelineGroup.AppName + "-" + inputMaterial.Name,
	Url              string   `json:"url,omitempty"`   //url of git repo
	Id               int      `json:"id,omitempty" validate:"number"`
	GitProviderId    int      `json:"gitProviderId,omitempty" validate:"gt=0"`
	CheckoutPath     string   `json:"checkoutPath" validate:"checkout-path-component"`
	FetchSubmodules  bool     `json:"fetchSubmodules"`
	IsUsedInCiConfig bool     `json:"isUsedInCiConfig"`
	FilterPattern    []string `json:"filterPattern"`
}

type CiMaterial struct {
	Source          *SourceTypeConfig `json:"source,omitempty" validate:"dive,required"`   //branch for ci
	Path            string            `json:"path,omitempty"`                              // defaults to root of git repo
	CheckoutPath    string            `json:"checkoutPath,omitempty"`                      //path where code will be checked out for single source `./` default for multiSource configured by user
	GitMaterialId   int               `json:"gitMaterialId,omitempty" validate:"required"` //id stored in db GitMaterial( foreign key)
	ScmId           string            `json:"scmId,omitempty"`                             //id of gocd object
	ScmName         string            `json:"scmName,omitempty"`
	ScmVersion      string            `json:"scmVersion,omitempty"`
	Id              int               `json:"id,omitempty"`
	GitMaterialName string            `json:"gitMaterialName"`
	IsRegex         bool              `json:"isRegex"`
}

type CiPipeline struct {
	IsManual                   bool                   `json:"isManual"`
	DockerArgs                 map[string]string      `json:"dockerArgs"`
	IsExternal                 bool                   `json:"isExternal"`
	ParentCiPipeline           int                    `json:"parentCiPipeline"`
	ParentAppId                int                    `json:"parentAppId"`
	AppId                      int                    `json:"appId"`
	ExternalCiConfig           ExternalCiConfig       `json:"externalCiConfig"`
	CiMaterial                 []*CiMaterial          `json:"ciMaterial,omitempty" validate:"dive,min=1"`
	Name                       string                 `json:"name,omitempty" validate:"name-component,max=100"` //name suffix of corresponding pipeline. required, unique, validation corresponding to gocd pipelineName will be applicable
	Id                         int                    `json:"id,omitempty" `
	Version                    string                 `json:"version,omitempty"` //matchIf token version in gocd . used for update request
	Active                     bool                   `json:"active,omitempty"`  //pipeline is active or not
	Deleted                    bool                   `json:"deleted,omitempty"`
	BeforeDockerBuild          []*Task                `json:"beforeDockerBuild,omitempty" validate:"dive"`
	AfterDockerBuild           []*Task                `json:"afterDockerBuild,omitempty" validate:"dive"`
	BeforeDockerBuildScripts   []*CiScript            `json:"beforeDockerBuildScripts,omitempty" validate:"dive"`
	AfterDockerBuildScripts    []*CiScript            `json:"afterDockerBuildScripts,omitempty" validate:"dive"`
	LinkedCount                int                    `json:"linkedCount"`
	PipelineType               PipelineType           `json:"pipelineType,omitempty"`
	ScanEnabled                bool                   `json:"scanEnabled,notnull"`
	AppWorkflowId              int                    `json:"appWorkflowId,omitempty"`
	PreBuildStage              *bean.PipelineStageDto `json:"preBuildStage,omitempty"`
	PostBuildStage             *bean.PipelineStageDto `json:"postBuildStage,omitempty"`
	TargetPlatform             string                 `json:"targetPlatform,omitempty"`
	IsDockerConfigOverridden   bool                   `json:"isDockerConfigOverridden"`
	DockerConfigOverride       DockerConfigOverride   `json:"dockerConfigOverride,omitempty"`
	IsOffendingMandatoryPlugin *bool                  `json:"isOffendingMandatoryPlugin,omitempty"`
	IsCITriggerBlocked         *bool                  `json:"isCITriggerBlocked,omitempty"`
	CiBlockState               *bean2.ConsequenceDto  `json:"ciBlockState,omitempty"`
	EnvironmentId              int                    `json:"environmentId,omitempty"`
	LastTriggeredEnvId         int                    `json:"lastTriggeredEnvId"`
	CustomTagObject            *CustomTagData         `json:"customTag,omitempty"`
	DefaultTag                 []string               `json:"defaultTag,omitempty"`
}

type DockerConfigOverride struct {
	DockerRegistry   string                  `json:"dockerRegistry,omitempty"`
	DockerRepository string                  `json:"dockerRepository,omitempty"`
	CiBuildConfig    *bean.CiBuildConfigBean `json:"ciBuildConfig,omitEmpty"`
	//DockerBuildConfig *DockerBuildConfig  `json:"dockerBuildConfig,omitempty"`
}

type CiPipelineMin struct {
	Name             string       `json:"name,omitempty" validate:"name-component,max=100"` //name suffix of corresponding pipeline. required, unique, validation corresponding to gocd pipelineName will be applicable
	Id               int          `json:"id,omitempty" `
	Version          string       `json:"version,omitempty"` //matchIf token version in gocd . used for update request
	IsExternal       bool         `json:"isExternal,omitempty"`
	ParentCiPipeline int          `json:"parentCiPipeline"`
	ParentAppId      int          `json:"parentAppId"`
	PipelineType     PipelineType `json:"pipelineType,omitempty"`
	ScanEnabled      bool         `json:"scanEnabled,notnull"`
}

type CiScript struct {
	Id             int    `json:"id"`
	Index          int    `json:"index"`
	Name           string `json:"name" validate:"required"`
	Script         string `json:"script"`
	OutputLocation string `json:"outputLocation"`
}

type ExternalCiConfig struct {
	Id            int                    `json:"id"`
	WebhookUrl    string                 `json:"webhookUrl"`
	Payload       string                 `json:"payload"`
	AccessKey     string                 `json:"accessKey"`
	PayloadOption []PayloadOptionObject  `json:"payloadOption"`
	Schema        map[string]interface{} `json:"schema"`
	Responses     []ResponseSchemaObject `json:"responses"`
	ExternalCiConfigRole
}

type ExternalCiConfigRole struct {
	ProjectId             int    `json:"projectId"`
	ProjectName           string `json:"projectName"`
	EnvironmentId         string `json:"environmentId"`
	EnvironmentName       string `json:"environmentName"`
	EnvironmentIdentifier string `json:"environmentIdentifier"`
	AppId                 int    `json:"appId"`
	AppName               string `json:"appName"`
	Role                  string `json:"role"`
}

// -------------------
type PatchAction int
type PipelineType string

const (
	CREATE          PatchAction = iota
	UPDATE_PIPELINE             //update pipeline
	DELETE                      //delete this pipeline
	UPDATE_SOURCE               //update source value
	//DEACTIVATE     //pause/deactivate this pipeline
)

const (
	NORMAL   PipelineType = "NORMAL"
	LINKED   PipelineType = "LINKED"
	EXTERNAL PipelineType = "EXTERNAL"
	CI_JOB   PipelineType = "CI_JOB"
)

const (
	CASCADE_DELETE int = iota
	NON_CASCADE_DELETE
	FORCE_DELETE
)
const (
	WEBHOOK_SELECTOR_UNIQUE_ID_NAME          string = "unique id"
	WEBHOOK_SELECTOR_REPOSITORY_URL_NAME     string = "repository url"
	WEBHOOK_SELECTOR_HEADER_NAME             string = "header"
	WEBHOOK_SELECTOR_GIT_URL_NAME            string = "git url"
	WEBHOOK_SELECTOR_AUTHOR_NAME             string = "author"
	WEBHOOK_SELECTOR_DATE_NAME               string = "date"
	WEBHOOK_SELECTOR_TARGET_CHECKOUT_NAME    string = "target checkout"
	WEBHOOK_SELECTOR_SOURCE_CHECKOUT_NAME    string = "source checkout"
	WEBHOOK_SELECTOR_TARGET_BRANCH_NAME_NAME string = "target branch name"
	WEBHOOK_SELECTOR_SOURCE_BRANCH_NAME_NAME string = "source branch name"

	WEBHOOK_EVENT_MERGED_ACTION_TYPE     string = "merged"
	WEBHOOK_EVENT_NON_MERGED_ACTION_TYPE string = "non-merged"
)

type CiPatchStatus string

const (
	CI_PATCH_SUCCESS        CiPatchStatus = "Succeeded"
	CI_PATCH_FAILED         CiPatchStatus = "Failed"
	CI_PATCH_NOT_AUTHORIZED CiPatchStatus = "Not authorised"
)

type CiPatchMessage string

const (
	CI_PATCH_NOT_AUTHORIZED_MESSAGE CiPatchMessage = "You don't have permission to change branch"
	CI_PATCH_MULTI_GIT_ERROR        CiPatchMessage = "Build pipeline is connected to multiple git repositories"
	CI_PATCH_REGEX_ERROR            CiPatchMessage = "Provided branch does not match regex "
	CI_BRANCH_TYPE_ERROR            CiPatchMessage = "Branch cannot be changed for pipeline as source type is “Pull request or Tag”"
)

func (a PatchAction) String() string {
	return [...]string{"CREATE", "UPDATE_PIPELINE", "DELETE", "DEACTIVATE"}[a]

}

// ----------------

type CiMaterialPatchRequest struct {
	AppId         int               `json:"appId" validate:"required"`
	EnvironmentId int               `json:"environmentId" validate:"required"`
	Source        *SourceTypeConfig `json:"source" validate:"required"`
}

type CustomTagData struct {
	TagPattern string `json:"tagPattern"`
	CounterX   int    `json:"counterX"`
}

type CiMaterialValuePatchRequest struct {
	AppId         int `json:"appId" validate:"required"`
	EnvironmentId int `json:"environmentId" validate:"required"`
}

type CiMaterialBulkPatchRequest struct {
	AppIds        []int  `json:"appIds" validate:"required"`
	EnvironmentId int    `json:"environmentId" validate:"required"`
	Value         string `json:"value,omitempty" validate:"required"`
}

type CiMaterialBulkPatchResponse struct {
	Apps []CiMaterialPatchResponse `json:"apps"`
}

type CiMaterialPatchResponse struct {
	AppId   int            `json:"appId"`
	Status  CiPatchStatus  `json:"status"`
	Message CiPatchMessage `json:"message"`
}

type CiPatchRequest struct {
	CiPipeline    *CiPipeline `json:"ciPipeline"`
	AppId         int         `json:"appId,omitempty"`
	Action        PatchAction `json:"action"`
	AppWorkflowId int         `json:"appWorkflowId,omitempty"`
	UserId        int32       `json:"-"`
	IsJob         bool        `json:"-"`
	IsCloneJob    bool        `json:"isCloneJob,omitempty"`
}

type CiRegexPatchRequest struct {
	CiPipelineMaterial []*CiPipelineMaterial `json:"ciPipelineMaterial,omitempty"`
	Id                 int                   `json:"id,omitempty" `
	AppId              int                   `json:"appId,omitempty"`
	UserId             int32                 `json:"-"`
}

type GitCiTriggerRequest struct {
	CiPipelineMaterial        CiPipelineMaterial `json:"ciPipelineMaterial" validate:"required"`
	TriggeredBy               int32              `json:"triggeredBy"`
	ExtraEnvironmentVariables map[string]string  `json:"extraEnvironmentVariables"` // extra env variables which will be used for CI
}

type SourceType string

type CiPipelineMaterial struct {
	Id            int                      `json:"Id"`
	GitMaterialId int                      `json:"GitMaterialId"`
	Type          string                   `json:"Type"`
	Value         string                   `json:"Value"`
	Active        bool                     `json:"Active"`
	GitCommit     pipelineConfig.GitCommit `json:"GitCommit"`
	GitTag        string                   `json:"GitTag"`
}

type CiTriggerRequest struct {
	PipelineId          int                  `json:"pipelineId"`
	CiPipelineMaterial  []CiPipelineMaterial `json:"ciPipelineMaterials" validate:"required"`
	TriggeredBy         int32                `json:"triggeredBy"`
	InvalidateCache     bool                 `json:"invalidateCache"`
	EnvironmentId       int                  `json:"environmentId"`
	PipelineType        string               `json:"pipelineType"`
	CiArtifactLastFetch time.Time            `json:"ciArtifactLastFetch"`
}

type CiTrigger struct {
	CiMaterialId int    `json:"ciMaterialId"`
	CommitHash   string `json:"commitHash"`
}

type Material struct {
	GitMaterialId int    `json:"gitMaterialId"`
	MaterialName  string `json:"materialName"`
}

type TriggerViewCiConfig struct {
	CiGitMaterialId int           `json:"ciGitConfiguredId"`
	CiPipelines     []*CiPipeline `json:"ciPipelines,omitempty" validate:"dive"` //a pipeline will be built for each ciMaterial
	Materials       []Material    `json:"materials"`
}

type CiConfigRequest struct {
	Id                int                     `json:"id,omitempty" validate:"number"` //ciTemplateId
	AppId             int                     `json:"appId,omitempty" validate:"required,number"`
	DockerRegistry    string                  `json:"dockerRegistry,omitempty" `  //repo id example ecr mapped one-one with gocd registry entry
	DockerRepository  string                  `json:"dockerRepository,omitempty"` // example test-app-1 which is inside ecr
	CiBuildConfig     *bean.CiBuildConfigBean `json:"ciBuildConfig"`
	CiPipelines       []*CiPipeline           `json:"ciPipelines,omitempty" validate:"dive"` //a pipeline will be built for each ciMaterial
	AppName           string                  `json:"appName,omitempty"`
	Version           string                  `json:"version,omitempty"` //gocd etag used for edit purpose
	DockerRegistryUrl string                  `json:"-"`
	CiTemplateName    string                  `json:"-"`
	UserId            int32                   `json:"-"`
	Materials         []Material              `json:"materials"`
	AppWorkflowId     int                     `json:"appWorkflowId,omitempty"`
	BeforeDockerBuild []*Task                 `json:"beforeDockerBuild,omitempty" validate:"dive"`
	AfterDockerBuild  []*Task                 `json:"afterDockerBuild,omitempty" validate:"dive"`
	ScanEnabled       bool                    `json:"scanEnabled,notnull"`
	CreatedOn         time.Time               `sql:"created_on,type:timestamptz"`
	CreatedBy         int32                   `sql:"created_by,type:integer"`
	UpdatedOn         time.Time               `sql:"updated_on,type:timestamptz"`
	UpdatedBy         int32                   `sql:"updated_by,type:integer"`
	IsJob             bool                    `json:"-"`
	CiGitMaterialId   int                     `json:"ciGitConfiguredId"`
	IsCloneJob        bool                    `json:"isCloneJob,omitempty"`
}

type CiPipelineMinResponse struct {
	Id               int    `json:"id,omitempty" validate:"number"` //ciTemplateId
	AppId            int    `json:"appId,omitempty" validate:"required,number"`
	AppName          string `json:"appName,omitempty"`
	ParentCiPipeline int    `json:"parentCiPipeline"`
	ParentAppId      int    `json:"parentAppId"`
	PipelineType     string `json:"pipelineType"`
}

type TestExecutorImageProperties struct {
	ImageName string `json:"imageName,omitempty"`
	Arg       string `json:"arg,omitempty"`
	ReportDir string `json:"reportDir,omitempty"`
}

type PipelineCreateResponse struct {
	AppName string `json:"appName,omitempty"`
	AppId   int    `json:"appId,omitempty"`
}

/*
user should be able to compose multiple sequential and parallel steps for building binary.
*/
type BuildBinaryConfig struct {
	Name   string  `json:"name"`
	Stages []Stage `json:"stages"` //stages will be executed sequentially
}

type Stage struct {
	Name string `json:"name"`
	Jobs []Job  `json:"jobs"` //job will run in parallel
}

type Job struct {
	Name  string `json:"name"`
	Tasks []Task `json:"tasks"` //task will run sequentially
}

type Task struct {
	Name string   `json:"name"`
	Type string   `json:"type"` //for now ignore this input
	Cmd  string   `json:"cmd"`
	Args []string `json:"args"`
}

/*
tag git
build binary
push binary to artifact store
build docker image
push docker image
docker args
*/
type PackagingConfig struct {
}

/*
contains reference to chart and values.yaml changes for next deploy
*/
type HelmConfig struct {
}

// used for automated unit and integration test
type Test struct {
	Name    string
	Command string
}

//pipeline

type Pipeline struct {
	Environment Environment

	//Test ->
}

/*
if Environments has multiple entries then application of them will be deployed simultaneously
*/
type EnvironmentGroup struct {
	Name         string
	Environments []Environment
}

// set of unique attributes which corresponds to a cluster
// different environment of gocd and k8s cluster.
type Environment struct {
	Values string
}

type MaterialMetadata struct {
	ProgrammingLang      string
	LanguageRuntime      string
	BuildTool            string
	Executables          []string
	Profiles             map[string]string // pipeline-stage, profile
	LogDirs              map[string]string //file, log pattern
	EnvironmentVariables map[string]string
	PropertiesConfig     []PropertiesConfig
	ExposeConfig         []ServiceExposeConfig //a mocroservice can be exposed in multiple ways
	MonitoringConfig     MonitoringConfig
}

type PropertiesConfig struct {
	Name          string
	Location      string
	MountLocation string //MountLocation and Location might be same

	//figure out way to templatize the properties file
	//Vars map[string]string
}

type MonitoringConfig struct {
	port                   string
	ReadinessProbeEndpoint string
	InitialDelaySeconds    int32
	PeriodSeconds          int32
	TimeoutSeconds         int32
	SuccessThreshold       int32
	FailureThreshold       int32
	HttpHeaders            map[string]string
	TpMonitoringConf       []ThirdPartyMonitoringConfig
	//alertReceiver -> user who would receive alert with threshold
	// alert threshold
}

type ThirdPartyMonitoringConfig struct {
}

type ExposeType string
type Scheme string

const (
	EXPOSE_INTERNAL ExposeType = "clusterIp"
	EXPOSE_EXTERNAL ExposeType = "elb"
	SCHEME_HTTP     Scheme     = "http"
	SCHEME_HTTPS    Scheme     = "https"
	SCHEME_TCP      Scheme     = "tcp"
)

type ServiceExposeConfig struct {
	ExposeType  ExposeType
	Scheme      Scheme
	Port        string
	Path        string
	BackendPath string
	Host        string
}

type MaterialOperations interface {
	MaterialExists(material *GitMaterial) (bool, error)
	SaveMaterial(material *GitMaterial) error
	GenerateMaterialMetaData(material *GitMaterial) (*MaterialMetadata, error)
	ValidateMaterialMetaData(material *GitMaterial, metadata *MaterialMetadata) (bool, error)
	SaveMaterialMetaData(metadata *MaterialMetadata) error
}

// --------- cd related struct ---------
type CDMaterialMetadata struct {
	Url    string `json:"url,omitempty"`
	Branch string `json:"branch,omitempty"`
	Tag    string `json:"tag,omitempty"`
}

type CDSourceObject struct {
	Id          int                `json:"id"`
	DisplayName string             `json:"displayName"`
	Metadata    CDMaterialMetadata `json:"metadata"`
}

type CDPipelineConfigObject struct {
	Id                            int                                    `json:"id,omitempty"  validate:"number" `
	EnvironmentId                 int                                    `json:"environmentId,omitempty"  validate:"number,required" `
	EnvironmentName               string                                 `json:"environmentName,omitempty" `
	Description                   string                                 `json:"description" validate:"max=40"`
	CiPipelineId                  int                                    `json:"ciPipelineId,omitempty" validate:"number"`
	TriggerType                   pipelineConfig.TriggerType             `json:"triggerType,omitempty" validate:"oneof=AUTOMATIC MANUAL"`
	Name                          string                                 `json:"name,omitempty" validate:"name-component,max=50"` //pipelineName
	Strategies                    []Strategy                             `json:"strategies,omitempty"`
	Namespace                     string                                 `json:"namespace,omitempty"` //namespace
	AppWorkflowId                 int                                    `json:"appWorkflowId,omitempty" `
	DeploymentTemplate            chartRepoRepository.DeploymentStrategy `json:"deploymentTemplate,omitempty"` //
	PreStage                      CdStage                                `json:"preStage,omitempty"`
	PostStage                     CdStage                                `json:"postStage,omitempty"`
	PreStageConfigMapSecretNames  PreStageConfigMapSecretNames           `json:"preStageConfigMapSecretNames,omitempty"`
	PostStageConfigMapSecretNames PostStageConfigMapSecretNames          `json:"postStageConfigMapSecretNames,omitempty"`
	RunPreStageInEnv              bool                                   `json:"runPreStageInEnv,omitempty"`
	RunPostStageInEnv             bool                                   `json:"runPostStageInEnv,omitempty"`
	CdArgoSetup                   bool                                   `json:"isClusterCdActive"`
	ParentPipelineId              int                                    `json:"parentPipelineId"`
	ParentPipelineType            string                                 `json:"parentPipelineType"`
	DeploymentAppType             string                                 `json:"deploymentAppType"`
	UserApprovalConf              *pipelineConfig.UserApprovalConfig     `json:"userApprovalConfig"`
	AppName                       string                                 `json:"appName"`
	DeploymentAppDeleteRequest    bool                                   `json:"deploymentAppDeleteRequest"`
	DeploymentAppCreated          bool                                   `json:"deploymentAppCreated"`
	AppId                         int                                    `json:"appId"`
	TeamId                        int                                    `json:"-"`
	EnvironmentIdentifier         string                                 `json:"-" `
	IsVirtualEnvironment          bool                                   `json:"isVirtualEnvironment"`
	HelmPackageName               string                                 `json:"helmPackageName"`
	ChartName                     string                                 `json:"chartName"`
	ChartBaseVersion              string                                 `json:"chartBaseVersion"`
	ContainerRegistryName         string                                 `json:"containerRegistryName"`
	RepoName                      string                                 `json:"repoName"`
	ManifestStorageType           string                                 `json:"manifestStorageType"`
	PreDeployStage                *bean.PipelineStageDto                 `json:"preDeployStage,omitempty"`
	PostDeployStage               *bean.PipelineStageDto                 `json:"postDeployStage,omitempty"`
	SourceToNewPipelineId         map[int]int                            `json:"sourceToNewPipelineId,omitempty"`
	RefPipelineId                 int                                    `json:"refPipelineId,omitempty"`
	ExternalCiPipelineId          int                                    `json:"externalCiPipelineId,omitempty"`
}

type PreStageConfigMapSecretNames struct {
	ConfigMaps []string `json:"configMaps"`
	Secrets    []string `json:"secrets"`
}

type PostStageConfigMapSecretNames struct {
	ConfigMaps []string `json:"configMaps"`
	Secrets    []string `json:"secrets"`
}

type CdStage struct {
	TriggerType pipelineConfig.TriggerType `json:"triggerType,omitempty"`
	Name        string                     `json:"name,omitempty"`
	Status      string                     `json:"status,omitempty"`
	Config      string                     `json:"config,omitempty"`
	//CdWorkflowId       int                        `json:"cdWorkflowId,omitempty" validate:"number"`
	//CdWorkflowRunnerId int                        `json:"cdWorkflowRunnerId,omitempty" validate:"number"`
}

type Strategy struct {
	DeploymentTemplate chartRepoRepository.DeploymentStrategy `json:"deploymentTemplate,omitempty"` //
	Config             json.RawMessage                        `json:"config,omitempty" validate:"string"`
	Default            bool                                   `json:"default"`
}

type CdPipelines struct {
	Pipelines         []*CDPipelineConfigObject `json:"pipelines,omitempty" validate:"dive"`
	AppId             int                       `json:"appId,omitempty"  validate:"number,required" `
	UserId            int32                     `json:"-"`
	AppDeleteResponse *AppDeleteResponseDTO     `json:"deleteResponse,omitempty"`
}

type AppDeleteResponseDTO struct {
	DeleteInitiated  bool   `json:"deleteInitiated"`
	ClusterReachable bool   `json:"clusterReachable"`
	ClusterName      string `json:"clusterName"`
}

type CDPatchRequest struct {
	Pipeline         *CDPipelineConfigObject `json:"pipeline,omitempty"`
	AppId            int                     `json:"appId,omitempty"`
	Action           CdPatchAction           `json:"action,omitempty"`
	UserId           int32                   `json:"-"`
	ForceDelete      bool                    `json:"-"`
	NonCascadeDelete bool                    `json:"-"`
}

type CdPatchAction int

const (
	CD_CREATE CdPatchAction = iota
	CD_DELETE               //delete this pipeline
	CD_UPDATE
	CD_DELETE_PARTIAL // Partially delete means it will only delete ACD app
)

type UserApprovalActionType int

const (
	APPROVAL_REQUEST_ACTION UserApprovalActionType = iota
	APPROVAL_APPROVE_ACTION
	APPROVAL_REQUEST_CANCEL_ACTION
)

type UserApprovalActionRequest struct {
	AppId                      int                        `json:"appId"` // would be required for RBAC
	ActionType                 UserApprovalActionType     `json:"actionType" validate:"required"`
	ApprovalRequestId          int                        `json:"approvalRequestId"`
	PipelineId                 int                        `json:"pipelineId" validate:"required,number"` // would be required while raising approval request
	ArtifactId                 int                        `json:"artifactId"`                            // would be required while raising approval
	ApprovalNotificationConfig ApprovalNotificationConfig `json:"approvalNotificationConfig"`
}
type ApprovalNotificationConfig struct {
	EmailIds []string `json:"emailIds"`
}

type DeploymentAppTypeChangeRequest struct {
	EnvId                 int            `json:"envId,omitempty" validate:"required"`
	DesiredDeploymentType DeploymentType `json:"desiredDeploymentType,omitempty" validate:"required"`
	ExcludeApps           []int          `json:"excludeApps"`
	IncludeApps           []int          `json:"includeApps"`
	AutoTriggerDeployment bool           `json:"autoTriggerDeployment"`
	UserId                int32          `json:"-"`
}

type DeploymentChangeStatus struct {
	Id      int    `json:"id,omitempty"`
	AppId   int    `json:"appId,omitempty"`
	AppName string `json:"appName,omitempty"`
	EnvId   int    `json:"envId,omitempty"`
	EnvName string `json:"envName,omitempty"`
	Error   string `json:"error,omitempty"`
	Status  Status `json:"status,omitempty"`
}

type DeploymentAppTypeChangeResponse struct {
	EnvId                 int                       `json:"envId,omitempty"`
	DesiredDeploymentType DeploymentType            `json:"desiredDeploymentType,omitempty"`
	SuccessfulPipelines   []*DeploymentChangeStatus `json:"successfulPipelines"`
	FailedPipelines       []*DeploymentChangeStatus `json:"failedPipelines"`
	TriggeredPipelines    []*CdPipelineTrigger      `json:"-"` // Disabling auto-trigger until bulk trigger API is fixed
}

type CdPipelineTrigger struct {
	CiArtifactId int `json:"ciArtifactId"`
	PipelineId   int `json:"pipelineId"`
}

type DeploymentType = string

const (
	Helm             DeploymentType = "helm"
	ArgoCd           DeploymentType = "argo_cd"
	ManifestDownload DeploymentType = "manifest_download"
	ManifestPush     DeploymentType = "manifest_push"
)

func IsAcdApp(deploymentType string) bool {
	return deploymentType == ArgoCd
}

func IsHelmApp(deploymentType string) bool {
	return deploymentType == Helm
}

type Status string

const (
	Success         Status = "Success"
	Failed          Status = "Failed"
	INITIATED       Status = "Migration initiated"
	NOT_YET_DELETED Status = "Not yet deleted"
)

const RELEASE_NOT_EXIST = "release not exist"
const NOT_FOUND = "not found"

func (a CdPatchAction) String() string {
	return [...]string{"CREATE", "DELETE", "CD_UPDATE"}[a]
}

type CDPipelineViewObject struct {
	Id                 int                         `json:"id"`
	PipelineCounter    int                         `json:"pipelineCounter"`
	Environment        string                      `json:"environment"`
	Downstream         []int                       `json:"downstream"` //PipelineCounter of downstream
	Status             string                      `json:"status"`
	Message            string                      `json:"message"`
	ProgressText       string                      `json:"progress_text"`
	PipelineType       pipelineConfig.PipelineType `json:"pipelineType"`
	GitDiffUrl         string                      `json:"git_diff_url"`
	PipelineHistoryUrl string                      `json:"pipeline_history_url"` //remove
	Rollback           Rollback                    `json:"rollback"`
	Name               string                      `json:"-"`
	CDSourceObject
}

//Trigger materials in different API

type Rollback struct {
	url     string `json:"url"` //remove
	enabled bool   `json:"enabled"`
}

type CiArtifactBean struct {
	Id                            int             `json:"id"`
	Image                         string          `json:"image,notnull"`
	ImageDigest                   string          `json:"image_digest,notnull"`
	MaterialInfo                  json.RawMessage `json:"material_info"` //git material metadata json array string
	DataSource                    string          `json:"data_source,notnull"`
	DeployedTime                  string          `json:"deployed_time"`
	Deployed                      bool            `json:"deployed,notnull"`
	Latest                        bool            `json:"latest,notnull"`
	LastSuccessfulTriggerOnParent bool            `json:"lastSuccessfulTriggerOnParent,notnull"`
	RunningOnParentCd             bool            `json:"runningOnParentCd,omitempty"`
	IsVulnerable                  bool            `json:"vulnerable,notnull"`
	ScanEnabled                   bool            `json:"scanEnabled,notnull"`
	Scanned                       bool            `json:"scanned,notnull"`
	WfrId                         int             `json:"wfrId"`
	DeployedBy                    string          `json:"deployedBy"`
	//TriggeredByEmail              string                               `json:"triggeredByEmail"`
<<<<<<< HEAD
	TriggeredBy            int32                                `json:"triggeredBy"`
	CiConfigureSourceType  pipelineConfig.SourceType            `json:"ciConfigureSourceType"`
	CiConfigureSourceValue string                               `json:"ciConfigureSourceValue"`
	UserApprovalMetadata   *pipelineConfig.UserApprovalMetadata `json:"userApprovalMetadata"`
	ImageReleaseTags       []*repository2.ImageTag              `json:"imageReleaseTags"`
	ImageComment           *repository2.ImageComment            `json:"imageComment"`
	FilterState            resourceFilter.FilterState           `json:"filterState"`
=======
	TriggeredBy             int32                                `json:"triggeredBy"`
	CiConfigureSourceType   pipelineConfig.SourceType            `json:"ciConfigureSourceType"`
	CiConfigureSourceValue  string                               `json:"ciConfigureSourceValue"`
	UserApprovalMetadata    *pipelineConfig.UserApprovalMetadata `json:"userApprovalMetadata"`
	ImageReleaseTags        []*repository2.ImageTag              `json:"imageReleaseTags"`
	ImageComment            *repository2.ImageComment            `json:"imageComment"`
	FilterState             resourceFilter.FilterState           `json:"filterState"`
	AppliedFilters          []*resourceFilter.FilterMetaDataBean `json:"appliedFilters"`
	AppliedFiltersState     resourceFilter.FilterState           `json:"appliedFiltersState"`
	AppliedFiltersTimestamp time.Time                            `json:"appliedFiltersTimestamp"`
	CreatedTime             string                               `json:"createdTime"`
	ExternalCiPipelineId    int                                  `json:"-"`
	ParentCiArtifact        int                                  `json:"-"`
	CiWorkflowId            int                                  `json:"-"`
>>>>>>> 3e6fa875
}

type CiArtifactResponse struct {
	//AppId           int      `json:"app_id"`
	CdPipelineId               int                                  `json:"cd_pipeline_id,notnull"`
	LatestWfArtifactId         int                                  `json:"latest_wf_artifact_id"`
	LatestWfArtifactStatus     string                               `json:"latest_wf_artifact_status"`
	CiArtifacts                []CiArtifactBean                     `json:"ci_artifacts,notnull"`
	UserApprovalConfig         *pipelineConfig.UserApprovalConfig   `json:"userApprovalConfig"`
	ApprovalUsers              []string                             `json:"approvalUsers"`
	RequestedUserId            int32                                `json:"requestedUserId"`
	IsVirtualCluster           bool                                 `json:"isVirtualCluster"`
	TagsEditable               bool                                 `json:"tagsEditable"`
	AppReleaseTagNames         []string                             `json:"appReleaseTagNames"` //unique list of tags exists in the app
	HideImageTaggingHardDelete bool                                 `json:"hideImageTaggingHardDelete"`
	ResourceFilters            []*resourceFilter.FilterMetaDataBean `json:"resourceFilters"`
<<<<<<< HEAD
=======
	TotalCount                 int                                  `json:"totalCount"`
	CanApproverDeploy          bool                                 `json:"canApproverDeploy"`
>>>>>>> 3e6fa875
}

type AppLabelsDto struct {
	Labels []*Label `json:"labels" validate:"dive"`
	AppId  int      `json:"appId"`
	UserId int32    `json:"-"`
}

type AppLabelDto struct {
	Key       string `json:"key,notnull"`
	Value     string `json:"value,notnull"`
	Propagate bool   `json:"propagate,notnull"`
	AppId     int    `json:"appId,omitempty"`
	UserId    int32  `json:"-"`
}

type Label struct {
	Key       string `json:"key" validate:"required"`
	Value     string `json:"value"` // intentionally not added required tag as tag can be added without value
	Propagate bool   `json:"propagate"`
}

type AppMetaInfoDto struct {
	AppId       int                            `json:"appId"`
	AppName     string                         `json:"appName"`
	Description string                         `json:"description"`
	ProjectId   int                            `json:"projectId"`
	ProjectName string                         `json:"projectName"`
	CreatedBy   string                         `json:"createdBy"`
	CreatedOn   time.Time                      `json:"createdOn"`
	Active      bool                           `json:"active,notnull"`
	Labels      []*Label                       `json:"labels"`
	Note        *bean3.GenericNoteResponseBean `json:"note"`
	UserId      int32                          `json:"-"`
	//below field is only valid for helm apps
	ChartUsed    *ChartUsedDto         `json:"chartUsed,omitempty"`
	GitMaterials []*GitMaterialMetaDto `json:"gitMaterials,omitempty"`
}

type GitMaterialMetaDto struct {
	DisplayName    string `json:"displayName"`
	RedirectionUrl string `json:"redirectionUrl"` // here we are converting ssh urls to https for redirection at FE
	OriginalUrl    string `json:"originalUrl"`
}

type ChartUsedDto struct {
	AppStoreChartName  string `json:"appStoreChartName,omitempty"`
	AppStoreChartId    int    `json:"appStoreChartId,omitempty"`
	AppStoreAppName    string `json:"appStoreAppName,omitempty"`
	AppStoreAppVersion string `json:"appStoreAppVersion,omitempty"`
	ChartAvatar        string `json:"chartAvatar,omitempty"`
}

type AppLabelsJsonForDeployment struct {
	Labels map[string]string `json:"appLabels"`
}

type UpdateProjectBulkAppsRequest struct {
	AppIds []int `json:"appIds"`
	TeamId int   `json:"teamId"`
	UserId int32 `json:"-"`
}

type CdBulkAction int

const (
	CD_BULK_DELETE CdBulkAction = iota
)

type CdBulkActionRequestDto struct {
	Action        CdBulkAction `json:"action"`
	EnvIds        []int        `json:"envIds"`
	AppIds        []int        `json:"appIds"`
	ProjectIds    []int        `json:"projectIds"`
	ForceDelete   bool         `json:"forceDelete"`
	CascadeDelete bool         `json:"cascadeDelete"`
	UserId        int32        `json:"-"`
}

type CdBulkActionResponseDto struct {
	PipelineName    string `json:"pipelineName"`
	AppName         string `json:"appName"`
	EnvironmentName string `json:"environmentName"`
	DeletionResult  string `json:"deletionResult,omitempty"`
}

type SchemaObject struct {
	Description string      `json:"description"`
	DataType    string      `json:"dataType"`
	Example     string      `json:"example"`
	Optional    bool        `json:"optional"`
	Child       interface{} `json:"child"`
}

type PayloadOptionObject struct {
	Key        string   `json:"key"`
	PayloadKey []string `json:"payloadKey"`
	Label      string   `json:"label"`
	Mandatory  bool     `json:"mandatory"`
}

type ResponseSchemaObject struct {
	Description ResponseDescriptionSchemaObject `json:"description"`
	Code        string                          `json:"code"`
}

type ResponseDescriptionSchemaObject struct {
	Description  string                 `json:"description,omitempty"`
	ExampleValue ExampleValueDto        `json:"exampleValue,omitempty"`
	Schema       map[string]interface{} `json:"schema,omitempty"`
}

type ErrorDto struct {
	Code        int    `json:"code"`
	UserMessage string `json:"userMessage"`
}

type ExampleValueDto struct {
	Code   int        `json:"code,omitempty"`
	Errors []ErrorDto `json:"errors,omitempty"`
	Result string     `json:"result,omitempty"`
	Status string     `json:"status,omitempty"`
}

type ManifestStorage = string

const (
	ManifestStorageGit         ManifestStorage = "git"
	ManifestStorageOCIHelmRepo ManifestStorage = "helm_repo"
)

func IsGitStorage(storageType string) bool {
	return storageType == ManifestStorageGit
}

func IsHelmStorage(storageType string) bool {
	return storageType == ManifestStorageOCIHelmRepo
}

const CustomAutoScalingEnabledPathKey = "CUSTOM_AUTOSCALING_ENABLED_PATH"
const CustomAutoscalingReplicaCountPathKey = "CUSTOM_AUTOSCALING_REPLICA_COUNT_PATH"
const CustomAutoscalingMinPathKey = "CUSTOM_AUTOSCALING_MIN_PATH"
const CustomAutoscalingMaxPathKey = "CUSTOM_AUTOSCALING_MAX_PATH"<|MERGE_RESOLUTION|>--- conflicted
+++ resolved
@@ -754,15 +754,6 @@
 	WfrId                         int             `json:"wfrId"`
 	DeployedBy                    string          `json:"deployedBy"`
 	//TriggeredByEmail              string                               `json:"triggeredByEmail"`
-<<<<<<< HEAD
-	TriggeredBy            int32                                `json:"triggeredBy"`
-	CiConfigureSourceType  pipelineConfig.SourceType            `json:"ciConfigureSourceType"`
-	CiConfigureSourceValue string                               `json:"ciConfigureSourceValue"`
-	UserApprovalMetadata   *pipelineConfig.UserApprovalMetadata `json:"userApprovalMetadata"`
-	ImageReleaseTags       []*repository2.ImageTag              `json:"imageReleaseTags"`
-	ImageComment           *repository2.ImageComment            `json:"imageComment"`
-	FilterState            resourceFilter.FilterState           `json:"filterState"`
-=======
 	TriggeredBy             int32                                `json:"triggeredBy"`
 	CiConfigureSourceType   pipelineConfig.SourceType            `json:"ciConfigureSourceType"`
 	CiConfigureSourceValue  string                               `json:"ciConfigureSourceValue"`
@@ -777,7 +768,6 @@
 	ExternalCiPipelineId    int                                  `json:"-"`
 	ParentCiArtifact        int                                  `json:"-"`
 	CiWorkflowId            int                                  `json:"-"`
->>>>>>> 3e6fa875
 }
 
 type CiArtifactResponse struct {
@@ -794,11 +784,8 @@
 	AppReleaseTagNames         []string                             `json:"appReleaseTagNames"` //unique list of tags exists in the app
 	HideImageTaggingHardDelete bool                                 `json:"hideImageTaggingHardDelete"`
 	ResourceFilters            []*resourceFilter.FilterMetaDataBean `json:"resourceFilters"`
-<<<<<<< HEAD
-=======
 	TotalCount                 int                                  `json:"totalCount"`
 	CanApproverDeploy          bool                                 `json:"canApproverDeploy"`
->>>>>>> 3e6fa875
 }
 
 type AppLabelsDto struct {
