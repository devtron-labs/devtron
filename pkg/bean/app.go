--- conflicted
+++ resolved
@@ -527,11 +527,8 @@
 	EnvId                 int            `json:"envId,omitempty" validate:"required"`
 	DesiredDeploymentType DeploymentType `json:"desiredDeploymentType,omitempty" validate:"required"`
 	ExcludeApps           []int          `json:"excludeApps"`
-<<<<<<< HEAD
-=======
 	IncludeApps           []int          `json:"includeApps"`
 	AutoTriggerDeployment bool           `json:"-"`
->>>>>>> 5585be7c
 	UserId                int32          `json:"-"`
 }
 
@@ -550,15 +547,12 @@
 	DesiredDeploymentType DeploymentType            `json:"desiredDeploymentType,omitempty"`
 	SuccessfulPipelines   []*DeploymentChangeStatus `json:"successfulPipelines"`
 	FailedPipelines       []*DeploymentChangeStatus `json:"failedPipelines"`
-<<<<<<< HEAD
-=======
 	TriggeredPipelines    []*CdPipelineTrigger      `json:"-"` // Disabling auto-trigger until bulk trigger API is fixed
 }
 
 type CdPipelineTrigger struct {
 	CiArtifactId int `json:"ciArtifactId"`
 	PipelineId   int `json:"pipelineId"`
->>>>>>> 5585be7c
 }
 
 type DeploymentType string
