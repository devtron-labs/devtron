--- conflicted
+++ resolved
@@ -659,11 +659,7 @@
 }
 
 type ErrorDto struct {
-<<<<<<< HEAD
-	Code        int    `json:"code"`
-=======
 	Code    int    `json:"code"`
->>>>>>> 75099418
 	UserMessage string `json:"userMessage"`
 }
 
