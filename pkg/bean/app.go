--- conflicted
+++ resolved
@@ -527,10 +527,7 @@
 	EnvId                 int            `json:"envId,omitempty" validate:"required"`
 	DesiredDeploymentType DeploymentType `json:"desiredDeploymentType,omitempty" validate:"required"`
 	ExcludeApps           []int          `json:"excludeApps"`
-<<<<<<< HEAD
 	UserId                int32          `json:"-"`
-=======
->>>>>>> 3a2abb1d
 }
 
 type DeploymentChangeStatus struct {
