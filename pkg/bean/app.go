--- conflicted
+++ resolved
@@ -680,8 +680,6 @@
 	APPROVAL_REQUEST_CANCEL_ACTION
 )
 
-<<<<<<< HEAD
-=======
 type ApprovalState int
 
 const (
@@ -689,7 +687,6 @@
 	RequestCancelled
 )
 
->>>>>>> f184a901
 type UserApprovalActionRequest struct {
 	AppId                      int                        `json:"appId"` // would be required for RBAC
 	ActionType                 UserApprovalActionType     `json:"actionType" validate:"required"`
