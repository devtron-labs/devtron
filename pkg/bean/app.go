/*
 * Copyright (c) 2020 Devtron Labs
 *
 * Licensed under the Apache License, Version 2.0 (the "License");
 * you may not use this file except in compliance with the License.
 * You may obtain a copy of the License at
 *
 *    http://www.apache.org/licenses/LICENSE-2.0
 *
 * Unless required by applicable law or agreed to in writing, software
 * distributed under the License is distributed on an "AS IS" BASIS,
 * WITHOUT WARRANTIES OR CONDITIONS OF ANY KIND, either express or implied.
 * See the License for the specific language governing permissions and
 * limitations under the License.
 *
 */

package bean

import (
	"encoding/json"
	bean2 "github.com/devtron-labs/devtron/api/bean"
	repository3 "github.com/devtron-labs/devtron/internal/sql/repository"
	"github.com/devtron-labs/devtron/internal/sql/repository/appWorkflow"
	"github.com/devtron-labs/devtron/internal/sql/repository/helper"
	repository2 "github.com/devtron-labs/devtron/internal/sql/repository/imageTagging"
	"github.com/devtron-labs/devtron/internal/sql/repository/pipelineConfig"
	"github.com/devtron-labs/devtron/pkg/chartRepo/repository"
	"github.com/devtron-labs/devtron/pkg/pipeline/bean"
	"github.com/devtron-labs/devtron/pkg/pipeline/repository"
	"time"
)

const (
	LayoutISO     = "2006-01-02 15:04:05"
	LayoutUS      = "January 2, 2006 15:04:05"
	LayoutRFC3339 = "2006-01-02T15:04:05Z07:00"
)

type SourceTypeConfig struct {
	Type  pipelineConfig.SourceType `json:"type,omitempty" validate:"oneof=SOURCE_TYPE_BRANCH_FIXED SOURCE_TYPE_BRANCH_REGEX SOURCE_TYPE_TAG_ANY WEBHOOK"`
	Value string                    `json:"value,omitempty" `
	Regex string                    `json:"regex"`
}

type CreateAppDTO struct {
	Id          int                            `json:"id,omitempty" validate:"number"`
	AppName     string                         `json:"appName" validate:"name-component,max=100"`
	Description string                         `json:"description"`
	UserId      int32                          `json:"-"` //not exposed to UI
	Material    []*GitMaterial                 `json:"material" validate:"dive,min=1"`
	TeamId      int                            `json:"teamId,omitempty" validate:"number,required"`
	TemplateId  int                            `json:"templateId"`
	AppLabels   []*Label                       `json:"labels,omitempty" validate:"dive"`
	GenericNote *bean2.GenericNoteResponseBean `json:"genericNote,omitempty"`
	AppType     helper.AppType                 `json:"appType" validate:"gt=-1,lt=3"` //TODO: Change Validation if new AppType is introduced
}

type CreateMaterialDTO struct {
	Id       int            `json:"id,omitempty" validate:"number"`
	AppId    int            `json:"appId" validate:"number"`
	Material []*GitMaterial `json:"material" validate:"dive,min=1"`
	UserId   int32          `json:"-"` //not exposed to UI
}

type UpdateMaterialDTO struct {
	AppId    int          `json:"appId" validate:"number"`
	Material *GitMaterial `json:"material" validate:"dive,min=1"`
	UserId   int32        `json:"-"` //not exposed to UI
}

type GitMaterial struct {
	Name             string   `json:"name,omitempty" ` //not null, //default format pipelineGroup.AppName + "-" + inputMaterial.Name,
	Url              string   `json:"url,omitempty"`   //url of git repo
	Id               int      `json:"id,omitempty" validate:"number"`
	GitProviderId    int      `json:"gitProviderId,omitempty" validate:"gt=0"`
	CheckoutPath     string   `json:"checkoutPath" validate:"checkout-path-component"`
	FetchSubmodules  bool     `json:"fetchSubmodules"`
	IsUsedInCiConfig bool     `json:"isUsedInCiConfig"`
	FilterPattern    []string `json:"filterPattern"`
}

type CiMaterial struct {
	Source          *SourceTypeConfig `json:"source,omitempty" validate:"dive,required"`   //branch for ci
	Path            string            `json:"path,omitempty"`                              // defaults to root of git repo
	CheckoutPath    string            `json:"checkoutPath,omitempty"`                      //path where code will be checked out for single source `./` default for multiSource configured by user
	GitMaterialId   int               `json:"gitMaterialId,omitempty" validate:"required"` //id stored in db GitMaterial( foreign key)
	ScmId           string            `json:"scmId,omitempty"`                             //id of gocd object
	ScmName         string            `json:"scmName,omitempty"`
	ScmVersion      string            `json:"scmVersion,omitempty"`
	Id              int               `json:"id,omitempty"`
	GitMaterialName string            `json:"gitMaterialName"`
	IsRegex         bool              `json:"isRegex"`
}

type CiPipeline struct {
	IsManual                 bool                   `json:"isManual"`
	DockerArgs               map[string]string      `json:"dockerArgs"`
	IsExternal               bool                   `json:"isExternal"`
	ParentCiPipeline         int                    `json:"parentCiPipeline"`
	ParentAppId              int                    `json:"parentAppId"`
	AppId                    int                    `json:"appId"`
	ExternalCiConfig         ExternalCiConfig       `json:"externalCiConfig"`
	CiMaterial               []*CiMaterial          `json:"ciMaterial,omitempty" validate:"dive,min=1"`
	Name                     string                 `json:"name,omitempty" validate:"name-component,max=100"` //name suffix of corresponding pipeline. required, unique, validation corresponding to gocd pipelineName will be applicable
	Id                       int                    `json:"id,omitempty" `
	Version                  string                 `json:"version,omitempty"` //matchIf token version in gocd . used for update request
	Active                   bool                   `json:"active,omitempty"`  //pipeline is active or not
	Deleted                  bool                   `json:"deleted,omitempty"`
	BeforeDockerBuild        []*Task                `json:"beforeDockerBuild,omitempty" validate:"dive"`
	AfterDockerBuild         []*Task                `json:"afterDockerBuild,omitempty" validate:"dive"`
	BeforeDockerBuildScripts []*CiScript            `json:"beforeDockerBuildScripts,omitempty" validate:"dive"`
	AfterDockerBuildScripts  []*CiScript            `json:"afterDockerBuildScripts,omitempty" validate:"dive"`
	LinkedCount              int                    `json:"linkedCount"`
	PipelineType             PipelineType           `json:"pipelineType,omitempty"`
	ScanEnabled              bool                   `json:"scanEnabled,notnull"`
	AppWorkflowId            int                    `json:"appWorkflowId,omitempty"`
	PreBuildStage            *bean.PipelineStageDto `json:"preBuildStage,omitempty"`
	PostBuildStage           *bean.PipelineStageDto `json:"postBuildStage,omitempty"`
	TargetPlatform           string                 `json:"targetPlatform,omitempty"`
	IsDockerConfigOverridden bool                   `json:"isDockerConfigOverridden"`
	DockerConfigOverride     DockerConfigOverride   `json:"dockerConfigOverride,omitempty"`
	EnvironmentId            int                    `json:"environmentId,omitempty"`
	LastTriggeredEnvId       int                    `json:"lastTriggeredEnvId"`
	CustomTagObject          *CustomTagData         `json:"customTag,omitempty"`
	DefaultTag               []string               `json:"defaultTag,omitempty"`
	EnableCustomTag          bool                   `json:"enableCustomTag"`
}

type DockerConfigOverride struct {
	DockerRegistry   string                  `json:"dockerRegistry,omitempty"`
	DockerRepository string                  `json:"dockerRepository,omitempty"`
	CiBuildConfig    *bean.CiBuildConfigBean `json:"ciBuildConfig,omitEmpty"`
	//DockerBuildConfig *DockerBuildConfig  `json:"dockerBuildConfig,omitempty"`
}

type CiPipelineMin struct {
	Name             string       `json:"name,omitempty" validate:"name-component,max=100"` //name suffix of corresponding pipeline. required, unique, validation corresponding to gocd pipelineName will be applicable
	Id               int          `json:"id,omitempty" `
	Version          string       `json:"version,omitempty"` //matchIf token version in gocd . used for update request
	IsExternal       bool         `json:"isExternal,omitempty"`
	ParentCiPipeline int          `json:"parentCiPipeline"`
	ParentAppId      int          `json:"parentAppId"`
	PipelineType     PipelineType `json:"pipelineType,omitempty"`
	ScanEnabled      bool         `json:"scanEnabled,notnull"`
}

type CiScript struct {
	Id             int    `json:"id"`
	Index          int    `json:"index"`
	Name           string `json:"name" validate:"required"`
	Script         string `json:"script"`
	OutputLocation string `json:"outputLocation"`
}

type ExternalCiConfig struct {
	Id            int                    `json:"id"`
	WebhookUrl    string                 `json:"webhookUrl"`
	Payload       string                 `json:"payload"`
	AccessKey     string                 `json:"accessKey"`
	PayloadOption []PayloadOptionObject  `json:"payloadOption"`
	Schema        map[string]interface{} `json:"schema"`
	Responses     []ResponseSchemaObject `json:"responses"`
	ExternalCiConfigRole
}

type ExternalCiConfigRole struct {
	ProjectId             int    `json:"projectId"`
	ProjectName           string `json:"projectName"`
	EnvironmentId         string `json:"environmentId"`
	EnvironmentName       string `json:"environmentName"`
	EnvironmentIdentifier string `json:"environmentIdentifier"`
	AppId                 int    `json:"appId"`
	AppName               string `json:"appName"`
	Role                  string `json:"role"`
}

// -------------------
type PatchAction int
type PipelineType string

const (
	CREATE        PatchAction = iota
	UPDATE_SOURCE             //update value of SourceTypeConfig
	DELETE                    //delete this pipeline
	//DEACTIVATE     //pause/deactivate this pipeline
)

const (
	NORMAL    PipelineType = "NORMAL"
	LINKED    PipelineType = "LINKED"
	EXTERNAL  PipelineType = "EXTERNAL"
	CI_JOB    PipelineType = "CI_JOB"
<<<<<<< HEAD
	LINKED_CD PipelineType = "LINKED_CD"
=======
>>>>>>> 59f89d60
)

const (
	CASCADE_DELETE int = iota
	NON_CASCADE_DELETE
	FORCE_DELETE
)
const (
	WEBHOOK_SELECTOR_UNIQUE_ID_NAME          string = "unique id"
	WEBHOOK_SELECTOR_REPOSITORY_URL_NAME     string = "repository url"
	WEBHOOK_SELECTOR_HEADER_NAME             string = "header"
	WEBHOOK_SELECTOR_GIT_URL_NAME            string = "git url"
	WEBHOOK_SELECTOR_AUTHOR_NAME             string = "author"
	WEBHOOK_SELECTOR_DATE_NAME               string = "date"
	WEBHOOK_SELECTOR_TARGET_CHECKOUT_NAME    string = "target checkout"
	WEBHOOK_SELECTOR_SOURCE_CHECKOUT_NAME    string = "source checkout"
	WEBHOOK_SELECTOR_TARGET_BRANCH_NAME_NAME string = "target branch name"
	WEBHOOK_SELECTOR_SOURCE_BRANCH_NAME_NAME string = "source branch name"

	WEBHOOK_EVENT_MERGED_ACTION_TYPE     string = "merged"
	WEBHOOK_EVENT_NON_MERGED_ACTION_TYPE string = "non-merged"
)

type CiPatchStatus string

const (
	CI_PATCH_SUCCESS        CiPatchStatus = "Succeeded"
	CI_PATCH_FAILED         CiPatchStatus = "Failed"
	CI_PATCH_NOT_AUTHORIZED CiPatchStatus = "Not authorised"
	CI_PATCH_SKIP           CiPatchStatus = "Skipped"
)

type CiPatchMessage string

const (
	CI_PATCH_NOT_AUTHORIZED_MESSAGE CiPatchMessage = "You don't have permission to change branch"
	CI_PATCH_MULTI_GIT_ERROR        CiPatchMessage = "Build pipeline is connected to multiple git repositories"
	CI_PATCH_REGEX_ERROR            CiPatchMessage = "Provided branch does not match regex "
	CI_BRANCH_TYPE_ERROR            CiPatchMessage = "Branch cannot be changed for pipeline as source type is “Pull request or Tag”"
	CI_PATCH_SKIP_MESSAGE           CiPatchMessage = "Skipped for pipeline as source type is "
)

func (a PatchAction) String() string {
	return [...]string{"CREATE", "UPDATE_SOURCE", "DELETE", "DEACTIVATE"}[a]

}

// ----------------

type CiMaterialPatchRequest struct {
	AppId         int               `json:"appId" validate:"required"`
	EnvironmentId int               `json:"environmentId" validate:"required"`
	Source        *SourceTypeConfig `json:"source" validate:"required"`
}

type CustomTagData struct {
	TagPattern string `json:"tagPattern"`
	CounterX   int    `json:"counterX"`
	Enabled    bool   `json:"enabled"`
}

type CiMaterialValuePatchRequest struct {
	AppId         int `json:"appId" validate:"required"`
	EnvironmentId int `json:"environmentId" validate:"required"`
}

type CiMaterialBulkPatchRequest struct {
	AppIds        []int  `json:"appIds" validate:"required"`
	EnvironmentId int    `json:"environmentId" validate:"required"`
	Value         string `json:"value,omitempty" validate:"required"`
}

type CiMaterialBulkPatchResponse struct {
	Apps []CiMaterialPatchResponse `json:"apps"`
}

type CiMaterialPatchResponse struct {
	AppId   int           `json:"appId"`
	Status  CiPatchStatus `json:"status"`
	Message string        `json:"message"`
}

type CiPatchRequest struct {
	CiPipeline                     *CiPipeline  `json:"ciPipeline"`
	AppId                          int          `json:"appId,omitempty"`
	Action                         PatchAction  `json:"action"`
	AppWorkflowId                  int          `json:"appWorkflowId,omitempty"`
	UserId                         int32        `json:"-"`
	IsJob                          bool         `json:"-"`
	IsCloneJob                     bool         `json:"isCloneJob,omitempty"`

	ParentCDPipeline int `json:"parentCDPipeline"`
	DeployEnvId      int `json:"deployEnvId"`
	SwitchFromCiPipelineId         int          `json:"switchFromCiPipelineId"`
	SwitchFromExternalCiPipelineId int          `json:"switchFromExternalCiPipelineId"`
	SwitchFromCiPipelineType       PipelineType `json:"-"`
	SwitchToCiPipelineType         PipelineType `json:"-"`
}

func (ciPatchRequest CiPatchRequest) IsSwitchCiPipelineRequest() bool {
	return (ciPatchRequest.SwitchFromCiPipelineId != 0 || ciPatchRequest.SwitchFromExternalCiPipelineId != 0)
}

type CiRegexPatchRequest struct {
	CiPipelineMaterial []*CiPipelineMaterial `json:"ciPipelineMaterial,omitempty"`
	Id                 int                   `json:"id,omitempty" `
	AppId              int                   `json:"appId,omitempty"`
	UserId             int32                 `json:"-"`
}

type GitCiTriggerRequest struct {
	CiPipelineMaterial        CiPipelineMaterial `json:"ciPipelineMaterial" validate:"required"`
	TriggeredBy               int32              `json:"triggeredBy"`
	ExtraEnvironmentVariables map[string]string  `json:"extraEnvironmentVariables"` // extra env variables which will be used for CI
}

type SourceType string

type CiPipelineMaterial struct {
	Id            int                      `json:"Id"`
	GitMaterialId int                      `json:"GitMaterialId"`
	Type          string                   `json:"Type"`
	Value         string                   `json:"Value"`
	Active        bool                     `json:"Active"`
	GitCommit     pipelineConfig.GitCommit `json:"GitCommit"`
	GitTag        string                   `json:"GitTag"`
}

type CiTriggerRequest struct {
	PipelineId          int                  `json:"pipelineId"`
	CiPipelineMaterial  []CiPipelineMaterial `json:"ciPipelineMaterials" validate:"required"`
	TriggeredBy         int32                `json:"triggeredBy"`
	InvalidateCache     bool                 `json:"invalidateCache"`
	EnvironmentId       int                  `json:"environmentId"`
	PipelineType        string               `json:"pipelineType"`
	CiArtifactLastFetch time.Time            `json:"ciArtifactLastFetch"`
}

type CiTrigger struct {
	CiMaterialId int    `json:"ciMaterialId"`
	CommitHash   string `json:"commitHash"`
}

type Material struct {
	GitMaterialId int    `json:"gitMaterialId"`
	MaterialName  string `json:"materialName"`
}

type TriggerViewCiConfig struct {
	CiGitMaterialId int           `json:"ciGitConfiguredId"`
	CiPipelines     []*CiPipeline `json:"ciPipelines,omitempty" validate:"dive"` //a pipeline will be built for each ciMaterial
	Materials       []Material    `json:"materials"`
}

type CiConfigRequest struct {
	Id                 int                             `json:"id,omitempty" validate:"number"` //ciTemplateId
	AppId              int                             `json:"appId,omitempty" validate:"required,number"`
	DockerRegistry     string                          `json:"dockerRegistry,omitempty" `  //repo id example ecr mapped one-one with gocd registry entry
	DockerRepository   string                          `json:"dockerRepository,omitempty"` // example test-app-1 which is inside ecr
	CiBuildConfig      *bean.CiBuildConfigBean         `json:"ciBuildConfig"`
	CiPipelines        []*CiPipeline                   `json:"ciPipelines,omitempty" validate:"dive"` //a pipeline will be built for each ciMaterial
	AppName            string                          `json:"appName,omitempty"`
	Version            string                          `json:"version,omitempty"` //gocd etag used for edit purpose
	DockerRegistryUrl  string                          `json:"-"`
	CiTemplateName     string                          `json:"-"`
	UserId             int32                           `json:"-"`
	Materials          []Material                      `json:"materials"`
	AppWorkflowId      int                             `json:"appWorkflowId,omitempty"`
	BeforeDockerBuild  []*Task                         `json:"beforeDockerBuild,omitempty" validate:"dive"`
	AfterDockerBuild   []*Task                         `json:"afterDockerBuild,omitempty" validate:"dive"`
	ScanEnabled        bool                            `json:"scanEnabled,notnull"`
	CreatedOn          time.Time                       `sql:"created_on,type:timestamptz"`
	CreatedBy          int32                           `sql:"created_by,type:integer"`
	UpdatedOn          time.Time                       `sql:"updated_on,type:timestamptz"`
	UpdatedBy          int32                           `sql:"updated_by,type:integer"`
	IsJob              bool                            `json:"-"`
	CiGitMaterialId    int                             `json:"ciGitConfiguredId"`
	IsCloneJob         bool                            `json:"isCloneJob,omitempty"`
	AppWorkflowMapping *appWorkflow.AppWorkflowMapping `json:"-"`
	Artifact          *repository3.CiArtifact `json:"-"`
}

type CiPipelineMinResponse struct {
	Id               int    `json:"id,omitempty" validate:"number"` //ciTemplateId
	AppId            int    `json:"appId,omitempty" validate:"required,number"`
	AppName          string `json:"appName,omitempty"`
	ParentCiPipeline int    `json:"parentCiPipeline"`
	ParentAppId      int    `json:"parentAppId"`
	PipelineType     string `json:"pipelineType"`
}

type TestExecutorImageProperties struct {
	ImageName string `json:"imageName,omitempty"`
	Arg       string `json:"arg,omitempty"`
	ReportDir string `json:"reportDir,omitempty"`
}

type PipelineCreateResponse struct {
	AppName string `json:"appName,omitempty"`
	AppId   int    `json:"appId,omitempty"`
}

/*
user should be able to compose multiple sequential and parallel steps for building binary.
*/
type BuildBinaryConfig struct {
	Name   string  `json:"name"`
	Stages []Stage `json:"stages"` //stages will be executed sequentially
}

type Stage struct {
	Name string `json:"name"`
	Jobs []Job  `json:"jobs"` //job will run in parallel
}

type Job struct {
	Name  string `json:"name"`
	Tasks []Task `json:"tasks"` //task will run sequentially
}

type Task struct {
	Name string   `json:"name"`
	Type string   `json:"type"` //for now ignore this input
	Cmd  string   `json:"cmd"`
	Args []string `json:"args"`
}

/*
tag git
build binary
push binary to artifact store
build docker image
push docker image
docker args
*/
type PackagingConfig struct {
}

/*
contains reference to chart and values.yaml changes for next deploy
*/
type HelmConfig struct {
}

// used for automated unit and integration test
type Test struct {
	Name    string
	Command string
}

//pipeline

type Pipeline struct {
	Environment Environment

	//Test ->
}

/*
if Environments has multiple entries then application of them will be deployed simultaneously
*/
type EnvironmentGroup struct {
	Name         string
	Environments []Environment
}

// set of unique attributes which corresponds to a cluster
// different environment of gocd and k8s cluster.
type Environment struct {
	Values string
}

type MaterialMetadata struct {
	ProgrammingLang      string
	LanguageRuntime      string
	BuildTool            string
	Executables          []string
	Profiles             map[string]string // pipeline-stage, profile
	LogDirs              map[string]string //file, log pattern
	EnvironmentVariables map[string]string
	PropertiesConfig     []PropertiesConfig
	ExposeConfig         []ServiceExposeConfig //a mocroservice can be exposed in multiple ways
	MonitoringConfig     MonitoringConfig
}

type PropertiesConfig struct {
	Name          string
	Location      string
	MountLocation string //MountLocation and Location might be same

	//figure out way to templatize the properties file
	//Vars map[string]string
}

type MonitoringConfig struct {
	port                   string
	ReadinessProbeEndpoint string
	InitialDelaySeconds    int32
	PeriodSeconds          int32
	TimeoutSeconds         int32
	SuccessThreshold       int32
	FailureThreshold       int32
	HttpHeaders            map[string]string
	TpMonitoringConf       []ThirdPartyMonitoringConfig
	//alertReceiver -> user who would receive alert with threshold
	// alert threshold
}

type ThirdPartyMonitoringConfig struct {
}

type ExposeType string
type Scheme string

const (
	EXPOSE_INTERNAL ExposeType = "clusterIp"
	EXPOSE_EXTERNAL ExposeType = "elb"
	SCHEME_HTTP     Scheme     = "http"
	SCHEME_HTTPS    Scheme     = "https"
	SCHEME_TCP      Scheme     = "tcp"
)

type ServiceExposeConfig struct {
	ExposeType  ExposeType
	Scheme      Scheme
	Port        string
	Path        string
	BackendPath string
	Host        string
}

type MaterialOperations interface {
	MaterialExists(material *GitMaterial) (bool, error)
	SaveMaterial(material *GitMaterial) error
	GenerateMaterialMetaData(material *GitMaterial) (*MaterialMetadata, error)
	ValidateMaterialMetaData(material *GitMaterial, metadata *MaterialMetadata) (bool, error)
	SaveMaterialMetaData(metadata *MaterialMetadata) error
}

// --------- cd related struct ---------
type CDMaterialMetadata struct {
	Url    string `json:"url,omitempty"`
	Branch string `json:"branch,omitempty"`
	Tag    string `json:"tag,omitempty"`
}

type CDSourceObject struct {
	Id          int                `json:"id"`
	DisplayName string             `json:"displayName"`
	Metadata    CDMaterialMetadata `json:"metadata"`
}

type CDPipelineConfigObject struct {
	Id                            int                                    `json:"id,omitempty"  validate:"number" `
	EnvironmentId                 int                                    `json:"environmentId,omitempty"  validate:"number,required" `
	EnvironmentName               string                                 `json:"environmentName,omitempty" `
	Description                   string                                 `json:"description" validate:"max=40"`
	CiPipelineId                  int                                    `json:"ciPipelineId,omitempty" validate:"number"`
	TriggerType                   pipelineConfig.TriggerType             `json:"triggerType,omitempty" validate:"oneof=AUTOMATIC MANUAL"`
	Name                          string                                 `json:"name,omitempty" validate:"name-component,max=50"` //pipelineName
	Strategies                    []Strategy                             `json:"strategies,omitempty"`
	Namespace                     string                                 `json:"namespace,omitempty"` //namespace
	AppWorkflowId                 int                                    `json:"appWorkflowId,omitempty" `
	DeploymentTemplate            chartRepoRepository.DeploymentStrategy `json:"deploymentTemplate,omitempty"` //
	PreStage                      CdStage                                `json:"preStage,omitempty"`
	PostStage                     CdStage                                `json:"postStage,omitempty"`
	PreStageConfigMapSecretNames  PreStageConfigMapSecretNames           `json:"preStageConfigMapSecretNames,omitempty"`
	PostStageConfigMapSecretNames PostStageConfigMapSecretNames          `json:"postStageConfigMapSecretNames,omitempty"`
	RunPreStageInEnv              bool                                   `json:"runPreStageInEnv,omitempty"`
	RunPostStageInEnv             bool                                   `json:"runPostStageInEnv,omitempty"`
	CdArgoSetup                   bool                                   `json:"isClusterCdActive"`
	ParentPipelineId              int                                    `json:"parentPipelineId"`
	ParentPipelineType            string                                 `json:"parentPipelineType"`
	DeploymentAppType             string                                 `json:"deploymentAppType"`
	AppName                       string                                 `json:"appName"`
	DeploymentAppDeleteRequest    bool                                   `json:"deploymentAppDeleteRequest"`
	DeploymentAppCreated          bool                                   `json:"deploymentAppCreated"`
	AppId                         int                                    `json:"appId"`
	TeamId                        int                                    `json:"-"`
	EnvironmentIdentifier         string                                 `json:"-" `
	IsVirtualEnvironment          bool                                   `json:"isVirtualEnvironment"`
	HelmPackageName               string                                 `json:"helmPackageName"`
	ChartName                     string                                 `json:"chartName"`
	ChartBaseVersion              string                                 `json:"chartBaseVersion"`
	ContainerRegistryId           int                                    `json:"containerRegistryId"`
	RepoUrl                       string                                 `json:"repoUrl"`
	ManifestStorageType           string                                 `json:"manifestStorageType"`
	PreDeployStage                *bean.PipelineStageDto                 `json:"preDeployStage,omitempty"`
	PostDeployStage               *bean.PipelineStageDto                 `json:"postDeployStage,omitempty"`
	SourceToNewPipelineId         map[int]int                            `json:"sourceToNewPipelineId,omitempty"`
	RefPipelineId                 int                                    `json:"refPipelineId,omitempty"`
	ExternalCiPipelineId          int                                    `json:"externalCiPipelineId,omitempty"`
	CustomTagObject               *CustomTagData                         `json:"customTag"`
	CustomTagStage                *repository.PipelineStageType          `json:"customTagStage"`
	EnableCustomTag               bool                                   `json:"enableCustomTag"`
	SwitchFromCiPipelineId        int                                    `json:"switchFromCiPipelineId"`
}

func (cdpipelineConfig *CDPipelineConfigObject) IsSwitchCiPipelineRequest() bool {
	return cdpipelineConfig.SwitchFromCiPipelineId > 0 && cdpipelineConfig.AppWorkflowId > 0
}

type PreStageConfigMapSecretNames struct {
	ConfigMaps []string `json:"configMaps"`
	Secrets    []string `json:"secrets"`
}

type PostStageConfigMapSecretNames struct {
	ConfigMaps []string `json:"configMaps"`
	Secrets    []string `json:"secrets"`
}

type CdStage struct {
	TriggerType pipelineConfig.TriggerType `json:"triggerType,omitempty"`
	Name        string                     `json:"name,omitempty"`
	Status      string                     `json:"status,omitempty"`
	Config      string                     `json:"config,omitempty"`
	//CdWorkflowId       int                        `json:"cdWorkflowId,omitempty" validate:"number"`
	//CdWorkflowRunnerId int                        `json:"cdWorkflowRunnerId,omitempty" validate:"number"`
}

type Strategy struct {
	DeploymentTemplate chartRepoRepository.DeploymentStrategy `json:"deploymentTemplate,omitempty"` //
	Config             json.RawMessage                        `json:"config,omitempty" validate:"string"`
	Default            bool                                   `json:"default"`
}

type CdPipelines struct {
	Pipelines         []*CDPipelineConfigObject `json:"pipelines,omitempty" validate:"dive"`
	AppId             int                       `json:"appId,omitempty"  validate:"number,required" `
	UserId            int32                     `json:"-"`
	AppDeleteResponse *AppDeleteResponseDTO     `json:"deleteResponse,omitempty"`
}

type AppDeleteResponseDTO struct {
	DeleteInitiated  bool   `json:"deleteInitiated"`
	ClusterReachable bool   `json:"clusterReachable"`
	ClusterName      string `json:"clusterName"`
}

type CDPatchRequest struct {
	Pipeline         *CDPipelineConfigObject `json:"pipeline,omitempty"`
	AppId            int                     `json:"appId,omitempty"`
	Action           CdPatchAction           `json:"action,omitempty"`
	UserId           int32                   `json:"-"`
	ForceDelete      bool                    `json:"-"`
	NonCascadeDelete bool                    `json:"-"`
}

type CdPatchAction int

const (
	CD_CREATE CdPatchAction = iota
	CD_DELETE               //delete this pipeline
	CD_UPDATE
	CD_DELETE_PARTIAL // Partially delete means it will only delete ACD app
)

type DeploymentAppTypeChangeRequest struct {
	EnvId                 int            `json:"envId,omitempty" validate:"required"`
	DesiredDeploymentType DeploymentType `json:"desiredDeploymentType,omitempty" validate:"required"`
	ExcludeApps           []int          `json:"excludeApps"`
	IncludeApps           []int          `json:"includeApps"`
	AutoTriggerDeployment bool           `json:"autoTriggerDeployment"`
	UserId                int32          `json:"-"`
}

type DeploymentChangeStatus struct {
	Id      int    `json:"id,omitempty"`
	AppId   int    `json:"appId,omitempty"`
	AppName string `json:"appName,omitempty"`
	EnvId   int    `json:"envId,omitempty"`
	EnvName string `json:"envName,omitempty"`
	Error   string `json:"error,omitempty"`
	Status  Status `json:"status,omitempty"`
}

type DeploymentAppTypeChangeResponse struct {
	EnvId                 int                       `json:"envId,omitempty"`
	DesiredDeploymentType DeploymentType            `json:"desiredDeploymentType,omitempty"`
	SuccessfulPipelines   []*DeploymentChangeStatus `json:"successfulPipelines"`
	FailedPipelines       []*DeploymentChangeStatus `json:"failedPipelines"`
	TriggeredPipelines    []*CdPipelineTrigger      `json:"-"` // Disabling auto-trigger until bulk trigger API is fixed
}

type CdPipelineTrigger struct {
	CiArtifactId int `json:"ciArtifactId"`
	PipelineId   int `json:"pipelineId"`
}

type DeploymentType = string

const (
	Helm                    DeploymentType = "helm"
	ArgoCd                  DeploymentType = "argo_cd"
	ManifestDownload        DeploymentType = "manifest_download"
	GitOpsWithoutDeployment DeploymentType = "git_ops_without_deployment"
)

func IsAcdApp(deploymentType string) bool {
	return deploymentType == ArgoCd
}

func IsHelmApp(deploymentType string) bool {
	return deploymentType == Helm
}

type Status string

const (
	Success         Status = "Success"
	Failed          Status = "Failed"
	INITIATED       Status = "Migration initiated"
	NOT_YET_DELETED Status = "Not yet deleted"
)

const RELEASE_NOT_EXIST = "release not exist"
const NOT_FOUND = "not found"

func (a CdPatchAction) String() string {
	return [...]string{"CREATE", "DELETE", "CD_UPDATE"}[a]
}

type CDPipelineViewObject struct {
	Id                 int                         `json:"id"`
	PipelineCounter    int                         `json:"pipelineCounter"`
	Environment        string                      `json:"environment"`
	Downstream         []int                       `json:"downstream"` //PipelineCounter of downstream
	Status             string                      `json:"status"`
	Message            string                      `json:"message"`
	ProgressText       string                      `json:"progress_text"`
	PipelineType       pipelineConfig.PipelineType `json:"pipelineType"`
	GitDiffUrl         string                      `json:"git_diff_url"`
	PipelineHistoryUrl string                      `json:"pipeline_history_url"` //remove
	Rollback           Rollback                    `json:"rollback"`
	Name               string                      `json:"-"`
	CDSourceObject
}

//Trigger materials in different API

type Rollback struct {
	url     string `json:"url"` //remove
	enabled bool   `json:"enabled"`
}

type CiArtifactBean struct {
	Id                            int                       `json:"id"`
	Image                         string                    `json:"image,notnull"`
	ImageDigest                   string                    `json:"image_digest,notnull"`
	MaterialInfo                  json.RawMessage           `json:"material_info"` //git material metadata json array string
	DataSource                    string                    `json:"data_source,notnull"`
	DeployedTime                  string                    `json:"deployed_time"`
	Deployed                      bool                      `json:"deployed,notnull"`
	Latest                        bool                      `json:"latest,notnull"`
	LastSuccessfulTriggerOnParent bool                      `json:"lastSuccessfulTriggerOnParent,notnull"`
	RunningOnParentCd             bool                      `json:"runningOnParentCd,omitempty"`
	IsVulnerable                  bool                      `json:"vulnerable,notnull"`
	ScanEnabled                   bool                      `json:"scanEnabled,notnull"`
	Scanned                       bool                      `json:"scanned,notnull"`
	WfrId                         int                       `json:"wfrId"`
	DeployedBy                    string                    `json:"deployedBy"`
	CiConfigureSourceType         pipelineConfig.SourceType `json:"ciConfigureSourceType"`
	CiConfigureSourceValue        string                    `json:"ciConfigureSourceValue"`
	ImageReleaseTags              []*repository2.ImageTag   `json:"imageReleaseTags"`
	ImageComment                  *repository2.ImageComment `json:"imageComment"`
	CreatedTime                   string                    `json:"createdTime"`
	ExternalCiPipelineId          int                       `json:"-"`
	ParentCiArtifact              int                       `json:"-"`
	CiWorkflowId                  int                       `json:"-"`
	RegistryType                  string                    `json:"registryType"`
	RegistryName                  string                    `json:"registryName"`
	CiPipelineId                  int                       `json:"-"`
	CredentialsSourceType         string                    `json:"-"`
	CredentialsSourceValue        string                    `json:"-"`
}

type CiArtifactResponse struct {
	//AppId           int      `json:"app_id"`
	CdPipelineId               int              `json:"cd_pipeline_id,notnull"`
	LatestWfArtifactId         int              `json:"latest_wf_artifact_id"`
	LatestWfArtifactStatus     string           `json:"latest_wf_artifact_status"`
	CiArtifacts                []CiArtifactBean `json:"ci_artifacts,notnull"`
	TagsEditable               bool             `json:"tagsEditable"`
	AppReleaseTagNames         []string         `json:"appReleaseTagNames"` //unique list of tags exists in the app
	HideImageTaggingHardDelete bool             `json:"hideImageTaggingHardDelete"`
	TotalCount                 int              `json:"totalCount"`
}

type AppLabelsDto struct {
	Labels []*Label `json:"labels" validate:"dive"`
	AppId  int      `json:"appId"`
	UserId int32    `json:"-"`
}

type AppLabelDto struct {
	Key       string `json:"key,notnull"`
	Value     string `json:"value,notnull"`
	Propagate bool   `json:"propagate,notnull"`
	AppId     int    `json:"appId,omitempty"`
	UserId    int32  `json:"-"`
}

type Label struct {
	Key       string `json:"key" validate:"required"`
	Value     string `json:"value"` // intentionally not added required tag as tag can be added without value
	Propagate bool   `json:"propagate"`
}

type AppMetaInfoDto struct {
	AppId       int                            `json:"appId"`
	AppName     string                         `json:"appName"`
	Description string                         `json:"description"`
	ProjectId   int                            `json:"projectId"`
	ProjectName string                         `json:"projectName"`
	CreatedBy   string                         `json:"createdBy"`
	CreatedOn   time.Time                      `json:"createdOn"`
	Active      bool                           `json:"active,notnull"`
	Labels      []*Label                       `json:"labels"`
	Note        *bean2.GenericNoteResponseBean `json:"note"`
	UserId      int32                          `json:"-"`
	//below field is only valid for helm apps
	ChartUsed    *ChartUsedDto         `json:"chartUsed,omitempty"`
	GitMaterials []*GitMaterialMetaDto `json:"gitMaterials,omitempty"`
}

type GitMaterialMetaDto struct {
	DisplayName    string `json:"displayName"`
	RedirectionUrl string `json:"redirectionUrl"` // here we are converting ssh urls to https for redirection at FE
	OriginalUrl    string `json:"originalUrl"`
}

type ChartUsedDto struct {
	AppStoreChartName  string `json:"appStoreChartName,omitempty"`
	AppStoreChartId    int    `json:"appStoreChartId,omitempty"`
	AppStoreAppName    string `json:"appStoreAppName,omitempty"`
	AppStoreAppVersion string `json:"appStoreAppVersion,omitempty"`
	ChartAvatar        string `json:"chartAvatar,omitempty"`
}

type AppLabelsJsonForDeployment struct {
	Labels map[string]string `json:"appLabels"`
}

type UpdateProjectBulkAppsRequest struct {
	AppIds []int `json:"appIds"`
	TeamId int   `json:"teamId"`
	UserId int32 `json:"-"`
}

type CdBulkAction int

const (
	CD_BULK_DELETE CdBulkAction = iota
)

type CdBulkActionRequestDto struct {
	Action        CdBulkAction `json:"action"`
	EnvIds        []int        `json:"envIds"`
	AppIds        []int        `json:"appIds"`
	ProjectIds    []int        `json:"projectIds"`
	ForceDelete   bool         `json:"forceDelete"`
	CascadeDelete bool         `json:"cascadeDelete"`
	UserId        int32        `json:"-"`
}

type CdBulkActionResponseDto struct {
	PipelineName    string `json:"pipelineName"`
	AppName         string `json:"appName"`
	EnvironmentName string `json:"environmentName"`
	DeletionResult  string `json:"deletionResult,omitempty"`
}

type SchemaObject struct {
	Description string      `json:"description"`
	DataType    string      `json:"dataType"`
	Example     string      `json:"example"`
	Optional    bool        `json:"optional"`
	Child       interface{} `json:"child"`
}

type PayloadOptionObject struct {
	Key        string   `json:"key"`
	PayloadKey []string `json:"payloadKey"`
	Label      string   `json:"label"`
	Mandatory  bool     `json:"mandatory"`
}

type ResponseSchemaObject struct {
	Description ResponseDescriptionSchemaObject `json:"description"`
	Code        string                          `json:"code"`
}

type ResponseDescriptionSchemaObject struct {
	Description  string                 `json:"description,omitempty"`
	ExampleValue ExampleValueDto        `json:"exampleValue,omitempty"`
	Schema       map[string]interface{} `json:"schema,omitempty"`
}

type ErrorDto struct {
	Code        int    `json:"code"`
	UserMessage string `json:"userMessage"`
}

type ExampleValueDto struct {
	Code   int        `json:"code,omitempty"`
	Errors []ErrorDto `json:"errors,omitempty"`
	Result string     `json:"result,omitempty"`
	Status string     `json:"status,omitempty"`
}

type ManifestStorage = string

const (
	ManifestStorageGit ManifestStorage = "git"
)

func IsGitStorage(storageType string) bool {
	return storageType == ManifestStorageGit
}

const CustomAutoScalingEnabledPathKey = "CUSTOM_AUTOSCALING_ENABLED_PATH"
const CustomAutoscalingReplicaCountPathKey = "CUSTOM_AUTOSCALING_REPLICA_COUNT_PATH"
const CustomAutoscalingMinPathKey = "CUSTOM_AUTOSCALING_MIN_PATH"
const CustomAutoscalingMaxPathKey = "CUSTOM_AUTOSCALING_MAX_PATH"<|MERGE_RESOLUTION|>--- conflicted
+++ resolved
@@ -191,10 +191,7 @@
 	LINKED    PipelineType = "LINKED"
 	EXTERNAL  PipelineType = "EXTERNAL"
 	CI_JOB    PipelineType = "CI_JOB"
-<<<<<<< HEAD
 	LINKED_CD PipelineType = "LINKED_CD"
-=======
->>>>>>> 59f89d60
 )
 
 const (
@@ -278,16 +275,16 @@
 }
 
 type CiPatchRequest struct {
-	CiPipeline                     *CiPipeline  `json:"ciPipeline"`
-	AppId                          int          `json:"appId,omitempty"`
-	Action                         PatchAction  `json:"action"`
-	AppWorkflowId                  int          `json:"appWorkflowId,omitempty"`
-	UserId                         int32        `json:"-"`
-	IsJob                          bool         `json:"-"`
-	IsCloneJob                     bool         `json:"isCloneJob,omitempty"`
-
-	ParentCDPipeline int `json:"parentCDPipeline"`
-	DeployEnvId      int `json:"deployEnvId"`
+	CiPipeline    *CiPipeline `json:"ciPipeline"`
+	AppId         int         `json:"appId,omitempty"`
+	Action        PatchAction `json:"action"`
+	AppWorkflowId int         `json:"appWorkflowId,omitempty"`
+	UserId        int32       `json:"-"`
+	IsJob         bool        `json:"-"`
+	IsCloneJob    bool        `json:"isCloneJob,omitempty"`
+
+	ParentCDPipeline               int          `json:"parentCDPipeline"`
+	DeployEnvId                    int          `json:"deployEnvId"`
 	SwitchFromCiPipelineId         int          `json:"switchFromCiPipelineId"`
 	SwitchFromExternalCiPipelineId int          `json:"switchFromExternalCiPipelineId"`
 	SwitchFromCiPipelineType       PipelineType `json:"-"`
@@ -374,7 +371,7 @@
 	CiGitMaterialId    int                             `json:"ciGitConfiguredId"`
 	IsCloneJob         bool                            `json:"isCloneJob,omitempty"`
 	AppWorkflowMapping *appWorkflow.AppWorkflowMapping `json:"-"`
-	Artifact          *repository3.CiArtifact `json:"-"`
+	Artifact           *repository3.CiArtifact         `json:"-"`
 }
 
 type CiPipelineMinResponse struct {
