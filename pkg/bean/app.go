/*
 * Copyright (c) 2020 Devtron Labs
 *
 * Licensed under the Apache License, Version 2.0 (the "License");
 * you may not use this file except in compliance with the License.
 * You may obtain a copy of the License at
 *
 *    http://www.apache.org/licenses/LICENSE-2.0
 *
 * Unless required by applicable law or agreed to in writing, software
 * distributed under the License is distributed on an "AS IS" BASIS,
 * WITHOUT WARRANTIES OR CONDITIONS OF ANY KIND, either express or implied.
 * See the License for the specific language governing permissions and
 * limitations under the License.
 *
 */

package bean

import (
	"encoding/json"
	bean2 "github.com/devtron-labs/devtron/api/bean"
	repository3 "github.com/devtron-labs/devtron/internal/sql/repository"
	"github.com/devtron-labs/devtron/internal/sql/repository/appWorkflow"
	"github.com/devtron-labs/devtron/internal/sql/repository/helper"
	repository2 "github.com/devtron-labs/devtron/internal/sql/repository/imageTagging"
	"github.com/devtron-labs/devtron/internal/sql/repository/pipelineConfig"
	"github.com/devtron-labs/devtron/pkg/chartRepo/repository"
	"github.com/devtron-labs/devtron/pkg/pipeline/bean"
	"github.com/devtron-labs/devtron/pkg/pipeline/repository"
	"time"
)

const (
	LayoutISO     = "2006-01-02 15:04:05"
	LayoutUS      = "January 2, 2006 15:04:05"
	LayoutRFC3339 = "2006-01-02T15:04:05Z07:00"
)

type SourceTypeConfig struct {
	Type  pipelineConfig.SourceType `json:"type,omitempty" validate:"oneof=SOURCE_TYPE_BRANCH_FIXED SOURCE_TYPE_BRANCH_REGEX SOURCE_TYPE_TAG_ANY WEBHOOK"`
	Value string                    `json:"value,omitempty" `
	Regex string                    `json:"regex"`
}

type CreateAppDTO struct {
	Id          int                            `json:"id,omitempty" validate:"number"`
	AppName     string                         `json:"appName" validate:"name-component,max=100"`
	Description string                         `json:"description"`
	UserId      int32                          `json:"-"` //not exposed to UI
	Material    []*GitMaterial                 `json:"material" validate:"dive,min=1"`
	TeamId      int                            `json:"teamId,omitempty" validate:"number,required"`
	TemplateId  int                            `json:"templateId"`
	AppLabels   []*Label                       `json:"labels,omitempty" validate:"dive"`
	GenericNote *bean2.GenericNoteResponseBean `json:"genericNote,omitempty"`
	AppType     helper.AppType                 `json:"appType" validate:"gt=-1,lt=3"` //TODO: Change Validation if new AppType is introduced
}

type CreateMaterialDTO struct {
	Id       int            `json:"id,omitempty" validate:"number"`
	AppId    int            `json:"appId" validate:"number"`
	Material []*GitMaterial `json:"material" validate:"dive,min=1"`
	UserId   int32          `json:"-"` //not exposed to UI
}

type UpdateMaterialDTO struct {
	AppId    int          `json:"appId" validate:"number"`
	Material *GitMaterial `json:"material" validate:"dive,min=1"`
	UserId   int32        `json:"-"` //not exposed to UI
}

type GitMaterial struct {
	Name             string   `json:"name,omitempty" ` //not null, //default format pipelineGroup.AppName + "-" + inputMaterial.Name,
	Url              string   `json:"url,omitempty"`   //url of git repo
	Id               int      `json:"id,omitempty" validate:"number"`
	GitProviderId    int      `json:"gitProviderId,omitempty" validate:"gt=0"`
	CheckoutPath     string   `json:"checkoutPath" validate:"checkout-path-component"`
	FetchSubmodules  bool     `json:"fetchSubmodules"`
	IsUsedInCiConfig bool     `json:"isUsedInCiConfig"`
	FilterPattern    []string `json:"filterPattern"`
}

type CiMaterial struct {
	Source          *SourceTypeConfig `json:"source,omitempty" validate:"dive,required"`   //branch for ci
	Path            string            `json:"path,omitempty"`                              // defaults to root of git repo
	CheckoutPath    string            `json:"checkoutPath,omitempty"`                      //path where code will be checked out for single source `./` default for multiSource configured by user
	GitMaterialId   int               `json:"gitMaterialId,omitempty" validate:"required"` //id stored in db GitMaterial( foreign key)
	ScmId           string            `json:"scmId,omitempty"`                             //id of gocd object
	ScmName         string            `json:"scmName,omitempty"`
	ScmVersion      string            `json:"scmVersion,omitempty"`
	Id              int               `json:"id,omitempty"`
	GitMaterialName string            `json:"gitMaterialName"`
	IsRegex         bool              `json:"isRegex"`
}

type CiPipeline struct {
	IsManual                 bool                   `json:"isManual"`
	DockerArgs               map[string]string      `json:"dockerArgs"`
	IsExternal               bool                   `json:"isExternal"`
	ParentCiPipeline         int                    `json:"parentCiPipeline"`
	ParentAppId              int                    `json:"parentAppId"`
	AppId                    int                    `json:"appId"`
	ExternalCiConfig         ExternalCiConfig       `json:"externalCiConfig"`
	CiMaterial               []*CiMaterial          `json:"ciMaterial,omitempty" validate:"dive,min=1"`
	Name                     string                 `json:"name,omitempty" validate:"name-component,max=100"` //name suffix of corresponding pipeline. required, unique, validation corresponding to gocd pipelineName will be applicable
	Id                       int                    `json:"id,omitempty" `
	Version                  string                 `json:"version,omitempty"` //matchIf token version in gocd . used for update request
	Active                   bool                   `json:"active,omitempty"`  //pipeline is active or not
	Deleted                  bool                   `json:"deleted,omitempty"`
	BeforeDockerBuild        []*Task                `json:"beforeDockerBuild,omitempty" validate:"dive"`
	AfterDockerBuild         []*Task                `json:"afterDockerBuild,omitempty" validate:"dive"`
	BeforeDockerBuildScripts []*CiScript            `json:"beforeDockerBuildScripts,omitempty" validate:"dive"`
	AfterDockerBuildScripts  []*CiScript            `json:"afterDockerBuildScripts,omitempty" validate:"dive"`
	LinkedCount              int                    `json:"linkedCount"`
	PipelineType             PipelineType           `json:"pipelineType,omitempty"`
	ScanEnabled              bool                   `json:"scanEnabled,notnull"`
	AppWorkflowId            int                    `json:"appWorkflowId,omitempty"`
	PreBuildStage            *bean.PipelineStageDto `json:"preBuildStage,omitempty"`
	PostBuildStage           *bean.PipelineStageDto `json:"postBuildStage,omitempty"`
	TargetPlatform           string                 `json:"targetPlatform,omitempty"`
	IsDockerConfigOverridden bool                   `json:"isDockerConfigOverridden"`
	DockerConfigOverride     DockerConfigOverride   `json:"dockerConfigOverride,omitempty"`
	EnvironmentId            int                    `json:"environmentId,omitempty"`
	LastTriggeredEnvId       int                    `json:"lastTriggeredEnvId"`
	CustomTagObject          *CustomTagData         `json:"customTag,omitempty"`
	DefaultTag               []string               `json:"defaultTag,omitempty"`
	EnableCustomTag          bool                   `json:"enableCustomTag"`
}

type DockerConfigOverride struct {
	DockerRegistry   string                  `json:"dockerRegistry,omitempty"`
	DockerRepository string                  `json:"dockerRepository,omitempty"`
	CiBuildConfig    *bean.CiBuildConfigBean `json:"ciBuildConfig,omitEmpty"`
	//DockerBuildConfig *DockerBuildConfig  `json:"dockerBuildConfig,omitempty"`
}

type CiPipelineMin struct {
	Name             string       `json:"name,omitempty" validate:"name-component,max=100"` //name suffix of corresponding pipeline. required, unique, validation corresponding to gocd pipelineName will be applicable
	Id               int          `json:"id,omitempty" `
	Version          string       `json:"version,omitempty"` //matchIf token version in gocd . used for update request
	IsExternal       bool         `json:"isExternal,omitempty"`
	ParentCiPipeline int          `json:"parentCiPipeline"`
	ParentAppId      int          `json:"parentAppId"`
	PipelineType     PipelineType `json:"pipelineType,omitempty"`
	ScanEnabled      bool         `json:"scanEnabled,notnull"`
}

type CiScript struct {
	Id             int    `json:"id"`
	Index          int    `json:"index"`
	Name           string `json:"name" validate:"required"`
	Script         string `json:"script"`
	OutputLocation string `json:"outputLocation"`
}

type ExternalCiConfig struct {
	Id            int                    `json:"id"`
	WebhookUrl    string                 `json:"webhookUrl"`
	Payload       string                 `json:"payload"`
	AccessKey     string                 `json:"accessKey"`
	PayloadOption []PayloadOptionObject  `json:"payloadOption"`
	Schema        map[string]interface{} `json:"schema"`
	Responses     []ResponseSchemaObject `json:"responses"`
	ExternalCiConfigRole
}

type ExternalCiConfigRole struct {
	ProjectId             int    `json:"projectId"`
	ProjectName           string `json:"projectName"`
	EnvironmentId         string `json:"environmentId"`
	EnvironmentName       string `json:"environmentName"`
	EnvironmentIdentifier string `json:"environmentIdentifier"`
	AppId                 int    `json:"appId"`
	AppName               string `json:"appName"`
	Role                  string `json:"role"`
}

// -------------------
type PatchAction int
type PipelineType string

const (
	CREATE        PatchAction = iota
	UPDATE_SOURCE             //update value of SourceTypeConfig
	DELETE                    //delete this pipeline
	//DEACTIVATE     //pause/deactivate this pipeline
)

const (
	NORMAL    PipelineType = "NORMAL"
	LINKED    PipelineType = "LINKED"
	EXTERNAL  PipelineType = "EXTERNAL"
	CI_JOB    PipelineType = "CI_JOB"
)

const (
	CASCADE_DELETE int = iota
	NON_CASCADE_DELETE
	FORCE_DELETE
)
const (
	WEBHOOK_SELECTOR_UNIQUE_ID_NAME          string = "unique id"
	WEBHOOK_SELECTOR_REPOSITORY_URL_NAME     string = "repository url"
	WEBHOOK_SELECTOR_HEADER_NAME             string = "header"
	WEBHOOK_SELECTOR_GIT_URL_NAME            string = "git url"
	WEBHOOK_SELECTOR_AUTHOR_NAME             string = "author"
	WEBHOOK_SELECTOR_DATE_NAME               string = "date"
	WEBHOOK_SELECTOR_TARGET_CHECKOUT_NAME    string = "target checkout"
	WEBHOOK_SELECTOR_SOURCE_CHECKOUT_NAME    string = "source checkout"
	WEBHOOK_SELECTOR_TARGET_BRANCH_NAME_NAME string = "target branch name"
	WEBHOOK_SELECTOR_SOURCE_BRANCH_NAME_NAME string = "source branch name"

	WEBHOOK_EVENT_MERGED_ACTION_TYPE     string = "merged"
	WEBHOOK_EVENT_NON_MERGED_ACTION_TYPE string = "non-merged"
)

type CiPatchStatus string

const (
	CI_PATCH_SUCCESS        CiPatchStatus = "Succeeded"
	CI_PATCH_FAILED         CiPatchStatus = "Failed"
	CI_PATCH_NOT_AUTHORIZED CiPatchStatus = "Not authorised"
)

type CiPatchMessage string

const (
	CI_PATCH_NOT_AUTHORIZED_MESSAGE CiPatchMessage = "You don't have permission to change branch"
	CI_PATCH_MULTI_GIT_ERROR        CiPatchMessage = "Build pipeline is connected to multiple git repositories"
	CI_PATCH_REGEX_ERROR            CiPatchMessage = "Provided branch does not match regex "
	CI_BRANCH_TYPE_ERROR            CiPatchMessage = "Branch cannot be changed for pipeline as source type is “Pull request or Tag”"
)

func (a PatchAction) String() string {
	return [...]string{"CREATE", "UPDATE_SOURCE", "DELETE", "DEACTIVATE"}[a]

}

// ----------------

type CiMaterialPatchRequest struct {
	AppId         int               `json:"appId" validate:"required"`
	EnvironmentId int               `json:"environmentId" validate:"required"`
	Source        *SourceTypeConfig `json:"source" validate:"required"`
}

type CustomTagData struct {
	TagPattern string `json:"tagPattern"`
	CounterX   int    `json:"counterX"`
	Enabled    bool   `json:"enabled"`
}

type CiMaterialValuePatchRequest struct {
	AppId         int `json:"appId" validate:"required"`
	EnvironmentId int `json:"environmentId" validate:"required"`
}

type CiMaterialBulkPatchRequest struct {
	AppIds        []int  `json:"appIds" validate:"required"`
	EnvironmentId int    `json:"environmentId" validate:"required"`
	Value         string `json:"value,omitempty" validate:"required"`
}

type CiMaterialBulkPatchResponse struct {
	Apps []CiMaterialPatchResponse `json:"apps"`
}

type CiMaterialPatchResponse struct {
	AppId   int            `json:"appId"`
	Status  CiPatchStatus  `json:"status"`
	Message CiPatchMessage `json:"message"`
}

type CiPatchRequest struct {
	CiPipeline                     *CiPipeline  `json:"ciPipeline"`
	AppId                          int          `json:"appId,omitempty"`
	Action                         PatchAction  `json:"action"`
	AppWorkflowId                  int          `json:"appWorkflowId,omitempty"`
	UserId                         int32        `json:"-"`
	IsJob                          bool         `json:"-"`
	IsCloneJob                     bool         `json:"isCloneJob,omitempty"`

	ParentCDPipeline int `json:"parentCDPipeline"`
	DeployEnvId      int `json:"deployEnvId"`
	SwitchFromCiPipelineId         int          `json:"switchFromCiPipelineId"`
	SwitchFromExternalCiPipelineId int          `json:"switchFromExternalCiPipelineId"`
	SwitchFromCiPipelineType       PipelineType `json:"-"`
	SwitchToCiPipelineType         PipelineType `json:"-"`
}

func (ciPatchRequest CiPatchRequest) IsSwitchCiPipelineRequest() bool {
	return (ciPatchRequest.SwitchFromCiPipelineId != 0 || ciPatchRequest.SwitchFromExternalCiPipelineId != 0)
}

type CiRegexPatchRequest struct {
	CiPipelineMaterial []*CiPipelineMaterial `json:"ciPipelineMaterial,omitempty"`
	Id                 int                   `json:"id,omitempty" `
	AppId              int                   `json:"appId,omitempty"`
	UserId             int32                 `json:"-"`
}

type GitCiTriggerRequest struct {
	CiPipelineMaterial        CiPipelineMaterial `json:"ciPipelineMaterial" validate:"required"`
	TriggeredBy               int32              `json:"triggeredBy"`
	ExtraEnvironmentVariables map[string]string  `json:"extraEnvironmentVariables"` // extra env variables which will be used for CI
}

type SourceType string

type CiPipelineMaterial struct {
	Id            int                      `json:"Id"`
	GitMaterialId int                      `json:"GitMaterialId"`
	Type          string                   `json:"Type"`
	Value         string                   `json:"Value"`
	Active        bool                     `json:"Active"`
	GitCommit     pipelineConfig.GitCommit `json:"GitCommit"`
	GitTag        string                   `json:"GitTag"`
}

type CiTriggerRequest struct {
	PipelineId          int                  `json:"pipelineId"`
	CiPipelineMaterial  []CiPipelineMaterial `json:"ciPipelineMaterials" validate:"required"`
	TriggeredBy         int32                `json:"triggeredBy"`
	InvalidateCache     bool                 `json:"invalidateCache"`
	EnvironmentId       int                  `json:"environmentId"`
	PipelineType        string               `json:"pipelineType"`
	CiArtifactLastFetch time.Time            `json:"ciArtifactLastFetch"`
}

type CiTrigger struct {
	CiMaterialId int    `json:"ciMaterialId"`
	CommitHash   string `json:"commitHash"`
}

type Material struct {
	GitMaterialId int    `json:"gitMaterialId"`
	MaterialName  string `json:"materialName"`
}

type TriggerViewCiConfig struct {
	CiGitMaterialId int           `json:"ciGitConfiguredId"`
	CiPipelines     []*CiPipeline `json:"ciPipelines,omitempty" validate:"dive"` //a pipeline will be built for each ciMaterial
	Materials       []Material    `json:"materials"`
}

type CiConfigRequest struct {
	Id                 int                             `json:"id,omitempty" validate:"number"` //ciTemplateId
	AppId              int                             `json:"appId,omitempty" validate:"required,number"`
	DockerRegistry     string                          `json:"dockerRegistry,omitempty" `  //repo id example ecr mapped one-one with gocd registry entry
	DockerRepository   string                          `json:"dockerRepository,omitempty"` // example test-app-1 which is inside ecr
	CiBuildConfig      *bean.CiBuildConfigBean         `json:"ciBuildConfig"`
	CiPipelines        []*CiPipeline                   `json:"ciPipelines,omitempty" validate:"dive"` //a pipeline will be built for each ciMaterial
	AppName            string                          `json:"appName,omitempty"`
	Version            string                          `json:"version,omitempty"` //gocd etag used for edit purpose
	DockerRegistryUrl  string                          `json:"-"`
	CiTemplateName     string                          `json:"-"`
	UserId             int32                           `json:"-"`
	Materials          []Material                      `json:"materials"`
	AppWorkflowId      int                             `json:"appWorkflowId,omitempty"`
	BeforeDockerBuild  []*Task                         `json:"beforeDockerBuild,omitempty" validate:"dive"`
	AfterDockerBuild   []*Task                         `json:"afterDockerBuild,omitempty" validate:"dive"`
	ScanEnabled        bool                            `json:"scanEnabled,notnull"`
	CreatedOn          time.Time                       `sql:"created_on,type:timestamptz"`
	CreatedBy          int32                           `sql:"created_by,type:integer"`
	UpdatedOn          time.Time                       `sql:"updated_on,type:timestamptz"`
	UpdatedBy          int32                           `sql:"updated_by,type:integer"`
	IsJob              bool                            `json:"-"`
	CiGitMaterialId    int                             `json:"ciGitConfiguredId"`
	IsCloneJob         bool                            `json:"isCloneJob,omitempty"`
	AppWorkflowMapping *appWorkflow.AppWorkflowMapping `json:"-"`
	Artifact          *repository3.CiArtifact `json:"-"`
}

type CiPipelineMinResponse struct {
	Id               int    `json:"id,omitempty" validate:"number"` //ciTemplateId
	AppId            int    `json:"appId,omitempty" validate:"required,number"`
	AppName          string `json:"appName,omitempty"`
	ParentCiPipeline int    `json:"parentCiPipeline"`
	ParentAppId      int    `json:"parentAppId"`
	PipelineType     string `json:"pipelineType"`
}

type TestExecutorImageProperties struct {
	ImageName string `json:"imageName,omitempty"`
	Arg       string `json:"arg,omitempty"`
	ReportDir string `json:"reportDir,omitempty"`
}

type PipelineCreateResponse struct {
	AppName string `json:"appName,omitempty"`
	AppId   int    `json:"appId,omitempty"`
}

/*
user should be able to compose multiple sequential and parallel steps for building binary.
*/
type BuildBinaryConfig struct {
	Name   string  `json:"name"`
	Stages []Stage `json:"stages"` //stages will be executed sequentially
}

type Stage struct {
	Name string `json:"name"`
	Jobs []Job  `json:"jobs"` //job will run in parallel
}

type Job struct {
	Name  string `json:"name"`
	Tasks []Task `json:"tasks"` //task will run sequentially
}

type Task struct {
	Name string   `json:"name"`
	Type string   `json:"type"` //for now ignore this input
	Cmd  string   `json:"cmd"`
	Args []string `json:"args"`
}

/*
tag git
build binary
push binary to artifact store
build docker image
push docker image
docker args
*/
type PackagingConfig struct {
}

/*
contains reference to chart and values.yaml changes for next deploy
*/
type HelmConfig struct {
}

// used for automated unit and integration test
type Test struct {
	Name    string
	Command string
}

//pipeline

type Pipeline struct {
	Environment Environment

	//Test ->
}

/*
if Environments has multiple entries then application of them will be deployed simultaneously
*/
type EnvironmentGroup struct {
	Name         string
	Environments []Environment
}

// set of unique attributes which corresponds to a cluster
// different environment of gocd and k8s cluster.
type Environment struct {
	Values string
}

type MaterialMetadata struct {
	ProgrammingLang      string
	LanguageRuntime      string
	BuildTool            string
	Executables          []string
	Profiles             map[string]string // pipeline-stage, profile
	LogDirs              map[string]string //file, log pattern
	EnvironmentVariables map[string]string
	PropertiesConfig     []PropertiesConfig
	ExposeConfig         []ServiceExposeConfig //a mocroservice can be exposed in multiple ways
	MonitoringConfig     MonitoringConfig
}

type PropertiesConfig struct {
	Name          string
	Location      string
	MountLocation string //MountLocation and Location might be same

	//figure out way to templatize the properties file
	//Vars map[string]string
}

type MonitoringConfig struct {
	port                   string
	ReadinessProbeEndpoint string
	InitialDelaySeconds    int32
	PeriodSeconds          int32
	TimeoutSeconds         int32
	SuccessThreshold       int32
	FailureThreshold       int32
	HttpHeaders            map[string]string
	TpMonitoringConf       []ThirdPartyMonitoringConfig
	//alertReceiver -> user who would receive alert with threshold
	// alert threshold
}

type ThirdPartyMonitoringConfig struct {
}

type ExposeType string
type Scheme string

const (
	EXPOSE_INTERNAL ExposeType = "clusterIp"
	EXPOSE_EXTERNAL ExposeType = "elb"
	SCHEME_HTTP     Scheme     = "http"
	SCHEME_HTTPS    Scheme     = "https"
	SCHEME_TCP      Scheme     = "tcp"
)

type ServiceExposeConfig struct {
	ExposeType  ExposeType
	Scheme      Scheme
	Port        string
	Path        string
	BackendPath string
	Host        string
}

type MaterialOperations interface {
	MaterialExists(material *GitMaterial) (bool, error)
	SaveMaterial(material *GitMaterial) error
	GenerateMaterialMetaData(material *GitMaterial) (*MaterialMetadata, error)
	ValidateMaterialMetaData(material *GitMaterial, metadata *MaterialMetadata) (bool, error)
	SaveMaterialMetaData(metadata *MaterialMetadata) error
}

// --------- cd related struct ---------
type CDMaterialMetadata struct {
	Url    string `json:"url,omitempty"`
	Branch string `json:"branch,omitempty"`
	Tag    string `json:"tag,omitempty"`
}

type CDSourceObject struct {
	Id          int                `json:"id"`
	DisplayName string             `json:"displayName"`
	Metadata    CDMaterialMetadata `json:"metadata"`
}

type CDPipelineConfigObject struct {
	Id                            int                                    `json:"id,omitempty"  validate:"number" `
	EnvironmentId                 int                                    `json:"environmentId,omitempty"  validate:"number,required" `
	EnvironmentName               string                                 `json:"environmentName,omitempty" `
	Description                   string                                 `json:"description" validate:"max=40"`
	CiPipelineId                  int                                    `json:"ciPipelineId,omitempty" validate:"number"`
	TriggerType                   pipelineConfig.TriggerType             `json:"triggerType,omitempty" validate:"oneof=AUTOMATIC MANUAL"`
	Name                          string                                 `json:"name,omitempty" validate:"name-component,max=50"` //pipelineName
	Strategies                    []Strategy                             `json:"strategies,omitempty"`
	Namespace                     string                                 `json:"namespace,omitempty"` //namespace
	AppWorkflowId                 int                                    `json:"appWorkflowId,omitempty" `
	DeploymentTemplate            chartRepoRepository.DeploymentStrategy `json:"deploymentTemplate,omitempty"` //
	PreStage                      CdStage                                `json:"preStage,omitempty"`
	PostStage                     CdStage                                `json:"postStage,omitempty"`
	PreStageConfigMapSecretNames  PreStageConfigMapSecretNames           `json:"preStageConfigMapSecretNames,omitempty"`
	PostStageConfigMapSecretNames PostStageConfigMapSecretNames          `json:"postStageConfigMapSecretNames,omitempty"`
	RunPreStageInEnv              bool                                   `json:"runPreStageInEnv,omitempty"`
	RunPostStageInEnv             bool                                   `json:"runPostStageInEnv,omitempty"`
	CdArgoSetup                   bool                                   `json:"isClusterCdActive"`
	ParentPipelineId              int                                    `json:"parentPipelineId"`
	ParentPipelineType            string                                 `json:"parentPipelineType"`
	DeploymentAppType             string                                 `json:"deploymentAppType"`
	AppName                       string                                 `json:"appName"`
	DeploymentAppDeleteRequest    bool                                   `json:"deploymentAppDeleteRequest"`
	DeploymentAppCreated          bool                                   `json:"deploymentAppCreated"`
	AppId                         int                                    `json:"appId"`
	TeamId                        int                                    `json:"-"`
	EnvironmentIdentifier         string                                 `json:"-" `
	IsVirtualEnvironment          bool                                   `json:"isVirtualEnvironment"`
	HelmPackageName               string                                 `json:"helmPackageName"`
	ChartName                     string                                 `json:"chartName"`
	ChartBaseVersion              string                                 `json:"chartBaseVersion"`
	ContainerRegistryId           int                                    `json:"containerRegistryId"`
	RepoUrl                       string                                 `json:"repoUrl"`
	ManifestStorageType           string                                 `json:"manifestStorageType"`
	PreDeployStage                *bean.PipelineStageDto                 `json:"preDeployStage,omitempty"`
	PostDeployStage               *bean.PipelineStageDto                 `json:"postDeployStage,omitempty"`
	SourceToNewPipelineId         map[int]int                            `json:"sourceToNewPipelineId,omitempty"`
	RefPipelineId                 int                                    `json:"refPipelineId,omitempty"`
	ExternalCiPipelineId          int                                    `json:"externalCiPipelineId,omitempty"`
	CustomTagObject               *CustomTagData                         `json:"customTag"`
	CustomTagStage                *repository.PipelineStageType          `json:"customTagStage"`
	EnableCustomTag               bool                                   `json:"enableCustomTag"`
<<<<<<< HEAD
	IsGitOpsRepoNotConfigured     bool                                   `json:"isGitOpsRepoNotConfigured"`
=======
	SwitchFromCiPipelineId        int                                    `json:"switchFromCiPipelineId"`
}

func (cdpipelineConfig *CDPipelineConfigObject) IsSwitchCiPipelineRequest() bool {
	return cdpipelineConfig.SwitchFromCiPipelineId > 0 && cdpipelineConfig.AppWorkflowId > 0
>>>>>>> 54c7f8e9
}

type PreStageConfigMapSecretNames struct {
	ConfigMaps []string `json:"configMaps"`
	Secrets    []string `json:"secrets"`
}

type PostStageConfigMapSecretNames struct {
	ConfigMaps []string `json:"configMaps"`
	Secrets    []string `json:"secrets"`
}

type CdStage struct {
	TriggerType pipelineConfig.TriggerType `json:"triggerType,omitempty"`
	Name        string                     `json:"name,omitempty"`
	Status      string                     `json:"status,omitempty"`
	Config      string                     `json:"config,omitempty"`
	//CdWorkflowId       int                        `json:"cdWorkflowId,omitempty" validate:"number"`
	//CdWorkflowRunnerId int                        `json:"cdWorkflowRunnerId,omitempty" validate:"number"`
}

type Strategy struct {
	DeploymentTemplate chartRepoRepository.DeploymentStrategy `json:"deploymentTemplate,omitempty"` //
	Config             json.RawMessage                        `json:"config,omitempty" validate:"string"`
	Default            bool                                   `json:"default"`
}

type CdPipelines struct {
	Pipelines         []*CDPipelineConfigObject `json:"pipelines,omitempty" validate:"dive"`
	AppId             int                       `json:"appId,omitempty"  validate:"number,required" `
	UserId            int32                     `json:"-"`
	AppDeleteResponse *AppDeleteResponseDTO     `json:"deleteResponse,omitempty"`
}

type AppDeleteResponseDTO struct {
	DeleteInitiated  bool   `json:"deleteInitiated"`
	ClusterReachable bool   `json:"clusterReachable"`
	ClusterName      string `json:"clusterName"`
}

type CDPatchRequest struct {
	Pipeline         *CDPipelineConfigObject `json:"pipeline,omitempty"`
	AppId            int                     `json:"appId,omitempty"`
	Action           CdPatchAction           `json:"action,omitempty"`
	UserId           int32                   `json:"-"`
	ForceDelete      bool                    `json:"-"`
	NonCascadeDelete bool                    `json:"-"`
}

type CdPatchAction int

const (
	CD_CREATE CdPatchAction = iota
	CD_DELETE               //delete this pipeline
	CD_UPDATE
	CD_DELETE_PARTIAL // Partially delete means it will only delete ACD app
)

type DeploymentAppTypeChangeRequest struct {
	EnvId                 int            `json:"envId,omitempty" validate:"required"`
	DesiredDeploymentType DeploymentType `json:"desiredDeploymentType,omitempty" validate:"required"`
	ExcludeApps           []int          `json:"excludeApps"`
	IncludeApps           []int          `json:"includeApps"`
	AutoTriggerDeployment bool           `json:"autoTriggerDeployment"`
	UserId                int32          `json:"-"`
}

type DeploymentChangeStatus struct {
	Id      int    `json:"id,omitempty"`
	AppId   int    `json:"appId,omitempty"`
	AppName string `json:"appName,omitempty"`
	EnvId   int    `json:"envId,omitempty"`
	EnvName string `json:"envName,omitempty"`
	Error   string `json:"error,omitempty"`
	Status  Status `json:"status,omitempty"`
}

type DeploymentAppTypeChangeResponse struct {
	EnvId                 int                       `json:"envId,omitempty"`
	DesiredDeploymentType DeploymentType            `json:"desiredDeploymentType,omitempty"`
	SuccessfulPipelines   []*DeploymentChangeStatus `json:"successfulPipelines"`
	FailedPipelines       []*DeploymentChangeStatus `json:"failedPipelines"`
	TriggeredPipelines    []*CdPipelineTrigger      `json:"-"` // Disabling auto-trigger until bulk trigger API is fixed
}

type CdPipelineTrigger struct {
	CiArtifactId int `json:"ciArtifactId"`
	PipelineId   int `json:"pipelineId"`
}

type DeploymentType = string

const (
	Helm                    DeploymentType = "helm"
	ArgoCd                  DeploymentType = "argo_cd"
	ManifestDownload        DeploymentType = "manifest_download"
	GitOpsWithoutDeployment DeploymentType = "git_ops_without_deployment"
)

func IsAcdApp(deploymentType string) bool {
	return deploymentType == ArgoCd
}

func IsHelmApp(deploymentType string) bool {
	return deploymentType == Helm
}

type Status string

const (
	Success         Status = "Success"
	Failed          Status = "Failed"
	INITIATED       Status = "Migration initiated"
	NOT_YET_DELETED Status = "Not yet deleted"
)

const RELEASE_NOT_EXIST = "release not exist"
const NOT_FOUND = "not found"

func (a CdPatchAction) String() string {
	return [...]string{"CREATE", "DELETE", "CD_UPDATE"}[a]
}

type CDPipelineViewObject struct {
	Id                 int                         `json:"id"`
	PipelineCounter    int                         `json:"pipelineCounter"`
	Environment        string                      `json:"environment"`
	Downstream         []int                       `json:"downstream"` //PipelineCounter of downstream
	Status             string                      `json:"status"`
	Message            string                      `json:"message"`
	ProgressText       string                      `json:"progress_text"`
	PipelineType       pipelineConfig.PipelineType `json:"pipelineType"`
	GitDiffUrl         string                      `json:"git_diff_url"`
	PipelineHistoryUrl string                      `json:"pipeline_history_url"` //remove
	Rollback           Rollback                    `json:"rollback"`
	Name               string                      `json:"-"`
	CDSourceObject
}

//Trigger materials in different API

type Rollback struct {
	url     string `json:"url"` //remove
	enabled bool   `json:"enabled"`
}

type CiArtifactBean struct {
	Id                            int                       `json:"id"`
	Image                         string                    `json:"image,notnull"`
	ImageDigest                   string                    `json:"image_digest,notnull"`
	MaterialInfo                  json.RawMessage           `json:"material_info"` //git material metadata json array string
	DataSource                    string                    `json:"data_source,notnull"`
	DeployedTime                  string                    `json:"deployed_time"`
	Deployed                      bool                      `json:"deployed,notnull"`
	Latest                        bool                      `json:"latest,notnull"`
	LastSuccessfulTriggerOnParent bool                      `json:"lastSuccessfulTriggerOnParent,notnull"`
	RunningOnParentCd             bool                      `json:"runningOnParentCd,omitempty"`
	IsVulnerable                  bool                      `json:"vulnerable,notnull"`
	ScanEnabled                   bool                      `json:"scanEnabled,notnull"`
	Scanned                       bool                      `json:"scanned,notnull"`
	WfrId                         int                       `json:"wfrId"`
	DeployedBy                    string                    `json:"deployedBy"`
	CiConfigureSourceType         pipelineConfig.SourceType `json:"ciConfigureSourceType"`
	CiConfigureSourceValue        string                    `json:"ciConfigureSourceValue"`
	ImageReleaseTags              []*repository2.ImageTag   `json:"imageReleaseTags"`
	ImageComment                  *repository2.ImageComment `json:"imageComment"`
	CreatedTime                   string                    `json:"createdTime"`
	ExternalCiPipelineId          int                       `json:"-"`
	ParentCiArtifact              int                       `json:"-"`
	CiWorkflowId                  int                       `json:"-"`
	RegistryType                  string                    `json:"registryType"`
	RegistryName                  string                    `json:"registryName"`
	CiPipelineId                  int                       `json:"-"`
	CredentialsSourceType         string                    `json:"-"`
	CredentialsSourceValue        string                    `json:"-"`
}

type CiArtifactResponse struct {
	//AppId           int      `json:"app_id"`
	CdPipelineId               int              `json:"cd_pipeline_id,notnull"`
	LatestWfArtifactId         int              `json:"latest_wf_artifact_id"`
	LatestWfArtifactStatus     string           `json:"latest_wf_artifact_status"`
	CiArtifacts                []CiArtifactBean `json:"ci_artifacts,notnull"`
	TagsEditable               bool             `json:"tagsEditable"`
	AppReleaseTagNames         []string         `json:"appReleaseTagNames"` //unique list of tags exists in the app
	HideImageTaggingHardDelete bool             `json:"hideImageTaggingHardDelete"`
	TotalCount                 int              `json:"totalCount"`
}

type AppLabelsDto struct {
	Labels []*Label `json:"labels" validate:"dive"`
	AppId  int      `json:"appId"`
	UserId int32    `json:"-"`
}

type AppLabelDto struct {
	Key       string `json:"key,notnull"`
	Value     string `json:"value,notnull"`
	Propagate bool   `json:"propagate,notnull"`
	AppId     int    `json:"appId,omitempty"`
	UserId    int32  `json:"-"`
}

type Label struct {
	Key       string `json:"key" validate:"required"`
	Value     string `json:"value"` // intentionally not added required tag as tag can be added without value
	Propagate bool   `json:"propagate"`
}

type AppMetaInfoDto struct {
	AppId       int                            `json:"appId"`
	AppName     string                         `json:"appName"`
	Description string                         `json:"description"`
	ProjectId   int                            `json:"projectId"`
	ProjectName string                         `json:"projectName"`
	CreatedBy   string                         `json:"createdBy"`
	CreatedOn   time.Time                      `json:"createdOn"`
	Active      bool                           `json:"active,notnull"`
	Labels      []*Label                       `json:"labels"`
	Note        *bean2.GenericNoteResponseBean `json:"note"`
	UserId      int32                          `json:"-"`
	//below field is only valid for helm apps
	ChartUsed    *ChartUsedDto         `json:"chartUsed,omitempty"`
	GitMaterials []*GitMaterialMetaDto `json:"gitMaterials,omitempty"`
}

type GitMaterialMetaDto struct {
	DisplayName    string `json:"displayName"`
	RedirectionUrl string `json:"redirectionUrl"` // here we are converting ssh urls to https for redirection at FE
	OriginalUrl    string `json:"originalUrl"`
}

type ChartUsedDto struct {
	AppStoreChartName  string `json:"appStoreChartName,omitempty"`
	AppStoreChartId    int    `json:"appStoreChartId,omitempty"`
	AppStoreAppName    string `json:"appStoreAppName,omitempty"`
	AppStoreAppVersion string `json:"appStoreAppVersion,omitempty"`
	ChartAvatar        string `json:"chartAvatar,omitempty"`
}

type AppLabelsJsonForDeployment struct {
	Labels map[string]string `json:"appLabels"`
}

type UpdateProjectBulkAppsRequest struct {
	AppIds []int `json:"appIds"`
	TeamId int   `json:"teamId"`
	UserId int32 `json:"-"`
}

type CdBulkAction int

const (
	CD_BULK_DELETE CdBulkAction = iota
)

type CdBulkActionRequestDto struct {
	Action        CdBulkAction `json:"action"`
	EnvIds        []int        `json:"envIds"`
	AppIds        []int        `json:"appIds"`
	ProjectIds    []int        `json:"projectIds"`
	ForceDelete   bool         `json:"forceDelete"`
	CascadeDelete bool         `json:"cascadeDelete"`
	UserId        int32        `json:"-"`
}

type CdBulkActionResponseDto struct {
	PipelineName    string `json:"pipelineName"`
	AppName         string `json:"appName"`
	EnvironmentName string `json:"environmentName"`
	DeletionResult  string `json:"deletionResult,omitempty"`
}

type SchemaObject struct {
	Description string      `json:"description"`
	DataType    string      `json:"dataType"`
	Example     string      `json:"example"`
	Optional    bool        `json:"optional"`
	Child       interface{} `json:"child"`
}

type PayloadOptionObject struct {
	Key        string   `json:"key"`
	PayloadKey []string `json:"payloadKey"`
	Label      string   `json:"label"`
	Mandatory  bool     `json:"mandatory"`
}

type ResponseSchemaObject struct {
	Description ResponseDescriptionSchemaObject `json:"description"`
	Code        string                          `json:"code"`
}

type ResponseDescriptionSchemaObject struct {
	Description  string                 `json:"description,omitempty"`
	ExampleValue ExampleValueDto        `json:"exampleValue,omitempty"`
	Schema       map[string]interface{} `json:"schema,omitempty"`
}

type ErrorDto struct {
	Code        int    `json:"code"`
	UserMessage string `json:"userMessage"`
}

type ExampleValueDto struct {
	Code   int        `json:"code,omitempty"`
	Errors []ErrorDto `json:"errors,omitempty"`
	Result string     `json:"result,omitempty"`
	Status string     `json:"status,omitempty"`
}

type ManifestStorage = string

const (
	ManifestStorageGit ManifestStorage = "git"
)

func IsGitStorage(storageType string) bool {
	return storageType == ManifestStorageGit
}

const CustomAutoScalingEnabledPathKey = "CUSTOM_AUTOSCALING_ENABLED_PATH"
const CustomAutoscalingReplicaCountPathKey = "CUSTOM_AUTOSCALING_REPLICA_COUNT_PATH"
const CustomAutoscalingMinPathKey = "CUSTOM_AUTOSCALING_MIN_PATH"
const CustomAutoscalingMaxPathKey = "CUSTOM_AUTOSCALING_MAX_PATH"<|MERGE_RESOLUTION|>--- conflicted
+++ resolved
@@ -187,10 +187,10 @@
 )
 
 const (
-	NORMAL    PipelineType = "NORMAL"
-	LINKED    PipelineType = "LINKED"
-	EXTERNAL  PipelineType = "EXTERNAL"
-	CI_JOB    PipelineType = "CI_JOB"
+	NORMAL   PipelineType = "NORMAL"
+	LINKED   PipelineType = "LINKED"
+	EXTERNAL PipelineType = "EXTERNAL"
+	CI_JOB   PipelineType = "CI_JOB"
 )
 
 const (
@@ -272,16 +272,16 @@
 }
 
 type CiPatchRequest struct {
-	CiPipeline                     *CiPipeline  `json:"ciPipeline"`
-	AppId                          int          `json:"appId,omitempty"`
-	Action                         PatchAction  `json:"action"`
-	AppWorkflowId                  int          `json:"appWorkflowId,omitempty"`
-	UserId                         int32        `json:"-"`
-	IsJob                          bool         `json:"-"`
-	IsCloneJob                     bool         `json:"isCloneJob,omitempty"`
-
-	ParentCDPipeline int `json:"parentCDPipeline"`
-	DeployEnvId      int `json:"deployEnvId"`
+	CiPipeline    *CiPipeline `json:"ciPipeline"`
+	AppId         int         `json:"appId,omitempty"`
+	Action        PatchAction `json:"action"`
+	AppWorkflowId int         `json:"appWorkflowId,omitempty"`
+	UserId        int32       `json:"-"`
+	IsJob         bool        `json:"-"`
+	IsCloneJob    bool        `json:"isCloneJob,omitempty"`
+
+	ParentCDPipeline               int          `json:"parentCDPipeline"`
+	DeployEnvId                    int          `json:"deployEnvId"`
 	SwitchFromCiPipelineId         int          `json:"switchFromCiPipelineId"`
 	SwitchFromExternalCiPipelineId int          `json:"switchFromExternalCiPipelineId"`
 	SwitchFromCiPipelineType       PipelineType `json:"-"`
@@ -368,7 +368,7 @@
 	CiGitMaterialId    int                             `json:"ciGitConfiguredId"`
 	IsCloneJob         bool                            `json:"isCloneJob,omitempty"`
 	AppWorkflowMapping *appWorkflow.AppWorkflowMapping `json:"-"`
-	Artifact          *repository3.CiArtifact `json:"-"`
+	Artifact           *repository3.CiArtifact         `json:"-"`
 }
 
 type CiPipelineMinResponse struct {
@@ -584,15 +584,12 @@
 	CustomTagObject               *CustomTagData                         `json:"customTag"`
 	CustomTagStage                *repository.PipelineStageType          `json:"customTagStage"`
 	EnableCustomTag               bool                                   `json:"enableCustomTag"`
-<<<<<<< HEAD
 	IsGitOpsRepoNotConfigured     bool                                   `json:"isGitOpsRepoNotConfigured"`
-=======
 	SwitchFromCiPipelineId        int                                    `json:"switchFromCiPipelineId"`
 }
 
 func (cdpipelineConfig *CDPipelineConfigObject) IsSwitchCiPipelineRequest() bool {
 	return cdpipelineConfig.SwitchFromCiPipelineId > 0 && cdpipelineConfig.AppWorkflowId > 0
->>>>>>> 54c7f8e9
 }
 
 type PreStageConfigMapSecretNames struct {
