--- conflicted
+++ resolved
@@ -757,19 +757,6 @@
 
 type CiArtifactResponse struct {
 	//AppId           int      `json:"app_id"`
-<<<<<<< HEAD
-	CdPipelineId               int                                `json:"cd_pipeline_id,notnull"`
-	LatestWfArtifactId         int                                `json:"latest_wf_artifact_id"`
-	LatestWfArtifactStatus     string                             `json:"latest_wf_artifact_status"`
-	CiArtifacts                []CiArtifactBean                   `json:"ci_artifacts,notnull"`
-	UserApprovalConfig         *pipelineConfig.UserApprovalConfig `json:"userApprovalConfig"`
-	ApprovalUsers              []string                           `json:"approvalUsers"`
-	RequestedUserId            int32                              `json:"requestedUserId"`
-	IsVirtualCluster           bool                               `json:"isVirtualCluster"`
-	TagsEditable               bool                               `json:"tagsEditable"`
-	AppReleaseTagNames         []string                           `json:"appReleaseTagNames"` //unique list of tags exists in the app
-	HideImageTaggingHardDelete bool                               `json:"hideImageTaggingHardDelete"`
-=======
 	CdPipelineId               int                                  `json:"cd_pipeline_id,notnull"`
 	LatestWfArtifactId         int                                  `json:"latest_wf_artifact_id"`
 	LatestWfArtifactStatus     string                               `json:"latest_wf_artifact_status"`
@@ -782,7 +769,6 @@
 	AppReleaseTagNames         []string                             `json:"appReleaseTagNames"` //unique list of tags exists in the app
 	HideImageTaggingHardDelete bool                                 `json:"hideImageTaggingHardDelete"`
 	ResourceFilters            []*resourceFilter.FilterMetaDataBean `json:"resourceFilters"`
->>>>>>> b27db815
 }
 
 type AppLabelsDto struct {
