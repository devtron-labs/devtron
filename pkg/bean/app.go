--- conflicted
+++ resolved
@@ -518,11 +518,7 @@
 	ChartBaseVersion              string                                 `json:"chartBaseVersion"`
 	ContainerRegistryId           int                                    `json:"containerRegistryId"`
 	RepoUrl                       string                                 `json:"repoUrl"`
-<<<<<<< HEAD
-	ManifestStorageType           string                                 `json: "manifestStorageType"`
-=======
 	ManifestStorageType           string                                 `json:"manifestStorageType"`
->>>>>>> 931eeae1
 }
 
 type PreStageConfigMapSecretNames struct {
