--- conflicted
+++ resolved
@@ -121,10 +121,7 @@
 	LastTriggeredEnvId       int                    `json:"lastTriggeredEnvId"`
 	CustomTagObject          *CustomTagData         `json:"customTag,omitempty"`
 	DefaultTag               []string               `json:"defaultTag,omitempty"`
-<<<<<<< HEAD
 	EnableCustomTag          bool                   `json:"enableCustomTag"`
-=======
->>>>>>> 84b39118
 }
 
 type DockerConfigOverride struct {
@@ -247,10 +244,7 @@
 type CustomTagData struct {
 	TagPattern string `json:"tagPattern"`
 	CounterX   int    `json:"counterX"`
-<<<<<<< HEAD
-	Enabled    bool   `json:"-"`
-=======
->>>>>>> 84b39118
+	Enabled    bool   `json:"enabled"`
 }
 
 type CiMaterialValuePatchRequest struct {
