--- conflicted
+++ resolved
@@ -612,7 +612,6 @@
 	AppIds []int `json:"appIds"`
 	TeamId int   `json:"teamId"`
 	UserId int32 `json:"-"`
-<<<<<<< HEAD
 }
 
 type CdBulkAction int
@@ -655,6 +654,4 @@
 type ResponseSchemaObject struct {
 	Description map[string]interface{} `json:"description"`
 	Code        string                 `json:"code"`
-=======
->>>>>>> baa82ca7
 }