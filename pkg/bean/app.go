/*
 * Copyright (c) 2020 Devtron Labs
 *
 * Licensed under the Apache License, Version 2.0 (the "License");
 * you may not use this file except in compliance with the License.
 * You may obtain a copy of the License at
 *
 *    http://www.apache.org/licenses/LICENSE-2.0
 *
 * Unless required by applicable law or agreed to in writing, software
 * distributed under the License is distributed on an "AS IS" BASIS,
 * WITHOUT WARRANTIES OR CONDITIONS OF ANY KIND, either express or implied.
 * See the License for the specific language governing permissions and
 * limitations under the License.
 *
 */

package bean

import (
	"encoding/json"
	"github.com/devtron-labs/devtron/internal/sql/repository/pipelineConfig"
	"github.com/devtron-labs/devtron/pkg/chartRepo/repository"
	"github.com/devtron-labs/devtron/pkg/pipeline/bean"
	"time"
)

const (
	LayoutISO     = "2006-01-02 15:04:05"
	LayoutUS      = "January 2, 2006 15:04:05"
	LayoutRFC3339 = "2006-01-02T15:04:05Z07:00"
)

type SourceTypeConfig struct {
	Type  pipelineConfig.SourceType `json:"type,omitempty" validate:"oneof=SOURCE_TYPE_BRANCH_FIXED SOURCE_TYPE_BRANCH_REGEX SOURCE_TYPE_TAG_ANY WEBHOOK"`
	Value string                    `json:"value,omitempty" `
	Regex string                    `json:"regex"`
}

type CreateAppDTO struct {
	Id         int            `json:"id,omitempty" validate:"number"`
	AppName    string         `json:"appName" validate:"name-component,max=100"`
	UserId     int32          `json:"-"` //not exposed to UI
	Material   []*GitMaterial `json:"material" validate:"dive,min=1"`
	TeamId     int            `json:"teamId,omitempty" validate:"number,required"`
	TemplateId int            `json:"templateId"`
	AppLabels  []*Label       `json:"labels,omitempty" validate:"dive"`
}

type CreateMaterialDTO struct {
	Id       int            `json:"id,omitempty" validate:"number"`
	AppId    int            `json:"appId" validate:"number"`
	Material []*GitMaterial `json:"material" validate:"dive,min=1"`
	UserId   int32          `json:"-"` //not exposed to UI
}

type UpdateMaterialDTO struct {
	AppId    int          `json:"appId" validate:"number"`
	Material *GitMaterial `json:"material" validate:"dive,min=1"`
	UserId   int32        `json:"-"` //not exposed to UI
}

type GitMaterial struct {
	Name             string `json:"name,omitempty" ` //not null, //default format pipelineGroup.AppName + "-" + inputMaterial.Name,
	Url              string `json:"url,omitempty"`   //url of git repo
	Id               int    `json:"id,omitempty" validate:"number"`
	GitProviderId    int    `json:"gitProviderId,omitempty" validate:"gt=0"`
	CheckoutPath     string `json:"checkoutPath" validate:"checkout-path-component"`
	FetchSubmodules  bool   `json:"fetchSubmodules"`
	IsUsedInCiConfig bool   `json:"isUsedInCiConfig"`
}

type CiMaterial struct {
	Source          *SourceTypeConfig `json:"source,omitempty" validate:"dive,required"`   //branch for ci
	Path            string            `json:"path,omitempty"`                              // defaults to root of git repo
	CheckoutPath    string            `json:"checkoutPath,omitempty"`                      //path where code will be checked out for single source `./` default for multiSource configured by user
	GitMaterialId   int               `json:"gitMaterialId,omitempty" validate:"required"` //id stored in db GitMaterial( foreign key)
	ScmId           string            `json:"scmId,omitempty"`                             //id of gocd object
	ScmName         string            `json:"scmName,omitempty"`
	ScmVersion      string            `json:"scmVersion,omitempty"`
	Id              int               `json:"id,omitempty"`
	GitMaterialName string            `json:"gitMaterialName"`
	IsRegex         bool              `json:"isRegex"`
}

type CiPipeline struct {
	IsManual                 bool                   `json:"isManual"`
	DockerArgs               map[string]string      `json:"dockerArgs"`
	IsExternal               bool                   `json:"isExternal"`
	ParentCiPipeline         int                    `json:"parentCiPipeline"`
	ParentAppId              int                    `json:"parentAppId"`
	AppId                    int                    `json:"appId"`
	ExternalCiConfig         ExternalCiConfig       `json:"externalCiConfig"`
	CiMaterial               []*CiMaterial          `json:"ciMaterial,omitempty" validate:"dive,min=1"`
	Name                     string                 `json:"name,omitempty" validate:"name-component,max=100"` //name suffix of corresponding pipeline. required, unique, validation corresponding to gocd pipelineName will be applicable
	Id                       int                    `json:"id,omitempty" `
	Version                  string                 `json:"version,omitempty"` //matchIf token version in gocd . used for update request
	Active                   bool                   `json:"active,omitempty"`  //pipeline is active or not
	Deleted                  bool                   `json:"deleted,omitempty"`
	BeforeDockerBuild        []*Task                `json:"beforeDockerBuild,omitempty" validate:"dive"`
	AfterDockerBuild         []*Task                `json:"afterDockerBuild,omitempty" validate:"dive"`
	BeforeDockerBuildScripts []*CiScript            `json:"beforeDockerBuildScripts,omitempty" validate:"dive"`
	AfterDockerBuildScripts  []*CiScript            `json:"afterDockerBuildScripts,omitempty" validate:"dive"`
	LinkedCount              int                    `json:"linkedCount"`
	PipelineType             PipelineType           `json:"pipelineType,omitempty"`
	ScanEnabled              bool                   `json:"scanEnabled,notnull"`
	AppWorkflowId            int                    `json:"appWorkflowId,omitempty"`
	PreBuildStage            *bean.PipelineStageDto `json:"preBuildStage,omitempty"`
	PostBuildStage           *bean.PipelineStageDto `json:"postBuildStage,omitempty"`
	TargetPlatform           string                 `json:"targetPlatform,omitempty"`
	IsDockerConfigOverridden bool                   `json:"isDockerConfigOverridden"`
	DockerConfigOverride     DockerConfigOverride   `json:"dockerConfigOverride,omitempty"`
}

type DockerConfigOverride struct {
	DockerRegistry   string                  `json:"dockerRegistry,omitempty"`
	DockerRepository string                  `json:"dockerRepository,omitempty"`
	CiBuildConfig    *bean.CiBuildConfigBean `json:"ciBuildConfig,omitEmpty"`
	//DockerBuildConfig *DockerBuildConfig  `json:"dockerBuildConfig,omitempty"`
}

type CiPipelineMin struct {
	Name             string       `json:"name,omitempty" validate:"name-component,max=100"` //name suffix of corresponding pipeline. required, unique, validation corresponding to gocd pipelineName will be applicable
	Id               int          `json:"id,omitempty" `
	Version          string       `json:"version,omitempty"` //matchIf token version in gocd . used for update request
	IsExternal       bool         `json:"isExternal,omitempty"`
	ParentCiPipeline int          `json:"parentCiPipeline"`
	ParentAppId      int          `json:"parentAppId"`
	PipelineType     PipelineType `json:"pipelineType,omitempty"`
	ScanEnabled      bool         `json:"scanEnabled,notnull"`
}

type CiScript struct {
	Id             int    `json:"id"`
	Index          int    `json:"index"`
	Name           string `json:"name" validate:"required"`
	Script         string `json:"script"`
	OutputLocation string `json:"outputLocation"`
}

type ExternalCiConfig struct {
	Id            int                    `json:"id"`
	WebhookUrl    string                 `json:"webhookUrl"`
	Payload       string                 `json:"payload"`
	AccessKey     string                 `json:"accessKey"`
	PayloadOption []PayloadOptionObject  `json:"payloadOption"`
	Schema        map[string]interface{} `json:"schema"`
	Responses     []ResponseSchemaObject `json:"responses"`
	ExternalCiConfigRole
}

type ExternalCiConfigRole struct {
	ProjectId             int    `json:"projectId"`
	ProjectName           string `json:"projectName"`
	EnvironmentId         string `json:"environmentId"`
	EnvironmentName       string `json:"environmentName"`
	EnvironmentIdentifier string `json:"environmentIdentifier"`
	AppId                 int    `json:"appId"`
	AppName               string `json:"appName"`
	Role                  string `json:"role"`
}

// -------------------
type PatchAction int
type PipelineType string

const (
	CREATE        PatchAction = iota
	UPDATE_SOURCE             //update value of SourceTypeConfig
	DELETE                    //delete this pipeline
	//DEACTIVATE     //pause/deactivate this pipeline
)

const (
	NORMAL   PipelineType = "NORMAL"
	LINKED   PipelineType = "LINKED"
	EXTERNAL PipelineType = "EXTERNAL"
)

const (
	WEBHOOK_SELECTOR_UNIQUE_ID_NAME          string = "unique id"
	WEBHOOK_SELECTOR_REPOSITORY_URL_NAME     string = "repository url"
	WEBHOOK_SELECTOR_HEADER_NAME             string = "header"
	WEBHOOK_SELECTOR_GIT_URL_NAME            string = "git url"
	WEBHOOK_SELECTOR_AUTHOR_NAME             string = "author"
	WEBHOOK_SELECTOR_DATE_NAME               string = "date"
	WEBHOOK_SELECTOR_TARGET_CHECKOUT_NAME    string = "target checkout"
	WEBHOOK_SELECTOR_SOURCE_CHECKOUT_NAME    string = "source checkout"
	WEBHOOK_SELECTOR_TARGET_BRANCH_NAME_NAME string = "target branch name"
	WEBHOOK_SELECTOR_SOURCE_BRANCH_NAME_NAME string = "source branch name"

	WEBHOOK_EVENT_MERGED_ACTION_TYPE     string = "merged"
	WEBHOOK_EVENT_NON_MERGED_ACTION_TYPE string = "non-merged"
)

func (a PatchAction) String() string {
	return [...]string{"CREATE", "UPDATE_SOURCE", "DELETE", "DEACTIVATE"}[a]

}

// ----------------
type CiPatchRequest struct {
	CiPipeline    *CiPipeline `json:"ciPipeline"`
	AppId         int         `json:"appId,omitempty"`
	Action        PatchAction `json:"action"`
	AppWorkflowId int         `json:"appWorkflowId,omitempty"`
	UserId        int32       `json:"-"`
}

type CiRegexPatchRequest struct {
	CiPipelineMaterial []*CiPipelineMaterial `json:"ciPipelineMaterial,omitempty"`
	Id                 int                   `json:"id,omitempty" `
	AppId              int                   `json:"appId,omitempty"`
	UserId             int32                 `json:"-"`
}

type GitCiTriggerRequest struct {
	CiPipelineMaterial CiPipelineMaterial `json:"ciPipelineMaterial" validate:"required"`
	TriggeredBy        int32              `json:"triggeredBy"`
}

type GitCommit struct {
	Commit                 string //git hash
	Author                 string
	Date                   time.Time
	Message                string
	Changes                []string
	WebhookData            *WebhookData
	GitRepoUrl             string
	GitRepoName            string
	CiConfigureSourceType  pipelineConfig.SourceType
	CiConfigureSourceValue string
}

type WebhookData struct {
	Id              int               `json:"id"`
	EventActionType string            `json:"eventActionType"`
	Data            map[string]string `json:"data"`
}

type SourceType string

type CiPipelineMaterial struct {
	Id            int       `json:"Id"`
	GitMaterialId int       `json:"GitMaterialId"`
	Type          string    `json:"Type"`
	Value         string    `json:"Value"`
	Active        bool      `json:"Active"`
	GitCommit     GitCommit `json:"GitCommit"`
	GitTag        string    `json:"GitTag"`
}

type CiTriggerRequest struct {
	PipelineId         int                  `json:"pipelineId"`
	CiPipelineMaterial []CiPipelineMaterial `json:"ciPipelineMaterials" validate:"required"`
	TriggeredBy        int32                `json:"triggeredBy"`
	InvalidateCache    bool                 `json:"invalidateCache"`
}

type CiTrigger struct {
	CiMaterialId int    `json:"ciMaterialId"`
	CommitHash   string `json:"commitHash"`
}

type Material struct {
	GitMaterialId int    `json:"gitMaterialId"`
	MaterialName  string `json:"materialName"`
}

type CiConfigRequest struct {
	Id                int                     `json:"id,omitempty" validate:"number"` //ciTemplateId
	AppId             int                     `json:"appId,omitempty" validate:"required,number"`
	DockerRegistry    string                  `json:"dockerRegistry,omitempty" `  //repo id example ecr mapped one-one with gocd registry entry
	DockerRepository  string                  `json:"dockerRepository,omitempty"` // example test-app-1 which is inside ecr
	CiBuildConfig     *bean.CiBuildConfigBean `json:"ciBuildConfig"`
	CiPipelines       []*CiPipeline           `json:"ciPipelines,omitempty" validate:"dive"` //a pipeline will be built for each ciMaterial
	AppName           string                  `json:"appName,omitempty"`
	Version           string                  `json:"version,omitempty"` //gocd etag used for edit purpose
	DockerRegistryUrl string                  `json:"-"`
	CiTemplateName    string                  `json:"-"`
	UserId            int32                   `json:"-"`
	Materials         []Material              `json:"materials"`
	AppWorkflowId     int                     `json:"appWorkflowId,omitempty"`
	BeforeDockerBuild []*Task                 `json:"beforeDockerBuild,omitempty" validate:"dive"`
	AfterDockerBuild  []*Task                 `json:"afterDockerBuild,omitempty" validate:"dive"`
	ScanEnabled       bool                    `json:"scanEnabled,notnull"`
	CreatedOn         time.Time               `sql:"created_on,type:timestamptz"`
	CreatedBy         int32                   `sql:"created_by,type:integer"`
	UpdatedOn         time.Time               `sql:"updated_on,type:timestamptz"`
	UpdatedBy         int32                   `sql:"updated_by,type:integer"`
}

type TestExecutorImageProperties struct {
	ImageName string `json:"imageName,omitempty"`
	Arg       string `json:"arg,omitempty"`
	ReportDir string `json:"reportDir,omitempty"`
}

type PipelineCreateResponse struct {
	AppName string `json:"appName,omitempty"`
	AppId   int    `json:"appId,omitempty"`
}

/*
user should be able to compose multiple sequential and parallel steps for building binary.
*/
type BuildBinaryConfig struct {
	Name   string  `json:"name"`
	Stages []Stage `json:"stages"` //stages will be executed sequentially
}

type Stage struct {
	Name string `json:"name"`
	Jobs []Job  `json:"jobs"` //job will run in parallel
}

type Job struct {
	Name  string `json:"name"`
	Tasks []Task `json:"tasks"` //task will run sequentially
}

type Task struct {
	Name string   `json:"name"`
	Type string   `json:"type"` //for now ignore this input
	Cmd  string   `json:"cmd"`
	Args []string `json:"args"`
}

/*
tag git
build binary
push binary to artifact store
build docker image
push docker image
docker args
*/
type PackagingConfig struct {
}

/*
contains reference to chart and values.yaml changes for next deploy
*/
type HelmConfig struct {
}

// used for automated unit and integration test
type Test struct {
	Name    string
	Command string
}

//pipeline

type Pipeline struct {
	Environment Environment

	//Test ->
}

/*
if Environments has multiple entries then application of them will be deployed simultaneously
*/
type EnvironmentGroup struct {
	Name         string
	Environments []Environment
}

// set of unique attributes which corresponds to a cluster
// different environment of gocd and k8s cluster.
type Environment struct {
	Values string
}

type MaterialMetadata struct {
	ProgrammingLang      string
	LanguageRuntime      string
	BuildTool            string
	Executables          []string
	Profiles             map[string]string // pipeline-stage, profile
	LogDirs              map[string]string //file, log pattern
	EnvironmentVariables map[string]string
	PropertiesConfig     []PropertiesConfig
	ExposeConfig         []ServiceExposeConfig //a mocroservice can be exposed in multiple ways
	MonitoringConfig     MonitoringConfig
}

type PropertiesConfig struct {
	Name          string
	Location      string
	MountLocation string //MountLocation and Location might be same

	//figure out way to templatize the properties file
	//Vars map[string]string
}

type MonitoringConfig struct {
	port                   string
	ReadinessProbeEndpoint string
	InitialDelaySeconds    int32
	PeriodSeconds          int32
	TimeoutSeconds         int32
	SuccessThreshold       int32
	FailureThreshold       int32
	HttpHeaders            map[string]string
	TpMonitoringConf       []ThirdPartyMonitoringConfig
	//alertReceiver -> user who would receive alert with threshold
	// alert threshold
}

type ThirdPartyMonitoringConfig struct {
}

type ExposeType string
type Scheme string

const (
	EXPOSE_INTERNAL ExposeType = "clusterIp"
	EXPOSE_EXTERNAL ExposeType = "elb"
	SCHEME_HTTP     Scheme     = "http"
	SCHEME_HTTPS    Scheme     = "https"
	SCHEME_TCP      Scheme     = "tcp"
)

type ServiceExposeConfig struct {
	ExposeType  ExposeType
	Scheme      Scheme
	Port        string
	Path        string
	BackendPath string
	Host        string
}

type MaterialOperations interface {
	MaterialExists(material *GitMaterial) (bool, error)
	SaveMaterial(material *GitMaterial) error
	GenerateMaterialMetaData(material *GitMaterial) (*MaterialMetadata, error)
	ValidateMaterialMetaData(material *GitMaterial, metadata *MaterialMetadata) (bool, error)
	SaveMaterialMetaData(metadata *MaterialMetadata) error
}

// --------- cd related struct ---------
type CDMaterialMetadata struct {
	Url    string `json:"url,omitempty"`
	Branch string `json:"branch,omitempty"`
	Tag    string `json:"tag,omitempty"`
}

type CDSourceObject struct {
	Id          int                `json:"id"`
	DisplayName string             `json:"displayName"`
	Metadata    CDMaterialMetadata `json:"metadata"`
}

type CDPipelineConfigObject struct {
	Id                            int                                    `json:"id,omitempty"  validate:"number" `
	EnvironmentId                 int                                    `json:"environmentId,omitempty"  validate:"number,required" `
	EnvironmentName               string                                 `json:"environmentName,omitempty" `
	CiPipelineId                  int                                    `json:"ciPipelineId,omitempty" validate:"number"`
	TriggerType                   pipelineConfig.TriggerType             `json:"triggerType,omitempty" validate:"oneof=AUTOMATIC MANUAL"`
	Name                          string                                 `json:"name,omitempty" validate:"name-component,max=50"` //pipelineName
	Strategies                    []Strategy                             `json:"strategies,omitempty"`
	Namespace                     string                                 `json:"namespace,omitempty" validate:"name-space-component,max=50"` //namespace
	AppWorkflowId                 int                                    `json:"appWorkflowId,omitempty" `
	DeploymentTemplate            chartRepoRepository.DeploymentStrategy `json:"deploymentTemplate,omitempty"` //
	PreStage                      CdStage                                `json:"preStage"`
	PostStage                     CdStage                                `json:"postStage"`
	PreStageConfigMapSecretNames  PreStageConfigMapSecretNames           `json:"preStageConfigMapSecretNames"`
	PostStageConfigMapSecretNames PostStageConfigMapSecretNames          `json:"postStageConfigMapSecretNames"`
	RunPreStageInEnv              bool                                   `json:"runPreStageInEnv"`
	RunPostStageInEnv             bool                                   `json:"runPostStageInEnv"`
	CdArgoSetup                   bool                                   `json:"isClusterCdActive"`
	ParentPipelineId              int                                    `json:"parentPipelineId"`
	ParentPipelineType            string                                 `json:"parentPipelineType"`
	DeploymentAppType             string                                 `json:"deploymentAppType"`
	AppName                       string                                 `json:"appName"`
	//Downstream         []int                             `json:"downstream"` //PipelineCounter of downstream	(for future reference only)
}

type PreStageConfigMapSecretNames struct {
	ConfigMaps []string `json:"configMaps"`
	Secrets    []string `json:"secrets"`
}

type PostStageConfigMapSecretNames struct {
	ConfigMaps []string `json:"configMaps"`
	Secrets    []string `json:"secrets"`
}

type CdStage struct {
	TriggerType pipelineConfig.TriggerType `json:"triggerType,omitempty"`
	Name        string                     `json:"name,omitempty"`
	Status      string                     `json:"status,omitempty"`
	Config      string                     `json:"config,omitempty"`
	//CdWorkflowId       int                        `json:"cdWorkflowId,omitempty" validate:"number"`
	//CdWorkflowRunnerId int                        `json:"cdWorkflowRunnerId,omitempty" validate:"number"`
}

type Strategy struct {
	DeploymentTemplate chartRepoRepository.DeploymentStrategy `json:"deploymentTemplate,omitempty"` //
	Config             json.RawMessage                        `json:"config,omitempty" validate:"string"`
	Default            bool                                   `json:"default"`
}

type CdPipelines struct {
	Pipelines []*CDPipelineConfigObject `json:"pipelines,omitempty" validate:"dive"`
	AppId     int                       `json:"appId,omitempty"  validate:"number,required" `
	UserId    int32                     `json:"-"`
}

type CDPatchRequest struct {
	Pipeline    *CDPipelineConfigObject `json:"pipeline,omitempty"`
	AppId       int                     `json:"appId,omitempty"`
	Action      CdPatchAction           `json:"action,omitempty"`
	UserId      int32                   `json:"-"`
	ForceDelete bool                    `json:"-"`
}

type CdPatchAction int

const (
	CD_CREATE CdPatchAction = iota
	CD_DELETE               //delete this pipeline
	CD_UPDATE
)

type DeploymentAppTypeChangeRequest struct {
	EnvId                 int            `json:"envId,omitempty" validate:"required"`
	DesiredDeploymentType DeploymentType `json:"desiredDeploymentType,omitempty" validate:"required"`
	ExcludeApps           []int          `json:"excludeApps"`
	IncludeApps           []int          `json:"includeApps"`
<<<<<<< HEAD
	AutoTriggerDeployment bool           `json:"autoTriggerDeployment"`
=======
	WantToDeploy          bool           `json:"wantToDeploy"`
>>>>>>> ba4795d0
	UserId                int32          `json:"-"`
}

type DeploymentChangeStatus struct {
	Id      int    `json:"id,omitempty"`
	AppId   int    `json:"appId,omitempty"`
	AppName string `json:"appName,omitempty"`
	EnvId   int    `json:"envId,omitempty"`
	EnvName string `json:"envName,omitempty"`
	Error   string `json:"error,omitempty"`
	Status  Status `json:"status,omitempty"`
}

type DeploymentAppTypeChangeResponse struct {
	EnvId                 int                       `json:"envId,omitempty"`
	DesiredDeploymentType DeploymentType            `json:"desiredDeploymentType,omitempty"`
	SuccessfulPipelines   []*DeploymentChangeStatus `json:"successfulPipelines"`
	FailedPipelines       []*DeploymentChangeStatus `json:"failedPipelines"`
	TriggeredPipelines    []*CdPipelineTrigger      `json:"triggeredPipelines"`
}

type CdPipelineTrigger struct {
	CiArtifactId int `json:"ciArtifactId"`
	PipelineId   int `json:"pipelineId"`
}

type DeploymentType string

const (
	Helm   DeploymentType = "helm"
	ArgoCd DeploymentType = "argo_cd"
)

type Status string

const (
	Success Status = "Success"
	Failed  Status = "Failed"
)

func (a CdPatchAction) String() string {
	return [...]string{"CREATE", "DELETE", "CD_UPDATE"}[a]
}

type CDPipelineViewObject struct {
	Id                 int                         `json:"id"`
	PipelineCounter    int                         `json:"pipelineCounter"`
	Environment        string                      `json:"environment"`
	Downstream         []int                       `json:"downstream"` //PipelineCounter of downstream
	Status             string                      `json:"status"`
	Message            string                      `json:"message"`
	ProgressText       string                      `json:"progress_text"`
	PipelineType       pipelineConfig.PipelineType `json:"pipelineType"`
	GitDiffUrl         string                      `json:"git_diff_url"`
	PipelineHistoryUrl string                      `json:"pipeline_history_url"` //remove
	Rollback           Rollback                    `json:"rollback"`
	Name               string                      `json:"-"`
	CDSourceObject
}

//Trigger materials in different API

type Rollback struct {
	url     string `json:"url"` //remove
	enabled bool   `json:"enabled"`
}

type CiArtifactBean struct {
	Id                            int             `json:"id"`
	Image                         string          `json:"image,notnull"`
	ImageDigest                   string          `json:"image_digest,notnull"`
	MaterialInfo                  json.RawMessage `json:"material_info"` //git material metadata json array string
	DataSource                    string          `json:"data_source,notnull"`
	DeployedTime                  string          `json:"deployed_time"`
	Deployed                      bool            `json:"deployed,notnull"`
	Latest                        bool            `json:"latest,notnull"`
	LastSuccessfulTriggerOnParent bool            `json:"lastSuccessfulTriggerOnParent,notnull"`
	RunningOnParentCd             bool            `json:"runningOnParentCd,omitempty"`
	IsVulnerable                  bool            `json:"vulnerable,notnull"`
	ScanEnabled                   bool            `json:"scanEnabled,notnull"`
	Scanned                       bool            `json:"scanned,notnull"`
	WfrId                         int             `json:"wfrId"`
	DeployedBy                    string          `json:"deployedBy"`
}

type CiArtifactResponse struct {
	//AppId           int      `json:"app_id"`
	CdPipelineId           int              `json:"cd_pipeline_id,notnull"`
	LatestWfArtifactId     int              `json:"latest_wf_artifact_id"`
	LatestWfArtifactStatus string           `json:"latest_wf_artifact_status"`
	CiArtifacts            []CiArtifactBean `json:"ci_artifacts,notnull"`
}

type AppLabelsDto struct {
	Labels []*Label `json:"labels" validate:"dive"`
	AppId  int      `json:"appId"`
	UserId int32    `json:"-"`
}

type AppLabelDto struct {
	Key       string `json:"key,notnull"`
	Value     string `json:"value,notnull"`
	Propagate bool   `json:"propagate,notnull"`
	AppId     int    `json:"appId,omitempty"`
	UserId    int32  `json:"-"`
}

type Label struct {
	Key       string `json:"key" validate:"required"`
	Value     string `json:"value" validate:"required"`
	Propagate bool   `json:"propagate"`
}

type AppMetaInfoDto struct {
	AppId       int       `json:"appId"`
	AppName     string    `json:"appName"`
	ProjectId   int       `json:"projectId"`
	ProjectName string    `json:"projectName"`
	CreatedBy   string    `json:"createdBy"`
	CreatedOn   time.Time `json:"createdOn"`
	Active      bool      `json:"active,notnull"`
	Labels      []*Label  `json:"labels"`
	UserId      int32     `json:"-"`
}

type AppLabelsJsonForDeployment struct {
	Labels map[string]string `json:"appLabels"`
}

type UpdateProjectBulkAppsRequest struct {
	AppIds []int `json:"appIds"`
	TeamId int   `json:"teamId"`
	UserId int32 `json:"-"`
}

type CdBulkAction int

const (
	CD_BULK_DELETE CdBulkAction = iota
)

type CdBulkActionRequestDto struct {
	Action      CdBulkAction `json:"action"`
	EnvIds      []int        `json:"envIds"`
	AppIds      []int        `json:"appIds"`
	ProjectIds  []int        `json:"projectIds"`
	ForceDelete bool         `json:"forceDelete"`
	UserId      int32        `json:"-"`
}

type CdBulkActionResponseDto struct {
	PipelineName    string `json:"pipelineName"`
	AppName         string `json:"appName"`
	EnvironmentName string `json:"environmentName"`
	DeletionResult  string `json:"deletionResult,omitempty"`
}

type SchemaObject struct {
	Description string      `json:"description"`
	DataType    string      `json:"dataType"`
	Example     string      `json:"example"`
	Optional    bool        `json:"optional"`
	Child       interface{} `json:"child"`
}

type PayloadOptionObject struct {
	Key        string   `json:"key"`
	PayloadKey []string `json:"payloadKey"`
	Label      string   `json:"label"`
	Mandatory  bool     `json:"mandatory"`
}

type ResponseSchemaObject struct {
	Description ResponseDescriptionSchemaObject `json:"description"`
	Code        string                          `json:"code"`
}

type ResponseDescriptionSchemaObject struct {
	Description  string                 `json:"description,omitempty"`
	ExampleValue ExampleValueDto        `json:"exampleValue,omitempty"`
	Schema       map[string]interface{} `json:"schema,omitempty"`
}

type ErrorDto struct {
	Code        int    `json:"code"`
	UserMessage string `json:"userMessage"`
}

type ExampleValueDto struct {
	Code   int        `json:"code,omitempty"`
	Errors []ErrorDto `json:"errors,omitempty"`
	Result string     `json:"result,omitempty"`
	Status string     `json:"status,omitempty"`
}

const CustomAutoScalingEnabledPathKey = "CUSTOM_AUTOSCALING_ENABLED_PATH"
const CustomAutoscalingReplicaCountPathKey = "CUSTOM_AUTOSCALING_REPLICA_COUNT_PATH"
const CustomAutoscalingMinPathKey = "CUSTOM_AUTOSCALING_MIN_PATH"
const CustomAutoscalingMaxPathKey = "CUSTOM_AUTOSCALING_MAX_PATH"<|MERGE_RESOLUTION|>--- conflicted
+++ resolved
@@ -528,11 +528,7 @@
 	DesiredDeploymentType DeploymentType `json:"desiredDeploymentType,omitempty" validate:"required"`
 	ExcludeApps           []int          `json:"excludeApps"`
 	IncludeApps           []int          `json:"includeApps"`
-<<<<<<< HEAD
 	AutoTriggerDeployment bool           `json:"autoTriggerDeployment"`
-=======
-	WantToDeploy          bool           `json:"wantToDeploy"`
->>>>>>> ba4795d0
 	UserId                int32          `json:"-"`
 }
 
