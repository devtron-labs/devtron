--- conflicted
+++ resolved
@@ -72,12 +72,8 @@
 	TemplateId  int                            `json:"templateId"`
 	AppLabels   []*Label                       `json:"labels,omitempty" validate:"dive"`
 	GenericNote *bean4.GenericNoteResponseBean `json:"genericNote,omitempty"`
-<<<<<<< HEAD
 	AppType     helper.AppType                 `json:"appType" validate:"gt=-1,lt=3"` //TODO: Change Validation if new AppType is introduced
 	DisplayName string                         `json:"-"`                             //not exposed to UI
-=======
-	AppType     helper.AppType                 `json:"appType" validate:"gt=-1,lt=3"` // TODO: Change Validation if new AppType is introduced
->>>>>>> 6054d2a7
 }
 
 type CreateMaterialDTO struct {
@@ -126,44 +122,6 @@
 }
 
 type CiPipeline struct {
-<<<<<<< HEAD
-	IsManual                   bool                     `json:"isManual"`
-	DockerArgs                 map[string]string        `json:"dockerArgs"`
-	IsExternal                 bool                     `json:"isExternal"`
-	ParentCiPipeline           int                      `json:"parentCiPipeline"`
-	ParentAppId                int                      `json:"parentAppId"`
-	AppId                      int                      `json:"appId"`
-	AppName                    string                   `json:"appName,omitempty"`
-	AppType                    helper.AppType           `json:"appType,omitempty"`
-	ExternalCiConfig           ExternalCiConfig         `json:"externalCiConfig"`
-	CiMaterial                 []*CiMaterial            `json:"ciMaterial,omitempty" validate:"dive,min=1"`
-	Name                       string                   `json:"name,omitempty" validate:"name-component,max=100"` //name suffix of corresponding pipeline. required, unique, validation corresponding to gocd pipelineName will be applicable
-	Id                         int                      `json:"id,omitempty" `
-	Version                    string                   `json:"version,omitempty"` //matchIf token version in gocd . used for update request
-	Active                     bool                     `json:"active,omitempty"`  //pipeline is active or not
-	Deleted                    bool                     `json:"deleted,omitempty"`
-	BeforeDockerBuild          []*Task                  `json:"beforeDockerBuild,omitempty" validate:"dive"`
-	AfterDockerBuild           []*Task                  `json:"afterDockerBuild,omitempty" validate:"dive"`
-	BeforeDockerBuildScripts   []*CiScript              `json:"beforeDockerBuildScripts,omitempty" validate:"dive"`
-	AfterDockerBuildScripts    []*CiScript              `json:"afterDockerBuildScripts,omitempty" validate:"dive"`
-	LinkedCount                int                      `json:"linkedCount"`
-	PipelineType               CiPipeline2.PipelineType `json:"pipelineType,omitempty"`
-	ScanEnabled                bool                     `json:"scanEnabled,notnull"`
-	AppWorkflowId              int                      `json:"appWorkflowId,omitempty"`
-	PreBuildStage              *bean.PipelineStageDto   `json:"preBuildStage,omitempty"`
-	PostBuildStage             *bean.PipelineStageDto   `json:"postBuildStage,omitempty"`
-	TargetPlatform             string                   `json:"targetPlatform,omitempty"`
-	IsDockerConfigOverridden   bool                     `json:"isDockerConfigOverridden"`
-	DockerConfigOverride       DockerConfigOverride     `json:"dockerConfigOverride,omitempty"`
-	IsOffendingMandatoryPlugin *bool                    `json:"isOffendingMandatoryPlugin,omitempty"`
-	IsCITriggerBlocked         *bool                    `json:"isCITriggerBlocked,omitempty"`
-	CiBlockState               *bean2.ConsequenceDto    `json:"ciBlockState,omitempty"`
-	EnvironmentId              int                      `json:"environmentId,omitempty"`
-	LastTriggeredEnvId         int                      `json:"lastTriggeredEnvId"`
-	CustomTagObject            *CustomTagData           `json:"customTag,omitempty"`
-	DefaultTag                 []string                 `json:"defaultTag,omitempty"`
-	EnableCustomTag            bool                     `json:"enableCustomTag"`
-=======
 	IsManual                   bool                    `json:"isManual"`
 	DockerArgs                 map[string]string       `json:"dockerArgs"`
 	IsExternal                 bool                    `json:"isExternal"`
@@ -200,7 +158,6 @@
 	CustomTagObject            *CustomTagData          `json:"customTag,omitempty"`
 	DefaultTag                 []string                `json:"defaultTag,omitempty"`
 	EnableCustomTag            bool                    `json:"enableCustomTag"`
->>>>>>> 6054d2a7
 }
 
 type DockerConfigOverride struct {
@@ -257,17 +214,10 @@
 
 const (
 	CREATE          PatchAction = iota
-<<<<<<< HEAD
-	UPDATE_PIPELINE             //update pipeline
-	DELETE                      //delete this pipeline
-	UPDATE_SOURCE               //update source value
-	//DEACTIVATE     //pause/deactivate this pipeline
-=======
 	UPDATE_PIPELINE             // update pipeline
 	DELETE                      // delete this pipeline
 	UPDATE_SOURCE               // update source value
 	// DEACTIVATE     //pause/deactivate this pipeline
->>>>>>> 6054d2a7
 )
 
 const (
@@ -365,10 +315,6 @@
 	SwitchFromExternalCiPipelineId int                     `json:"switchFromExternalCiPipelineId"`
 	SwitchFromCiPipelineType       constants1.PipelineType `json:"-"`
 	SwitchToCiPipelineType         constants1.PipelineType `json:"-"`
-}
-
-func (ciPatchRequest CiPatchRequest) IsLinkedCdRequest() bool {
-	return ciPatchRequest.ParentCDPipeline > 0
 }
 
 func (ciPatchRequest CiPatchRequest) IsLinkedCdRequest() bool {
@@ -783,15 +729,10 @@
 type ApprovalState int
 
 const (
-<<<<<<< HEAD
-	AlreadyApproved ApprovalState = iota + 1
-	RequestCancelled
-=======
 	Approved         = 0
 	AlreadyApproved  = 1
 	RequestCancelled = 2
 	Errored          = 4
->>>>>>> 6054d2a7
 )
 
 type UserApprovalActionRequest struct {
@@ -888,11 +829,7 @@
 	Id                            int             `json:"id"`
 	Image                         string          `json:"image,notnull"`
 	ImageDigest                   string          `json:"image_digest,notnull"`
-<<<<<<< HEAD
-	MaterialInfo                  json.RawMessage `json:"material_info"` //git material metadata json array string
-=======
 	MaterialInfo                  json.RawMessage `json:"material_info"` // git material metadata json array string
->>>>>>> 6054d2a7
 	DataSource                    string          `json:"data_source,notnull"`
 	DeployedTime                  string          `json:"deployed_time"`
 	Deployed                      bool            `json:"deployed,notnull"`
@@ -904,11 +841,7 @@
 	Scanned                       bool            `json:"scanned,notnull"`
 	WfrId                         int             `json:"wfrId"`
 	DeployedBy                    string          `json:"deployedBy"`
-<<<<<<< HEAD
-	//TriggeredByEmail              string                               `json:"triggeredByEmail"`
-=======
 	// TriggeredByEmail              string                               `json:"triggeredByEmail"`
->>>>>>> 6054d2a7
 	TriggeredBy             int32                                `json:"triggeredBy"`
 	CiConfigureSourceType   pipelineConfig.SourceType            `json:"ciConfigureSourceType"`
 	CiConfigureSourceValue  string                               `json:"ciConfigureSourceValue"`
@@ -930,26 +863,6 @@
 	CredentialsSourceValue  string                               `json:"-"`
 
 	DeploymentWindowArtifactMetadata deploymentWindow.DeploymentWindowAuditData `json:"deploymentWindowArtifactMetadata"`
-<<<<<<< HEAD
-}
-
-type CiArtifactResponse struct {
-	//AppId           int      `json:"app_id"`
-	CdPipelineId               int                                  `json:"cd_pipeline_id,notnull"`
-	LatestWfArtifactId         int                                  `json:"latest_wf_artifact_id"`
-	LatestWfArtifactStatus     string                               `json:"latest_wf_artifact_status"`
-	CiArtifacts                []CiArtifactBean                     `json:"ci_artifacts,notnull"`
-	UserApprovalConfig         *pipelineConfig.UserApprovalConfig   `json:"userApprovalConfig"`
-	ApprovalUsers              []string                             `json:"approvalUsers"`
-	RequestedUserId            int32                                `json:"requestedUserId"`
-	IsVirtualCluster           bool                                 `json:"isVirtualCluster"`
-	TagsEditable               bool                                 `json:"tagsEditable"`
-	AppReleaseTagNames         []string                             `json:"appReleaseTagNames"` //unique list of tags exists in the app
-	HideImageTaggingHardDelete bool                                 `json:"hideImageTaggingHardDelete"`
-	ResourceFilters            []*resourceFilter.FilterMetaDataBean `json:"resourceFilters"`
-	TotalCount                 int                                  `json:"totalCount"`
-	CanApproverDeploy          bool                                 `json:"canApproverDeploy"`
-=======
 	PromotionApprovalMetadata        *bean5.PromotionApprovalMetaData           `json:"promotionApprovalMetadata"`
 	DeployedOnEnvironments           []string                                   `json:"deployedOnEnvironments"`
 }
@@ -998,7 +911,6 @@
 	DeployedOnEnvironments        []string                             `json:"deployedOnEnvironments,omitempty"`
 	ImagePromotionApproverEmails  []string                             `json:"imagePromotionApproverEmails,omitempty"`
 	IsApprovalPendingForPromotion bool                                 `json:"isApprovalPendingForPromotion"`
->>>>>>> 6054d2a7
 }
 
 type AppLabelsDto struct {
