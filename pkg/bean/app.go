--- conflicted
+++ resolved
@@ -52,11 +52,7 @@
 	TeamId      int                            `json:"teamId,omitempty" validate:"number,required"`
 	TemplateId  int                            `json:"templateId"`
 	AppLabels   []*Label                       `json:"labels,omitempty" validate:"dive"`
-<<<<<<< HEAD
-	Description *bean3.GenericNoteResponseBean `json:"description,omitempty"`
-=======
 	GenericNote *bean3.GenericNoteResponseBean `json:"genericNote,omitempty"`
->>>>>>> 91bf0cd7
 	AppType     helper.AppType                 `json:"appType" validate:"gt=-1,lt=3"` //TODO: Change Validation if new AppType is introduced
 }
 
@@ -129,13 +125,8 @@
 	CiBlockState               *bean2.ConsequenceDto  `json:"ciBlockState,omitempty"`
 	EnvironmentId              int                    `json:"environmentId,omitempty"`
 	LastTriggeredEnvId         int                    `json:"lastTriggeredEnvId"`
-<<<<<<< HEAD
-	CustomTagObject          *CustomTagData         `json:"customTag,omitempty"`
-	DefaultTag               []string               `json:"defaultTag,omitempty"`
-=======
 	CustomTagObject            *CustomTagData         `json:"customTag,omitempty"`
 	DefaultTag                 []string               `json:"defaultTag,omitempty"`
->>>>>>> 91bf0cd7
 }
 
 type DockerConfigOverride struct {
@@ -818,11 +809,7 @@
 	CreatedOn   time.Time                      `json:"createdOn"`
 	Active      bool                           `json:"active,notnull"`
 	Labels      []*Label                       `json:"labels"`
-<<<<<<< HEAD
-	Description *bean3.GenericNoteResponseBean `json:"description"`
-=======
 	Note        *bean3.GenericNoteResponseBean `json:"note"`
->>>>>>> 91bf0cd7
 	UserId      int32                          `json:"-"`
 	//below field is only valid for helm apps
 	ChartUsed    *ChartUsedDto         `json:"chartUsed,omitempty"`
