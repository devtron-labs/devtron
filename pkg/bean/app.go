/*
 * Copyright (c) 2020 Devtron Labs
 *
 * Licensed under the Apache License, Version 2.0 (the "License");
 * you may not use this file except in compliance with the License.
 * You may obtain a copy of the License at
 *
 *    http://www.apache.org/licenses/LICENSE-2.0
 *
 * Unless required by applicable law or agreed to in writing, software
 * distributed under the License is distributed on an "AS IS" BASIS,
 * WITHOUT WARRANTIES OR CONDITIONS OF ANY KIND, either express or implied.
 * See the License for the specific language governing permissions and
 * limitations under the License.
 *
 */

package bean

import (
	"encoding/json"
	bean3 "github.com/devtron-labs/devtron/api/bean"
	"github.com/devtron-labs/devtron/enterprise/pkg/resourceFilter"
	"github.com/devtron-labs/devtron/internal/sql/repository/helper"
	repository2 "github.com/devtron-labs/devtron/internal/sql/repository/imageTagging"
	"github.com/devtron-labs/devtron/internal/sql/repository/pipelineConfig"
	"github.com/devtron-labs/devtron/pkg/chartRepo/repository"
	bean2 "github.com/devtron-labs/devtron/pkg/globalPolicy/bean"
	"github.com/devtron-labs/devtron/pkg/pipeline/bean"
	"time"
)

const (
	LayoutISO             = "2006-01-02 15:04:05"
	LayoutUS              = "January 2, 2006 15:04:05"
	LayoutRFC3339         = "2006-01-02T15:04:05Z07:00"
	LayoutDDMMYY_HHMM12hr = "2 January,2006 15.04PM"
)

type SourceTypeConfig struct {
	Type  pipelineConfig.SourceType `json:"type,omitempty" validate:"oneof=SOURCE_TYPE_BRANCH_FIXED SOURCE_TYPE_BRANCH_REGEX SOURCE_TYPE_TAG_ANY WEBHOOK"`
	Value string                    `json:"value,omitempty" `
	Regex string                    `json:"regex"`
}

type CreateAppDTO struct {
	Id          int                            `json:"id,omitempty" validate:"number"`
	AppName     string                         `json:"appName" validate:"name-component,max=100"`
	UserId      int32                          `json:"-"` //not exposed to UI
	Material    []*GitMaterial                 `json:"material" validate:"dive,min=1"`
	TeamId      int                            `json:"teamId,omitempty" validate:"number,required"`
	TemplateId  int                            `json:"templateId"`
	AppLabels   []*Label                       `json:"labels,omitempty" validate:"dive"`
	Description *bean3.GenericNoteResponseBean `json:"description,omitempty"`
	AppType     helper.AppType                 `json:"appType" validate:"gt=-1,lt=3"` //TODO: Change Validation if new AppType is introduced
}

type CreateMaterialDTO struct {
	Id       int            `json:"id,omitempty" validate:"number"`
	AppId    int            `json:"appId" validate:"number"`
	Material []*GitMaterial `json:"material" validate:"dive,min=1"`
	UserId   int32          `json:"-"` //not exposed to UI
}

type UpdateMaterialDTO struct {
	AppId    int          `json:"appId" validate:"number"`
	Material *GitMaterial `json:"material" validate:"dive,min=1"`
	UserId   int32        `json:"-"` //not exposed to UI
}

type GitMaterial struct {
	Name             string   `json:"name,omitempty" ` //not null, //default format pipelineGroup.AppName + "-" + inputMaterial.Name,
	Url              string   `json:"url,omitempty"`   //url of git repo
	Id               int      `json:"id,omitempty" validate:"number"`
	GitProviderId    int      `json:"gitProviderId,omitempty" validate:"gt=0"`
	CheckoutPath     string   `json:"checkoutPath" validate:"checkout-path-component"`
	FetchSubmodules  bool     `json:"fetchSubmodules"`
	IsUsedInCiConfig bool     `json:"isUsedInCiConfig"`
	FilterPattern    []string `json:"filterPattern"`
}

type CiMaterial struct {
	Source          *SourceTypeConfig `json:"source,omitempty" validate:"dive,required"`   //branch for ci
	Path            string            `json:"path,omitempty"`                              // defaults to root of git repo
	CheckoutPath    string            `json:"checkoutPath,omitempty"`                      //path where code will be checked out for single source `./` default for multiSource configured by user
	GitMaterialId   int               `json:"gitMaterialId,omitempty" validate:"required"` //id stored in db GitMaterial( foreign key)
	ScmId           string            `json:"scmId,omitempty"`                             //id of gocd object
	ScmName         string            `json:"scmName,omitempty"`
	ScmVersion      string            `json:"scmVersion,omitempty"`
	Id              int               `json:"id,omitempty"`
	GitMaterialName string            `json:"gitMaterialName"`
	IsRegex         bool              `json:"isRegex"`
}

type CiPipeline struct {
	IsManual                   bool                   `json:"isManual"`
	DockerArgs                 map[string]string      `json:"dockerArgs"`
	IsExternal                 bool                   `json:"isExternal"`
	ParentCiPipeline           int                    `json:"parentCiPipeline"`
	ParentAppId                int                    `json:"parentAppId"`
	AppId                      int                    `json:"appId"`
	ExternalCiConfig           ExternalCiConfig       `json:"externalCiConfig"`
	CiMaterial                 []*CiMaterial          `json:"ciMaterial,omitempty" validate:"dive,min=1"`
	Name                       string                 `json:"name,omitempty" validate:"name-component,max=100"` //name suffix of corresponding pipeline. required, unique, validation corresponding to gocd pipelineName will be applicable
	Id                         int                    `json:"id,omitempty" `
	Version                    string                 `json:"version,omitempty"` //matchIf token version in gocd . used for update request
	Active                     bool                   `json:"active,omitempty"`  //pipeline is active or not
	Deleted                    bool                   `json:"deleted,omitempty"`
	BeforeDockerBuild          []*Task                `json:"beforeDockerBuild,omitempty" validate:"dive"`
	AfterDockerBuild           []*Task                `json:"afterDockerBuild,omitempty" validate:"dive"`
	BeforeDockerBuildScripts   []*CiScript            `json:"beforeDockerBuildScripts,omitempty" validate:"dive"`
	AfterDockerBuildScripts    []*CiScript            `json:"afterDockerBuildScripts,omitempty" validate:"dive"`
	LinkedCount                int                    `json:"linkedCount"`
	PipelineType               PipelineType           `json:"pipelineType,omitempty"`
	ScanEnabled                bool                   `json:"scanEnabled,notnull"`
	AppWorkflowId              int                    `json:"appWorkflowId,omitempty"`
	PreBuildStage              *bean.PipelineStageDto `json:"preBuildStage,omitempty"`
	PostBuildStage             *bean.PipelineStageDto `json:"postBuildStage,omitempty"`
	TargetPlatform             string                 `json:"targetPlatform,omitempty"`
	IsDockerConfigOverridden   bool                   `json:"isDockerConfigOverridden"`
	DockerConfigOverride       DockerConfigOverride   `json:"dockerConfigOverride,omitempty"`
	IsOffendingMandatoryPlugin *bool                  `json:"isOffendingMandatoryPlugin,omitempty"`
	IsCITriggerBlocked         *bool                  `json:"isCITriggerBlocked,omitempty"`
	CiBlockState               *bean2.ConsequenceDto  `json:"ciBlockState,omitempty"`
	EnvironmentId              int                    `json:"environmentId,omitempty"`
	LastTriggeredEnvId         int                    `json:"lastTriggeredEnvId"`
}

type DockerConfigOverride struct {
	DockerRegistry   string                  `json:"dockerRegistry,omitempty"`
	DockerRepository string                  `json:"dockerRepository,omitempty"`
	CiBuildConfig    *bean.CiBuildConfigBean `json:"ciBuildConfig,omitEmpty"`
	//DockerBuildConfig *DockerBuildConfig  `json:"dockerBuildConfig,omitempty"`
}

type CiPipelineMin struct {
	Name             string       `json:"name,omitempty" validate:"name-component,max=100"` //name suffix of corresponding pipeline. required, unique, validation corresponding to gocd pipelineName will be applicable
	Id               int          `json:"id,omitempty" `
	Version          string       `json:"version,omitempty"` //matchIf token version in gocd . used for update request
	IsExternal       bool         `json:"isExternal,omitempty"`
	ParentCiPipeline int          `json:"parentCiPipeline"`
	ParentAppId      int          `json:"parentAppId"`
	PipelineType     PipelineType `json:"pipelineType,omitempty"`
	ScanEnabled      bool         `json:"scanEnabled,notnull"`
}

type CiScript struct {
	Id             int    `json:"id"`
	Index          int    `json:"index"`
	Name           string `json:"name" validate:"required"`
	Script         string `json:"script"`
	OutputLocation string `json:"outputLocation"`
}

type ExternalCiConfig struct {
	Id            int                    `json:"id"`
	WebhookUrl    string                 `json:"webhookUrl"`
	Payload       string                 `json:"payload"`
	AccessKey     string                 `json:"accessKey"`
	PayloadOption []PayloadOptionObject  `json:"payloadOption"`
	Schema        map[string]interface{} `json:"schema"`
	Responses     []ResponseSchemaObject `json:"responses"`
	ExternalCiConfigRole
}

type ExternalCiConfigRole struct {
	ProjectId             int    `json:"projectId"`
	ProjectName           string `json:"projectName"`
	EnvironmentId         string `json:"environmentId"`
	EnvironmentName       string `json:"environmentName"`
	EnvironmentIdentifier string `json:"environmentIdentifier"`
	AppId                 int    `json:"appId"`
	AppName               string `json:"appName"`
	Role                  string `json:"role"`
}

// -------------------
type PatchAction int
type PipelineType string

const (
	CREATE          PatchAction = iota
	UPDATE_PIPELINE             //update pipeline
	DELETE                      //delete this pipeline
	UPDATE_SOURCE               //update source value
	//DEACTIVATE     //pause/deactivate this pipeline
)

const (
	NORMAL   PipelineType = "NORMAL"
	LINKED   PipelineType = "LINKED"
	EXTERNAL PipelineType = "EXTERNAL"
	CI_JOB   PipelineType = "CI_JOB"
)

const (
	CASCADE_DELETE int = iota
	NON_CASCADE_DELETE
	FORCE_DELETE
)
const (
	WEBHOOK_SELECTOR_UNIQUE_ID_NAME          string = "unique id"
	WEBHOOK_SELECTOR_REPOSITORY_URL_NAME     string = "repository url"
	WEBHOOK_SELECTOR_HEADER_NAME             string = "header"
	WEBHOOK_SELECTOR_GIT_URL_NAME            string = "git url"
	WEBHOOK_SELECTOR_AUTHOR_NAME             string = "author"
	WEBHOOK_SELECTOR_DATE_NAME               string = "date"
	WEBHOOK_SELECTOR_TARGET_CHECKOUT_NAME    string = "target checkout"
	WEBHOOK_SELECTOR_SOURCE_CHECKOUT_NAME    string = "source checkout"
	WEBHOOK_SELECTOR_TARGET_BRANCH_NAME_NAME string = "target branch name"
	WEBHOOK_SELECTOR_SOURCE_BRANCH_NAME_NAME string = "source branch name"

	WEBHOOK_EVENT_MERGED_ACTION_TYPE     string = "merged"
	WEBHOOK_EVENT_NON_MERGED_ACTION_TYPE string = "non-merged"
)

type CiPatchStatus string

const (
	CI_PATCH_SUCCESS        CiPatchStatus = "Succeeded"
	CI_PATCH_FAILED         CiPatchStatus = "Failed"
	CI_PATCH_NOT_AUTHORIZED CiPatchStatus = "Not authorised"
)

type CiPatchMessage string

const (
	CI_PATCH_NOT_AUTHORIZED_MESSAGE CiPatchMessage = "You don't have permission to change branch"
	CI_PATCH_MULTI_GIT_ERROR        CiPatchMessage = "Build pipeline is connected to multiple git repositories"
	CI_PATCH_REGEX_ERROR            CiPatchMessage = "Provided branch does not match regex "
	CI_BRANCH_TYPE_ERROR            CiPatchMessage = "Branch cannot be changed for pipeline as source type is “Pull request or Tag”"
)

func (a PatchAction) String() string {
	return [...]string{"CREATE", "UPDATE_PIPELINE", "DELETE", "DEACTIVATE"}[a]

}

// ----------------

type CiMaterialPatchRequest struct {
	AppId         int               `json:"appId" validate:"required"`
	EnvironmentId int               `json:"environmentId" validate:"required"`
	Source        *SourceTypeConfig `json:"source" validate:"required"`
}

type CiMaterialValuePatchRequest struct {
	AppId         int `json:"appId" validate:"required"`
	EnvironmentId int `json:"environmentId" validate:"required"`
}

type CiMaterialBulkPatchRequest struct {
	AppIds        []int  `json:"appIds" validate:"required"`
	EnvironmentId int    `json:"environmentId" validate:"required"`
	Value         string `json:"value,omitempty" validate:"required"`
}

type CiMaterialBulkPatchResponse struct {
	Apps []CiMaterialPatchResponse `json:"apps"`
}

type CiMaterialPatchResponse struct {
	AppId   int            `json:"appId"`
	Status  CiPatchStatus  `json:"status"`
	Message CiPatchMessage `json:"message"`
}

type CiPatchRequest struct {
	CiPipeline    *CiPipeline `json:"ciPipeline"`
	AppId         int         `json:"appId,omitempty"`
	Action        PatchAction `json:"action"`
	AppWorkflowId int         `json:"appWorkflowId,omitempty"`
	UserId        int32       `json:"-"`
	IsJob         bool        `json:"-"`
	IsCloneJob    bool        `json:"isCloneJob,omitempty"`
}

type CiRegexPatchRequest struct {
	CiPipelineMaterial []*CiPipelineMaterial `json:"ciPipelineMaterial,omitempty"`
	Id                 int                   `json:"id,omitempty" `
	AppId              int                   `json:"appId,omitempty"`
	UserId             int32                 `json:"-"`
}

type GitCiTriggerRequest struct {
	CiPipelineMaterial        CiPipelineMaterial `json:"ciPipelineMaterial" validate:"required"`
	TriggeredBy               int32              `json:"triggeredBy"`
	ExtraEnvironmentVariables map[string]string  `json:"extraEnvironmentVariables"` // extra env variables which will be used for CI
}

type SourceType string

type CiPipelineMaterial struct {
	Id            int                      `json:"Id"`
	GitMaterialId int                      `json:"GitMaterialId"`
	Type          string                   `json:"Type"`
	Value         string                   `json:"Value"`
	Active        bool                     `json:"Active"`
	GitCommit     pipelineConfig.GitCommit `json:"GitCommit"`
	GitTag        string                   `json:"GitTag"`
}

type CiTriggerRequest struct {
	PipelineId          int                  `json:"pipelineId"`
	CiPipelineMaterial  []CiPipelineMaterial `json:"ciPipelineMaterials" validate:"required"`
	TriggeredBy         int32                `json:"triggeredBy"`
	InvalidateCache     bool                 `json:"invalidateCache"`
	EnvironmentId       int                  `json:"environmentId"`
	PipelineType        string               `json:"pipelineType"`
	CiArtifactLastFetch time.Time            `json:"ciArtifactLastFetch"`
}

type CiTrigger struct {
	CiMaterialId int    `json:"ciMaterialId"`
	CommitHash   string `json:"commitHash"`
}

type Material struct {
	GitMaterialId int    `json:"gitMaterialId"`
	MaterialName  string `json:"materialName"`
}

type TriggerViewCiConfig struct {
	CiGitMaterialId int           `json:"ciGitConfiguredId"`
	CiPipelines     []*CiPipeline `json:"ciPipelines,omitempty" validate:"dive"` //a pipeline will be built for each ciMaterial
	Materials       []Material    `json:"materials"`
}

type CiConfigRequest struct {
	Id                int                     `json:"id,omitempty" validate:"number"` //ciTemplateId
	AppId             int                     `json:"appId,omitempty" validate:"required,number"`
	DockerRegistry    string                  `json:"dockerRegistry,omitempty" `  //repo id example ecr mapped one-one with gocd registry entry
	DockerRepository  string                  `json:"dockerRepository,omitempty"` // example test-app-1 which is inside ecr
	CiBuildConfig     *bean.CiBuildConfigBean `json:"ciBuildConfig"`
	CiPipelines       []*CiPipeline           `json:"ciPipelines,omitempty" validate:"dive"` //a pipeline will be built for each ciMaterial
	AppName           string                  `json:"appName,omitempty"`
	Version           string                  `json:"version,omitempty"` //gocd etag used for edit purpose
	DockerRegistryUrl string                  `json:"-"`
	CiTemplateName    string                  `json:"-"`
	UserId            int32                   `json:"-"`
	Materials         []Material              `json:"materials"`
	AppWorkflowId     int                     `json:"appWorkflowId,omitempty"`
	BeforeDockerBuild []*Task                 `json:"beforeDockerBuild,omitempty" validate:"dive"`
	AfterDockerBuild  []*Task                 `json:"afterDockerBuild,omitempty" validate:"dive"`
	ScanEnabled       bool                    `json:"scanEnabled,notnull"`
	CreatedOn         time.Time               `sql:"created_on,type:timestamptz"`
	CreatedBy         int32                   `sql:"created_by,type:integer"`
	UpdatedOn         time.Time               `sql:"updated_on,type:timestamptz"`
	UpdatedBy         int32                   `sql:"updated_by,type:integer"`
	IsJob             bool                    `json:"-"`
	CiGitMaterialId   int                     `json:"ciGitConfiguredId"`
	IsCloneJob        bool                    `json:"isCloneJob,omitempty"`
}

type CiPipelineMinResponse struct {
	Id               int    `json:"id,omitempty" validate:"number"` //ciTemplateId
	AppId            int    `json:"appId,omitempty" validate:"required,number"`
	AppName          string `json:"appName,omitempty"`
	ParentCiPipeline int    `json:"parentCiPipeline"`
	ParentAppId      int    `json:"parentAppId"`
	PipelineType     string `json:"pipelineType"`
}

type TestExecutorImageProperties struct {
	ImageName string `json:"imageName,omitempty"`
	Arg       string `json:"arg,omitempty"`
	ReportDir string `json:"reportDir,omitempty"`
}

type PipelineCreateResponse struct {
	AppName string `json:"appName,omitempty"`
	AppId   int    `json:"appId,omitempty"`
}

/*
user should be able to compose multiple sequential and parallel steps for building binary.
*/
type BuildBinaryConfig struct {
	Name   string  `json:"name"`
	Stages []Stage `json:"stages"` //stages will be executed sequentially
}

type Stage struct {
	Name string `json:"name"`
	Jobs []Job  `json:"jobs"` //job will run in parallel
}

type Job struct {
	Name  string `json:"name"`
	Tasks []Task `json:"tasks"` //task will run sequentially
}

type Task struct {
	Name string   `json:"name"`
	Type string   `json:"type"` //for now ignore this input
	Cmd  string   `json:"cmd"`
	Args []string `json:"args"`
}

/*
tag git
build binary
push binary to artifact store
build docker image
push docker image
docker args
*/
type PackagingConfig struct {
}

/*
contains reference to chart and values.yaml changes for next deploy
*/
type HelmConfig struct {
}

// used for automated unit and integration test
type Test struct {
	Name    string
	Command string
}

//pipeline

type Pipeline struct {
	Environment Environment

	//Test ->
}

/*
if Environments has multiple entries then application of them will be deployed simultaneously
*/
type EnvironmentGroup struct {
	Name         string
	Environments []Environment
}

// set of unique attributes which corresponds to a cluster
// different environment of gocd and k8s cluster.
type Environment struct {
	Values string
}

type MaterialMetadata struct {
	ProgrammingLang      string
	LanguageRuntime      string
	BuildTool            string
	Executables          []string
	Profiles             map[string]string // pipeline-stage, profile
	LogDirs              map[string]string //file, log pattern
	EnvironmentVariables map[string]string
	PropertiesConfig     []PropertiesConfig
	ExposeConfig         []ServiceExposeConfig //a mocroservice can be exposed in multiple ways
	MonitoringConfig     MonitoringConfig
}

type PropertiesConfig struct {
	Name          string
	Location      string
	MountLocation string //MountLocation and Location might be same

	//figure out way to templatize the properties file
	//Vars map[string]string
}

type MonitoringConfig struct {
	port                   string
	ReadinessProbeEndpoint string
	InitialDelaySeconds    int32
	PeriodSeconds          int32
	TimeoutSeconds         int32
	SuccessThreshold       int32
	FailureThreshold       int32
	HttpHeaders            map[string]string
	TpMonitoringConf       []ThirdPartyMonitoringConfig
	//alertReceiver -> user who would receive alert with threshold
	// alert threshold
}

type ThirdPartyMonitoringConfig struct {
}

type ExposeType string
type Scheme string

const (
	EXPOSE_INTERNAL ExposeType = "clusterIp"
	EXPOSE_EXTERNAL ExposeType = "elb"
	SCHEME_HTTP     Scheme     = "http"
	SCHEME_HTTPS    Scheme     = "https"
	SCHEME_TCP      Scheme     = "tcp"
)

type ServiceExposeConfig struct {
	ExposeType  ExposeType
	Scheme      Scheme
	Port        string
	Path        string
	BackendPath string
	Host        string
}

type MaterialOperations interface {
	MaterialExists(material *GitMaterial) (bool, error)
	SaveMaterial(material *GitMaterial) error
	GenerateMaterialMetaData(material *GitMaterial) (*MaterialMetadata, error)
	ValidateMaterialMetaData(material *GitMaterial, metadata *MaterialMetadata) (bool, error)
	SaveMaterialMetaData(metadata *MaterialMetadata) error
}

// --------- cd related struct ---------
type CDMaterialMetadata struct {
	Url    string `json:"url,omitempty"`
	Branch string `json:"branch,omitempty"`
	Tag    string `json:"tag,omitempty"`
}

type CDSourceObject struct {
	Id          int                `json:"id"`
	DisplayName string             `json:"displayName"`
	Metadata    CDMaterialMetadata `json:"metadata"`
}

type CDPipelineConfigObject struct {
	Id                            int                                    `json:"id,omitempty"  validate:"number" `
	EnvironmentId                 int                                    `json:"environmentId,omitempty"  validate:"number,required" `
	EnvironmentName               string                                 `json:"environmentName,omitempty" `
	Description                   string                                 `json:"description" validate:"max=40"`
	CiPipelineId                  int                                    `json:"ciPipelineId,omitempty" validate:"number"`
	TriggerType                   pipelineConfig.TriggerType             `json:"triggerType,omitempty" validate:"oneof=AUTOMATIC MANUAL"`
	Name                          string                                 `json:"name,omitempty" validate:"name-component,max=50"` //pipelineName
	Strategies                    []Strategy                             `json:"strategies,omitempty"`
	Namespace                     string                                 `json:"namespace,omitempty"` //namespace
	AppWorkflowId                 int                                    `json:"appWorkflowId,omitempty" `
	DeploymentTemplate            chartRepoRepository.DeploymentStrategy `json:"deploymentTemplate,omitempty"` //
	PreStage                      CdStage                                `json:"preStage,omitempty"`
	PostStage                     CdStage                                `json:"postStage,omitempty"`
	PreStageConfigMapSecretNames  PreStageConfigMapSecretNames           `json:"preStageConfigMapSecretNames,omitempty"`
	PostStageConfigMapSecretNames PostStageConfigMapSecretNames          `json:"postStageConfigMapSecretNames,omitempty"`
	RunPreStageInEnv              bool                                   `json:"runPreStageInEnv,omitempty"`
	RunPostStageInEnv             bool                                   `json:"runPostStageInEnv,omitempty"`
	CdArgoSetup                   bool                                   `json:"isClusterCdActive"`
	ParentPipelineId              int                                    `json:"parentPipelineId"`
	ParentPipelineType            string                                 `json:"parentPipelineType"`
	DeploymentAppType             string                                 `json:"deploymentAppType"`
	UserApprovalConf              *pipelineConfig.UserApprovalConfig     `json:"userApprovalConfig"`
	AppName                       string                                 `json:"appName"`
	DeploymentAppDeleteRequest    bool                                   `json:"deploymentAppDeleteRequest"`
	DeploymentAppCreated          bool                                   `json:"deploymentAppCreated"`
	AppId                         int                                    `json:"appId"`
	TeamId                        int                                    `json:"-"`
	EnvironmentIdentifier         string                                 `json:"-" `
	IsVirtualEnvironment          bool                                   `json:"isVirtualEnvironment"`
	HelmPackageName               string                                 `json:"helmPackageName"`
	ChartName                     string                                 `json:"chartName"`
	ChartBaseVersion              string                                 `json:"chartBaseVersion"`
	ContainerRegistryName         string                                 `json:"containerRegistryName"`
	RepoName                      string                                 `json:"repoName"`
	ManifestStorageType           string                                 `json:"manifestStorageType"`
	PreDeployStage                *bean.PipelineStageDto                 `json:"preDeployStage,omitempty"`
	PostDeployStage               *bean.PipelineStageDto                 `json:"postDeployStage,omitempty"`
	SourceToNewPipelineId         map[int]int                            `json:"sourceToNewPipelineId,omitempty"`
	RefPipelineId                 int                                    `json:"refPipelineId,omitempty"`
	ExternalCiPipelineId          int                                    `json:"externalCiPipelineId,omitempty"`
}

type PreStageConfigMapSecretNames struct {
	ConfigMaps []string `json:"configMaps"`
	Secrets    []string `json:"secrets"`
}

type PostStageConfigMapSecretNames struct {
	ConfigMaps []string `json:"configMaps"`
	Secrets    []string `json:"secrets"`
}

type CdStage struct {
	TriggerType pipelineConfig.TriggerType `json:"triggerType,omitempty"`
	Name        string                     `json:"name,omitempty"`
	Status      string                     `json:"status,omitempty"`
	Config      string                     `json:"config,omitempty"`
	//CdWorkflowId       int                        `json:"cdWorkflowId,omitempty" validate:"number"`
	//CdWorkflowRunnerId int                        `json:"cdWorkflowRunnerId,omitempty" validate:"number"`
}

type Strategy struct {
	DeploymentTemplate chartRepoRepository.DeploymentStrategy `json:"deploymentTemplate,omitempty"` //
	Config             json.RawMessage                        `json:"config,omitempty" validate:"string"`
	Default            bool                                   `json:"default"`
}

type CdPipelines struct {
	Pipelines         []*CDPipelineConfigObject `json:"pipelines,omitempty" validate:"dive"`
	AppId             int                       `json:"appId,omitempty"  validate:"number,required" `
	UserId            int32                     `json:"-"`
	AppDeleteResponse *AppDeleteResponseDTO     `json:"deleteResponse,omitempty"`
}

type AppDeleteResponseDTO struct {
	DeleteInitiated  bool   `json:"deleteInitiated"`
	ClusterReachable bool   `json:"clusterReachable"`
	ClusterName      string `json:"clusterName"`
}

type CDPatchRequest struct {
	Pipeline         *CDPipelineConfigObject `json:"pipeline,omitempty"`
	AppId            int                     `json:"appId,omitempty"`
	Action           CdPatchAction           `json:"action,omitempty"`
	UserId           int32                   `json:"-"`
	ForceDelete      bool                    `json:"-"`
	NonCascadeDelete bool                    `json:"-"`
}

type CdPatchAction int

const (
	CD_CREATE CdPatchAction = iota
	CD_DELETE               //delete this pipeline
	CD_UPDATE
	CD_DELETE_PARTIAL // Partially delete means it will only delete ACD app
)

type UserApprovalActionType int

const (
	APPROVAL_REQUEST_ACTION UserApprovalActionType = iota
	APPROVAL_APPROVE_ACTION
	APPROVAL_REQUEST_CANCEL_ACTION
)

type UserApprovalActionRequest struct {
	AppId                      int                        `json:"appId"` // would be required for RBAC
	ActionType                 UserApprovalActionType     `json:"actionType" validate:"required"`
	ApprovalRequestId          int                        `json:"approvalRequestId"`
	PipelineId                 int                        `json:"pipelineId" validate:"required,number"` // would be required while raising approval request
	ArtifactId                 int                        `json:"artifactId"`                            // would be required while raising approval
	ApprovalNotificationConfig ApprovalNotificationConfig `json:"approvalNotificationConfig"`
}
type ApprovalNotificationConfig struct {
	EmailIds []string `json:"emailIds"`
}

type DeploymentAppTypeChangeRequest struct {
	EnvId                 int            `json:"envId,omitempty" validate:"required"`
	DesiredDeploymentType DeploymentType `json:"desiredDeploymentType,omitempty" validate:"required"`
	ExcludeApps           []int          `json:"excludeApps"`
	IncludeApps           []int          `json:"includeApps"`
	AutoTriggerDeployment bool           `json:"autoTriggerDeployment"`
	UserId                int32          `json:"-"`
}

type DeploymentChangeStatus struct {
	Id      int    `json:"id,omitempty"`
	AppId   int    `json:"appId,omitempty"`
	AppName string `json:"appName,omitempty"`
	EnvId   int    `json:"envId,omitempty"`
	EnvName string `json:"envName,omitempty"`
	Error   string `json:"error,omitempty"`
	Status  Status `json:"status,omitempty"`
}

type DeploymentAppTypeChangeResponse struct {
	EnvId                 int                       `json:"envId,omitempty"`
	DesiredDeploymentType DeploymentType            `json:"desiredDeploymentType,omitempty"`
	SuccessfulPipelines   []*DeploymentChangeStatus `json:"successfulPipelines"`
	FailedPipelines       []*DeploymentChangeStatus `json:"failedPipelines"`
	TriggeredPipelines    []*CdPipelineTrigger      `json:"-"` // Disabling auto-trigger until bulk trigger API is fixed
}

type CdPipelineTrigger struct {
	CiArtifactId int `json:"ciArtifactId"`
	PipelineId   int `json:"pipelineId"`
}

type DeploymentType = string

const (
	Helm             DeploymentType = "helm"
	ArgoCd           DeploymentType = "argo_cd"
	ManifestDownload DeploymentType = "manifest_download"
	ManifestPush     DeploymentType = "manifest_push"
)

func IsAcdApp(deploymentType string) bool {
	return deploymentType == ArgoCd
}

func IsHelmApp(deploymentType string) bool {
	return deploymentType == Helm
}

type Status string

const (
	Success         Status = "Success"
	Failed          Status = "Failed"
	INITIATED       Status = "Migration initiated"
	NOT_YET_DELETED Status = "Not yet deleted"
)

const RELEASE_NOT_EXIST = "release not exist"
const NOT_FOUND = "not found"

func (a CdPatchAction) String() string {
	return [...]string{"CREATE", "DELETE", "CD_UPDATE"}[a]
}

type CDPipelineViewObject struct {
	Id                 int                         `json:"id"`
	PipelineCounter    int                         `json:"pipelineCounter"`
	Environment        string                      `json:"environment"`
	Downstream         []int                       `json:"downstream"` //PipelineCounter of downstream
	Status             string                      `json:"status"`
	Message            string                      `json:"message"`
	ProgressText       string                      `json:"progress_text"`
	PipelineType       pipelineConfig.PipelineType `json:"pipelineType"`
	GitDiffUrl         string                      `json:"git_diff_url"`
	PipelineHistoryUrl string                      `json:"pipeline_history_url"` //remove
	Rollback           Rollback                    `json:"rollback"`
	Name               string                      `json:"-"`
	CDSourceObject
}

//Trigger materials in different API

type Rollback struct {
	url     string `json:"url"` //remove
	enabled bool   `json:"enabled"`
}

type CiArtifactBean struct {
<<<<<<< HEAD
	Id                            int             `json:"id"`
	Image                         string          `json:"image,notnull"`
	ImageDigest                   string          `json:"image_digest,notnull"`
	MaterialInfo                  json.RawMessage `json:"material_info"` //git material metadata json array string
	DataSource                    string          `json:"data_source,notnull"`
	DeployedTime                  string          `json:"deployed_time"`
	Deployed                      bool            `json:"deployed,notnull"`
	Latest                        bool            `json:"latest,notnull"`
	LastSuccessfulTriggerOnParent bool            `json:"lastSuccessfulTriggerOnParent,notnull"`
	RunningOnParentCd             bool            `json:"runningOnParentCd,omitempty"`
	IsVulnerable                  bool            `json:"vulnerable,notnull"`
	ScanEnabled                   bool            `json:"scanEnabled,notnull"`
	Scanned                       bool            `json:"scanned,notnull"`
	WfrId                         int             `json:"wfrId"`
	DeployedBy                    string          `json:"deployedBy"`
	//TriggeredByEmail              string                               `json:"triggeredByEmail"`
	TriggeredBy            int32                                `json:"triggeredBy"`
	CiConfigureSourceType  pipelineConfig.SourceType            `json:"ciConfigureSourceType"`
	CiConfigureSourceValue string                               `json:"ciConfigureSourceValue"`
	UserApprovalMetadata   *pipelineConfig.UserApprovalMetadata `json:"userApprovalMetadata"`
	ImageReleaseTags       []*repository2.ImageTag              `json:"imageReleaseTags"`
	ImageComment           *repository2.ImageComment            `json:"imageComment"`
	FilterState            resourceFilter.FilterState           `json:"filterState"`
=======
	Id                            int                       `json:"id"`
	Image                         string                    `json:"image,notnull"`
	ImageDigest                   string                    `json:"image_digest,notnull"`
	MaterialInfo                  json.RawMessage           `json:"material_info"` //git material metadata json array string
	DataSource                    string                    `json:"data_source,notnull"`
	DeployedTime                  string                    `json:"deployed_time"`
	Deployed                      bool                      `json:"deployed,notnull"`
	Latest                        bool                      `json:"latest,notnull"`
	LastSuccessfulTriggerOnParent bool                      `json:"lastSuccessfulTriggerOnParent,notnull"`
	RunningOnParentCd             bool                      `json:"runningOnParentCd,omitempty"`
	IsVulnerable                  bool                      `json:"vulnerable,notnull"`
	ScanEnabled                   bool                      `json:"scanEnabled,notnull"`
	Scanned                       bool                      `json:"scanned,notnull"`
	WfrId                         int                       `json:"wfrId"`
	DeployedBy                    string                    `json:"deployedBy"`
	CiConfigureSourceType         pipelineConfig.SourceType `json:"ciConfigureSourceType"`
	CiConfigureSourceValue        string                    `json:"ciConfigureSourceValue"`
	ImageReleaseTags              []*repository2.ImageTag   `json:"imageReleaseTags"`
	ImageComment                  *repository2.ImageComment `json:"imageComment"`
	ExternalCiPipelineId          int                       `json:"-"`
	ParentCiArtifact              int                       `json:"-"`
	CiWorkflowId                  int                       `json:"-"`
>>>>>>> 673570db
}

type CiArtifactResponse struct {
	//AppId           int      `json:"app_id"`
	CdPipelineId               int                                `json:"cd_pipeline_id,notnull"`
	LatestWfArtifactId         int                                `json:"latest_wf_artifact_id"`
	LatestWfArtifactStatus     string                             `json:"latest_wf_artifact_status"`
	CiArtifacts                []CiArtifactBean                   `json:"ci_artifacts,notnull"`
	UserApprovalConfig         *pipelineConfig.UserApprovalConfig `json:"userApprovalConfig"`
	ApprovalUsers              []string                           `json:"approvalUsers"`
	RequestedUserId            int32                              `json:"requestedUserId"`
	IsVirtualCluster           bool                               `json:"isVirtualCluster"`
	TagsEditable               bool                               `json:"tagsEditable"`
	AppReleaseTagNames         []string                           `json:"appReleaseTagNames"` //unique list of tags exists in the app
	HideImageTaggingHardDelete bool                               `json:"hideImageTaggingHardDelete"`
}

type AppLabelsDto struct {
	Labels []*Label `json:"labels" validate:"dive"`
	AppId  int      `json:"appId"`
	UserId int32    `json:"-"`
}

type AppLabelDto struct {
	Key       string `json:"key,notnull"`
	Value     string `json:"value,notnull"`
	Propagate bool   `json:"propagate,notnull"`
	AppId     int    `json:"appId,omitempty"`
	UserId    int32  `json:"-"`
}

type Label struct {
	Key       string `json:"key" validate:"required"`
	Value     string `json:"value"` // intentionally not added required tag as tag can be added without value
	Propagate bool   `json:"propagate"`
}

type AppMetaInfoDto struct {
	AppId       int                            `json:"appId"`
	AppName     string                         `json:"appName"`
	ProjectId   int                            `json:"projectId"`
	ProjectName string                         `json:"projectName"`
	CreatedBy   string                         `json:"createdBy"`
	CreatedOn   time.Time                      `json:"createdOn"`
	Active      bool                           `json:"active,notnull"`
	Labels      []*Label                       `json:"labels"`
	Description *bean3.GenericNoteResponseBean `json:"description"`
	UserId      int32                          `json:"-"`
}

type AppLabelsJsonForDeployment struct {
	Labels map[string]string `json:"appLabels"`
}

type UpdateProjectBulkAppsRequest struct {
	AppIds []int `json:"appIds"`
	TeamId int   `json:"teamId"`
	UserId int32 `json:"-"`
}

type CdBulkAction int

const (
	CD_BULK_DELETE CdBulkAction = iota
)

type CdBulkActionRequestDto struct {
	Action        CdBulkAction `json:"action"`
	EnvIds        []int        `json:"envIds"`
	AppIds        []int        `json:"appIds"`
	ProjectIds    []int        `json:"projectIds"`
	ForceDelete   bool         `json:"forceDelete"`
	CascadeDelete bool         `json:"cascadeDelete"`
	UserId        int32        `json:"-"`
}

type CdBulkActionResponseDto struct {
	PipelineName    string `json:"pipelineName"`
	AppName         string `json:"appName"`
	EnvironmentName string `json:"environmentName"`
	DeletionResult  string `json:"deletionResult,omitempty"`
}

type SchemaObject struct {
	Description string      `json:"description"`
	DataType    string      `json:"dataType"`
	Example     string      `json:"example"`
	Optional    bool        `json:"optional"`
	Child       interface{} `json:"child"`
}

type PayloadOptionObject struct {
	Key        string   `json:"key"`
	PayloadKey []string `json:"payloadKey"`
	Label      string   `json:"label"`
	Mandatory  bool     `json:"mandatory"`
}

type ResponseSchemaObject struct {
	Description ResponseDescriptionSchemaObject `json:"description"`
	Code        string                          `json:"code"`
}

type ResponseDescriptionSchemaObject struct {
	Description  string                 `json:"description,omitempty"`
	ExampleValue ExampleValueDto        `json:"exampleValue,omitempty"`
	Schema       map[string]interface{} `json:"schema,omitempty"`
}

type ErrorDto struct {
	Code        int    `json:"code"`
	UserMessage string `json:"userMessage"`
}

type ExampleValueDto struct {
	Code   int        `json:"code,omitempty"`
	Errors []ErrorDto `json:"errors,omitempty"`
	Result string     `json:"result,omitempty"`
	Status string     `json:"status,omitempty"`
}

type ManifestStorage = string

const (
	ManifestStorageGit         ManifestStorage = "git"
	ManifestStorageOCIHelmRepo ManifestStorage = "helm_repo"
)

func IsGitStorage(storageType string) bool {
	return storageType == ManifestStorageGit
}

func IsHelmStorage(storageType string) bool {
	return storageType == ManifestStorageOCIHelmRepo
}

const CustomAutoScalingEnabledPathKey = "CUSTOM_AUTOSCALING_ENABLED_PATH"
const CustomAutoscalingReplicaCountPathKey = "CUSTOM_AUTOSCALING_REPLICA_COUNT_PATH"
const CustomAutoscalingMinPathKey = "CUSTOM_AUTOSCALING_MIN_PATH"
const CustomAutoscalingMaxPathKey = "CUSTOM_AUTOSCALING_MAX_PATH"<|MERGE_RESOLUTION|>--- conflicted
+++ resolved
@@ -730,7 +730,6 @@
 }
 
 type CiArtifactBean struct {
-<<<<<<< HEAD
 	Id                            int             `json:"id"`
 	Image                         string          `json:"image,notnull"`
 	ImageDigest                   string          `json:"image_digest,notnull"`
@@ -754,30 +753,10 @@
 	ImageReleaseTags       []*repository2.ImageTag              `json:"imageReleaseTags"`
 	ImageComment           *repository2.ImageComment            `json:"imageComment"`
 	FilterState            resourceFilter.FilterState           `json:"filterState"`
-=======
-	Id                            int                       `json:"id"`
-	Image                         string                    `json:"image,notnull"`
-	ImageDigest                   string                    `json:"image_digest,notnull"`
-	MaterialInfo                  json.RawMessage           `json:"material_info"` //git material metadata json array string
-	DataSource                    string                    `json:"data_source,notnull"`
-	DeployedTime                  string                    `json:"deployed_time"`
-	Deployed                      bool                      `json:"deployed,notnull"`
-	Latest                        bool                      `json:"latest,notnull"`
-	LastSuccessfulTriggerOnParent bool                      `json:"lastSuccessfulTriggerOnParent,notnull"`
-	RunningOnParentCd             bool                      `json:"runningOnParentCd,omitempty"`
-	IsVulnerable                  bool                      `json:"vulnerable,notnull"`
-	ScanEnabled                   bool                      `json:"scanEnabled,notnull"`
-	Scanned                       bool                      `json:"scanned,notnull"`
-	WfrId                         int                       `json:"wfrId"`
-	DeployedBy                    string                    `json:"deployedBy"`
-	CiConfigureSourceType         pipelineConfig.SourceType `json:"ciConfigureSourceType"`
-	CiConfigureSourceValue        string                    `json:"ciConfigureSourceValue"`
-	ImageReleaseTags              []*repository2.ImageTag   `json:"imageReleaseTags"`
-	ImageComment                  *repository2.ImageComment `json:"imageComment"`
-	ExternalCiPipelineId          int                       `json:"-"`
-	ParentCiArtifact              int                       `json:"-"`
-	CiWorkflowId                  int                       `json:"-"`
->>>>>>> 673570db
+
+	ExternalCiPipelineId int `json:"-"`
+	ParentCiArtifact     int `json:"-"`
+	CiWorkflowId         int `json:"-"`
 }
 
 type CiArtifactResponse struct {
