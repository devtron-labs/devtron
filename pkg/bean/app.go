/*
 * Copyright (c) 2020 Devtron Labs
 *
 * Licensed under the Apache License, Version 2.0 (the "License");
 * you may not use this file except in compliance with the License.
 * You may obtain a copy of the License at
 *
 *    http://www.apache.org/licenses/LICENSE-2.0
 *
 * Unless required by applicable law or agreed to in writing, software
 * distributed under the License is distributed on an "AS IS" BASIS,
 * WITHOUT WARRANTIES OR CONDITIONS OF ANY KIND, either express or implied.
 * See the License for the specific language governing permissions and
 * limitations under the License.
 *
 */

package bean

import (
	"encoding/json"
	bean2 "github.com/devtron-labs/devtron/api/bean"
	"github.com/devtron-labs/devtron/internal/sql/repository/helper"
	repository2 "github.com/devtron-labs/devtron/internal/sql/repository/imageTagging"
	"github.com/devtron-labs/devtron/internal/sql/repository/pipelineConfig"
	"github.com/devtron-labs/devtron/pkg/chartRepo/repository"
	"github.com/devtron-labs/devtron/pkg/pipeline/bean"
	"github.com/devtron-labs/devtron/pkg/pipeline/repository"
	"time"
)

const (
	LayoutISO     = "2006-01-02 15:04:05"
	LayoutUS      = "January 2, 2006 15:04:05"
	LayoutRFC3339 = "2006-01-02T15:04:05Z07:00"
)

type SourceTypeConfig struct {
	Type  pipelineConfig.SourceType `json:"type,omitempty" validate:"oneof=SOURCE_TYPE_BRANCH_FIXED SOURCE_TYPE_BRANCH_REGEX SOURCE_TYPE_TAG_ANY WEBHOOK"`
	Value string                    `json:"value,omitempty" `
	Regex string                    `json:"regex"`
}

type CreateAppDTO struct {
	Id          int                            `json:"id,omitempty" validate:"number"`
	AppName     string                         `json:"appName" validate:"name-component,max=100"`
	Description string                         `json:"description"`
	UserId      int32                          `json:"-"` //not exposed to UI
	Material    []*GitMaterial                 `json:"material" validate:"dive,min=1"`
	TeamId      int                            `json:"teamId,omitempty" validate:"number,required"`
	TemplateId  int                            `json:"templateId"`
	AppLabels   []*Label                       `json:"labels,omitempty" validate:"dive"`
	GenericNote *bean2.GenericNoteResponseBean `json:"genericNote,omitempty"`
	AppType     helper.AppType                 `json:"appType" validate:"gt=-1,lt=3"` //TODO: Change Validation if new AppType is introduced
}

type CreateMaterialDTO struct {
	Id       int            `json:"id,omitempty" validate:"number"`
	AppId    int            `json:"appId" validate:"number"`
	Material []*GitMaterial `json:"material" validate:"dive,min=1"`
	UserId   int32          `json:"-"` //not exposed to UI
}

type UpdateMaterialDTO struct {
	AppId    int          `json:"appId" validate:"number"`
	Material *GitMaterial `json:"material" validate:"dive,min=1"`
	UserId   int32        `json:"-"` //not exposed to UI
}

type GitMaterial struct {
	Name             string   `json:"name,omitempty" ` //not null, //default format pipelineGroup.AppName + "-" + inputMaterial.Name,
	Url              string   `json:"url,omitempty"`   //url of git repo
	Id               int      `json:"id,omitempty" validate:"number"`
	GitProviderId    int      `json:"gitProviderId,omitempty" validate:"gt=0"`
	CheckoutPath     string   `json:"checkoutPath" validate:"checkout-path-component"`
	FetchSubmodules  bool     `json:"fetchSubmodules"`
	IsUsedInCiConfig bool     `json:"isUsedInCiConfig"`
	FilterPattern    []string `json:"filterPattern"`
}

type CiMaterial struct {
	Source          *SourceTypeConfig `json:"source,omitempty" validate:"dive,required"`   //branch for ci
	Path            string            `json:"path,omitempty"`                              // defaults to root of git repo
	CheckoutPath    string            `json:"checkoutPath,omitempty"`                      //path where code will be checked out for single source `./` default for multiSource configured by user
	GitMaterialId   int               `json:"gitMaterialId,omitempty" validate:"required"` //id stored in db GitMaterial( foreign key)
	ScmId           string            `json:"scmId,omitempty"`                             //id of gocd object
	ScmName         string            `json:"scmName,omitempty"`
	ScmVersion      string            `json:"scmVersion,omitempty"`
	Id              int               `json:"id,omitempty"`
	GitMaterialName string            `json:"gitMaterialName"`
	IsRegex         bool              `json:"isRegex"`
}

type CiPipeline struct {
	IsManual                 bool                   `json:"isManual"`
	DockerArgs               map[string]string      `json:"dockerArgs"`
	IsExternal               bool                   `json:"isExternal"`
	ParentCiPipeline         int                    `json:"parentCiPipeline"`
	ParentAppId              int                    `json:"parentAppId"`
	AppId                    int                    `json:"appId"`
	ExternalCiConfig         ExternalCiConfig       `json:"externalCiConfig"`
	CiMaterial               []*CiMaterial          `json:"ciMaterial,omitempty" validate:"dive,min=1"`
	Name                     string                 `json:"name,omitempty" validate:"name-component,max=100"` //name suffix of corresponding pipeline. required, unique, validation corresponding to gocd pipelineName will be applicable
	Id                       int                    `json:"id,omitempty" `
	Version                  string                 `json:"version,omitempty"` //matchIf token version in gocd . used for update request
	Active                   bool                   `json:"active,omitempty"`  //pipeline is active or not
	Deleted                  bool                   `json:"deleted,omitempty"`
	BeforeDockerBuild        []*Task                `json:"beforeDockerBuild,omitempty" validate:"dive"`
	AfterDockerBuild         []*Task                `json:"afterDockerBuild,omitempty" validate:"dive"`
	BeforeDockerBuildScripts []*CiScript            `json:"beforeDockerBuildScripts,omitempty" validate:"dive"`
	AfterDockerBuildScripts  []*CiScript            `json:"afterDockerBuildScripts,omitempty" validate:"dive"`
	LinkedCount              int                    `json:"linkedCount"`
	PipelineType             PipelineType           `json:"pipelineType,omitempty"`
	ScanEnabled              bool                   `json:"scanEnabled,notnull"`
	AppWorkflowId            int                    `json:"appWorkflowId,omitempty"`
	PreBuildStage            *bean.PipelineStageDto `json:"preBuildStage,omitempty"`
	PostBuildStage           *bean.PipelineStageDto `json:"postBuildStage,omitempty"`
	TargetPlatform           string                 `json:"targetPlatform,omitempty"`
	IsDockerConfigOverridden bool                   `json:"isDockerConfigOverridden"`
	DockerConfigOverride     DockerConfigOverride   `json:"dockerConfigOverride,omitempty"`
	EnvironmentId            int                    `json:"environmentId,omitempty"`
	LastTriggeredEnvId       int                    `json:"lastTriggeredEnvId"`
	CustomTagObject          *CustomTagData         `json:"customTag,omitempty"`
	DefaultTag               []string               `json:"defaultTag,omitempty"`
	EnableCustomTag          bool                   `json:"enableCustomTag"`
}

type DockerConfigOverride struct {
	DockerRegistry   string                  `json:"dockerRegistry,omitempty"`
	DockerRepository string                  `json:"dockerRepository,omitempty"`
	CiBuildConfig    *bean.CiBuildConfigBean `json:"ciBuildConfig,omitEmpty"`
	//DockerBuildConfig *DockerBuildConfig  `json:"dockerBuildConfig,omitempty"`
}

type CiPipelineMin struct {
	Name             string       `json:"name,omitempty" validate:"name-component,max=100"` //name suffix of corresponding pipeline. required, unique, validation corresponding to gocd pipelineName will be applicable
	Id               int          `json:"id,omitempty" `
	Version          string       `json:"version,omitempty"` //matchIf token version in gocd . used for update request
	IsExternal       bool         `json:"isExternal,omitempty"`
	ParentCiPipeline int          `json:"parentCiPipeline"`
	ParentAppId      int          `json:"parentAppId"`
	PipelineType     PipelineType `json:"pipelineType,omitempty"`
	ScanEnabled      bool         `json:"scanEnabled,notnull"`
}

type CiScript struct {
	Id             int    `json:"id"`
	Index          int    `json:"index"`
	Name           string `json:"name" validate:"required"`
	Script         string `json:"script"`
	OutputLocation string `json:"outputLocation"`
}

type ExternalCiConfig struct {
	Id            int                    `json:"id"`
	WebhookUrl    string                 `json:"webhookUrl"`
	Payload       string                 `json:"payload"`
	AccessKey     string                 `json:"accessKey"`
	PayloadOption []PayloadOptionObject  `json:"payloadOption"`
	Schema        map[string]interface{} `json:"schema"`
	Responses     []ResponseSchemaObject `json:"responses"`
	ExternalCiConfigRole
}

type ExternalCiConfigRole struct {
	ProjectId             int    `json:"projectId"`
	ProjectName           string `json:"projectName"`
	EnvironmentId         string `json:"environmentId"`
	EnvironmentName       string `json:"environmentName"`
	EnvironmentIdentifier string `json:"environmentIdentifier"`
	AppId                 int    `json:"appId"`
	AppName               string `json:"appName"`
	Role                  string `json:"role"`
}

// -------------------
type PatchAction int
type PipelineType string

const (
	CREATE        PatchAction = iota
	UPDATE_SOURCE             //update value of SourceTypeConfig
	DELETE                    //delete this pipeline
	//DEACTIVATE     //pause/deactivate this pipeline
)

const (
	NORMAL   PipelineType = "NORMAL"
	LINKED   PipelineType = "LINKED"
	EXTERNAL PipelineType = "EXTERNAL"
	CI_JOB   PipelineType = "CI_JOB"
)

const (
	CASCADE_DELETE int = iota
	NON_CASCADE_DELETE
	FORCE_DELETE
)
const (
	WEBHOOK_SELECTOR_UNIQUE_ID_NAME          string = "unique id"
	WEBHOOK_SELECTOR_REPOSITORY_URL_NAME     string = "repository url"
	WEBHOOK_SELECTOR_HEADER_NAME             string = "header"
	WEBHOOK_SELECTOR_GIT_URL_NAME            string = "git url"
	WEBHOOK_SELECTOR_AUTHOR_NAME             string = "author"
	WEBHOOK_SELECTOR_DATE_NAME               string = "date"
	WEBHOOK_SELECTOR_TARGET_CHECKOUT_NAME    string = "target checkout"
	WEBHOOK_SELECTOR_SOURCE_CHECKOUT_NAME    string = "source checkout"
	WEBHOOK_SELECTOR_TARGET_BRANCH_NAME_NAME string = "target branch name"
	WEBHOOK_SELECTOR_SOURCE_BRANCH_NAME_NAME string = "source branch name"

	WEBHOOK_EVENT_MERGED_ACTION_TYPE     string = "merged"
	WEBHOOK_EVENT_NON_MERGED_ACTION_TYPE string = "non-merged"
)

type CiPatchStatus string

const (
	CI_PATCH_SUCCESS        CiPatchStatus = "Succeeded"
	CI_PATCH_FAILED         CiPatchStatus = "Failed"
	CI_PATCH_NOT_AUTHORIZED CiPatchStatus = "Not authorised"
)

type CiPatchMessage string

const (
	CI_PATCH_NOT_AUTHORIZED_MESSAGE CiPatchMessage = "You don't have permission to change branch"
	CI_PATCH_MULTI_GIT_ERROR        CiPatchMessage = "Build pipeline is connected to multiple git repositories"
	CI_PATCH_REGEX_ERROR            CiPatchMessage = "Provided branch does not match regex "
	CI_BRANCH_TYPE_ERROR            CiPatchMessage = "Branch cannot be changed for pipeline as source type is “Pull request or Tag”"
)

func (a PatchAction) String() string {
	return [...]string{"CREATE", "UPDATE_SOURCE", "DELETE", "DEACTIVATE"}[a]

}

// ----------------

type CiMaterialPatchRequest struct {
	AppId         int               `json:"appId" validate:"required"`
	EnvironmentId int               `json:"environmentId" validate:"required"`
	Source        *SourceTypeConfig `json:"source" validate:"required"`
}

type CustomTagData struct {
	TagPattern string `json:"tagPattern"`
	CounterX   int    `json:"counterX"`
	Enabled    bool   `json:"enabled"`
}

type CiMaterialValuePatchRequest struct {
	AppId         int `json:"appId" validate:"required"`
	EnvironmentId int `json:"environmentId" validate:"required"`
}

type CiMaterialBulkPatchRequest struct {
	AppIds        []int  `json:"appIds" validate:"required"`
	EnvironmentId int    `json:"environmentId" validate:"required"`
	Value         string `json:"value,omitempty" validate:"required"`
}

type CiMaterialBulkPatchResponse struct {
	Apps []CiMaterialPatchResponse `json:"apps"`
}

type CiMaterialPatchResponse struct {
	AppId   int            `json:"appId"`
	Status  CiPatchStatus  `json:"status"`
	Message CiPatchMessage `json:"message"`
}

type CiPatchRequest struct {
	CiPipeline    *CiPipeline `json:"ciPipeline"`
	AppId         int         `json:"appId,omitempty"`
	Action        PatchAction `json:"action"`
	AppWorkflowId int         `json:"appWorkflowId,omitempty"`
	UserId        int32       `json:"-"`
	IsJob         bool        `json:"-"`
	IsCloneJob    bool        `json:"isCloneJob,omitempty"`
}

type CiRegexPatchRequest struct {
	CiPipelineMaterial []*CiPipelineMaterial `json:"ciPipelineMaterial,omitempty"`
	Id                 int                   `json:"id,omitempty" `
	AppId              int                   `json:"appId,omitempty"`
	UserId             int32                 `json:"-"`
}

type GitCiTriggerRequest struct {
	CiPipelineMaterial        CiPipelineMaterial `json:"ciPipelineMaterial" validate:"required"`
	TriggeredBy               int32              `json:"triggeredBy"`
	ExtraEnvironmentVariables map[string]string  `json:"extraEnvironmentVariables"` // extra env variables which will be used for CI
}

type SourceType string

type CiPipelineMaterial struct {
	Id            int                      `json:"Id"`
	GitMaterialId int                      `json:"GitMaterialId"`
	Type          string                   `json:"Type"`
	Value         string                   `json:"Value"`
	Active        bool                     `json:"Active"`
	GitCommit     pipelineConfig.GitCommit `json:"GitCommit"`
	GitTag        string                   `json:"GitTag"`
}

type CiTriggerRequest struct {
	PipelineId          int                  `json:"pipelineId"`
	CiPipelineMaterial  []CiPipelineMaterial `json:"ciPipelineMaterials" validate:"required"`
	TriggeredBy         int32                `json:"triggeredBy"`
	InvalidateCache     bool                 `json:"invalidateCache"`
	EnvironmentId       int                  `json:"environmentId"`
	PipelineType        string               `json:"pipelineType"`
	CiArtifactLastFetch time.Time            `json:"ciArtifactLastFetch"`
}

type CiTrigger struct {
	CiMaterialId int    `json:"ciMaterialId"`
	CommitHash   string `json:"commitHash"`
}

type Material struct {
	GitMaterialId int    `json:"gitMaterialId"`
	MaterialName  string `json:"materialName"`
}

type TriggerViewCiConfig struct {
	CiGitMaterialId int           `json:"ciGitConfiguredId"`
	CiPipelines     []*CiPipeline `json:"ciPipelines,omitempty" validate:"dive"` //a pipeline will be built for each ciMaterial
	Materials       []Material    `json:"materials"`
}

type CiConfigRequest struct {
	Id                int                     `json:"id,omitempty" validate:"number"` //ciTemplateId
	AppId             int                     `json:"appId,omitempty" validate:"required,number"`
	DockerRegistry    string                  `json:"dockerRegistry,omitempty" `  //repo id example ecr mapped one-one with gocd registry entry
	DockerRepository  string                  `json:"dockerRepository,omitempty"` // example test-app-1 which is inside ecr
	CiBuildConfig     *bean.CiBuildConfigBean `json:"ciBuildConfig"`
	CiPipelines       []*CiPipeline           `json:"ciPipelines,omitempty" validate:"dive"` //a pipeline will be built for each ciMaterial
	AppName           string                  `json:"appName,omitempty"`
	Version           string                  `json:"version,omitempty"` //gocd etag used for edit purpose
	DockerRegistryUrl string                  `json:"-"`
	CiTemplateName    string                  `json:"-"`
	UserId            int32                   `json:"-"`
	Materials         []Material              `json:"materials"`
	AppWorkflowId     int                     `json:"appWorkflowId,omitempty"`
	BeforeDockerBuild []*Task                 `json:"beforeDockerBuild,omitempty" validate:"dive"`
	AfterDockerBuild  []*Task                 `json:"afterDockerBuild,omitempty" validate:"dive"`
	ScanEnabled       bool                    `json:"scanEnabled,notnull"`
	CreatedOn         time.Time               `sql:"created_on,type:timestamptz"`
	CreatedBy         int32                   `sql:"created_by,type:integer"`
	UpdatedOn         time.Time               `sql:"updated_on,type:timestamptz"`
	UpdatedBy         int32                   `sql:"updated_by,type:integer"`
	IsJob             bool                    `json:"-"`
	CiGitMaterialId   int                     `json:"ciGitConfiguredId"`
	IsCloneJob        bool                    `json:"isCloneJob,omitempty"`
}

type CiPipelineMinResponse struct {
	Id               int    `json:"id,omitempty" validate:"number"` //ciTemplateId
	AppId            int    `json:"appId,omitempty" validate:"required,number"`
	AppName          string `json:"appName,omitempty"`
	ParentCiPipeline int    `json:"parentCiPipeline"`
	ParentAppId      int    `json:"parentAppId"`
	PipelineType     string `json:"pipelineType"`
}

type TestExecutorImageProperties struct {
	ImageName string `json:"imageName,omitempty"`
	Arg       string `json:"arg,omitempty"`
	ReportDir string `json:"reportDir,omitempty"`
}

type PipelineCreateResponse struct {
	AppName string `json:"appName,omitempty"`
	AppId   int    `json:"appId,omitempty"`
}

/*
user should be able to compose multiple sequential and parallel steps for building binary.
*/
type BuildBinaryConfig struct {
	Name   string  `json:"name"`
	Stages []Stage `json:"stages"` //stages will be executed sequentially
}

type Stage struct {
	Name string `json:"name"`
	Jobs []Job  `json:"jobs"` //job will run in parallel
}

type Job struct {
	Name  string `json:"name"`
	Tasks []Task `json:"tasks"` //task will run sequentially
}

type Task struct {
	Name string   `json:"name"`
	Type string   `json:"type"` //for now ignore this input
	Cmd  string   `json:"cmd"`
	Args []string `json:"args"`
}

/*
tag git
build binary
push binary to artifact store
build docker image
push docker image
docker args
*/
type PackagingConfig struct {
}

/*
contains reference to chart and values.yaml changes for next deploy
*/
type HelmConfig struct {
}

// used for automated unit and integration test
type Test struct {
	Name    string
	Command string
}

//pipeline

type Pipeline struct {
	Environment Environment

	//Test ->
}

/*
if Environments has multiple entries then application of them will be deployed simultaneously
*/
type EnvironmentGroup struct {
	Name         string
	Environments []Environment
}

// set of unique attributes which corresponds to a cluster
// different environment of gocd and k8s cluster.
type Environment struct {
	Values string
}

type MaterialMetadata struct {
	ProgrammingLang      string
	LanguageRuntime      string
	BuildTool            string
	Executables          []string
	Profiles             map[string]string // pipeline-stage, profile
	LogDirs              map[string]string //file, log pattern
	EnvironmentVariables map[string]string
	PropertiesConfig     []PropertiesConfig
	ExposeConfig         []ServiceExposeConfig //a mocroservice can be exposed in multiple ways
	MonitoringConfig     MonitoringConfig
}

type PropertiesConfig struct {
	Name          string
	Location      string
	MountLocation string //MountLocation and Location might be same

	//figure out way to templatize the properties file
	//Vars map[string]string
}

type MonitoringConfig struct {
	port                   string
	ReadinessProbeEndpoint string
	InitialDelaySeconds    int32
	PeriodSeconds          int32
	TimeoutSeconds         int32
	SuccessThreshold       int32
	FailureThreshold       int32
	HttpHeaders            map[string]string
	TpMonitoringConf       []ThirdPartyMonitoringConfig
	//alertReceiver -> user who would receive alert with threshold
	// alert threshold
}

type ThirdPartyMonitoringConfig struct {
}

type ExposeType string
type Scheme string

const (
	EXPOSE_INTERNAL ExposeType = "clusterIp"
	EXPOSE_EXTERNAL ExposeType = "elb"
	SCHEME_HTTP     Scheme     = "http"
	SCHEME_HTTPS    Scheme     = "https"
	SCHEME_TCP      Scheme     = "tcp"
)

type ServiceExposeConfig struct {
	ExposeType  ExposeType
	Scheme      Scheme
	Port        string
	Path        string
	BackendPath string
	Host        string
}

type MaterialOperations interface {
	MaterialExists(material *GitMaterial) (bool, error)
	SaveMaterial(material *GitMaterial) error
	GenerateMaterialMetaData(material *GitMaterial) (*MaterialMetadata, error)
	ValidateMaterialMetaData(material *GitMaterial, metadata *MaterialMetadata) (bool, error)
	SaveMaterialMetaData(metadata *MaterialMetadata) error
}

// --------- cd related struct ---------
type CDMaterialMetadata struct {
	Url    string `json:"url,omitempty"`
	Branch string `json:"branch,omitempty"`
	Tag    string `json:"tag,omitempty"`
}

type CDSourceObject struct {
	Id          int                `json:"id"`
	DisplayName string             `json:"displayName"`
	Metadata    CDMaterialMetadata `json:"metadata"`
}

type CDPipelineConfigObject struct {
	Id                            int                                    `json:"id,omitempty"  validate:"number" `
	EnvironmentId                 int                                    `json:"environmentId,omitempty"  validate:"number,required" `
	EnvironmentName               string                                 `json:"environmentName,omitempty" `
	Description                   string                                 `json:"description" validate:"max=40"`
	CiPipelineId                  int                                    `json:"ciPipelineId,omitempty" validate:"number"`
	TriggerType                   pipelineConfig.TriggerType             `json:"triggerType,omitempty" validate:"oneof=AUTOMATIC MANUAL"`
	Name                          string                                 `json:"name,omitempty" validate:"name-component,max=50"` //pipelineName
	Strategies                    []Strategy                             `json:"strategies,omitempty"`
	Namespace                     string                                 `json:"namespace,omitempty"` //namespace
	AppWorkflowId                 int                                    `json:"appWorkflowId,omitempty" `
	DeploymentTemplate            chartRepoRepository.DeploymentStrategy `json:"deploymentTemplate,omitempty"` //
	PreStage                      CdStage                                `json:"preStage,omitempty"`
	PostStage                     CdStage                                `json:"postStage,omitempty"`
	PreStageConfigMapSecretNames  PreStageConfigMapSecretNames           `json:"preStageConfigMapSecretNames,omitempty"`
	PostStageConfigMapSecretNames PostStageConfigMapSecretNames          `json:"postStageConfigMapSecretNames,omitempty"`
	RunPreStageInEnv              bool                                   `json:"runPreStageInEnv,omitempty"`
	RunPostStageInEnv             bool                                   `json:"runPostStageInEnv,omitempty"`
	CdArgoSetup                   bool                                   `json:"isClusterCdActive"`
	ParentPipelineId              int                                    `json:"parentPipelineId"`
	ParentPipelineType            string                                 `json:"parentPipelineType"`
	DeploymentAppType             string                                 `json:"deploymentAppType"`
	AppName                       string                                 `json:"appName"`
	DeploymentAppDeleteRequest    bool                                   `json:"deploymentAppDeleteRequest"`
	DeploymentAppCreated          bool                                   `json:"deploymentAppCreated"`
	AppId                         int                                    `json:"appId"`
	TeamId                        int                                    `json:"-"`
	EnvironmentIdentifier         string                                 `json:"-" `
	IsVirtualEnvironment          bool                                   `json:"isVirtualEnvironment"`
	HelmPackageName               string                                 `json:"helmPackageName"`
	ChartName                     string                                 `json:"chartName"`
	ChartBaseVersion              string                                 `json:"chartBaseVersion"`
	ContainerRegistryId           int                                    `json:"containerRegistryId"`
	RepoUrl                       string                                 `json:"repoUrl"`
	ManifestStorageType           string                                 `json:"manifestStorageType"`
	PreDeployStage                *bean.PipelineStageDto                 `json:"preDeployStage,omitempty"`
	PostDeployStage               *bean.PipelineStageDto                 `json:"postDeployStage,omitempty"`
	SourceToNewPipelineId         map[int]int                            `json:"sourceToNewPipelineId,omitempty"`
	RefPipelineId                 int                                    `json:"refPipelineId,omitempty"`
	ExternalCiPipelineId          int                                    `json:"externalCiPipelineId,omitempty"`
	CustomTagObject               *CustomTagData                         `json:"customTag"`
	CustomTagStage                *repository.PipelineStageType          `json:"customTagStage"`
	EnableCustomTag               bool                                   `json:"enableCustomTag"`
}

type PreStageConfigMapSecretNames struct {
	ConfigMaps []string `json:"configMaps"`
	Secrets    []string `json:"secrets"`
}

type PostStageConfigMapSecretNames struct {
	ConfigMaps []string `json:"configMaps"`
	Secrets    []string `json:"secrets"`
}

type CdStage struct {
	TriggerType pipelineConfig.TriggerType `json:"triggerType,omitempty"`
	Name        string                     `json:"name,omitempty"`
	Status      string                     `json:"status,omitempty"`
	Config      string                     `json:"config,omitempty"`
	//CdWorkflowId       int                        `json:"cdWorkflowId,omitempty" validate:"number"`
	//CdWorkflowRunnerId int                        `json:"cdWorkflowRunnerId,omitempty" validate:"number"`
}

type Strategy struct {
	DeploymentTemplate chartRepoRepository.DeploymentStrategy `json:"deploymentTemplate,omitempty"` //
	Config             json.RawMessage                        `json:"config,omitempty" validate:"string"`
	Default            bool                                   `json:"default"`
}

type CdPipelines struct {
	Pipelines         []*CDPipelineConfigObject `json:"pipelines,omitempty" validate:"dive"`
	AppId             int                       `json:"appId,omitempty"  validate:"number,required" `
	UserId            int32                     `json:"-"`
	AppDeleteResponse *AppDeleteResponseDTO     `json:"deleteResponse,omitempty"`
}

type AppDeleteResponseDTO struct {
	DeleteInitiated  bool   `json:"deleteInitiated"`
	ClusterReachable bool   `json:"clusterReachable"`
	ClusterName      string `json:"clusterName"`
}

type CDPatchRequest struct {
	Pipeline         *CDPipelineConfigObject `json:"pipeline,omitempty"`
	AppId            int                     `json:"appId,omitempty"`
	Action           CdPatchAction           `json:"action,omitempty"`
	UserId           int32                   `json:"-"`
	ForceDelete      bool                    `json:"-"`
	NonCascadeDelete bool                    `json:"-"`
}

type CdPatchAction int

const (
	CD_CREATE CdPatchAction = iota
	CD_DELETE               //delete this pipeline
	CD_UPDATE
	CD_DELETE_PARTIAL // Partially delete means it will only delete ACD app
)

type DeploymentAppTypeChangeRequest struct {
	EnvId                 int            `json:"envId,omitempty" validate:"required"`
	DesiredDeploymentType DeploymentType `json:"desiredDeploymentType,omitempty" validate:"required"`
	ExcludeApps           []int          `json:"excludeApps"`
	IncludeApps           []int          `json:"includeApps"`
	AutoTriggerDeployment bool           `json:"autoTriggerDeployment"`
	UserId                int32          `json:"-"`
}

type DeploymentChangeStatus struct {
	Id      int    `json:"id,omitempty"`
	AppId   int    `json:"appId,omitempty"`
	AppName string `json:"appName,omitempty"`
	EnvId   int    `json:"envId,omitempty"`
	EnvName string `json:"envName,omitempty"`
	Error   string `json:"error,omitempty"`
	Status  Status `json:"status,omitempty"`
}

type DeploymentAppTypeChangeResponse struct {
	EnvId                 int                       `json:"envId,omitempty"`
	DesiredDeploymentType DeploymentType            `json:"desiredDeploymentType,omitempty"`
	SuccessfulPipelines   []*DeploymentChangeStatus `json:"successfulPipelines"`
	FailedPipelines       []*DeploymentChangeStatus `json:"failedPipelines"`
	TriggeredPipelines    []*CdPipelineTrigger      `json:"-"` // Disabling auto-trigger until bulk trigger API is fixed
}

type CdPipelineTrigger struct {
	CiArtifactId int `json:"ciArtifactId"`
	PipelineId   int `json:"pipelineId"`
}

type DeploymentType = string

const (
	Helm                    DeploymentType = "helm"
	ArgoCd                  DeploymentType = "argo_cd"
	ManifestDownload        DeploymentType = "manifest_download"
	GitOpsWithoutDeployment DeploymentType = "git_ops_without_deployment"
)

func IsAcdApp(deploymentType string) bool {
	return deploymentType == ArgoCd
}

func IsHelmApp(deploymentType string) bool {
	return deploymentType == Helm
}

type Status string

const (
	Success         Status = "Success"
	Failed          Status = "Failed"
	INITIATED       Status = "Migration initiated"
	NOT_YET_DELETED Status = "Not yet deleted"
)

const RELEASE_NOT_EXIST = "release not exist"
const NOT_FOUND = "not found"

func (a CdPatchAction) String() string {
	return [...]string{"CREATE", "DELETE", "CD_UPDATE"}[a]
}

type CDPipelineViewObject struct {
	Id                 int                         `json:"id"`
	PipelineCounter    int                         `json:"pipelineCounter"`
	Environment        string                      `json:"environment"`
	Downstream         []int                       `json:"downstream"` //PipelineCounter of downstream
	Status             string                      `json:"status"`
	Message            string                      `json:"message"`
	ProgressText       string                      `json:"progress_text"`
	PipelineType       pipelineConfig.PipelineType `json:"pipelineType"`
	GitDiffUrl         string                      `json:"git_diff_url"`
	PipelineHistoryUrl string                      `json:"pipeline_history_url"` //remove
	Rollback           Rollback                    `json:"rollback"`
	Name               string                      `json:"-"`
	CDSourceObject
}

//Trigger materials in different API

type Rollback struct {
	url     string `json:"url"` //remove
	enabled bool   `json:"enabled"`
}

type CiArtifactBean struct {
	Id                            int                       `json:"id"`
	Image                         string                    `json:"image,notnull"`
	ImageDigest                   string                    `json:"image_digest,notnull"`
	MaterialInfo                  json.RawMessage           `json:"material_info"` //git material metadata json array string
	DataSource                    string                    `json:"data_source,notnull"`
	DeployedTime                  string                    `json:"deployed_time"`
	Deployed                      bool                      `json:"deployed,notnull"`
	Latest                        bool                      `json:"latest,notnull"`
	LastSuccessfulTriggerOnParent bool                      `json:"lastSuccessfulTriggerOnParent,notnull"`
	RunningOnParentCd             bool                      `json:"runningOnParentCd,omitempty"`
	IsVulnerable                  bool                      `json:"vulnerable,notnull"`
	ScanEnabled                   bool                      `json:"scanEnabled,notnull"`
	Scanned                       bool                      `json:"scanned,notnull"`
	WfrId                         int                       `json:"wfrId"`
	DeployedBy                    string                    `json:"deployedBy"`
	CiConfigureSourceType         pipelineConfig.SourceType `json:"ciConfigureSourceType"`
	CiConfigureSourceValue        string                    `json:"ciConfigureSourceValue"`
	ImageReleaseTags              []*repository2.ImageTag   `json:"imageReleaseTags"`
	ImageComment                  *repository2.ImageComment `json:"imageComment"`
	CreatedTime                   string                    `json:"createdTime"`
	ExternalCiPipelineId          int                       `json:"-"`
	ParentCiArtifact              int                       `json:"-"`
	CiWorkflowId                  int                       `json:"-"`
<<<<<<< HEAD
	RegistryType                  string                    `json:"registryType"`
	RegistryName                  string                    `json:"registryName"`
	CiPipelineId                  int                       `json:"-"`
	CredentialsSourceType         string                    `json:"-"`
	CredentialsSourceValue        string                    `json:"-"`
=======
>>>>>>> 4edd46ae
}

type CiArtifactResponse struct {
	//AppId           int      `json:"app_id"`
	CdPipelineId               int              `json:"cd_pipeline_id,notnull"`
	LatestWfArtifactId         int              `json:"latest_wf_artifact_id"`
	LatestWfArtifactStatus     string           `json:"latest_wf_artifact_status"`
	CiArtifacts                []CiArtifactBean `json:"ci_artifacts,notnull"`
	TagsEditable               bool             `json:"tagsEditable"`
	AppReleaseTagNames         []string         `json:"appReleaseTagNames"` //unique list of tags exists in the app
	HideImageTaggingHardDelete bool             `json:"hideImageTaggingHardDelete"`
	TotalCount                 int              `json:"totalCount"`
}

type AppLabelsDto struct {
	Labels []*Label `json:"labels" validate:"dive"`
	AppId  int      `json:"appId"`
	UserId int32    `json:"-"`
}

type AppLabelDto struct {
	Key       string `json:"key,notnull"`
	Value     string `json:"value,notnull"`
	Propagate bool   `json:"propagate,notnull"`
	AppId     int    `json:"appId,omitempty"`
	UserId    int32  `json:"-"`
}

type Label struct {
	Key       string `json:"key" validate:"required"`
	Value     string `json:"value"` // intentionally not added required tag as tag can be added without value
	Propagate bool   `json:"propagate"`
}

type AppMetaInfoDto struct {
	AppId       int                            `json:"appId"`
	AppName     string                         `json:"appName"`
	Description string                         `json:"description"`
	ProjectId   int                            `json:"projectId"`
	ProjectName string                         `json:"projectName"`
	CreatedBy   string                         `json:"createdBy"`
	CreatedOn   time.Time                      `json:"createdOn"`
	Active      bool                           `json:"active,notnull"`
	Labels      []*Label                       `json:"labels"`
	Note        *bean2.GenericNoteResponseBean `json:"note"`
	UserId      int32                          `json:"-"`
	//below field is only valid for helm apps
	ChartUsed    *ChartUsedDto         `json:"chartUsed,omitempty"`
	GitMaterials []*GitMaterialMetaDto `json:"gitMaterials,omitempty"`
}

type GitMaterialMetaDto struct {
	DisplayName    string `json:"displayName"`
	RedirectionUrl string `json:"redirectionUrl"` // here we are converting ssh urls to https for redirection at FE
	OriginalUrl    string `json:"originalUrl"`
}

type ChartUsedDto struct {
	AppStoreChartName  string `json:"appStoreChartName,omitempty"`
	AppStoreChartId    int    `json:"appStoreChartId,omitempty"`
	AppStoreAppName    string `json:"appStoreAppName,omitempty"`
	AppStoreAppVersion string `json:"appStoreAppVersion,omitempty"`
	ChartAvatar        string `json:"chartAvatar,omitempty"`
}

type AppLabelsJsonForDeployment struct {
	Labels map[string]string `json:"appLabels"`
}

type UpdateProjectBulkAppsRequest struct {
	AppIds []int `json:"appIds"`
	TeamId int   `json:"teamId"`
	UserId int32 `json:"-"`
}

type CdBulkAction int

const (
	CD_BULK_DELETE CdBulkAction = iota
)

type CdBulkActionRequestDto struct {
	Action        CdBulkAction `json:"action"`
	EnvIds        []int        `json:"envIds"`
	AppIds        []int        `json:"appIds"`
	ProjectIds    []int        `json:"projectIds"`
	ForceDelete   bool         `json:"forceDelete"`
	CascadeDelete bool         `json:"cascadeDelete"`
	UserId        int32        `json:"-"`
}

type CdBulkActionResponseDto struct {
	PipelineName    string `json:"pipelineName"`
	AppName         string `json:"appName"`
	EnvironmentName string `json:"environmentName"`
	DeletionResult  string `json:"deletionResult,omitempty"`
}

type SchemaObject struct {
	Description string      `json:"description"`
	DataType    string      `json:"dataType"`
	Example     string      `json:"example"`
	Optional    bool        `json:"optional"`
	Child       interface{} `json:"child"`
}

type PayloadOptionObject struct {
	Key        string   `json:"key"`
	PayloadKey []string `json:"payloadKey"`
	Label      string   `json:"label"`
	Mandatory  bool     `json:"mandatory"`
}

type ResponseSchemaObject struct {
	Description ResponseDescriptionSchemaObject `json:"description"`
	Code        string                          `json:"code"`
}

type ResponseDescriptionSchemaObject struct {
	Description  string                 `json:"description,omitempty"`
	ExampleValue ExampleValueDto        `json:"exampleValue,omitempty"`
	Schema       map[string]interface{} `json:"schema,omitempty"`
}

type ErrorDto struct {
	Code        int    `json:"code"`
	UserMessage string `json:"userMessage"`
}

type ExampleValueDto struct {
	Code   int        `json:"code,omitempty"`
	Errors []ErrorDto `json:"errors,omitempty"`
	Result string     `json:"result,omitempty"`
	Status string     `json:"status,omitempty"`
}

type ManifestStorage = string

const (
	ManifestStorageGit ManifestStorage = "git"
)

func IsGitStorage(storageType string) bool {
	return storageType == ManifestStorageGit
}

const CustomAutoScalingEnabledPathKey = "CUSTOM_AUTOSCALING_ENABLED_PATH"
const CustomAutoscalingReplicaCountPathKey = "CUSTOM_AUTOSCALING_REPLICA_COUNT_PATH"
const CustomAutoscalingMinPathKey = "CUSTOM_AUTOSCALING_MIN_PATH"
const CustomAutoscalingMaxPathKey = "CUSTOM_AUTOSCALING_MAX_PATH"<|MERGE_RESOLUTION|>--- conflicted
+++ resolved
@@ -739,14 +739,12 @@
 	ExternalCiPipelineId          int                       `json:"-"`
 	ParentCiArtifact              int                       `json:"-"`
 	CiWorkflowId                  int                       `json:"-"`
-<<<<<<< HEAD
 	RegistryType                  string                    `json:"registryType"`
 	RegistryName                  string                    `json:"registryName"`
 	CiPipelineId                  int                       `json:"-"`
 	CredentialsSourceType         string                    `json:"-"`
 	CredentialsSourceValue        string                    `json:"-"`
-=======
->>>>>>> 4edd46ae
+
 }
 
 type CiArtifactResponse struct {
