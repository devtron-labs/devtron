/*
 * Copyright (c) 2020 Devtron Labs
 *
 * Licensed under the Apache License, Version 2.0 (the "License");
 * you may not use this file except in compliance with the License.
 * You may obtain a copy of the License at
 *
 *    http://www.apache.org/licenses/LICENSE-2.0
 *
 * Unless required by applicable law or agreed to in writing, software
 * distributed under the License is distributed on an "AS IS" BASIS,
 * WITHOUT WARRANTIES OR CONDITIONS OF ANY KIND, either express or implied.
 * See the License for the specific language governing permissions and
 * limitations under the License.
 *
 */

package bean

import (
	"encoding/json"
	"github.com/devtron-labs/devtron/internal/sql/repository/helper"
	"github.com/devtron-labs/devtron/internal/sql/repository/pipelineConfig"
	"github.com/devtron-labs/devtron/pkg/chartRepo/repository"
	bean2 "github.com/devtron-labs/devtron/pkg/globalPolicy/bean"
	"github.com/devtron-labs/devtron/pkg/pipeline/bean"
	"time"
)

const (
	LayoutISO             = "2006-01-02 15:04:05"
	LayoutUS              = "January 2, 2006 15:04:05"
	LayoutRFC3339         = "2006-01-02T15:04:05Z07:00"
	LayoutDDMMYY_HHMM12hr = "2 January,2006 15.04PM"
)

type SourceTypeConfig struct {
	Type  pipelineConfig.SourceType `json:"type,omitempty" validate:"oneof=SOURCE_TYPE_BRANCH_FIXED SOURCE_TYPE_BRANCH_REGEX SOURCE_TYPE_TAG_ANY WEBHOOK"`
	Value string                    `json:"value,omitempty" `
	Regex string                    `json:"regex"`
}

type CreateAppDTO struct {
	Id          int            `json:"id,omitempty" validate:"number"`
	AppName     string         `json:"appName" validate:"name-component,max=100"`
	UserId      int32          `json:"-"` //not exposed to UI
	Material    []*GitMaterial `json:"material" validate:"dive,min=1"`
	TeamId      int            `json:"teamId,omitempty" validate:"number,required"`
	TemplateId  int            `json:"templateId"`
	AppLabels   []*Label       `json:"labels,omitempty" validate:"dive"`
	Description string         `json:"description"`
	AppType     helper.AppType `json:"appType" validate:"gt=-1,lt=3"` //TODO: Change Validation if new AppType is introduced
}

type CreateMaterialDTO struct {
	Id       int            `json:"id,omitempty" validate:"number"`
	AppId    int            `json:"appId" validate:"number"`
	Material []*GitMaterial `json:"material" validate:"dive,min=1"`
	UserId   int32          `json:"-"` //not exposed to UI
}

type UpdateMaterialDTO struct {
	AppId    int          `json:"appId" validate:"number"`
	Material *GitMaterial `json:"material" validate:"dive,min=1"`
	UserId   int32        `json:"-"` //not exposed to UI
}

type GitMaterial struct {
	Name             string   `json:"name,omitempty" ` //not null, //default format pipelineGroup.AppName + "-" + inputMaterial.Name,
	Url              string   `json:"url,omitempty"`   //url of git repo
	Id               int      `json:"id,omitempty" validate:"number"`
	GitProviderId    int      `json:"gitProviderId,omitempty" validate:"gt=0"`
	CheckoutPath     string   `json:"checkoutPath" validate:"checkout-path-component"`
	FetchSubmodules  bool     `json:"fetchSubmodules"`
	IsUsedInCiConfig bool     `json:"isUsedInCiConfig"`
	FilterPattern    []string `json:"filterPattern"`
}

type CiMaterial struct {
	Source          *SourceTypeConfig `json:"source,omitempty" validate:"dive,required"`   //branch for ci
	Path            string            `json:"path,omitempty"`                              // defaults to root of git repo
	CheckoutPath    string            `json:"checkoutPath,omitempty"`                      //path where code will be checked out for single source `./` default for multiSource configured by user
	GitMaterialId   int               `json:"gitMaterialId,omitempty" validate:"required"` //id stored in db GitMaterial( foreign key)
	ScmId           string            `json:"scmId,omitempty"`                             //id of gocd object
	ScmName         string            `json:"scmName,omitempty"`
	ScmVersion      string            `json:"scmVersion,omitempty"`
	Id              int               `json:"id,omitempty"`
	GitMaterialName string            `json:"gitMaterialName"`
	IsRegex         bool              `json:"isRegex"`
}

type CiPipeline struct {
	IsManual                   bool                   `json:"isManual"`
	DockerArgs                 map[string]string      `json:"dockerArgs"`
	IsExternal                 bool                   `json:"isExternal"`
	ParentCiPipeline           int                    `json:"parentCiPipeline"`
	ParentAppId                int                    `json:"parentAppId"`
	AppId                      int                    `json:"appId"`
	ExternalCiConfig           ExternalCiConfig       `json:"externalCiConfig"`
	CiMaterial                 []*CiMaterial          `json:"ciMaterial,omitempty" validate:"dive,min=1"`
	Name                       string                 `json:"name,omitempty" validate:"name-component,max=100"` //name suffix of corresponding pipeline. required, unique, validation corresponding to gocd pipelineName will be applicable
	Id                         int                    `json:"id,omitempty" `
	Version                    string                 `json:"version,omitempty"` //matchIf token version in gocd . used for update request
	Active                     bool                   `json:"active,omitempty"`  //pipeline is active or not
	Deleted                    bool                   `json:"deleted,omitempty"`
	BeforeDockerBuild          []*Task                `json:"beforeDockerBuild,omitempty" validate:"dive"`
	AfterDockerBuild           []*Task                `json:"afterDockerBuild,omitempty" validate:"dive"`
	BeforeDockerBuildScripts   []*CiScript            `json:"beforeDockerBuildScripts,omitempty" validate:"dive"`
	AfterDockerBuildScripts    []*CiScript            `json:"afterDockerBuildScripts,omitempty" validate:"dive"`
	LinkedCount                int                    `json:"linkedCount"`
	PipelineType               PipelineType           `json:"pipelineType,omitempty"`
	ScanEnabled                bool                   `json:"scanEnabled,notnull"`
	AppWorkflowId              int                    `json:"appWorkflowId,omitempty"`
	PreBuildStage              *bean.PipelineStageDto `json:"preBuildStage,omitempty"`
	PostBuildStage             *bean.PipelineStageDto `json:"postBuildStage,omitempty"`
	TargetPlatform             string                 `json:"targetPlatform,omitempty"`
	IsDockerConfigOverridden   bool                   `json:"isDockerConfigOverridden"`
	DockerConfigOverride       DockerConfigOverride   `json:"dockerConfigOverride,omitempty"`
	IsOffendingMandatoryPlugin *bool                  `json:"isOffendingMandatoryPlugin,omitempty"`
	IsCITriggerBlocked         *bool                  `json:"isCITriggerBlocked,omitempty"`
	CiBlockState               *bean2.ConsequenceDto  `json:"ciBlockState,omitempty"`
}

type DockerConfigOverride struct {
	DockerRegistry   string                  `json:"dockerRegistry,omitempty"`
	DockerRepository string                  `json:"dockerRepository,omitempty"`
	CiBuildConfig    *bean.CiBuildConfigBean `json:"ciBuildConfig,omitEmpty"`
	//DockerBuildConfig *DockerBuildConfig  `json:"dockerBuildConfig,omitempty"`
}

type CiPipelineMin struct {
	Name             string       `json:"name,omitempty" validate:"name-component,max=100"` //name suffix of corresponding pipeline. required, unique, validation corresponding to gocd pipelineName will be applicable
	Id               int          `json:"id,omitempty" `
	Version          string       `json:"version,omitempty"` //matchIf token version in gocd . used for update request
	IsExternal       bool         `json:"isExternal,omitempty"`
	ParentCiPipeline int          `json:"parentCiPipeline"`
	ParentAppId      int          `json:"parentAppId"`
	PipelineType     PipelineType `json:"pipelineType,omitempty"`
	ScanEnabled      bool         `json:"scanEnabled,notnull"`
}

type CiScript struct {
	Id             int    `json:"id"`
	Index          int    `json:"index"`
	Name           string `json:"name" validate:"required"`
	Script         string `json:"script"`
	OutputLocation string `json:"outputLocation"`
}

type ExternalCiConfig struct {
	Id            int                    `json:"id"`
	WebhookUrl    string                 `json:"webhookUrl"`
	Payload       string                 `json:"payload"`
	AccessKey     string                 `json:"accessKey"`
	PayloadOption []PayloadOptionObject  `json:"payloadOption"`
	Schema        map[string]interface{} `json:"schema"`
	Responses     []ResponseSchemaObject `json:"responses"`
	ExternalCiConfigRole
}

type ExternalCiConfigRole struct {
	ProjectId             int    `json:"projectId"`
	ProjectName           string `json:"projectName"`
	EnvironmentId         string `json:"environmentId"`
	EnvironmentName       string `json:"environmentName"`
	EnvironmentIdentifier string `json:"environmentIdentifier"`
	AppId                 int    `json:"appId"`
	AppName               string `json:"appName"`
	Role                  string `json:"role"`
}

// -------------------
type PatchAction int
type PipelineType string

const (
	CREATE          PatchAction = iota
	UPDATE_PIPELINE             //update pipeline
	DELETE                      //delete this pipeline
	UPDATE_SOURCE               //update source value
	//DEACTIVATE     //pause/deactivate this pipeline
)

const (
	NORMAL   PipelineType = "NORMAL"
	LINKED   PipelineType = "LINKED"
	EXTERNAL PipelineType = "EXTERNAL"
)

const (
	CASCADE_DELETE int = iota
	NON_CASCADE_DELETE
	FORCE_DELETE
)
const (
	WEBHOOK_SELECTOR_UNIQUE_ID_NAME          string = "unique id"
	WEBHOOK_SELECTOR_REPOSITORY_URL_NAME     string = "repository url"
	WEBHOOK_SELECTOR_HEADER_NAME             string = "header"
	WEBHOOK_SELECTOR_GIT_URL_NAME            string = "git url"
	WEBHOOK_SELECTOR_AUTHOR_NAME             string = "author"
	WEBHOOK_SELECTOR_DATE_NAME               string = "date"
	WEBHOOK_SELECTOR_TARGET_CHECKOUT_NAME    string = "target checkout"
	WEBHOOK_SELECTOR_SOURCE_CHECKOUT_NAME    string = "source checkout"
	WEBHOOK_SELECTOR_TARGET_BRANCH_NAME_NAME string = "target branch name"
	WEBHOOK_SELECTOR_SOURCE_BRANCH_NAME_NAME string = "source branch name"

	WEBHOOK_EVENT_MERGED_ACTION_TYPE     string = "merged"
	WEBHOOK_EVENT_NON_MERGED_ACTION_TYPE string = "non-merged"
)

func (a PatchAction) String() string {
	return [...]string{"CREATE", "UPDATE_PIPELINE", "DELETE", "DEACTIVATE"}[a]

}

// ----------------
type CiPatchRequest struct {
	CiPipeline    *CiPipeline `json:"ciPipeline"`
	AppId         int         `json:"appId,omitempty"`
	Action        PatchAction `json:"action"`
	AppWorkflowId int         `json:"appWorkflowId,omitempty"`
	UserId        int32       `json:"-"`
}

type CiRegexPatchRequest struct {
	CiPipelineMaterial []*CiPipelineMaterial `json:"ciPipelineMaterial,omitempty"`
	Id                 int                   `json:"id,omitempty" `
	AppId              int                   `json:"appId,omitempty"`
	UserId             int32                 `json:"-"`
}

type GitCiTriggerRequest struct {
	CiPipelineMaterial        CiPipelineMaterial `json:"ciPipelineMaterial" validate:"required"`
	TriggeredBy               int32              `json:"triggeredBy"`
	ExtraEnvironmentVariables map[string]string  `json:"extraEnvironmentVariables"` // extra env variables which will be used for CI
}

type GitCommit struct {
	Commit                 string //git hash
	Author                 string
	Date                   time.Time
	Message                string
	Changes                []string
	WebhookData            *WebhookData
	GitRepoUrl             string
	GitRepoName            string
	CiConfigureSourceType  pipelineConfig.SourceType
	CiConfigureSourceValue string
}

type WebhookData struct {
	Id              int               `json:"id"`
	EventActionType string            `json:"eventActionType"`
	Data            map[string]string `json:"data"`
}

type SourceType string

type CiPipelineMaterial struct {
	Id            int       `json:"Id"`
	GitMaterialId int       `json:"GitMaterialId"`
	Type          string    `json:"Type"`
	Value         string    `json:"Value"`
	Active        bool      `json:"Active"`
	GitCommit     GitCommit `json:"GitCommit"`
	GitTag        string    `json:"GitTag"`
}

type CiTriggerRequest struct {
	PipelineId         int                  `json:"pipelineId"`
	CiPipelineMaterial []CiPipelineMaterial `json:"ciPipelineMaterials" validate:"required"`
	TriggeredBy        int32                `json:"triggeredBy"`
	InvalidateCache    bool                 `json:"invalidateCache"`
}

type CiTrigger struct {
	CiMaterialId int    `json:"ciMaterialId"`
	CommitHash   string `json:"commitHash"`
}

type Material struct {
	GitMaterialId int    `json:"gitMaterialId"`
	MaterialName  string `json:"materialName"`
}

type TriggerViewCiConfig struct {
	CiGitMaterialId int           `json:"ciGitConfiguredId"`
	CiPipelines     []*CiPipeline `json:"ciPipelines,omitempty" validate:"dive"` //a pipeline will be built for each ciMaterial
	Materials       []Material    `json:"materials"`
}

type CiConfigRequest struct {
	Id                int                     `json:"id,omitempty" validate:"number"` //ciTemplateId
	AppId             int                     `json:"appId,omitempty" validate:"required,number"`
	DockerRegistry    string                  `json:"dockerRegistry,omitempty" `  //repo id example ecr mapped one-one with gocd registry entry
	DockerRepository  string                  `json:"dockerRepository,omitempty"` // example test-app-1 which is inside ecr
	CiBuildConfig     *bean.CiBuildConfigBean `json:"ciBuildConfig"`
	CiPipelines       []*CiPipeline           `json:"ciPipelines,omitempty" validate:"dive"` //a pipeline will be built for each ciMaterial
	AppName           string                  `json:"appName,omitempty"`
	Version           string                  `json:"version,omitempty"` //gocd etag used for edit purpose
	DockerRegistryUrl string                  `json:"-"`
	CiTemplateName    string                  `json:"-"`
	UserId            int32                   `json:"-"`
	Materials         []Material              `json:"materials"`
	AppWorkflowId     int                     `json:"appWorkflowId,omitempty"`
	BeforeDockerBuild []*Task                 `json:"beforeDockerBuild,omitempty" validate:"dive"`
	AfterDockerBuild  []*Task                 `json:"afterDockerBuild,omitempty" validate:"dive"`
	ScanEnabled       bool                    `json:"scanEnabled,notnull"`
	CreatedOn         time.Time               `sql:"created_on,type:timestamptz"`
	CreatedBy         int32                   `sql:"created_by,type:integer"`
	UpdatedOn         time.Time               `sql:"updated_on,type:timestamptz"`
	UpdatedBy         int32                   `sql:"updated_by,type:integer"`
	IsJob             bool                    `json:"-"`
	CiGitMaterialId   int                     `json:"ciGitConfiguredId"`
}

type CiPipelineMinResponse struct {
	Id               int    `json:"id,omitempty" validate:"number"` //ciTemplateId
	AppId            int    `json:"appId,omitempty" validate:"required,number"`
	AppName          string `json:"appName,omitempty"`
	ParentCiPipeline int    `json:"parentCiPipeline"`
	ParentAppId      int    `json:"parentAppId"`
}

type TestExecutorImageProperties struct {
	ImageName string `json:"imageName,omitempty"`
	Arg       string `json:"arg,omitempty"`
	ReportDir string `json:"reportDir,omitempty"`
}

type PipelineCreateResponse struct {
	AppName string `json:"appName,omitempty"`
	AppId   int    `json:"appId,omitempty"`
}

/*
user should be able to compose multiple sequential and parallel steps for building binary.
*/
type BuildBinaryConfig struct {
	Name   string  `json:"name"`
	Stages []Stage `json:"stages"` //stages will be executed sequentially
}

type Stage struct {
	Name string `json:"name"`
	Jobs []Job  `json:"jobs"` //job will run in parallel
}

type Job struct {
	Name  string `json:"name"`
	Tasks []Task `json:"tasks"` //task will run sequentially
}

type Task struct {
	Name string   `json:"name"`
	Type string   `json:"type"` //for now ignore this input
	Cmd  string   `json:"cmd"`
	Args []string `json:"args"`
}

/*
tag git
build binary
push binary to artifact store
build docker image
push docker image
docker args
*/
type PackagingConfig struct {
}

/*
contains reference to chart and values.yaml changes for next deploy
*/
type HelmConfig struct {
}

// used for automated unit and integration test
type Test struct {
	Name    string
	Command string
}

//pipeline

type Pipeline struct {
	Environment Environment

	//Test ->
}

/*
if Environments has multiple entries then application of them will be deployed simultaneously
*/
type EnvironmentGroup struct {
	Name         string
	Environments []Environment
}

// set of unique attributes which corresponds to a cluster
// different environment of gocd and k8s cluster.
type Environment struct {
	Values string
}

type MaterialMetadata struct {
	ProgrammingLang      string
	LanguageRuntime      string
	BuildTool            string
	Executables          []string
	Profiles             map[string]string // pipeline-stage, profile
	LogDirs              map[string]string //file, log pattern
	EnvironmentVariables map[string]string
	PropertiesConfig     []PropertiesConfig
	ExposeConfig         []ServiceExposeConfig //a mocroservice can be exposed in multiple ways
	MonitoringConfig     MonitoringConfig
}

type PropertiesConfig struct {
	Name          string
	Location      string
	MountLocation string //MountLocation and Location might be same

	//figure out way to templatize the properties file
	//Vars map[string]string
}

type MonitoringConfig struct {
	port                   string
	ReadinessProbeEndpoint string
	InitialDelaySeconds    int32
	PeriodSeconds          int32
	TimeoutSeconds         int32
	SuccessThreshold       int32
	FailureThreshold       int32
	HttpHeaders            map[string]string
	TpMonitoringConf       []ThirdPartyMonitoringConfig
	//alertReceiver -> user who would receive alert with threshold
	// alert threshold
}

type ThirdPartyMonitoringConfig struct {
}

type ExposeType string
type Scheme string

const (
	EXPOSE_INTERNAL ExposeType = "clusterIp"
	EXPOSE_EXTERNAL ExposeType = "elb"
	SCHEME_HTTP     Scheme     = "http"
	SCHEME_HTTPS    Scheme     = "https"
	SCHEME_TCP      Scheme     = "tcp"
)

type ServiceExposeConfig struct {
	ExposeType  ExposeType
	Scheme      Scheme
	Port        string
	Path        string
	BackendPath string
	Host        string
}

type MaterialOperations interface {
	MaterialExists(material *GitMaterial) (bool, error)
	SaveMaterial(material *GitMaterial) error
	GenerateMaterialMetaData(material *GitMaterial) (*MaterialMetadata, error)
	ValidateMaterialMetaData(material *GitMaterial, metadata *MaterialMetadata) (bool, error)
	SaveMaterialMetaData(metadata *MaterialMetadata) error
}

// --------- cd related struct ---------
type CDMaterialMetadata struct {
	Url    string `json:"url,omitempty"`
	Branch string `json:"branch,omitempty"`
	Tag    string `json:"tag,omitempty"`
}

type CDSourceObject struct {
	Id          int                `json:"id"`
	DisplayName string             `json:"displayName"`
	Metadata    CDMaterialMetadata `json:"metadata"`
}

type CDPipelineConfigObject struct {
	Id                            int                                    `json:"id,omitempty"  validate:"number" `
	EnvironmentId                 int                                    `json:"environmentId,omitempty"  validate:"number,required" `
	EnvironmentName               string                                 `json:"environmentName,omitempty" `
	Description                   string                                 `json:"description" validate:"max=40"`
	CiPipelineId                  int                                    `json:"ciPipelineId,omitempty" validate:"number"`
	TriggerType                   pipelineConfig.TriggerType             `json:"triggerType,omitempty" validate:"oneof=AUTOMATIC MANUAL"`
	Name                          string                                 `json:"name,omitempty" validate:"name-component,max=50"` //pipelineName
	Strategies                    []Strategy                             `json:"strategies,omitempty"`
	Namespace                     string                                 `json:"namespace,omitempty"` //namespace
	AppWorkflowId                 int                                    `json:"appWorkflowId,omitempty" `
	DeploymentTemplate            chartRepoRepository.DeploymentStrategy `json:"deploymentTemplate,omitempty"` //
	PreStage                      CdStage                                `json:"preStage,omitempty"`
	PostStage                     CdStage                                `json:"postStage,omitempty"`
	PreStageConfigMapSecretNames  PreStageConfigMapSecretNames           `json:"preStageConfigMapSecretNames,omitempty"`
	PostStageConfigMapSecretNames PostStageConfigMapSecretNames          `json:"postStageConfigMapSecretNames,omitempty"`
	RunPreStageInEnv              bool                                   `json:"runPreStageInEnv,omitempty"`
	RunPostStageInEnv             bool                                   `json:"runPostStageInEnv,omitempty"`
	CdArgoSetup                   bool                                   `json:"isClusterCdActive"`
	ParentPipelineId              int                                    `json:"parentPipelineId"`
	ParentPipelineType            string                                 `json:"parentPipelineType"`
	DeploymentAppType             string                                 `json:"deploymentAppType"`
	UserApprovalConf              *pipelineConfig.UserApprovalConfig     `json:"userApprovalConfig"`
	AppName                       string                                 `json:"appName"`
	DeploymentAppDeleteRequest    bool                                   `json:"deploymentAppDeleteRequest"`
	DeploymentAppCreated          bool                                   `json:"deploymentAppCreated"`
	AppId                         int                                    `json:"appId"`
	TeamId                        int                                    `json:"-"`
	EnvironmentIdentifier         string                                 `json:"-" `
	IsVirtualEnvironment          bool                                   `json:"isVirtualEnvironment"`
	HelmPackageName               string                                 `json:"helmPackageName"`
<<<<<<< HEAD
=======
	ChartName                     string                                 `json:"chartName"`
	ChartBaseVersion              string                                 `json:"chartBaseVersion"`
	ContainerRegistryId           int                                    `json:"containerRegistryId"`
	RepoUrl                       string                                 `json:"repoUrl"`
	ManifestStorageType           []string
>>>>>>> 9b669c56
}

type PreStageConfigMapSecretNames struct {
	ConfigMaps []string `json:"configMaps"`
	Secrets    []string `json:"secrets"`
}

type PostStageConfigMapSecretNames struct {
	ConfigMaps []string `json:"configMaps"`
	Secrets    []string `json:"secrets"`
}

type CdStage struct {
	TriggerType pipelineConfig.TriggerType `json:"triggerType,omitempty"`
	Name        string                     `json:"name,omitempty"`
	Status      string                     `json:"status,omitempty"`
	Config      string                     `json:"config,omitempty"`
	//CdWorkflowId       int                        `json:"cdWorkflowId,omitempty" validate:"number"`
	//CdWorkflowRunnerId int                        `json:"cdWorkflowRunnerId,omitempty" validate:"number"`
}

type Strategy struct {
	DeploymentTemplate chartRepoRepository.DeploymentStrategy `json:"deploymentTemplate,omitempty"` //
	Config             json.RawMessage                        `json:"config,omitempty" validate:"string"`
	Default            bool                                   `json:"default"`
}

type CdPipelines struct {
	Pipelines         []*CDPipelineConfigObject `json:"pipelines,omitempty" validate:"dive"`
	AppId             int                       `json:"appId,omitempty"  validate:"number,required" `
	UserId            int32                     `json:"-"`
	AppDeleteResponse *AppDeleteResponseDTO     `json:"deleteResponse,omitempty"`
}

type AppDeleteResponseDTO struct {
	DeleteInitiated  bool   `json:"deleteInitiated"`
	ClusterReachable bool   `json:"clusterReachable"`
	ClusterName      string `json:"clusterName"`
}

type CDPatchRequest struct {
	Pipeline         *CDPipelineConfigObject `json:"pipeline,omitempty"`
	AppId            int                     `json:"appId,omitempty"`
	Action           CdPatchAction           `json:"action,omitempty"`
	UserId           int32                   `json:"-"`
	ForceDelete      bool                    `json:"-"`
	NonCascadeDelete bool                    `json:"-"`
}

type CdPatchAction int

const (
	CD_CREATE CdPatchAction = iota
	CD_DELETE               //delete this pipeline
	CD_UPDATE
	CD_DELETE_PARTIAL // Partially delete means it will only delete ACD app
)

type UserApprovalActionType int

const (
	APPROVAL_REQUEST_ACTION UserApprovalActionType = iota
	APPROVAL_APPROVE_ACTION
	APPROVAL_REQUEST_CANCEL_ACTION
)

type UserApprovalActionRequest struct {
	AppId             int                    `json:"appId"` // would be required for RBAC
	ActionType        UserApprovalActionType `json:"actionType" validate:"required"`
	ApprovalRequestId int                    `json:"approvalRequestId"`
	PipelineId        int                    `json:"pipelineId" validate:"required,number"` // would be required while raising approval request
	ArtifactId        int                    `json:"artifactId"`                            // would be required while raising approval request
}

type DeploymentAppTypeChangeRequest struct {
	EnvId                 int            `json:"envId,omitempty" validate:"required"`
	DesiredDeploymentType DeploymentType `json:"desiredDeploymentType,omitempty" validate:"required"`
	ExcludeApps           []int          `json:"excludeApps"`
	IncludeApps           []int          `json:"includeApps"`
	AutoTriggerDeployment bool           `json:"autoTriggerDeployment"`
	UserId                int32          `json:"-"`
}

type DeploymentChangeStatus struct {
	Id      int    `json:"id,omitempty"`
	AppId   int    `json:"appId,omitempty"`
	AppName string `json:"appName,omitempty"`
	EnvId   int    `json:"envId,omitempty"`
	EnvName string `json:"envName,omitempty"`
	Error   string `json:"error,omitempty"`
	Status  Status `json:"status,omitempty"`
}

type DeploymentAppTypeChangeResponse struct {
	EnvId                 int                       `json:"envId,omitempty"`
	DesiredDeploymentType DeploymentType            `json:"desiredDeploymentType,omitempty"`
	SuccessfulPipelines   []*DeploymentChangeStatus `json:"successfulPipelines"`
	FailedPipelines       []*DeploymentChangeStatus `json:"failedPipelines"`
	TriggeredPipelines    []*CdPipelineTrigger      `json:"-"` // Disabling auto-trigger until bulk trigger API is fixed
}

type CdPipelineTrigger struct {
	CiArtifactId int `json:"ciArtifactId"`
	PipelineId   int `json:"pipelineId"`
}

type DeploymentType = string

const (
	Helm                    DeploymentType = "helm"
	ArgoCd                  DeploymentType = "argo_cd"
	ManifestDownload        DeploymentType = "manifest_download"
	GitOpsWithoutDeployment DeploymentType = "git_ops_without_deployment"
)

func IsAcdApp(deploymentType string) bool {
	return deploymentType == ArgoCd
}

func IsHelmApp(deploymentType string) bool {
	return deploymentType == Helm
}

type Status string

const (
	Success         Status = "Success"
	Failed          Status = "Failed"
	INITIATED       Status = "Migration initiated"
	NOT_YET_DELETED Status = "Not yet deleted"
)

func (a CdPatchAction) String() string {
	return [...]string{"CREATE", "DELETE", "CD_UPDATE"}[a]
}

type CDPipelineViewObject struct {
	Id                 int                         `json:"id"`
	PipelineCounter    int                         `json:"pipelineCounter"`
	Environment        string                      `json:"environment"`
	Downstream         []int                       `json:"downstream"` //PipelineCounter of downstream
	Status             string                      `json:"status"`
	Message            string                      `json:"message"`
	ProgressText       string                      `json:"progress_text"`
	PipelineType       pipelineConfig.PipelineType `json:"pipelineType"`
	GitDiffUrl         string                      `json:"git_diff_url"`
	PipelineHistoryUrl string                      `json:"pipeline_history_url"` //remove
	Rollback           Rollback                    `json:"rollback"`
	Name               string                      `json:"-"`
	CDSourceObject
}

//Trigger materials in different API

type Rollback struct {
	url     string `json:"url"` //remove
	enabled bool   `json:"enabled"`
}

type CiArtifactBean struct {
	Id                            int             `json:"id"`
	Image                         string          `json:"image,notnull"`
	ImageDigest                   string          `json:"image_digest,notnull"`
	MaterialInfo                  json.RawMessage `json:"material_info"` //git material metadata json array string
	DataSource                    string          `json:"data_source,notnull"`
	DeployedTime                  string          `json:"deployed_time"`
	Deployed                      bool            `json:"deployed,notnull"`
	Latest                        bool            `json:"latest,notnull"`
	LastSuccessfulTriggerOnParent bool            `json:"lastSuccessfulTriggerOnParent,notnull"`
	RunningOnParentCd             bool            `json:"runningOnParentCd,omitempty"`
	IsVulnerable                  bool            `json:"vulnerable,notnull"`
	ScanEnabled                   bool            `json:"scanEnabled,notnull"`
	Scanned                       bool            `json:"scanned,notnull"`
	WfrId                         int             `json:"wfrId"`
	DeployedBy                    string          `json:"deployedBy"`
	//TriggeredByEmail              string                               `json:"triggeredByEmail"`
	TriggeredBy            int32                                `json:"triggeredBy"`
	CiConfigureSourceType  pipelineConfig.SourceType            `json:"ciConfigureSourceType"`
	CiConfigureSourceValue string                               `json:"ciConfigureSourceValue"`
	UserApprovalMetadata   *pipelineConfig.UserApprovalMetadata `json:"userApprovalMetadata"`
}

type CiArtifactResponse struct {
	//AppId           int      `json:"app_id"`
	CdPipelineId           int                                `json:"cd_pipeline_id,notnull"`
	LatestWfArtifactId     int                                `json:"latest_wf_artifact_id"`
	LatestWfArtifactStatus string                             `json:"latest_wf_artifact_status"`
	CiArtifacts            []CiArtifactBean                   `json:"ci_artifacts,notnull"`
	UserApprovalConfig     *pipelineConfig.UserApprovalConfig `json:"userApprovalConfig"`
	ApprovalUsers          []string                           `json:"approvalUsers"`
	RequestedUserId        int32                              `json:"requestedUserId"`
	IsVirtualCluster       bool                               `json:"isVirtualCluster"`
}

type AppLabelsDto struct {
	Labels []*Label `json:"labels" validate:"dive"`
	AppId  int      `json:"appId"`
	UserId int32    `json:"-"`
}

type AppLabelDto struct {
	Key       string `json:"key,notnull"`
	Value     string `json:"value,notnull"`
	Propagate bool   `json:"propagate,notnull"`
	AppId     int    `json:"appId,omitempty"`
	UserId    int32  `json:"-"`
}

type Label struct {
	Key       string `json:"key" validate:"required"`
	Value     string `json:"value"` // intentionally not added required tag as tag can be added without value
	Propagate bool   `json:"propagate"`
}

type AppMetaInfoDto struct {
	AppId       int       `json:"appId"`
	AppName     string    `json:"appName"`
	ProjectId   int       `json:"projectId"`
	ProjectName string    `json:"projectName"`
	CreatedBy   string    `json:"createdBy"`
	CreatedOn   time.Time `json:"createdOn"`
	Active      bool      `json:"active,notnull"`
	Labels      []*Label  `json:"labels"`
	Description string    `json:"description"`
	UserId      int32     `json:"-"`
}

type AppLabelsJsonForDeployment struct {
	Labels map[string]string `json:"appLabels"`
}

type UpdateProjectBulkAppsRequest struct {
	AppIds []int `json:"appIds"`
	TeamId int   `json:"teamId"`
	UserId int32 `json:"-"`
}

type CdBulkAction int

const (
	CD_BULK_DELETE CdBulkAction = iota
)

type CdBulkActionRequestDto struct {
	Action        CdBulkAction `json:"action"`
	EnvIds        []int        `json:"envIds"`
	AppIds        []int        `json:"appIds"`
	ProjectIds    []int        `json:"projectIds"`
	ForceDelete   bool         `json:"forceDelete"`
	CascadeDelete bool         `json:"cascadeDelete"`
	UserId        int32        `json:"-"`
}

type CdBulkActionResponseDto struct {
	PipelineName    string `json:"pipelineName"`
	AppName         string `json:"appName"`
	EnvironmentName string `json:"environmentName"`
	DeletionResult  string `json:"deletionResult,omitempty"`
}

type SchemaObject struct {
	Description string      `json:"description"`
	DataType    string      `json:"dataType"`
	Example     string      `json:"example"`
	Optional    bool        `json:"optional"`
	Child       interface{} `json:"child"`
}

type PayloadOptionObject struct {
	Key        string   `json:"key"`
	PayloadKey []string `json:"payloadKey"`
	Label      string   `json:"label"`
	Mandatory  bool     `json:"mandatory"`
}

type ResponseSchemaObject struct {
	Description ResponseDescriptionSchemaObject `json:"description"`
	Code        string                          `json:"code"`
}

type ResponseDescriptionSchemaObject struct {
	Description  string                 `json:"description,omitempty"`
	ExampleValue ExampleValueDto        `json:"exampleValue,omitempty"`
	Schema       map[string]interface{} `json:"schema,omitempty"`
}

type ErrorDto struct {
	Code        int    `json:"code"`
	UserMessage string `json:"userMessage"`
}

type ExampleValueDto struct {
	Code   int        `json:"code,omitempty"`
	Errors []ErrorDto `json:"errors,omitempty"`
	Result string     `json:"result,omitempty"`
	Status string     `json:"status,omitempty"`
}

type ManifestStorage = string

const (
	ManifestStorageGit ManifestStorage = "git"
)

func IsGitStorage(storageType string) bool {
	return storageType == ManifestStorageGit
}

const CustomAutoScalingEnabledPathKey = "CUSTOM_AUTOSCALING_ENABLED_PATH"
const CustomAutoscalingReplicaCountPathKey = "CUSTOM_AUTOSCALING_REPLICA_COUNT_PATH"
const CustomAutoscalingMinPathKey = "CUSTOM_AUTOSCALING_MIN_PATH"
const CustomAutoscalingMaxPathKey = "CUSTOM_AUTOSCALING_MAX_PATH"<|MERGE_RESOLUTION|>--- conflicted
+++ resolved
@@ -514,14 +514,11 @@
 	EnvironmentIdentifier         string                                 `json:"-" `
 	IsVirtualEnvironment          bool                                   `json:"isVirtualEnvironment"`
 	HelmPackageName               string                                 `json:"helmPackageName"`
-<<<<<<< HEAD
-=======
 	ChartName                     string                                 `json:"chartName"`
 	ChartBaseVersion              string                                 `json:"chartBaseVersion"`
 	ContainerRegistryId           int                                    `json:"containerRegistryId"`
 	RepoUrl                       string                                 `json:"repoUrl"`
 	ManifestStorageType           []string
->>>>>>> 9b669c56
 }
 
 type PreStageConfigMapSecretNames struct {
