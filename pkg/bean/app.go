--- conflicted
+++ resolved
@@ -73,12 +73,8 @@
 	TemplateId  int                            `json:"templateId"`
 	AppLabels   []*Label                       `json:"labels,omitempty" validate:"dive"`
 	GenericNote *bean4.GenericNoteResponseBean `json:"genericNote,omitempty"`
-<<<<<<< HEAD
-	AppType     helper.AppType                 `json:"appType" validate:"gt=-1,lt=3"` // TODO: Change Validation if new AppType is introduced
-=======
 	AppType     helper.AppType                 `json:"appType" validate:"gt=-1,lt=3"` //TODO: Change Validation if new AppType is introduced
 	DisplayName string                         `json:"-"`                             //not exposed to UI
->>>>>>> 60231b03
 }
 
 type CreateMaterialDTO struct {
@@ -889,14 +885,11 @@
 	DeploymentWindowArtifactMetadata deploymentWindow.DeploymentWindowAuditData `json:"deploymentWindowArtifactMetadata"`
 	PromotionApprovalMetadata        *bean5.PromotionApprovalMetaData           `json:"promotionApprovalMetadata"`
 	DeployedOnEnvironments           []string                                   `json:"deployedOnEnvironments"`
-<<<<<<< HEAD
 
 	// ConfiguredInReleases is used to convey data of releases where this artifact is configured. this should be not present here, but need to do refactoring for wrapping specific beans as for current scenario we need whole CiArtifactResponse
 	// kept as interface to avoid import issues
 	ConfiguredInReleases interface{} `json:"configuredInReleases,omitempty"`
 	AppWorkflowId        int         `json:"appWorkflowId"` //app workflow where artifacts belong to, used in release
-=======
->>>>>>> 60231b03
 }
 
 func (c *CiArtifactBean) GetMaterialInfo() ([]repository3.CiMaterialInfo, error) {
