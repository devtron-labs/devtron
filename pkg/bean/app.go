--- conflicted
+++ resolved
@@ -682,8 +682,6 @@
 	APPROVAL_REQUEST_CANCEL_ACTION
 )
 
-<<<<<<< HEAD
-=======
 type ApprovalState int
 
 const (
@@ -691,7 +689,6 @@
 	RequestCancelled
 )
 
->>>>>>> da4e6028
 type UserApprovalActionRequest struct {
 	AppId                      int                        `json:"appId"` // would be required for RBAC
 	ActionType                 UserApprovalActionType     `json:"actionType" validate:"required"`
