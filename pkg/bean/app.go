/*
 * Copyright (c) 2020 Devtron Labs
 *
 * Licensed under the Apache License, Version 2.0 (the "License");
 * you may not use this file except in compliance with the License.
 * You may obtain a copy of the License at
 *
 *    http://www.apache.org/licenses/LICENSE-2.0
 *
 * Unless required by applicable law or agreed to in writing, software
 * distributed under the License is distributed on an "AS IS" BASIS,
 * WITHOUT WARRANTIES OR CONDITIONS OF ANY KIND, either express or implied.
 * See the License for the specific language governing permissions and
 * limitations under the License.
 *
 */

package bean

import (
	"encoding/json"
	bean4 "github.com/devtron-labs/devtron/api/bean"
	"github.com/devtron-labs/devtron/enterprise/pkg/resourceFilter"
	repository3 "github.com/devtron-labs/devtron/internal/sql/repository"
	"github.com/devtron-labs/devtron/internal/sql/repository/appWorkflow"
	"github.com/devtron-labs/devtron/internal/sql/repository/helper"
	repository2 "github.com/devtron-labs/devtron/internal/sql/repository/imageTagging"
	"github.com/devtron-labs/devtron/internal/sql/repository/pipelineConfig"
	"github.com/devtron-labs/devtron/pkg/chartRepo/repository"
	bean3 "github.com/devtron-labs/devtron/pkg/deployment/trigger/devtronApps/bean"
	bean2 "github.com/devtron-labs/devtron/pkg/globalPolicy/bean"
	"github.com/devtron-labs/devtron/pkg/pipeline/bean"
<<<<<<< HEAD
	constants1 "github.com/devtron-labs/devtron/pkg/pipeline/constants"
=======
	CiPipeline2 "github.com/devtron-labs/devtron/pkg/pipeline/bean/CiPipeline"
>>>>>>> bf20b6fe
	"github.com/devtron-labs/devtron/pkg/pipeline/repository"
	bean5 "github.com/devtron-labs/devtron/pkg/policyGovernance/artifactPromotion/bean"
	"strings"
	"time"
)

const (
	LayoutISO             = "2006-01-02 15:04:05"
	LayoutUS              = "January 2, 2006 15:04:05"
	LayoutRFC3339         = "2006-01-02T15:04:05Z07:00"
	LayoutDDMMYY_HHMM12hr = "2 January,2006 15.04PM"
)

var ReservedCIEnvVariables = map[string]bool{
	"DOCKER_IMAGE_TAG": true, "DOCKER_REPOSITORY": true, "DOCKER_REGISTRY_URL": true, "APP_NAME": true,
	"TRIGGER_BY_AUTHOR": true, "DOCKER_IMAGE": true, "GIT_MATERIAL_REQUEST": true,
	"ACCESS_KEY": true, "SECRET_KEY": true, "AWS_REGION": true,
	"LAST_FETCHED_TIME": true, "PIPELINE_ID": true, "TRIGGERED_BY": true,
	"DOCKER_REGISTRY_ID": true, "IMAGE_SCANNER_ENDPOINT": true, "IMAGE_SCAN_MAX_RETRIES": true,
	"IMAGE_SCAN_RETRY_DELAY": true, "REGISTRY_DESTINATION_IMAGE_MAP": true, "REGISTRY_CREDENTIALS": true,
	"NATS_SERVER_HOST": true, "CI_CD_EVENT": true, "IN_APP_LOGGING": true,
}

type SourceTypeConfig struct {
	Type  pipelineConfig.SourceType `json:"type,omitempty" validate:"oneof=SOURCE_TYPE_BRANCH_FIXED SOURCE_TYPE_BRANCH_REGEX SOURCE_TYPE_TAG_ANY WEBHOOK"`
	Value string                    `json:"value,omitempty" `
	Regex string                    `json:"regex"`
}

type CreateAppDTO struct {
	Id          int                            `json:"id,omitempty" validate:"number"`
	AppName     string                         `json:"appName" validate:"name-component,max=100"`
	Description string                         `json:"description"`
	UserId      int32                          `json:"-"` // not exposed to UI
	Material    []*GitMaterial                 `json:"material" validate:"dive,min=1"`
	TeamId      int                            `json:"teamId,omitempty" validate:"number,required"`
	TemplateId  int                            `json:"templateId"`
	AppLabels   []*Label                       `json:"labels,omitempty" validate:"dive"`
	GenericNote *bean4.GenericNoteResponseBean `json:"genericNote,omitempty"`
	AppType     helper.AppType                 `json:"appType" validate:"gt=-1,lt=3"` // TODO: Change Validation if new AppType is introduced
}

type CreateMaterialDTO struct {
	Id       int            `json:"id,omitempty" validate:"number"`
	AppId    int            `json:"appId" validate:"number"`
	Material []*GitMaterial `json:"material" validate:"dive,min=1"`
	UserId   int32          `json:"-"` // not exposed to UI
}

type UpdateMaterialDTO struct {
	AppId    int          `json:"appId" validate:"number"`
	Material *GitMaterial `json:"material" validate:"dive,min=1"`
	UserId   int32        `json:"-"` // not exposed to UI
}

type GitMaterial struct {
	Name             string   `json:"name,omitempty" ` // not null, //default format pipelineGroup.AppName + "-" + inputMaterial.Name,
	Url              string   `json:"url,omitempty"`   // url of git repo
	Id               int      `json:"id,omitempty" validate:"number"`
	GitProviderId    int      `json:"gitProviderId,omitempty" validate:"gt=0"`
	CheckoutPath     string   `json:"checkoutPath" validate:"checkout-path-component"`
	FetchSubmodules  bool     `json:"fetchSubmodules"`
	IsUsedInCiConfig bool     `json:"isUsedInCiConfig"`
	FilterPattern    []string `json:"filterPattern"`
}

// UpdateSanitisedGitRepoUrl will remove all trailing slashes , leading and trailing spaces from git repository url
func (m *GitMaterial) UpdateSanitisedGitRepoUrl() {
	for strings.HasSuffix(m.Url, "/") {
		m.Url = strings.TrimSuffix(m.Url, "/")
	}
	m.Url = strings.TrimSpace(m.Url)
}

type CiMaterial struct {
	Source          *SourceTypeConfig `json:"source,omitempty" validate:"dive,required"`   // branch for ci
	Path            string            `json:"path,omitempty"`                              // defaults to root of git repo
	CheckoutPath    string            `json:"checkoutPath,omitempty"`                      // path where code will be checked out for single source `./` default for multiSource configured by user
	GitMaterialId   int               `json:"gitMaterialId,omitempty" validate:"required"` // id stored in db GitMaterial( foreign key)
	ScmId           string            `json:"scmId,omitempty"`                             // id of gocd object
	ScmName         string            `json:"scmName,omitempty"`
	ScmVersion      string            `json:"scmVersion,omitempty"`
	Id              int               `json:"id,omitempty"`
	GitMaterialName string            `json:"gitMaterialName"`
	IsRegex         bool              `json:"isRegex"`
}

type CiPipeline struct {
<<<<<<< HEAD
	IsManual                   bool                    `json:"isManual"`
	DockerArgs                 map[string]string       `json:"dockerArgs"`
	IsExternal                 bool                    `json:"isExternal"`
	ParentCiPipeline           int                     `json:"parentCiPipeline"`
	ParentAppId                int                     `json:"parentAppId"`
	AppId                      int                     `json:"appId"`
	AppName                    string                  `json:"appName,omitempty"`
	AppType                    helper.AppType          `json:"appType,omitempty"`
	ExternalCiConfig           ExternalCiConfig        `json:"externalCiConfig"`
	CiMaterial                 []*CiMaterial           `json:"ciMaterial,omitempty" validate:"dive,min=1"`
	Name                       string                  `json:"name,omitempty" validate:"name-component,max=100"` // name suffix of corresponding pipeline. required, unique, validation corresponding to gocd pipelineName will be applicable
	Id                         int                     `json:"id,omitempty" `
	Version                    string                  `json:"version,omitempty"` // matchIf token version in gocd . used for update request
	Active                     bool                    `json:"active,omitempty"`  // pipeline is active or not
	Deleted                    bool                    `json:"deleted,omitempty"`
	BeforeDockerBuild          []*Task                 `json:"beforeDockerBuild,omitempty" validate:"dive"`
	AfterDockerBuild           []*Task                 `json:"afterDockerBuild,omitempty" validate:"dive"`
	BeforeDockerBuildScripts   []*CiScript             `json:"beforeDockerBuildScripts,omitempty" validate:"dive"`
	AfterDockerBuildScripts    []*CiScript             `json:"afterDockerBuildScripts,omitempty" validate:"dive"`
	LinkedCount                int                     `json:"linkedCount"`
	PipelineType               constants1.PipelineType `json:"pipelineType,omitempty"`
	ScanEnabled                bool                    `json:"scanEnabled,notnull"`
	AppWorkflowId              int                     `json:"appWorkflowId,omitempty"`
	PreBuildStage              *bean.PipelineStageDto  `json:"preBuildStage,omitempty"`
	PostBuildStage             *bean.PipelineStageDto  `json:"postBuildStage,omitempty"`
	TargetPlatform             string                  `json:"targetPlatform,omitempty"`
	IsDockerConfigOverridden   bool                    `json:"isDockerConfigOverridden"`
	DockerConfigOverride       DockerConfigOverride    `json:"dockerConfigOverride,omitempty"`
	IsOffendingMandatoryPlugin *bool                   `json:"isOffendingMandatoryPlugin,omitempty"`
	IsCITriggerBlocked         *bool                   `json:"isCITriggerBlocked,omitempty"`
	CiBlockState               *bean2.ConsequenceDto   `json:"ciBlockState,omitempty"`
	EnvironmentId              int                     `json:"environmentId,omitempty"`
	LastTriggeredEnvId         int                     `json:"lastTriggeredEnvId"`
	CustomTagObject            *CustomTagData          `json:"customTag,omitempty"`
	DefaultTag                 []string                `json:"defaultTag,omitempty"`
	EnableCustomTag            bool                    `json:"enableCustomTag"`
}

type DockerConfigOverride struct {
	DockerRegistry   string                  `json:"dockerRegistry,omitempty"`
	DockerRepository string                  `json:"dockerRepository,omitempty"`
	CiBuildConfig    *bean.CiBuildConfigBean `json:"ciBuildConfig,omitEmpty"`
	// DockerBuildConfig *DockerBuildConfig  `json:"dockerBuildConfig,omitempty"`
}

type CiPipelineMin struct {
	Name             string                  `json:"name,omitempty" validate:"name-component,max=100"` // name suffix of corresponding pipeline. required, unique, validation corresponding to gocd pipelineName will be applicable
	Id               int                     `json:"id,omitempty" `
	Version          string                  `json:"version,omitempty"` // matchIf token version in gocd . used for update request
	IsExternal       bool                    `json:"isExternal,omitempty"`
	ParentCiPipeline int                     `json:"parentCiPipeline"`
	ParentAppId      int                     `json:"parentAppId"`
	PipelineType     constants1.PipelineType `json:"pipelineType,omitempty"`
	ScanEnabled      bool                    `json:"scanEnabled,notnull"`
=======
	IsManual                   bool                   `json:"isManual"`
	DockerArgs                 map[string]string      `json:"dockerArgs"`
	IsExternal                 bool                   `json:"isExternal"`
	ParentCiPipeline           int                    `json:"parentCiPipeline"`
	ParentAppId                int                    `json:"parentAppId"`
	AppId                      int                    `json:"appId"`
	AppName                    string                 `json:"appName,omitempty"`
	AppType                    helper.AppType         `json:"appType,omitempty"`
	ExternalCiConfig           ExternalCiConfig       `json:"externalCiConfig"`
	CiMaterial                 []*CiMaterial          `json:"ciMaterial,omitempty" validate:"dive,min=1"`
	Name                       string                 `json:"name,omitempty" validate:"name-component,max=100"` //name suffix of corresponding pipeline. required, unique, validation corresponding to gocd pipelineName will be applicable
	Id                         int                    `json:"id,omitempty" `
	Version                    string                 `json:"version,omitempty"` //matchIf token version in gocd . used for update request
	Active                     bool                   `json:"active,omitempty"`  //pipeline is active or not
	Deleted                    bool                   `json:"deleted,omitempty"`
	BeforeDockerBuild          []*Task                `json:"beforeDockerBuild,omitempty" validate:"dive"`
	AfterDockerBuild           []*Task                `json:"afterDockerBuild,omitempty" validate:"dive"`
	BeforeDockerBuildScripts   []*CiScript            `json:"beforeDockerBuildScripts,omitempty" validate:"dive"`
	AfterDockerBuildScripts    []*CiScript            `json:"afterDockerBuildScripts,omitempty" validate:"dive"`
	LinkedCount                int                    `json:"linkedCount"`
	PipelineType               CiPipeline2.PipelineType           `json:"pipelineType,omitempty"`
	ScanEnabled                bool                   `json:"scanEnabled,notnull"`
	AppWorkflowId              int                    `json:"appWorkflowId,omitempty"`
	PreBuildStage              *bean.PipelineStageDto `json:"preBuildStage,omitempty"`
	PostBuildStage             *bean.PipelineStageDto `json:"postBuildStage,omitempty"`
	TargetPlatform             string                 `json:"targetPlatform,omitempty"`
	IsDockerConfigOverridden   bool                   `json:"isDockerConfigOverridden"`
	DockerConfigOverride       DockerConfigOverride   `json:"dockerConfigOverride,omitempty"`
	IsOffendingMandatoryPlugin *bool                  `json:"isOffendingMandatoryPlugin,omitempty"`
	IsCITriggerBlocked         *bool                  `json:"isCITriggerBlocked,omitempty"`
	CiBlockState               *bean2.ConsequenceDto  `json:"ciBlockState,omitempty"`
	EnvironmentId              int                    `json:"environmentId,omitempty"`
	LastTriggeredEnvId         int                    `json:"lastTriggeredEnvId"`
	CustomTagObject            *CustomTagData         `json:"customTag,omitempty"`
	DefaultTag                 []string               `json:"defaultTag,omitempty"`
	EnableCustomTag            bool                   `json:"enableCustomTag"`
}

type DockerConfigOverride struct {
	DockerRegistry   string                         `json:"dockerRegistry,omitempty"`
	DockerRepository string                         `json:"dockerRepository,omitempty"`
	CiBuildConfig    *CiPipeline2.CiBuildConfigBean `json:"ciBuildConfig,omitEmpty"`
	//DockerBuildConfig *DockerBuildConfig  `json:"dockerBuildConfig,omitempty"`
}

type CiPipelineMin struct {
	Name             string                   `json:"name,omitempty" validate:"name-component,max=100"` //name suffix of corresponding pipeline. required, unique, validation corresponding to gocd pipelineName will be applicable
	Id               int                      `json:"id,omitempty" `
	Version          string                   `json:"version,omitempty"` //matchIf token version in gocd . used for update request
	IsExternal       bool                     `json:"isExternal,omitempty"`
	ParentCiPipeline int                      `json:"parentCiPipeline"`
	ParentAppId      int                      `json:"parentAppId"`
	PipelineType     CiPipeline2.PipelineType `json:"pipelineType,omitempty"`
	ScanEnabled      bool                     `json:"scanEnabled,notnull"`
>>>>>>> bf20b6fe
}

type CiScript struct {
	Id             int    `json:"id"`
	Index          int    `json:"index"`
	Name           string `json:"name" validate:"required"`
	Script         string `json:"script"`
	OutputLocation string `json:"outputLocation"`
}

type ExternalCiConfig struct {
	Id            int                    `json:"id"`
	WebhookUrl    string                 `json:"webhookUrl"`
	Payload       string                 `json:"payload"`
	AccessKey     string                 `json:"accessKey"`
	PayloadOption []PayloadOptionObject  `json:"payloadOption"`
	Schema        map[string]interface{} `json:"schema"`
	Responses     []ResponseSchemaObject `json:"responses"`
	ExternalCiConfigRole
}

type ExternalCiConfigRole struct {
	ProjectId             int    `json:"projectId"`
	ProjectName           string `json:"projectName"`
	EnvironmentId         string `json:"environmentId"`
	EnvironmentName       string `json:"environmentName"`
	EnvironmentIdentifier string `json:"environmentIdentifier"`
	AppId                 int    `json:"appId"`
	AppName               string `json:"appName"`
	Role                  string `json:"role"`
}

// -------------------
type PatchAction int
type PipelineType string

const (
	CREATE          PatchAction = iota
	UPDATE_PIPELINE             // update pipeline
	DELETE                      // delete this pipeline
	UPDATE_SOURCE               // update source value
	// DEACTIVATE     //pause/deactivate this pipeline
)

const (
	CASCADE_DELETE int = iota
	NON_CASCADE_DELETE
	FORCE_DELETE
)
const (
	WEBHOOK_SELECTOR_UNIQUE_ID_NAME          string = "unique id"
	WEBHOOK_SELECTOR_REPOSITORY_URL_NAME     string = "repository url"
	WEBHOOK_SELECTOR_HEADER_NAME             string = "header"
	WEBHOOK_SELECTOR_GIT_URL_NAME            string = "git url"
	WEBHOOK_SELECTOR_AUTHOR_NAME             string = "author"
	WEBHOOK_SELECTOR_DATE_NAME               string = "date"
	WEBHOOK_SELECTOR_TARGET_CHECKOUT_NAME    string = "target checkout"
	WEBHOOK_SELECTOR_SOURCE_CHECKOUT_NAME    string = "source checkout"
	WEBHOOK_SELECTOR_TARGET_BRANCH_NAME_NAME string = "target branch name"
	WEBHOOK_SELECTOR_SOURCE_BRANCH_NAME_NAME string = "source branch name"

	WEBHOOK_EVENT_MERGED_ACTION_TYPE     string = "merged"
	WEBHOOK_EVENT_NON_MERGED_ACTION_TYPE string = "non-merged"
)

type CiPatchStatus string

const (
	CI_PATCH_SUCCESS        CiPatchStatus = "Succeeded"
	CI_PATCH_FAILED         CiPatchStatus = "Failed"
	CI_PATCH_NOT_AUTHORIZED CiPatchStatus = "Not authorised"
	CI_PATCH_SKIP           CiPatchStatus = "Skipped"
)

type CiPatchMessage string

const (
	CI_PATCH_NOT_AUTHORIZED_MESSAGE CiPatchMessage = "You don't have permission to change branch"
	CI_PATCH_MULTI_GIT_ERROR        CiPatchMessage = "Build pipeline is connected to multiple git repositories"
	CI_PATCH_REGEX_ERROR            CiPatchMessage = "Provided branch does not match regex "
	CI_BRANCH_TYPE_ERROR            CiPatchMessage = "Branch cannot be changed for pipeline as source type is “Pull request or Tag”"
	CI_PATCH_SKIP_MESSAGE           CiPatchMessage = "Skipped for pipeline as source type is "
)

func (a PatchAction) String() string {
	return [...]string{"CREATE", "UPDATE_PIPELINE", "DELETE", "DEACTIVATE"}[a]

}

// ----------------

type CiMaterialPatchRequest struct {
	AppId         int               `json:"appId" validate:"required"`
	EnvironmentId int               `json:"environmentId" validate:"required"`
	Source        *SourceTypeConfig `json:"source" validate:"required"`
}

type CustomTagData struct {
	TagPattern string `json:"tagPattern"`
	CounterX   int    `json:"counterX"`
	Enabled    bool   `json:"enabled"`
}

type CiMaterialValuePatchRequest struct {
	AppId         int `json:"appId" validate:"required"`
	EnvironmentId int `json:"environmentId" validate:"required"`
}

type CiMaterialBulkPatchRequest struct {
	AppIds        []int  `json:"appIds" validate:"required"`
	EnvironmentId int    `json:"environmentId" validate:"required"`
	Value         string `json:"value,omitempty" validate:"required"`
}

type CiMaterialBulkPatchResponse struct {
	Apps []CiMaterialPatchResponse `json:"apps"`
}

type CiMaterialPatchResponse struct {
	AppId   int           `json:"appId"`
	Status  CiPatchStatus `json:"status"`
	Message string        `json:"message"`
}

type CiPatchRequest struct {
	CiPipeline    *CiPipeline `json:"ciPipeline"`
	AppId         int         `json:"appId,omitempty"`
	Action        PatchAction `json:"action"`
	AppWorkflowId int         `json:"appWorkflowId,omitempty"`
	UserId        int32       `json:"-"`
	IsJob         bool        `json:"-"`
	IsCloneJob    bool        `json:"isCloneJob,omitempty"`

<<<<<<< HEAD
	ParentCDPipeline               int                     `json:"parentCDPipeline"`
	DeployEnvId                    int                     `json:"deployEnvId"`
	SwitchFromCiPipelineId         int                     `json:"switchFromCiPipelineId"`
	SwitchFromExternalCiPipelineId int                     `json:"switchFromExternalCiPipelineId"`
	SwitchFromCiPipelineType       constants1.PipelineType `json:"-"`
	SwitchToCiPipelineType         constants1.PipelineType `json:"-"`
=======
	ParentCDPipeline               int                      `json:"parentCDPipeline"`
	DeployEnvId                    int                      `json:"deployEnvId"`
	SwitchFromCiPipelineId         int                      `json:"switchFromCiPipelineId"`
	SwitchFromExternalCiPipelineId int                      `json:"switchFromExternalCiPipelineId"`
	SwitchFromCiPipelineType       CiPipeline2.PipelineType `json:"-"`
	SwitchToCiPipelineType         CiPipeline2.PipelineType `json:"-"`
>>>>>>> bf20b6fe
}

func (ciPatchRequest CiPatchRequest) IsLinkedCdRequest() bool {
	return ciPatchRequest.ParentCDPipeline > 0
}

func (ciPatchRequest CiPatchRequest) IsSwitchCiPipelineRequest() bool {
	return (ciPatchRequest.SwitchFromCiPipelineId != 0 || ciPatchRequest.SwitchFromExternalCiPipelineId != 0)
}

type CiRegexPatchRequest struct {
	CiPipelineMaterial []*CiPipelineMaterial `json:"ciPipelineMaterial,omitempty"`
	Id                 int                   `json:"id,omitempty" `
	AppId              int                   `json:"appId,omitempty"`
	UserId             int32                 `json:"-"`
}

type GitCiTriggerRequest struct {
	CiPipelineMaterial        CiPipelineMaterial `json:"ciPipelineMaterial" validate:"required"`
	TriggeredBy               int32              `json:"triggeredBy"`
	ExtraEnvironmentVariables map[string]string  `json:"extraEnvironmentVariables"` // extra env variables which will be used for CI
}

type SourceType string

type CiPipelineMaterial struct {
	Id            int                      `json:"Id"`
	GitMaterialId int                      `json:"GitMaterialId"`
	Type          string                   `json:"Type"`
	Value         string                   `json:"Value"`
	Active        bool                     `json:"Active"`
	GitCommit     pipelineConfig.GitCommit `json:"GitCommit"`
	GitTag        string                   `json:"GitTag"`
}

type CiTriggerRequest struct {
	PipelineId          int                  `json:"pipelineId"`
	CiPipelineMaterial  []CiPipelineMaterial `json:"ciPipelineMaterials" validate:"required"`
	TriggeredBy         int32                `json:"triggeredBy"`
	InvalidateCache     bool                 `json:"invalidateCache"`
	EnvironmentId       int                  `json:"environmentId"`
	PipelineType        string               `json:"pipelineType"`
	CiArtifactLastFetch time.Time            `json:"ciArtifactLastFetch"`
	RuntimeParams       *RuntimeParameters   `json:"runtimeParams"`
}

// RuntimeParameters holds values that needed to be injected/used in ci build process. Currently, only present in enteprise version.
type RuntimeParameters struct {
	EnvVariables map[string]string `json:"envVariables"`
}

type CiTrigger struct {
	CiMaterialId int    `json:"ciMaterialId"`
	CommitHash   string `json:"commitHash"`
}

type Material struct {
	GitMaterialId int    `json:"gitMaterialId"`
	MaterialName  string `json:"materialName"`
}

type TriggerViewCiConfig struct {
	CiGitMaterialId int           `json:"ciGitConfiguredId"`
	CiPipelines     []*CiPipeline `json:"ciPipelines,omitempty" validate:"dive"` // a pipeline will be built for each ciMaterial
	Materials       []Material    `json:"materials"`
}

type CiConfigRequest struct {
	Id                 int                             `json:"id,omitempty" validate:"number"` // ciTemplateId
	AppId              int                             `json:"appId,omitempty" validate:"required,number"`
	DockerRegistry     string                          `json:"dockerRegistry,omitempty" `  // repo id example ecr mapped one-one with gocd registry entry
	DockerRepository   string                          `json:"dockerRepository,omitempty"` // example test-app-1 which is inside ecr
<<<<<<< HEAD
	CiBuildConfig      *bean.CiBuildConfigBean         `json:"ciBuildConfig"`
	CiPipelines        []*CiPipeline                   `json:"ciPipelines,omitempty" validate:"dive"` // a pipeline will be built for each ciMaterial
=======
	CiBuildConfig      *CiPipeline2.CiBuildConfigBean  `json:"ciBuildConfig"`
	CiPipelines        []*CiPipeline                   `json:"ciPipelines,omitempty" validate:"dive"` //a pipeline will be built for each ciMaterial
>>>>>>> bf20b6fe
	AppName            string                          `json:"appName,omitempty"`
	Version            string                          `json:"version,omitempty"` // gocd etag used for edit purpose
	DockerRegistryUrl  string                          `json:"-"`
	CiTemplateName     string                          `json:"-"`
	UserId             int32                           `json:"-"`
	Materials          []Material                      `json:"materials"`
	AppWorkflowId      int                             `json:"appWorkflowId,omitempty"`
	BeforeDockerBuild  []*Task                         `json:"beforeDockerBuild,omitempty" validate:"dive"`
	AfterDockerBuild   []*Task                         `json:"afterDockerBuild,omitempty" validate:"dive"`
	ScanEnabled        bool                            `json:"scanEnabled,notnull"`
	CreatedOn          time.Time                       `sql:"created_on,type:timestamptz"`
	CreatedBy          int32                           `sql:"created_by,type:integer"`
	UpdatedOn          time.Time                       `sql:"updated_on,type:timestamptz"`
	UpdatedBy          int32                           `sql:"updated_by,type:integer"`
	IsJob              bool                            `json:"-"`
	CiGitMaterialId    int                             `json:"ciGitConfiguredId"`
	IsCloneJob         bool                            `json:"isCloneJob,omitempty"`
	Artifact           *repository3.CiArtifact         `json:"-"`
	AppWorkflowMapping *appWorkflow.AppWorkflowMapping `json:"-"`
}

type CiPipelineMinResponse struct {
	Id               int    `json:"id,omitempty" validate:"number"` // ciTemplateId
	AppId            int    `json:"appId,omitempty" validate:"required,number"`
	AppName          string `json:"appName,omitempty"`
	ParentCiPipeline int    `json:"parentCiPipeline"`
	ParentAppId      int    `json:"parentAppId"`
	PipelineType     string `json:"pipelineType"`
}

type TestExecutorImageProperties struct {
	ImageName string `json:"imageName,omitempty"`
	Arg       string `json:"arg,omitempty"`
	ReportDir string `json:"reportDir,omitempty"`
}

type PipelineCreateResponse struct {
	AppName string `json:"appName,omitempty"`
	AppId   int    `json:"appId,omitempty"`
}

/*
user should be able to compose multiple sequential and parallel steps for building binary.
*/
type BuildBinaryConfig struct {
	Name   string  `json:"name"`
	Stages []Stage `json:"stages"` // stages will be executed sequentially
}

type Stage struct {
	Name string `json:"name"`
	Jobs []Job  `json:"jobs"` // job will run in parallel
}

type Job struct {
	Name  string `json:"name"`
	Tasks []Task `json:"tasks"` // task will run sequentially
}

type Task struct {
	Name string   `json:"name"`
	Type string   `json:"type"` // for now ignore this input
	Cmd  string   `json:"cmd"`
	Args []string `json:"args"`
}

/*
tag git
build binary
push binary to artifact store
build docker image
push docker image
docker args
*/
type PackagingConfig struct {
}

/*
contains reference to chart and values.yaml changes for next deploy
*/
type HelmConfig struct {
}

// used for automated unit and integration test
type Test struct {
	Name    string
	Command string
}

// pipeline

type Pipeline struct {
	Environment Environment

	// Test ->
}

/*
if Environments has multiple entries then application of them will be deployed simultaneously
*/
type EnvironmentGroup struct {
	Name         string
	Environments []Environment
}

// set of unique attributes which corresponds to a cluster
// different environment of gocd and k8s cluster.
type Environment struct {
	Values string
}

type MaterialMetadata struct {
	ProgrammingLang      string
	LanguageRuntime      string
	BuildTool            string
	Executables          []string
	Profiles             map[string]string // pipeline-stage, profile
	LogDirs              map[string]string // file, log pattern
	EnvironmentVariables map[string]string
	PropertiesConfig     []PropertiesConfig
	ExposeConfig         []ServiceExposeConfig // a mocroservice can be exposed in multiple ways
	MonitoringConfig     MonitoringConfig
}

type PropertiesConfig struct {
	Name          string
	Location      string
	MountLocation string // MountLocation and Location might be same

	// figure out way to templatize the properties file
	// Vars map[string]string
}

type MonitoringConfig struct {
	port                   string
	ReadinessProbeEndpoint string
	InitialDelaySeconds    int32
	PeriodSeconds          int32
	TimeoutSeconds         int32
	SuccessThreshold       int32
	FailureThreshold       int32
	HttpHeaders            map[string]string
	TpMonitoringConf       []ThirdPartyMonitoringConfig
	// alertReceiver -> user who would receive alert with threshold
	// alert threshold
}

type ThirdPartyMonitoringConfig struct {
}

type ExposeType string
type Scheme string

const (
	EXPOSE_INTERNAL ExposeType = "clusterIp"
	EXPOSE_EXTERNAL ExposeType = "elb"
	SCHEME_HTTP     Scheme     = "http"
	SCHEME_HTTPS    Scheme     = "https"
	SCHEME_TCP      Scheme     = "tcp"
)

type ServiceExposeConfig struct {
	ExposeType  ExposeType
	Scheme      Scheme
	Port        string
	Path        string
	BackendPath string
	Host        string
}

type MaterialOperations interface {
	MaterialExists(material *GitMaterial) (bool, error)
	SaveMaterial(material *GitMaterial) error
	GenerateMaterialMetaData(material *GitMaterial) (*MaterialMetadata, error)
	ValidateMaterialMetaData(material *GitMaterial, metadata *MaterialMetadata) (bool, error)
	SaveMaterialMetaData(metadata *MaterialMetadata) error
}

// --------- cd related struct ---------
type CDMaterialMetadata struct {
	Url    string `json:"url,omitempty"`
	Branch string `json:"branch,omitempty"`
	Tag    string `json:"tag,omitempty"`
}

type CDSourceObject struct {
	Id          int                `json:"id"`
	DisplayName string             `json:"displayName"`
	Metadata    CDMaterialMetadata `json:"metadata"`
}

type CDPipelineConfigObject struct {
	Id                            int                                    `json:"id,omitempty"  validate:"number" `
	EnvironmentId                 int                                    `json:"environmentId,omitempty"  validate:"number,required" `
	EnvironmentName               string                                 `json:"environmentName,omitempty" `
	Description                   string                                 `json:"description" validate:"max=40"`
	CiPipelineId                  int                                    `json:"ciPipelineId,omitempty" validate:"number"`
	TriggerType                   pipelineConfig.TriggerType             `json:"triggerType,omitempty" validate:"oneof=AUTOMATIC MANUAL"`
	Name                          string                                 `json:"name,omitempty" validate:"name-component,max=50"` // pipelineName
	Strategies                    []Strategy                             `json:"strategies,omitempty"`
	Namespace                     string                                 `json:"namespace,omitempty"` // namespace
	AppWorkflowId                 int                                    `json:"appWorkflowId,omitempty" `
	DeploymentTemplate            chartRepoRepository.DeploymentStrategy `json:"deploymentTemplate,omitempty"` //
	PreStage                      CdStage                                `json:"preStage,omitempty"`
	PostStage                     CdStage                                `json:"postStage,omitempty"`
	PreStageConfigMapSecretNames  PreStageConfigMapSecretNames           `json:"preStageConfigMapSecretNames,omitempty"`
	PostStageConfigMapSecretNames PostStageConfigMapSecretNames          `json:"postStageConfigMapSecretNames,omitempty"`
	RunPreStageInEnv              bool                                   `json:"runPreStageInEnv,omitempty"`
	RunPostStageInEnv             bool                                   `json:"runPostStageInEnv,omitempty"`
	CdArgoSetup                   bool                                   `json:"isClusterCdActive"`
	ParentPipelineId              int                                    `json:"parentPipelineId"`
	ParentPipelineType            string                                 `json:"parentPipelineType"`
	DeploymentAppType             string                                 `json:"deploymentAppType"`
	UserApprovalConf              *pipelineConfig.UserApprovalConfig     `json:"userApprovalConfig"`
	AppName                       string                                 `json:"appName"`
	DeploymentAppDeleteRequest    bool                                   `json:"deploymentAppDeleteRequest"`
	DeploymentAppCreated          bool                                   `json:"deploymentAppCreated"`
	AppId                         int                                    `json:"appId"`
	TeamId                        int                                    `json:"-"`
	EnvironmentIdentifier         string                                 `json:"-" `
	IsVirtualEnvironment          bool                                   `json:"isVirtualEnvironment"`
	HelmPackageName               string                                 `json:"helmPackageName"`
	ChartName                     string                                 `json:"chartName"`
	ChartBaseVersion              string                                 `json:"chartBaseVersion"`
	ContainerRegistryName         string                                 `json:"containerRegistryName"`
	RepoName                      string                                 `json:"repoName"`
	ManifestStorageType           string                                 `json:"manifestStorageType"`
	PreDeployStage                *bean.PipelineStageDto                 `json:"preDeployStage,omitempty"`
	PostDeployStage               *bean.PipelineStageDto                 `json:"postDeployStage,omitempty"`
	SourceToNewPipelineId         map[int]int                            `json:"sourceToNewPipelineId,omitempty"`
	RefPipelineId                 int                                    `json:"refPipelineId,omitempty"`
	ExternalCiPipelineId          int                                    `json:"externalCiPipelineId,omitempty"`
	CustomTagObject               *CustomTagData                         `json:"customTag"`
	CustomTagStage                *repository.PipelineStageType          `json:"customTagStage"`
	EnableCustomTag               bool                                   `json:"enableCustomTag"`
	IsProdEnv                     bool                                   `json:"isProdEnv"`
	IsGitOpsRepoNotConfigured     bool                                   `json:"isGitOpsRepoNotConfigured"`
	SwitchFromCiPipelineId        int                                    `json:"switchFromCiPipelineId"`
	CDPipelineAddType             CDPipelineAddType                      `json:"addType"`
	ChildPipelineId               int                                    `json:"childPipelineId"`
	IsDigestEnforcedForPipeline   bool                                   `json:"isDigestEnforcedForPipeline"`
	IsDigestEnforcedForEnv        bool                                   `json:"isDigestEnforcedForEnv"`
}

type CDPipelineMinConfig struct {
	Id                int
	CiPipelineId      int
	EnvironmentId     int
	EnvironmentName   string
	IsProdEnv         bool
	AppId             int
	AppName           string
	TeamId            int
	DeploymentAppType string
}

type CDPipelineAddType string

const (
	SEQUENTIAL CDPipelineAddType = "SEQUENTIAL"
	PARALLEL   CDPipelineAddType = "PARALLEL"
)

func (cdpipelineConfig *CDPipelineConfigObject) IsSwitchCiPipelineRequest() bool {
	return cdpipelineConfig.SwitchFromCiPipelineId > 0 && cdpipelineConfig.AppWorkflowId > 0
}

type PreStageConfigMapSecretNames struct {
	ConfigMaps []string `json:"configMaps"`
	Secrets    []string `json:"secrets"`
}

type PostStageConfigMapSecretNames struct {
	ConfigMaps []string `json:"configMaps"`
	Secrets    []string `json:"secrets"`
}

type CdStage struct {
	TriggerType pipelineConfig.TriggerType `json:"triggerType,omitempty"`
	Name        string                     `json:"name,omitempty"`
	Status      string                     `json:"status,omitempty"`
	Config      string                     `json:"config,omitempty"`
	// CdWorkflowId       int                        `json:"cdWorkflowId,omitempty" validate:"number"`
	// CdWorkflowRunnerId int                        `json:"cdWorkflowRunnerId,omitempty" validate:"number"`
}

type Strategy struct {
	DeploymentTemplate chartRepoRepository.DeploymentStrategy `json:"deploymentTemplate,omitempty"` //
	Config             json.RawMessage                        `json:"config,omitempty" validate:"string"`
	Default            bool                                   `json:"default"`
}

type CdPipelines struct {
	Pipelines         []*CDPipelineConfigObject `json:"pipelines,omitempty" validate:"dive"`
	AppId             int                       `json:"appId,omitempty"  validate:"number,required" `
	UserId            int32                     `json:"-"`
	IsCloneAppReq     bool                      `json:"-"`
	AppDeleteResponse *AppDeleteResponseDTO     `json:"deleteResponse,omitempty"`
}

type AppDeleteResponseDTO struct {
	DeleteInitiated  bool   `json:"deleteInitiated"`
	ClusterReachable bool   `json:"clusterReachable"`
	ClusterName      string `json:"clusterName"`
}

type CDPatchRequest struct {
	Pipeline         *CDPipelineConfigObject `json:"pipeline,omitempty"`
	AppId            int                     `json:"appId,omitempty"`
	Action           CdPatchAction           `json:"action,omitempty"`
	UserId           int32                   `json:"-"`
	ForceDelete      bool                    `json:"-"`
	NonCascadeDelete bool                    `json:"-"`
}

type CdPatchAction int

const (
	CD_CREATE CdPatchAction = iota
	CD_DELETE               // delete this pipeline
	CD_UPDATE
	CD_DELETE_PARTIAL // Partially delete means it will only delete ACD app
)

type UserApprovalActionType int

const (
	APPROVAL_REQUEST_ACTION UserApprovalActionType = iota
	APPROVAL_APPROVE_ACTION
	APPROVAL_REQUEST_CANCEL_ACTION
)

type ApprovalState int

const (
	Approved         = 0
	AlreadyApproved  = 1
	RequestCancelled = 2
	Errored          = 4
)

type UserApprovalActionRequest struct {
	AppId                      int                        `json:"appId"` // would be required for RBAC
	ActionType                 UserApprovalActionType     `json:"actionType" validate:"required"`
	ApprovalRequestId          int                        `json:"approvalRequestId"`
	PipelineId                 int                        `json:"pipelineId" validate:"required,number"` // would be required while raising approval request
	ArtifactId                 int                        `json:"artifactId"`                            // would be required while raising approval
	ApprovalNotificationConfig ApprovalNotificationConfig `json:"approvalNotificationConfig"`
}
type ApprovalNotificationConfig struct {
	EmailIds []string `json:"emailIds"`
}

type DeploymentAppTypeChangeRequest struct {
	EnvId                 int                  `json:"envId,omitempty" validate:"required"`
	DesiredDeploymentType bean3.DeploymentType `json:"desiredDeploymentType,omitempty" validate:"required"`
	ExcludeApps           []int                `json:"excludeApps"`
	IncludeApps           []int                `json:"includeApps"`
	AutoTriggerDeployment bool                 `json:"autoTriggerDeployment"`
	UserId                int32                `json:"-"`
}

type DeploymentChangeStatus struct {
	PipelineId     int    `json:"pipelineId,omitempty"`
	InstalledAppId int    `json:"installedAppId,omitempty"`
	AppId          int    `json:"appId,omitempty"`
	AppName        string `json:"appName,omitempty"`
	EnvId          int    `json:"envId,omitempty"`
	EnvName        string `json:"envName,omitempty"`
	Error          string `json:"error,omitempty"`
	Status         Status `json:"status,omitempty"`
}

// DeploymentAppTypeChangeResponse is used as response obj for migrating devtron apps as well as chart store apps
type DeploymentAppTypeChangeResponse struct {
	EnvId                 int                       `json:"envId,omitempty"`
	DesiredDeploymentType bean3.DeploymentType      `json:"desiredDeploymentType,omitempty"`
	SuccessfulPipelines   []*DeploymentChangeStatus `json:"successfulPipelines"`
	FailedPipelines       []*DeploymentChangeStatus `json:"failedPipelines"`
	TriggeredPipelines    []*CdPipelineTrigger      `json:"-"` // Disabling auto-trigger until bulk trigger API is fixed
}

type CdPipelineTrigger struct {
	CiArtifactId int `json:"ciArtifactId"`
	PipelineId   int `json:"pipelineId"`
}

const (
	HelmReleaseMetadataAnnotation = `{"metadata": {"annotations": {"meta.helm.sh/release-name": "%s","meta.helm.sh/release-namespace": "%s"},"labels": {"app.kubernetes.io/managed-by": "Helm"}}}`
)

type Status string

const (
	Success          Status = "Success"
	Failed           Status = "Failed"
	INITIATED        Status = "Migration initiated"
	NOT_YET_DELETED  Status = "Not yet deleted"
	PermissionDenied Status = "permission denied"
)

const RELEASE_NOT_EXIST = "release not exist"
const NOT_FOUND = "not found"

func (a CdPatchAction) String() string {
	return [...]string{"CREATE", "DELETE", "CD_UPDATE"}[a]
}

type CDPipelineViewObject struct {
	Id                 int                         `json:"id"`
	PipelineCounter    int                         `json:"pipelineCounter"`
	Environment        string                      `json:"environment"`
	Downstream         []int                       `json:"downstream"` // PipelineCounter of downstream
	Status             string                      `json:"status"`
	Message            string                      `json:"message"`
	ProgressText       string                      `json:"progress_text"`
	PipelineType       pipelineConfig.PipelineType `json:"pipelineType"`
	GitDiffUrl         string                      `json:"git_diff_url"`
	PipelineHistoryUrl string                      `json:"pipeline_history_url"` // remove
	Rollback           Rollback                    `json:"rollback"`
	Name               string                      `json:"-"`
	CDSourceObject
}

// Trigger materials in different API

type Rollback struct {
	url     string `json:"url"` // remove
	enabled bool   `json:"enabled"`
}

type CiArtifactBean struct {
	Id                            int             `json:"id"`
	Image                         string          `json:"image,notnull"`
	ImageDigest                   string          `json:"image_digest,notnull"`
	MaterialInfo                  json.RawMessage `json:"material_info"` // git material metadata json array string
	DataSource                    string          `json:"data_source,notnull"`
	DeployedTime                  string          `json:"deployed_time"`
	Deployed                      bool            `json:"deployed,notnull"`
	Latest                        bool            `json:"latest,notnull"`
	LastSuccessfulTriggerOnParent bool            `json:"lastSuccessfulTriggerOnParent,notnull"`
	RunningOnParentCd             bool            `json:"runningOnParentCd,omitempty"`
	IsVulnerable                  bool            `json:"vulnerable,notnull"`
	ScanEnabled                   bool            `json:"scanEnabled,notnull"`
	Scanned                       bool            `json:"scanned,notnull"`
	WfrId                         int             `json:"wfrId"`
	DeployedBy                    string          `json:"deployedBy"`
	// TriggeredByEmail              string                               `json:"triggeredByEmail"`
	TriggeredBy               int32                                `json:"triggeredBy"`
	CiConfigureSourceType     pipelineConfig.SourceType            `json:"ciConfigureSourceType"`
	CiConfigureSourceValue    string                               `json:"ciConfigureSourceValue"`
	UserApprovalMetadata      *pipelineConfig.UserApprovalMetadata `json:"userApprovalMetadata"`
	ImageReleaseTags          []*repository2.ImageTag              `json:"imageReleaseTags"`
	ImageComment              *repository2.ImageComment            `json:"imageComment"`
	FilterState               resourceFilter.FilterState           `json:"filterState"`
	AppliedFilters            []*resourceFilter.FilterMetaDataBean `json:"appliedFilters"`
	AppliedFiltersState       resourceFilter.FilterState           `json:"appliedFiltersState"`
	AppliedFiltersTimestamp   time.Time                            `json:"appliedFiltersTimestamp"`
	CreatedTime               string                               `json:"createdTime"`
	ExternalCiPipelineId      int                                  `json:"-"`
	ParentCiArtifact          int                                  `json:"-"`
	CiWorkflowId              int                                  `json:"-"`
	RegistryType              string                               `json:"registryType"`
	RegistryName              string                               `json:"registryName"`
	CiPipelineId              int                                  `json:"-"`
	CredentialsSourceType     string                               `json:"-"`
	CredentialsSourceValue    string                               `json:"-"`
	PromotionApprovalMetadata *bean5.PromotionApprovalMetaData     `json:"promotionApprovalMetadata"`
	DeployedOnEnvironments    []string                             `json:"deployedOnEnvironments"`
}

func (c *CiArtifactBean) GetMaterialInfo() ([]repository3.CiMaterialInfo, error) {
	infoMap := make([]map[string]string, 0)
	err := json.Unmarshal([]byte(c.MaterialInfo), &infoMap)
	if err != nil {
		return nil, err
	}

	ciMaterials := make([]repository3.CiMaterialInfo, 0, len(infoMap))
	for _, mp := range infoMap {
		ciMaterials = append(ciMaterials, repository3.CiMaterialInfo{
			Material: repository3.Material{
				Type:             "git",
				GitConfiguration: repository3.GitConfiguration{URL: mp["url"]},
			},
			Modifications: []repository3.Modification{
				{
					Message: mp["message"],
					Branch:  mp["branch"],
				},
			},
		})
	}
	return ciMaterials, nil
}

type CiArtifactResponse struct {
	// AppId           int      `json:"app_id"`
	CdPipelineId                  int                                  `json:"cd_pipeline_id,notnull"`
	LatestWfArtifactId            int                                  `json:"latest_wf_artifact_id"`
	LatestWfArtifactStatus        string                               `json:"latest_wf_artifact_status"`
	CiArtifacts                   []CiArtifactBean                     `json:"ci_artifacts,notnull"`
	UserApprovalConfig            *pipelineConfig.UserApprovalConfig   `json:"userApprovalConfig"`
	ApprovalUsers                 []string                             `json:"approvalUsers"`
	RequestedUserId               int32                                `json:"requestedUserId"`
	IsVirtualCluster              bool                                 `json:"isVirtualCluster"`
	TagsEditable                  bool                                 `json:"tagsEditable"`
	AppReleaseTagNames            []string                             `json:"appReleaseTagNames"` // unique list of tags exists in the app
	HideImageTaggingHardDelete    bool                                 `json:"hideImageTaggingHardDelete"`
	ResourceFilters               []*resourceFilter.FilterMetaDataBean `json:"resourceFilters"`
	TotalCount                    int                                  `json:"totalCount"`
	CanApproverDeploy             bool                                 `json:"canApproverDeploy"`
	DeployedOnEnvironments        []string                             `json:"deployedOnEnvironments,omitempty"`
	ImagePromotionApproverEmails  []string                             `json:"imagePromotionApproverEmails,omitempty"`
	IsApprovalPendingForPromotion bool                                 `json:"isApprovalPendingForPromotion"`
}

type AppLabelsDto struct {
	Labels []*Label `json:"labels" validate:"dive"`
	AppId  int      `json:"appId"`
	UserId int32    `json:"-"`
}

type AppLabelDto struct {
	Key       string `json:"key,notnull"`
	Value     string `json:"value,notnull"`
	Propagate bool   `json:"propagate,notnull"`
	AppId     int    `json:"appId,omitempty"`
	UserId    int32  `json:"-"`
}

type Label struct {
	Key       string `json:"key" validate:"required"`
	Value     string `json:"value"` // intentionally not added required tag as tag can be added without value
	Propagate bool   `json:"propagate"`
}

type AppMetaInfoDto struct {
	AppId       int                            `json:"appId"`
	AppName     string                         `json:"appName"`
	Description string                         `json:"description"`
	ProjectId   int                            `json:"projectId"`
	ProjectName string                         `json:"projectName"`
	CreatedBy   string                         `json:"createdBy"`
	CreatedOn   time.Time                      `json:"createdOn"`
	Active      bool                           `json:"active,notnull"`
	Labels      []*Label                       `json:"labels"`
	Note        *bean4.GenericNoteResponseBean `json:"note"`
	UserId      int32                          `json:"-"`
	// below field is only valid for helm apps
	ChartUsed    *ChartUsedDto         `json:"chartUsed,omitempty"`
	GitMaterials []*GitMaterialMetaDto `json:"gitMaterials,omitempty"`
}

type GitMaterialMetaDto struct {
	DisplayName    string `json:"displayName"`
	RedirectionUrl string `json:"redirectionUrl"` // here we are converting ssh urls to https for redirection at FE
	OriginalUrl    string `json:"originalUrl"`
}

type ChartUsedDto struct {
	AppStoreChartName  string `json:"appStoreChartName,omitempty"`
	AppStoreChartId    int    `json:"appStoreChartId,omitempty"`
	AppStoreAppName    string `json:"appStoreAppName,omitempty"`
	AppStoreAppVersion string `json:"appStoreAppVersion,omitempty"`
	ChartAvatar        string `json:"chartAvatar,omitempty"`
}

type AppLabelsJsonForDeployment struct {
	Labels map[string]string `json:"appLabels"`
}

type UpdateProjectBulkAppsRequest struct {
	AppIds []int `json:"appIds"`
	TeamId int   `json:"teamId"`
	UserId int32 `json:"-"`
}

type CdBulkAction int

const (
	CD_BULK_DELETE CdBulkAction = iota
)

type CdBulkActionRequestDto struct {
	Action        CdBulkAction `json:"action"`
	EnvIds        []int        `json:"envIds"`
	AppIds        []int        `json:"appIds"`
	ProjectIds    []int        `json:"projectIds"`
	ForceDelete   bool         `json:"forceDelete"`
	CascadeDelete bool         `json:"cascadeDelete"`
	UserId        int32        `json:"-"`
}

type CdBulkActionResponseDto struct {
	PipelineName    string `json:"pipelineName"`
	AppName         string `json:"appName"`
	EnvironmentName string `json:"environmentName"`
	DeletionResult  string `json:"deletionResult,omitempty"`
}

type CdPipelineEnvDataResponseDto struct {
	PipelineName    string `json:"pipelineName"`
	PipelineId      int    `json:"pipelineId"`
	EnvironmentId   int    `json:"environmentId"`
	EnvironmentName string `json:"environmentName"`
}

type SchemaObject struct {
	Description string      `json:"description"`
	DataType    string      `json:"dataType"`
	Example     string      `json:"example"`
	Optional    bool        `json:"optional"`
	Child       interface{} `json:"child"`
}

type PayloadOptionObject struct {
	Key        string   `json:"key"`
	PayloadKey []string `json:"payloadKey"`
	Label      string   `json:"label"`
	Mandatory  bool     `json:"mandatory"`
}

type ResponseSchemaObject struct {
	Description ResponseDescriptionSchemaObject `json:"description"`
	Code        string                          `json:"code"`
}

type ResponseDescriptionSchemaObject struct {
	Description  string                 `json:"description,omitempty"`
	ExampleValue ExampleValueDto        `json:"exampleValue,omitempty"`
	Schema       map[string]interface{} `json:"schema,omitempty"`
}

type ErrorDto struct {
	Code        int    `json:"code"`
	UserMessage string `json:"userMessage"`
}

type ExampleValueDto struct {
	Code   int        `json:"code,omitempty"`
	Errors []ErrorDto `json:"errors,omitempty"`
	Result string     `json:"result,omitempty"`
	Status string     `json:"status,omitempty"`
}

type ManifestStorage = string

const (
	ManifestStorageGit         ManifestStorage = "git"
	ManifestStorageOCIHelmRepo ManifestStorage = "helm_repo"
)

func IsGitStorage(storageType string) bool {
	return storageType == ManifestStorageGit
}

func IsHelmStorage(storageType string) bool {
	return storageType == ManifestStorageOCIHelmRepo
}

const CustomAutoScalingEnabledPathKey = "CUSTOM_AUTOSCALING_ENABLED_PATH"
const CustomAutoscalingReplicaCountPathKey = "CUSTOM_AUTOSCALING_REPLICA_COUNT_PATH"
const CustomAutoscalingMinPathKey = "CUSTOM_AUTOSCALING_MIN_PATH"
const CustomAutoscalingMaxPathKey = "CUSTOM_AUTOSCALING_MAX_PATH"<|MERGE_RESOLUTION|>--- conflicted
+++ resolved
@@ -30,11 +30,8 @@
 	bean3 "github.com/devtron-labs/devtron/pkg/deployment/trigger/devtronApps/bean"
 	bean2 "github.com/devtron-labs/devtron/pkg/globalPolicy/bean"
 	"github.com/devtron-labs/devtron/pkg/pipeline/bean"
-<<<<<<< HEAD
+	CiPipeline2 "github.com/devtron-labs/devtron/pkg/pipeline/bean/CiPipeline"
 	constants1 "github.com/devtron-labs/devtron/pkg/pipeline/constants"
-=======
-	CiPipeline2 "github.com/devtron-labs/devtron/pkg/pipeline/bean/CiPipeline"
->>>>>>> bf20b6fe
 	"github.com/devtron-labs/devtron/pkg/pipeline/repository"
 	bean5 "github.com/devtron-labs/devtron/pkg/policyGovernance/artifactPromotion/bean"
 	"strings"
@@ -123,7 +120,6 @@
 }
 
 type CiPipeline struct {
-<<<<<<< HEAD
 	IsManual                   bool                    `json:"isManual"`
 	DockerArgs                 map[string]string       `json:"dockerArgs"`
 	IsExternal                 bool                    `json:"isExternal"`
@@ -163,9 +159,9 @@
 }
 
 type DockerConfigOverride struct {
-	DockerRegistry   string                  `json:"dockerRegistry,omitempty"`
-	DockerRepository string                  `json:"dockerRepository,omitempty"`
-	CiBuildConfig    *bean.CiBuildConfigBean `json:"ciBuildConfig,omitEmpty"`
+	DockerRegistry   string                         `json:"dockerRegistry,omitempty"`
+	DockerRepository string                         `json:"dockerRepository,omitempty"`
+	CiBuildConfig    *CiPipeline2.CiBuildConfigBean `json:"ciBuildConfig,omitEmpty"`
 	// DockerBuildConfig *DockerBuildConfig  `json:"dockerBuildConfig,omitempty"`
 }
 
@@ -178,62 +174,6 @@
 	ParentAppId      int                     `json:"parentAppId"`
 	PipelineType     constants1.PipelineType `json:"pipelineType,omitempty"`
 	ScanEnabled      bool                    `json:"scanEnabled,notnull"`
-=======
-	IsManual                   bool                   `json:"isManual"`
-	DockerArgs                 map[string]string      `json:"dockerArgs"`
-	IsExternal                 bool                   `json:"isExternal"`
-	ParentCiPipeline           int                    `json:"parentCiPipeline"`
-	ParentAppId                int                    `json:"parentAppId"`
-	AppId                      int                    `json:"appId"`
-	AppName                    string                 `json:"appName,omitempty"`
-	AppType                    helper.AppType         `json:"appType,omitempty"`
-	ExternalCiConfig           ExternalCiConfig       `json:"externalCiConfig"`
-	CiMaterial                 []*CiMaterial          `json:"ciMaterial,omitempty" validate:"dive,min=1"`
-	Name                       string                 `json:"name,omitempty" validate:"name-component,max=100"` //name suffix of corresponding pipeline. required, unique, validation corresponding to gocd pipelineName will be applicable
-	Id                         int                    `json:"id,omitempty" `
-	Version                    string                 `json:"version,omitempty"` //matchIf token version in gocd . used for update request
-	Active                     bool                   `json:"active,omitempty"`  //pipeline is active or not
-	Deleted                    bool                   `json:"deleted,omitempty"`
-	BeforeDockerBuild          []*Task                `json:"beforeDockerBuild,omitempty" validate:"dive"`
-	AfterDockerBuild           []*Task                `json:"afterDockerBuild,omitempty" validate:"dive"`
-	BeforeDockerBuildScripts   []*CiScript            `json:"beforeDockerBuildScripts,omitempty" validate:"dive"`
-	AfterDockerBuildScripts    []*CiScript            `json:"afterDockerBuildScripts,omitempty" validate:"dive"`
-	LinkedCount                int                    `json:"linkedCount"`
-	PipelineType               CiPipeline2.PipelineType           `json:"pipelineType,omitempty"`
-	ScanEnabled                bool                   `json:"scanEnabled,notnull"`
-	AppWorkflowId              int                    `json:"appWorkflowId,omitempty"`
-	PreBuildStage              *bean.PipelineStageDto `json:"preBuildStage,omitempty"`
-	PostBuildStage             *bean.PipelineStageDto `json:"postBuildStage,omitempty"`
-	TargetPlatform             string                 `json:"targetPlatform,omitempty"`
-	IsDockerConfigOverridden   bool                   `json:"isDockerConfigOverridden"`
-	DockerConfigOverride       DockerConfigOverride   `json:"dockerConfigOverride,omitempty"`
-	IsOffendingMandatoryPlugin *bool                  `json:"isOffendingMandatoryPlugin,omitempty"`
-	IsCITriggerBlocked         *bool                  `json:"isCITriggerBlocked,omitempty"`
-	CiBlockState               *bean2.ConsequenceDto  `json:"ciBlockState,omitempty"`
-	EnvironmentId              int                    `json:"environmentId,omitempty"`
-	LastTriggeredEnvId         int                    `json:"lastTriggeredEnvId"`
-	CustomTagObject            *CustomTagData         `json:"customTag,omitempty"`
-	DefaultTag                 []string               `json:"defaultTag,omitempty"`
-	EnableCustomTag            bool                   `json:"enableCustomTag"`
-}
-
-type DockerConfigOverride struct {
-	DockerRegistry   string                         `json:"dockerRegistry,omitempty"`
-	DockerRepository string                         `json:"dockerRepository,omitempty"`
-	CiBuildConfig    *CiPipeline2.CiBuildConfigBean `json:"ciBuildConfig,omitEmpty"`
-	//DockerBuildConfig *DockerBuildConfig  `json:"dockerBuildConfig,omitempty"`
-}
-
-type CiPipelineMin struct {
-	Name             string                   `json:"name,omitempty" validate:"name-component,max=100"` //name suffix of corresponding pipeline. required, unique, validation corresponding to gocd pipelineName will be applicable
-	Id               int                      `json:"id,omitempty" `
-	Version          string                   `json:"version,omitempty"` //matchIf token version in gocd . used for update request
-	IsExternal       bool                     `json:"isExternal,omitempty"`
-	ParentCiPipeline int                      `json:"parentCiPipeline"`
-	ParentAppId      int                      `json:"parentAppId"`
-	PipelineType     CiPipeline2.PipelineType `json:"pipelineType,omitempty"`
-	ScanEnabled      bool                     `json:"scanEnabled,notnull"`
->>>>>>> bf20b6fe
 }
 
 type CiScript struct {
@@ -367,21 +307,12 @@
 	IsJob         bool        `json:"-"`
 	IsCloneJob    bool        `json:"isCloneJob,omitempty"`
 
-<<<<<<< HEAD
 	ParentCDPipeline               int                     `json:"parentCDPipeline"`
 	DeployEnvId                    int                     `json:"deployEnvId"`
 	SwitchFromCiPipelineId         int                     `json:"switchFromCiPipelineId"`
 	SwitchFromExternalCiPipelineId int                     `json:"switchFromExternalCiPipelineId"`
 	SwitchFromCiPipelineType       constants1.PipelineType `json:"-"`
 	SwitchToCiPipelineType         constants1.PipelineType `json:"-"`
-=======
-	ParentCDPipeline               int                      `json:"parentCDPipeline"`
-	DeployEnvId                    int                      `json:"deployEnvId"`
-	SwitchFromCiPipelineId         int                      `json:"switchFromCiPipelineId"`
-	SwitchFromExternalCiPipelineId int                      `json:"switchFromExternalCiPipelineId"`
-	SwitchFromCiPipelineType       CiPipeline2.PipelineType `json:"-"`
-	SwitchToCiPipelineType         CiPipeline2.PipelineType `json:"-"`
->>>>>>> bf20b6fe
 }
 
 func (ciPatchRequest CiPatchRequest) IsLinkedCdRequest() bool {
@@ -454,13 +385,8 @@
 	AppId              int                             `json:"appId,omitempty" validate:"required,number"`
 	DockerRegistry     string                          `json:"dockerRegistry,omitempty" `  // repo id example ecr mapped one-one with gocd registry entry
 	DockerRepository   string                          `json:"dockerRepository,omitempty"` // example test-app-1 which is inside ecr
-<<<<<<< HEAD
-	CiBuildConfig      *bean.CiBuildConfigBean         `json:"ciBuildConfig"`
+	CiBuildConfig      *CiPipeline2.CiBuildConfigBean  `json:"ciBuildConfig"`
 	CiPipelines        []*CiPipeline                   `json:"ciPipelines,omitempty" validate:"dive"` // a pipeline will be built for each ciMaterial
-=======
-	CiBuildConfig      *CiPipeline2.CiBuildConfigBean  `json:"ciBuildConfig"`
-	CiPipelines        []*CiPipeline                   `json:"ciPipelines,omitempty" validate:"dive"` //a pipeline will be built for each ciMaterial
->>>>>>> bf20b6fe
 	AppName            string                          `json:"appName,omitempty"`
 	Version            string                          `json:"version,omitempty"` // gocd etag used for edit purpose
 	DockerRegistryUrl  string                          `json:"-"`
