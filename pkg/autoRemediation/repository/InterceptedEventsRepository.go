package repository

import (
	types2 "github.com/devtron-labs/devtron/pkg/autoRemediation/types"
	"github.com/devtron-labs/devtron/pkg/sql"
	"github.com/devtron-labs/scoop/types"
	"github.com/go-pg/pg"
	"go.uber.org/zap"
	"time"
)

type InterceptedEventExecution struct {
	tableName          struct{}        `sql:"intercepted_event_execution" pg:",discard_unknown_columns"`
	Id                 int             `sql:"id,pk"`
	ClusterId          int             `sql:"cluster_id"`
	Namespace          string          `sql:"namespace"`
	Action             types.EventType `sql:"action"`
	InvolvedObjects    string          `sql:"involved_objects"`
	Metadata           string          `sql:"metadata"`
	InterceptedAt      time.Time       `sql:"intercepted_at"`
	TriggerId          int             `sql:"trigger_id"`
	TriggerExecutionId int             `sql:"trigger_execution_id"`
	Status             Status          `sql:"status"`
	ExecutionMessage   string          `sql:"execution_message"`
	sql.AuditLog
}

type Status string

const (
	Failure     Status = "Failure"
	Success     Status = "Success"
	Progressing Status = "Progressing"
	Errored     Status = "Error"
)

type InterceptedEventsRepository interface {
	Save(interceptedEvents []*InterceptedEventExecution, tx *pg.Tx) ([]*InterceptedEventExecution, error)
	FindAllInterceptedEvents(interceptedEventsQueryParams *types2.InterceptedEventQueryParams) ([]*InterceptedEventData, int, error)
	GetInterceptedEventsByTriggerIds(triggerIds []int) ([]*InterceptedEventExecution, error)
	sql.TransactionWrapper
}

type InterceptedEventsRepositoryImpl struct {
	dbConnection *pg.DB
	logger       *zap.SugaredLogger
	*sql.TransactionUtilImpl
}

func NewInterceptedEventsRepositoryImpl(dbConnection *pg.DB, logger *zap.SugaredLogger) *InterceptedEventsRepositoryImpl {
	TransactionUtilImpl := sql.NewTransactionUtilImpl(dbConnection)
	return &InterceptedEventsRepositoryImpl{
		dbConnection:        dbConnection,
		logger:              logger,
		TransactionUtilImpl: TransactionUtilImpl,
	}
}

func (impl InterceptedEventsRepositoryImpl) Save(interceptedEvents []*InterceptedEventExecution, tx *pg.Tx) ([]*InterceptedEventExecution, error) {
	err := tx.Insert(&interceptedEvents)
	if err != nil {
		return interceptedEvents, err
	}
	return interceptedEvents, nil
}

type InterceptedEventData struct {
	ClusterId          int         `sql:"cluster_id"`
	Namespace          string      `sql:"namespace"`
	Action             string      `sql:"action"`
	Environment        string      `sql:"environment"`
	Metadata           string      `sql:"metadata"`
	InvolvedObjects    string      `sql:"involved_objects"`
	InterceptedAt      time.Time   `sql:"intercepted_at"`
	TriggerExecutionId int         `sql:"trigger_execution_id"`
	Status             Status      `sql:"status"`
	ExecutionMessage   string      `sql:"execution_message"`
	WatcherName        string      `sql:"watcher_name"`
	TriggerId          int         `sql:"trigger_id,pk"`
	TriggerType        TriggerType `sql:"trigger_type"`
	WatcherId          int         `sql:"watcher_id"`
	TriggerData        string      `sql:"trigger_data"`
}

<<<<<<< HEAD
// type InterceptedEventQueryParams struct {
//	Offset          int       `json:"offset"`
//	Size            int       `json:"size"`
//	SortOrder       string    `json:"sortOrder"`
//	SearchString    string    `json:"searchString"`
//	From            time.Time `json:"from"`
//	To              time.Time `json:"to"`
//	Watchers        []string  `json:"watchers"`
//	Clusters        []string  `json:"clusters"`
//	Namespaces      []string  `json:"namespaces"`
//	ExecutionStatus []string  `json:"execution_status"`
// }

// type InterceptedEventQuery struct {
//	Offset          int       `json:"offset"`
//	Size            int       `json:"size"`
//	SortOrder       string    `json:"sortOrder"`
//	SearchString    string    `json:"searchString"`
//	From            time.Time `json:"from"`
//	To              time.Time `json:"to"`
//	Watchers        []string  `json:"watchers"`
//	ClusterIds      []int     `json:"clusters"`
//	Namespaces      []string  `json:"namespaces"`
//	ExecutionStatus []string  `json:"execution_status"`
// }

func (impl InterceptedEventsRepositoryImpl) FindAllInterceptedEvents(interceptedEventsQueryParams *types2.InterceptedEventQueryParams) ([]*InterceptedEventData, int, error) {
=======
func (impl InterceptedEventsRepositoryImpl) FindAllInterceptedEvents(interceptedEventsQueryParams *types2.InterceptedEventQuery) ([]*InterceptedEventData, int, error) {
>>>>>>> 2aafe8f9

	var interceptedEvents []*InterceptedEventData
	query := impl.dbConnection.Model().
		Table("intercepted_event_execution").
		ColumnExpr("intercepted_event_execution.cluster_id as cluster_id").
		ColumnExpr("intercepted_event_execution.namespace as namespace").
		// ColumnExpr("intercepted_event_execution.message as message").
		ColumnExpr("intercepted_event_execution.action as action").
		ColumnExpr("intercepted_event_execution.metadata as metadata").
		ColumnExpr("intercepted_event_execution.involved_objects as involved_objects").
		ColumnExpr("intercepted_event_execution.intercepted_at as intercepted_at").
		ColumnExpr("intercepted_event_execution.trigger_execution_id as trigger_execution_id").
		ColumnExpr("intercepted_event_execution.status as status").
		ColumnExpr("intercepted_event_execution.execution_message as execution_message").
		ColumnExpr("environment.environment_name as environment").
		ColumnExpr("k8s_event_watcher.name as watcher_name").
		ColumnExpr("auto_remediation_trigger.id as trigger_id").
		ColumnExpr("auto_remediation_trigger.type as trigger_type").
		ColumnExpr("auto_remediation_trigger.data as trigger_data").
		Join("JOIN auto_remediation_trigger ON intercepted_event_execution.trigger_id = auto_remediation_trigger.id").
		Join("JOIN k8s_event_watcher ON auto_remediation_trigger.watcher_id = k8s_event_watcher.id").
		Join("JOIN environment ON environment.cluster_id = intercepted_event_execution.cluster_id").
		Where("environment.cluster_id=intercepted_event_execution.cluster_id and environment.namespace = intercepted_event_execution.namespace")

	if !interceptedEventsQueryParams.From.IsZero() && !interceptedEventsQueryParams.To.IsZero() {
		query = query.Where("intercepted_event_execution.intercepted_at BETWEEN ? AND ?", interceptedEventsQueryParams.From, interceptedEventsQueryParams.To)
	}

	if interceptedEventsQueryParams.SearchString != "" {
		query = query.Where("intercepted_event_execution.metadata ILIKE ?", "%"+interceptedEventsQueryParams.SearchString+"%")
	}

	if len(interceptedEventsQueryParams.ClusterIds) > 0 {
		query = query.Where("intercepted_event_execution.cluster_id IN (?)", pg.In(interceptedEventsQueryParams.ClusterIds))
	}

	if len(interceptedEventsQueryParams.ClusterIdNamespacePairs) > 0 {
		query = query.Where("(intercepted_event_execution.cluster_id,intercepted_event_execution.namespace) IN (?)", pg.InMulti(interceptedEventsQueryParams.ClusterIdNamespacePairs))
	}

	if len(interceptedEventsQueryParams.Watchers) > 0 {
		query = query.Where("k8s_event_watcher.name IN (?)", pg.In(interceptedEventsQueryParams.Watchers))
	}

	if len(interceptedEventsQueryParams.ExecutionStatus) > 0 {
		query = query.Where("intercepted_event_execution.status IN (?)", pg.In(interceptedEventsQueryParams.ExecutionStatus))
	}
	if interceptedEventsQueryParams.SortOrder == "asc" {
		query = query.Order("intercepted_event_execution.intercepted_at asc")
	} else {
		query = query.Order("intercepted_event_execution.intercepted_at desc")
	}
	// Count total number of intercepted events
	total, err := query.Count()
	if err != nil {
		return interceptedEvents, 0, err
	}

	err = query.
		Offset(interceptedEventsQueryParams.Offset).
		Limit(interceptedEventsQueryParams.Size).
		Select(&interceptedEvents)
	return interceptedEvents, total, err
}

func (impl InterceptedEventsRepositoryImpl) GetInterceptedEventsByTriggerIds(triggerIds []int) ([]*InterceptedEventExecution, error) {
	var interceptedEvents []*InterceptedEventExecution
	err := impl.dbConnection.Model(&interceptedEvents).Where("trigger_id IN (?)", pg.In(triggerIds)).Select()
	if err != nil {
		return nil, err
	}
	return interceptedEvents, nil
}<|MERGE_RESOLUTION|>--- conflicted
+++ resolved
@@ -82,37 +82,7 @@
 	TriggerData        string      `sql:"trigger_data"`
 }
 
-<<<<<<< HEAD
-// type InterceptedEventQueryParams struct {
-//	Offset          int       `json:"offset"`
-//	Size            int       `json:"size"`
-//	SortOrder       string    `json:"sortOrder"`
-//	SearchString    string    `json:"searchString"`
-//	From            time.Time `json:"from"`
-//	To              time.Time `json:"to"`
-//	Watchers        []string  `json:"watchers"`
-//	Clusters        []string  `json:"clusters"`
-//	Namespaces      []string  `json:"namespaces"`
-//	ExecutionStatus []string  `json:"execution_status"`
-// }
-
-// type InterceptedEventQuery struct {
-//	Offset          int       `json:"offset"`
-//	Size            int       `json:"size"`
-//	SortOrder       string    `json:"sortOrder"`
-//	SearchString    string    `json:"searchString"`
-//	From            time.Time `json:"from"`
-//	To              time.Time `json:"to"`
-//	Watchers        []string  `json:"watchers"`
-//	ClusterIds      []int     `json:"clusters"`
-//	Namespaces      []string  `json:"namespaces"`
-//	ExecutionStatus []string  `json:"execution_status"`
-// }
-
 func (impl InterceptedEventsRepositoryImpl) FindAllInterceptedEvents(interceptedEventsQueryParams *types2.InterceptedEventQueryParams) ([]*InterceptedEventData, int, error) {
-=======
-func (impl InterceptedEventsRepositoryImpl) FindAllInterceptedEvents(interceptedEventsQueryParams *types2.InterceptedEventQuery) ([]*InterceptedEventData, int, error) {
->>>>>>> 2aafe8f9
 
 	var interceptedEvents []*InterceptedEventData
 	query := impl.dbConnection.Model().
