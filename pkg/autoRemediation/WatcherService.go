--- conflicted
+++ resolved
@@ -464,11 +464,8 @@
 			Description:     watcher.Description,
 			JobPipelineName: triggerResp.PipelineName,
 			JobPipelineId:   triggerResp.PipelineId,
-<<<<<<< HEAD
+			WorkflowId:      triggerResp.WorkflowId,
 			JobId:           triggerResp.JobId,
-=======
-			WorkflowId:      triggerResp.WorkflowId,
->>>>>>> e0038443
 		})
 	}
 
