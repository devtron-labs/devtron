package autoRemediation

import (
	json2 "encoding/json"
	appRepository "github.com/devtron-labs/devtron/internal/sql/repository/app"
	"github.com/devtron-labs/devtron/internal/sql/repository/appWorkflow"
	"github.com/devtron-labs/devtron/internal/sql/repository/pipelineConfig"
	"github.com/devtron-labs/devtron/pkg/autoRemediation/repository"
	repository2 "github.com/devtron-labs/devtron/pkg/cluster/repository"
	"github.com/devtron-labs/devtron/pkg/resourceQualifiers"
	"github.com/devtron-labs/devtron/pkg/sql"
	"github.com/go-pg/pg"
	"go.uber.org/zap"
	"gopkg.in/square/go-jose.v2/json"
)

type WatcherService interface {
	CreateWatcher(watcherRequest *WatcherDto, userId int32) (int, error)
	GetWatcherById(watcherId int) (*WatcherDto, error)
	DeleteWatcherById(watcherId int, userId int32) error
	UpdateWatcherById(watcherId int, watcherRequest *WatcherDto, userId int32) error
	// RetrieveInterceptedEvents(offset int, size int, sortOrder string, searchString string, from time.Time, to time.Time, watchers []string, clusters []string, namespaces []string) (EventsResponse, error)
<<<<<<< HEAD
	FindAllWatchers(offset int, search string, size int, sortOrder string, sortOrderBy string) (WatchersResponse, error)
=======
	// FindAllWatchers(offset int, search string, size int, sortOrder string, sortOrderBy string) (WatchersResponse, error)
>>>>>>> abf7916f
	GetTriggerByWatcherIds(watcherIds []int) ([]*Trigger, error)
}

type ScoopConfig struct {
	WatcherUrl string `env:"SCOOP_WATCHER_URL" envDefault:"http://scoop.utils:8081"`
}

type WatcherServiceImpl struct {
	watcherRepository               repository.WatcherRepository
	triggerRepository               repository.TriggerRepository
	interceptedEventsRepository     repository.InterceptedEventsRepository
	appRepository                   appRepository.AppRepository
	ciPipelineRepository            pipelineConfig.CiPipelineRepository
	environmentRepository           repository2.EnvironmentRepository
	appWorkflowMappingRepository    appWorkflow.AppWorkflowRepository
	clusterRepository               repository2.ClusterRepository
	resourceQualifierMappingService resourceQualifiers.QualifierMappingService
	logger                          *zap.SugaredLogger
}

func NewWatcherServiceImpl(watcherRepository repository.WatcherRepository,
	triggerRepository repository.TriggerRepository,
	interceptedEventsRepository repository.InterceptedEventsRepository,
	appRepository appRepository.AppRepository,
	ciPipelineRepository pipelineConfig.CiPipelineRepository,
	environmentRepository repository2.EnvironmentRepository,
	appWorkflowMappingRepository appWorkflow.AppWorkflowRepository,
	clusterRepository repository2.ClusterRepository,
	resourceQualifierMappingService resourceQualifiers.QualifierMappingService,
	logger *zap.SugaredLogger) *WatcherServiceImpl {
	return &WatcherServiceImpl{
		watcherRepository:               watcherRepository,
		triggerRepository:               triggerRepository,
		interceptedEventsRepository:     interceptedEventsRepository,
		appRepository:                   appRepository,
		ciPipelineRepository:            ciPipelineRepository,
		environmentRepository:           environmentRepository,
		appWorkflowMappingRepository:    appWorkflowMappingRepository,
		clusterRepository:               clusterRepository,
		resourceQualifierMappingService: resourceQualifierMappingService,
		logger:                          logger,
	}
}
func (impl *WatcherServiceImpl) CreateWatcher(watcherRequest *WatcherDto, userId int32) (int, error) {

	gvks, err := fetchGvksFromK8sResources(watcherRequest.EventConfiguration.K8sResources)
	if err != nil {
		impl.logger.Errorw("error in creating fetching gvks", "error", err)
		return 0, err
	}
	watcher := &repository.Watcher{
		Name:             watcherRequest.Name,
		Desc:             watcherRequest.Description,
		FilterExpression: watcherRequest.EventConfiguration.EventExpression,
		Gvks:             gvks,
		Active:           true,
		AuditLog:         sql.NewDefaultAuditLog(userId),
	}
	tx, err := impl.watcherRepository.StartTx()
	if err != nil {
		impl.logger.Errorw("error in creating watcher", "error", err)
		return 0, err
	}
	defer impl.watcherRepository.RollbackTx(tx)
	watcher, err = impl.watcherRepository.Save(watcher, tx)
	if err != nil {
		impl.logger.Errorw("error in saving watcher", "error", err)
		return 0, err
	}
	err = impl.createTriggerForWatcher(watcherRequest, watcher.Id, userId, tx)
	if err != nil {
		impl.logger.Errorw("error in saving triggers", "error", err)
		return 0, err
	}
<<<<<<< HEAD
	err = impl.triggerRepository.CommitTx(tx)
	if err != nil {
		impl.logger.Errorw("error in committing transaction to create trigger", "error", err)
=======

	envs, err := impl.getEnvsMap(watcherRequest.EventConfiguration.getEnvsFromSelectors())
	if err != nil {
		impl.logger.Errorw("error in getting envs using env names", "envNames", envs, "err", err)
		return 0, err
	}
	envSelectionIdentifiers := getEnvSelectionIdentifiers(envs)
	err = impl.resourceQualifierMappingService.CreateMappings(tx, userId, resourceQualifiers.K8sEventWatcher, []int{watcher.Id}, resourceQualifiers.EnvironmentSelector, envSelectionIdentifiers)
	if err != nil {
		impl.logger.Errorw("error in mapping watchers to the given envs", "watcher", watcher, "envSelectionIdentifiers", envSelectionIdentifiers, "err", err)
>>>>>>> abf7916f
		return 0, err
	}
	return watcher.Id, nil
}

func fetchGvksFromK8sResources(resources []K8sResource) (string, error) {
	gvks, err := json.Marshal(resources)
	if err != nil {
		return "", err
	}
	return string(gvks), nil
}

func (impl *WatcherServiceImpl) createTriggerForWatcher(watcherRequest *WatcherDto, watcherId int, userId int32, tx *pg.Tx) error {
	var triggersJobsForWatcher []*Trigger
	for _, trigger := range watcherRequest.Triggers {
		if trigger.IdentifierType == repository.DEVTRON_JOB {
			triggersJobsForWatcher = append(triggersJobsForWatcher, &trigger)
		}
	}
	err := impl.createTriggerJobsForWatcher(triggersJobsForWatcher, watcherId, userId, tx)
	if err != nil {
		impl.logger.Errorw("error in creating triggers for watcher", "error", err)
		return err
	}
	return nil
}

type jobDetails struct {
	displayNameToId         map[string]int
	pipelineNameToId        map[string]int
	envNameToId             map[string]int
	pipelineIdtoAppworkflow map[int]int
}

func (impl *WatcherServiceImpl) createTriggerJobsForWatcher(triggers []*Trigger, watcherId int, userId int32, tx *pg.Tx) error {
	jobInfo, err := impl.getJobEnvPipelineDetailsForWatcher(triggers)
	if err != nil {
		impl.logger.Errorw("error in retrieving details of job pipeline environment", "error", err)
		return err
	}
	var triggersResult []*repository.Trigger
	for _, res := range triggers {
		triggerData := TriggerData{
			RuntimeParameters:      res.Data.RuntimeParameters,
			JobId:                  jobInfo.displayNameToId[res.Data.JobName],
			JobName:                res.Data.JobName,
			PipelineId:             jobInfo.pipelineNameToId[res.Data.PipelineName],
			PipelineName:           res.Data.PipelineName,
			ExecutionEnvironment:   res.Data.ExecutionEnvironment,
			ExecutionEnvironmentId: jobInfo.envNameToId[res.Data.ExecutionEnvironment],
			WorkflowId:             jobInfo.pipelineIdtoAppworkflow[jobInfo.pipelineNameToId[res.Data.PipelineName]],
		}
		jsonData, err := json.Marshal(triggerData)
		if err != nil {
			impl.logger.Errorw("error in trigger data ", "error", err)
			return err
		}
		triggerRes := &repository.Trigger{
			WatcherId: watcherId,
			Type:      repository.DEVTRON_JOB,
			Data:      jsonData,
			Active:    true,
			AuditLog:  sql.NewDefaultAuditLog(userId),
		}
		triggersResult = append(triggersResult, triggerRes)
	}
	_, err = impl.triggerRepository.SaveInBulk(triggersResult, tx)
	if err != nil {
		impl.logger.Errorw("error in saving trigger", "error", err)
		return err
	}
	return nil
}

func (impl *WatcherServiceImpl) getJobEnvPipelineDetailsForWatcher(triggers []*Trigger) (*jobDetails, error) {
	var jobNames, envNames, pipelineNames []string
	for _, trig := range triggers {
		jobNames = append(jobNames, trig.Data.JobName)
		envNames = append(envNames, trig.Data.ExecutionEnvironment)
		pipelineNames = append(pipelineNames, trig.Data.PipelineName)
	}
	apps, err := impl.appRepository.FetchAppByDisplayNamesForJobs(jobNames)
	if err != nil {
		impl.logger.Errorw("error in fetching apps", "error", err)
		return &jobDetails{}, err
	}
	var jobIds []int
	for _, app := range apps {
		jobIds = append(jobIds, app.Id)
	}
	pipelines, err := impl.ciPipelineRepository.FindByNames(pipelineNames, jobIds)
	if err != nil {
		impl.logger.Errorw("error in fetching pipelines", "error", err)
		return &jobDetails{}, err
	}
	var pipelinesId []int
	for _, pipeline := range pipelines {
		pipelinesId = append(pipelinesId, pipeline.Id)
	}
	envs, err := impl.environmentRepository.FindByNames(envNames)
	if err != nil {
		impl.logger.Errorw("error in fetching environment", "error", err)
		return &jobDetails{}, err
	}
	displayNameToId := make(map[string]int)
	for _, app := range apps {
		displayNameToId[app.DisplayName] = app.Id
	}
	pipelineNameToId := make(map[string]int)
	for _, pipeline := range pipelines {
		pipelineNameToId[pipeline.Name] = pipeline.Id
	}
	workflows, err := impl.appWorkflowMappingRepository.FindWFCIMappingByCIPipelineIds(pipelinesId)
	if err != nil {
		impl.logger.Errorw("error in retrieving workflows ", "error", err)
		return &jobDetails{}, err
	}
	var pipelineIdtoAppworkflow map[int]int
	for _, workflow := range workflows {
		pipelineIdtoAppworkflow[workflow.ComponentId] = workflow.AppWorkflowId
	}
	envNameToId := make(map[string]int)
	for _, env := range envs {
		envNameToId[env.Name] = env.Id
	}
	return &jobDetails{
		pipelineNameToId:        pipelineNameToId,
		displayNameToId:         displayNameToId,
		envNameToId:             envNameToId,
		pipelineIdtoAppworkflow: pipelineIdtoAppworkflow,
	}, nil
}
func (impl *WatcherServiceImpl) GetWatcherById(watcherId int) (*WatcherDto, error) {
	watcher, err := impl.watcherRepository.GetWatcherById(watcherId)
	if err != nil {
		impl.logger.Errorw("error in getting watcher", "error", err)
		return nil, err
	}
	k8sResources, err := getK8sResourcesFromGvks(watcher.Gvks)
	if err != nil {
		impl.logger.Errorw("error in getting k8sResources from gvks", "error", err)
		return nil, err
	}
	watcherResponse := WatcherDto{
		Name:        watcher.Name,
		Description: watcher.Desc,
		EventConfiguration: EventConfiguration{
			K8sResources:    k8sResources,
			EventExpression: watcher.FilterExpression,
		},
	}
	triggers, err := impl.triggerRepository.GetTriggerByWatcherId(watcherId)
	if err != nil {
		impl.logger.Errorw("error in getting trigger for watcher id", "watcherId", watcherId, "error", err)
		return &WatcherDto{}, err
	}
	for _, trigger := range triggers {
		triggerResp, err := impl.getTriggerDataFromJson(trigger.Data)
		if err != nil {
			impl.logger.Errorw("error in unmarshalling trigger data", "error", err)
			return nil, err
		}
		triggerResp.IdentifierType = trigger.Type
		watcherResponse.Triggers = append(watcherResponse.Triggers, triggerResp)
	}
	return &watcherResponse, nil

}

func (impl *WatcherServiceImpl) getTriggerDataFromJson(data json2.RawMessage) (Trigger, error) {
	var triggerResp Trigger
	if err := json.Unmarshal(data, &triggerResp); err != nil {
		impl.logger.Errorw("error in unmarshalling trigger data", "error", err)
		return Trigger{}, err
	}
	return triggerResp, nil
}

func getK8sResourcesFromGvks(gvks string) ([]K8sResource, error) {
	var k8sResources []K8sResource
	if err := json.Unmarshal([]byte(gvks), &k8sResources); err != nil {
		return nil, err
	}
	return k8sResources, nil
}

func (impl *WatcherServiceImpl) DeleteWatcherById(watcherId int, userId int32) error {

	tx, err := impl.watcherRepository.StartTx()
	if err != nil {
		impl.logger.Errorw("error in creating watcher", "error", err)
		return err
	}
	defer func() {
		if err != nil {
			rollbackErr := impl.watcherRepository.RollbackTx(tx)
			if rollbackErr != nil {
				impl.logger.Errorw("error in rolling back in watcher delete request", "watcherId", watcherId, "err", rollbackErr)
			}
		}
	}()

	err = impl.triggerRepository.DeleteTriggerByWatcherId(tx, watcherId)
	if err != nil {
		impl.logger.Errorw("error in deleting trigger by watcher id", "watcherId", watcherId, "error", err)
		return err
	}
	err = impl.watcherRepository.DeleteWatcherById(tx, watcherId)
	if err != nil {
		impl.logger.Errorw("error in deleting watcher by its id", watcherId, "error", err)
		return err
	}

	err = impl.resourceQualifierMappingService.DeleteAllQualifierMappingsByResourceTypeAndId(resourceQualifiers.K8sEventWatcher, watcherId, sql.NewDefaultAuditLog(userId), tx)
	if err != nil {
		impl.logger.Errorw("error in envs mappings for the watcher", "watcherId", watcherId, "err", err)
		return err
	}

	err = impl.triggerRepository.CommitTx(tx)
	if err != nil {
		impl.logger.Errorw("error in committing db request in watcher delete request", "watcherId", watcherId, "err", err)
		return err
	}
	return nil
}

func (impl *WatcherServiceImpl) UpdateWatcherById(watcherId int, watcherRequest *WatcherDto, userId int32) error {
	watcher, err := impl.watcherRepository.GetWatcherById(watcherId)
	if err != nil {
		impl.logger.Errorw("error in retrieving watcher by id", watcherId, "error", err)
		return err
	}
	gvks, err := fetchGvksFromK8sResources(watcherRequest.EventConfiguration.K8sResources)
	watcher.Name = watcherRequest.Name
	watcher.Desc = watcherRequest.Description
	watcher.FilterExpression = watcherRequest.EventConfiguration.EventExpression
	watcher.Gvks = gvks
<<<<<<< HEAD
	watcher.AuditLog = sql.NewDefaultAuditLog(userId)
=======

	tx, err := impl.triggerRepository.StartTx()
	if err != nil {
		impl.logger.Errorw("error in creating transaction for creating trigger", watcherId, "error", err)
		return err
	}

>>>>>>> abf7916f
	_, err = impl.watcherRepository.Update(watcher)
	if err != nil {
		impl.logger.Errorw("error in updating watcher", "error", err)
		return err
	}
	err = impl.triggerRepository.DeleteTriggerByWatcherId(tx, watcher.Id)
	if err != nil {
		impl.logger.Errorw("error in deleting trigger by watcher id", watcherId, "error", err)
		return err
	}

	err = impl.createTriggerForWatcher(watcherRequest, watcherId, userId, tx)
	if err != nil {
		impl.logger.Errorw("error in creating trigger by watcher id", watcherId, "error", err)
		return err
	}

	err = impl.resourceQualifierMappingService.DeleteAllQualifierMappingsByResourceTypeAndId(resourceQualifiers.K8sEventWatcher, watcherId, sql.NewDefaultAuditLog(userId), tx)
	if err != nil {
		impl.logger.Errorw("error in envs mappings for the watcher", "watcherId", watcherId, "err", err)
		return err
	}
	envs, err := impl.getEnvsMap(watcherRequest.EventConfiguration.getEnvsFromSelectors())
	if err != nil {
		impl.logger.Errorw("error in getting envs using env names", "envNames", envs, "err", err)
		return err
	}

	envSelectionIdentifiers := getEnvSelectionIdentifiers(envs)
	err = impl.resourceQualifierMappingService.CreateMappings(tx, userId, resourceQualifiers.K8sEventWatcher, []int{watcher.Id}, resourceQualifiers.EnvironmentSelector, envSelectionIdentifiers)
	if err != nil {
		impl.logger.Errorw("error in mapping watchers to the given envs", "watcher", watcher, "envSelectionIdentifiers", envSelectionIdentifiers, "err", err)
		return err
	}

	return nil
}

<<<<<<< HEAD
func (impl *WatcherServiceImpl) FindAllWatchers(offset int, search string, size int, sortOrder string, sortOrderBy string) (WatchersResponse, error) {
	params := repository.WatcherQueryParams{
		Offset:      offset,
		Size:        size,
		Search:      search,
		SortOrderBy: sortOrderBy,
		SortOrder:   sortOrder,
	}
	watchers, err := impl.watcherRepository.FindAllWatchersByQueryName(params)
	if err != nil {
		impl.logger.Errorw("error in retrieving watchers ", "error", err)
		return WatchersResponse{}, err
	}
	var watcherIds []int
	for _, watcher := range watchers {
		watcherIds = append(watcherIds, watcher.Id)
	}
	triggers, err := impl.triggerRepository.GetTriggerByWatcherIds(watcherIds)
	if err != nil {
		impl.logger.Errorw("error in retrieving triggers ", "error", err)
		return WatchersResponse{}, err
	}
	var triggerIds []int
	watcherIdToTrigger := make(map[int]repository.Trigger)
	for _, trigger := range triggers {
		triggerIds = append(triggerIds, trigger.Id)
		watcherIdToTrigger[trigger.WatcherId] = *trigger
	}

	watcherResponses := WatchersResponse{
		Size:   params.Size,
		Offset: params.Offset,
		Total:  len(watchers),
	}
	var pipelineIds []int
	for _, watcher := range watchers {
		var triggerResp TriggerData
		if err := json.Unmarshal(watcherIdToTrigger[watcher.Id].Data, &triggerResp); err != nil {
			impl.logger.Errorw("error in unmarshalling trigger data", "error", err)
			return WatchersResponse{}, err
		}
		pipelineIds = append(pipelineIds, triggerResp.PipelineId)
		watcherResponses.List = append(watcherResponses.List, WatcherItem{
			Name:            watcher.Name,
			Description:     watcher.Desc,
			JobPipelineName: triggerResp.PipelineName,
			JobPipelineId:   triggerResp.PipelineId,
		})
	}
	workflows, err := impl.appWorkflowMappingRepository.FindWFCIMappingByCIPipelineIds(pipelineIds)
	if err != nil {
		impl.logger.Errorw("error in retrieving workflows ", "error", err)
		return WatchersResponse{}, err
	}
	var pipelineIdtoAppworkflow map[int]int
	for _, workflow := range workflows {
		pipelineIdtoAppworkflow[workflow.ComponentId] = workflow.AppWorkflowId
	}
	for _, watcherList := range watcherResponses.List {
		watcherList.WorkflowId = pipelineIdtoAppworkflow[watcherList.JobPipelineId]
	}

	return watcherResponses, nil
}
=======
// func (impl *WatcherServiceImpl) FindAllWatchers(offset int, search string, size int, sortOrder string, sortOrderBy string) (WatchersResponse, error) {
//	search = strings.ToLower(search)
//	params := WatcherQueryParams{
//		Offset:      offset,
//		Size:        size,
//		Search:      search,
//		SortOrderBy: sortOrderBy,
//		SortOrder:   sortOrder,
//	}
//	watchers, err := impl.watcherRepository.FindAllWatchersByQueryName(params)
//	if err != nil {
//		impl.logger.Errorw("error in retrieving watchers ", "error", err)
//		return WatchersResponse{}, err
//	}
//	var watcherIds []int
//	for _, watcher := range watchers {
//		watcherIds = append(watcherIds, watcher.Id)
//	}
//	triggers, err := impl.triggerRepository.GetTriggerByWatcherIds(watcherIds)
//	if err != nil {
//		impl.logger.Errorw("error in retrieving triggers ", "error", err)
//		return WatchersResponse{}, err
//	}
//	var triggerIds []int
//	watcherIdToTrigger := make(map[int]repository.Trigger)
//	for _, trigger := range triggers {
//		triggerIds = append(triggerIds, trigger.Id)
//		watcherIdToTrigger[trigger.WatcherId] = *trigger
//	}
//
//	watcherResponses := WatchersResponse{
//		Size:   params.Size,
//		Offset: params.Offset,
//		Total:  len(watchers),
//	}
//	var pipelineIds []int
//	for _, watcher := range watchers {
//		var triggerResp TriggerData
//		if err := json.Unmarshal(watcherIdToTrigger[watcher.Id].Data, &triggerResp); err != nil {
//			impl.logger.Errorw("error in unmarshalling trigger data", "error", err)
//			return WatchersResponse{}, err
//		}
//		pipelineIds = append(pipelineIds, triggerResp.PipelineId)
//		watcherResponses.List = append(watcherResponses.List, WatcherItem{
//			Name:            watcher.Name,
//			Description:     watcher.Desc,
//			JobPipelineName: triggerResp.PipelineName,
//			JobPipelineId:   triggerResp.PipelineId,
//		})
//	}
//	workflows, err := impl.appWorkflowMappingRepository.FindWFCIMappingByCIPipelineIds(pipelineIds)
//	if err != nil {
//		impl.logger.Errorw("error in retrieving workflows ", "error", err)
//		return WatchersResponse{}, err
//	}
//	var pipelineIdtoAppworkflow map[int]int
//	for _, workflow := range workflows {
//		pipelineIdtoAppworkflow[workflow.ComponentId] = workflow.AppWorkflowId
//	}
//	for _, watcherList := range watcherResponses.List {
//		watcherList.WorkflowId = pipelineIdtoAppworkflow[watcherList.JobPipelineId]
//	}
//
//	return watcherResponses, nil
// }
>>>>>>> abf7916f

func (impl *WatcherServiceImpl) GetTriggerByWatcherIds(watcherIds []int) ([]*Trigger, error) {
	triggers, err := impl.triggerRepository.GetTriggerByWatcherIds(watcherIds)
	if err != nil {
		impl.logger.Errorw("error in getting triggers by watcher ids", "watcherIds", watcherIds, "err", err)
		return nil, err
	}

	triggersResult := make([]*Trigger, 0, len(triggers))
	for _, trigger := range triggers {
		triggerResp := Trigger{}
		triggerResp.Id = trigger.Id
		triggerResp.IdentifierType = trigger.Type
		triggerData := TriggerData{}
		if err := json.Unmarshal(trigger.Data, &triggerData); err != nil {
			impl.logger.Errorw("error in unmarshalling trigger data", "error", err)
			return nil, err
		}
		triggerResp.Data.JobName = triggerData.JobName
		triggerResp.Data.PipelineName = triggerData.PipelineName
		triggerResp.Data.RuntimeParameters = triggerData.RuntimeParameters
		triggerResp.Data.ExecutionEnvironment = triggerData.ExecutionEnvironment
		triggerResp.Data.PipelineId = triggerData.PipelineId
		triggerResp.Data.JobId = triggerData.JobId
		triggerResp.Data.ExecutionEnvironmentId = triggerData.ExecutionEnvironmentId

		triggersResult = append(triggersResult, &triggerResp)
	}

	return triggersResult, nil
}

func (impl *WatcherServiceImpl) getEnvsMap(envs []string) (map[string]*repository2.Environment, error) {
	envObjs, err := impl.environmentRepository.GetWithClusterByNames(envs)
	if err != nil {
		impl.logger.Errorw("error in finding envs with envNames", "envNames", envs, "err", err)
		return nil, err
	}

	envsMap := make(map[string]*repository2.Environment)
	for _, envObj := range envObjs {
		envsMap[envObj.Name] = envObj
	}
	return envsMap, nil
}<|MERGE_RESOLUTION|>--- conflicted
+++ resolved
@@ -20,11 +20,7 @@
 	DeleteWatcherById(watcherId int, userId int32) error
 	UpdateWatcherById(watcherId int, watcherRequest *WatcherDto, userId int32) error
 	// RetrieveInterceptedEvents(offset int, size int, sortOrder string, searchString string, from time.Time, to time.Time, watchers []string, clusters []string, namespaces []string) (EventsResponse, error)
-<<<<<<< HEAD
 	FindAllWatchers(offset int, search string, size int, sortOrder string, sortOrderBy string) (WatchersResponse, error)
-=======
-	// FindAllWatchers(offset int, search string, size int, sortOrder string, sortOrderBy string) (WatchersResponse, error)
->>>>>>> abf7916f
 	GetTriggerByWatcherIds(watcherIds []int) ([]*Trigger, error)
 }
 
@@ -99,11 +95,6 @@
 		impl.logger.Errorw("error in saving triggers", "error", err)
 		return 0, err
 	}
-<<<<<<< HEAD
-	err = impl.triggerRepository.CommitTx(tx)
-	if err != nil {
-		impl.logger.Errorw("error in committing transaction to create trigger", "error", err)
-=======
 
 	envs, err := impl.getEnvsMap(watcherRequest.EventConfiguration.getEnvsFromSelectors())
 	if err != nil {
@@ -114,7 +105,11 @@
 	err = impl.resourceQualifierMappingService.CreateMappings(tx, userId, resourceQualifiers.K8sEventWatcher, []int{watcher.Id}, resourceQualifiers.EnvironmentSelector, envSelectionIdentifiers)
 	if err != nil {
 		impl.logger.Errorw("error in mapping watchers to the given envs", "watcher", watcher, "envSelectionIdentifiers", envSelectionIdentifiers, "err", err)
->>>>>>> abf7916f
+		return 0, err
+	}
+	err = impl.triggerRepository.CommitTx(tx)
+	if err != nil {
+		impl.logger.Errorw("error in committing transaction to create trigger", "error", err)
 		return 0, err
 	}
 	return watcher.Id, nil
@@ -354,17 +349,14 @@
 	watcher.Desc = watcherRequest.Description
 	watcher.FilterExpression = watcherRequest.EventConfiguration.EventExpression
 	watcher.Gvks = gvks
-<<<<<<< HEAD
 	watcher.AuditLog = sql.NewDefaultAuditLog(userId)
-=======
-
 	tx, err := impl.triggerRepository.StartTx()
 	if err != nil {
 		impl.logger.Errorw("error in creating transaction for creating trigger", watcherId, "error", err)
 		return err
 	}
 
->>>>>>> abf7916f
+
 	_, err = impl.watcherRepository.Update(watcher)
 	if err != nil {
 		impl.logger.Errorw("error in updating watcher", "error", err)
@@ -403,7 +395,6 @@
 	return nil
 }
 
-<<<<<<< HEAD
 func (impl *WatcherServiceImpl) FindAllWatchers(offset int, search string, size int, sortOrder string, sortOrderBy string) (WatchersResponse, error) {
 	params := repository.WatcherQueryParams{
 		Offset:      offset,
@@ -468,73 +459,6 @@
 
 	return watcherResponses, nil
 }
-=======
-// func (impl *WatcherServiceImpl) FindAllWatchers(offset int, search string, size int, sortOrder string, sortOrderBy string) (WatchersResponse, error) {
-//	search = strings.ToLower(search)
-//	params := WatcherQueryParams{
-//		Offset:      offset,
-//		Size:        size,
-//		Search:      search,
-//		SortOrderBy: sortOrderBy,
-//		SortOrder:   sortOrder,
-//	}
-//	watchers, err := impl.watcherRepository.FindAllWatchersByQueryName(params)
-//	if err != nil {
-//		impl.logger.Errorw("error in retrieving watchers ", "error", err)
-//		return WatchersResponse{}, err
-//	}
-//	var watcherIds []int
-//	for _, watcher := range watchers {
-//		watcherIds = append(watcherIds, watcher.Id)
-//	}
-//	triggers, err := impl.triggerRepository.GetTriggerByWatcherIds(watcherIds)
-//	if err != nil {
-//		impl.logger.Errorw("error in retrieving triggers ", "error", err)
-//		return WatchersResponse{}, err
-//	}
-//	var triggerIds []int
-//	watcherIdToTrigger := make(map[int]repository.Trigger)
-//	for _, trigger := range triggers {
-//		triggerIds = append(triggerIds, trigger.Id)
-//		watcherIdToTrigger[trigger.WatcherId] = *trigger
-//	}
-//
-//	watcherResponses := WatchersResponse{
-//		Size:   params.Size,
-//		Offset: params.Offset,
-//		Total:  len(watchers),
-//	}
-//	var pipelineIds []int
-//	for _, watcher := range watchers {
-//		var triggerResp TriggerData
-//		if err := json.Unmarshal(watcherIdToTrigger[watcher.Id].Data, &triggerResp); err != nil {
-//			impl.logger.Errorw("error in unmarshalling trigger data", "error", err)
-//			return WatchersResponse{}, err
-//		}
-//		pipelineIds = append(pipelineIds, triggerResp.PipelineId)
-//		watcherResponses.List = append(watcherResponses.List, WatcherItem{
-//			Name:            watcher.Name,
-//			Description:     watcher.Desc,
-//			JobPipelineName: triggerResp.PipelineName,
-//			JobPipelineId:   triggerResp.PipelineId,
-//		})
-//	}
-//	workflows, err := impl.appWorkflowMappingRepository.FindWFCIMappingByCIPipelineIds(pipelineIds)
-//	if err != nil {
-//		impl.logger.Errorw("error in retrieving workflows ", "error", err)
-//		return WatchersResponse{}, err
-//	}
-//	var pipelineIdtoAppworkflow map[int]int
-//	for _, workflow := range workflows {
-//		pipelineIdtoAppworkflow[workflow.ComponentId] = workflow.AppWorkflowId
-//	}
-//	for _, watcherList := range watcherResponses.List {
-//		watcherList.WorkflowId = pipelineIdtoAppworkflow[watcherList.JobPipelineId]
-//	}
-//
-//	return watcherResponses, nil
-// }
->>>>>>> abf7916f
 
 func (impl *WatcherServiceImpl) GetTriggerByWatcherIds(watcherIds []int) ([]*Trigger, error) {
 	triggers, err := impl.triggerRepository.GetTriggerByWatcherIds(watcherIds)
