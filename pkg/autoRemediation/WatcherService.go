--- conflicted
+++ resolved
@@ -185,11 +185,7 @@
 	return nil
 }
 
-<<<<<<< HEAD
-func (impl *WatcherServiceImpl) getJobEnvPipelineDetailsForWatcher(triggers []Trigger) (map[string]int, map[string]int, map[string]int, map[int]int, error) {
-=======
 func (impl *WatcherServiceImpl) getJobEnvPipelineDetailsForWatcher(triggers []*Trigger) (*jobDetails, error) {
->>>>>>> f6eabf37
 	var jobNames, envNames, pipelineNames []string
 	for _, trig := range triggers {
 		jobNames = append(jobNames, trig.Data.JobName)
@@ -360,12 +356,7 @@
 		return err
 	}
 
-<<<<<<< HEAD
 	err = impl.watcherRepository.Update(tx, watcher, userId)
-=======
-
-	_, err = impl.watcherRepository.Update(watcher)
->>>>>>> f6eabf37
 	if err != nil {
 		impl.logger.Errorw("error in updating watcher", "error", err)
 		return err
