--- conflicted
+++ resolved
@@ -19,12 +19,9 @@
 	"go.uber.org/zap"
 	"golang.org/x/exp/maps"
 	"gopkg.in/square/go-jose.v2/json"
-<<<<<<< HEAD
 	"k8s.io/apimachinery/pkg/runtime/schema"
-=======
 	"sort"
 	"time"
->>>>>>> a5c5f4a9
 )
 
 type WatcherService interface {
@@ -520,16 +517,6 @@
 	for _, trigger := range triggers {
 		triggerIdWatcherId[trigger.Id] = trigger.WatcherId
 	}
-<<<<<<< HEAD
-	var pipelineIds []int
-	for _, watcher := range watchers {
-		var triggerResp TriggerData
-		if trigger, ok := watcherIdToTrigger[watcher.Id]; ok {
-			if err = json.Unmarshal([]byte(trigger.Data), &triggerResp); err != nil {
-				impl.logger.Errorw("error in unmarshalling trigger data", "error", err)
-				return WatchersResponse{}, err
-			}
-=======
 	var jobPipelineIds []int
 	//watcherData := make(map[int]repository.Watcher)
 	triggerDto := make(map[int]Trigger)
@@ -538,7 +525,6 @@
 		if err != nil {
 			impl.logger.Errorw("error in unmarshalling trigger data", "error", err)
 			return WatchersResponse{}, err
->>>>>>> a5c5f4a9
 		}
 		jobPipelineIds = append(jobPipelineIds, triggerResp.PipelineId)
 		triggerDto[triggerResp.PipelineId] = Trigger{
