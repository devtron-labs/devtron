--- conflicted
+++ resolved
@@ -62,7 +62,6 @@
 }
 
 type PluginVariableDto struct {
-<<<<<<< HEAD
 	Id                        int                                     `json:"id,omitempty"`
 	Name                      string                                  `json:"name"`
 	Format                    repository.PluginStepVariableFormatType `json:"format"`
@@ -117,19 +116,6 @@
 	PortOnLocal         int                          `json:"portOnLocal"`
 	PortOnContainer     int                          `json:"portOnContainer"`
 	ScriptId            int                          `json:"scriptId"`
-=======
-	Id                    int                                     `json:"id,omitempty"`
-	Name                  string                                  `json:"name"`
-	Format                repository.PluginStepVariableFormatType `json:"format"`
-	Description           string                                  `json:"description"`
-	IsExposed             bool                                    `json:"isExposed"`
-	AllowEmptyValue       bool                                    `json:"allowEmptyValue"`
-	DefaultValue          string                                  `json:"defaultValue"`
-	Value                 string                                  `json:"value,omitempty"`
-	ValueType             repository.PluginStepVariableValueType  `json:"variableType,omitempty"`
-	PreviousStepIndex     int                                     `json:"previousStepIndex,omitempty"`
-	VariableStepIndex     int                                     `json:"variableStepIndex"`
-	ReferenceVariableName string                                  `json:"referenceVariableName,omitempty"`
 }
 
 type RegistryCredentials struct {
@@ -140,5 +126,4 @@
 	AWSAccessKeyId     string `json:"awsAccessKeyId,omitempty"`
 	AWSSecretAccessKey string `json:"awsSecretAccessKey,omitempty"`
 	AWSRegion          string `json:"awsRegion,omitempty"`
->>>>>>> ebae885b
 }