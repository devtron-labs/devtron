package repository

import (
	"github.com/devtron-labs/devtron/pkg/sql"
	"github.com/go-pg/pg"
	"go.uber.org/zap"
)

type PluginType string
type ScriptType string
type ScriptImagePullSecretType string
type ScriptMappingType string
type PluginStepType string
type PluginStepVariableType string
type PluginStepVariableValueType string
type PluginStepConditionType string
type PluginStepVariableFormatType string

const (
	PLUGIN_TYPE_SHARED                  PluginType                   = "SHARED"
	PLUGIN_TYPE_PRESET                  PluginType                   = "PRESET"
	SCRIPT_TYPE_SHELL                   ScriptType                   = "SHELL"
	SCRIPT_TYPE_DOCKERFILE              ScriptType                   = "DOCKERFILE"
	SCRIPT_TYPE_CONTAINER_IMAGE         ScriptType                   = "CONTAINER_IMAGE"
	IMAGE_PULL_TYPE_CONTAINER_REGISTRY  ScriptImagePullSecretType    = "CONTAINER_REGISTRY"
	IMAGE_PULL_TYPE_SECRET_PATH         ScriptImagePullSecretType    = "SECRET_PATH"
	SCRIPT_MAPPING_TYPE_FILE_PATH       ScriptMappingType            = "FILE_PATH"
	SCRIPT_MAPPING_TYPE_DOCKER_ARG      ScriptMappingType            = "DOCKER_ARG"
	SCRIPT_MAPPING_TYPE_PORT            ScriptMappingType            = "PORT"
	PLUGIN_STEP_TYPE_INLINE             PluginStepType               = "INLINE"
	PLUGIN_STEP_TYPE_REF_PLUGIN         PluginStepType               = "REF_PLUGIN"
	PLUGIN_VARIABLE_TYPE_INPUT          PluginStepVariableType       = "INPUT"
	PLUGIN_VARIABLE_TYPE_OUTPUT         PluginStepVariableType       = "OUTPUT"
	PLUGIN_VARIABLE_VALUE_TYPE_NEW      PluginStepVariableValueType  = "NEW"
	PLUGIN_VARIABLE_VALUE_TYPE_PREVIOUS PluginStepVariableValueType  = "FROM_PREVIOUS_STEP"
	PLUGIN_VARIABLE_VALUE_TYPE_GLOBAL   PluginStepVariableValueType  = "GLOBAL"
	PLUGIN_CONDITION_TYPE_SKIP          PluginStepConditionType      = "SKIP"
	PLUGIN_CONDITION_TYPE_TRIGGER       PluginStepConditionType      = "TRIGGER"
	PLUGIN_CONDITION_TYPE_SUCCESS       PluginStepConditionType      = "SUCCESS"
	PLUGIN_CONDITION_TYPE_FAIL          PluginStepConditionType      = "FAIL"
	PLUGIN_VARIABLE_FORMAT_TYPE_STRING  PluginStepVariableFormatType = "STRING"
	PLUGIN_VARIABLE_FORMAT_TYPE_NUMBER  PluginStepVariableFormatType = "NUMBER"
	PLUGIN_VARIABLE_FORMAT_TYPE_BOOL    PluginStepVariableFormatType = "BOOL"
	PLUGIN_VARIABLE_FORMAT_TYPE_DATE    PluginStepVariableFormatType = "DATE"
)

const (
	CI            = 0
	CD            = 1
	CI_CD         = 2
	CD_STAGE_TYPE = "cd"
)

type PluginMetadata struct {
	tableName   struct{}   `sql:"plugin_metadata" pg:",discard_unknown_columns"`
	Id          int        `sql:"id,pk"`
	Name        string     `sql:"name"`
	Description string     `sql:"description"`
	Type        PluginType `sql:"type"`
	Icon        string     `sql:"icon"`
	Deleted     bool       `sql:"deleted, notnull"`
	sql.AuditLog
}

type PluginTag struct {
	tableName struct{} `sql:"plugin_tag" pg:",discard_unknown_columns"`
	Id        int      `sql:"id,pk"`
	Name      string   `sql:"name"`
	Deleted   bool     `sql:"deleted, notnull"`
	sql.AuditLog
}

type PluginTagRelation struct {
	tableName struct{} `sql:"plugin_tag_relation" pg:",discard_unknown_columns"`
	Id        int      `sql:"id,pk"`
	TagId     int      `sql:"tag_id"`
	PluginId  int      `sql:"plugin_id"`
	sql.AuditLog
}

// Below two tables are used at pipeline-steps level too

type PluginPipelineScript struct {
	tableName                struct{}                  `sql:"plugin_pipeline_script" pg:",discard_unknown_columns"`
	Id                       int                       `sql:"id,pk" json:"id"`
	Script                   string                    `sql:"script" json:"script"`
	StoreScriptAt            string                    `sql:"store_script_at" json:"storeScriptAt"`
	Type                     ScriptType                `sql:"type" json:"type"`
	DockerfileExists         bool                      `sql:"dockerfile_exists, notnull" json:"dockerfileExists"`
	MountPath                string                    `sql:"mount_path" json:"mountPath"`
	MountCodeToContainer     bool                      `sql:"mount_code_to_container,notnull" json:"mountCodeToContainer"`
	MountCodeToContainerPath string                    `sql:"mount_code_to_container_path" json:"mountCodeToContainerPath"`
	MountDirectoryFromHost   bool                      `sql:"mount_directory_from_host,notnull" json:"mountDirectoryFromHost"`
	ContainerImagePath       string                    `sql:"container_image_path" json:"containerImagePath"`
	ImagePullSecretType      ScriptImagePullSecretType `sql:"image_pull_secret_type" json:"imagePullSecretType"`
	ImagePullSecret          string                    `sql:"image_pull_secret" json:"imagePullSecret"`
	Deleted                  bool                      `sql:"deleted, notnull" json:"deleted"`
	sql.AuditLog
}

type ScriptPathArgPortMapping struct {
	tableName           struct{}          `sql:"script_path_arg_port_mapping" pg:",discard_unknown_columns"`
	Id                  int               `sql:"id,pk"`
	TypeOfMapping       ScriptMappingType `sql:"type_of_mapping"`
	FilePathOnDisk      string            `sql:"file_path_on_disk"`
	FilePathOnContainer string            `sql:"file_path_on_container"`
	Command             string            `sql:"command"`
	Args                []string          `sql:"args" pg:",array"`
	PortOnLocal         int               `sql:"port_on_local"`
	PortOnContainer     int               `sql:"port_on_container"`
	ScriptId            int               `sql:"script_id"`
	sql.AuditLog
}

type PluginStep struct {
	tableName           struct{}       `sql:"plugin_step" pg:",discard_unknown_columns"`
	Id                  int            `sql:"id,pk"`
	PluginId            int            `sql:"plugin_id"` //id of plugin - parent of this step
	Name                string         `sql:"name"`
	Description         string         `sql:"description"`
	Index               int            `sql:"index"`
	StepType            PluginStepType `sql:"step_type"`
	ScriptId            int            `sql:"script_id"`
	RefPluginId         int            `sql:"ref_plugin_id"` //id of plugin used as reference
	OutputDirectoryPath []string       `sql:"output_directory_path" pg:",array"`
	DependentOnStep     string         `sql:"dependent_on_step"`
	Deleted             bool           `sql:"deleted,notnull"`
	sql.AuditLog
}

type PluginStepVariable struct {
	tableName                 struct{}                     `sql:"plugin_step_variable" pg:",discard_unknown_columns"`
	Id                        int                          `sql:"id,pk"`
	PluginStepId              int                          `sql:"plugin_step_id"`
	Name                      string                       `sql:"name"`
	Format                    PluginStepVariableFormatType `sql:"format"`
	Description               string                       `sql:"description"`
	IsExposed                 bool                         `sql:"is_exposed,notnull"`
	AllowEmptyValue           bool                         `sql:"allow_empty_value,notnull"`
	DefaultValue              string                       `sql:"default_value"`
	Value                     string                       `sql:"value"`
	VariableType              PluginStepVariableType       `sql:"variable_type"`
	ValueType                 PluginStepVariableValueType  `sql:"value_type"`
	PreviousStepIndex         int                          `sql:"previous_step_index"`
	VariableStepIndex         int                          `sql:"variable_step_index"`
	VariableStepIndexInPlugin int                          `sql:"variable_step_index_in_plugin"` // will contain stepIndex of variable in case of refPlugin
	ReferenceVariableName     string                       `sql:"reference_variable_name"`
	Deleted                   bool                         `sql:"deleted,notnull"`
	sql.AuditLog
	PluginMetadataId int `sql:"-"`
}

type PluginStepCondition struct {
	tableName           struct{}                `sql:"plugin_step_condition" pg:",discard_unknown_columns"`
	Id                  int                     `sql:"id,pk" json:"id"`
	PluginStepId        int                     `sql:"plugin_step_id" json:"pluginStepId"`
	ConditionVariableId int                     `sql:"condition_variable_id" json:"conditionVariableId"` //id of variable on which condition is written
	ConditionType       PluginStepConditionType `sql:"condition_type" json:"conditionType"`
	ConditionalOperator string                  `sql:"conditional_operator" json:"conditionalOperator"`
	ConditionalValue    string                  `sql:"conditional_value" json:"conditionalValue"`
	Deleted             bool                    `sql:"deleted,notnull" json:"deleted"`
	sql.AuditLog
}

type PluginStageMapping struct {
	tableName struct{} `sql:"plugin_stage_mapping" pg:",discard_unknown_columns"`
	Id        int      `sql:"id,pk"`
	PluginId  int      `sql:"plugin_id"`
	StageType int      `sql:"stage_type"`
	sql.AuditLog
}

type GlobalPluginRepository interface {
	GetMetaDataForAllPlugins(stageType int) ([]*PluginMetadata, error)
	GetMetaDataByPluginId(pluginId int) (*PluginMetadata, error)
	GetAllPluginTags() ([]*PluginTag, error)
	GetAllPluginTagRelations() ([]*PluginTagRelation, error)
	GetTagsByPluginId(pluginId int) ([]string, error)
	GetScriptDetailById(id int) (*PluginPipelineScript, error)
	GetScriptMappingDetailByScriptId(scriptId int) ([]*ScriptPathArgPortMapping, error)
	GetVariablesByStepId(stepId int) ([]*PluginStepVariable, error)
	GetStepsByPluginIds(pluginIds []int) ([]*PluginStep, error)
	GetExposedVariablesByPluginIdAndVariableType(pluginId int, variableType PluginStepVariableType) ([]*PluginStepVariable, error)
	GetExposedVariablesByPluginId(pluginId int) ([]*PluginStepVariable, error)
	GetExposedVariablesForAllPlugins() ([]*PluginStepVariable, error)
	GetConditionsByStepId(stepId int) ([]*PluginStepCondition, error)
<<<<<<< HEAD
	GetAllPluginMetaData() ([]*PluginMetadata, error)
	GetPluginStepsByPluginId(pluginId int) ([]*PluginStep, error)
	GetConditionsByPluginId(pluginId int) ([]*PluginStepCondition, error)
	GetPluginStageMappingByPluginId(pluginId int) (*PluginStageMapping, error)
	GetConnection() (dbConnection *pg.DB)

	SavePluginMetadata(pluginMetadata *PluginMetadata, tx *pg.Tx) (*PluginMetadata, error)
	SavePluginStageMapping(pluginStageMapping *PluginStageMapping, tx *pg.Tx) (*PluginStageMapping, error)
	SavePluginSteps(pluginStep *PluginStep, tx *pg.Tx) (*PluginStep, error)
	SavePluginPipelineScript(pluginPipelineScript *PluginPipelineScript, tx *pg.Tx) (*PluginPipelineScript, error)
	SavePluginStepVariables(pluginStepVariables *PluginStepVariable, tx *pg.Tx) (*PluginStepVariable, error)
	SavePluginStepConditions(pluginStepConditions *PluginStepCondition, tx *pg.Tx) (*PluginStepCondition, error)
	SavePluginTag(pluginTag *PluginTag, tx *pg.Tx) (*PluginTag, error)
	SavePluginTagRelation(pluginTagRelation *PluginTagRelation, tx *pg.Tx) (*PluginTagRelation, error)

	UpdatePluginMetadata(pluginMetadata *PluginMetadata, tx *pg.Tx) error
	UpdatePluginStageMapping(pluginStageMapping *PluginStageMapping, tx *pg.Tx) error
	UpdatePluginSteps(pluginStep *PluginStep, tx *pg.Tx) error
	UpdatePluginPipelineScript(pluginPipelineScript *PluginPipelineScript, tx *pg.Tx) error
	UpdatePluginStepVariables(pluginStepVariables *PluginStepVariable, tx *pg.Tx) error
	UpdatePluginStepConditions(pluginStepConditions *PluginStepCondition, tx *pg.Tx) error
	UpdatePluginTag(pluginTag *PluginTag, tx *pg.Tx) error
	UpdatePluginTagRelation(pluginTagRelation *PluginTagRelation, tx *pg.Tx) error
	UpdateInBulkPluginSteps(pluginSteps []*PluginStep, tx *pg.Tx) error
	UpdateInBulkPluginStepVariables(pluginStepVariables []*PluginStepVariable, tx *pg.Tx) error
	UpdateInBulkPluginStepConditions(pluginStepConditions []*PluginStepCondition, tx *pg.Tx) error
=======
	GetPluginByName(pluginName string) ([]*PluginMetadata, error)
>>>>>>> 2ecc785f
}

func NewGlobalPluginRepository(logger *zap.SugaredLogger, dbConnection *pg.DB) *GlobalPluginRepositoryImpl {
	return &GlobalPluginRepositoryImpl{
		logger:       logger,
		dbConnection: dbConnection,
	}
}

type GlobalPluginRepositoryImpl struct {
	logger       *zap.SugaredLogger
	dbConnection *pg.DB
}

func (impl *GlobalPluginRepositoryImpl) GetConnection() (dbConnection *pg.DB) {
	return impl.dbConnection
}

func (impl *GlobalPluginRepositoryImpl) GetMetaDataForAllPlugins(stageType int) ([]*PluginMetadata, error) {
	var plugins []*PluginMetadata
	err := impl.dbConnection.Model(&plugins).
		Join("INNER JOIN plugin_stage_mapping psm on psm.plugin_id=plugin_metadata.id").
		Where("plugin_metadata.deleted = ?", false).
		Where("psm.stage_type= 2 or psm.stage_type= ?", stageType).
		Select()
	if err != nil {
		impl.logger.Errorw("err in getting all plugins", "err", err)
		return nil, err
	}
	return plugins, nil
}

func (impl *GlobalPluginRepositoryImpl) GetAllPluginTags() ([]*PluginTag, error) {
	var tags []*PluginTag
	err := impl.dbConnection.Model(&tags).
		Where("deleted = ?", false).Select()
	if err != nil {
		impl.logger.Errorw("err in getting all tags", "err", err)
		return nil, err
	}
	return tags, nil
}

func (impl *GlobalPluginRepositoryImpl) GetAllPluginTagRelations() ([]*PluginTagRelation, error) {
	var rel []*PluginTagRelation
	err := impl.dbConnection.Model(&rel).
		Join("INNER JOIN plugin_metadata pm ON pm.id = plugin_tag_relation.plugin_id").
		Where("pm.deleted = ?", false).Select()
	if err != nil {
		impl.logger.Errorw("err in getting all tags", "err", err)
		return nil, err
	}
	return rel, nil
}

func (impl *GlobalPluginRepositoryImpl) GetTagsByPluginId(pluginId int) ([]string, error) {
	var tags []string
	query := "SELECT pt.name from plugin_tag pt INNER JOIN plugin_tag_relation ptr on pt.id = ptr.tag_id where ptr.plugin_id = ? and pt.deleted = false"
	_, err := impl.dbConnection.Query(&tags, query, pluginId)
	if err != nil {
		impl.logger.Errorw("err in getting tags by pluginId", "err", err, "pluginId", pluginId)
		return nil, err
	}
	return tags, nil
}

func (impl *GlobalPluginRepositoryImpl) GetMetaDataByPluginId(pluginId int) (*PluginMetadata, error) {
	var plugin PluginMetadata
	err := impl.dbConnection.Model(&plugin).Where("id = ?", pluginId).
		Where("deleted = ?", false).Select()
	if err != nil {
		impl.logger.Errorw("err in getting plugin by id", "err", err, "pluginId", pluginId)
		return nil, err
	}
	return &plugin, nil
}

func (impl *GlobalPluginRepositoryImpl) GetStepsByPluginIds(pluginIds []int) ([]*PluginStep, error) {
	var pluginSteps []*PluginStep
	err := impl.dbConnection.Model(&pluginSteps).
		Where("deleted = ?", false).
		Where("plugin_id in (?)", pg.In(pluginIds)).Select()
	if err != nil {
		impl.logger.Errorw("err in getting plugin steps by pluginIds", "err", err, "pluginIds", pluginIds)
		return nil, err
	}
	return pluginSteps, nil
}

func (impl *GlobalPluginRepositoryImpl) GetScriptDetailById(id int) (*PluginPipelineScript, error) {
	var scriptDetail PluginPipelineScript
	err := impl.dbConnection.Model(&scriptDetail).
		Where("id = ?", id).
		Where("deleted = ?", false).Select()
	if err != nil {
		impl.logger.Errorw("err in getting script detail by id", "err", err, "id", id)
		return nil, err
	}
	return &scriptDetail, nil
}

func (impl *GlobalPluginRepositoryImpl) GetScriptMappingDetailByScriptId(scriptId int) ([]*ScriptPathArgPortMapping, error) {
	var scriptMappingDetail []*ScriptPathArgPortMapping
	err := impl.dbConnection.Model(&scriptMappingDetail).
		Where("script_id = ?", scriptId).
		Where("deleted = ?", false).Select()
	if err != nil {
		impl.logger.Errorw("err in getting script mapping detail by id", "err", err, "scriptId", scriptId)
		return nil, err
	}
	return scriptMappingDetail, nil
}

func (impl *GlobalPluginRepositoryImpl) GetVariablesByStepId(stepId int) ([]*PluginStepVariable, error) {
	var variables []*PluginStepVariable
	err := impl.dbConnection.Model(&variables).
		Where("plugin_step_id = ?", stepId).
		Where("deleted = ?", false).Select()
	if err != nil {
		impl.logger.Errorw("err in getting variables by stepId", "err", err, "stepId", stepId)
		return nil, err
	}
	return variables, nil
}

func (impl *GlobalPluginRepositoryImpl) GetExposedVariablesByPluginIdAndVariableType(pluginId int, variableType PluginStepVariableType) ([]*PluginStepVariable, error) {
	var pluginVariables []*PluginStepVariable
	err := impl.dbConnection.Model(&pluginVariables).
		Column("plugin_step_variable.*").
		Join("INNER JOIN plugin_step ps on ps.id = plugin_step_variable.plugin_step_id").
		Join("INNER JOIN plugin_metadata pm on pm.id = ps.plugin_id").
		Where("plugin_step_variable.deleted = ?", false).
		Where("plugin_step_variable.is_exposed = ?", true).
		Where("plugin_step_variable.variable_type = ?", variableType).
		Where("ps.deleted = ?", false).
		Where("pm.deleted = ?", false).
		Where("pm.id = ?", pluginId).Select()
	if err != nil {
		impl.logger.Errorw("err in getting exposed variables by pluginId and variableType", "err", err, "pluginId", pluginId, "variableType", variableType)
		return nil, err
	}
	return pluginVariables, nil
}

func (impl *GlobalPluginRepositoryImpl) GetExposedVariablesByPluginId(pluginId int) ([]*PluginStepVariable, error) {
	var pluginVariables []*PluginStepVariable
	err := impl.dbConnection.Model(&pluginVariables).
		Column("plugin_step_variable.*").
		Join("INNER JOIN plugin_step ps on ps.id = plugin_step_variable.plugin_step_id").
		Join("INNER JOIN plugin_metadata pm on pm.id = ps.plugin_id").
		Where("plugin_step_variable.deleted = ?", false).
		Where("plugin_step_variable.is_exposed = ?", true).
		Where("ps.deleted = ?", false).
		Where("pm.deleted = ?", false).
		Where("pm.id = ?", pluginId).Select()
	if err != nil {
		impl.logger.Errorw("err in getting exposed variables by pluginId", "err", err, "pluginId", pluginId)
		return nil, err
	}
	return pluginVariables, nil
}

func (impl *GlobalPluginRepositoryImpl) GetExposedVariablesForAllPlugins() ([]*PluginStepVariable, error) {
	var pluginVariables []*PluginStepVariable
	query := `SELECT psv.*, pm.id as plugin_metadata_id from plugin_step_variable psv 
    				INNER JOIN plugin_step ps on ps.id = psv.plugin_step_id
    				INNER JOIN plugin_metadata pm on pm.id = ps.plugin_id 
    				WHERE psv.deleted = ? and psv.is_exposed = ? and
    				ps.deleted = ? and pm.deleted = ?;`
	_, err := impl.dbConnection.Query(&pluginVariables, query, false, true, false, false)
	if err != nil {
		impl.logger.Errorw("err in getting exposed variables for all plugins", "err", err)
		return nil, err
	}
	return pluginVariables, nil
}

func (impl *GlobalPluginRepositoryImpl) GetConditionsByStepId(stepId int) ([]*PluginStepCondition, error) {
	var conditions []*PluginStepCondition
	err := impl.dbConnection.Model(&conditions).
		Where("plugin_step_id = ?", stepId).
		Where("deleted = ?", false).Select()
	if err != nil {
		impl.logger.Errorw("err in getting conditions by stepId", "err", err, "stepId", stepId)
		return nil, err
	}
	return conditions, nil
}

<<<<<<< HEAD
func (impl *GlobalPluginRepositoryImpl) GetAllPluginMetaData() ([]*PluginMetadata, error) {
	var plugins []*PluginMetadata
	err := impl.dbConnection.Model(&plugins).Where("deleted = ?", false).Select()
	if err != nil {
		impl.logger.Errorw("err in getting all plugin metadata", "err", err)
		return nil, err
	}
	return plugins, nil
}

func (impl *GlobalPluginRepositoryImpl) GetPluginStepsByPluginId(pluginId int) ([]*PluginStep, error) {
	var pluginSteps []*PluginStep
	err := impl.dbConnection.Model(&pluginSteps).
		Where("deleted = ?", false).
		Where("plugin_id = ?", pluginId).Select()
	if err != nil {
		impl.logger.Errorw("err in getting plugin steps by pluginId", "err", err, "pluginId", pluginId)
		return nil, err
	}
	return pluginSteps, nil
}

func (impl *GlobalPluginRepositoryImpl) GetConditionsByPluginId(pluginId int) ([]*PluginStepCondition, error) {
	var pluginStepConditions []*PluginStepCondition
	err := impl.dbConnection.Model(&pluginStepConditions).
		Column("plugin_step_condition.*").
		Join("INNER JOIN plugin_step_variable psv on psv.id = plugin_step_condition.condition_variable_id").
		Join("INNER JOIN plugin_step ps on ps.id = psv.plugin_step_id").
		Join("INNER JOIN plugin_metadata pm on pm.id = ps.plugin_id").
		Where("plugin_step_condition.deleted = ?", false).
		Where("psv.deleted = ?", false).
		Where("ps.deleted = ?", false).
		Where("pm.deleted = ?", false).
		Where("pm.id = ?", pluginId).Select()
	if err != nil {
		impl.logger.Errorw("err in getting plugin step conditions", "err", err, "pluginId", pluginId)
		return nil, err
	}
	return pluginStepConditions, nil
}

func (impl *GlobalPluginRepositoryImpl) GetPluginStageMappingByPluginId(pluginId int) (*PluginStageMapping, error) {
	var pluginStageMapping PluginStageMapping
	err := impl.dbConnection.Model(&pluginStageMapping).
		Where("plugin_id = ?", pluginId).Select()
	if err != nil {
		impl.logger.Errorw("err in getting pluginStageMapping", "err", err, "pluginId", pluginId)
		return nil, err
	}
	return &pluginStageMapping, nil
}

func (impl *GlobalPluginRepositoryImpl) SavePluginMetadata(pluginMetadata *PluginMetadata, tx *pg.Tx) (*PluginMetadata, error) {
	err := tx.Insert(pluginMetadata)
	if err != nil {
		impl.logger.Errorw("error in saving pluginMetadata", "err", err)
		return pluginMetadata, err
	}
	return pluginMetadata, nil
}

func (impl *GlobalPluginRepositoryImpl) SavePluginStageMapping(pluginStageMapping *PluginStageMapping, tx *pg.Tx) (*PluginStageMapping, error) {
	err := tx.Insert(pluginStageMapping)
	if err != nil {
		impl.logger.Errorw("error in saving pluginStageMapping", "err", err)
		return pluginStageMapping, err
	}
	return pluginStageMapping, nil
}
func (impl *GlobalPluginRepositoryImpl) SavePluginSteps(pluginStep *PluginStep, tx *pg.Tx) (*PluginStep, error) {
	err := tx.Insert(pluginStep)
	if err != nil {
		impl.logger.Errorw("error in saving pluginStep", "err", err)
		return pluginStep, err
	}
	return pluginStep, nil
}

func (impl *GlobalPluginRepositoryImpl) SavePluginPipelineScript(pluginPipelineScript *PluginPipelineScript, tx *pg.Tx) (*PluginPipelineScript, error) {
	err := tx.Insert(pluginPipelineScript)
	if err != nil {
		impl.logger.Errorw("error in saving pluginPipelineScript", "err", err)
		return pluginPipelineScript, err
	}
	return pluginPipelineScript, nil
}

func (impl *GlobalPluginRepositoryImpl) SavePluginStepVariables(pluginStepVariables *PluginStepVariable, tx *pg.Tx) (*PluginStepVariable, error) {
	err := tx.Insert(pluginStepVariables)
	if err != nil {
		impl.logger.Errorw("error in saving pluginStepVariables", "err", err)
		return pluginStepVariables, err
	}
	return pluginStepVariables, nil
}

func (impl *GlobalPluginRepositoryImpl) SavePluginStepConditions(pluginStepConditions *PluginStepCondition, tx *pg.Tx) (*PluginStepCondition, error) {
	err := tx.Insert(pluginStepConditions)
	if err != nil {
		impl.logger.Errorw("error in saving pluginStepConditions", "err", err)
		return pluginStepConditions, err
	}
	return pluginStepConditions, nil
}

func (impl *GlobalPluginRepositoryImpl) SavePluginTag(pluginTags *PluginTag, tx *pg.Tx) (*PluginTag, error) {
	err := tx.Insert(pluginTags)
	if err != nil {
		impl.logger.Errorw("error in saving pluginTags", "err", err)
		return pluginTags, err
	}
	return pluginTags, nil
}

func (impl *GlobalPluginRepositoryImpl) SavePluginTagRelation(pluginTagRelation *PluginTagRelation, tx *pg.Tx) (*PluginTagRelation, error) {
	err := tx.Insert(pluginTagRelation)
	if err != nil {
		impl.logger.Errorw("error in saving pluginTagRelation", "err", err)
		return pluginTagRelation, err
	}
	return pluginTagRelation, nil
}

func (impl *GlobalPluginRepositoryImpl) UpdatePluginMetadata(pluginMetadata *PluginMetadata, tx *pg.Tx) error {
	return tx.Update(pluginMetadata)
}

func (impl *GlobalPluginRepositoryImpl) UpdatePluginStageMapping(pluginStageMapping *PluginStageMapping, tx *pg.Tx) error {
	return tx.Update(pluginStageMapping)
}

func (impl *GlobalPluginRepositoryImpl) UpdatePluginSteps(pluginStep *PluginStep, tx *pg.Tx) error {
	return tx.Update(pluginStep)
}

func (impl *GlobalPluginRepositoryImpl) UpdatePluginPipelineScript(pluginPipelineScript *PluginPipelineScript, tx *pg.Tx) error {
	return tx.Update(pluginPipelineScript)
}

func (impl *GlobalPluginRepositoryImpl) UpdatePluginStepVariables(pluginStepVariables *PluginStepVariable, tx *pg.Tx) error {
	return tx.Update(pluginStepVariables)
}

func (impl *GlobalPluginRepositoryImpl) UpdatePluginStepConditions(pluginStepConditions *PluginStepCondition, tx *pg.Tx) error {
	return tx.Update(pluginStepConditions)
}

func (impl *GlobalPluginRepositoryImpl) UpdatePluginTag(pluginTag *PluginTag, tx *pg.Tx) error {
	return tx.Update(pluginTag)
}

func (impl *GlobalPluginRepositoryImpl) UpdatePluginTagRelation(pluginTagRelation *PluginTagRelation, tx *pg.Tx) error {
	return tx.Update(pluginTagRelation)
}

func (impl *GlobalPluginRepositoryImpl) UpdateInBulkPluginSteps(pluginSteps []*PluginStep, tx *pg.Tx) error {
	_, err := tx.Model(&pluginSteps).Update()
	return err
}
func (impl *GlobalPluginRepositoryImpl) UpdateInBulkPluginStepVariables(pluginStepVariables []*PluginStepVariable, tx *pg.Tx) error {
	_, err := tx.Model(&pluginStepVariables).Update()
	return err
}
func (impl *GlobalPluginRepositoryImpl) UpdateInBulkPluginStepConditions(pluginStepConditions []*PluginStepCondition, tx *pg.Tx) error {
	_, err := tx.Model(&pluginStepConditions).Update()
	return err
=======
func (impl *GlobalPluginRepositoryImpl) GetPluginByName(pluginName string) ([]*PluginMetadata, error) {
	var plugin []*PluginMetadata
	err := impl.dbConnection.Model(&plugin).
		Where("name = ?", pluginName).
		Where("deleted = ?", false).
		Select()
	if err != nil {
		impl.logger.Errorw("err in getting pluginMetadata by pluginName", "err", err, "pluginName", pluginName)
		return nil, err
	}
	return plugin, nil

>>>>>>> 2ecc785f
}<|MERGE_RESOLUTION|>--- conflicted
+++ resolved
@@ -184,7 +184,7 @@
 	GetExposedVariablesByPluginId(pluginId int) ([]*PluginStepVariable, error)
 	GetExposedVariablesForAllPlugins() ([]*PluginStepVariable, error)
 	GetConditionsByStepId(stepId int) ([]*PluginStepCondition, error)
-<<<<<<< HEAD
+	GetPluginByName(pluginName string) ([]*PluginMetadata, error)
 	GetAllPluginMetaData() ([]*PluginMetadata, error)
 	GetPluginStepsByPluginId(pluginId int) ([]*PluginStep, error)
 	GetConditionsByPluginId(pluginId int) ([]*PluginStepCondition, error)
@@ -211,9 +211,6 @@
 	UpdateInBulkPluginSteps(pluginSteps []*PluginStep, tx *pg.Tx) error
 	UpdateInBulkPluginStepVariables(pluginStepVariables []*PluginStepVariable, tx *pg.Tx) error
 	UpdateInBulkPluginStepConditions(pluginStepConditions []*PluginStepCondition, tx *pg.Tx) error
-=======
-	GetPluginByName(pluginName string) ([]*PluginMetadata, error)
->>>>>>> 2ecc785f
 }
 
 func NewGlobalPluginRepository(logger *zap.SugaredLogger, dbConnection *pg.DB) *GlobalPluginRepositoryImpl {
@@ -403,7 +400,20 @@
 	return conditions, nil
 }
 
-<<<<<<< HEAD
+func (impl *GlobalPluginRepositoryImpl) GetPluginByName(pluginName string) ([]*PluginMetadata, error) {
+	var plugin []*PluginMetadata
+	err := impl.dbConnection.Model(&plugin).
+		Where("name = ?", pluginName).
+		Where("deleted = ?", false).
+		Select()
+	if err != nil {
+		impl.logger.Errorw("err in getting pluginMetadata by pluginName", "err", err, "pluginName", pluginName)
+		return nil, err
+	}
+	return plugin, nil
+
+}
+
 func (impl *GlobalPluginRepositoryImpl) GetAllPluginMetaData() ([]*PluginMetadata, error) {
 	var plugins []*PluginMetadata
 	err := impl.dbConnection.Model(&plugins).Where("deleted = ?", false).Select()
@@ -570,18 +580,4 @@
 func (impl *GlobalPluginRepositoryImpl) UpdateInBulkPluginStepConditions(pluginStepConditions []*PluginStepCondition, tx *pg.Tx) error {
 	_, err := tx.Model(&pluginStepConditions).Update()
 	return err
-=======
-func (impl *GlobalPluginRepositoryImpl) GetPluginByName(pluginName string) ([]*PluginMetadata, error) {
-	var plugin []*PluginMetadata
-	err := impl.dbConnection.Model(&plugin).
-		Where("name = ?", pluginName).
-		Where("deleted = ?", false).
-		Select()
-	if err != nil {
-		impl.logger.Errorw("err in getting pluginMetadata by pluginName", "err", err, "pluginName", pluginName)
-		return nil, err
-	}
-	return plugin, nil
-
->>>>>>> 2ecc785f
 }