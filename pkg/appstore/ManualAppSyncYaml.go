package appstore

import (
	"bytes"
	"github.com/devtron-labs/devtron/pkg/sql"
	"text/template"
)

<<<<<<< HEAD
func manualAppSyncJobByteArr() []byte{
	cfg, _ := sql.GetConfig()
	configValues := sql.Config{Addr: cfg.Addr,Database: cfg.Database, User: cfg.User, Password: cfg.Password}
=======
func manualAppSyncJobByteArr() []byte {
	cfg, _ := sql.GetConfig()
	configValues := sql.Config{Addr: cfg.Addr, Database: cfg.Database, User: cfg.User, Password: cfg.Password}
>>>>>>> e7512d45

	temp := template.New("manualAppSyncJobByteArr")
	temp, _ = temp.Parse(`{"apiVersion": "batch/v1",
  "kind": "Job",
  "metadata": {
    "name": "app-manual-sync-job",
    "namespace": "devtroncd"
  },
  "spec": {
    "template": {
      "spec": {
        "containers": [
          {
            "name": "chart-sync",
            "image": "quay.io/devtron/chart-sync:1227622d-132-3775",
            "env": [
              {
                "name": "PG_ADDR",
                "value": "{{.Addr}}"
              },
              {
                "name": "PG_DATABASE",
                "value": "{{.Database}}"
              },
              {
                "name": "PG_USER",
                "value": "{{.User}}"
              },
              {
                "name": "PG_PASSWORD",
                "value": "{{.Password}}"
              }
            ]
          }
        ],
        "restartPolicy": "OnFailure"
      }
    },
    "backoffLimit": 4,
    "activeDeadlineSeconds": 15000
  }
}`)

	var manualAppSyncJobBufferBytes bytes.Buffer
	if err := temp.Execute(&manualAppSyncJobBufferBytes, configValues); err != nil {
		return nil
	}
	manualAppSyncJobByteArr := []byte(manualAppSyncJobBufferBytes.String())
	return manualAppSyncJobByteArr
}<|MERGE_RESOLUTION|>--- conflicted
+++ resolved
@@ -6,15 +6,9 @@
 	"text/template"
 )
 
-<<<<<<< HEAD
-func manualAppSyncJobByteArr() []byte{
-	cfg, _ := sql.GetConfig()
-	configValues := sql.Config{Addr: cfg.Addr,Database: cfg.Database, User: cfg.User, Password: cfg.Password}
-=======
 func manualAppSyncJobByteArr() []byte {
 	cfg, _ := sql.GetConfig()
 	configValues := sql.Config{Addr: cfg.Addr, Database: cfg.Database, User: cfg.User, Password: cfg.Password}
->>>>>>> e7512d45
 
 	temp := template.New("manualAppSyncJobByteArr")
 	temp, _ = temp.Parse(`{"apiVersion": "batch/v1",
