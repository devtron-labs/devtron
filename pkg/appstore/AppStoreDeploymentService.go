/*
 * Copyright (c) 2020 Devtron Labs
 *
 * Licensed under the Apache License, Version 2.0 (the "License");
 * you may not use this file except in compliance with the License.
 * You may obtain a copy of the License at
 *
 *    http://www.apache.org/licenses/LICENSE-2.0
 *
 * Unless required by applicable law or agreed to in writing, software
 * distributed under the License is distributed on an "AS IS" BASIS,
 * WITHOUT WARRANTIES OR CONDITIONS OF ANY KIND, either express or implied.
 * See the License for the specific language governing permissions and
 * limitations under the License.
 *
 */

package appstore

import (
	"bytes"
	"context"
	"github.com/devtron-labs/devtron/client/argocdServer"

	/* #nosec */
	"crypto/sha1"
	"encoding/json"
	"fmt"
	"github.com/Pallinder/go-randomdata"
	"github.com/argoproj/argo-cd/pkg/apiclient/application"
	repository2 "github.com/argoproj/argo-cd/pkg/apiclient/repository"
	"github.com/argoproj/argo-cd/pkg/apis/application/v1alpha1"
	application2 "github.com/devtron-labs/devtron/client/argocdServer/application"
	"github.com/devtron-labs/devtron/client/argocdServer/repository"
	"github.com/devtron-labs/devtron/client/pubsub"
	"github.com/devtron-labs/devtron/internal/constants"
	"github.com/devtron-labs/devtron/internal/sql/models"
	"github.com/devtron-labs/devtron/internal/sql/repository/appstore"
	"github.com/devtron-labs/devtron/internal/sql/repository/appstore/chartGroup"
	"github.com/devtron-labs/devtron/internal/sql/repository/chartConfig"
	"github.com/devtron-labs/devtron/internal/sql/repository/cluster"
	"github.com/devtron-labs/devtron/internal/sql/repository/pipelineConfig"
	"github.com/devtron-labs/devtron/internal/sql/repository/team"
	"github.com/devtron-labs/devtron/internal/util"
	"github.com/devtron-labs/devtron/pkg/bean"
	cluster2 "github.com/devtron-labs/devtron/pkg/cluster"
	"github.com/devtron-labs/devtron/pkg/user"
	"github.com/ghodss/yaml"
	"github.com/go-pg/pg"
	"github.com/nats-io/stan"
	"github.com/pkg/errors"
	"go.uber.org/zap"
	"io/ioutil"
	"k8s.io/helm/pkg/chartutil"
	"k8s.io/helm/pkg/proto/hapi/chart"
	"net/http"
	"os"
	"path"
	"regexp"
	"strconv"
	"strings"
	"time"
)

const DEFAULT_ENVIRONMENT_OR_NAMESPACE_OR_PROJECT string = "devtron"
const CLUSTER_COMPONENT_DIR_PATH string = "/cluster/component"

type InstalledAppService interface {
	UpdateInstalledApp(ctx context.Context, installAppVersionRequest *InstallAppVersionDTO) (*InstallAppVersionDTO, error)
	GetInstalledApp(id int) (*InstallAppVersionDTO, error)
	GetInstalledAppVersion(id int) (*InstallAppVersionDTO, error)
	GetAll(environments []int) ([]InstalledAppsResponse, error)
	GetAllInstalledAppsByAppStoreId(w http.ResponseWriter, r *http.Request, token string, appStoreId int) ([]InstalledAppsResponse, error)
	DeleteInstalledApp(ctx context.Context, installAppVersionRequest *InstallAppVersionDTO) (*InstallAppVersionDTO, error)

	DeployBulk(chartGroupInstallRequest *ChartGroupInstallRequest) (*ChartGroupInstallAppRes, error)

	CreateInstalledAppV2(installAppVersionRequest *InstallAppVersionDTO, ctx context.Context) (*InstallAppVersionDTO, error)
	AppStoreDeployOperationGIT(installAppVersionRequest *InstallAppVersionDTO) (*InstallAppVersionDTO, *util.ChartGitAttribute, error)
	AppStoreDeployOperationACD(installAppVersionRequest *InstallAppVersionDTO, chartGitAttr *util.ChartGitAttribute, ctx context.Context) (*InstallAppVersionDTO, error)
	AppStoreDeployOperationDB(installAppVersionRequest *InstallAppVersionDTO, tx *pg.Tx) (*InstallAppVersionDTO, error)
	performDeployStage(appId int) (*InstallAppVersionDTO, error)
	AppStoreDeployOperationStatusUpdate(installAppId int, status appstore.AppstoreDeploymentStatus) (bool, error)
	CheckAppExists(appNames []*AppNames) ([]*AppNames, error)

	DeployDefaultChartOnCluster(bean *cluster2.ClusterBean, userId int32) (bool, error)
	IsChartRepoActive(appStoreVersionId int) (bool, error)
	DeployDefaultComponent(chartGroupInstallRequest *ChartGroupInstallRequest) (*ChartGroupInstallAppRes, error)
}

type InstalledAppServiceImpl struct {
	chartRepository                      chartConfig.ChartRepository
	logger                               *zap.SugaredLogger
	repoRepository                       chartConfig.ChartRepoRepository
	mergeUtil                            util.MergeUtil
	pipelineConfigRepository             chartConfig.PipelineConfigRepository
	configMapRepository                  chartConfig.ConfigMapRepository
	installedAppRepository               appstore.InstalledAppRepository
	chartTemplateService                 util.ChartTemplateService
	refChartDir                          RefChartProxyDir
	repositoryService                    repository.ServiceClient
	appStoreApplicationVersionRepository appstore.AppStoreApplicationVersionRepository
	environmentRepository                cluster.EnvironmentRepository
	teamRepository                       team.TeamRepository
	appRepository                        pipelineConfig.AppRepository
	acdClient                            application2.ServiceClient
	appStoreValuesService                AppStoreValuesService
	pubsubClient                         *pubsub.PubSubClient
	tokenCache                           *user.TokenCache
	chartGroupDeploymentRepository       chartGroup.ChartGroupDeploymentRepository
	envService                           cluster2.EnvironmentService
	clusterInstalledAppsRepository       appstore.ClusterInstalledAppsRepository
	ArgoK8sClient                        argocdServer.ArgoK8sClient
	gitFactory                           *util.GitFactory
}

func NewInstalledAppServiceImpl(chartRepository chartConfig.ChartRepository,
	logger *zap.SugaredLogger,
	repoRepository chartConfig.ChartRepoRepository,
	mergeUtil util.MergeUtil,
	pipelineConfigRepository chartConfig.PipelineConfigRepository,
	configMapRepository chartConfig.ConfigMapRepository,
	installedAppRepository appstore.InstalledAppRepository,
	chartTemplateService util.ChartTemplateService, refChartDir RefChartProxyDir,
	repositoryService repository.ServiceClient,
	appStoreApplicationVersionRepository appstore.AppStoreApplicationVersionRepository,
	environmentRepository cluster.EnvironmentRepository, teamRepository team.TeamRepository,
	appRepository pipelineConfig.AppRepository,
	acdClient application2.ServiceClient,
	appStoreValuesService AppStoreValuesService,
	pubsubClient *pubsub.PubSubClient,
	tokenCache *user.TokenCache,
	chartGroupDeploymentRepository chartGroup.ChartGroupDeploymentRepository,
	envService cluster2.EnvironmentService,
	clusterInstalledAppsRepository appstore.ClusterInstalledAppsRepository,
	argoK8sClient argocdServer.ArgoK8sClient,
	gitFactory *util.GitFactory) (*InstalledAppServiceImpl, error) {
	impl := &InstalledAppServiceImpl{
		chartRepository:                      chartRepository,
		logger:                               logger,
		repoRepository:                       repoRepository,
		mergeUtil:                            mergeUtil,
		pipelineConfigRepository:             pipelineConfigRepository,
		configMapRepository:                  configMapRepository,
		installedAppRepository:               installedAppRepository,
		chartTemplateService:                 chartTemplateService,
		refChartDir:                          refChartDir,
		repositoryService:                    repositoryService,
		appStoreApplicationVersionRepository: appStoreApplicationVersionRepository,
		environmentRepository:                environmentRepository,
		teamRepository:                       teamRepository,
		appRepository:                        appRepository,
		acdClient:                            acdClient,
		appStoreValuesService:                appStoreValuesService,
		pubsubClient:                         pubsubClient,
		tokenCache:                           tokenCache,
		chartGroupDeploymentRepository:       chartGroupDeploymentRepository,
		envService:                           envService,
		clusterInstalledAppsRepository:       clusterInstalledAppsRepository,
		ArgoK8sClient:                        argoK8sClient,
		gitFactory:                           gitFactory,
	}
	err := impl.Subscribe()
	if err != nil {
		return nil, err
	}
	return impl, nil
}

func (impl InstalledAppServiceImpl) UpdateInstalledApp(ctx context.Context, installAppVersionRequest *InstallAppVersionDTO) (*InstallAppVersionDTO, error) {

	dbConnection := impl.installedAppRepository.GetConnection()
	tx, err := dbConnection.Begin()
	if err != nil {
		return nil, err
	}
	// Rollback tx on error.
	defer tx.Rollback()

	installedApp, err := impl.installedAppRepository.GetInstalledApp(installAppVersionRequest.InstalledAppId)
	if err != nil {
		return nil, err
	}
	installAppVersionRequest.EnvironmentId = installedApp.EnvironmentId
	installAppVersionRequest.AppName = installedApp.App.AppName

	if installAppVersionRequest.Id == 0 {
		// upgrade chart to other repo
		_, _, err := impl.upgradeInstalledApp(ctx, installAppVersionRequest, tx)
		if err != nil {
			return nil, err
		}
	} else {
		// update same chart or upgrade its version only
		var installedAppVersion *appstore.InstalledAppVersions
		installedAppVersionModel, err := impl.installedAppRepository.GetInstalledAppVersion(installAppVersionRequest.Id)
		if err != nil {
			return nil, err
		}
		if installedAppVersionModel.AppStoreApplicationVersionId != installAppVersionRequest.AppStoreVersion {
			installedAppVersionModel.Active = false
			installedAppVersionModel.UpdatedOn = time.Now()
			installedAppVersionModel.UpdatedBy = installAppVersionRequest.UserId
			_, err = impl.installedAppRepository.UpdateInstalledAppVersion(installedAppVersionModel, tx)
			if err != nil {
				impl.logger.Errorw("error while fetching from db", "error", err)
				return nil, err
			}
			appStoreAppVersion, err := impl.appStoreApplicationVersionRepository.FindById(installAppVersionRequest.AppStoreVersion)
			if err != nil {
				impl.logger.Errorw("fetching error", "err", err)
				return nil, err
			}
			installedAppVersion = &appstore.InstalledAppVersions{
				InstalledAppId:               installAppVersionRequest.InstalledAppId,
				AppStoreApplicationVersionId: installAppVersionRequest.AppStoreVersion,
				ValuesYaml:                   installAppVersionRequest.ValuesOverrideYaml,
			}
			installedAppVersion.CreatedBy = installAppVersionRequest.UserId
			installedAppVersion.UpdatedBy = installAppVersionRequest.UserId
			installedAppVersion.CreatedOn = time.Now()
			installedAppVersion.UpdatedOn = time.Now()
			installedAppVersion.Active = true
			installedAppVersion.ReferenceValueId = installAppVersionRequest.ReferenceValueId
			installedAppVersion.ReferenceValueKind = installAppVersionRequest.ReferenceValueKind
			_, err = impl.installedAppRepository.CreateInstalledAppVersion(installedAppVersion, tx)
			if err != nil {
				impl.logger.Errorw("error while fetching from db", "error", err)
				return nil, err
			}
			installedAppVersion.AppStoreApplicationVersion = *appStoreAppVersion
		} else {
			installedAppVersion = installedAppVersionModel
		}

		environment, err := impl.environmentRepository.FindById(installedApp.EnvironmentId)
		if err != nil {
			impl.logger.Errorw("fetching error", "err", err)
			return nil, err
		}
		team, err := impl.teamRepository.FindOne(installedApp.App.TeamId)
		if err != nil {
			impl.logger.Errorw("fetching error", "err", err)
			return nil, err
		}
		impl.logger.Debug(team.Name)

		argocdAppName := installedApp.App.AppName + "-" + environment.Name

		//update values yaml in chart
		valuesOverrideByte, err := yaml.YAMLToJSON([]byte(installAppVersionRequest.ValuesOverrideYaml))
		if err != nil {
			impl.logger.Errorw("error in json patch", "err", err)
			return nil, err
		}
		var dat map[string]interface{}
		err = json.Unmarshal(valuesOverrideByte, &dat)
		if err != nil {
			impl.logger.Errorw("error in unmarshal", "err", err)
			return nil, err
		}
		valuesMap := make(map[string]map[string]interface{})
		valuesMap[installedAppVersion.AppStoreApplicationVersion.AppStore.Name] = dat
		valuesByte, err := json.Marshal(valuesMap)
		if err != nil {
			impl.logger.Errorw("error in marshaling", "err", err)
			return nil, err
		}
		valuesYaml := &util.ChartConfig{
			FileName:       VALUES_YAML_FILE,
			FileContent:    string(valuesByte),
			ChartName:      installedAppVersion.AppStoreApplicationVersion.AppStore.Name,
			ChartLocation:  argocdAppName,
			ReleaseMessage: fmt.Sprintf("release-%d-env-%d ", installedAppVersion.AppStoreApplicationVersion.Id, environment.Id),
		}
		_, err = impl.gitFactory.Client.CommitValues(valuesYaml)
		if err != nil {
			impl.logger.Errorw("error in git commit", "err", err)
			return nil, err
		}

		installAppVersionRequest.ACDAppName = argocdAppName
		installAppVersionRequest.Environment = environment

		//ACD sync operation
		impl.syncACD(installAppVersionRequest.ACDAppName, ctx)

		//DB operation
		installedAppVersion.ValuesYaml = installAppVersionRequest.ValuesOverrideYaml
		installedAppVersion.UpdatedOn = time.Now()
		installedAppVersion.UpdatedBy = installAppVersionRequest.UserId
		installedAppVersion.ReferenceValueId = installAppVersionRequest.ReferenceValueId
		installedAppVersion.ReferenceValueKind = installAppVersionRequest.ReferenceValueKind
		_, err = impl.installedAppRepository.UpdateInstalledAppVersion(installedAppVersion, tx)
		if err != nil {
			impl.logger.Errorw("error while fetching from db", "error", err)
			return nil, err
		}
	}

	//STEP 8: finish with return response
	err = tx.Commit()
	if err != nil {
		return nil, err
	}
	return installAppVersionRequest, nil
}

func (impl InstalledAppServiceImpl) upgradeInstalledApp(ctx context.Context, installAppVersionRequest *InstallAppVersionDTO, tx *pg.Tx) (*InstallAppVersionDTO, *appstore.InstalledAppVersions, error) {
	var installedAppVersion *appstore.InstalledAppVersions
	installedAppVersions, err := impl.installedAppRepository.GetInstalledAppVersionByInstalledAppId(installAppVersionRequest.InstalledAppId)
	if err != nil {
		return installAppVersionRequest, installedAppVersion, err
	}
	for _, installedAppVersionModel := range installedAppVersions {
		installedAppVersionModel.Active = false
		installedAppVersionModel.UpdatedOn = time.Now()
		installedAppVersionModel.UpdatedBy = installAppVersionRequest.UserId
		_, err = impl.installedAppRepository.UpdateInstalledAppVersion(installedAppVersionModel, tx)
		if err != nil {
			impl.logger.Errorw("error while fetching from db", "error", err)
			return installAppVersionRequest, installedAppVersion, err
		}
	}

	appStoreAppVersion, err := impl.appStoreApplicationVersionRepository.FindById(installAppVersionRequest.AppStoreVersion)
	if err != nil {
		impl.logger.Errorw("fetching error", "err", err)
		return installAppVersionRequest, installedAppVersion, err
	}
	installedAppVersion = &appstore.InstalledAppVersions{
		InstalledAppId:               installAppVersionRequest.InstalledAppId,
		AppStoreApplicationVersionId: installAppVersionRequest.AppStoreVersion,
		ValuesYaml:                   installAppVersionRequest.ValuesOverrideYaml,
	}
	installedAppVersion.CreatedBy = installAppVersionRequest.UserId
	installedAppVersion.UpdatedBy = installAppVersionRequest.UserId
	installedAppVersion.CreatedOn = time.Now()
	installedAppVersion.UpdatedOn = time.Now()
	installedAppVersion.Active = true
	installedAppVersion.ReferenceValueId = installAppVersionRequest.ReferenceValueId
	installedAppVersion.ReferenceValueKind = installAppVersionRequest.ReferenceValueKind
	_, err = impl.installedAppRepository.CreateInstalledAppVersion(installedAppVersion, tx)
	if err != nil {
		impl.logger.Errorw("error while fetching from db", "error", err)
		return installAppVersionRequest, installedAppVersion, err
	}
	installedAppVersion.AppStoreApplicationVersion = *appStoreAppVersion

	//step 2 git operation pull push
	installAppVersionRequest, chartGitAttr, err := impl.AppStoreDeployOperationGIT(installAppVersionRequest)
	if err != nil {
		impl.logger.Errorw(" error", "err", err)
		return installAppVersionRequest, installedAppVersion, err
	}

	//step 3 acd operation register, sync
	installAppVersionRequest, err = impl.patchAcdApp(installAppVersionRequest, chartGitAttr, ctx)
	if err != nil {
		impl.logger.Errorw(" error", "err", err)
		return installAppVersionRequest, installedAppVersion, err
	}

	//step 4 db operation status triggered
	_, err = impl.AppStoreDeployOperationStatusUpdate(installAppVersionRequest.InstalledAppId, appstore.DEPLOY_SUCCESS)
	if err != nil {
		impl.logger.Errorw(" error", "err", err)
		return installAppVersionRequest, installedAppVersion, err
	}
	return installAppVersionRequest, installedAppVersion, err
}

func (impl InstalledAppServiceImpl) GetInstalledApp(id int) (*InstallAppVersionDTO, error) {

	app, err := impl.installedAppRepository.GetInstalledApp(id)
	if err != nil {
		impl.logger.Errorw("error while fetching from db", "error", err)
		return nil, err
	}
	chartTemplate, err := impl.chartAdaptor2(app)
	return chartTemplate, err
}

func (impl InstalledAppServiceImpl) GetInstalledAppVersion(id int) (*InstallAppVersionDTO, error) {
	app, err := impl.installedAppRepository.GetInstalledAppVersion(id)
	if err != nil {
		impl.logger.Errorw("error while fetching from db", "error", err)
		return nil, err
	}
	installAppVersion := &InstallAppVersionDTO{
		InstalledAppId:     app.InstalledAppId,
		AppName:            app.InstalledApp.App.AppName,
		AppId:              app.InstalledApp.App.Id,
		Id:                 app.Id,
		TeamId:             app.InstalledApp.App.TeamId,
		EnvironmentId:      app.InstalledApp.EnvironmentId,
		ValuesOverrideYaml: app.ValuesYaml,
		Readme:             app.AppStoreApplicationVersion.Readme,
		ReferenceValueKind: app.ReferenceValueKind,
		ReferenceValueId:   app.ReferenceValueId,
		AppStoreVersion:    app.AppStoreApplicationVersionId, //check viki
		Status:             app.InstalledApp.Status,
		AppStoreId:         app.AppStoreApplicationVersion.AppStoreId,
		AppStoreName:       app.AppStoreApplicationVersion.AppStore.Name,
		Deprecated:         app.AppStoreApplicationVersion.Deprecated,
	}
	return installAppVersion, err
}

func (impl InstalledAppServiceImpl) GetAll(environments []int) ([]InstalledAppsResponse, error) {
	installedApps, err := impl.installedAppRepository.GetAllInstalledApps(environments)
	if err != nil && !util.IsErrNoRows(err) {
		impl.logger.Error(err)
		return nil, err
	}
	var installedAppsResponse []InstalledAppsResponse
	for _, a := range installedApps {
		installedAppRes := InstalledAppsResponse{
			AppStoreApplicationName:      a.AppStoreApplicationName,
			ChartName:                    a.ChartRepoName,
			EnvironmentName:              a.EnvironmentName,
			Icon:                         a.Icon,
			AppName:                      a.AppName,
			DeployedAt:                   a.UpdatedOn,
			EnvironmentId:                a.EnvironmentId,
			InstalledAppVersionId:        a.InstalledAppVersionId,
			AppStoreApplicationVersionId: a.AppStoreApplicationVersionId,
			InstalledAppsId:              a.Id,
			Deprecated:                   a.Deprecated,
		}
		installedAppsResponse = append(installedAppsResponse, installedAppRes)
	}
	return installedAppsResponse, nil
}

// TODO: Test ACD to get status
func (impl InstalledAppServiceImpl) GetAllInstalledAppsByAppStoreId(w http.ResponseWriter, r *http.Request, token string, appStoreId int) ([]InstalledAppsResponse, error) {
	installedApps, err := impl.installedAppRepository.GetAllIntalledAppsByAppStoreId(appStoreId)
	if err != nil && !util.IsErrNoRows(err) {
		impl.logger.Error(err)
		return nil, err
	}
	var installedAppsEnvResponse []InstalledAppsResponse
	for _, a := range installedApps {
		status, err := impl.getACDStatus(a, w, r, token)
		if apiErr, ok := err.(*util.ApiError); ok {
			if apiErr.Code == constants.AppDetailResourceTreeNotFound {
				status = "Not Found"
			}
		} else if err != nil {
			impl.logger.Error(err)
			return nil, err
		}
		installedAppRes := InstalledAppsResponse{
			EnvironmentName:              a.EnvironmentName,
			AppName:                      a.AppName,
			DeployedAt:                   a.UpdatedOn,
			DeployedBy:                   a.EmailId,
			Status:                       status,
			AppStoreApplicationVersionId: a.AppStoreApplicationVersionId,
			InstalledAppVersionId:        a.InstalledAppVersionId,
			InstalledAppsId:              a.InstalledAppId,
			EnvironmentId:                a.EnvironmentId,
		}
		installedAppsEnvResponse = append(installedAppsEnvResponse, installedAppRes)
	}
	return installedAppsEnvResponse, nil
}

func (impl InstalledAppServiceImpl) getACDStatus(a appstore.InstalledAppAndEnvDetails, w http.ResponseWriter, r *http.Request, token string) (string, error) {
	if len(a.AppName) > 0 && len(a.EnvironmentName) > 0 {
		acdAppName := a.AppName + "-" + a.EnvironmentName
		query := &application.ResourcesQuery{
			ApplicationName: &acdAppName,
		}
		ctx, cancel := context.WithCancel(r.Context())
		if cn, ok := w.(http.CloseNotifier); ok {
			go func(done <-chan struct{}, closed <-chan bool) {
				select {
				case <-done:
				case <-closed:
					cancel()
				}
			}(ctx.Done(), cn.CloseNotify())
		}
		ctx = context.WithValue(ctx, "token", token)
		defer cancel()
		impl.logger.Debugf("Getting status for app %s in env %s", a.AppName, a.EnvironmentName)
		start := time.Now()
		resp, err := impl.acdClient.ResourceTree(ctx, query)
		elapsed := time.Since(start)
		impl.logger.Debugf("Time elapsed %s in fetching application %s for environment %s", elapsed, a.AppName, a.EnvironmentName)
		if err != nil {
			impl.logger.Errorw("error fetching resource tree", "error", err)
			err = &util.ApiError{
				Code:            constants.AppDetailResourceTreeNotFound,
				InternalMessage: "app detail fetched, failed to get resource tree from acd",
				UserMessage:     "app detail fetched, failed to get resource tree from acd",
			}
			return "", err

		}
		return resp.Status, nil
	}
	return "", errors.New("invalid app name or env name")
}

//converts db object to bean
func (impl InstalledAppServiceImpl) chartAdaptor(chart *appstore.InstalledAppVersions) (*InstallAppVersionDTO, error) {

	return &InstallAppVersionDTO{
		InstalledAppId:     chart.InstalledAppId,
		Id:                 chart.Id,
		AppStoreVersion:    chart.AppStoreApplicationVersionId,
		ValuesOverrideYaml: chart.ValuesYaml,
	}, nil
}

//converts db object to bean
func (impl InstalledAppServiceImpl) chartAdaptor2(chart *appstore.InstalledApps) (*InstallAppVersionDTO, error) {

	return &InstallAppVersionDTO{
		EnvironmentId: chart.EnvironmentId,
		Id:            chart.Id,
		AppId:         chart.AppId,
	}, nil
}

func (impl InstalledAppServiceImpl) registerInArgo(chartGitAttribute *util.ChartGitAttribute, ctx context.Context) error {
	repo := &v1alpha1.Repository{
		Repo: chartGitAttribute.RepoUrl,
	}
	repo, err := impl.repositoryService.Create(ctx, &repository2.RepoCreateRequest{Repo: repo, Upsert: true})
	if err != nil {
		impl.logger.Errorw("error in creating argo Repository ", "err", err)
	}
	impl.logger.Debugw("repo registered in argo", "name", chartGitAttribute.RepoUrl)
	return err
}

func (impl InstalledAppServiceImpl) createInArgo(chartGitAttribute *util.ChartGitAttribute, ctx context.Context, envModel cluster.Environment, argocdAppName string) error {
	appNamespace := envModel.Namespace
	if len(appNamespace) == 0 {
		appNamespace = "default"
	}
	appreq := &argocdServer.AppTemplate{
		ApplicationName: argocdAppName,
		Namespace:       argocdServer.DevtronInstalationNs,
		TargetNamespace: appNamespace,
		TargetServer:    envModel.Cluster.ServerUrl,
		Project:         "default",
		ValuesFile:      fmt.Sprintf("values.yaml"),
		RepoPath:        chartGitAttribute.ChartLocation,
		RepoUrl:         chartGitAttribute.RepoUrl,
	}
	_, err := impl.ArgoK8sClient.CreateAcdApp(appreq, envModel.Cluster)
	//create
	if err != nil {
		impl.logger.Errorw("error in creating argo cd app ", "err", err)
		return err
	}
	return nil
}

func (impl InstalledAppServiceImpl) CheckAppExists(appNames []*AppNames) ([]*AppNames, error) {
	if len(appNames) == 0 {
		return nil, nil
	}
	var names []string
	for _, appName := range appNames {
		names = append(names, appName.Name)
	}

	apps, err := impl.appRepository.CheckAppExists(names)
	if err != nil {
		return nil, err
	}
	existingApps := make(map[string]bool)
	for _, app := range apps {
		existingApps[app.AppName] = true
	}
	for _, appName := range appNames {
		if _, ok := existingApps[appName.Name]; ok {
			appName.Exists = true
			appName.SuggestedName = strings.ToLower(randomdata.SillyName())
		}
	}
	return appNames, nil
}

func (impl InstalledAppServiceImpl) createAppForAppStore(createRequest *bean.CreateAppDTO, tx *pg.Tx) (*bean.CreateAppDTO, error) {

	exists, err := impl.appRepository.AppExists(createRequest.AppName)
	if err != nil {
		return nil, err
	}
	if exists {
		impl.logger.Infow(" app already exists", "name", createRequest.AppName)
		return nil, fmt.Errorf("an app with name %s already exists", createRequest.AppName)
	}
	pg := &pipelineConfig.App{
		Active:   true,
		AppName:  createRequest.AppName,
		TeamId:   createRequest.TeamId,
		AppStore: true,
		AuditLog: models.AuditLog{UpdatedBy: createRequest.UserId, CreatedBy: createRequest.UserId, UpdatedOn: time.Now(), CreatedOn: time.Now()},
	}
	err = impl.appRepository.SaveWithTxn(pg, tx)
	if err != nil {
		impl.logger.Errorw("error in saving entity ", "entity", pg)
		return nil, err
	}
	createRequest.Id = pg.Id
	return createRequest, nil
}

func (impl InstalledAppServiceImpl) syncACD(acdAppName string, ctx context.Context) {
	req := new(application.ApplicationSyncRequest)
	req.Name = &acdAppName
	if ctx == nil {
		impl.logger.Errorw("err in syncing ACD for AppStore, ctx is NULL", "acdAppName", acdAppName)
		return
	}
	if _, err := impl.acdClient.Sync(ctx, req); err != nil {
		impl.logger.Errorw("err in syncing ACD for AppStore", "acdAppName", acdAppName, "err", err)
	}
}

func (impl InstalledAppServiceImpl) deleteACD(acdAppName string, ctx context.Context) error {
	req := new(application.ApplicationDeleteRequest)
	req.Name = &acdAppName
	if ctx == nil {
		impl.logger.Errorw("err in delete ACD for AppStore, ctx is NULL", "acdAppName", acdAppName)
		return fmt.Errorf("context is null")
	}
	if _, err := impl.acdClient.Delete(ctx, req); err != nil {
		impl.logger.Errorw("err in delete ACD for AppStore", "acdAppName", acdAppName, "err", err)
		return err
	}
	return nil
}

func (impl InstalledAppServiceImpl) DeleteInstalledApp(ctx context.Context, installAppVersionRequest *InstallAppVersionDTO) (*InstallAppVersionDTO, error) {

	environment, err := impl.environmentRepository.FindById(installAppVersionRequest.EnvironmentId)
	if err != nil {
		impl.logger.Errorw("fetching error", "err", err)
		return nil, err
	}

	dbConnection := impl.installedAppRepository.GetConnection()
	tx, err := dbConnection.Begin()
	if err != nil {
		return nil, err
	}
	// Rollback tx on error.
	defer tx.Rollback()

	app, err := impl.appRepository.FindById(installAppVersionRequest.AppId)
	if err != nil {
		return nil, err
	}
	app.Active = false
	app.UpdatedBy = installAppVersionRequest.UserId
	app.UpdatedOn = time.Now()
	err = impl.appRepository.Update(app)
	if err != nil {
		impl.logger.Errorw("error in saving entity ", "entity", app)
		return nil, err
	}

	model, err := impl.installedAppRepository.GetInstalledApp(installAppVersionRequest.InstalledAppId)
	if err != nil {
		impl.logger.Errorw("error in fetching installed app", "id", installAppVersionRequest.InstalledAppId, "err", err)
		return nil, err
	}
	model.Active = false
	model.UpdatedBy = installAppVersionRequest.UserId
	model.UpdatedOn = time.Now()
	_, err = impl.installedAppRepository.UpdateInstalledApp(model, tx)
	if err != nil {
		impl.logger.Errorw("error while creating install app", "error", err)
		return nil, err
	}
	models, err := impl.installedAppRepository.GetInstalledAppVersionByInstalledAppId(installAppVersionRequest.InstalledAppId)
	if err != nil {
		impl.logger.Errorw("error while fetching install app versions", "error", err)
		return nil, err
	}
	for _, item := range models {
		item.Active = false
		item.UpdatedBy = installAppVersionRequest.UserId
		item.UpdatedOn = time.Now()
		_, err = impl.installedAppRepository.UpdateInstalledAppVersion(item, tx)
		if err != nil {
			impl.logger.Errorw("error while fetching from db", "error", err)
			return nil, err
		}
	}

	acdAppName := app.AppName + "-" + environment.Name
	err = impl.deleteACD(acdAppName, ctx)
	if err != nil {
		impl.logger.Errorw("error in deleting ACD ", "name", acdAppName, "err", err)
		return nil, err
	}
	deployment, err := impl.chartGroupDeploymentRepository.FindByInstalledAppId(model.Id)
	if err != nil && err != pg.ErrNoRows {
		impl.logger.Errorw("error in fetching chartGroupMapping", "id", model.Id, "err", err)
		return nil, err
	} else if err == pg.ErrNoRows {
		impl.logger.Infow("not a chart group deployment skipping chartGroupMapping delete", "id", model.Id)
	} else {
		deployment.Deleted = true
		deployment.UpdatedOn = time.Now()
		deployment.UpdatedBy = installAppVersionRequest.UserId
		_, err := impl.chartGroupDeploymentRepository.Update(deployment)
		if err != nil {
			impl.logger.Errorw("error in mapping delete", "err", err)
			return nil, err
		}
	}
	err = tx.Commit()
	if err != nil {
		return nil, err
	}
	return installAppVersionRequest, nil
}

func (impl InstalledAppServiceImpl) DeployBulk(chartGroupInstallRequest *ChartGroupInstallRequest) (*ChartGroupInstallAppRes, error) {
	impl.logger.Debugw("bulk app install request", "req", chartGroupInstallRequest)
	//save in db
	// raise nats event

	var installAppVersionDTOList []*InstallAppVersionDTO
	for _, chartGroupInstall := range chartGroupInstallRequest.ChartGroupInstallChartRequest {
		installAppVersionDTO, err := impl.requestBuilderForBulkDeployment(chartGroupInstall, chartGroupInstallRequest.ProjectId, chartGroupInstallRequest.UserId)
		if err != nil {
			impl.logger.Errorw("DeployBulk, error in request builder", "err", err)
			return nil, err
		}
		installAppVersionDTOList = append(installAppVersionDTOList, installAppVersionDTO)
	}
	dbConnection := impl.installedAppRepository.GetConnection()
	tx, err := dbConnection.Begin()
	if err != nil {
		return nil, err
	}
	var installAppVersions []*InstallAppVersionDTO
	// Rollback tx on error.
	defer tx.Rollback()
	for _, installAppVersionDTO := range installAppVersionDTOList {
		installAppVersionDTO, err = impl.AppStoreDeployOperationDB(installAppVersionDTO, tx)
		if err != nil {
			impl.logger.Errorw("DeployBulk, error while app store deploy db operation", "err", err)
			return nil, err
		}
		installAppVersions = append(installAppVersions, installAppVersionDTO)
	}
	if chartGroupInstallRequest.ChartGroupId > 0 {
		groupINstallationId, err := impl.getInstallationId(installAppVersions)
		if err != nil {
			return nil, err
		}
		for _, installAppVersionDTO := range installAppVersions {
			chartGroupEntry := impl.createChartGroupEntryObject(installAppVersionDTO, chartGroupInstallRequest.ChartGroupId, groupINstallationId)
			err := impl.chartGroupDeploymentRepository.Save(tx, chartGroupEntry)
			if err != nil {
				impl.logger.Errorw("DeployBulk, error in creating ChartGroupEntryObject", "err", err)
				return nil, err
			}
		}
	}
	//commit transaction
	err = tx.Commit()
	if err != nil {
		impl.logger.Errorw("DeployBulk, error in tx commit", "err", err)
		return nil, err
	}
	//nats event
	impl.triggerDeploymentEvent(installAppVersions)
	return &ChartGroupInstallAppRes{}, nil
}

//generate unique installation ID using APPID
func (impl InstalledAppServiceImpl) getInstallationId(installAppVersions []*InstallAppVersionDTO) (string, error) {
	var buffer bytes.Buffer
	for _, installAppVersionDTO := range installAppVersions {
		if installAppVersionDTO.AppId == 0 {
			return "", fmt.Errorf("app ID not present")
		}
		buffer.WriteString(
			strconv.Itoa(installAppVersionDTO.AppId))
	}
	/* #nosec */
	h := sha1.New()
	_, err := h.Write([]byte(buffer.String()))
	if err != nil {
		return "", err
	}
	bs := h.Sum(nil)
	return fmt.Sprintf("%x", bs), nil
}

func (impl InstalledAppServiceImpl) createChartGroupEntryObject(installAppVersionDTO *InstallAppVersionDTO, chartGroupId int, groupINstallationId string) *chartGroup.ChartGroupDeployment {
	return &chartGroup.ChartGroupDeployment{
		ChartGroupId:        chartGroupId,
		ChartGroupEntryId:   installAppVersionDTO.ChartGroupEntryId,
		InstalledAppId:      installAppVersionDTO.InstalledAppId,
		Deleted:             false,
		GroupInstallationId: groupINstallationId,
		AuditLog: models.AuditLog{
			CreatedOn: time.Now(),
			CreatedBy: installAppVersionDTO.UserId,
			UpdatedOn: time.Now(),
			UpdatedBy: installAppVersionDTO.UserId,
		},
	}
}

func (impl InstalledAppServiceImpl) performDeployStage(installedAppVersionId int) (*InstallAppVersionDTO, error) {
	impl.logger.Infow("performDeployStage start", "installedAppVersionId", installedAppVersionId)
	installedAppVersion, err := impl.GetInstalledAppVersion(installedAppVersionId)
	if err != nil {
		return nil, err
	}
	/*
	ctx, err := impl.tokenCache.BuildACDSynchContext()
	if err != nil {
		return nil, err
	}
	installedAppVersion, err := impl.GetInstalledAppVersion(installedAppVersionId)
	if err != nil {
		return nil, err
	}
	chartGitAttr := &util.ChartGitAttribute{}
	if installedAppVersion.Status == appstore.DEPLOY_INIT ||
		installedAppVersion.Status == appstore.ENQUEUED ||
		installedAppVersion.Status == appstore.QUE_ERROR ||
		installedAppVersion.Status == appstore.GIT_ERROR {
		//step 2 git operation pull push
		installAppVersionRequest, chartGitAttrDB, err := impl.AppStoreDeployOperationGIT(installedAppVersion)
		if err != nil {
			impl.logger.Errorw(" error", "err", err)
			_, err = impl.AppStoreDeployOperationStatusUpdate(installAppVersionRequest.InstalledAppId, appstore.GIT_ERROR)
			if err != nil {
				impl.logger.Errorw(" error", "err", err)
				return nil, err
			}
			return nil, err
		}
		impl.logger.Infow("GIT SUCCESSFUL", "chartGitAttrDB", chartGitAttrDB)
		_, err = impl.AppStoreDeployOperationStatusUpdate(installAppVersionRequest.InstalledAppId, appstore.GIT_SUCCESS)
		if err != nil {
			impl.logger.Errorw(" error", "err", err)
			return nil, err
		}
		chartGitAttr.RepoUrl = chartGitAttrDB.RepoUrl
		chartGitAttr.ChartLocation = chartGitAttrDB.ChartLocation
	} else {
		impl.logger.Infow("DB and GIT operation already done for this app and env, proceed for further step", "installedAppId", installedAppVersion.InstalledAppId, "existing status", installedAppVersion.Status)
		environment, err := impl.environmentRepository.FindById(installedAppVersion.EnvironmentId)
		if err != nil {
			impl.logger.Errorw("fetching error", "err", err)
			return nil, err
		}
		repoUrl, err := impl.gitFactory.Client.GetRepoUrl(installedAppVersion.AppStoreName)
		if err != nil {
			//will allow to continue to persist status on next operation
			impl.logger.Errorw("fetching error", "err", err)
		}
		chartGitAttr.RepoUrl = repoUrl
		chartGitAttr.ChartLocation = fmt.Sprintf("%s-%s", installedAppVersion.AppName, environment.Name)
		installedAppVersion.ACDAppName = fmt.Sprintf("%s-%s", installedAppVersion.AppName, environment.Name)
		installedAppVersion.Environment = environment
	}

	if installedAppVersion.Status == appstore.DEPLOY_INIT ||
		installedAppVersion.Status == appstore.ENQUEUED ||
		installedAppVersion.Status == appstore.QUE_ERROR ||
		installedAppVersion.Status == appstore.GIT_ERROR ||
		installedAppVersion.Status == appstore.GIT_SUCCESS ||
		installedAppVersion.Status == appstore.ACD_ERROR {
		//step 3 acd operation register, sync
		_, err = impl.AppStoreDeployOperationACD(installedAppVersion, chartGitAttr, ctx)
		if err != nil {
			impl.logger.Errorw(" error", "chartGitAttr", chartGitAttr, "err", err)
			_, err = impl.AppStoreDeployOperationStatusUpdate(installedAppVersion.InstalledAppId, appstore.ACD_ERROR)
			if err != nil {
				impl.logger.Errorw(" error", "err", err)
				return nil, err
			}
			return nil, err
		}
		impl.logger.Infow("ACD SUCCESSFUL", "chartGitAttr", chartGitAttr)
		_, err = impl.AppStoreDeployOperationStatusUpdate(installedAppVersion.InstalledAppId, appstore.ACD_SUCCESS)
		if err != nil {
			impl.logger.Errorw(" error", "err", err)
			return nil, err
		}
	} else {
		impl.logger.Infow("DB and GIT and ACD operation already done for this app and env. process has been completed", "installedAppId", installedAppVersion.InstalledAppId, "existing status", installedAppVersion.Status)
	}
	//step 4 db operation status triggered
	_, err = impl.AppStoreDeployOperationStatusUpdate(installedAppVersion.InstalledAppId, appstore.DEPLOY_SUCCESS)
	if err != nil {
		impl.logger.Errorw(" error", "err", err)
		return nil, err
	}
	*/
	impl.logger.Infow("performDeployStage end", "installedAppVersionId", installedAppVersionId)
	return installedAppVersion, nil
}

func (impl InstalledAppServiceImpl) requestBuilderForBulkDeployment(installRequest *ChartGroupInstallChartRequest, projectId int, userId int32) (*InstallAppVersionDTO, error) {
	valYaml := installRequest.ValuesOverrideYaml
	if len(valYaml) == 0 {
		valVersion, err := impl.appStoreValuesService.FindValuesByIdAndKind(installRequest.ReferenceValueId, installRequest.ReferenceValueKind)
		if err != nil {
			return nil, err
		}
		valYaml = valVersion.Values
	}
	req := &InstallAppVersionDTO{
		AppName:                 installRequest.AppName,
		TeamId:                  projectId,
		EnvironmentId:           installRequest.EnvironmentId,
		AppStoreVersion:         installRequest.AppStoreVersion,
		ValuesOverrideYaml:      valYaml,
		UserId:                  userId,
		ReferenceValueId:        installRequest.ReferenceValueId,
		ReferenceValueKind:      installRequest.ReferenceValueKind,
		ChartGroupEntryId:       installRequest.ChartGroupEntryId,
		DefaultClusterComponent: installRequest.DefaultClusterComponent,
	}
	return req, nil
}

func (impl InstalledAppServiceImpl) CreateInstalledAppV2(installAppVersionRequest *InstallAppVersionDTO, ctx context.Context) (*InstallAppVersionDTO, error) {

	dbConnection := impl.installedAppRepository.GetConnection()
	tx, err := dbConnection.Begin()
	if err != nil {
		return nil, err
	}
	// Rollback tx on error.
	defer tx.Rollback()

	//step 1 db operation initiated
	installAppVersionRequest, err = impl.AppStoreDeployOperationDB(installAppVersionRequest, tx)
	if err != nil {
		impl.logger.Errorw(" error", "err", err)
		return nil, err
	}
	err = tx.Commit()
	if err != nil {
		return nil, err
	}

	//step 2 git operation pull push
	installAppVersionRequest, chartGitAttr, err := impl.AppStoreDeployOperationGIT(installAppVersionRequest)
	if err != nil {
		impl.logger.Errorw(" error", "err", err)
		return nil, err
	}

	//step 3 acd operation register, sync
	installAppVersionRequest, err = impl.AppStoreDeployOperationACD(installAppVersionRequest, chartGitAttr, ctx)
	if err != nil {
		impl.logger.Errorw(" error", "err", err)
		return nil, err
	}

	//step 4 db operation status triggered
	_, err = impl.AppStoreDeployOperationStatusUpdate(installAppVersionRequest.InstalledAppId, appstore.DEPLOY_SUCCESS)
	if err != nil {
		impl.logger.Errorw(" error", "err", err)
		return nil, err
	}

	return installAppVersionRequest, nil
}

func (impl InstalledAppServiceImpl) AppStoreDeployOperationGIT(installAppVersionRequest *InstallAppVersionDTO) (*InstallAppVersionDTO, *util.ChartGitAttribute, error) {
	appStoreAppVersion, err := impl.appStoreApplicationVersionRepository.FindById(installAppVersionRequest.AppStoreVersion)
	if err != nil {
		impl.logger.Errorw("fetching error", "err", err)
		return nil, nil, err
	}

	environment, err := impl.environmentRepository.FindById(installAppVersionRequest.EnvironmentId)
	if err != nil {
		impl.logger.Errorw("fetching error", "err", err)
		return nil, nil, err
	}

	//STEP 1: Commit and PUSH on Gitlab
	template := CHART_PROXY_TEMPLATE
	chartPath := path.Join(string(impl.refChartDir), template)
	valid, err := chartutil.IsChartDir(chartPath)
	if err != nil || !valid {
		impl.logger.Errorw("invalid base chart", "dir", chartPath, "err", err)
		return nil, nil, err
	}
	chartMeta := &chart.Metadata{
		Name:    appStoreAppVersion.AppStore.Name,
		Version: "1.0.1",
	}
	_, chartGitAttr, err := impl.chartTemplateService.CreateChartProxy(chartMeta, chartPath, template, appStoreAppVersion.Version, environment.Name, installAppVersionRequest.AppName)
	if err != nil {
		return nil, nil, err
	}

	//STEP 3 - update requirements and values

	//update requirements yaml in chart
	argocdAppName := installAppVersionRequest.AppName + "-" + environment.Name
	dependency := Dependency{
		Name:       appStoreAppVersion.AppStore.Name,
		Version:    appStoreAppVersion.Version,
		Repository: appStoreAppVersion.AppStore.ChartRepo.Url,
	}
	var dependencies []Dependency
	dependencies = append(dependencies, dependency)
	requirementDependencies := &Dependencies{
		Dependencies: dependencies,
	}
	requirementDependenciesByte, err := json.Marshal(requirementDependencies)
	if err != nil {
		return nil, nil, err
	}
	requirementDependenciesByte, err = yaml.JSONToYAML(requirementDependenciesByte)
	if err != nil {
		return nil, nil, err
	}
	chartGitAttrForRequirement := &util.ChartConfig{
		FileName:       REQUIREMENTS_YAML_FILE,
		FileContent:    string(requirementDependenciesByte),
		ChartName:      chartMeta.Name,
		ChartLocation:  argocdAppName,
		ReleaseMessage: fmt.Sprintf("release-%d-env-%d ", appStoreAppVersion.Id, environment.Id),
	}
	_, err = impl.gitFactory.Client.CommitValues(chartGitAttrForRequirement)
	if err != nil {
		impl.logger.Errorw("error in git commit", "err", err)
		return nil, nil, err
	}

	//GIT PULL
	space := regexp.MustCompile(`\s+`)
	appStoreName := space.ReplaceAllString(chartMeta.Name, "-")
	clonedDir := impl.gitFactory.GitWorkingDir + "" + appStoreName
	err = impl.chartTemplateService.GitPull(clonedDir, chartGitAttr.RepoUrl, appStoreName)
	if err != nil {
		impl.logger.Errorw("error in git pull", "err", err)
		return nil, nil, err
	}

	//update values yaml in chart
	ValuesOverrideByte, err := yaml.YAMLToJSON([]byte(installAppVersionRequest.ValuesOverrideYaml))
	if err != nil {
		impl.logger.Errorw("error in json patch", "err", err)
		return nil, nil, err
	}

	var dat map[string]interface{}
	err = json.Unmarshal(ValuesOverrideByte, &dat)

	valuesMap := make(map[string]map[string]interface{})
	valuesMap[chartMeta.Name] = dat
	valuesByte, err := json.Marshal(valuesMap)
	if err != nil {
		impl.logger.Errorw("error in marshaling", "err", err)
		return nil, nil, err
	}

	valuesYaml := &util.ChartConfig{
		FileName:       VALUES_YAML_FILE,
		FileContent:    string(valuesByte),
		ChartName:      chartMeta.Name,
		ChartLocation:  argocdAppName,
		ReleaseMessage: fmt.Sprintf("release-%d-env-%d ", appStoreAppVersion.Id, environment.Id),
	}
	_, err = impl.gitFactory.Client.CommitValues(valuesYaml)
	if err != nil {
		impl.logger.Errorw("error in git commit", "err", err)
		return nil, nil, err
	}
	//sync local dir with remote
	err = impl.chartTemplateService.GitPull(clonedDir, chartGitAttr.RepoUrl, appStoreName)
	if err != nil {
		impl.logger.Errorw("error in git pull", "err", err)
		return nil, nil, err
	}
	installAppVersionRequest.ACDAppName = argocdAppName
	installAppVersionRequest.Environment = environment
	return installAppVersionRequest, chartGitAttr, nil
}

func (impl InstalledAppServiceImpl) patchAcdApp(installAppVersionRequest *InstallAppVersionDTO, chartGitAttr *util.ChartGitAttribute, ctx context.Context) (*InstallAppVersionDTO, error) {
	ctx, cancel := context.WithTimeout(ctx, 1*time.Minute)
	defer cancel()
	//STEP 4: registerInArgo
	err := impl.registerInArgo(chartGitAttr, ctx)
	if err != nil {
		impl.logger.Errorw("error in argo registry", "err", err)
		return nil, err
	}
	// update acd app
	patchReq := v1alpha1.Application{Spec: v1alpha1.ApplicationSpec{Source: v1alpha1.ApplicationSource{Path: chartGitAttr.ChartLocation, RepoURL: chartGitAttr.RepoUrl}}}
	reqbyte, err := json.Marshal(patchReq)
	if err != nil {
		impl.logger.Errorw("error in creating patch", "err", err)
	}
	_, err = impl.acdClient.Patch(ctx, &application.ApplicationPatchRequest{Patch: string(reqbyte), Name: &installAppVersionRequest.ACDAppName, PatchType: "merge"})
	if err != nil {
		impl.logger.Errorw("error in creating argo app ", "name", installAppVersionRequest.ACDAppName, "patch", string(reqbyte), "err", err)
		return nil, err
	}
	impl.syncACD(installAppVersionRequest.ACDAppName, ctx)
	return installAppVersionRequest, nil
}

func (impl InstalledAppServiceImpl) AppStoreDeployOperationACD(installAppVersionRequest *InstallAppVersionDTO, chartGitAttr *util.ChartGitAttribute, ctx context.Context) (*InstallAppVersionDTO, error) {
	ctx, cancel := context.WithTimeout(ctx, 1*time.Minute)
	defer cancel()
	//STEP 4: registerInArgo
	err := impl.registerInArgo(chartGitAttr, ctx)
	if err != nil {
		impl.logger.Errorw("error in argo registry", "err", err)
		return nil, err
	}
	//STEP 5: createInArgo
	err = impl.createInArgo(chartGitAttr, ctx, *installAppVersionRequest.Environment, installAppVersionRequest.ACDAppName)
	if err != nil {
		impl.logger.Errorw("error in create in argo", "err", err)
		return nil, err
	}
	//STEP 6: Force Sync ACD - works like trigger deployment
	impl.syncACD(installAppVersionRequest.ACDAppName, ctx)

	return installAppVersionRequest, nil
}

func (impl InstalledAppServiceImpl) AppStoreDeployOperationDB(installAppVersionRequest *InstallAppVersionDTO, tx *pg.Tx) (*InstallAppVersionDTO, error) {

	app, err := impl.appRepository.FindActiveByName(installAppVersionRequest.AppName)
	if err != nil && err != pg.ErrNoRows {
		return nil, err
	}
	if app != nil && app.Id > 0 {
		installedAppVersion, err := impl.installedAppRepository.GetInstalledAppVersionByAppIdAndEnvId(app.Id, installAppVersionRequest.EnvironmentId)
		if err != nil {
			impl.logger.Errorw("error while fetching from db", "error", err)
			return nil, err
		}
		if installedAppVersion != nil && installedAppVersion.InstalledApp.Status != appstore.WF_UNKNOWN {
			impl.logger.Infow("AppStoreDeployOperationDB already done for this app and env, proceed for further step", "app", app.AppName, "installedAppId", installedAppVersion.InstalledAppId, "existing status", installedAppVersion.InstalledApp.Status)
			installAppVersionRequest.AppId = app.Id
			installAppVersionRequest.InstalledAppId = installedAppVersion.InstalledApp.Id
			installAppVersionRequest.InstalledAppVersionId = installedAppVersion.Id
			installAppVersionRequest.Status = installedAppVersion.InstalledApp.Status
			return installAppVersionRequest, nil
		}
	}
	appStoreAppVersion, err := impl.appStoreApplicationVersionRepository.FindById(installAppVersionRequest.AppStoreVersion)
	if err != nil {
		impl.logger.Errorw("fetching error", "err", err)
		return nil, err
	}

	environment, err := impl.environmentRepository.FindById(installAppVersionRequest.EnvironmentId)
	if err != nil {
		impl.logger.Errorw("fetching error", "err", err)
		return nil, err
	}

	appCreateRequest := &bean.CreateAppDTO{
		Id:      installAppVersionRequest.AppId,
		AppName: installAppVersionRequest.AppName,
		TeamId:  installAppVersionRequest.TeamId,
		UserId:  installAppVersionRequest.UserId,
	}

	appCreateRequest, err = impl.createAppForAppStore(appCreateRequest, tx)
	if err != nil {
		impl.logger.Errorw("error while creating app", "error", err)
		return nil, err
	}
	installAppVersionRequest.AppId = appCreateRequest.Id

	installedAppModel := &appstore.InstalledApps{
		AppId:         appCreateRequest.Id,
		EnvironmentId: environment.Id,
		Status:        appstore.DEPLOY_INIT,
	}
	installedAppModel.CreatedBy = installAppVersionRequest.UserId
	installedAppModel.UpdatedBy = installAppVersionRequest.UserId
	installedAppModel.CreatedOn = time.Now()
	installedAppModel.UpdatedOn = time.Now()
	installedAppModel.Active = true
	installedApp, err := impl.installedAppRepository.CreateInstalledApp(installedAppModel, tx)
	if err != nil {
		impl.logger.Errorw("error while creating install app", "error", err)
		return nil, err
	}
	installAppVersionRequest.InstalledAppId = installedApp.Id

	installedAppVersions := &appstore.InstalledAppVersions{
		InstalledAppId:               installAppVersionRequest.InstalledAppId,
		AppStoreApplicationVersionId: appStoreAppVersion.Id,
		ValuesYaml:                   installAppVersionRequest.ValuesOverrideYaml,
		//Values:                       "{}",
	}
	installedAppVersions.CreatedBy = installAppVersionRequest.UserId
	installedAppVersions.UpdatedBy = installAppVersionRequest.UserId
	installedAppVersions.CreatedOn = time.Now()
	installedAppVersions.UpdatedOn = time.Now()
	installedAppVersions.Active = true
	installedAppVersions.ReferenceValueId = installAppVersionRequest.ReferenceValueId
	installedAppVersions.ReferenceValueKind = installAppVersionRequest.ReferenceValueKind
	_, err = impl.installedAppRepository.CreateInstalledAppVersion(installedAppVersions, tx)
	if err != nil {
		impl.logger.Errorw("error while fetching from db", "error", err)
		return nil, err
	}
	installAppVersionRequest.InstalledAppVersionId = installedAppVersions.Id

	if installAppVersionRequest.DefaultClusterComponent {
		clusterInstalledAppsModel := &appstore.ClusterInstalledApps{
			ClusterId:      environment.ClusterId,
			InstalledAppId: installAppVersionRequest.InstalledAppId,
		}
		clusterInstalledAppsModel.CreatedBy = installAppVersionRequest.UserId
		clusterInstalledAppsModel.UpdatedBy = installAppVersionRequest.UserId
		clusterInstalledAppsModel.CreatedOn = time.Now()
		clusterInstalledAppsModel.UpdatedOn = time.Now()
		err = impl.clusterInstalledAppsRepository.Save(clusterInstalledAppsModel, tx)
		if err != nil {
			impl.logger.Errorw("error while creating cluster install app", "error", err)
			return nil, err
		}
	}
	return installAppVersionRequest, nil
}

func (impl InstalledAppServiceImpl) AppStoreDeployOperationStatusUpdate(installAppId int, status appstore.AppstoreDeploymentStatus) (bool, error) {
	dbConnection := impl.installedAppRepository.GetConnection()
	tx, err := dbConnection.Begin()
	if err != nil {
		return false, err
	}
	// Rollback tx on error.
	defer tx.Rollback()
	installedApp, err := impl.installedAppRepository.GetInstalledApp(installAppId)
	if err != nil {
		impl.logger.Errorw("error while fetching from db", "error", err)
		return false, err
	}
	installedApp.Status = status
	_, err = impl.installedAppRepository.UpdateInstalledApp(installedApp, tx)
	if err != nil {
		impl.logger.Errorw("error while fetching from db", "error", err)
		return false, err
	}
	err = tx.Commit()
	if err != nil {
		return false, err
	}
	return true, nil
}

//------------ nats config

func (impl *InstalledAppServiceImpl) triggerDeploymentEvent(installAppVersions []*InstallAppVersionDTO) {

	for _, versions := range installAppVersions {
<<<<<<< HEAD
		impl.logger.Infow("trigger deployment event start processing", "version", versions)
		if strings.Contains(versions.AppName, RolloutFile) {
			_, err := impl.performDeployStage(versions.InstalledAppVersionId)
			if err != nil {
				impl.logger.Errorw("error in performing deploy stage", "deployPayload", versions, "err", err)
				_, err = impl.AppStoreDeployOperationStatusUpdate(versions.InstalledAppVersionId, appstore.QUE_ERROR)
				if err != nil {
					impl.logger.Errorw("error while bulk app-store deploy status update", "err", err)
				}
			}
		} else {
			var status appstore.AppstoreDeploymentStatus
			payload := DeployPayload{InstalledAppVersionId: versions.InstalledAppVersionId}
			data, err := json.Marshal(payload)
=======
		var status appstore.AppstoreDeploymentStatus
		payload := &DeployPayload{InstalledAppVersionId: versions.InstalledAppVersionId}
		data, err := json.Marshal(payload)
		if err != nil {
			status = appstore.QUE_ERROR
		} else {
			err := impl.pubsubClient.Conn.Publish(BULK_APPSTORE_DEPLOY_TOPIC, data)
>>>>>>> 60e9a458
			if err != nil {
				impl.logger.Errorw("err while publishing msg for app-store bulk deploy", "msg", data, "err", err)
				status = appstore.QUE_ERROR
			} else {
				status = appstore.ENQUEUED
			}

		}
		if versions.Status == appstore.DEPLOY_INIT || versions.Status == appstore.QUE_ERROR || versions.Status == appstore.ENQUEUED {
			impl.logger.Debugw("status for bulk app-store deploy", "status", status)
			_, err = impl.AppStoreDeployOperationStatusUpdate(payload.InstalledAppVersionId, status)
			if err != nil {
				impl.logger.Errorw("error while bulk app-store deploy status update", "err", err)
			}
		}
	}
}

func (impl *InstalledAppServiceImpl) Subscribe() error {
	_, err := impl.pubsubClient.Conn.QueueSubscribe(BULK_APPSTORE_DEPLOY_TOPIC, BULK_APPSTORE_DEPLOY_GROUP, func(msg *stan.Msg) {
		impl.logger.Debug("cd stage event received")
		defer msg.Ack()
		deployPayload := DeployPayload{}
		err := json.Unmarshal([]byte(string(msg.Data)), &deployPayload)
		if err != nil {
			impl.logger.Error("err", err)
			return
		}
		impl.logger.Debugw("deployPayload:", "deployPayload", deployPayload)
		_, err = impl.performDeployStage(deployPayload.InstalledAppVersionId)
		if err != nil {
			impl.logger.Errorw("error in performing deploy stage", "deployPayload", deployPayload, "err", err)
		}
	}, stan.DurableName(BULK_APPSTORE_DEPLOY_DURABLE), stan.StartWithLastReceived(), stan.AckWait(time.Duration(impl.pubsubClient.AckDuration)*time.Second), stan.SetManualAckMode(), stan.MaxInflight(1))
	if err != nil {
		impl.logger.Error("err", err)
		return err
	}
	return nil
}

func (impl *InstalledAppServiceImpl) DeployDefaultChartOnCluster(bean *cluster2.ClusterBean, userId int32) (bool, error) {
	// STEP 1 - create environment with name "devton"
	impl.logger.Infow("STEP 1", "create environment for cluster component", bean)
	envName := fmt.Sprintf("%s-%s", bean.ClusterName, DEFAULT_ENVIRONMENT_OR_NAMESPACE_OR_PROJECT)
	env, err := impl.envService.FindOne(envName)
	if err != nil && err != pg.ErrNoRows {
		return false, err
	}
	if err == pg.ErrNoRows {
		env = &cluster2.EnvironmentBean{
			Environment: envName,
			ClusterId:   bean.Id,
			Namespace:   envName,
			Default:     false,
			Active:      true,
		}
		_, err := impl.envService.Create(env, userId)
		if err != nil {
			impl.logger.Errorw("DeployDefaultChartOnCluster, error in creating environment", "data", env, "err", err)
			return false, err
		}
	}

	// STEP 2 - create project with name "devtron"
	impl.logger.Info("STEP 2", "create project for cluster components")
	t, err := impl.teamRepository.FindByTeamName(DEFAULT_ENVIRONMENT_OR_NAMESPACE_OR_PROJECT)
	if err != nil && err != pg.ErrNoRows {
		return false, err
	}
	if err == pg.ErrNoRows {
		t := &team.Team{
			Name:     DEFAULT_ENVIRONMENT_OR_NAMESPACE_OR_PROJECT,
			Active:   true,
			AuditLog: models.AuditLog{CreatedBy: userId, CreatedOn: time.Now(), UpdatedOn: time.Now(), UpdatedBy: userId},
		}
		err = impl.teamRepository.Save(t)
		if err != nil {
			impl.logger.Errorw("DeployDefaultChartOnCluster, error in creating team", "data", t, "err", err)
			return false, err
		}
	}

	// STEP 3- read the input data from env variables
	impl.logger.Info("STEP 3", "read the input data from env variables")
	charts := &ChartComponents{}
	var chartComponents []*ChartComponent
	if _, err := os.Stat(CLUSTER_COMPONENT_DIR_PATH); os.IsNotExist(err) {
		impl.logger.Infow("default cluster component directory error", "cluster", bean.ClusterName, "err", err)
		return false, nil
	} else {
		fileInfo, err := ioutil.ReadDir(CLUSTER_COMPONENT_DIR_PATH)
		if err != nil {
			impl.logger.Errorw("DeployDefaultChartOnCluster, err while reading directory", "err", err)
			return false, err
		}
		for _, file := range fileInfo {
			impl.logger.Infow("file", "name", file.Name())
			if strings.Contains(file.Name(), ".yaml") {
				content, err := ioutil.ReadFile(fmt.Sprintf("%s/%s", CLUSTER_COMPONENT_DIR_PATH, file.Name()))
				if err != nil {
					impl.logger.Errorw("DeployDefaultChartOnCluster, error on reading file", "err", err)
					return false, err
				}
				chartComponent := &ChartComponent{
					Name:   strings.ReplaceAll(file.Name(), ".yaml", ""),
					Values: string(content),
				}
				chartComponents = append(chartComponents, chartComponent)
			}
		}

		if chartComponents != nil && len(chartComponents) > 0 {
			charts.ChartComponent = chartComponents
			impl.logger.Info("STEP 4 - prepare a bulk request")
			// STEP 4 - prepare a bulk request (unique names need to apply for deploying chart)
			// STEP 4.1 - fetch chart for required name(actual chart name (app-store)) with default values
			// STEP 4.2 - update all the required charts, override values.yaml with env variables.
			chartGroupInstallRequest := &ChartGroupInstallRequest{}
			chartGroupInstallRequest.ProjectId = t.Id
			chartGroupInstallRequest.UserId = userId
			var chartGroupInstallChartRequests []*ChartGroupInstallChartRequest
			for _, item := range charts.ChartComponent {
				appStore, err := impl.appStoreApplicationVersionRepository.FindByAppStoreName(item.Name)
				if err != nil {
					impl.logger.Errorw("DeployDefaultChartOnCluster, error in getting app store", "data", t, "err", err)
					return false, err
				}
				chartGroupInstallChartRequest := &ChartGroupInstallChartRequest{
					AppName:                 fmt.Sprintf("%s-%s-%s", bean.ClusterName, env.Environment, item.Name),
					EnvironmentId:           env.Id,
					ValuesOverrideYaml:      item.Values,
					AppStoreVersion:         appStore.AppStoreApplicationVersionId,
					ReferenceValueId:        appStore.AppStoreApplicationVersionId,
					ReferenceValueKind:      REFERENCE_TYPE_DEFAULT,
					DefaultClusterComponent: true,
				}
				chartGroupInstallChartRequests = append(chartGroupInstallChartRequests, chartGroupInstallChartRequest)
			}
			chartGroupInstallRequest.ChartGroupInstallChartRequest = chartGroupInstallChartRequests

			impl.logger.Info("STEP 5 - deploy bulk initiated")
			// STEP 5 - deploy
			_, err = impl.DeployDefaultComponent(chartGroupInstallRequest)
			if err != nil {
				impl.logger.Errorw("DeployDefaultChartOnCluster, error on bulk deploy", "err", err)
				return false, err
			}
		}
	}
	return true, nil
}

type ChartComponents struct {
	ChartComponent []*ChartComponent `json:"charts"`
}
type ChartComponent struct {
	Name   string `json:"name"`
	Values string `json:"values"`
}

func (impl *InstalledAppServiceImpl) IsChartRepoActive(appStoreVersionId int) (bool, error) {
	appStoreAppVersion, err := impl.appStoreApplicationVersionRepository.FindById(appStoreVersionId)
	if err != nil {
		impl.logger.Errorw("fetching error", "err", err)
		return false, err
	}
	return appStoreAppVersion.AppStore.ChartRepo.Active, nil
}

func (impl InstalledAppServiceImpl) DeployDefaultComponent(chartGroupInstallRequest *ChartGroupInstallRequest) (*ChartGroupInstallAppRes, error) {
	impl.logger.Debugw("bulk app install request", "req", chartGroupInstallRequest)
	//save in db
	// raise nats event

	var installAppVersionDTOList []*InstallAppVersionDTO
	for _, chartGroupInstall := range chartGroupInstallRequest.ChartGroupInstallChartRequest {
		installAppVersionDTO, err := impl.requestBuilderForBulkDeployment(chartGroupInstall, chartGroupInstallRequest.ProjectId, chartGroupInstallRequest.UserId)
		if err != nil {
			impl.logger.Errorw("DeployBulk, error in request builder", "err", err)
			return nil, err
		}
		installAppVersionDTOList = append(installAppVersionDTOList, installAppVersionDTO)
	}
	dbConnection := impl.installedAppRepository.GetConnection()
	tx, err := dbConnection.Begin()
	if err != nil {
		return nil, err
	}
	var installAppVersions []*InstallAppVersionDTO
	// Rollback tx on error.
	defer tx.Rollback()
	for _, installAppVersionDTO := range installAppVersionDTOList {
		installAppVersionDTO, err = impl.AppStoreDeployOperationDB(installAppVersionDTO, tx)
		if err != nil {
			impl.logger.Errorw("DeployBulk, error while app store deploy db operation", "err", err)
			return nil, err
		}
		installAppVersions = append(installAppVersions, installAppVersionDTO)
	}
	if chartGroupInstallRequest.ChartGroupId > 0 {
		groupINstallationId, err := impl.getInstallationId(installAppVersions)
		if err != nil {
			return nil, err
		}
		for _, installAppVersionDTO := range installAppVersions {
			chartGroupEntry := impl.createChartGroupEntryObject(installAppVersionDTO, chartGroupInstallRequest.ChartGroupId, groupINstallationId)
			err := impl.chartGroupDeploymentRepository.Save(tx, chartGroupEntry)
			if err != nil {
				impl.logger.Errorw("DeployBulk, error in creating ChartGroupEntryObject", "err", err)
				return nil, err
			}
		}
	}
	//commit transaction
	err = tx.Commit()
	if err != nil {
		impl.logger.Errorw("DeployBulk, error in tx commit", "err", err)
		return nil, err
	}
	//nats event

	for _, versions := range installAppVersions {
		_, err := impl.performDeployStage(versions.InstalledAppVersionId)
		if err != nil {
			impl.logger.Errorw("error in performing deploy stage", "deployPayload", versions, "err", err)
			_, err = impl.AppStoreDeployOperationStatusUpdate(versions.InstalledAppVersionId, appstore.QUE_ERROR)
			if err != nil {
				impl.logger.Errorw("error while bulk app-store deploy status update", "err", err)
			}
		}
	}

	return &ChartGroupInstallAppRes{}, nil
}<|MERGE_RESOLUTION|>--- conflicted
+++ resolved
@@ -819,16 +819,16 @@
 }
 
 func (impl InstalledAppServiceImpl) performDeployStage(installedAppVersionId int) (*InstallAppVersionDTO, error) {
-	impl.logger.Infow("performDeployStage start", "installedAppVersionId", installedAppVersionId)
-	installedAppVersion, err := impl.GetInstalledAppVersion(installedAppVersionId)
-	if err != nil {
-		return nil, err
-	}
-	/*
 	ctx, err := impl.tokenCache.BuildACDSynchContext()
 	if err != nil {
 		return nil, err
 	}
+	/*installedAppVersion, err := impl.installedAppRepository.GetInstalledAppVersion(installedAppVersionId)
+	if err != nil {
+		impl.logger.Errorw("error while fetching from db", "error", err)
+		return nil, err
+	}*/
+
 	installedAppVersion, err := impl.GetInstalledAppVersion(installedAppVersionId)
 	if err != nil {
 		return nil, err
@@ -907,8 +907,6 @@
 		impl.logger.Errorw(" error", "err", err)
 		return nil, err
 	}
-	*/
-	impl.logger.Infow("performDeployStage end", "installedAppVersionId", installedAppVersionId)
 	return installedAppVersion, nil
 }
 
@@ -1275,30 +1273,13 @@
 func (impl *InstalledAppServiceImpl) triggerDeploymentEvent(installAppVersions []*InstallAppVersionDTO) {
 
 	for _, versions := range installAppVersions {
-<<<<<<< HEAD
-		impl.logger.Infow("trigger deployment event start processing", "version", versions)
-		if strings.Contains(versions.AppName, RolloutFile) {
-			_, err := impl.performDeployStage(versions.InstalledAppVersionId)
-			if err != nil {
-				impl.logger.Errorw("error in performing deploy stage", "deployPayload", versions, "err", err)
-				_, err = impl.AppStoreDeployOperationStatusUpdate(versions.InstalledAppVersionId, appstore.QUE_ERROR)
-				if err != nil {
-					impl.logger.Errorw("error while bulk app-store deploy status update", "err", err)
-				}
-			}
-		} else {
-			var status appstore.AppstoreDeploymentStatus
-			payload := DeployPayload{InstalledAppVersionId: versions.InstalledAppVersionId}
-			data, err := json.Marshal(payload)
-=======
 		var status appstore.AppstoreDeploymentStatus
-		payload := &DeployPayload{InstalledAppVersionId: versions.InstalledAppVersionId}
+			payload := &DeployPayload{InstalledAppVersionId: versions.InstalledAppVersionId}
 		data, err := json.Marshal(payload)
 		if err != nil {
 			status = appstore.QUE_ERROR
 		} else {
 			err := impl.pubsubClient.Conn.Publish(BULK_APPSTORE_DEPLOY_TOPIC, data)
->>>>>>> 60e9a458
 			if err != nil {
 				impl.logger.Errorw("err while publishing msg for app-store bulk deploy", "msg", data, "err", err)
 				status = appstore.QUE_ERROR
@@ -1321,7 +1302,7 @@
 	_, err := impl.pubsubClient.Conn.QueueSubscribe(BULK_APPSTORE_DEPLOY_TOPIC, BULK_APPSTORE_DEPLOY_GROUP, func(msg *stan.Msg) {
 		impl.logger.Debug("cd stage event received")
 		defer msg.Ack()
-		deployPayload := DeployPayload{}
+		deployPayload := &DeployPayload{}
 		err := json.Unmarshal([]byte(string(msg.Data)), &deployPayload)
 		if err != nil {
 			impl.logger.Error("err", err)
@@ -1332,7 +1313,7 @@
 		if err != nil {
 			impl.logger.Errorw("error in performing deploy stage", "deployPayload", deployPayload, "err", err)
 		}
-	}, stan.DurableName(BULK_APPSTORE_DEPLOY_DURABLE), stan.StartWithLastReceived(), stan.AckWait(time.Duration(impl.pubsubClient.AckDuration)*time.Second), stan.SetManualAckMode(), stan.MaxInflight(1))
+	}, stan.DurableName(BULK_APPSTORE_DEPLOY_DURABLE), stan.StartWithLastReceived(), stan.AckWait(time.Duration(200)*time.Second), stan.SetManualAckMode(), stan.MaxInflight(3))
 	if err != nil {
 		impl.logger.Error("err", err)
 		return err
