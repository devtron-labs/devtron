--- conflicted
+++ resolved
@@ -105,13 +105,8 @@
 	appStoreApplicationVersionRepository appstore.AppStoreApplicationVersionRepository
 	environmentRepository                repository5.EnvironmentRepository
 	teamRepository                       repository4.TeamRepository
-<<<<<<< HEAD
-	appRepository         app.AppRepository
-	acdClient      application2.ServiceClient
-=======
 	appRepository                        app.AppRepository
 	acdClient                            application2.ServiceClient
->>>>>>> e7512d45
 	appStoreValuesService                AppStoreValuesService
 	pubsubClient                         *pubsub.PubSubClient
 	tokenCache                           *util2.TokenCache
