/*
 * Copyright (c) 2020 Devtron Labs
 *
 * Licensed under the Apache License, Version 2.0 (the "License");
 * you may not use this file except in compliance with the License.
 * You may obtain a copy of the License at
 *
 *    http://www.apache.org/licenses/LICENSE-2.0
 *
 * Unless required by applicable law or agreed to in writing, software
 * distributed under the License is distributed on an "AS IS" BASIS,
 * WITHOUT WARRANTIES OR CONDITIONS OF ANY KIND, either express or implied.
 * See the License for the specific language governing permissions and
 * limitations under the License.
 *
 */

package appstore

import (
	"bytes"
	"context"
	"github.com/devtron-labs/devtron/client/argocdServer"

	/* #nosec */
	"crypto/sha1"
	"encoding/json"
	"fmt"
	"github.com/Pallinder/go-randomdata"
	"github.com/argoproj/argo-cd/pkg/apiclient/application"
	repository2 "github.com/argoproj/argo-cd/pkg/apiclient/repository"
	"github.com/argoproj/argo-cd/pkg/apis/application/v1alpha1"
	application2 "github.com/devtron-labs/devtron/client/argocdServer/application"
	"github.com/devtron-labs/devtron/client/argocdServer/repository"
	"github.com/devtron-labs/devtron/client/pubsub"
	"github.com/devtron-labs/devtron/internal/constants"
	"github.com/devtron-labs/devtron/internal/sql/models"
	"github.com/devtron-labs/devtron/internal/sql/repository/appstore"
	"github.com/devtron-labs/devtron/internal/sql/repository/appstore/chartGroup"
	"github.com/devtron-labs/devtron/internal/sql/repository/chartConfig"
	"github.com/devtron-labs/devtron/internal/sql/repository/cluster"
	"github.com/devtron-labs/devtron/internal/sql/repository/pipelineConfig"
	"github.com/devtron-labs/devtron/internal/sql/repository/team"
	"github.com/devtron-labs/devtron/internal/util"
	"github.com/devtron-labs/devtron/pkg/bean"
	cluster2 "github.com/devtron-labs/devtron/pkg/cluster"
	"github.com/devtron-labs/devtron/pkg/user"
	"github.com/ghodss/yaml"
	"github.com/go-pg/pg"
	"github.com/nats-io/stan"
	"github.com/pkg/errors"
	"go.uber.org/zap"
	"io/ioutil"
	"k8s.io/helm/pkg/chartutil"
	"k8s.io/helm/pkg/proto/hapi/chart"
	"net/http"
	"os"
	"path"
	"regexp"
	"strconv"
	"strings"
	"time"
)

const DEFAULT_ENVIRONMENT_OR_NAMESPACE_OR_PROJECT string = "devtron"
const CLUSTER_COMPONENT_DIR_PATH string = "/cluster/component"

type InstalledAppService interface {
	UpdateInstalledApp(ctx context.Context, installAppVersionRequest *InstallAppVersionDTO) (*InstallAppVersionDTO, error)
	GetInstalledApp(id int) (*InstallAppVersionDTO, error)
	GetInstalledAppVersion(id int) (*InstallAppVersionDTO, error)
	GetAll(environments []int) ([]InstalledAppsResponse, error)
	GetAllInstalledAppsByAppStoreId(w http.ResponseWriter, r *http.Request, token string, appStoreId int) ([]InstalledAppsResponse, error)
	DeleteInstalledApp(ctx context.Context, installAppVersionRequest *InstallAppVersionDTO) (*InstallAppVersionDTO, error)

	DeployBulk(chartGroupInstallRequest *ChartGroupInstallRequest) (*ChartGroupInstallAppRes, error)

	CreateInstalledAppV2(installAppVersionRequest *InstallAppVersionDTO, ctx context.Context) (*InstallAppVersionDTO, error)
	AppStoreDeployOperationGIT(installAppVersionRequest *InstallAppVersionDTO) (*InstallAppVersionDTO, *util.ChartGitAttribute, error)
	AppStoreDeployOperationACD(installAppVersionRequest *InstallAppVersionDTO, chartGitAttr *util.ChartGitAttribute, ctx context.Context) (*InstallAppVersionDTO, error)
	AppStoreDeployOperationDB(installAppVersionRequest *InstallAppVersionDTO, tx *pg.Tx) (*InstallAppVersionDTO, error)
	performDeployStage(appId int) (*InstallAppVersionDTO, error)
	AppStoreDeployOperationStatusUpdate(installAppId int, status appstore.AppstoreDeploymentStatus) (bool, error)
	CheckAppExists(appNames []*AppNames) ([]*AppNames, error)

	DeployDefaultChartOnCluster(bean *cluster2.ClusterBean, userId int32) (bool, error)
	IsChartRepoActive(appStoreVersionId int) (bool, error)
}

type InstalledAppServiceImpl struct {
	chartRepository                      chartConfig.ChartRepository
	logger                               *zap.SugaredLogger
	repoRepository                       chartConfig.ChartRepoRepository
	mergeUtil                            util.MergeUtil
	pipelineConfigRepository             chartConfig.PipelineConfigRepository
	configMapRepository                  chartConfig.ConfigMapRepository
	installedAppRepository               appstore.InstalledAppRepository
	chartTemplateService                 util.ChartTemplateService
	refChartDir                          RefChartProxyDir
	repositoryService                    repository.ServiceClient
	appStoreApplicationVersionRepository appstore.AppStoreApplicationVersionRepository
	environmentRepository                cluster.EnvironmentRepository
	teamRepository                       team.TeamRepository
	appRepository                        pipelineConfig.AppRepository
	acdClient                            application2.ServiceClient
	appStoreValuesService                AppStoreValuesService
	pubsubClient                         *pubsub.PubSubClient
	tokenCache                           *user.TokenCache
	chartGroupDeploymentRepository       chartGroup.ChartGroupDeploymentRepository
	envService                           cluster2.EnvironmentService
	clusterInstalledAppsRepository       appstore.ClusterInstalledAppsRepository
	ArgoK8sClient                        argocdServer.ArgoK8sClient
	gitFactory                           *util.GitFactory
}

func NewInstalledAppServiceImpl(chartRepository chartConfig.ChartRepository,
	logger *zap.SugaredLogger,
	repoRepository chartConfig.ChartRepoRepository,
	mergeUtil util.MergeUtil,
	pipelineConfigRepository chartConfig.PipelineConfigRepository,
	configMapRepository chartConfig.ConfigMapRepository,
	installedAppRepository appstore.InstalledAppRepository,
	chartTemplateService util.ChartTemplateService, refChartDir RefChartProxyDir,
	repositoryService repository.ServiceClient,
	appStoreApplicationVersionRepository appstore.AppStoreApplicationVersionRepository,
	environmentRepository cluster.EnvironmentRepository, teamRepository team.TeamRepository,
	appRepository pipelineConfig.AppRepository,
	acdClient application2.ServiceClient,
	appStoreValuesService AppStoreValuesService,
	pubsubClient *pubsub.PubSubClient,
	tokenCache *user.TokenCache,
	chartGroupDeploymentRepository chartGroup.ChartGroupDeploymentRepository,
	envService cluster2.EnvironmentService,
	clusterInstalledAppsRepository appstore.ClusterInstalledAppsRepository,
	argoK8sClient argocdServer.ArgoK8sClient,
	gitFactory *util.GitFactory) (*InstalledAppServiceImpl, error) {
	impl := &InstalledAppServiceImpl{
		chartRepository:                      chartRepository,
		logger:                               logger,
		repoRepository:                       repoRepository,
		mergeUtil:                            mergeUtil,
		pipelineConfigRepository:             pipelineConfigRepository,
		configMapRepository:                  configMapRepository,
		installedAppRepository:               installedAppRepository,
		chartTemplateService:                 chartTemplateService,
		refChartDir:                          refChartDir,
		repositoryService:                    repositoryService,
		appStoreApplicationVersionRepository: appStoreApplicationVersionRepository,
		environmentRepository:                environmentRepository,
		teamRepository:                       teamRepository,
		appRepository:                        appRepository,
		acdClient:                            acdClient,
		appStoreValuesService:                appStoreValuesService,
		pubsubClient:                         pubsubClient,
		tokenCache:                           tokenCache,
		chartGroupDeploymentRepository:       chartGroupDeploymentRepository,
		envService:                           envService,
		clusterInstalledAppsRepository:       clusterInstalledAppsRepository,
		ArgoK8sClient:                        argoK8sClient,
		gitFactory:                           gitFactory,
	}
	err := impl.Subscribe()
	if err != nil {
		return nil, err
	}
	return impl, nil
}

func (impl InstalledAppServiceImpl) UpdateInstalledApp(ctx context.Context, installAppVersionRequest *InstallAppVersionDTO) (*InstallAppVersionDTO, error) {

	dbConnection := impl.installedAppRepository.GetConnection()
	tx, err := dbConnection.Begin()
	if err != nil {
		return nil, err
	}
	// Rollback tx on error.
	defer tx.Rollback()

	installedApp, err := impl.installedAppRepository.GetInstalledApp(installAppVersionRequest.InstalledAppId)
	if err != nil {
		return nil, err
	}
	installAppVersionRequest.EnvironmentId = installedApp.EnvironmentId
	installAppVersionRequest.AppName = installedApp.App.AppName

	if installAppVersionRequest.Id == 0 {
		// upgrade chart to other repo
		_, _, err := impl.upgradeInstalledApp(ctx, installAppVersionRequest, tx)
		if err != nil {
			return nil, err
		}
	} else {
		// update same chart or upgrade its version only
		var installedAppVersion *appstore.InstalledAppVersions
		installedAppVersionModel, err := impl.installedAppRepository.GetInstalledAppVersion(installAppVersionRequest.Id)
		if err != nil {
			return nil, err
		}
		if installedAppVersionModel.AppStoreApplicationVersionId != installAppVersionRequest.AppStoreVersion {
			installedAppVersionModel.Active = false
			installedAppVersionModel.UpdatedOn = time.Now()
			installedAppVersionModel.UpdatedBy = installAppVersionRequest.UserId
			_, err = impl.installedAppRepository.UpdateInstalledAppVersion(installedAppVersionModel, tx)
			if err != nil {
				impl.logger.Errorw("error while fetching from db", "error", err)
				return nil, err
			}
			appStoreAppVersion, err := impl.appStoreApplicationVersionRepository.FindById(installAppVersionRequest.AppStoreVersion)
			if err != nil {
				impl.logger.Errorw("fetching error", "err", err)
				return nil, err
			}
			installedAppVersion = &appstore.InstalledAppVersions{
				InstalledAppId:               installAppVersionRequest.InstalledAppId,
				AppStoreApplicationVersionId: installAppVersionRequest.AppStoreVersion,
				ValuesYaml:                   installAppVersionRequest.ValuesOverrideYaml,
			}
			installedAppVersion.CreatedBy = installAppVersionRequest.UserId
			installedAppVersion.UpdatedBy = installAppVersionRequest.UserId
			installedAppVersion.CreatedOn = time.Now()
			installedAppVersion.UpdatedOn = time.Now()
			installedAppVersion.Active = true
			installedAppVersion.ReferenceValueId = installAppVersionRequest.ReferenceValueId
			installedAppVersion.ReferenceValueKind = installAppVersionRequest.ReferenceValueKind
			_, err = impl.installedAppRepository.CreateInstalledAppVersion(installedAppVersion, tx)
			if err != nil {
				impl.logger.Errorw("error while fetching from db", "error", err)
				return nil, err
			}
			installedAppVersion.AppStoreApplicationVersion = *appStoreAppVersion
		} else {
			installedAppVersion = installedAppVersionModel
		}

		environment, err := impl.environmentRepository.FindById(installedApp.EnvironmentId)
		if err != nil {
			impl.logger.Errorw("fetching error", "err", err)
			return nil, err
		}
		team, err := impl.teamRepository.FindOne(installedApp.App.TeamId)
		if err != nil {
			impl.logger.Errorw("fetching error", "err", err)
			return nil, err
		}
		impl.logger.Debug(team.Name)

		argocdAppName := installedApp.App.AppName + "-" + environment.Name

		//update values yaml in chart
		valuesOverrideByte, err := yaml.YAMLToJSON([]byte(installAppVersionRequest.ValuesOverrideYaml))
		if err != nil {
			impl.logger.Errorw("error in json patch", "err", err)
			return nil, err
		}
		var dat map[string]interface{}
		err = json.Unmarshal(valuesOverrideByte, &dat)
		if err != nil {
			impl.logger.Errorw("error in unmarshal", "err", err)
			return nil, err
		}
		valuesMap := make(map[string]map[string]interface{})
		valuesMap[installedAppVersion.AppStoreApplicationVersion.AppStore.Name] = dat
		valuesByte, err := json.Marshal(valuesMap)
		if err != nil {
			impl.logger.Errorw("error in marshaling", "err", err)
			return nil, err
		}
		valuesYaml := &util.ChartConfig{
			FileName:       VALUES_YAML_FILE,
			FileContent:    string(valuesByte),
			ChartName:      installedAppVersion.AppStoreApplicationVersion.AppStore.Name,
			ChartLocation:  argocdAppName,
			ReleaseMessage: fmt.Sprintf("release-%d-env-%d ", installedAppVersion.AppStoreApplicationVersion.Id, environment.Id),
		}
		_, err = impl.gitFactory.Client.CommitValues(valuesYaml)
		if err != nil {
			impl.logger.Errorw("error in git commit", "err", err)
			return nil, err
		}

		installAppVersionRequest.ACDAppName = argocdAppName
		installAppVersionRequest.Environment = environment

		//ACD sync operation
		impl.syncACD(installAppVersionRequest.ACDAppName, ctx)

		//DB operation
		installedAppVersion.ValuesYaml = installAppVersionRequest.ValuesOverrideYaml
		installedAppVersion.UpdatedOn = time.Now()
		installedAppVersion.UpdatedBy = installAppVersionRequest.UserId
		installedAppVersion.ReferenceValueId = installAppVersionRequest.ReferenceValueId
		installedAppVersion.ReferenceValueKind = installAppVersionRequest.ReferenceValueKind
		_, err = impl.installedAppRepository.UpdateInstalledAppVersion(installedAppVersion, tx)
		if err != nil {
			impl.logger.Errorw("error while fetching from db", "error", err)
			return nil, err
		}
	}

	//STEP 8: finish with return response
	err = tx.Commit()
	if err != nil {
		return nil, err
	}
	return installAppVersionRequest, nil
}

func (impl InstalledAppServiceImpl) upgradeInstalledApp(ctx context.Context, installAppVersionRequest *InstallAppVersionDTO, tx *pg.Tx) (*InstallAppVersionDTO, *appstore.InstalledAppVersions, error) {
	var installedAppVersion *appstore.InstalledAppVersions
	installedAppVersions, err := impl.installedAppRepository.GetInstalledAppVersionByInstalledAppId(installAppVersionRequest.InstalledAppId)
	if err != nil {
		return installAppVersionRequest, installedAppVersion, err
	}
	for _, installedAppVersionModel := range installedAppVersions {
		installedAppVersionModel.Active = false
		installedAppVersionModel.UpdatedOn = time.Now()
		installedAppVersionModel.UpdatedBy = installAppVersionRequest.UserId
		_, err = impl.installedAppRepository.UpdateInstalledAppVersion(installedAppVersionModel, tx)
		if err != nil {
			impl.logger.Errorw("error while fetching from db", "error", err)
			return installAppVersionRequest, installedAppVersion, err
		}
	}

	appStoreAppVersion, err := impl.appStoreApplicationVersionRepository.FindById(installAppVersionRequest.AppStoreVersion)
	if err != nil {
		impl.logger.Errorw("fetching error", "err", err)
		return installAppVersionRequest, installedAppVersion, err
	}
	installedAppVersion = &appstore.InstalledAppVersions{
		InstalledAppId:               installAppVersionRequest.InstalledAppId,
		AppStoreApplicationVersionId: installAppVersionRequest.AppStoreVersion,
		ValuesYaml:                   installAppVersionRequest.ValuesOverrideYaml,
	}
	installedAppVersion.CreatedBy = installAppVersionRequest.UserId
	installedAppVersion.UpdatedBy = installAppVersionRequest.UserId
	installedAppVersion.CreatedOn = time.Now()
	installedAppVersion.UpdatedOn = time.Now()
	installedAppVersion.Active = true
	installedAppVersion.ReferenceValueId = installAppVersionRequest.ReferenceValueId
	installedAppVersion.ReferenceValueKind = installAppVersionRequest.ReferenceValueKind
	_, err = impl.installedAppRepository.CreateInstalledAppVersion(installedAppVersion, tx)
	if err != nil {
		impl.logger.Errorw("error while fetching from db", "error", err)
		return installAppVersionRequest, installedAppVersion, err
	}
	installedAppVersion.AppStoreApplicationVersion = *appStoreAppVersion

	//step 2 git operation pull push
	installAppVersionRequest, chartGitAttr, err := impl.AppStoreDeployOperationGIT(installAppVersionRequest)
	if err != nil {
		impl.logger.Errorw(" error", "err", err)
		return installAppVersionRequest, installedAppVersion, err
	}

	//step 3 acd operation register, sync
	installAppVersionRequest, err = impl.patchAcdApp(installAppVersionRequest, chartGitAttr, ctx)
	if err != nil {
		impl.logger.Errorw(" error", "err", err)
		return installAppVersionRequest, installedAppVersion, err
	}

	//step 4 db operation status triggered
	_, err = impl.AppStoreDeployOperationStatusUpdate(installAppVersionRequest.InstalledAppId, appstore.DEPLOY_SUCCESS)
	if err != nil {
		impl.logger.Errorw(" error", "err", err)
		return installAppVersionRequest, installedAppVersion, err
	}
	return installAppVersionRequest, installedAppVersion, err
}

func (impl InstalledAppServiceImpl) GetInstalledApp(id int) (*InstallAppVersionDTO, error) {

	app, err := impl.installedAppRepository.GetInstalledApp(id)
	if err != nil {
		impl.logger.Errorw("error while fetching from db", "error", err)
		return nil, err
	}
	chartTemplate, err := impl.chartAdaptor2(app)
	return chartTemplate, err
}

func (impl InstalledAppServiceImpl) GetInstalledAppVersion(id int) (*InstallAppVersionDTO, error) {
	app, err := impl.installedAppRepository.GetInstalledAppVersion(id)
	if err != nil {
		impl.logger.Errorw("error while fetching from db", "error", err)
		return nil, err
	}
	installAppVersion := &InstallAppVersionDTO{
		InstalledAppId:     app.InstalledAppId,
		AppName:            app.InstalledApp.App.AppName,
		AppId:              app.InstalledApp.App.Id,
		Id:                 app.Id,
		TeamId:             app.InstalledApp.App.TeamId,
		EnvironmentId:      app.InstalledApp.EnvironmentId,
		ValuesOverrideYaml: app.ValuesYaml,
		Readme:             app.AppStoreApplicationVersion.Readme,
		ReferenceValueKind: app.ReferenceValueKind,
		ReferenceValueId:   app.ReferenceValueId,
		AppStoreVersion:    app.AppStoreApplicationVersionId, //check viki
		Status:             app.InstalledApp.Status,
		AppStoreId:         app.AppStoreApplicationVersion.AppStoreId,
		AppStoreName:       app.AppStoreApplicationVersion.AppStore.Name,
		Deprecated:         app.AppStoreApplicationVersion.Deprecated,
	}
	return installAppVersion, err
}

func (impl InstalledAppServiceImpl) GetAll(environments []int) ([]InstalledAppsResponse, error) {
	installedApps, err := impl.installedAppRepository.GetAllInstalledApps(environments)
	if err != nil && !util.IsErrNoRows(err) {
		impl.logger.Error(err)
		return nil, err
	}
	var installedAppsResponse []InstalledAppsResponse
	for _, a := range installedApps {
		installedAppRes := InstalledAppsResponse{
			AppStoreApplicationName:      a.AppStoreApplicationName,
			ChartName:                    a.ChartRepoName,
			EnvironmentName:              a.EnvironmentName,
			Icon:                         a.Icon,
			AppName:                      a.AppName,
			DeployedAt:                   a.UpdatedOn,
			EnvironmentId:                a.EnvironmentId,
			InstalledAppVersionId:        a.InstalledAppVersionId,
			AppStoreApplicationVersionId: a.AppStoreApplicationVersionId,
			InstalledAppsId:              a.Id,
			Deprecated:                   a.Deprecated,
		}
		installedAppsResponse = append(installedAppsResponse, installedAppRes)
	}
	return installedAppsResponse, nil
}

// TODO: Test ACD to get status
func (impl InstalledAppServiceImpl) GetAllInstalledAppsByAppStoreId(w http.ResponseWriter, r *http.Request, token string, appStoreId int) ([]InstalledAppsResponse, error) {
	installedApps, err := impl.installedAppRepository.GetAllIntalledAppsByAppStoreId(appStoreId)
	if err != nil && !util.IsErrNoRows(err) {
		impl.logger.Error(err)
		return nil, err
	}
	var installedAppsEnvResponse []InstalledAppsResponse
	for _, a := range installedApps {
		status, err := impl.getACDStatus(a, w, r, token)
		if apiErr, ok := err.(*util.ApiError); ok {
			if apiErr.Code == constants.AppDetailResourceTreeNotFound {
				status = "Not Found"
			}
		} else if err != nil {
			impl.logger.Error(err)
			return nil, err
		}
		installedAppRes := InstalledAppsResponse{
			EnvironmentName:              a.EnvironmentName,
			AppName:                      a.AppName,
			DeployedAt:                   a.UpdatedOn,
			DeployedBy:                   a.EmailId,
			Status:                       status,
			AppStoreApplicationVersionId: a.AppStoreApplicationVersionId,
			InstalledAppVersionId:        a.InstalledAppVersionId,
			InstalledAppsId:              a.InstalledAppId,
			EnvironmentId:                a.EnvironmentId,
		}
		installedAppsEnvResponse = append(installedAppsEnvResponse, installedAppRes)
	}
	return installedAppsEnvResponse, nil
}

func (impl InstalledAppServiceImpl) getACDStatus(a appstore.InstalledAppAndEnvDetails, w http.ResponseWriter, r *http.Request, token string) (string, error) {
	if len(a.AppName) > 0 && len(a.EnvironmentName) > 0 {
		acdAppName := a.AppName + "-" + a.EnvironmentName
		query := &application.ResourcesQuery{
			ApplicationName: &acdAppName,
		}
		ctx, cancel := context.WithCancel(r.Context())
		if cn, ok := w.(http.CloseNotifier); ok {
			go func(done <-chan struct{}, closed <-chan bool) {
				select {
				case <-done:
				case <-closed:
					cancel()
				}
			}(ctx.Done(), cn.CloseNotify())
		}
		ctx = context.WithValue(ctx, "token", token)
		defer cancel()
		impl.logger.Debugf("Getting status for app %s in env %s", a.AppName, a.EnvironmentName)
		start := time.Now()
		resp, err := impl.acdClient.ResourceTree(ctx, query)
		elapsed := time.Since(start)
		impl.logger.Debugf("Time elapsed %s in fetching application %s for environment %s", elapsed, a.AppName, a.EnvironmentName)
		if err != nil {
			impl.logger.Errorw("error fetching resource tree", "error", err)
			err = &util.ApiError{
				Code:            constants.AppDetailResourceTreeNotFound,
				InternalMessage: "app detail fetched, failed to get resource tree from acd",
				UserMessage:     "app detail fetched, failed to get resource tree from acd",
			}
			return "", err

		}
		return resp.Status, nil
	}
	return "", errors.New("invalid app name or env name")
}

//converts db object to bean
func (impl InstalledAppServiceImpl) chartAdaptor(chart *appstore.InstalledAppVersions) (*InstallAppVersionDTO, error) {

	return &InstallAppVersionDTO{
		InstalledAppId:     chart.InstalledAppId,
		Id:                 chart.Id,
		AppStoreVersion:    chart.AppStoreApplicationVersionId,
		ValuesOverrideYaml: chart.ValuesYaml,
	}, nil
}

//converts db object to bean
func (impl InstalledAppServiceImpl) chartAdaptor2(chart *appstore.InstalledApps) (*InstallAppVersionDTO, error) {

	return &InstallAppVersionDTO{
		EnvironmentId: chart.EnvironmentId,
		Id:            chart.Id,
		AppId:         chart.AppId,
	}, nil
}

func (impl InstalledAppServiceImpl) registerInArgo(chartGitAttribute *util.ChartGitAttribute, ctx context.Context) error {
	repo := &v1alpha1.Repository{
		Repo: chartGitAttribute.RepoUrl,
	}
	repo, err := impl.repositoryService.Create(ctx, &repository2.RepoCreateRequest{Repo: repo, Upsert: true})
	if err != nil {
		impl.logger.Errorw("error in creating argo Repository ", "err", err)
	}
	impl.logger.Debugw("repo registered in argo", "name", chartGitAttribute.RepoUrl)
	return err
}

func (impl InstalledAppServiceImpl) createInArgo(chartGitAttribute *util.ChartGitAttribute, ctx context.Context, envModel cluster.Environment, argocdAppName string) error {
	appNamespace := envModel.Namespace
	if len(appNamespace) == 0 {
		appNamespace = "default"
	}
	appreq := &argocdServer.AppTemplate{
		ApplicationName: argocdAppName,
		Namespace:       argocdServer.DevtronInstalationNs,
		TargetNamespace: appNamespace,
		TargetServer:    envModel.Cluster.ServerUrl,
		Project:         "default",
		ValuesFile:      fmt.Sprintf("values.yaml"),
		RepoPath:        chartGitAttribute.ChartLocation,
		RepoUrl:         chartGitAttribute.RepoUrl,
	}
	_, err := impl.ArgoK8sClient.CreateAcdApp(appreq, envModel.Cluster)
	//create
	if err != nil {
		impl.logger.Errorw("error in creating argo cd app ", "err", err)
		return err
	}
	return nil
}

func (impl InstalledAppServiceImpl) CheckAppExists(appNames []*AppNames) ([]*AppNames, error) {
	if len(appNames) == 0 {
		return nil, nil
	}
	var names []string
	for _, appName := range appNames {
		names = append(names, appName.Name)
	}

	apps, err := impl.appRepository.CheckAppExists(names)
	if err != nil {
		return nil, err
	}
	existingApps := make(map[string]bool)
	for _, app := range apps {
		existingApps[app.AppName] = true
	}
	for _, appName := range appNames {
		if _, ok := existingApps[appName.Name]; ok {
			appName.Exists = true
			appName.SuggestedName = strings.ToLower(randomdata.SillyName())
		}
	}
	return appNames, nil
}

func (impl InstalledAppServiceImpl) createAppForAppStore(createRequest *bean.CreateAppDTO, tx *pg.Tx) (*bean.CreateAppDTO, error) {

	exists, err := impl.appRepository.AppExists(createRequest.AppName)
	if err != nil {
		return nil, err
	}
	if exists {
		impl.logger.Infow(" app already exists", "name", createRequest.AppName)
		return nil, fmt.Errorf("an app with name %s already exists", createRequest.AppName)
	}
	pg := &pipelineConfig.App{
		Active:   true,
		AppName:  createRequest.AppName,
		TeamId:   createRequest.TeamId,
		AppStore: true,
		AuditLog: models.AuditLog{UpdatedBy: createRequest.UserId, CreatedBy: createRequest.UserId, UpdatedOn: time.Now(), CreatedOn: time.Now()},
	}
	err = impl.appRepository.SaveWithTxn(pg, tx)
	if err != nil {
		impl.logger.Errorw("error in saving entity ", "entity", pg)
		return nil, err
	}
	createRequest.Id = pg.Id
	return createRequest, nil
}

func (impl InstalledAppServiceImpl) syncACD(acdAppName string, ctx context.Context) {
	req := new(application.ApplicationSyncRequest)
	req.Name = &acdAppName
	if ctx == nil {
		impl.logger.Errorw("err in syncing ACD for AppStore, ctx is NULL", "acdAppName", acdAppName)
		return
	}
	if _, err := impl.acdClient.Sync(ctx, req); err != nil {
		impl.logger.Errorw("err in syncing ACD for AppStore", "acdAppName", acdAppName, "err", err)
	}
}

func (impl InstalledAppServiceImpl) deleteACD(acdAppName string, ctx context.Context) error {
	req := new(application.ApplicationDeleteRequest)
	req.Name = &acdAppName
	if ctx == nil {
		impl.logger.Errorw("err in delete ACD for AppStore, ctx is NULL", "acdAppName", acdAppName)
		return fmt.Errorf("context is null")
	}
	if _, err := impl.acdClient.Delete(ctx, req); err != nil {
		impl.logger.Errorw("err in delete ACD for AppStore", "acdAppName", acdAppName, "err", err)
		return err
	}
	return nil
}

func (impl InstalledAppServiceImpl) DeleteInstalledApp(ctx context.Context, installAppVersionRequest *InstallAppVersionDTO) (*InstallAppVersionDTO, error) {

	environment, err := impl.environmentRepository.FindById(installAppVersionRequest.EnvironmentId)
	if err != nil {
		impl.logger.Errorw("fetching error", "err", err)
		return nil, err
	}

	dbConnection := impl.installedAppRepository.GetConnection()
	tx, err := dbConnection.Begin()
	if err != nil {
		return nil, err
	}
	// Rollback tx on error.
	defer tx.Rollback()

	app, err := impl.appRepository.FindById(installAppVersionRequest.AppId)
	if err != nil {
		return nil, err
	}
	app.Active = false
	app.UpdatedBy = installAppVersionRequest.UserId
	app.UpdatedOn = time.Now()
	err = impl.appRepository.Update(app)
	if err != nil {
		impl.logger.Errorw("error in saving entity ", "entity", app)
		return nil, err
	}

	model, err := impl.installedAppRepository.GetInstalledApp(installAppVersionRequest.InstalledAppId)
	if err != nil {
		impl.logger.Errorw("error in fetching installed app", "id", installAppVersionRequest.InstalledAppId, "err", err)
		return nil, err
	}
	model.Active = false
	model.UpdatedBy = installAppVersionRequest.UserId
	model.UpdatedOn = time.Now()
	_, err = impl.installedAppRepository.UpdateInstalledApp(model, tx)
	if err != nil {
		impl.logger.Errorw("error while creating install app", "error", err)
		return nil, err
	}
	models, err := impl.installedAppRepository.GetInstalledAppVersionByInstalledAppId(installAppVersionRequest.InstalledAppId)
	if err != nil {
		impl.logger.Errorw("error while fetching install app versions", "error", err)
		return nil, err
	}
	for _, item := range models {
		item.Active = false
		item.UpdatedBy = installAppVersionRequest.UserId
		item.UpdatedOn = time.Now()
		_, err = impl.installedAppRepository.UpdateInstalledAppVersion(item, tx)
		if err != nil {
			impl.logger.Errorw("error while fetching from db", "error", err)
			return nil, err
		}
	}

	acdAppName := app.AppName + "-" + environment.Name
	err = impl.deleteACD(acdAppName, ctx)
	if err != nil {
		impl.logger.Errorw("error in deleting ACD ", "name", acdAppName, "err", err)
		return nil, err
	}
	deployment, err := impl.chartGroupDeploymentRepository.FindByInstalledAppId(model.Id)
	if err != nil && err != pg.ErrNoRows {
		impl.logger.Errorw("error in fetching chartGroupMapping", "id", model.Id, "err", err)
		return nil, err
	} else if err == pg.ErrNoRows {
		impl.logger.Infow("not a chart group deployment skipping chartGroupMapping delete", "id", model.Id)
	} else {
		deployment.Deleted = true
		deployment.UpdatedOn = time.Now()
		deployment.UpdatedBy = installAppVersionRequest.UserId
		_, err := impl.chartGroupDeploymentRepository.Update(deployment)
		if err != nil {
			impl.logger.Errorw("error in mapping delete", "err", err)
			return nil, err
		}
	}
	err = tx.Commit()
	if err != nil {
		return nil, err
	}
	return installAppVersionRequest, nil
}

func (impl InstalledAppServiceImpl) DeployBulk(chartGroupInstallRequest *ChartGroupInstallRequest) (*ChartGroupInstallAppRes, error) {
	impl.logger.Debugw("bulk app install request", "req", chartGroupInstallRequest)
	//save in db
	// raise nats event

	var installAppVersionDTOList []*InstallAppVersionDTO
	for _, chartGroupInstall := range chartGroupInstallRequest.ChartGroupInstallChartRequest {
		installAppVersionDTO, err := impl.requestBuilderForBulkDeployment(chartGroupInstall, chartGroupInstallRequest.ProjectId, chartGroupInstallRequest.UserId)
		if err != nil {
			impl.logger.Errorw("DeployBulk, error in request builder", "err", err)
			return nil, err
		}
		installAppVersionDTOList = append(installAppVersionDTOList, installAppVersionDTO)
	}
	dbConnection := impl.installedAppRepository.GetConnection()
	tx, err := dbConnection.Begin()
	if err != nil {
		return nil, err
	}
	var installAppVersions []*InstallAppVersionDTO
	// Rollback tx on error.
	defer tx.Rollback()
	for _, installAppVersionDTO := range installAppVersionDTOList {
		installAppVersionDTO, err = impl.AppStoreDeployOperationDB(installAppVersionDTO, tx)
		if err != nil {
			impl.logger.Errorw("DeployBulk, error while app store deploy db operation", "err", err)
			return nil, err
		}
		installAppVersions = append(installAppVersions, installAppVersionDTO)
	}
	if chartGroupInstallRequest.ChartGroupId > 0 {
		groupINstallationId, err := impl.getInstallationId(installAppVersions)
		if err != nil {
			return nil, err
		}
		for _, installAppVersionDTO := range installAppVersions {
			chartGroupEntry := impl.createChartGroupEntryObject(installAppVersionDTO, chartGroupInstallRequest.ChartGroupId, groupINstallationId)
			err := impl.chartGroupDeploymentRepository.Save(tx, chartGroupEntry)
			if err != nil {
				impl.logger.Errorw("DeployBulk, error in creating ChartGroupEntryObject", "err", err)
				return nil, err
			}
		}
	}
	//commit transaction
	err = tx.Commit()
	if err != nil {
		impl.logger.Errorw("DeployBulk, error in tx commit", "err", err)
		return nil, err
	}
	//nats event
	impl.triggerDeploymentEvent(installAppVersions)
	return &ChartGroupInstallAppRes{}, nil
}

//generate unique installation ID using APPID
func (impl InstalledAppServiceImpl) getInstallationId(installAppVersions []*InstallAppVersionDTO) (string, error) {
	var buffer bytes.Buffer
	for _, installAppVersionDTO := range installAppVersions {
		if installAppVersionDTO.AppId == 0 {
			return "", fmt.Errorf("app ID not present")
		}
		buffer.WriteString(
			strconv.Itoa(installAppVersionDTO.AppId))
	}
	/* #nosec */
	h := sha1.New()
	_, err := h.Write([]byte(buffer.String()))
	if err != nil {
		return "", err
	}
	bs := h.Sum(nil)
	return fmt.Sprintf("%x", bs), nil
}

func (impl InstalledAppServiceImpl) createChartGroupEntryObject(installAppVersionDTO *InstallAppVersionDTO, chartGroupId int, groupINstallationId string) *chartGroup.ChartGroupDeployment {
	return &chartGroup.ChartGroupDeployment{
		ChartGroupId:        chartGroupId,
		ChartGroupEntryId:   installAppVersionDTO.ChartGroupEntryId,
		InstalledAppId:      installAppVersionDTO.InstalledAppId,
		Deleted:             false,
		GroupInstallationId: groupINstallationId,
		AuditLog: models.AuditLog{
			CreatedOn: time.Now(),
			CreatedBy: installAppVersionDTO.UserId,
			UpdatedOn: time.Now(),
			UpdatedBy: installAppVersionDTO.UserId,
		},
	}
}

func (impl InstalledAppServiceImpl) performDeployStage(installedAppVersionId int) (*InstallAppVersionDTO, error) {
	impl.logger.Infow("performDeployStage start", "installedAppVersionId", installedAppVersionId)
	installedAppVersion, err := impl.GetInstalledAppVersion(installedAppVersionId)
	if err != nil {
		return nil, err
	}
	/*
	ctx, err := impl.tokenCache.BuildACDSynchContext()
	if err != nil {
		return nil, err
	}
	installedAppVersion, err := impl.GetInstalledAppVersion(installedAppVersionId)
	if err != nil {
		return nil, err
	}
	chartGitAttr := &util.ChartGitAttribute{}
	if installedAppVersion.Status == appstore.DEPLOY_INIT ||
		installedAppVersion.Status == appstore.ENQUEUED ||
		installedAppVersion.Status == appstore.QUE_ERROR ||
		installedAppVersion.Status == appstore.GIT_ERROR {
		//step 2 git operation pull push
		installAppVersionRequest, chartGitAttrDB, err := impl.AppStoreDeployOperationGIT(installedAppVersion)
		if err != nil {
			impl.logger.Errorw(" error", "err", err)
			_, err = impl.AppStoreDeployOperationStatusUpdate(installAppVersionRequest.InstalledAppId, appstore.GIT_ERROR)
			if err != nil {
				impl.logger.Errorw(" error", "err", err)
				return nil, err
			}
			return nil, err
		}
		impl.logger.Infow("GIT SUCCESSFUL", "chartGitAttrDB", chartGitAttrDB)
		_, err = impl.AppStoreDeployOperationStatusUpdate(installAppVersionRequest.InstalledAppId, appstore.GIT_SUCCESS)
		if err != nil {
			impl.logger.Errorw(" error", "err", err)
			return nil, err
		}
		chartGitAttr.RepoUrl = chartGitAttrDB.RepoUrl
		chartGitAttr.ChartLocation = chartGitAttrDB.ChartLocation
	} else {
		impl.logger.Infow("DB and GIT operation already done for this app and env, proceed for further step", "installedAppId", installedAppVersion.InstalledAppId, "existing status", installedAppVersion.Status)
		environment, err := impl.environmentRepository.FindById(installedAppVersion.EnvironmentId)
		if err != nil {
			impl.logger.Errorw("fetching error", "err", err)
			return nil, err
		}
		repoUrl, err := impl.gitFactory.Client.GetRepoUrl(installedAppVersion.AppStoreName)
		if err != nil {
			//will allow to continue to persist status on next operation
			impl.logger.Errorw("fetching error", "err", err)
		}
		chartGitAttr.RepoUrl = repoUrl
		chartGitAttr.ChartLocation = fmt.Sprintf("%s-%s", installedAppVersion.AppName, environment.Name)
		installedAppVersion.ACDAppName = fmt.Sprintf("%s-%s", installedAppVersion.AppName, environment.Name)
		installedAppVersion.Environment = environment
	}

	if installedAppVersion.Status == appstore.DEPLOY_INIT ||
		installedAppVersion.Status == appstore.ENQUEUED ||
		installedAppVersion.Status == appstore.QUE_ERROR ||
		installedAppVersion.Status == appstore.GIT_ERROR ||
		installedAppVersion.Status == appstore.GIT_SUCCESS ||
		installedAppVersion.Status == appstore.ACD_ERROR {
		//step 3 acd operation register, sync
		_, err = impl.AppStoreDeployOperationACD(installedAppVersion, chartGitAttr, ctx)
		if err != nil {
			impl.logger.Errorw(" error", "chartGitAttr", chartGitAttr, "err", err)
			_, err = impl.AppStoreDeployOperationStatusUpdate(installedAppVersion.InstalledAppId, appstore.ACD_ERROR)
			if err != nil {
				impl.logger.Errorw(" error", "err", err)
				return nil, err
			}
			return nil, err
		}
		impl.logger.Infow("ACD SUCCESSFUL", "chartGitAttr", chartGitAttr)
		_, err = impl.AppStoreDeployOperationStatusUpdate(installedAppVersion.InstalledAppId, appstore.ACD_SUCCESS)
		if err != nil {
			impl.logger.Errorw(" error", "err", err)
			return nil, err
		}
	} else {
		impl.logger.Infow("DB and GIT and ACD operation already done for this app and env. process has been completed", "installedAppId", installedAppVersion.InstalledAppId, "existing status", installedAppVersion.Status)
	}
	//step 4 db operation status triggered
	_, err = impl.AppStoreDeployOperationStatusUpdate(installedAppVersion.InstalledAppId, appstore.DEPLOY_SUCCESS)
	if err != nil {
		impl.logger.Errorw(" error", "err", err)
		return nil, err
	}
	*/
	impl.logger.Infow("performDeployStage end", "installedAppVersionId", installedAppVersionId)
	return installedAppVersion, nil
}

func (impl InstalledAppServiceImpl) requestBuilderForBulkDeployment(installRequest *ChartGroupInstallChartRequest, projectId int, userId int32) (*InstallAppVersionDTO, error) {
	valYaml := installRequest.ValuesOverrideYaml
	if len(valYaml) == 0 {
		valVersion, err := impl.appStoreValuesService.FindValuesByIdAndKind(installRequest.ReferenceValueId, installRequest.ReferenceValueKind)
		if err != nil {
			return nil, err
		}
		valYaml = valVersion.Values
	}
	req := &InstallAppVersionDTO{
		AppName:                 installRequest.AppName,
		TeamId:                  projectId,
		EnvironmentId:           installRequest.EnvironmentId,
		AppStoreVersion:         installRequest.AppStoreVersion,
		ValuesOverrideYaml:      valYaml,
		UserId:                  userId,
		ReferenceValueId:        installRequest.ReferenceValueId,
		ReferenceValueKind:      installRequest.ReferenceValueKind,
		ChartGroupEntryId:       installRequest.ChartGroupEntryId,
		DefaultClusterComponent: installRequest.DefaultClusterComponent,
	}
	return req, nil
}

func (impl InstalledAppServiceImpl) CreateInstalledAppV2(installAppVersionRequest *InstallAppVersionDTO, ctx context.Context) (*InstallAppVersionDTO, error) {

	dbConnection := impl.installedAppRepository.GetConnection()
	tx, err := dbConnection.Begin()
	if err != nil {
		return nil, err
	}
	// Rollback tx on error.
	defer tx.Rollback()

	//step 1 db operation initiated
	installAppVersionRequest, err = impl.AppStoreDeployOperationDB(installAppVersionRequest, tx)
	if err != nil {
		impl.logger.Errorw(" error", "err", err)
		return nil, err
	}
	err = tx.Commit()
	if err != nil {
		return nil, err
	}

	//step 2 git operation pull push
	installAppVersionRequest, chartGitAttr, err := impl.AppStoreDeployOperationGIT(installAppVersionRequest)
	if err != nil {
		impl.logger.Errorw(" error", "err", err)
		return nil, err
	}

	//step 3 acd operation register, sync
	installAppVersionRequest, err = impl.AppStoreDeployOperationACD(installAppVersionRequest, chartGitAttr, ctx)
	if err != nil {
		impl.logger.Errorw(" error", "err", err)
		return nil, err
	}

	//step 4 db operation status triggered
	_, err = impl.AppStoreDeployOperationStatusUpdate(installAppVersionRequest.InstalledAppId, appstore.DEPLOY_SUCCESS)
	if err != nil {
		impl.logger.Errorw(" error", "err", err)
		return nil, err
	}

	return installAppVersionRequest, nil
}

func (impl InstalledAppServiceImpl) AppStoreDeployOperationGIT(installAppVersionRequest *InstallAppVersionDTO) (*InstallAppVersionDTO, *util.ChartGitAttribute, error) {
	appStoreAppVersion, err := impl.appStoreApplicationVersionRepository.FindById(installAppVersionRequest.AppStoreVersion)
	if err != nil {
		impl.logger.Errorw("fetching error", "err", err)
		return nil, nil, err
	}

	environment, err := impl.environmentRepository.FindById(installAppVersionRequest.EnvironmentId)
	if err != nil {
		impl.logger.Errorw("fetching error", "err", err)
		return nil, nil, err
	}

	//STEP 1: Commit and PUSH on Gitlab
	template := CHART_PROXY_TEMPLATE
	chartPath := path.Join(string(impl.refChartDir), template)
	valid, err := chartutil.IsChartDir(chartPath)
	if err != nil || !valid {
		impl.logger.Errorw("invalid base chart", "dir", chartPath, "err", err)
		return nil, nil, err
	}
	chartMeta := &chart.Metadata{
		Name:    appStoreAppVersion.AppStore.Name,
		Version: "1.0.1",
	}
	_, chartGitAttr, err := impl.chartTemplateService.CreateChartProxy(chartMeta, chartPath, template, appStoreAppVersion.Version, environment.Name, installAppVersionRequest.AppName)
	if err != nil {
		return nil, nil, err
	}

	//STEP 3 - update requirements and values

	//update requirements yaml in chart
	argocdAppName := installAppVersionRequest.AppName + "-" + environment.Name
	dependency := Dependency{
		Name:       appStoreAppVersion.AppStore.Name,
		Version:    appStoreAppVersion.Version,
		Repository: appStoreAppVersion.AppStore.ChartRepo.Url,
	}
	var dependencies []Dependency
	dependencies = append(dependencies, dependency)
	requirementDependencies := &Dependencies{
		Dependencies: dependencies,
	}
	requirementDependenciesByte, err := json.Marshal(requirementDependencies)
	if err != nil {
		return nil, nil, err
	}
	requirementDependenciesByte, err = yaml.JSONToYAML(requirementDependenciesByte)
	if err != nil {
		return nil, nil, err
	}
	chartGitAttrForRequirement := &util.ChartConfig{
		FileName:       REQUIREMENTS_YAML_FILE,
		FileContent:    string(requirementDependenciesByte),
		ChartName:      chartMeta.Name,
		ChartLocation:  argocdAppName,
		ReleaseMessage: fmt.Sprintf("release-%d-env-%d ", appStoreAppVersion.Id, environment.Id),
	}
	_, err = impl.gitFactory.Client.CommitValues(chartGitAttrForRequirement)
	if err != nil {
		impl.logger.Errorw("error in git commit", "err", err)
		return nil, nil, err
	}

	//GIT PULL
	space := regexp.MustCompile(`\s+`)
	appStoreName := space.ReplaceAllString(chartMeta.Name, "-")
	clonedDir := impl.gitFactory.GitWorkingDir + "" + appStoreName
	err = impl.chartTemplateService.GitPull(clonedDir, chartGitAttr.RepoUrl, appStoreName)
	if err != nil {
		impl.logger.Errorw("error in git pull", "err", err)
		return nil, nil, err
	}

	//update values yaml in chart
	ValuesOverrideByte, err := yaml.YAMLToJSON([]byte(installAppVersionRequest.ValuesOverrideYaml))
	if err != nil {
		impl.logger.Errorw("error in json patch", "err", err)
		return nil, nil, err
	}

	var dat map[string]interface{}
	err = json.Unmarshal(ValuesOverrideByte, &dat)

	valuesMap := make(map[string]map[string]interface{})
	valuesMap[chartMeta.Name] = dat
	valuesByte, err := json.Marshal(valuesMap)
	if err != nil {
		impl.logger.Errorw("error in marshaling", "err", err)
		return nil, nil, err
	}

	valuesYaml := &util.ChartConfig{
		FileName:       VALUES_YAML_FILE,
		FileContent:    string(valuesByte),
		ChartName:      chartMeta.Name,
		ChartLocation:  argocdAppName,
		ReleaseMessage: fmt.Sprintf("release-%d-env-%d ", appStoreAppVersion.Id, environment.Id),
	}
	_, err = impl.gitFactory.Client.CommitValues(valuesYaml)
	if err != nil {
		impl.logger.Errorw("error in git commit", "err", err)
		return nil, nil, err
	}
	//sync local dir with remote
	err = impl.chartTemplateService.GitPull(clonedDir, chartGitAttr.RepoUrl, appStoreName)
	if err != nil {
		impl.logger.Errorw("error in git pull", "err", err)
		return nil, nil, err
	}
	installAppVersionRequest.ACDAppName = argocdAppName
	installAppVersionRequest.Environment = environment
	return installAppVersionRequest, chartGitAttr, nil
}

func (impl InstalledAppServiceImpl) patchAcdApp(installAppVersionRequest *InstallAppVersionDTO, chartGitAttr *util.ChartGitAttribute, ctx context.Context) (*InstallAppVersionDTO, error) {
	ctx, cancel := context.WithTimeout(ctx, 1*time.Minute)
	defer cancel()
	//STEP 4: registerInArgo
	err := impl.registerInArgo(chartGitAttr, ctx)
	if err != nil {
		impl.logger.Errorw("error in argo registry", "err", err)
		return nil, err
	}
	// update acd app
	patchReq := v1alpha1.Application{Spec: v1alpha1.ApplicationSpec{Source: v1alpha1.ApplicationSource{Path: chartGitAttr.ChartLocation, RepoURL: chartGitAttr.RepoUrl}}}
	reqbyte, err := json.Marshal(patchReq)
	if err != nil {
		impl.logger.Errorw("error in creating patch", "err", err)
	}
	_, err = impl.acdClient.Patch(ctx, &application.ApplicationPatchRequest{Patch: string(reqbyte), Name: &installAppVersionRequest.ACDAppName, PatchType: "merge"})
	if err != nil {
		impl.logger.Errorw("error in creating argo app ", "name", installAppVersionRequest.ACDAppName, "patch", string(reqbyte), "err", err)
		return nil, err
	}
	impl.syncACD(installAppVersionRequest.ACDAppName, ctx)
	return installAppVersionRequest, nil
}

func (impl InstalledAppServiceImpl) AppStoreDeployOperationACD(installAppVersionRequest *InstallAppVersionDTO, chartGitAttr *util.ChartGitAttribute, ctx context.Context) (*InstallAppVersionDTO, error) {
	ctx, cancel := context.WithTimeout(ctx, 1*time.Minute)
	defer cancel()
	//STEP 4: registerInArgo
	err := impl.registerInArgo(chartGitAttr, ctx)
	if err != nil {
		impl.logger.Errorw("error in argo registry", "err", err)
		return nil, err
	}
	//STEP 5: createInArgo
	err = impl.createInArgo(chartGitAttr, ctx, *installAppVersionRequest.Environment, installAppVersionRequest.ACDAppName)
	if err != nil {
		impl.logger.Errorw("error in create in argo", "err", err)
		return nil, err
	}
	//STEP 6: Force Sync ACD - works like trigger deployment
	impl.syncACD(installAppVersionRequest.ACDAppName, ctx)

	return installAppVersionRequest, nil
}

func (impl InstalledAppServiceImpl) AppStoreDeployOperationDB(installAppVersionRequest *InstallAppVersionDTO, tx *pg.Tx) (*InstallAppVersionDTO, error) {

	app, err := impl.appRepository.FindActiveByName(installAppVersionRequest.AppName)
	if err != nil && err != pg.ErrNoRows {
		return nil, err
	}
	if app != nil && app.Id > 0 {
		installedAppVersion, err := impl.installedAppRepository.GetInstalledAppVersionByAppIdAndEnvId(app.Id, installAppVersionRequest.EnvironmentId)
		if err != nil {
			impl.logger.Errorw("error while fetching from db", "error", err)
			return nil, err
		}
		if installedAppVersion != nil && installedAppVersion.InstalledApp.Status != appstore.WF_UNKNOWN {
			impl.logger.Infow("AppStoreDeployOperationDB already done for this app and env, proceed for further step", "app", app.AppName, "installedAppId", installedAppVersion.InstalledAppId, "existing status", installedAppVersion.InstalledApp.Status)
			installAppVersionRequest.AppId = app.Id
			installAppVersionRequest.InstalledAppId = installedAppVersion.InstalledApp.Id
			installAppVersionRequest.InstalledAppVersionId = installedAppVersion.Id
			installAppVersionRequest.Status = installedAppVersion.InstalledApp.Status
			return installAppVersionRequest, nil
		}
	}
	appStoreAppVersion, err := impl.appStoreApplicationVersionRepository.FindById(installAppVersionRequest.AppStoreVersion)
	if err != nil {
		impl.logger.Errorw("fetching error", "err", err)
		return nil, err
	}

	environment, err := impl.environmentRepository.FindById(installAppVersionRequest.EnvironmentId)
	if err != nil {
		impl.logger.Errorw("fetching error", "err", err)
		return nil, err
	}

	appCreateRequest := &bean.CreateAppDTO{
		Id:      installAppVersionRequest.AppId,
		AppName: installAppVersionRequest.AppName,
		TeamId:  installAppVersionRequest.TeamId,
		UserId:  installAppVersionRequest.UserId,
	}

	appCreateRequest, err = impl.createAppForAppStore(appCreateRequest, tx)
	if err != nil {
		impl.logger.Errorw("error while creating app", "error", err)
		return nil, err
	}
	installAppVersionRequest.AppId = appCreateRequest.Id

	installedAppModel := &appstore.InstalledApps{
		AppId:         appCreateRequest.Id,
		EnvironmentId: environment.Id,
		Status:        appstore.DEPLOY_INIT,
	}
	installedAppModel.CreatedBy = installAppVersionRequest.UserId
	installedAppModel.UpdatedBy = installAppVersionRequest.UserId
	installedAppModel.CreatedOn = time.Now()
	installedAppModel.UpdatedOn = time.Now()
	installedAppModel.Active = true
	installedApp, err := impl.installedAppRepository.CreateInstalledApp(installedAppModel, tx)
	if err != nil {
		impl.logger.Errorw("error while creating install app", "error", err)
		return nil, err
	}
	installAppVersionRequest.InstalledAppId = installedApp.Id

	installedAppVersions := &appstore.InstalledAppVersions{
		InstalledAppId:               installAppVersionRequest.InstalledAppId,
		AppStoreApplicationVersionId: appStoreAppVersion.Id,
		ValuesYaml:                   installAppVersionRequest.ValuesOverrideYaml,
		//Values:                       "{}",
	}
	installedAppVersions.CreatedBy = installAppVersionRequest.UserId
	installedAppVersions.UpdatedBy = installAppVersionRequest.UserId
	installedAppVersions.CreatedOn = time.Now()
	installedAppVersions.UpdatedOn = time.Now()
	installedAppVersions.Active = true
	installedAppVersions.ReferenceValueId = installAppVersionRequest.ReferenceValueId
	installedAppVersions.ReferenceValueKind = installAppVersionRequest.ReferenceValueKind
	_, err = impl.installedAppRepository.CreateInstalledAppVersion(installedAppVersions, tx)
	if err != nil {
		impl.logger.Errorw("error while fetching from db", "error", err)
		return nil, err
	}
	installAppVersionRequest.InstalledAppVersionId = installedAppVersions.Id

	if installAppVersionRequest.DefaultClusterComponent {
		clusterInstalledAppsModel := &appstore.ClusterInstalledApps{
			ClusterId:      environment.ClusterId,
			InstalledAppId: installAppVersionRequest.InstalledAppId,
		}
		clusterInstalledAppsModel.CreatedBy = installAppVersionRequest.UserId
		clusterInstalledAppsModel.UpdatedBy = installAppVersionRequest.UserId
		clusterInstalledAppsModel.CreatedOn = time.Now()
		clusterInstalledAppsModel.UpdatedOn = time.Now()
		err = impl.clusterInstalledAppsRepository.Save(clusterInstalledAppsModel, tx)
		if err != nil {
			impl.logger.Errorw("error while creating cluster install app", "error", err)
			return nil, err
		}
	}
	return installAppVersionRequest, nil
}

func (impl InstalledAppServiceImpl) AppStoreDeployOperationStatusUpdate(installAppId int, status appstore.AppstoreDeploymentStatus) (bool, error) {
	dbConnection := impl.installedAppRepository.GetConnection()
	tx, err := dbConnection.Begin()
	if err != nil {
		return false, err
	}
	// Rollback tx on error.
	defer tx.Rollback()
	installedApp, err := impl.installedAppRepository.GetInstalledApp(installAppId)
	if err != nil {
		impl.logger.Errorw("error while fetching from db", "error", err)
		return false, err
	}
	installedApp.Status = status
	_, err = impl.installedAppRepository.UpdateInstalledApp(installedApp, tx)
	if err != nil {
		impl.logger.Errorw("error while fetching from db", "error", err)
		return false, err
	}
	err = tx.Commit()
	if err != nil {
		return false, err
	}
	return true, nil
}

//------------ nats config
const RolloutFile string = "rollout"

func (impl *InstalledAppServiceImpl) triggerDeploymentEvent(installAppVersions []*InstallAppVersionDTO) {
	for _, versions := range installAppVersions {
<<<<<<< HEAD
		impl.logger.Infow("trigger deployment event start processing", "version", versions)
		if strings.Contains(versions.AppName, "rollout") {
=======
		if strings.Contains(versions.AppName, RolloutFile) {
>>>>>>> 3d017fd7
			_, err := impl.performDeployStage(versions.InstalledAppVersionId)
			if err != nil {
				impl.logger.Errorw("error in performing deploy stage", "deployPayload", versions, "err", err)
				_, err = impl.AppStoreDeployOperationStatusUpdate(versions.InstalledAppVersionId, appstore.QUE_ERROR)
				if err != nil {
					impl.logger.Errorw("error while bulk app-store deploy status update", "err", err)
				}
			}
		} else {
			var status appstore.AppstoreDeploymentStatus
			payload := DeployPayload{InstalledAppVersionId: versions.InstalledAppVersionId}
			data, err := json.Marshal(payload)
			if err != nil {
				status = appstore.QUE_ERROR
			} else {
				err := impl.pubsubClient.Conn.Publish(BULK_APPSTORE_DEPLOY_TOPIC, data)
				if err != nil {
					impl.logger.Errorw("err while publishing msg for app-store bulk deploy", "msg", data, "err", err)
					status = appstore.QUE_ERROR
				} else {
					status = appstore.ENQUEUED
				}
			}
			if versions.Status == appstore.DEPLOY_INIT || versions.Status == appstore.QUE_ERROR || versions.Status == appstore.ENQUEUED {
				impl.logger.Debugw("status for bulk app-store deploy", "status", status)
				_, err = impl.AppStoreDeployOperationStatusUpdate(payload.InstalledAppVersionId, status)
				if err != nil {
					impl.logger.Errorw("error while bulk app-store deploy status update", "err", err)
				}
			}
		}
	}
}

func (impl *InstalledAppServiceImpl) Subscribe() error {
	_, err := impl.pubsubClient.Conn.QueueSubscribe(BULK_APPSTORE_DEPLOY_TOPIC, BULK_APPSTORE_DEPLOY_GROUP, func(msg *stan.Msg) {
		impl.logger.Infow("subscribed", "msg", msg)
		defer msg.Ack()
		deployPayload := DeployPayload{}
		err := json.Unmarshal([]byte(string(msg.Data)), &deployPayload)
		if err != nil {
			impl.logger.Error("err", err)
			return
		}
		impl.logger.Debugw("deployPayload:", "deployPayload", deployPayload)
		_, err = impl.performDeployStage(deployPayload.InstalledAppVersionId)
		if err != nil {
			impl.logger.Errorw("error in performing deploy stage", "deployPayload", deployPayload, "err", err)
		}
	}, stan.DurableName(BULK_APPSTORE_DEPLOY_DURABLE), stan.StartWithLastReceived(), stan.AckWait(time.Duration(200)*time.Second), stan.SetManualAckMode(), stan.MaxInflight(3))
	if err != nil {
		impl.logger.Error("err", err)
		return err
	}
	return nil
}

func (impl *InstalledAppServiceImpl) DeployDefaultChartOnCluster(bean *cluster2.ClusterBean, userId int32) (bool, error) {
	// STEP 1 - create environment with name "devton"
	impl.logger.Infow("STEP 1", "create environment for cluster component", bean)
	envName := fmt.Sprintf("%s-%s", bean.ClusterName, DEFAULT_ENVIRONMENT_OR_NAMESPACE_OR_PROJECT)
	env, err := impl.envService.FindOne(envName)
	if err != nil && err != pg.ErrNoRows {
		return false, err
	}
	if err == pg.ErrNoRows {
		env = &cluster2.EnvironmentBean{
			Environment: envName,
			ClusterId:   bean.Id,
			Namespace:   envName,
			Default:     false,
			Active:      true,
		}
		_, err := impl.envService.Create(env, userId)
		if err != nil {
			impl.logger.Errorw("DeployDefaultChartOnCluster, error in creating environment", "data", env, "err", err)
			return false, err
		}
	}

	// STEP 2 - create project with name "devtron"
	impl.logger.Info("STEP 2", "create project for cluster components")
	t, err := impl.teamRepository.FindByTeamName(DEFAULT_ENVIRONMENT_OR_NAMESPACE_OR_PROJECT)
	if err != nil && err != pg.ErrNoRows {
		return false, err
	}
	if err == pg.ErrNoRows {
		t := &team.Team{
			Name:     DEFAULT_ENVIRONMENT_OR_NAMESPACE_OR_PROJECT,
			Active:   true,
			AuditLog: models.AuditLog{CreatedBy: userId, CreatedOn: time.Now(), UpdatedOn: time.Now(), UpdatedBy: userId},
		}
		err = impl.teamRepository.Save(t)
		if err != nil {
			impl.logger.Errorw("DeployDefaultChartOnCluster, error in creating team", "data", t, "err", err)
			return false, err
		}
	}

	// STEP 3- read the input data from env variables
	impl.logger.Info("STEP 3", "read the input data from env variables")
	charts := &ChartComponents{}
	var chartComponents []*ChartComponent
	if _, err := os.Stat(CLUSTER_COMPONENT_DIR_PATH); os.IsNotExist(err) {
		impl.logger.Infow("default cluster component directory error", "cluster", bean.ClusterName, "err", err)
		return false, nil
	} else {
		fileInfo, err := ioutil.ReadDir(CLUSTER_COMPONENT_DIR_PATH)
		if err != nil {
			impl.logger.Errorw("DeployDefaultChartOnCluster, err while reading directory", "err", err)
			return false, err
		}
		for _, file := range fileInfo {
			impl.logger.Infow("file", "name", file.Name())
			if strings.Contains(file.Name(), ".yaml") {
				content, err := ioutil.ReadFile(fmt.Sprintf("%s/%s", CLUSTER_COMPONENT_DIR_PATH, file.Name()))
				if err != nil {
					impl.logger.Errorw("DeployDefaultChartOnCluster, error on reading file", "err", err)
					return false, err
				}
				chartComponent := &ChartComponent{
					Name:   strings.ReplaceAll(file.Name(), ".yaml", ""),
					Values: string(content),
				}
				chartComponents = append(chartComponents, chartComponent)
			}
		}

		if chartComponents != nil && len(chartComponents) > 0 {
			charts.ChartComponent = chartComponents
			impl.logger.Info("STEP 4 - prepare a bulk request")
			// STEP 4 - prepare a bulk request (unique names need to apply for deploying chart)
			// STEP 4.1 - fetch chart for required name(actual chart name (app-store)) with default values
			// STEP 4.2 - update all the required charts, override values.yaml with env variables.
			chartGroupInstallRequest := &ChartGroupInstallRequest{}
			chartGroupInstallRequest.ProjectId = t.Id
			chartGroupInstallRequest.UserId = userId
			var chartGroupInstallChartRequests []*ChartGroupInstallChartRequest
			for _, item := range charts.ChartComponent {
				appStore, err := impl.appStoreApplicationVersionRepository.FindByAppStoreName(item.Name)
				if err != nil {
					impl.logger.Errorw("DeployDefaultChartOnCluster, error in getting app store", "data", t, "err", err)
					return false, err
				}
				chartGroupInstallChartRequest := &ChartGroupInstallChartRequest{
					AppName:                 fmt.Sprintf("%s-%s-%s", bean.ClusterName, env.Environment, item.Name),
					EnvironmentId:           env.Id,
					ValuesOverrideYaml:      item.Values,
					AppStoreVersion:         appStore.AppStoreApplicationVersionId,
					ReferenceValueId:        appStore.AppStoreApplicationVersionId,
					ReferenceValueKind:      REFERENCE_TYPE_DEFAULT,
					DefaultClusterComponent: true,
				}
				chartGroupInstallChartRequests = append(chartGroupInstallChartRequests, chartGroupInstallChartRequest)
			}
			chartGroupInstallRequest.ChartGroupInstallChartRequest = chartGroupInstallChartRequests

			impl.logger.Info("STEP 5 - deploy bulk initiated")
			// STEP 5 - deploy
			_, err = impl.DeployBulk(chartGroupInstallRequest)
			if err != nil {
				impl.logger.Errorw("DeployDefaultChartOnCluster, error on bulk deploy", "err", err)
				return false, err
			}
		}
	}
	return true, nil
}

type ChartComponents struct {
	ChartComponent []*ChartComponent `json:"charts"`
}
type ChartComponent struct {
	Name   string `json:"name"`
	Values string `json:"values"`
}

func (impl *InstalledAppServiceImpl) IsChartRepoActive(appStoreVersionId int) (bool, error) {
	appStoreAppVersion, err := impl.appStoreApplicationVersionRepository.FindById(appStoreVersionId)
	if err != nil {
		impl.logger.Errorw("fetching error", "err", err)
		return false, err
	}
	return appStoreAppVersion.AppStore.ChartRepo.Active, nil
}<|MERGE_RESOLUTION|>--- conflicted
+++ resolved
@@ -1274,12 +1274,8 @@
 
 func (impl *InstalledAppServiceImpl) triggerDeploymentEvent(installAppVersions []*InstallAppVersionDTO) {
 	for _, versions := range installAppVersions {
-<<<<<<< HEAD
 		impl.logger.Infow("trigger deployment event start processing", "version", versions)
-		if strings.Contains(versions.AppName, "rollout") {
-=======
 		if strings.Contains(versions.AppName, RolloutFile) {
->>>>>>> 3d017fd7
 			_, err := impl.performDeployStage(versions.InstalledAppVersionId)
 			if err != nil {
 				impl.logger.Errorw("error in performing deploy stage", "deployPayload", versions, "err", err)
@@ -1329,7 +1325,7 @@
 		if err != nil {
 			impl.logger.Errorw("error in performing deploy stage", "deployPayload", deployPayload, "err", err)
 		}
-	}, stan.DurableName(BULK_APPSTORE_DEPLOY_DURABLE), stan.StartWithLastReceived(), stan.AckWait(time.Duration(200)*time.Second), stan.SetManualAckMode(), stan.MaxInflight(3))
+	}, stan.DurableName(BULK_APPSTORE_DEPLOY_DURABLE), stan.StartWithLastReceived(), stan.AckWait(time.Duration(impl.pubsubClient.AckDuration)*time.Second), stan.SetManualAckMode(), stan.MaxInflight(1))
 	if err != nil {
 		impl.logger.Error("err", err)
 		return err
