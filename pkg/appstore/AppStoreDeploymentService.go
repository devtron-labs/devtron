/*
 * Copyright (c) 2020 Devtron Labs
 *
 * Licensed under the Apache License, Version 2.0 (the "License");
 * you may not use this file except in compliance with the License.
 * You may obtain a copy of the License at
 *
 *    http://www.apache.org/licenses/LICENSE-2.0
 *
 * Unless required by applicable law or agreed to in writing, software
 * distributed under the License is distributed on an "AS IS" BASIS,
 * WITHOUT WARRANTIES OR CONDITIONS OF ANY KIND, either express or implied.
 * See the License for the specific language governing permissions and
 * limitations under the License.
 *
 */

package appstore

import (
	"bytes"
	"context"
	"github.com/devtron-labs/devtron/client/argocdServer"
	"github.com/devtron-labs/devtron/internal/sql/repository/app"
	repository5 "github.com/devtron-labs/devtron/pkg/cluster/repository"
	"github.com/devtron-labs/devtron/pkg/sql"
	repository4 "github.com/devtron-labs/devtron/pkg/team"
	util2 "github.com/devtron-labs/devtron/pkg/util"
	"github.com/ktrysmt/go-bitbucket"

	/* #nosec */
	"crypto/sha1"
	"encoding/json"
	"fmt"
	"io/ioutil"
	"net/http"
	"os"
	"path"
	"regexp"
	"strconv"
	"strings"
	"time"

	"github.com/Pallinder/go-randomdata"
	"github.com/argoproj/argo-cd/pkg/apiclient/application"
	repository2 "github.com/argoproj/argo-cd/pkg/apiclient/repository"
	"github.com/argoproj/argo-cd/pkg/apis/application/v1alpha1"
	application2 "github.com/devtron-labs/devtron/client/argocdServer/application"
	"github.com/devtron-labs/devtron/client/argocdServer/repository"
	"github.com/devtron-labs/devtron/client/pubsub"
	"github.com/devtron-labs/devtron/internal/constants"
	repository3 "github.com/devtron-labs/devtron/internal/sql/repository"
	"github.com/devtron-labs/devtron/internal/sql/repository/appstore"
	"github.com/devtron-labs/devtron/internal/sql/repository/appstore/chartGroup"
	"github.com/devtron-labs/devtron/internal/sql/repository/chartConfig"
	"github.com/devtron-labs/devtron/internal/util"
	"github.com/devtron-labs/devtron/pkg/bean"
	cluster2 "github.com/devtron-labs/devtron/pkg/cluster"
	"github.com/ghodss/yaml"
	"github.com/go-pg/pg"
	"github.com/nats-io/stan.go"
	"github.com/pkg/errors"
	"go.uber.org/zap"
	"k8s.io/helm/pkg/chartutil"
	"k8s.io/helm/pkg/proto/hapi/chart"
)

const DEFAULT_ENVIRONMENT_OR_NAMESPACE_OR_PROJECT string = "devtron"
const CLUSTER_COMPONENT_DIR_PATH string = "/cluster/component"

type InstalledAppService interface {
	UpdateInstalledApp(ctx context.Context, installAppVersionRequest *InstallAppVersionDTO) (*InstallAppVersionDTO, error)
	GetInstalledApp(id int) (*InstallAppVersionDTO, error)
	GetInstalledAppVersion(id int) (*InstallAppVersionDTO, error)
	GetAll(filter *appstore.AppStoreFilter) ([]InstalledAppsResponse, error)
	GetAllInstalledAppsByAppStoreId(w http.ResponseWriter, r *http.Request, token string, appStoreId int) ([]InstalledAppsResponse, error)
	DeleteInstalledApp(ctx context.Context, installAppVersionRequest *InstallAppVersionDTO) (*InstallAppVersionDTO, error)

	DeployBulk(chartGroupInstallRequest *ChartGroupInstallRequest) (*ChartGroupInstallAppRes, error)

	CreateInstalledAppV2(installAppVersionRequest *InstallAppVersionDTO, ctx context.Context) (*InstallAppVersionDTO, error)
	AppStoreDeployOperationGIT(installAppVersionRequest *InstallAppVersionDTO) (*InstallAppVersionDTO, *util.ChartGitAttribute, error)
	AppStoreDeployOperationACD(installAppVersionRequest *InstallAppVersionDTO, chartGitAttr *util.ChartGitAttribute, ctx context.Context) (*InstallAppVersionDTO, error)
	AppStoreDeployOperationDB(installAppVersionRequest *InstallAppVersionDTO, tx *pg.Tx) (*InstallAppVersionDTO, error)
	performDeployStage(appId int) (*InstallAppVersionDTO, error)
	AppStoreDeployOperationStatusUpdate(installAppId int, status appstore.AppstoreDeploymentStatus) (bool, error)
	CheckAppExists(appNames []*AppNames) ([]*AppNames, error)

	DeployDefaultChartOnCluster(bean *cluster2.ClusterBean, userId int32) (bool, error)
	IsChartRepoActive(appStoreVersionId int) (bool, error)
	DeployDefaultComponent(chartGroupInstallRequest *ChartGroupInstallRequest) (*ChartGroupInstallAppRes, error)
}

type InstalledAppServiceImpl struct {
	chartRepository                      chartConfig.ChartRepository
	logger                               *zap.SugaredLogger
	repoRepository                       chartConfig.ChartRepoRepository
	mergeUtil                            util.MergeUtil
	pipelineConfigRepository             chartConfig.PipelineConfigRepository
	configMapRepository                  chartConfig.ConfigMapRepository
	installedAppRepository               appstore.InstalledAppRepository
	chartTemplateService                 util.ChartTemplateService
	refChartDir                          RefChartProxyDir
	repositoryService                    repository.ServiceClient
	appStoreApplicationVersionRepository appstore.AppStoreApplicationVersionRepository
	environmentRepository                repository5.EnvironmentRepository
	teamRepository                       repository4.TeamRepository
	appRepository                        app.AppRepository
	acdClient                            application2.ServiceClient
	appStoreValuesService                AppStoreValuesService
	pubsubClient                         *pubsub.PubSubClient
	tokenCache                           *util2.TokenCache
	chartGroupDeploymentRepository       chartGroup.ChartGroupDeploymentRepository
	envService                           cluster2.EnvironmentService
	clusterInstalledAppsRepository       appstore.ClusterInstalledAppsRepository
	ArgoK8sClient                        argocdServer.ArgoK8sClient
	gitFactory                           *util.GitFactory
	aCDAuthConfig                        *util2.ACDAuthConfig
	gitOpsRepository                     repository3.GitOpsConfigRepository
	installedAppHistoryRepository		 appstore.InstalledAppHistoryRepository
}

func NewInstalledAppServiceImpl(chartRepository chartConfig.ChartRepository,
	logger *zap.SugaredLogger,
	repoRepository chartConfig.ChartRepoRepository,
	mergeUtil util.MergeUtil,
	pipelineConfigRepository chartConfig.PipelineConfigRepository,
	configMapRepository chartConfig.ConfigMapRepository,
	installedAppRepository appstore.InstalledAppRepository,
	chartTemplateService util.ChartTemplateService, refChartDir RefChartProxyDir,
	repositoryService repository.ServiceClient,
	appStoreApplicationVersionRepository appstore.AppStoreApplicationVersionRepository,
	environmentRepository repository5.EnvironmentRepository, teamRepository repository4.TeamRepository,
	appRepository app.AppRepository,
	acdClient application2.ServiceClient,
	appStoreValuesService AppStoreValuesService,
	pubsubClient *pubsub.PubSubClient,
	tokenCache *util2.TokenCache,
	chartGroupDeploymentRepository chartGroup.ChartGroupDeploymentRepository,
	envService cluster2.EnvironmentService,
	clusterInstalledAppsRepository appstore.ClusterInstalledAppsRepository,
	argoK8sClient argocdServer.ArgoK8sClient,
<<<<<<< HEAD
	gitFactory *util.GitFactory, aCDAuthConfig *user.ACDAuthConfig, gitOpsRepository repository3.GitOpsConfigRepository,
	installedAppHistoryRepository appstore.InstalledAppHistoryRepository) (*InstalledAppServiceImpl, error) {
=======
	gitFactory *util.GitFactory, aCDAuthConfig *util2.ACDAuthConfig, gitOpsRepository repository3.GitOpsConfigRepository) (*InstalledAppServiceImpl, error) {
>>>>>>> f0fc0ffd
	impl := &InstalledAppServiceImpl{
		chartRepository:                      chartRepository,
		logger:                               logger,
		repoRepository:                       repoRepository,
		mergeUtil:                            mergeUtil,
		pipelineConfigRepository:             pipelineConfigRepository,
		configMapRepository:                  configMapRepository,
		installedAppRepository:               installedAppRepository,
		chartTemplateService:                 chartTemplateService,
		refChartDir:                          refChartDir,
		repositoryService:                    repositoryService,
		appStoreApplicationVersionRepository: appStoreApplicationVersionRepository,
		environmentRepository:                environmentRepository,
		teamRepository:                       teamRepository,
		appRepository:                        appRepository,
		acdClient:                            acdClient,
		appStoreValuesService:                appStoreValuesService,
		pubsubClient:                         pubsubClient,
		tokenCache:                           tokenCache,
		chartGroupDeploymentRepository:       chartGroupDeploymentRepository,
		envService:                           envService,
		clusterInstalledAppsRepository:       clusterInstalledAppsRepository,
		ArgoK8sClient:                        argoK8sClient,
		gitFactory:                           gitFactory,
		aCDAuthConfig:                        aCDAuthConfig,
		gitOpsRepository:                     gitOpsRepository,
		installedAppHistoryRepository: 		  installedAppHistoryRepository,
	}
	err := impl.Subscribe()
	if err != nil {
		return nil, err
	}
	return impl, nil
}

func (impl InstalledAppServiceImpl) UpdateInstalledApp(ctx context.Context, installAppVersionRequest *InstallAppVersionDTO) (*InstallAppVersionDTO, error) {

	dbConnection := impl.installedAppRepository.GetConnection()
	tx, err := dbConnection.Begin()
	if err != nil {
		return nil, err
	}
	// Rollback tx on error.
	defer tx.Rollback()

	installedApp, err := impl.installedAppRepository.GetInstalledApp(installAppVersionRequest.InstalledAppId)
	if err != nil {
		return nil, err
	}
	installAppVersionRequest.EnvironmentId = installedApp.EnvironmentId
	installAppVersionRequest.AppName = installedApp.App.AppName

	environment, err := impl.environmentRepository.FindById(installedApp.EnvironmentId)
	if err != nil {
		impl.logger.Errorw("fetching error", "err", err)
		return nil, err
	}
	team, err := impl.teamRepository.FindOne(installedApp.App.TeamId)
	if err != nil {
		impl.logger.Errorw("fetching error", "err", err)
		return nil, err
	}
	impl.logger.Debug(team.Name)
	argocdAppName := installedApp.App.AppName + "-" + environment.Name

	if installAppVersionRequest.Id == 0 {
		// upgrade chart to other repo
		_, _, err := impl.upgradeInstalledApp(ctx, installAppVersionRequest, installedApp, tx)
		if err != nil {
			impl.logger.Errorw("error while upgrade the chart", "error", err)
			return nil, err
		}
	} else {
		// update same chart or upgrade its version only
		var installedAppVersion *appstore.InstalledAppVersions
		installedAppVersionModel, err := impl.installedAppRepository.GetInstalledAppVersion(installAppVersionRequest.Id)
		if err != nil {
			impl.logger.Errorw("error while fetching chart installed version", "error", err)
			return nil, err
		}
		if installedAppVersionModel.AppStoreApplicationVersionId != installAppVersionRequest.AppStoreVersion {
			installedAppVersionModel.Active = false
			installedAppVersionModel.UpdatedOn = time.Now()
			installedAppVersionModel.UpdatedBy = installAppVersionRequest.UserId
			_, err = impl.installedAppRepository.UpdateInstalledAppVersion(installedAppVersionModel, tx)
			if err != nil {
				impl.logger.Errorw("error while fetching from db", "error", err)
				return nil, err
			}
			appStoreAppVersion, err := impl.appStoreApplicationVersionRepository.FindById(installAppVersionRequest.AppStoreVersion)
			if err != nil {
				impl.logger.Errorw("fetching error", "err", err)
				return nil, err
			}
			installedAppVersion = &appstore.InstalledAppVersions{
				InstalledAppId:               installAppVersionRequest.InstalledAppId,
				AppStoreApplicationVersionId: installAppVersionRequest.AppStoreVersion,
				ValuesYaml:                   installAppVersionRequest.ValuesOverrideYaml,
			}
			installedAppVersion.CreatedBy = installAppVersionRequest.UserId
			installedAppVersion.UpdatedBy = installAppVersionRequest.UserId
			installedAppVersion.CreatedOn = time.Now()
			installedAppVersion.UpdatedOn = time.Now()
			installedAppVersion.Active = true
			installedAppVersion.ReferenceValueId = installAppVersionRequest.ReferenceValueId
			installedAppVersion.ReferenceValueKind = installAppVersionRequest.ReferenceValueKind
			_, err = impl.installedAppRepository.CreateInstalledAppVersion(installedAppVersion, tx)
			if err != nil {
				impl.logger.Errorw("error while fetching from db", "error", err)
				return nil, err
			}
			installedAppVersion.AppStoreApplicationVersion = *appStoreAppVersion

			//update requirements yaml in chart
			err = impl.updateRequirementDependencies(environment, installedAppVersion, installAppVersionRequest, appStoreAppVersion)
			if err != nil {
				impl.logger.Errorw("error while commit required dependencies to git", "error", err)
				return nil, err
			}

		} else {
			installedAppVersion = installedAppVersionModel
		}

		//update values yaml in chart
		err = impl.updateValuesYaml(environment, installedAppVersion, installAppVersionRequest)
		if err != nil {
			impl.logger.Errorw("error while commit values to git", "error", err)
			return nil, err
		}
		installAppVersionRequest.ACDAppName = argocdAppName
		installAppVersionRequest.Environment = environment

		//ACD sync operation
		impl.syncACD(installAppVersionRequest.ACDAppName, ctx)

		//DB operation
		installedAppVersion.ValuesYaml = installAppVersionRequest.ValuesOverrideYaml
		installedAppVersion.UpdatedOn = time.Now()
		installedAppVersion.UpdatedBy = installAppVersionRequest.UserId
		installedAppVersion.ReferenceValueId = installAppVersionRequest.ReferenceValueId
		installedAppVersion.ReferenceValueKind = installAppVersionRequest.ReferenceValueKind
		_, err = impl.installedAppRepository.UpdateInstalledAppVersion(installedAppVersion, tx)
		if err != nil {
			impl.logger.Errorw("error while fetching from db", "error", err)
			return nil, err
		}
	}

	//STEP 8: finish with return response
	err = tx.Commit()
	if err != nil {
		impl.logger.Errorw("error while committing transaction to db", "error", err)
		return nil, err
	}
	//STEP 9 : creating entry for installed app history
	_, err = impl.InstalledAppHistoryCreate(installAppVersionRequest)
	if err!=nil{
		impl.logger.Errorw("error in creating install app history entry","err",err,"installAppVersionRequest",installAppVersionRequest)
		return nil, err
	}
	return installAppVersionRequest, nil
}

func (impl InstalledAppServiceImpl) updateRequirementDependencies(environment *repository5.Environment, installedAppVersion *appstore.InstalledAppVersions,
	installAppVersionRequest *InstallAppVersionDTO, appStoreAppVersion *appstore.AppStoreApplicationVersion) error {

	argocdAppName := installAppVersionRequest.AppName + "-" + environment.Name
	dependency := Dependency{
		Name:       appStoreAppVersion.AppStore.Name,
		Version:    appStoreAppVersion.Version,
		Repository: appStoreAppVersion.AppStore.ChartRepo.Url,
	}
	var dependencies []Dependency
	dependencies = append(dependencies, dependency)
	requirementDependencies := &Dependencies{
		Dependencies: dependencies,
	}
	requirementDependenciesByte, err := json.Marshal(requirementDependencies)
	if err != nil {
		return err
	}
	requirementDependenciesByte, err = yaml.JSONToYAML(requirementDependenciesByte)
	if err != nil {
		return err
	}
	chartGitAttrForRequirement := &util.ChartConfig{
		FileName:       REQUIREMENTS_YAML_FILE,
		FileContent:    string(requirementDependenciesByte),
		ChartName:      installedAppVersion.AppStoreApplicationVersion.AppStore.Name,
		ChartLocation:  argocdAppName,
		ReleaseMessage: fmt.Sprintf("release-%d-env-%d ", appStoreAppVersion.Id, environment.Id),
	}
	gitOpsConfigBitbucket, err := impl.gitOpsRepository.GetGitOpsConfigByProvider(util.BITBUCKET_PROVIDER)
	if err != nil {
		if err == pg.ErrNoRows {
			gitOpsConfigBitbucket.BitBucketWorkspaceId = ""
		} else {
			impl.logger.Errorw("error in fetching gitOps bitbucket config", "err", err)
			return err
		}
	}
	_, err = impl.gitFactory.Client.CommitValues(chartGitAttrForRequirement, gitOpsConfigBitbucket.BitBucketWorkspaceId)
	if err != nil {
		impl.logger.Errorw("error in git commit", "err", err)
		return err
	}
	return nil
}

func (impl InstalledAppServiceImpl) updateValuesYaml(environment *repository5.Environment, installedAppVersion *appstore.InstalledAppVersions,
	installAppVersionRequest *InstallAppVersionDTO) error {

	argocdAppName := installAppVersionRequest.AppName + "-" + environment.Name
	valuesOverrideByte, err := yaml.YAMLToJSON([]byte(installAppVersionRequest.ValuesOverrideYaml))
	if err != nil {
		impl.logger.Errorw("error in json patch", "err", err)
		return err
	}
	var dat map[string]interface{}
	err = json.Unmarshal(valuesOverrideByte, &dat)
	if err != nil {
		impl.logger.Errorw("error in unmarshal", "err", err)
		return err
	}
	valuesMap := make(map[string]map[string]interface{})
	valuesMap[installedAppVersion.AppStoreApplicationVersion.AppStore.Name] = dat
	valuesByte, err := json.Marshal(valuesMap)
	if err != nil {
		impl.logger.Errorw("error in marshaling", "err", err)
		return err
	}
	valuesYaml := &util.ChartConfig{
		FileName:       VALUES_YAML_FILE,
		FileContent:    string(valuesByte),
		ChartName:      installedAppVersion.AppStoreApplicationVersion.AppStore.Name,
		ChartLocation:  argocdAppName,
		ReleaseMessage: fmt.Sprintf("release-%d-env-%d ", installedAppVersion.AppStoreApplicationVersion.Id, environment.Id),
	}
	gitOpsConfigBitbucket, err := impl.gitOpsRepository.GetGitOpsConfigByProvider(util.BITBUCKET_PROVIDER)
	if err != nil {
		if err == pg.ErrNoRows {
			gitOpsConfigBitbucket.BitBucketWorkspaceId = ""
		} else {
			impl.logger.Errorw("error in fetching gitOps bitbucket config", "err", err)
			return err
		}
	}
	_, err = impl.gitFactory.Client.CommitValues(valuesYaml, gitOpsConfigBitbucket.BitBucketWorkspaceId)
	if err != nil {
		impl.logger.Errorw("error in git commit", "err", err)
		return err
	}
	return nil
}

func (impl InstalledAppServiceImpl) upgradeInstalledApp(ctx context.Context, installAppVersionRequest *InstallAppVersionDTO, installedApp *appstore.InstalledApps, tx *pg.Tx) (*InstallAppVersionDTO, *appstore.InstalledAppVersions, error) {
	var installedAppVersion *appstore.InstalledAppVersions
	installedAppVersions, err := impl.installedAppRepository.GetInstalledAppVersionByInstalledAppId(installAppVersionRequest.InstalledAppId)
	if err != nil {
		impl.logger.Errorw("error while fetching installed version", "error", err)
		return installAppVersionRequest, installedAppVersion, err
	}
	for _, installedAppVersionModel := range installedAppVersions {
		installedAppVersionModel.Active = false
		installedAppVersionModel.UpdatedOn = time.Now()
		installedAppVersionModel.UpdatedBy = installAppVersionRequest.UserId
		_, err = impl.installedAppRepository.UpdateInstalledAppVersion(installedAppVersionModel, tx)
		if err != nil {
			impl.logger.Errorw("error while update installed chart", "error", err)
			return installAppVersionRequest, installedAppVersion, err
		}
	}

	appStoreAppVersion, err := impl.appStoreApplicationVersionRepository.FindById(installAppVersionRequest.AppStoreVersion)
	if err != nil {
		impl.logger.Errorw("fetching error", "err", err)
		return installAppVersionRequest, installedAppVersion, err
	}
	installedAppVersion = &appstore.InstalledAppVersions{
		InstalledAppId:               installAppVersionRequest.InstalledAppId,
		AppStoreApplicationVersionId: installAppVersionRequest.AppStoreVersion,
		ValuesYaml:                   installAppVersionRequest.ValuesOverrideYaml,
	}
	installedAppVersion.CreatedBy = installAppVersionRequest.UserId
	installedAppVersion.UpdatedBy = installAppVersionRequest.UserId
	installedAppVersion.CreatedOn = time.Now()
	installedAppVersion.UpdatedOn = time.Now()
	installedAppVersion.Active = true
	installedAppVersion.ReferenceValueId = installAppVersionRequest.ReferenceValueId
	installedAppVersion.ReferenceValueKind = installAppVersionRequest.ReferenceValueKind
	_, err = impl.installedAppRepository.CreateInstalledAppVersion(installedAppVersion, tx)
	if err != nil {
		impl.logger.Errorw("error while fetching from db", "error", err)
		return installAppVersionRequest, installedAppVersion, err
	}
	installedAppVersion.AppStoreApplicationVersion = *appStoreAppVersion

	//step 2 git operation pull push
	installAppVersionRequest, chartGitAttr, err := impl.AppStoreDeployOperationGIT(installAppVersionRequest)
	if err != nil {
		impl.logger.Errorw(" error", "err", err)
		return installAppVersionRequest, installedAppVersion, err
	}

	//step 3 acd operation register, sync
	installAppVersionRequest, err = impl.patchAcdApp(installAppVersionRequest, chartGitAttr, ctx)
	if err != nil {
		impl.logger.Errorw(" error", "err", err)
		return installAppVersionRequest, installedAppVersion, err
	}

	//step 4 db operation status triggered
	installedApp.Status = appstore.DEPLOY_SUCCESS
	_, err = impl.installedAppRepository.UpdateInstalledApp(installedApp, tx)
	if err != nil {
		impl.logger.Errorw("error while fetching from db", "error", err)
		return installAppVersionRequest, installedAppVersion, err
	}

	return installAppVersionRequest, installedAppVersion, err
}

func (impl InstalledAppServiceImpl) GetInstalledApp(id int) (*InstallAppVersionDTO, error) {

	app, err := impl.installedAppRepository.GetInstalledApp(id)
	if err != nil {
		impl.logger.Errorw("error while fetching from db", "error", err)
		return nil, err
	}
	chartTemplate, err := impl.chartAdaptor2(app)
	return chartTemplate, err
}

func (impl InstalledAppServiceImpl) GetInstalledAppVersion(id int) (*InstallAppVersionDTO, error) {
	app, err := impl.installedAppRepository.GetInstalledAppVersion(id)
	if err != nil {
		impl.logger.Errorw("error while fetching from db", "error", err)
		return nil, err
	}
	installAppVersion := &InstallAppVersionDTO{
		InstalledAppId:     app.InstalledAppId,
		AppName:            app.InstalledApp.App.AppName,
		AppId:              app.InstalledApp.App.Id,
		Id:                 app.Id,
		TeamId:             app.InstalledApp.App.TeamId,
		EnvironmentId:      app.InstalledApp.EnvironmentId,
		ValuesOverrideYaml: app.ValuesYaml,
		Readme:             app.AppStoreApplicationVersion.Readme,
		ReferenceValueKind: app.ReferenceValueKind,
		ReferenceValueId:   app.ReferenceValueId,
		AppStoreVersion:    app.AppStoreApplicationVersionId, //check viki
		Status:             app.InstalledApp.Status,
		AppStoreId:         app.AppStoreApplicationVersion.AppStoreId,
		AppStoreName:       app.AppStoreApplicationVersion.AppStore.Name,
		Deprecated:         app.AppStoreApplicationVersion.Deprecated,
	}
	return installAppVersion, err
}

func (impl InstalledAppServiceImpl) GetAll(filter *appstore.AppStoreFilter) ([]InstalledAppsResponse, error) {
	installedApps, err := impl.installedAppRepository.GetAllInstalledApps(filter)
	if err != nil && !util.IsErrNoRows(err) {
		impl.logger.Error(err)
		return nil, err
	}
	var installedAppsResponse []InstalledAppsResponse
	for _, a := range installedApps {
		installedAppRes := InstalledAppsResponse{
			AppStoreApplicationName:      a.AppStoreApplicationName,
			ChartName:                    a.ChartRepoName,
			EnvironmentName:              a.EnvironmentName,
			Icon:                         a.Icon,
			AppName:                      a.AppName,
			DeployedAt:                   a.UpdatedOn,
			EnvironmentId:                a.EnvironmentId,
			InstalledAppVersionId:        a.InstalledAppVersionId,
			AppStoreApplicationVersionId: a.AppStoreApplicationVersionId,
			InstalledAppsId:              a.Id,
			Deprecated:                   a.Deprecated,
		}
		installedAppsResponse = append(installedAppsResponse, installedAppRes)
	}
	return installedAppsResponse, nil
}

// TODO: Test ACD to get status
func (impl InstalledAppServiceImpl) GetAllInstalledAppsByAppStoreId(w http.ResponseWriter, r *http.Request, token string, appStoreId int) ([]InstalledAppsResponse, error) {
	installedApps, err := impl.installedAppRepository.GetAllIntalledAppsByAppStoreId(appStoreId)
	if err != nil && !util.IsErrNoRows(err) {
		impl.logger.Error(err)
		return nil, err
	}
	var installedAppsEnvResponse []InstalledAppsResponse
	for _, a := range installedApps {
		status, err := impl.getACDStatus(a, w, r, token)
		if apiErr, ok := err.(*util.ApiError); ok {
			if apiErr.Code == constants.AppDetailResourceTreeNotFound {
				status = "Not Found"
			}
		} else if err != nil {
			impl.logger.Error(err)
			return nil, err
		}
		installedAppRes := InstalledAppsResponse{
			EnvironmentName:              a.EnvironmentName,
			AppName:                      a.AppName,
			DeployedAt:                   a.UpdatedOn,
			DeployedBy:                   a.EmailId,
			Status:                       status,
			AppStoreApplicationVersionId: a.AppStoreApplicationVersionId,
			InstalledAppVersionId:        a.InstalledAppVersionId,
			InstalledAppsId:              a.InstalledAppId,
			EnvironmentId:                a.EnvironmentId,
		}
		installedAppsEnvResponse = append(installedAppsEnvResponse, installedAppRes)
	}
	return installedAppsEnvResponse, nil
}

func (impl InstalledAppServiceImpl) getACDStatus(a appstore.InstalledAppAndEnvDetails, w http.ResponseWriter, r *http.Request, token string) (string, error) {
	if len(a.AppName) > 0 && len(a.EnvironmentName) > 0 {
		acdAppName := a.AppName + "-" + a.EnvironmentName
		query := &application.ResourcesQuery{
			ApplicationName: &acdAppName,
		}
		ctx, cancel := context.WithCancel(r.Context())
		if cn, ok := w.(http.CloseNotifier); ok {
			go func(done <-chan struct{}, closed <-chan bool) {
				select {
				case <-done:
				case <-closed:
					cancel()
				}
			}(ctx.Done(), cn.CloseNotify())
		}
		ctx = context.WithValue(ctx, "token", token)
		defer cancel()
		impl.logger.Debugf("Getting status for app %s in env %s", a.AppName, a.EnvironmentName)
		start := time.Now()
		resp, err := impl.acdClient.ResourceTree(ctx, query)
		elapsed := time.Since(start)
		impl.logger.Debugf("Time elapsed %s in fetching application %s for environment %s", elapsed, a.AppName, a.EnvironmentName)
		if err != nil {
			impl.logger.Errorw("error fetching resource tree", "error", err)
			err = &util.ApiError{
				Code:            constants.AppDetailResourceTreeNotFound,
				InternalMessage: "app detail fetched, failed to get resource tree from acd",
				UserMessage:     "app detail fetched, failed to get resource tree from acd",
			}
			return "", err

		}
		return resp.Status, nil
	}
	return "", errors.New("invalid app name or env name")
}

//converts db object to bean
func (impl InstalledAppServiceImpl) chartAdaptor(chart *appstore.InstalledAppVersions) (*InstallAppVersionDTO, error) {

	return &InstallAppVersionDTO{
		InstalledAppId:     chart.InstalledAppId,
		Id:                 chart.Id,
		AppStoreVersion:    chart.AppStoreApplicationVersionId,
		ValuesOverrideYaml: chart.ValuesYaml,
	}, nil
}

//converts db object to bean
func (impl InstalledAppServiceImpl) chartAdaptor2(chart *appstore.InstalledApps) (*InstallAppVersionDTO, error) {

	return &InstallAppVersionDTO{
		EnvironmentId: chart.EnvironmentId,
		Id:            chart.Id,
		AppId:         chart.AppId,
	}, nil
}

func (impl InstalledAppServiceImpl) registerInArgo(chartGitAttribute *util.ChartGitAttribute, ctx context.Context) error {
	repo := &v1alpha1.Repository{
		Repo: chartGitAttribute.RepoUrl,
	}
	repo, err := impl.repositoryService.Create(ctx, &repository2.RepoCreateRequest{Repo: repo, Upsert: true})
	if err != nil {
		impl.logger.Errorw("error in creating argo Repository ", "err", err)
	}
	impl.logger.Debugw("repo registered in argo", "name", chartGitAttribute.RepoUrl)
	return err
}

func (impl InstalledAppServiceImpl) createInArgo(chartGitAttribute *util.ChartGitAttribute, ctx context.Context, envModel repository5.Environment, argocdAppName string) error {
	appNamespace := envModel.Namespace
	if appNamespace == "" {
		appNamespace = "default"
	}

	appreq := &argocdServer.AppTemplate{
		ApplicationName: argocdAppName,
		Namespace:       impl.aCDAuthConfig.ACDConfigMapNamespace,
		TargetNamespace: appNamespace,
		TargetServer:    envModel.Cluster.ServerUrl,
		Project:         "default",
		ValuesFile:      fmt.Sprintf("values.yaml"),
		RepoPath:        chartGitAttribute.ChartLocation,
		RepoUrl:         chartGitAttribute.RepoUrl,
	}
	_, err := impl.ArgoK8sClient.CreateAcdApp(appreq, envModel.Cluster)
	//create
	if err != nil {
		impl.logger.Errorw("error in creating argo cd app ", "err", err)
		return err
	}

	return nil
}

func (impl InstalledAppServiceImpl) CheckAppExists(appNames []*AppNames) ([]*AppNames, error) {
	if len(appNames) == 0 {
		return nil, nil
	}
	var names []string
	for _, appName := range appNames {
		names = append(names, appName.Name)
	}

	apps, err := impl.appRepository.CheckAppExists(names)
	if err != nil {
		return nil, err
	}
	existingApps := make(map[string]bool)
	for _, app := range apps {
		existingApps[app.AppName] = true
	}
	for _, appName := range appNames {
		if _, ok := existingApps[appName.Name]; ok {
			appName.Exists = true
			appName.SuggestedName = strings.ToLower(randomdata.SillyName())
		}
	}
	return appNames, nil
}

func (impl InstalledAppServiceImpl) createAppForAppStore(createRequest *bean.CreateAppDTO, tx *pg.Tx) (*bean.CreateAppDTO, error) {
	app1, err := impl.appRepository.FindActiveByName(createRequest.AppName)
	if err != nil && err != pg.ErrNoRows {
		return nil, err
	}
	if app1 != nil && app1.Id > 0 {
		impl.logger.Infow(" app already exists", "name", createRequest.AppName)
		err = &util.ApiError{
			Code:            constants.AppAlreadyExists.Code,
			InternalMessage: "app already exists",
			UserMessage:     fmt.Sprintf("app already exists with name %s", createRequest.AppName),
		}
		return nil, err
	}
	pg := &app.App{
		Active:   true,
		AppName:  createRequest.AppName,
		TeamId:   createRequest.TeamId,
		AppStore: true,
		AuditLog: sql.AuditLog{UpdatedBy: createRequest.UserId, CreatedBy: createRequest.UserId, UpdatedOn: time.Now(), CreatedOn: time.Now()},
	}
	err = impl.appRepository.SaveWithTxn(pg, tx)
	if err != nil {
		impl.logger.Errorw("error in saving entity ", "entity", pg)
		return nil, err
	}

	// if found more than 1 application, soft delete all except first item
	apps, err := impl.appRepository.FindActiveListByName(createRequest.AppName)
	if err != nil {
		return nil, err
	}
	appLen := len(apps)
	if appLen > 1 {
		firstElement := apps[0]
		if firstElement.Id != pg.Id {
			pg.Active = false
			err = impl.appRepository.UpdateWithTxn(pg, tx)
			if err != nil {
				impl.logger.Errorw("error in saving entity ", "entity", pg)
				return nil, err
			}
			err = &util.ApiError{
				Code:            constants.AppAlreadyExists.Code,
				InternalMessage: "app already exists",
				UserMessage:     fmt.Sprintf("app already exists with name %s", createRequest.AppName),
			}
			return nil, err
		}
	}

	createRequest.Id = pg.Id
	return createRequest, nil
}

func (impl InstalledAppServiceImpl) syncACD(acdAppName string, ctx context.Context) {
	req := new(application.ApplicationSyncRequest)
	req.Name = &acdAppName
	if ctx == nil {
		impl.logger.Errorw("err in syncing ACD for AppStore, ctx is NULL", "acdAppName", acdAppName)
		return
	}
	if _, err := impl.acdClient.Sync(ctx, req); err != nil {
		impl.logger.Errorw("err in syncing ACD for AppStore", "acdAppName", acdAppName, "err", err)
	}
}

func (impl InstalledAppServiceImpl) deleteACD(acdAppName string, ctx context.Context) error {
	req := new(application.ApplicationDeleteRequest)
	req.Name = &acdAppName
	if ctx == nil {
		impl.logger.Errorw("err in delete ACD for AppStore, ctx is NULL", "acdAppName", acdAppName)
		return fmt.Errorf("context is null")
	}
	if _, err := impl.acdClient.Delete(ctx, req); err != nil {
		impl.logger.Errorw("err in delete ACD for AppStore", "acdAppName", acdAppName, "err", err)
		return err
	}
	return nil
}

func (impl InstalledAppServiceImpl) DeleteInstalledApp(ctx context.Context, installAppVersionRequest *InstallAppVersionDTO) (*InstallAppVersionDTO, error) {

	environment, err := impl.environmentRepository.FindById(installAppVersionRequest.EnvironmentId)
	if err != nil {
		impl.logger.Errorw("fetching error", "err", err)
		return nil, err
	}

	dbConnection := impl.installedAppRepository.GetConnection()
	tx, err := dbConnection.Begin()
	if err != nil {
		return nil, err
	}
	// Rollback tx on error.
	defer tx.Rollback()

	app, err := impl.appRepository.FindById(installAppVersionRequest.AppId)
	if err != nil {
		return nil, err
	}
	app.Active = false
	app.UpdatedBy = installAppVersionRequest.UserId
	app.UpdatedOn = time.Now()
	err = impl.appRepository.UpdateWithTxn(app, tx)
	if err != nil {
		impl.logger.Errorw("error in update entity ", "entity", app)
		return nil, err
	}

	model, err := impl.installedAppRepository.GetInstalledApp(installAppVersionRequest.InstalledAppId)
	if err != nil {
		impl.logger.Errorw("error in fetching installed app", "id", installAppVersionRequest.InstalledAppId, "err", err)
		return nil, err
	}
	model.Active = false
	model.UpdatedBy = installAppVersionRequest.UserId
	model.UpdatedOn = time.Now()
	_, err = impl.installedAppRepository.UpdateInstalledApp(model, tx)
	if err != nil {
		impl.logger.Errorw("error while creating install app", "error", err)
		return nil, err
	}
	models, err := impl.installedAppRepository.GetInstalledAppVersionByInstalledAppId(installAppVersionRequest.InstalledAppId)
	if err != nil {
		impl.logger.Errorw("error while fetching install app versions", "error", err)
		return nil, err
	}
	for _, item := range models {
		item.Active = false
		item.UpdatedBy = installAppVersionRequest.UserId
		item.UpdatedOn = time.Now()
		_, err = impl.installedAppRepository.UpdateInstalledAppVersion(item, tx)
		if err != nil {
			impl.logger.Errorw("error while fetching from db", "error", err)
			return nil, err
		}
	}

	acdAppName := app.AppName + "-" + environment.Name
	err = impl.deleteACD(acdAppName, ctx)
	if err != nil {
		impl.logger.Errorw("error in deleting ACD ", "name", acdAppName, "err", err)
		if installAppVersionRequest.ForceDelete {
			impl.logger.Warnw("error while deletion of app in acd, continue to delete in db as this operation is force delete", "error", err)
		} else {
			//statusError, _ := err.(*errors2.StatusError)
			if strings.Contains(err.Error(), "code = NotFound") {
				err = &util.ApiError{
					UserMessage:     "Could not delete as application not found in argocd",
					InternalMessage: err.Error(),
				}
			} else {
				err = &util.ApiError{
					UserMessage:     "Could not delete application",
					InternalMessage: err.Error(),
				}
			}
			return nil, err
		}
	}
	deployment, err := impl.chartGroupDeploymentRepository.FindByInstalledAppId(model.Id)
	if err != nil && err != pg.ErrNoRows {
		impl.logger.Errorw("error in fetching chartGroupMapping", "id", model.Id, "err", err)
		return nil, err
	} else if err == pg.ErrNoRows {
		impl.logger.Infow("not a chart group deployment skipping chartGroupMapping delete", "id", model.Id)
	} else {
		deployment.Deleted = true
		deployment.UpdatedOn = time.Now()
		deployment.UpdatedBy = installAppVersionRequest.UserId
		_, err := impl.chartGroupDeploymentRepository.Update(deployment, tx)
		if err != nil {
			impl.logger.Errorw("error in mapping delete", "err", err)
			return nil, err
		}
	}
	err = tx.Commit()
	if err != nil {
		impl.logger.Errorw("error in commit db transaction on delete", "err", err)
		return nil, err
	}
	return installAppVersionRequest, nil
}

func (impl InstalledAppServiceImpl) DeployBulk(chartGroupInstallRequest *ChartGroupInstallRequest) (*ChartGroupInstallAppRes, error) {
	impl.logger.Debugw("bulk app install request", "req", chartGroupInstallRequest)
	//save in db
	// raise nats event

	var installAppVersionDTOList []*InstallAppVersionDTO
	for _, chartGroupInstall := range chartGroupInstallRequest.ChartGroupInstallChartRequest {
		installAppVersionDTO, err := impl.requestBuilderForBulkDeployment(chartGroupInstall, chartGroupInstallRequest.ProjectId, chartGroupInstallRequest.UserId)
		if err != nil {
			impl.logger.Errorw("DeployBulk, error in request builder", "err", err)
			return nil, err
		}
		installAppVersionDTOList = append(installAppVersionDTOList, installAppVersionDTO)
	}
	dbConnection := impl.installedAppRepository.GetConnection()
	tx, err := dbConnection.Begin()
	if err != nil {
		return nil, err
	}
	var installAppVersions []*InstallAppVersionDTO
	// Rollback tx on error.
	defer tx.Rollback()
	for _, installAppVersionDTO := range installAppVersionDTOList {
		installAppVersionDTO, err = impl.AppStoreDeployOperationDB(installAppVersionDTO, tx)
		if err != nil {
			impl.logger.Errorw("DeployBulk, error while app store deploy db operation", "err", err)
			return nil, err
		}
		installAppVersions = append(installAppVersions, installAppVersionDTO)
	}
	if chartGroupInstallRequest.ChartGroupId > 0 {
		groupINstallationId, err := impl.getInstallationId(installAppVersions)
		if err != nil {
			return nil, err
		}
		for _, installAppVersionDTO := range installAppVersions {
			chartGroupEntry := impl.createChartGroupEntryObject(installAppVersionDTO, chartGroupInstallRequest.ChartGroupId, groupINstallationId)
			err := impl.chartGroupDeploymentRepository.Save(tx, chartGroupEntry)
			if err != nil {
				impl.logger.Errorw("DeployBulk, error in creating ChartGroupEntryObject", "err", err)
				return nil, err
			}
		}
	}
	//commit transaction
	err = tx.Commit()
	if err != nil {
		impl.logger.Errorw("DeployBulk, error in tx commit", "err", err)
		return nil, err
	}
	//nats event
	impl.triggerDeploymentEvent(installAppVersions)
	return &ChartGroupInstallAppRes{}, nil
}

//generate unique installation ID using APPID
func (impl InstalledAppServiceImpl) getInstallationId(installAppVersions []*InstallAppVersionDTO) (string, error) {
	var buffer bytes.Buffer
	for _, installAppVersionDTO := range installAppVersions {
		if installAppVersionDTO.AppId == 0 {
			return "", fmt.Errorf("app ID not present")
		}
		buffer.WriteString(
			strconv.Itoa(installAppVersionDTO.AppId))
	}
	/* #nosec */
	h := sha1.New()
	_, err := h.Write([]byte(buffer.String()))
	if err != nil {
		return "", err
	}
	bs := h.Sum(nil)
	return fmt.Sprintf("%x", bs), nil
}

func (impl InstalledAppServiceImpl) createChartGroupEntryObject(installAppVersionDTO *InstallAppVersionDTO, chartGroupId int, groupINstallationId string) *chartGroup.ChartGroupDeployment {
	return &chartGroup.ChartGroupDeployment{
		ChartGroupId:        chartGroupId,
		ChartGroupEntryId:   installAppVersionDTO.ChartGroupEntryId,
		InstalledAppId:      installAppVersionDTO.InstalledAppId,
		Deleted:             false,
		GroupInstallationId: groupINstallationId,
		AuditLog: sql.AuditLog{
			CreatedOn: time.Now(),
			CreatedBy: installAppVersionDTO.UserId,
			UpdatedOn: time.Now(),
			UpdatedBy: installAppVersionDTO.UserId,
		},
	}
}

func (impl InstalledAppServiceImpl) performDeployStage(installedAppVersionId int) (*InstallAppVersionDTO, error) {
	ctx, err := impl.tokenCache.BuildACDSynchContext()
	if err != nil {
		return nil, err
	}
	/*installedAppVersion, err := impl.installedAppRepository.GetInstalledAppVersion(installedAppVersionId)
	if err != nil {
		impl.logger.Errorw("error while fetching from db", "error", err)
		return nil, err
	}*/

	installedAppVersion, err := impl.GetInstalledAppVersion(installedAppVersionId)
	if err != nil {
		return nil, err
	}
	chartGitAttr := &util.ChartGitAttribute{}
	if installedAppVersion.Status == appstore.DEPLOY_INIT ||
		installedAppVersion.Status == appstore.ENQUEUED ||
		installedAppVersion.Status == appstore.QUE_ERROR ||
		installedAppVersion.Status == appstore.GIT_ERROR {
		//step 2 git operation pull push
		installAppVersionRequest, chartGitAttrDB, err := impl.AppStoreDeployOperationGIT(installedAppVersion)
		if err != nil {
			impl.logger.Errorw(" error", "err", err)
			_, err = impl.AppStoreDeployOperationStatusUpdate(installAppVersionRequest.InstalledAppId, appstore.GIT_ERROR)
			if err != nil {
				impl.logger.Errorw(" error", "err", err)
				return nil, err
			}
			return nil, err
		}
		impl.logger.Infow("GIT SUCCESSFUL", "chartGitAttrDB", chartGitAttrDB)
		_, err = impl.AppStoreDeployOperationStatusUpdate(installAppVersionRequest.InstalledAppId, appstore.GIT_SUCCESS)
		if err != nil {
			impl.logger.Errorw(" error", "err", err)
			return nil, err
		}
		chartGitAttr.RepoUrl = chartGitAttrDB.RepoUrl
		chartGitAttr.ChartLocation = chartGitAttrDB.ChartLocation
	} else {
		impl.logger.Infow("DB and GIT operation already done for this app and env, proceed for further step", "installedAppId", installedAppVersion.InstalledAppId, "existing status", installedAppVersion.Status)
		environment, err := impl.environmentRepository.FindById(installedAppVersion.EnvironmentId)
		if err != nil {
			impl.logger.Errorw("fetching error", "err", err)
			return nil, err
		}
		gitOpsConfigBitbucket, err := impl.gitOpsRepository.GetGitOpsConfigByProvider(util.BITBUCKET_PROVIDER)
		if err != nil {
			if err == pg.ErrNoRows {
				gitOpsConfigBitbucket.BitBucketWorkspaceId = ""
				gitOpsConfigBitbucket.BitBucketProjectKey = ""
			} else {
				return nil, err
			}
		}
		bitbucketRepoOptions := &bitbucket.RepositoryOptions{
			Owner:    gitOpsConfigBitbucket.BitBucketWorkspaceId,
			Project:  gitOpsConfigBitbucket.BitBucketProjectKey,
			RepoSlug: installedAppVersion.AppStoreName,
		}
		repoUrl, err := impl.gitFactory.Client.GetRepoUrl(installedAppVersion.AppStoreName, bitbucketRepoOptions)
		if err != nil {
			//will allow to continue to persist status on next operation
			impl.logger.Errorw("fetching error", "err", err)
		}
		chartGitAttr.RepoUrl = repoUrl
		chartGitAttr.ChartLocation = fmt.Sprintf("%s-%s", installedAppVersion.AppName, environment.Name)
		installedAppVersion.ACDAppName = fmt.Sprintf("%s-%s", installedAppVersion.AppName, environment.Name)
		installedAppVersion.Environment = environment
	}

	if installedAppVersion.Status == appstore.DEPLOY_INIT ||
		installedAppVersion.Status == appstore.ENQUEUED ||
		installedAppVersion.Status == appstore.QUE_ERROR ||
		installedAppVersion.Status == appstore.GIT_ERROR ||
		installedAppVersion.Status == appstore.GIT_SUCCESS ||
		installedAppVersion.Status == appstore.ACD_ERROR {
		//step 3 acd operation register, sync
		_, err = impl.AppStoreDeployOperationACD(installedAppVersion, chartGitAttr, ctx)
		if err != nil {
			impl.logger.Errorw(" error", "chartGitAttr", chartGitAttr, "err", err)
			_, err = impl.AppStoreDeployOperationStatusUpdate(installedAppVersion.InstalledAppId, appstore.ACD_ERROR)
			if err != nil {
				impl.logger.Errorw(" error", "err", err)
				return nil, err
			}
			return nil, err
		}
		impl.logger.Infow("ACD SUCCESSFUL", "chartGitAttr", chartGitAttr)
		_, err = impl.AppStoreDeployOperationStatusUpdate(installedAppVersion.InstalledAppId, appstore.ACD_SUCCESS)
		if err != nil {
			impl.logger.Errorw(" error", "err", err)
			return nil, err
		}
	} else {
		impl.logger.Infow("DB and GIT and ACD operation already done for this app and env. process has been completed", "installedAppId", installedAppVersion.InstalledAppId, "existing status", installedAppVersion.Status)
	}
	//step 4 db operation status triggered
	_, err = impl.AppStoreDeployOperationStatusUpdate(installedAppVersion.InstalledAppId, appstore.DEPLOY_SUCCESS)
	if err != nil {
		impl.logger.Errorw(" error", "err", err)
		return nil, err
	}
	return installedAppVersion, nil
}

func (impl InstalledAppServiceImpl) requestBuilderForBulkDeployment(installRequest *ChartGroupInstallChartRequest, projectId int, userId int32) (*InstallAppVersionDTO, error) {
	valYaml := installRequest.ValuesOverrideYaml
	if valYaml == "" {
		valVersion, err := impl.appStoreValuesService.FindValuesByIdAndKind(installRequest.ReferenceValueId, installRequest.ReferenceValueKind)
		if err != nil {
			return nil, err
		}
		valYaml = valVersion.Values
	}
	req := &InstallAppVersionDTO{
		AppName:                 installRequest.AppName,
		TeamId:                  projectId,
		EnvironmentId:           installRequest.EnvironmentId,
		AppStoreVersion:         installRequest.AppStoreVersion,
		ValuesOverrideYaml:      valYaml,
		UserId:                  userId,
		ReferenceValueId:        installRequest.ReferenceValueId,
		ReferenceValueKind:      installRequest.ReferenceValueKind,
		ChartGroupEntryId:       installRequest.ChartGroupEntryId,
		DefaultClusterComponent: installRequest.DefaultClusterComponent,
	}
	return req, nil
}

func (impl InstalledAppServiceImpl) CreateInstalledAppV2(installAppVersionRequest *InstallAppVersionDTO, ctx context.Context) (*InstallAppVersionDTO, error) {

	dbConnection := impl.installedAppRepository.GetConnection()
	tx, err := dbConnection.Begin()
	if err != nil {
		return nil, err
	}
	// Rollback tx on error.
	defer tx.Rollback()

	//step 1 db operation initiated
	installAppVersionRequest, err = impl.AppStoreDeployOperationDB(installAppVersionRequest, tx)
	if err != nil {
		impl.logger.Errorw(" error", "err", err)
		return nil, err
	}

	//step 2 git operation pull push
	installAppVersionRequest, chartGitAttr, err := impl.AppStoreDeployOperationGIT(installAppVersionRequest)
	if err != nil {
		impl.logger.Errorw(" error", "err", err)
		return nil, err
	}

	//step 3 acd operation register, sync
	installAppVersionRequest, err = impl.AppStoreDeployOperationACD(installAppVersionRequest, chartGitAttr, ctx)
	if err != nil {
		impl.logger.Errorw(" error", "err", err)
		return nil, err
	}

	// tx commit here because next operation will be process after this commit.
	err = tx.Commit()
	if err != nil {
		return nil, err
	}

	//step 4 db operation status update to deploy success
	_, err = impl.AppStoreDeployOperationStatusUpdate(installAppVersionRequest.InstalledAppId, appstore.DEPLOY_SUCCESS)
	if err != nil {
		impl.logger.Errorw(" error", "err", err)
		return nil, err
	}

	return installAppVersionRequest, nil
}

func (impl InstalledAppServiceImpl) AppStoreDeployOperationGIT(installAppVersionRequest *InstallAppVersionDTO) (*InstallAppVersionDTO, *util.ChartGitAttribute, error) {
	appStoreAppVersion, err := impl.appStoreApplicationVersionRepository.FindById(installAppVersionRequest.AppStoreVersion)
	if err != nil {
		impl.logger.Errorw("fetching error", "err", err)
		return nil, nil, err
	}

	environment, err := impl.environmentRepository.FindById(installAppVersionRequest.EnvironmentId)
	if err != nil {
		impl.logger.Errorw("fetching error", "err", err)
		return nil, nil, err
	}

	//STEP 1: Commit and PUSH on Gitlab
	template := CHART_PROXY_TEMPLATE
	chartPath := path.Join(string(impl.refChartDir), template)
	valid, err := chartutil.IsChartDir(chartPath)
	if err != nil || !valid {
		impl.logger.Errorw("invalid base chart", "dir", chartPath, "err", err)
		return nil, nil, err
	}
	chartMeta := &chart.Metadata{
		Name:    appStoreAppVersion.AppStore.Name,
		Version: "1.0.1",
	}
	_, chartGitAttr, err := impl.chartTemplateService.CreateChartProxy(chartMeta, chartPath, template, appStoreAppVersion.Version, environment.Name, installAppVersionRequest.AppName)
	if err != nil {
		return nil, nil, err
	}

	//STEP 3 - update requirements and values

	//update requirements yaml in chart
	argocdAppName := installAppVersionRequest.AppName + "-" + environment.Name
	dependency := Dependency{
		Name:       appStoreAppVersion.AppStore.Name,
		Version:    appStoreAppVersion.Version,
		Repository: appStoreAppVersion.AppStore.ChartRepo.Url,
	}
	var dependencies []Dependency
	dependencies = append(dependencies, dependency)
	requirementDependencies := &Dependencies{
		Dependencies: dependencies,
	}
	requirementDependenciesByte, err := json.Marshal(requirementDependencies)
	if err != nil {
		return nil, nil, err
	}
	requirementDependenciesByte, err = yaml.JSONToYAML(requirementDependenciesByte)
	if err != nil {
		return nil, nil, err
	}
	chartGitAttrForRequirement := &util.ChartConfig{
		FileName:       REQUIREMENTS_YAML_FILE,
		FileContent:    string(requirementDependenciesByte),
		ChartName:      chartMeta.Name,
		ChartLocation:  argocdAppName,
		ReleaseMessage: fmt.Sprintf("release-%d-env-%d ", appStoreAppVersion.Id, environment.Id),
	}
	gitOpsConfigBitbucket, err := impl.gitOpsRepository.GetGitOpsConfigByProvider(util.BITBUCKET_PROVIDER)
	if err != nil {
		if err == pg.ErrNoRows {
			gitOpsConfigBitbucket.BitBucketWorkspaceId = ""
		} else {
			return nil, nil, err
		}
	}
	_, err = impl.gitFactory.Client.CommitValues(chartGitAttrForRequirement, gitOpsConfigBitbucket.BitBucketWorkspaceId)
	if err != nil {
		impl.logger.Errorw("error in git commit", "err", err)
		return nil, nil, err
	}

	//GIT PULL
	space := regexp.MustCompile(`\s+`)
	appStoreName := space.ReplaceAllString(chartMeta.Name, "-")
	clonedDir := impl.gitFactory.GitWorkingDir + "" + appStoreName
	err = impl.chartTemplateService.GitPull(clonedDir, chartGitAttr.RepoUrl, appStoreName)
	if err != nil {
		impl.logger.Errorw("error in git pull", "err", err)
		return nil, nil, err
	}

	//update values yaml in chart
	ValuesOverrideByte, err := yaml.YAMLToJSON([]byte(installAppVersionRequest.ValuesOverrideYaml))
	if err != nil {
		impl.logger.Errorw("error in json patch", "err", err)
		return nil, nil, err
	}

	var dat map[string]interface{}
	err = json.Unmarshal(ValuesOverrideByte, &dat)

	valuesMap := make(map[string]map[string]interface{})
	valuesMap[chartMeta.Name] = dat
	valuesByte, err := json.Marshal(valuesMap)
	if err != nil {
		impl.logger.Errorw("error in marshaling", "err", err)
		return nil, nil, err
	}

	valuesYaml := &util.ChartConfig{
		FileName:       VALUES_YAML_FILE,
		FileContent:    string(valuesByte),
		ChartName:      chartMeta.Name,
		ChartLocation:  argocdAppName,
		ReleaseMessage: fmt.Sprintf("release-%d-env-%d ", appStoreAppVersion.Id, environment.Id),
	}
	_, err = impl.gitFactory.Client.CommitValues(valuesYaml, gitOpsConfigBitbucket.BitBucketWorkspaceId)
	if err != nil {
		impl.logger.Errorw("error in git commit", "err", err)
		return nil, nil, err
	}
	//sync local dir with remote
	err = impl.chartTemplateService.GitPull(clonedDir, chartGitAttr.RepoUrl, appStoreName)
	if err != nil {
		impl.logger.Errorw("error in git pull", "err", err)
		return nil, nil, err
	}
	installAppVersionRequest.ACDAppName = argocdAppName
	installAppVersionRequest.Environment = environment
	return installAppVersionRequest, chartGitAttr, nil
}

func (impl InstalledAppServiceImpl) patchAcdApp(installAppVersionRequest *InstallAppVersionDTO, chartGitAttr *util.ChartGitAttribute, ctx context.Context) (*InstallAppVersionDTO, error) {
	ctx, cancel := context.WithTimeout(ctx, 1*time.Minute)
	defer cancel()
	//STEP 4: registerInArgo
	err := impl.registerInArgo(chartGitAttr, ctx)
	if err != nil {
		impl.logger.Errorw("error in argo registry", "err", err)
		return nil, err
	}
	// update acd app
	patchReq := v1alpha1.Application{Spec: v1alpha1.ApplicationSpec{Source: v1alpha1.ApplicationSource{Path: chartGitAttr.ChartLocation, RepoURL: chartGitAttr.RepoUrl}}}
	reqbyte, err := json.Marshal(patchReq)
	if err != nil {
		impl.logger.Errorw("error in creating patch", "err", err)
	}
	_, err = impl.acdClient.Patch(ctx, &application.ApplicationPatchRequest{Patch: string(reqbyte), Name: &installAppVersionRequest.ACDAppName, PatchType: "merge"})
	if err != nil {
		impl.logger.Errorw("error in creating argo app ", "name", installAppVersionRequest.ACDAppName, "patch", string(reqbyte), "err", err)
		return nil, err
	}
	impl.syncACD(installAppVersionRequest.ACDAppName, ctx)
	return installAppVersionRequest, nil
}

func (impl InstalledAppServiceImpl) AppStoreDeployOperationACD(installAppVersionRequest *InstallAppVersionDTO, chartGitAttr *util.ChartGitAttribute, ctx context.Context) (*InstallAppVersionDTO, error) {
	ctx, cancel := context.WithTimeout(ctx, 1*time.Minute)
	defer cancel()
	//STEP 4: registerInArgo
	err := impl.registerInArgo(chartGitAttr, ctx)
	if err != nil {
		impl.logger.Errorw("error in argo registry", "err", err)
		return nil, err
	}
	//STEP 5: createInArgo
	err = impl.createInArgo(chartGitAttr, ctx, *installAppVersionRequest.Environment, installAppVersionRequest.ACDAppName)
	if err != nil {
		impl.logger.Errorw("error in create in argo", "err", err)
		return nil, err
	}
	//STEP 6: Force Sync ACD - works like trigger deployment
	impl.syncACD(installAppVersionRequest.ACDAppName, ctx)

	return installAppVersionRequest, nil
}

func (impl InstalledAppServiceImpl) AppStoreDeployOperationDB(installAppVersionRequest *InstallAppVersionDTO, tx *pg.Tx) (*InstallAppVersionDTO, error) {

	appStoreAppVersion, err := impl.appStoreApplicationVersionRepository.FindById(installAppVersionRequest.AppStoreVersion)
	if err != nil {
		impl.logger.Errorw("fetching error", "err", err)
		return nil, err
	}

	environment, err := impl.environmentRepository.FindById(installAppVersionRequest.EnvironmentId)
	if err != nil {
		impl.logger.Errorw("fetching error", "err", err)
		return nil, err
	}

	appCreateRequest := &bean.CreateAppDTO{
		Id:      installAppVersionRequest.AppId,
		AppName: installAppVersionRequest.AppName,
		TeamId:  installAppVersionRequest.TeamId,
		UserId:  installAppVersionRequest.UserId,
	}

	appCreateRequest, err = impl.createAppForAppStore(appCreateRequest, tx)
	if err != nil {
		impl.logger.Errorw("error while creating app", "error", err)
		return nil, err
	}
	installAppVersionRequest.AppId = appCreateRequest.Id

	installedAppModel := &appstore.InstalledApps{
		AppId:         appCreateRequest.Id,
		EnvironmentId: environment.Id,
		Status:        appstore.DEPLOY_INIT,
	}
	installedAppModel.CreatedBy = installAppVersionRequest.UserId
	installedAppModel.UpdatedBy = installAppVersionRequest.UserId
	installedAppModel.CreatedOn = time.Now()
	installedAppModel.UpdatedOn = time.Now()
	installedAppModel.Active = true
	installedApp, err := impl.installedAppRepository.CreateInstalledApp(installedAppModel, tx)
	if err != nil {
		impl.logger.Errorw("error while creating install app", "error", err)
		return nil, err
	}
	installAppVersionRequest.InstalledAppId = installedApp.Id

	installedAppVersions := &appstore.InstalledAppVersions{
		InstalledAppId:               installAppVersionRequest.InstalledAppId,
		AppStoreApplicationVersionId: appStoreAppVersion.Id,
		ValuesYaml:                   installAppVersionRequest.ValuesOverrideYaml,
		//Values:                       "{}",
	}
	installedAppVersions.CreatedBy = installAppVersionRequest.UserId
	installedAppVersions.UpdatedBy = installAppVersionRequest.UserId
	installedAppVersions.CreatedOn = time.Now()
	installedAppVersions.UpdatedOn = time.Now()
	installedAppVersions.Active = true
	installedAppVersions.ReferenceValueId = installAppVersionRequest.ReferenceValueId
	installedAppVersions.ReferenceValueKind = installAppVersionRequest.ReferenceValueKind
	_, err = impl.installedAppRepository.CreateInstalledAppVersion(installedAppVersions, tx)
	if err != nil {
		impl.logger.Errorw("error while fetching from db", "error", err)
		return nil, err
	}
	installAppVersionRequest.InstalledAppVersionId = installedAppVersions.Id

	if installAppVersionRequest.DefaultClusterComponent {
		clusterInstalledAppsModel := &appstore.ClusterInstalledApps{
			ClusterId:      environment.ClusterId,
			InstalledAppId: installAppVersionRequest.InstalledAppId,
		}
		clusterInstalledAppsModel.CreatedBy = installAppVersionRequest.UserId
		clusterInstalledAppsModel.UpdatedBy = installAppVersionRequest.UserId
		clusterInstalledAppsModel.CreatedOn = time.Now()
		clusterInstalledAppsModel.UpdatedOn = time.Now()
		err = impl.clusterInstalledAppsRepository.Save(clusterInstalledAppsModel, tx)
		if err != nil {
			impl.logger.Errorw("error while creating cluster install app", "error", err)
			return nil, err
		}
	}
	_, err = impl.InstalledAppHistoryCreate(installAppVersionRequest)
	if err!=nil{
		impl.logger.Errorw("error in creating install app history entry","err",err,"installAppVersionRequest",installAppVersionRequest)
		return nil, err
	}
	return installAppVersionRequest, nil
}

func (impl InstalledAppServiceImpl) AppStoreDeployOperationStatusUpdate(installAppId int, status appstore.AppstoreDeploymentStatus) (bool, error) {
	dbConnection := impl.installedAppRepository.GetConnection()
	tx, err := dbConnection.Begin()
	if err != nil {
		return false, err
	}
	// Rollback tx on error.
	defer tx.Rollback()
	installedApp, err := impl.installedAppRepository.GetInstalledApp(installAppId)
	if err != nil {
		impl.logger.Errorw("error while fetching from db", "error", err)
		return false, err
	}
	installedApp.Status = status
	_, err = impl.installedAppRepository.UpdateInstalledApp(installedApp, tx)
	if err != nil {
		impl.logger.Errorw("error while fetching from db", "error", err)
		return false, err
	}
	err = tx.Commit()
	if err != nil {
		impl.logger.Errorw("error while commit db transaction to db", "error", err)
		return false, err
	}
	return true, nil
}

//------------ nats config

func (impl *InstalledAppServiceImpl) triggerDeploymentEvent(installAppVersions []*InstallAppVersionDTO) {

	for _, versions := range installAppVersions {
		var status appstore.AppstoreDeploymentStatus
		payload := &DeployPayload{InstalledAppVersionId: versions.InstalledAppVersionId}
		data, err := json.Marshal(payload)
		if err != nil {
			status = appstore.QUE_ERROR
		} else {
			err := impl.pubsubClient.Conn.Publish(BULK_APPSTORE_DEPLOY_TOPIC, data)
			if err != nil {
				impl.logger.Errorw("err while publishing msg for app-store bulk deploy", "msg", data, "err", err)
				status = appstore.QUE_ERROR
			} else {
				status = appstore.ENQUEUED
			}

		}
		if versions.Status == appstore.DEPLOY_INIT || versions.Status == appstore.QUE_ERROR || versions.Status == appstore.ENQUEUED {
			impl.logger.Debugw("status for bulk app-store deploy", "status", status)
			_, err = impl.AppStoreDeployOperationStatusUpdate(payload.InstalledAppVersionId, status)
			if err != nil {
				impl.logger.Errorw("error while bulk app-store deploy status update", "err", err)
			}
		}
	}
}

func (impl *InstalledAppServiceImpl) Subscribe() error {
	_, err := impl.pubsubClient.Conn.QueueSubscribe(BULK_APPSTORE_DEPLOY_TOPIC, BULK_APPSTORE_DEPLOY_GROUP, func(msg *stan.Msg) {
		impl.logger.Debug("cd stage event received")
		defer msg.Ack()
		deployPayload := &DeployPayload{}
		err := json.Unmarshal([]byte(string(msg.Data)), &deployPayload)
		if err != nil {
			impl.logger.Error("err", err)
			return
		}
		impl.logger.Debugw("deployPayload:", "deployPayload", deployPayload)
		_, err = impl.performDeployStage(deployPayload.InstalledAppVersionId)
		if err != nil {
			impl.logger.Errorw("error in performing deploy stage", "deployPayload", deployPayload, "err", err)
		}
	}, stan.DurableName(BULK_APPSTORE_DEPLOY_DURABLE), stan.StartWithLastReceived(), stan.AckWait(time.Duration(200)*time.Second), stan.SetManualAckMode(), stan.MaxInflight(3))
	if err != nil {
		impl.logger.Error("err", err)
		return err
	}
	return nil
}

func (impl *InstalledAppServiceImpl) DeployDefaultChartOnCluster(bean *cluster2.ClusterBean, userId int32) (bool, error) {
	// STEP 1 - create environment with name "devton"
	impl.logger.Infow("STEP 1", "create environment for cluster component", bean)
	envName := fmt.Sprintf("%s-%s", bean.ClusterName, DEFAULT_ENVIRONMENT_OR_NAMESPACE_OR_PROJECT)
	env, err := impl.envService.FindOne(envName)
	if err != nil && err != pg.ErrNoRows {
		return false, err
	}
	if err == pg.ErrNoRows {
		env = &cluster2.EnvironmentBean{
			Environment: envName,
			ClusterId:   bean.Id,
			Namespace:   envName,
			Default:     false,
			Active:      true,
		}
		_, err := impl.envService.Create(env, userId)
		if err != nil {
			impl.logger.Errorw("DeployDefaultChartOnCluster, error in creating environment", "data", env, "err", err)
			return false, err
		}
	}

	// STEP 2 - create project with name "devtron"
	impl.logger.Info("STEP 2", "create project for cluster components")
	t, err := impl.teamRepository.FindByTeamName(DEFAULT_ENVIRONMENT_OR_NAMESPACE_OR_PROJECT)
	if err != nil && err != pg.ErrNoRows {
		return false, err
	}
	if err == pg.ErrNoRows {
		t := &repository4.Team{
			Name:     DEFAULT_ENVIRONMENT_OR_NAMESPACE_OR_PROJECT,
			Active:   true,
			AuditLog: sql.AuditLog{CreatedBy: userId, CreatedOn: time.Now(), UpdatedOn: time.Now(), UpdatedBy: userId},
		}
		err = impl.teamRepository.Save(t)
		if err != nil {
			impl.logger.Errorw("DeployDefaultChartOnCluster, error in creating team", "data", t, "err", err)
			return false, err
		}
	}

	// STEP 3- read the input data from env variables
	impl.logger.Info("STEP 3", "read the input data from env variables")
	charts := &ChartComponents{}
	var chartComponents []*ChartComponent
	if _, err := os.Stat(CLUSTER_COMPONENT_DIR_PATH); os.IsNotExist(err) {
		impl.logger.Infow("default cluster component directory error", "cluster", bean.ClusterName, "err", err)
		return false, nil
	} else {
		fileInfo, err := ioutil.ReadDir(CLUSTER_COMPONENT_DIR_PATH)
		if err != nil {
			impl.logger.Errorw("DeployDefaultChartOnCluster, err while reading directory", "err", err)
			return false, err
		}
		for _, file := range fileInfo {
			impl.logger.Infow("file", "name", file.Name())
			if strings.Contains(file.Name(), ".yaml") {
				content, err := ioutil.ReadFile(fmt.Sprintf("%s/%s", CLUSTER_COMPONENT_DIR_PATH, file.Name()))
				if err != nil {
					impl.logger.Errorw("DeployDefaultChartOnCluster, error on reading file", "err", err)
					return false, err
				}
				chartComponent := &ChartComponent{
					Name:   strings.ReplaceAll(file.Name(), ".yaml", ""),
					Values: string(content),
				}
				chartComponents = append(chartComponents, chartComponent)
			}
		}

		if len(chartComponents) > 0 {
			charts.ChartComponent = chartComponents
			impl.logger.Info("STEP 4 - prepare a bulk request")
			// STEP 4 - prepare a bulk request (unique names need to apply for deploying chart)
			// STEP 4.1 - fetch chart for required name(actual chart name (app-store)) with default values
			// STEP 4.2 - update all the required charts, override values.yaml with env variables.
			chartGroupInstallRequest := &ChartGroupInstallRequest{}
			chartGroupInstallRequest.ProjectId = t.Id
			chartGroupInstallRequest.UserId = userId
			var chartGroupInstallChartRequests []*ChartGroupInstallChartRequest
			for _, item := range charts.ChartComponent {
				appStore, err := impl.appStoreApplicationVersionRepository.FindByAppStoreName(item.Name)
				if err != nil {
					impl.logger.Errorw("DeployDefaultChartOnCluster, error in getting app store", "data", t, "err", err)
					return false, err
				}
				chartGroupInstallChartRequest := &ChartGroupInstallChartRequest{
					AppName:                 fmt.Sprintf("%s-%s-%s", bean.ClusterName, env.Environment, item.Name),
					EnvironmentId:           env.Id,
					ValuesOverrideYaml:      item.Values,
					AppStoreVersion:         appStore.AppStoreApplicationVersionId,
					ReferenceValueId:        appStore.AppStoreApplicationVersionId,
					ReferenceValueKind:      REFERENCE_TYPE_DEFAULT,
					DefaultClusterComponent: true,
				}
				chartGroupInstallChartRequests = append(chartGroupInstallChartRequests, chartGroupInstallChartRequest)
			}
			chartGroupInstallRequest.ChartGroupInstallChartRequest = chartGroupInstallChartRequests

			impl.logger.Info("STEP 5 - deploy bulk initiated")
			// STEP 5 - deploy
			_, err = impl.DeployDefaultComponent(chartGroupInstallRequest)
			if err != nil {
				impl.logger.Errorw("DeployDefaultChartOnCluster, error on bulk deploy", "err", err)
				return false, err
			}
		}
	}
	return true, nil
}

type ChartComponents struct {
	ChartComponent []*ChartComponent `json:"charts"`
}
type ChartComponent struct {
	Name   string `json:"name"`
	Values string `json:"values"`
}

func (impl *InstalledAppServiceImpl) IsChartRepoActive(appStoreVersionId int) (bool, error) {
	appStoreAppVersion, err := impl.appStoreApplicationVersionRepository.FindById(appStoreVersionId)
	if err != nil {
		impl.logger.Errorw("fetching error", "err", err)
		return false, err
	}
	return appStoreAppVersion.AppStore.ChartRepo.Active, nil
}

func (impl InstalledAppServiceImpl) DeployDefaultComponent(chartGroupInstallRequest *ChartGroupInstallRequest) (*ChartGroupInstallAppRes, error) {
	impl.logger.Debugw("bulk app install request", "req", chartGroupInstallRequest)
	//save in db
	// raise nats event

	var installAppVersionDTOList []*InstallAppVersionDTO
	for _, chartGroupInstall := range chartGroupInstallRequest.ChartGroupInstallChartRequest {
		installAppVersionDTO, err := impl.requestBuilderForBulkDeployment(chartGroupInstall, chartGroupInstallRequest.ProjectId, chartGroupInstallRequest.UserId)
		if err != nil {
			impl.logger.Errorw("DeployBulk, error in request builder", "err", err)
			return nil, err
		}
		installAppVersionDTOList = append(installAppVersionDTOList, installAppVersionDTO)
	}
	dbConnection := impl.installedAppRepository.GetConnection()
	tx, err := dbConnection.Begin()
	if err != nil {
		return nil, err
	}
	var installAppVersions []*InstallAppVersionDTO
	// Rollback tx on error.
	defer tx.Rollback()
	for _, installAppVersionDTO := range installAppVersionDTOList {
		installAppVersionDTO, err = impl.AppStoreDeployOperationDB(installAppVersionDTO, tx)
		if err != nil {
			impl.logger.Errorw("DeployBulk, error while app store deploy db operation", "err", err)
			return nil, err
		}
		installAppVersions = append(installAppVersions, installAppVersionDTO)
	}
	if chartGroupInstallRequest.ChartGroupId > 0 {
		groupINstallationId, err := impl.getInstallationId(installAppVersions)
		if err != nil {
			return nil, err
		}
		for _, installAppVersionDTO := range installAppVersions {
			chartGroupEntry := impl.createChartGroupEntryObject(installAppVersionDTO, chartGroupInstallRequest.ChartGroupId, groupINstallationId)
			err := impl.chartGroupDeploymentRepository.Save(tx, chartGroupEntry)
			if err != nil {
				impl.logger.Errorw("DeployBulk, error in creating ChartGroupEntryObject", "err", err)
				return nil, err
			}
		}
	}
	//commit transaction
	err = tx.Commit()
	if err != nil {
		impl.logger.Errorw("DeployBulk, error in tx commit", "err", err)
		return nil, err
	}
	//nats event

	for _, versions := range installAppVersions {
		_, err := impl.performDeployStage(versions.InstalledAppVersionId)
		if err != nil {
			impl.logger.Errorw("error in performing deploy stage", "deployPayload", versions, "err", err)
			_, err = impl.AppStoreDeployOperationStatusUpdate(versions.InstalledAppVersionId, appstore.QUE_ERROR)
			if err != nil {
				impl.logger.Errorw("error while bulk app-store deploy status update", "err", err)
			}
		}
	}

	return &ChartGroupInstallAppRes{}, nil
}

func (impl InstalledAppServiceImpl) InstalledAppHistoryCreate(installAppVersionReq *InstallAppVersionDTO)(history *appstore.InstalledAppHistory, err error){
	history = &appstore.InstalledAppHistory{
		InstalledAppVersionId: installAppVersionReq.InstalledAppVersionId,
		Values: installAppVersionReq.ValuesOverrideYaml,
		DeployedBy: installAppVersionReq.UserId,
		DeployedOn: time.Now(),
	}
	history.CreatedOn = time.Now()
	history.CreatedBy = installAppVersionReq.UserId
	history.UpdatedOn = time.Now()
	history.UpdatedBy = installAppVersionReq.UserId
	_, err = impl.installedAppHistoryRepository.CreateHistory(history)
	if err != nil{
		impl.logger.Errorw("error in creating history entry for installed app","err",err,"history",history)
		return nil, err
	}
	return history, nil
}<|MERGE_RESOLUTION|>--- conflicted
+++ resolved
@@ -140,12 +140,8 @@
 	envService cluster2.EnvironmentService,
 	clusterInstalledAppsRepository appstore.ClusterInstalledAppsRepository,
 	argoK8sClient argocdServer.ArgoK8sClient,
-<<<<<<< HEAD
-	gitFactory *util.GitFactory, aCDAuthConfig *user.ACDAuthConfig, gitOpsRepository repository3.GitOpsConfigRepository,
+	gitFactory *util.GitFactory, aCDAuthConfig *util2.ACDAuthConfig, gitOpsRepository repository3.GitOpsConfigRepository,
 	installedAppHistoryRepository appstore.InstalledAppHistoryRepository) (*InstalledAppServiceImpl, error) {
-=======
-	gitFactory *util.GitFactory, aCDAuthConfig *util2.ACDAuthConfig, gitOpsRepository repository3.GitOpsConfigRepository) (*InstalledAppServiceImpl, error) {
->>>>>>> f0fc0ffd
 	impl := &InstalledAppServiceImpl{
 		chartRepository:                      chartRepository,
 		logger:                               logger,
