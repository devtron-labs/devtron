/*
 * Copyright (c) 2020-2024. Devtron Inc.
 *
 * Licensed under the Apache License, Version 2.0 (the "License");
 * you may not use this file except in compliance with the License.
 * You may obtain a copy of the License at
 *
 *     http://www.apache.org/licenses/LICENSE-2.0
 *
 * Unless required by applicable law or agreed to in writing, software
 * distributed under the License is distributed on an "AS IS" BASIS,
 * WITHOUT WARRANTIES OR CONDITIONS OF ANY KIND, either express or implied.
 * See the License for the specific language governing permissions and
 * limitations under the License.
 */

package commonService

import (
	"github.com/devtron-labs/devtron/internal/sql/repository"
	"github.com/devtron-labs/devtron/internal/sql/repository/app"
	dockerRegistryRepository "github.com/devtron-labs/devtron/internal/sql/repository/dockerRegistry"
	helper2 "github.com/devtron-labs/devtron/internal/sql/repository/helper"
	repository4 "github.com/devtron-labs/devtron/pkg/appStore/installedApp/repository"
	"github.com/devtron-labs/devtron/pkg/attributes/bean"
	"github.com/devtron-labs/devtron/pkg/build/git/gitProvider/read"
	chartRepoRepository "github.com/devtron-labs/devtron/pkg/chartRepo/repository"
	repository3 "github.com/devtron-labs/devtron/pkg/cluster/repository"
	"github.com/devtron-labs/devtron/pkg/deployment/gitOps/config"
	"github.com/devtron-labs/devtron/pkg/deployment/manifest/deploymentTemplate/read"
	repository2 "github.com/devtron-labs/devtron/pkg/team"
	"github.com/go-pg/pg"
	"go.uber.org/zap"
)

type CommonService interface {
	FetchLatestChart(appId int, envId int) (*chartRepoRepository.Chart, error)
	GlobalChecklist() (*GlobalChecklist, error)
}

type CommonServiceImpl struct {
	logger                      *zap.SugaredLogger
	chartRepository             chartRepoRepository.ChartRepository
	installedAppRepository      repository4.InstalledAppRepository
	dockerReg                   dockerRegistryRepository.DockerArtifactStoreRepository
	attributeRepo               repository.AttributesRepository
	gitProviderReadService      read.GitProviderReadService
	environmentRepository       repository3.EnvironmentRepository
	teamRepository              repository2.TeamRepository
	appRepository               app.AppRepository
	gitOpsConfigReadService     config.GitOpsConfigReadService
	envConfigOverrideReadService read.EnvConfigOverrideService
}

func NewCommonServiceImpl(logger *zap.SugaredLogger,
	chartRepository chartRepoRepository.ChartRepository,
	installedAppRepository repository4.InstalledAppRepository,
	dockerReg dockerRegistryRepository.DockerArtifactStoreRepository,
	attributeRepo repository.AttributesRepository,
	environmentRepository repository3.EnvironmentRepository,
	teamRepository repository2.TeamRepository,
	appRepository app.AppRepository,
	gitOpsConfigReadService config.GitOpsConfigReadService,
<<<<<<< HEAD
	envConfigOverrideReadService read.EnvConfigOverrideService) *CommonServiceImpl {
=======
	gitProviderReadService read.GitProviderReadService) *CommonServiceImpl {
>>>>>>> 1a119046
	serviceImpl := &CommonServiceImpl{
		logger:                      logger,
		chartRepository:             chartRepository,
		installedAppRepository:      installedAppRepository,
		dockerReg:                   dockerReg,
		attributeRepo:               attributeRepo,
		environmentRepository:       environmentRepository,
		teamRepository:              teamRepository,
		appRepository:               appRepository,
		gitOpsConfigReadService:     gitOpsConfigReadService,
<<<<<<< HEAD
		envConfigOverrideReadService: envConfigOverrideReadService,
=======
		gitProviderReadService:      gitProviderReadService,
>>>>>>> 1a119046
	}
	return serviceImpl
}

type GlobalChecklist struct {
	AppChecklist   *AppChecklist   `json:"appChecklist"`
	ChartChecklist *ChartChecklist `json:"chartChecklist"`
	IsAppCreated   bool            `json:"isAppCreated"`
	UserId         int32           `json:"-"`
}

type ChartChecklist struct {
	GitOps      int `json:"gitOps,omitempty"`
	Project     int `json:"project"`
	Environment int `json:"environment"`
}

type AppChecklist struct {
	GitOps      int `json:"gitOps,omitempty"`
	Project     int `json:"project"`
	Git         int `json:"git"`
	Environment int `json:"environment"`
	Docker      int `json:"docker"`
	HostUrl     int `json:"hostUrl"`
	//ChartChecklist *ChartChecklist `json:",inline"`
}

func (impl *CommonServiceImpl) FetchLatestChart(appId int, envId int) (*chartRepoRepository.Chart, error) {
	var chart *chartRepoRepository.Chart
	if appId > 0 && envId > 0 {
		envOverride, err := impl.envConfigOverrideReadService.ActiveEnvConfigOverride(appId, envId)
		if err != nil {
			return nil, err
		}
		//if chart is overrides in env, and not mark as overrides in db, it means it was not completed and refer to latest to the app.
		if (envOverride.Id == 0) || (envOverride.Id > 0 && !envOverride.IsOverride) {
			chart, err = impl.chartRepository.FindLatestChartForAppByAppId(appId)
			if err != nil {
				return nil, err
			}
		} else {
			//if chart is overrides in env, it means it may have different version than app level.
			chart = envOverride.Chart
		}
	} else if appId > 0 {
		chartG, err := impl.chartRepository.FindLatestChartForAppByAppId(appId)
		if err != nil {
			return nil, err
		}
		chart = chartG

		//TODO - note if secret create/update from global with property (new style).
		// there may be older chart version in env overrides (and in that case it will be ignore, property and isBinary)
	}
	return chart, nil
}

func (impl *CommonServiceImpl) GlobalChecklist() (*GlobalChecklist, error) {

	dockerReg, err := impl.dockerReg.FindActiveDefaultStore()
	if err != nil && err != pg.ErrNoRows {
		impl.logger.Errorw("GlobalChecklist, error while getting error", "err", err)
		return nil, err
	}

	attribute, err := impl.attributeRepo.FindByKey(bean.HostUrlKey)
	if err != nil && err != pg.ErrNoRows {
		impl.logger.Errorw("GlobalChecklist, error while getting error", "err", err)
		return nil, err
	}

	env, err := impl.environmentRepository.FindAllActive()
	if err != nil && err != pg.ErrNoRows {
		impl.logger.Errorw("GlobalChecklist, error while getting error", "err", err)
		return nil, err
	}

	git, err := impl.gitProviderReadService.GetAll()
	if err != nil && err != pg.ErrNoRows {
		impl.logger.Errorw("GlobalChecklist, error while getting error", "err", err)
		return nil, err
	}

	project, err := impl.teamRepository.FindAllActive()
	if err != nil && err != pg.ErrNoRows {
		impl.logger.Errorw("GlobalChecklist, error while getting error", "err", err)
		return nil, err
	}

	chartChecklist := &ChartChecklist{
		Project:     1,
		Environment: 1,
	}
	appChecklist := &AppChecklist{
		Project:     1,
		Git:         1,
		Environment: 1,
	}
	if len(env) > 0 {
		chartChecklist.Environment = 1
		appChecklist.Environment = 1
	}

	if len(git) > 0 {
		appChecklist.Git = 1
	}

	if len(project) > 0 {
		chartChecklist.Project = 1
		appChecklist.Project = 1
	}

	if len(dockerReg.Id) > 0 {
		appChecklist.Docker = 1
	}
	if attribute.Id > 0 {
		appChecklist.HostUrl = 1
	}
	config := &GlobalChecklist{
		AppChecklist:   appChecklist,
		ChartChecklist: chartChecklist,
	}

	apps, err := impl.appRepository.FindAllActiveAppsWithTeam(helper2.CustomApp)
	if err != nil && err != pg.ErrNoRows {
		impl.logger.Errorw("GlobalChecklist, error while getting error", "err", err)
		return nil, err
	}
	if len(apps) > 0 {
		config.IsAppCreated = true
	}
	return config, err
}<|MERGE_RESOLUTION|>--- conflicted
+++ resolved
@@ -27,7 +27,7 @@
 	chartRepoRepository "github.com/devtron-labs/devtron/pkg/chartRepo/repository"
 	repository3 "github.com/devtron-labs/devtron/pkg/cluster/repository"
 	"github.com/devtron-labs/devtron/pkg/deployment/gitOps/config"
-	"github.com/devtron-labs/devtron/pkg/deployment/manifest/deploymentTemplate/read"
+	read2 "github.com/devtron-labs/devtron/pkg/deployment/manifest/deploymentTemplate/read"
 	repository2 "github.com/devtron-labs/devtron/pkg/team"
 	"github.com/go-pg/pg"
 	"go.uber.org/zap"
@@ -39,17 +39,17 @@
 }
 
 type CommonServiceImpl struct {
-	logger                      *zap.SugaredLogger
-	chartRepository             chartRepoRepository.ChartRepository
-	installedAppRepository      repository4.InstalledAppRepository
-	dockerReg                   dockerRegistryRepository.DockerArtifactStoreRepository
-	attributeRepo               repository.AttributesRepository
-	gitProviderReadService      read.GitProviderReadService
-	environmentRepository       repository3.EnvironmentRepository
-	teamRepository              repository2.TeamRepository
-	appRepository               app.AppRepository
-	gitOpsConfigReadService     config.GitOpsConfigReadService
-	envConfigOverrideReadService read.EnvConfigOverrideService
+	logger                       *zap.SugaredLogger
+	chartRepository              chartRepoRepository.ChartRepository
+	installedAppRepository       repository4.InstalledAppRepository
+	dockerReg                    dockerRegistryRepository.DockerArtifactStoreRepository
+	attributeRepo                repository.AttributesRepository
+	gitProviderReadService       read.GitProviderReadService
+	environmentRepository        repository3.EnvironmentRepository
+	teamRepository               repository2.TeamRepository
+	appRepository                app.AppRepository
+	gitOpsConfigReadService      config.GitOpsConfigReadService
+	envConfigOverrideReadService read2.EnvConfigOverrideService
 }
 
 func NewCommonServiceImpl(logger *zap.SugaredLogger,
@@ -61,26 +61,20 @@
 	teamRepository repository2.TeamRepository,
 	appRepository app.AppRepository,
 	gitOpsConfigReadService config.GitOpsConfigReadService,
-<<<<<<< HEAD
-	envConfigOverrideReadService read.EnvConfigOverrideService) *CommonServiceImpl {
-=======
-	gitProviderReadService read.GitProviderReadService) *CommonServiceImpl {
->>>>>>> 1a119046
+	gitProviderReadService read.GitProviderReadService,
+	envConfigOverrideReadService read2.EnvConfigOverrideService) *CommonServiceImpl {
 	serviceImpl := &CommonServiceImpl{
-		logger:                      logger,
-		chartRepository:             chartRepository,
-		installedAppRepository:      installedAppRepository,
-		dockerReg:                   dockerReg,
-		attributeRepo:               attributeRepo,
-		environmentRepository:       environmentRepository,
-		teamRepository:              teamRepository,
-		appRepository:               appRepository,
-		gitOpsConfigReadService:     gitOpsConfigReadService,
-<<<<<<< HEAD
+		logger:                       logger,
+		chartRepository:              chartRepository,
+		installedAppRepository:       installedAppRepository,
+		dockerReg:                    dockerReg,
+		attributeRepo:                attributeRepo,
+		environmentRepository:        environmentRepository,
+		teamRepository:               teamRepository,
+		appRepository:                appRepository,
+		gitOpsConfigReadService:      gitOpsConfigReadService,
+		gitProviderReadService:       gitProviderReadService,
 		envConfigOverrideReadService: envConfigOverrideReadService,
-=======
-		gitProviderReadService:      gitProviderReadService,
->>>>>>> 1a119046
 	}
 	return serviceImpl
 }
