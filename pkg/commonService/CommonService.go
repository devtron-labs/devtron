/*
 * Copyright (c) 2020 Devtron Labs
 *
 * Licensed under the Apache License, Version 2.0 (the "License");
 * you may not use this file except in compliance with the License.
 * You may obtain a copy of the License at
 *
 *    http://www.apache.org/licenses/LICENSE-2.0
 *
 * Unless required by applicable law or agreed to in writing, software
 * distributed under the License is distributed on an "AS IS" BASIS,
 * WITHOUT WARRANTIES OR CONDITIONS OF ANY KIND, either express or implied.
 * See the License for the specific language governing permissions and
 * limitations under the License.
 *
 */

package commonService

import (
	"github.com/devtron-labs/devtron/internal/sql/repository"
	"github.com/devtron-labs/devtron/internal/sql/repository/chartConfig"
<<<<<<< HEAD
	"github.com/devtron-labs/devtron/pkg/attributes"
=======
	"github.com/devtron-labs/devtron/internal/sql/repository/cluster"
	"github.com/devtron-labs/devtron/internal/sql/repository/team"
	"github.com/devtron-labs/devtron/pkg/attributes"
	"github.com/go-pg/pg"
>>>>>>> 2e20e672
	"go.uber.org/zap"
)

type CommonService interface {
	FetchLatestChart(appId int, envId int) (*chartConfig.Chart, error)
	GlobalChecklist() (*GlobalChecklist, error)
}

type CommonServiceImpl struct {
	logger                      *zap.SugaredLogger
	chartRepository             chartConfig.ChartRepository
	environmentConfigRepository chartConfig.EnvConfigOverrideRepository
	gitOpsRepository            repository.GitOpsConfigRepository
	dockerReg                   repository.DockerArtifactStoreRepository
	attributeRepo               repository.AttributesRepository
<<<<<<< HEAD
=======
	gitProviderRepository       repository.GitProviderRepository
	environmentRepository       cluster.EnvironmentRepository
	teamRepository              team.TeamRepository
>>>>>>> 2e20e672
}

func NewCommonServiceImpl(logger *zap.SugaredLogger,
	chartRepository chartConfig.ChartRepository,
	environmentConfigRepository chartConfig.EnvConfigOverrideRepository,
	gitOpsRepository repository.GitOpsConfigRepository,
	dockerReg repository.DockerArtifactStoreRepository,
<<<<<<< HEAD
	attributeRepo repository.AttributesRepository) *CommonServiceImpl {
=======
	attributeRepo repository.AttributesRepository,
	gitProviderRepository repository.GitProviderRepository,
	environmentRepository cluster.EnvironmentRepository, teamRepository team.TeamRepository) *CommonServiceImpl {
>>>>>>> 2e20e672
	serviceImpl := &CommonServiceImpl{
		logger:                      logger,
		chartRepository:             chartRepository,
		environmentConfigRepository: environmentConfigRepository,
		gitOpsRepository:            gitOpsRepository,
		dockerReg:                   dockerReg,
		attributeRepo:               attributeRepo,
<<<<<<< HEAD
=======
		gitProviderRepository:       gitProviderRepository,
		environmentRepository:       environmentRepository,
		teamRepository:              teamRepository,
>>>>>>> 2e20e672
	}
	return serviceImpl
}

type GlobalChecklist struct {
	AppChecklist   *AppChecklist   `json:"appChecklist"`
	ChartChecklist *ChartChecklist `json:"chartChecklist"`
	UserId         int32           `json:"-"`
}

type ChartChecklist struct {
<<<<<<< HEAD
	GitOps  int `json:"gitOps"`
	Project int `json:"project"`
	Git     int `json:"git"`
=======
	GitOps      int `json:"gitOps"`
	Project     int `json:"project"`
	Environment int `json:"environment"`
>>>>>>> 2e20e672
}

type AppChecklist struct {
	GitOps      int `json:"gitOps"`
	Project     int `json:"project"`
	Git         int `json:"git"`
	Environment int `json:"environment"`
	Docker      int `json:"docker"`
	HostUrl     int `json:"hostUrl"`
	//ChartChecklist *ChartChecklist `json:",inline"`
}

func (impl *CommonServiceImpl) FetchLatestChart(appId int, envId int) (*chartConfig.Chart, error) {
	var chart *chartConfig.Chart
	if appId > 0 && envId > 0 {
		envOverride, err := impl.environmentConfigRepository.ActiveEnvConfigOverride(appId, envId)
		if err != nil {
			return nil, err
		}
		//if chart is overrides in env, and not mark as overrides in db, it means it was not completed and refer to latest to the app.
		if (envOverride.Id == 0) || (envOverride.Id > 0 && !envOverride.IsOverride) {
			chart, err = impl.chartRepository.FindLatestChartForAppByAppId(appId)
			if err != nil {
				return nil, err
			}
		} else {
			//if chart is overrides in env, it means it may have different version than app level.
			chart = envOverride.Chart
		}
	} else if appId > 0 {
		chartG, err := impl.chartRepository.FindLatestChartForAppByAppId(appId)
		if err != nil {
			return nil, err
		}
		chart = chartG

		//TODO - note if secret create/update from global with property (new style).
		// there may be older chart version in env overrides (and in that case it will be ignore, property and isBinary)
	}
	return chart, nil
}

func (impl *CommonServiceImpl) GlobalChecklist() (*GlobalChecklist, error) {
	gitOps, err := impl.gitOpsRepository.GetGitOpsConfigActive()
<<<<<<< HEAD
	if err != nil {
=======
	if err != nil && err != pg.ErrNoRows {
>>>>>>> 2e20e672
		impl.logger.Errorw("GetGitOpsConfigActive, error while getting error", "err", err)
		return nil, err
	}

	dockerReg, err := impl.dockerReg.FindActiveDefaultStore()
<<<<<<< HEAD
	if err != nil {
=======
	if err != nil && err != pg.ErrNoRows {
>>>>>>> 2e20e672
		impl.logger.Errorw("GetGitOpsConfigActive, error while getting error", "err", err)
		return nil, err
	}

	attribute, err := impl.attributeRepo.FindByKey(attributes.HostUrlKey)
<<<<<<< HEAD
	if err != nil {
=======
	if err != nil && err != pg.ErrNoRows {
		impl.logger.Errorw("GetGitOpsConfigActive, error while getting error", "err", err)
		return nil, err
	}

	env, err := impl.environmentRepository.FindAllActive()
	if err != nil && err != pg.ErrNoRows {
		impl.logger.Errorw("GetGitOpsConfigActive, error while getting error", "err", err)
		return nil, err
	}

	git, err := impl.gitProviderRepository.FindAllActiveForAutocomplete()
	if err != nil && err != pg.ErrNoRows {
		impl.logger.Errorw("GetGitOpsConfigActive, error while getting error", "err", err)
		return nil, err
	}

	project, err := impl.teamRepository.FindAll()
	if err != nil && err != pg.ErrNoRows {
>>>>>>> 2e20e672
		impl.logger.Errorw("GetGitOpsConfigActive, error while getting error", "err", err)
		return nil, err
	}

	chartChecklist := &ChartChecklist{
<<<<<<< HEAD
		Project: 1,
		Git:     1,
=======
		Project:     1,
		Environment: 1,
>>>>>>> 2e20e672
	}
	appChecklist := &AppChecklist{
		Project:     1,
		Git:         1,
		Environment: 1,
	}
<<<<<<< HEAD
=======
	if len(env) > 0 {
		chartChecklist.Environment = 1
		appChecklist.Environment = 1
	}

	if len(git) > 0 {
		appChecklist.Git = 1
	}

	if len(project) > 0 {
		chartChecklist.Project = 1
		appChecklist.Project = 1
	}

>>>>>>> 2e20e672
	if gitOps.Id > 0 {
		chartChecklist.GitOps = 1
		appChecklist.GitOps = 1
	}
	if len(dockerReg.Id) > 0 {
		appChecklist.Docker = 1
	}
	if attribute.Id > 0 {
		appChecklist.HostUrl = 1
	}
	config := &GlobalChecklist{
		AppChecklist:   appChecklist,
		ChartChecklist: chartChecklist,
	}
	return config, err
}<|MERGE_RESOLUTION|>--- conflicted
+++ resolved
@@ -20,14 +20,10 @@
 import (
 	"github.com/devtron-labs/devtron/internal/sql/repository"
 	"github.com/devtron-labs/devtron/internal/sql/repository/chartConfig"
-<<<<<<< HEAD
-	"github.com/devtron-labs/devtron/pkg/attributes"
-=======
 	"github.com/devtron-labs/devtron/internal/sql/repository/cluster"
 	"github.com/devtron-labs/devtron/internal/sql/repository/team"
 	"github.com/devtron-labs/devtron/pkg/attributes"
 	"github.com/go-pg/pg"
->>>>>>> 2e20e672
 	"go.uber.org/zap"
 )
 
@@ -43,12 +39,9 @@
 	gitOpsRepository            repository.GitOpsConfigRepository
 	dockerReg                   repository.DockerArtifactStoreRepository
 	attributeRepo               repository.AttributesRepository
-<<<<<<< HEAD
-=======
 	gitProviderRepository       repository.GitProviderRepository
 	environmentRepository       cluster.EnvironmentRepository
 	teamRepository              team.TeamRepository
->>>>>>> 2e20e672
 }
 
 func NewCommonServiceImpl(logger *zap.SugaredLogger,
@@ -56,13 +49,9 @@
 	environmentConfigRepository chartConfig.EnvConfigOverrideRepository,
 	gitOpsRepository repository.GitOpsConfigRepository,
 	dockerReg repository.DockerArtifactStoreRepository,
-<<<<<<< HEAD
-	attributeRepo repository.AttributesRepository) *CommonServiceImpl {
-=======
 	attributeRepo repository.AttributesRepository,
 	gitProviderRepository repository.GitProviderRepository,
 	environmentRepository cluster.EnvironmentRepository, teamRepository team.TeamRepository) *CommonServiceImpl {
->>>>>>> 2e20e672
 	serviceImpl := &CommonServiceImpl{
 		logger:                      logger,
 		chartRepository:             chartRepository,
@@ -70,12 +59,9 @@
 		gitOpsRepository:            gitOpsRepository,
 		dockerReg:                   dockerReg,
 		attributeRepo:               attributeRepo,
-<<<<<<< HEAD
-=======
 		gitProviderRepository:       gitProviderRepository,
 		environmentRepository:       environmentRepository,
 		teamRepository:              teamRepository,
->>>>>>> 2e20e672
 	}
 	return serviceImpl
 }
@@ -87,15 +73,9 @@
 }
 
 type ChartChecklist struct {
-<<<<<<< HEAD
-	GitOps  int `json:"gitOps"`
-	Project int `json:"project"`
-	Git     int `json:"git"`
-=======
 	GitOps      int `json:"gitOps"`
 	Project     int `json:"project"`
 	Environment int `json:"environment"`
->>>>>>> 2e20e672
 }
 
 type AppChecklist struct {
@@ -140,29 +120,18 @@
 
 func (impl *CommonServiceImpl) GlobalChecklist() (*GlobalChecklist, error) {
 	gitOps, err := impl.gitOpsRepository.GetGitOpsConfigActive()
-<<<<<<< HEAD
-	if err != nil {
-=======
 	if err != nil && err != pg.ErrNoRows {
->>>>>>> 2e20e672
 		impl.logger.Errorw("GetGitOpsConfigActive, error while getting error", "err", err)
 		return nil, err
 	}
 
 	dockerReg, err := impl.dockerReg.FindActiveDefaultStore()
-<<<<<<< HEAD
-	if err != nil {
-=======
 	if err != nil && err != pg.ErrNoRows {
->>>>>>> 2e20e672
 		impl.logger.Errorw("GetGitOpsConfigActive, error while getting error", "err", err)
 		return nil, err
 	}
 
 	attribute, err := impl.attributeRepo.FindByKey(attributes.HostUrlKey)
-<<<<<<< HEAD
-	if err != nil {
-=======
 	if err != nil && err != pg.ErrNoRows {
 		impl.logger.Errorw("GetGitOpsConfigActive, error while getting error", "err", err)
 		return nil, err
@@ -182,27 +151,19 @@
 
 	project, err := impl.teamRepository.FindAll()
 	if err != nil && err != pg.ErrNoRows {
->>>>>>> 2e20e672
 		impl.logger.Errorw("GetGitOpsConfigActive, error while getting error", "err", err)
 		return nil, err
 	}
 
 	chartChecklist := &ChartChecklist{
-<<<<<<< HEAD
-		Project: 1,
-		Git:     1,
-=======
 		Project:     1,
 		Environment: 1,
->>>>>>> 2e20e672
 	}
 	appChecklist := &AppChecklist{
 		Project:     1,
 		Git:         1,
 		Environment: 1,
 	}
-<<<<<<< HEAD
-=======
 	if len(env) > 0 {
 		chartChecklist.Environment = 1
 		appChecklist.Environment = 1
@@ -217,7 +178,6 @@
 		appChecklist.Project = 1
 	}
 
->>>>>>> 2e20e672
 	if gitOps.Id > 0 {
 		chartChecklist.GitOps = 1
 		appChecklist.GitOps = 1
