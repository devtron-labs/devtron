--- conflicted
+++ resolved
@@ -40,17 +40,10 @@
 	gitOpsRepository            repository.GitOpsConfigRepository
 	dockerReg                   repository.DockerArtifactStoreRepository
 	attributeRepo               repository.AttributesRepository
-<<<<<<< HEAD
-	gitProviderRepository repository.GitProviderRepository
-	environmentRepository repository3.EnvironmentRepository
-	teamRepository        repository2.TeamRepository
-	appRepository         app.AppRepository
-=======
 	gitProviderRepository       repository.GitProviderRepository
 	environmentRepository       repository3.EnvironmentRepository
 	teamRepository              repository2.TeamRepository
 	appRepository               app.AppRepository
->>>>>>> e7512d45
 }
 
 func NewCommonServiceImpl(logger *zap.SugaredLogger,
