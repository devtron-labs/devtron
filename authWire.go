--- conflicted
+++ resolved
@@ -8,11 +8,7 @@
 
 // AuthWireSet:	 set of components used to initialise authentication with dex
 var AuthWireSet = wire.NewSet(
-<<<<<<< HEAD
-	wire.Value(client.LocalDevMode(true)),
-=======
 	client.GetRuntimeConfig,
->>>>>>> aa51f886
 	client.NewK8sClient,
 	client.BuildDexConfig,
 	client.GetSettings,
