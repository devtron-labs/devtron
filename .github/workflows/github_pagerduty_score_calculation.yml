--- conflicted
+++ resolved
@@ -14,8 +14,7 @@
         uses: actions/setup-python@v2
         with:
           python-version: '3.x' 
-<<<<<<< HEAD
-=======
+          
       - if: github.event.label.name == 'pager-duty'
         name: discord webhook
         env:
@@ -25,7 +24,7 @@
         uses: devtron-labs/action-discord@master
         with:
           args: " ${{ github.event.issue.title }} ${{ github.event.issue.html_url }}"
->>>>>>> 8eb880d0
+          
       - name: Check if pager-duty template is used
         if: ${{ contains(github.event.issue.labels.*.name, 'pager-duty') && contains(github.event.issue.labels.*.name, 'bug') }}
         run: |
