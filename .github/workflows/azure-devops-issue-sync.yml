--- conflicted
+++ resolved
@@ -38,11 +38,7 @@
       - if: contains(github.event.issue.labels.*.name, 'pager-duty')
         name: custom issues
         env:
-<<<<<<< HEAD
           DISCORD_WEBHOOK: ${{ secrets.PAGERDUTY_DISCORD_WEBHOOK}}
-=======
-          DISCORD_WEBHOOK: ${{ secrets.DISCORD_WEBHOOK }}
->>>>>>> 290b20d0
           
         uses: devtron-labs/action-discord@master
         with:
