--- conflicted
+++ resolved
@@ -55,11 +55,8 @@
 
 ### Why use it?
 
-<<<<<<< HEAD
 Devtron is a Web-Based CI/CD Platform for Kubernetes. It integrates various OpenSource tools to provide a modular CI/CD platform that also includes Security Scanning, GitOps, Access Control, and Debugging/Observability.
-=======
-Devtron is a Web-Based CICD Platform for Kubernetes. It integrates various OpenSource tools to provide a modular CICD platform that also includes Security Scanning, GitOps, Access Control, and Debugging/Observability.
->>>>>>> 1b1c19c1
+
 
 <p align="center"><img src="./assets/readme-comic.png"></p>
 
