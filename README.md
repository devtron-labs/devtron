--- conflicted
+++ resolved
@@ -55,13 +55,9 @@
 
 ### Why use it?
 
-<<<<<<< HEAD
-We have seen various tools that are used to greatly increase the ease of using Kubernetes but using these tools simultaneously is painful and hard to use. As these tools don't talk to each other for managing different aspects of application lifecycle - CI, CD, security, cost, observability, stabilization. We built Devtron to solve this problem precisely.
-=======
 We have seen various tools that are used to greatly increase the ease of using Kubernetes. However, using these tools simultaneously is painful, and hard to use. This is due to the fact these tools don't talk to each other for managing different aspects of application lifecycle; including CI, CD, security, cost, observability, stabilization.
  
 Thus, we built Devtron to solve this problem!
->>>>>>> 3bfe9478
 
 <p align="center"><img src="./assets/readme-comic.png"></p>
 
@@ -285,4 +281,4 @@
 We at Devtron take security and our users' trust very seriously. If you believe you have found a security issue in Devtron, please responsibly disclose this to us at security@devtron.ai.
 
 ## :bookmark: License
-Devtron is available under the [Apache License, Version 2.0](LICENSE).+Devtron is available under the [Apache License, Version 2.0](LICENSE)