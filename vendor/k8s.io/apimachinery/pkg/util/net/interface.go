--- conflicted
+++ resolved
@@ -267,8 +267,6 @@
 	return nil, nil
 }
 
-<<<<<<< HEAD
-=======
 // getIPFromLoopbackInterface gets the IPs on a loopback interface and returns a global unicast address, if any.
 // The loopback interface must be up, the IP must in the family requested, and the IP must be a global unicast address.
 func getIPFromLoopbackInterface(forFamily AddressFamily, nw networkInterfacer) (net.IP, error) {
@@ -299,7 +297,6 @@
 	return nil, nil
 }
 
->>>>>>> 27a9c501
 // memberOf tells if the IP is of the desired family. Used for checking interface addresses.
 func memberOf(ip net.IP, family AddressFamily) bool {
 	if ip.To4() != nil {
@@ -427,14 +424,9 @@
 }
 
 // chooseHostInterfaceFromRoute cycles through each default route provided, looking for a
-<<<<<<< HEAD
-// global IP address from the interface for the route. addressFamilies determines whether it
-// prefers IPv4 or IPv6
-=======
 // global IP address from the interface for the route. If there are routes but no global
 // address is obtained from the interfaces, it checks if the loopback interface has a global address.
 // addressFamilies determines whether it prefers IPv4 or IPv6
->>>>>>> 27a9c501
 func chooseHostInterfaceFromRoute(routes []Route, nw networkInterfacer, addressFamilies AddressFamilyPreference) (net.IP, error) {
 	for _, family := range addressFamilies {
 		klog.V(4).Infof("Looking for default routes with IPv%d addresses", uint(family))
