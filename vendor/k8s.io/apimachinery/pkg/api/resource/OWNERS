--- conflicted
+++ resolved
@@ -9,12 +9,4 @@
 - mikedanese
 - saad-ali
 - janetkuo
-<<<<<<< HEAD
-- tallclair
-- eparis
-- xiang90
-- mbohlool
-- david-mcmahon
-=======
-- xiang90
->>>>>>> 27a9c501
+- xiang90