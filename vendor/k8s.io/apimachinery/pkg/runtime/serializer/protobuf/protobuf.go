--- conflicted
+++ resolved
@@ -120,11 +120,7 @@
 
 	if intoUnknown, ok := into.(*runtime.Unknown); ok && intoUnknown != nil {
 		*intoUnknown = unk
-<<<<<<< HEAD
-		if ok, _, _ := s.RecognizesData(bytes.NewBuffer(unk.Raw)); ok {
-=======
 		if ok, _, _ := s.RecognizesData(unk.Raw); ok {
->>>>>>> 27a9c501
 			intoUnknown.ContentType = runtime.ContentTypeProtobuf
 		}
 		return intoUnknown, &actual, nil
@@ -452,10 +448,7 @@
 	return rawSerializerIdentifier
 }
 
-<<<<<<< HEAD
-=======
 // LengthDelimitedFramer is exported variable of type lengthDelimitedFramer
->>>>>>> 27a9c501
 var LengthDelimitedFramer = lengthDelimitedFramer{}
 
 // Provides length delimited frame reader and writer methods
