/*
Copyright 2014 The Kubernetes Authors.

Licensed under the Apache License, Version 2.0 (the "License");
you may not use this file except in compliance with the License.
You may obtain a copy of the License at

    http://www.apache.org/licenses/LICENSE-2.0

Unless required by applicable law or agreed to in writing, software
distributed under the License is distributed on an "AS IS" BASIS,
WITHOUT WARRANTIES OR CONDITIONS OF ANY KIND, either express or implied.
See the License for the specific language governing permissions and
limitations under the License.
*/

// Package runtime defines conversions between generic types and structs to map query strings
// to struct objects.
package runtime

import (
	"fmt"
	"reflect"
	"strconv"
	"strings"

	"k8s.io/apimachinery/pkg/conversion"
)

// DefaultMetaV1FieldSelectorConversion auto-accepts metav1 values for name and namespace.
// A cluster scoped resource specifying namespace empty works fine and specifying a particular
// namespace will return no results, as expected.
func DefaultMetaV1FieldSelectorConversion(label, value string) (string, string, error) {
	switch label {
	case "metadata.name":
		return label, value, nil
	case "metadata.namespace":
		return label, value, nil
	default:
		return "", "", fmt.Errorf("%q is not a known field selector: only %q, %q", label, "metadata.name", "metadata.namespace")
	}
}

// JSONKeyMapper uses the struct tags on a conversion to determine the key value for
// the other side. Use when mapping from a map[string]* to a struct or vice versa.
func JSONKeyMapper(key string, sourceTag, destTag reflect.StructTag) (string, string) {
	if s := destTag.Get("json"); len(s) > 0 {
		return strings.SplitN(s, ",", 2)[0], key
	}
	if s := sourceTag.Get("json"); len(s) > 0 {
		return key, strings.SplitN(s, ",", 2)[0]
	}
	return key, key
}

<<<<<<< HEAD
// DefaultStringConversions are helpers for converting []string and string to real values.
var DefaultStringConversions = []interface{}{
	Convert_Slice_string_To_string,
	Convert_Slice_string_To_int,
	Convert_Slice_string_To_bool,
	Convert_Slice_string_To_int64,
}

=======
>>>>>>> 27a9c501
func Convert_Slice_string_To_string(in *[]string, out *string, s conversion.Scope) error {
	if len(*in) == 0 {
		*out = ""
		return nil
	}
	*out = (*in)[0]
	return nil
}

func Convert_Slice_string_To_int(in *[]string, out *int, s conversion.Scope) error {
	if len(*in) == 0 {
		*out = 0
		return nil
	}
	str := (*in)[0]
	i, err := strconv.Atoi(str)
	if err != nil {
		return err
	}
	*out = i
	return nil
}

// Convert_Slice_string_To_bool will convert a string parameter to boolean.
// Only the absence of a value (i.e. zero-length slice), a value of "false", or a
// value of "0" resolve to false.
// Any other value (including empty string) resolves to true.
func Convert_Slice_string_To_bool(in *[]string, out *bool, s conversion.Scope) error {
	if len(*in) == 0 {
		*out = false
		return nil
	}
	switch {
	case (*in)[0] == "0", strings.EqualFold((*in)[0], "false"):
		*out = false
	default:
		*out = true
	}
	return nil
}

// Convert_Slice_string_To_bool will convert a string parameter to boolean.
// Only the absence of a value (i.e. zero-length slice), a value of "false", or a
// value of "0" resolve to false.
// Any other value (including empty string) resolves to true.
func Convert_Slice_string_To_Pointer_bool(in *[]string, out **bool, s conversion.Scope) error {
	if len(*in) == 0 {
		boolVar := false
		*out = &boolVar
		return nil
	}
	switch {
	case (*in)[0] == "0", strings.EqualFold((*in)[0], "false"):
		boolVar := false
		*out = &boolVar
	default:
		boolVar := true
		*out = &boolVar
	}
	return nil
}

func string_to_int64(in string) (int64, error) {
	return strconv.ParseInt(in, 10, 64)
}

func Convert_string_To_int64(in *string, out *int64, s conversion.Scope) error {
	if in == nil {
<<<<<<< HEAD
		*out = 0
		return nil
	}
	i, err := string_to_int64(*in)
	if err != nil {
		return err
	}
	*out = i
	return nil
}

func Convert_Slice_string_To_int64(in *[]string, out *int64, s conversion.Scope) error {
	if len(*in) == 0 {
		*out = 0
		return nil
	}
	i, err := string_to_int64((*in)[0])
=======
		*out = 0
		return nil
	}
	i, err := string_to_int64(*in)
>>>>>>> 27a9c501
	if err != nil {
		return err
	}
	*out = i
	return nil
}

<<<<<<< HEAD
=======
func Convert_Slice_string_To_int64(in *[]string, out *int64, s conversion.Scope) error {
	if len(*in) == 0 {
		*out = 0
		return nil
	}
	i, err := string_to_int64((*in)[0])
	if err != nil {
		return err
	}
	*out = i
	return nil
}

>>>>>>> 27a9c501
func Convert_string_To_Pointer_int64(in *string, out **int64, s conversion.Scope) error {
	if in == nil {
		*out = nil
		return nil
	}
	i, err := string_to_int64(*in)
	if err != nil {
		return err
	}
	*out = &i
	return nil
}

func Convert_Slice_string_To_Pointer_int64(in *[]string, out **int64, s conversion.Scope) error {
	if len(*in) == 0 {
		*out = nil
		return nil
	}
	i, err := string_to_int64((*in)[0])
	if err != nil {
		return err
	}
	*out = &i
	return nil
<<<<<<< HEAD
=======
}

func RegisterStringConversions(s *Scheme) error {
	if err := s.AddConversionFunc((*[]string)(nil), (*string)(nil), func(a, b interface{}, scope conversion.Scope) error {
		return Convert_Slice_string_To_string(a.(*[]string), b.(*string), scope)
	}); err != nil {
		return err
	}
	if err := s.AddConversionFunc((*[]string)(nil), (*int)(nil), func(a, b interface{}, scope conversion.Scope) error {
		return Convert_Slice_string_To_int(a.(*[]string), b.(*int), scope)
	}); err != nil {
		return err
	}
	if err := s.AddConversionFunc((*[]string)(nil), (*bool)(nil), func(a, b interface{}, scope conversion.Scope) error {
		return Convert_Slice_string_To_bool(a.(*[]string), b.(*bool), scope)
	}); err != nil {
		return err
	}
	if err := s.AddConversionFunc((*[]string)(nil), (*int64)(nil), func(a, b interface{}, scope conversion.Scope) error {
		return Convert_Slice_string_To_int64(a.(*[]string), b.(*int64), scope)
	}); err != nil {
		return err
	}
	return nil
>>>>>>> 27a9c501
}<|MERGE_RESOLUTION|>--- conflicted
+++ resolved
@@ -53,17 +53,6 @@
 	return key, key
 }
 
-<<<<<<< HEAD
-// DefaultStringConversions are helpers for converting []string and string to real values.
-var DefaultStringConversions = []interface{}{
-	Convert_Slice_string_To_string,
-	Convert_Slice_string_To_int,
-	Convert_Slice_string_To_bool,
-	Convert_Slice_string_To_int64,
-}
-
-=======
->>>>>>> 27a9c501
 func Convert_Slice_string_To_string(in *[]string, out *string, s conversion.Scope) error {
 	if len(*in) == 0 {
 		*out = ""
@@ -132,7 +121,6 @@
 
 func Convert_string_To_int64(in *string, out *int64, s conversion.Scope) error {
 	if in == nil {
-<<<<<<< HEAD
 		*out = 0
 		return nil
 	}
@@ -150,12 +138,6 @@
 		return nil
 	}
 	i, err := string_to_int64((*in)[0])
-=======
-		*out = 0
-		return nil
-	}
-	i, err := string_to_int64(*in)
->>>>>>> 27a9c501
 	if err != nil {
 		return err
 	}
@@ -163,22 +145,6 @@
 	return nil
 }
 
-<<<<<<< HEAD
-=======
-func Convert_Slice_string_To_int64(in *[]string, out *int64, s conversion.Scope) error {
-	if len(*in) == 0 {
-		*out = 0
-		return nil
-	}
-	i, err := string_to_int64((*in)[0])
-	if err != nil {
-		return err
-	}
-	*out = i
-	return nil
-}
-
->>>>>>> 27a9c501
 func Convert_string_To_Pointer_int64(in *string, out **int64, s conversion.Scope) error {
 	if in == nil {
 		*out = nil
@@ -203,8 +169,6 @@
 	}
 	*out = &i
 	return nil
-<<<<<<< HEAD
-=======
 }
 
 func RegisterStringConversions(s *Scheme) error {
@@ -229,5 +193,4 @@
 		return err
 	}
 	return nil
->>>>>>> 27a9c501
 }