/*
Copyright 2015 The Kubernetes Authors.

Licensed under the Apache License, Version 2.0 (the "License");
you may not use this file except in compliance with the License.
You may obtain a copy of the License at

    http://www.apache.org/licenses/LICENSE-2.0

Unless required by applicable law or agreed to in writing, software
distributed under the License is distributed on an "AS IS" BASIS,
WITHOUT WARRANTIES OR CONDITIONS OF ANY KIND, either express or implied.
See the License for the specific language governing permissions and
limitations under the License.
*/

package unstructured

import (
	gojson "encoding/json"
	"fmt"
	"io"
	"strings"

	metav1 "k8s.io/apimachinery/pkg/apis/meta/v1"
	"k8s.io/apimachinery/pkg/runtime"
	"k8s.io/apimachinery/pkg/runtime/schema"
	"k8s.io/apimachinery/pkg/types"
	"k8s.io/apimachinery/pkg/util/json"
<<<<<<< HEAD
	"k8s.io/klog"
=======
	"k8s.io/klog/v2"
>>>>>>> 27a9c501
)

// NestedFieldCopy returns a deep copy of the value of a nested field.
// Returns false if the value is missing.
// No error is returned for a nil field.
//
// Note: fields passed to this function are treated as keys within the passed
// object; no array/slice syntax is supported.
func NestedFieldCopy(obj map[string]interface{}, fields ...string) (interface{}, bool, error) {
	val, found, err := NestedFieldNoCopy(obj, fields...)
	if !found || err != nil {
		return nil, found, err
	}
	return runtime.DeepCopyJSONValue(val), true, nil
}

// NestedFieldNoCopy returns a reference to a nested field.
// Returns false if value is not found and an error if unable
// to traverse obj.
//
// Note: fields passed to this function are treated as keys within the passed
// object; no array/slice syntax is supported.
func NestedFieldNoCopy(obj map[string]interface{}, fields ...string) (interface{}, bool, error) {
	var val interface{} = obj

	for i, field := range fields {
		if val == nil {
			return nil, false, nil
		}
		if m, ok := val.(map[string]interface{}); ok {
			val, ok = m[field]
			if !ok {
				return nil, false, nil
			}
		} else {
			return nil, false, fmt.Errorf("%v accessor error: %v is of the type %T, expected map[string]interface{}", jsonPath(fields[:i+1]), val, val)
		}
	}
	return val, true, nil
}

// NestedString returns the string value of a nested field.
// Returns false if value is not found and an error if not a string.
func NestedString(obj map[string]interface{}, fields ...string) (string, bool, error) {
	val, found, err := NestedFieldNoCopy(obj, fields...)
	if !found || err != nil {
		return "", found, err
	}
	s, ok := val.(string)
	if !ok {
		return "", false, fmt.Errorf("%v accessor error: %v is of the type %T, expected string", jsonPath(fields), val, val)
	}
	return s, true, nil
}

// NestedBool returns the bool value of a nested field.
// Returns false if value is not found and an error if not a bool.
func NestedBool(obj map[string]interface{}, fields ...string) (bool, bool, error) {
	val, found, err := NestedFieldNoCopy(obj, fields...)
	if !found || err != nil {
		return false, found, err
	}
	b, ok := val.(bool)
	if !ok {
		return false, false, fmt.Errorf("%v accessor error: %v is of the type %T, expected bool", jsonPath(fields), val, val)
	}
	return b, true, nil
}

// NestedFloat64 returns the float64 value of a nested field.
// Returns false if value is not found and an error if not a float64.
func NestedFloat64(obj map[string]interface{}, fields ...string) (float64, bool, error) {
	val, found, err := NestedFieldNoCopy(obj, fields...)
	if !found || err != nil {
		return 0, found, err
	}
	f, ok := val.(float64)
	if !ok {
		return 0, false, fmt.Errorf("%v accessor error: %v is of the type %T, expected float64", jsonPath(fields), val, val)
	}
	return f, true, nil
}

// NestedInt64 returns the int64 value of a nested field.
// Returns false if value is not found and an error if not an int64.
func NestedInt64(obj map[string]interface{}, fields ...string) (int64, bool, error) {
	val, found, err := NestedFieldNoCopy(obj, fields...)
	if !found || err != nil {
		return 0, found, err
	}
	i, ok := val.(int64)
	if !ok {
		return 0, false, fmt.Errorf("%v accessor error: %v is of the type %T, expected int64", jsonPath(fields), val, val)
	}
	return i, true, nil
}

// NestedStringSlice returns a copy of []string value of a nested field.
// Returns false if value is not found and an error if not a []interface{} or contains non-string items in the slice.
func NestedStringSlice(obj map[string]interface{}, fields ...string) ([]string, bool, error) {
	val, found, err := NestedFieldNoCopy(obj, fields...)
	if !found || err != nil {
		return nil, found, err
	}
	m, ok := val.([]interface{})
	if !ok {
		return nil, false, fmt.Errorf("%v accessor error: %v is of the type %T, expected []interface{}", jsonPath(fields), val, val)
	}
	strSlice := make([]string, 0, len(m))
	for _, v := range m {
		if str, ok := v.(string); ok {
			strSlice = append(strSlice, str)
		} else {
			return nil, false, fmt.Errorf("%v accessor error: contains non-string key in the slice: %v is of the type %T, expected string", jsonPath(fields), v, v)
		}
	}
	return strSlice, true, nil
}

// NestedSlice returns a deep copy of []interface{} value of a nested field.
// Returns false if value is not found and an error if not a []interface{}.
func NestedSlice(obj map[string]interface{}, fields ...string) ([]interface{}, bool, error) {
	val, found, err := NestedFieldNoCopy(obj, fields...)
	if !found || err != nil {
		return nil, found, err
	}
	_, ok := val.([]interface{})
	if !ok {
		return nil, false, fmt.Errorf("%v accessor error: %v is of the type %T, expected []interface{}", jsonPath(fields), val, val)
	}
	return runtime.DeepCopyJSONValue(val).([]interface{}), true, nil
}

// NestedStringMap returns a copy of map[string]string value of a nested field.
// Returns false if value is not found and an error if not a map[string]interface{} or contains non-string values in the map.
func NestedStringMap(obj map[string]interface{}, fields ...string) (map[string]string, bool, error) {
	m, found, err := nestedMapNoCopy(obj, fields...)
	if !found || err != nil {
		return nil, found, err
	}
	strMap := make(map[string]string, len(m))
	for k, v := range m {
		if str, ok := v.(string); ok {
			strMap[k] = str
		} else {
			return nil, false, fmt.Errorf("%v accessor error: contains non-string key in the map: %v is of the type %T, expected string", jsonPath(fields), v, v)
		}
	}
	return strMap, true, nil
}

// NestedMap returns a deep copy of map[string]interface{} value of a nested field.
// Returns false if value is not found and an error if not a map[string]interface{}.
func NestedMap(obj map[string]interface{}, fields ...string) (map[string]interface{}, bool, error) {
	m, found, err := nestedMapNoCopy(obj, fields...)
	if !found || err != nil {
		return nil, found, err
	}
	return runtime.DeepCopyJSON(m), true, nil
}

// nestedMapNoCopy returns a map[string]interface{} value of a nested field.
// Returns false if value is not found and an error if not a map[string]interface{}.
func nestedMapNoCopy(obj map[string]interface{}, fields ...string) (map[string]interface{}, bool, error) {
	val, found, err := NestedFieldNoCopy(obj, fields...)
	if !found || err != nil {
		return nil, found, err
	}
	m, ok := val.(map[string]interface{})
	if !ok {
		return nil, false, fmt.Errorf("%v accessor error: %v is of the type %T, expected map[string]interface{}", jsonPath(fields), val, val)
	}
	return m, true, nil
}

// SetNestedField sets the value of a nested field to a deep copy of the value provided.
// Returns an error if value cannot be set because one of the nesting levels is not a map[string]interface{}.
func SetNestedField(obj map[string]interface{}, value interface{}, fields ...string) error {
	return setNestedFieldNoCopy(obj, runtime.DeepCopyJSONValue(value), fields...)
}

func setNestedFieldNoCopy(obj map[string]interface{}, value interface{}, fields ...string) error {
	m := obj

	for i, field := range fields[:len(fields)-1] {
		if val, ok := m[field]; ok {
			if valMap, ok := val.(map[string]interface{}); ok {
				m = valMap
			} else {
				return fmt.Errorf("value cannot be set because %v is not a map[string]interface{}", jsonPath(fields[:i+1]))
			}
		} else {
			newVal := make(map[string]interface{})
			m[field] = newVal
			m = newVal
		}
	}
	m[fields[len(fields)-1]] = value
	return nil
}

// SetNestedStringSlice sets the string slice value of a nested field.
// Returns an error if value cannot be set because one of the nesting levels is not a map[string]interface{}.
func SetNestedStringSlice(obj map[string]interface{}, value []string, fields ...string) error {
	m := make([]interface{}, 0, len(value)) // convert []string into []interface{}
	for _, v := range value {
		m = append(m, v)
	}
	return setNestedFieldNoCopy(obj, m, fields...)
}

// SetNestedSlice sets the slice value of a nested field.
// Returns an error if value cannot be set because one of the nesting levels is not a map[string]interface{}.
func SetNestedSlice(obj map[string]interface{}, value []interface{}, fields ...string) error {
	return SetNestedField(obj, value, fields...)
}

// SetNestedStringMap sets the map[string]string value of a nested field.
// Returns an error if value cannot be set because one of the nesting levels is not a map[string]interface{}.
func SetNestedStringMap(obj map[string]interface{}, value map[string]string, fields ...string) error {
	m := make(map[string]interface{}, len(value)) // convert map[string]string into map[string]interface{}
	for k, v := range value {
		m[k] = v
	}
	return setNestedFieldNoCopy(obj, m, fields...)
}

// SetNestedMap sets the map[string]interface{} value of a nested field.
// Returns an error if value cannot be set because one of the nesting levels is not a map[string]interface{}.
func SetNestedMap(obj map[string]interface{}, value map[string]interface{}, fields ...string) error {
	return SetNestedField(obj, value, fields...)
}

// RemoveNestedField removes the nested field from the obj.
func RemoveNestedField(obj map[string]interface{}, fields ...string) {
	m := obj
	for _, field := range fields[:len(fields)-1] {
		if x, ok := m[field].(map[string]interface{}); ok {
			m = x
		} else {
			return
		}
	}
	delete(m, fields[len(fields)-1])
}

func getNestedString(obj map[string]interface{}, fields ...string) string {
	val, found, err := NestedString(obj, fields...)
	if !found || err != nil {
		return ""
	}
	return val
}

<<<<<<< HEAD
func getNestedInt64(obj map[string]interface{}, fields ...string) int64 {
	val, found, err := NestedInt64(obj, fields...)
	if !found || err != nil {
		return 0
	}
	return val
}

=======
>>>>>>> 27a9c501
func getNestedInt64Pointer(obj map[string]interface{}, fields ...string) *int64 {
	val, found, err := NestedInt64(obj, fields...)
	if !found || err != nil {
		return nil
	}
	return &val
}

func jsonPath(fields []string) string {
	return "." + strings.Join(fields, ".")
}

func extractOwnerReference(v map[string]interface{}) metav1.OwnerReference {
	// though this field is a *bool, but when decoded from JSON, it's
	// unmarshalled as bool.
	var controllerPtr *bool
	if controller, found, err := NestedBool(v, "controller"); err == nil && found {
		controllerPtr = &controller
	}
	var blockOwnerDeletionPtr *bool
	if blockOwnerDeletion, found, err := NestedBool(v, "blockOwnerDeletion"); err == nil && found {
		blockOwnerDeletionPtr = &blockOwnerDeletion
	}
	return metav1.OwnerReference{
		Kind:               getNestedString(v, "kind"),
		Name:               getNestedString(v, "name"),
		APIVersion:         getNestedString(v, "apiVersion"),
		UID:                types.UID(getNestedString(v, "uid")),
		Controller:         controllerPtr,
		BlockOwnerDeletion: blockOwnerDeletionPtr,
	}
}

// UnstructuredJSONScheme is capable of converting JSON data into the Unstructured
// type, which can be used for generic access to objects without a predefined scheme.
// TODO: move into serializer/json.
var UnstructuredJSONScheme runtime.Codec = unstructuredJSONScheme{}

type unstructuredJSONScheme struct{}

const unstructuredJSONSchemeIdentifier runtime.Identifier = "unstructuredJSON"

func (s unstructuredJSONScheme) Decode(data []byte, _ *schema.GroupVersionKind, obj runtime.Object) (runtime.Object, *schema.GroupVersionKind, error) {
	var err error
	if obj != nil {
		err = s.decodeInto(data, obj)
	} else {
		obj, err = s.decode(data)
	}

	if err != nil {
		return nil, nil, err
	}

	gvk := obj.GetObjectKind().GroupVersionKind()
	if len(gvk.Kind) == 0 {
		return nil, &gvk, runtime.NewMissingKindErr(string(data))
	}

	return obj, &gvk, nil
}

func (s unstructuredJSONScheme) Encode(obj runtime.Object, w io.Writer) error {
	if co, ok := obj.(runtime.CacheableObject); ok {
		return co.CacheEncode(s.Identifier(), s.doEncode, w)
	}
	return s.doEncode(obj, w)
}

func (unstructuredJSONScheme) doEncode(obj runtime.Object, w io.Writer) error {
	switch t := obj.(type) {
	case *Unstructured:
		return json.NewEncoder(w).Encode(t.Object)
	case *UnstructuredList:
		items := make([]interface{}, 0, len(t.Items))
		for _, i := range t.Items {
			items = append(items, i.Object)
		}
		listObj := make(map[string]interface{}, len(t.Object)+1)
		for k, v := range t.Object { // Make a shallow copy
			listObj[k] = v
		}
		listObj["items"] = items
		return json.NewEncoder(w).Encode(listObj)
	case *runtime.Unknown:
		// TODO: Unstructured needs to deal with ContentType.
		_, err := w.Write(t.Raw)
		return err
	default:
		return json.NewEncoder(w).Encode(t)
	}
}

// Identifier implements runtime.Encoder interface.
func (unstructuredJSONScheme) Identifier() runtime.Identifier {
	return unstructuredJSONSchemeIdentifier
}

func (s unstructuredJSONScheme) decode(data []byte) (runtime.Object, error) {
	type detector struct {
		Items gojson.RawMessage `json:"items"`
	}
	var det detector
	if err := json.Unmarshal(data, &det); err != nil {
		return nil, err
	}

	if det.Items != nil {
		list := &UnstructuredList{}
		err := s.decodeToList(data, list)
		return list, err
	}

	// No Items field, so it wasn't a list.
	unstruct := &Unstructured{}
	err := s.decodeToUnstructured(data, unstruct)
	return unstruct, err
}

func (s unstructuredJSONScheme) decodeInto(data []byte, obj runtime.Object) error {
	switch x := obj.(type) {
	case *Unstructured:
		return s.decodeToUnstructured(data, x)
	case *UnstructuredList:
		return s.decodeToList(data, x)
	default:
		return json.Unmarshal(data, x)
	}
}

func (unstructuredJSONScheme) decodeToUnstructured(data []byte, unstruct *Unstructured) error {
	m := make(map[string]interface{})
	if err := json.Unmarshal(data, &m); err != nil {
		return err
	}

	unstruct.Object = m

	return nil
}

func (s unstructuredJSONScheme) decodeToList(data []byte, list *UnstructuredList) error {
	type decodeList struct {
		Items []gojson.RawMessage `json:"items"`
	}

	var dList decodeList
	if err := json.Unmarshal(data, &dList); err != nil {
		return err
	}

	if err := json.Unmarshal(data, &list.Object); err != nil {
		return err
	}

	// For typed lists, e.g., a PodList, API server doesn't set each item's
	// APIVersion and Kind. We need to set it.
	listAPIVersion := list.GetAPIVersion()
	listKind := list.GetKind()
	itemKind := strings.TrimSuffix(listKind, "List")

	delete(list.Object, "items")
	list.Items = make([]Unstructured, 0, len(dList.Items))
	for _, i := range dList.Items {
		unstruct := &Unstructured{}
		if err := s.decodeToUnstructured([]byte(i), unstruct); err != nil {
			return err
		}
		// This is hacky. Set the item's Kind and APIVersion to those inferred
		// from the List.
		if len(unstruct.GetKind()) == 0 && len(unstruct.GetAPIVersion()) == 0 {
			unstruct.SetKind(itemKind)
			unstruct.SetAPIVersion(listAPIVersion)
		}
		list.Items = append(list.Items, *unstruct)
	}
	return nil
}

type jsonFallbackEncoder struct {
	encoder    runtime.Encoder
	identifier runtime.Identifier
}

func NewJSONFallbackEncoder(encoder runtime.Encoder) runtime.Encoder {
	result := map[string]string{
		"name": "fallback",
		"base": string(encoder.Identifier()),
	}
	identifier, err := gojson.Marshal(result)
	if err != nil {
		klog.Fatalf("Failed marshaling identifier for jsonFallbackEncoder: %v", err)
	}
	return &jsonFallbackEncoder{
		encoder:    encoder,
		identifier: runtime.Identifier(identifier),
	}
}

func (c *jsonFallbackEncoder) Encode(obj runtime.Object, w io.Writer) error {
	// There is no need to handle runtime.CacheableObject, as we only
	// fallback to other encoders here.
	err := c.encoder.Encode(obj, w)
	if runtime.IsNotRegisteredError(err) {
		switch obj.(type) {
		case *Unstructured, *UnstructuredList:
			return UnstructuredJSONScheme.Encode(obj, w)
		}
	}
	return err
}

// Identifier implements runtime.Encoder interface.
func (c *jsonFallbackEncoder) Identifier() runtime.Identifier {
	return c.identifier
}<|MERGE_RESOLUTION|>--- conflicted
+++ resolved
@@ -27,11 +27,7 @@
 	"k8s.io/apimachinery/pkg/runtime/schema"
 	"k8s.io/apimachinery/pkg/types"
 	"k8s.io/apimachinery/pkg/util/json"
-<<<<<<< HEAD
-	"k8s.io/klog"
-=======
 	"k8s.io/klog/v2"
->>>>>>> 27a9c501
 )
 
 // NestedFieldCopy returns a deep copy of the value of a nested field.
@@ -286,17 +282,6 @@
 	return val
 }
 
-<<<<<<< HEAD
-func getNestedInt64(obj map[string]interface{}, fields ...string) int64 {
-	val, found, err := NestedInt64(obj, fields...)
-	if !found || err != nil {
-		return 0
-	}
-	return val
-}
-
-=======
->>>>>>> 27a9c501
 func getNestedInt64Pointer(obj map[string]interface{}, fields ...string) *int64 {
 	val, found, err := NestedInt64(obj, fields...)
 	if !found || err != nil {
