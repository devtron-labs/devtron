--- conflicted
+++ resolved
@@ -110,13 +110,6 @@
 	Count int32 `json:"count" protobuf:"varint,1,opt,name=count"`
 	// lastObservedTime is the time when last Event from the series was seen before last heartbeat.
 	LastObservedTime metav1.MicroTime `json:"lastObservedTime" protobuf:"bytes,2,opt,name=lastObservedTime"`
-<<<<<<< HEAD
-	// Information whether this series is ongoing or finished.
-	// Deprecated. Planned removal for 1.18
-	State EventSeriesState `json:"state" protobuf:"bytes,3,opt,name=state"`
-}
-=======
->>>>>>> 27a9c501
 
 	// +k8s:deprecated=state,protobuf=3
 }
