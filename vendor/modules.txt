--- conflicted
+++ resolved
@@ -1389,8 +1389,7 @@
 # gopkg.in/yaml.v3 v3.0.1
 ## explicit
 gopkg.in/yaml.v3
-<<<<<<< HEAD
-# gorm.io/gorm v1.24.3
+# gorm.io/gorm v1.24.2
 ## explicit; go 1.16
 gorm.io/gorm
 gorm.io/gorm/callbacks
@@ -1399,10 +1398,7 @@
 gorm.io/gorm/migrator
 gorm.io/gorm/schema
 gorm.io/gorm/utils
-# k8s.io/api v0.23.3 => k8s.io/api v0.23.1
-=======
 # k8s.io/api v0.24.3 => k8s.io/api v0.24.2
->>>>>>> 766523c6
 ## explicit; go 1.16
 k8s.io/api/admission/v1
 k8s.io/api/admission/v1beta1
