--- conflicted
+++ resolved
@@ -5,9 +5,5 @@
 
 // Version is the current release version of the OpenTelemetry OTLP trace exporter in use.
 func Version() string {
-<<<<<<< HEAD
-	return "1.33.0"
-=======
 	return "1.36.0"
->>>>>>> 555b987d
 }