# Copyright The OpenTelemetry Authors
#
# Licensed under the Apache License, Version 2.0 (the "License");
# you may not use this file except in compliance with the License.
# You may obtain a copy of the License at
#
#     http://www.apache.org/licenses/LICENSE-2.0
#
# Unless required by applicable law or agreed to in writing, software
# distributed under the License is distributed on an "AS IS" BASIS,
# WITHOUT WARRANTIES OR CONDITIONS OF ANY KIND, either express or implied.
# See the License for the specific language governing permissions and
# limitations under the License.

TOOLS_MOD_DIR := ./internal/tools

ALL_DOCS := $(shell find . -name '*.md' -type f | sort)
ALL_GO_MOD_DIRS := $(shell find . -type f -name 'go.mod' -exec dirname {} \; | sort)
OTEL_GO_MOD_DIRS := $(filter-out $(TOOLS_MOD_DIR), $(ALL_GO_MOD_DIRS))
ALL_COVERAGE_MOD_DIRS := $(shell find . -type f -name 'go.mod' -exec dirname {} \; | grep -E -v '^./example|^$(TOOLS_MOD_DIR)' | sort)

GO = go
TIMEOUT = 60

.DEFAULT_GOAL := precommit

.PHONY: precommit ci
precommit: generate dependabot-generate license-check misspell go-mod-tidy golangci-lint-fix test-default
ci: generate dependabot-check license-check lint vanity-import-check build test-default check-clean-work-tree test-coverage

# Tools

TOOLS = $(CURDIR)/.tools

$(TOOLS):
	@mkdir -p $@
$(TOOLS)/%: | $(TOOLS)
	cd $(TOOLS_MOD_DIR) && \
	$(GO) build -o $@ $(PACKAGE)

MULTIMOD = $(TOOLS)/multimod
$(TOOLS)/multimod: PACKAGE=go.opentelemetry.io/build-tools/multimod

SEMCONVGEN = $(TOOLS)/semconvgen
$(TOOLS)/semconvgen: PACKAGE=go.opentelemetry.io/build-tools/semconvgen

CROSSLINK = $(TOOLS)/crosslink
$(TOOLS)/crosslink: PACKAGE=go.opentelemetry.io/build-tools/crosslink

SEMCONVKIT = $(TOOLS)/semconvkit
$(TOOLS)/semconvkit: PACKAGE=go.opentelemetry.io/otel/$(TOOLS_MOD_DIR)/semconvkit

DBOTCONF = $(TOOLS)/dbotconf
$(TOOLS)/dbotconf: PACKAGE=go.opentelemetry.io/build-tools/dbotconf

GOLANGCI_LINT = $(TOOLS)/golangci-lint
$(TOOLS)/golangci-lint: PACKAGE=github.com/golangci/golangci-lint/cmd/golangci-lint

MISSPELL = $(TOOLS)/misspell
$(TOOLS)/misspell: PACKAGE=github.com/client9/misspell/cmd/misspell

GOCOVMERGE = $(TOOLS)/gocovmerge
$(TOOLS)/gocovmerge: PACKAGE=github.com/wadey/gocovmerge

STRINGER = $(TOOLS)/stringer
$(TOOLS)/stringer: PACKAGE=golang.org/x/tools/cmd/stringer

PORTO = $(TOOLS)/porto
$(TOOLS)/porto: PACKAGE=github.com/jcchavezs/porto/cmd/porto

GOJQ = $(TOOLS)/gojq
$(TOOLS)/gojq: PACKAGE=github.com/itchyny/gojq/cmd/gojq

GOTMPL = $(TOOLS)/gotmpl
$(GOTMPL): PACKAGE=go.opentelemetry.io/build-tools/gotmpl

GORELEASE = $(TOOLS)/gorelease
$(GORELEASE): PACKAGE=golang.org/x/exp/cmd/gorelease

.PHONY: tools
tools: $(CROSSLINK) $(DBOTCONF) $(GOLANGCI_LINT) $(MISSPELL) $(GOCOVMERGE) $(STRINGER) $(PORTO) $(GOJQ) $(SEMCONVGEN) $(MULTIMOD) $(SEMCONVKIT) $(GOTMPL) $(GORELEASE)

# Virtualized python tools via docker

# The directory where the virtual environment is created.
VENVDIR := venv

# The directory where the python tools are installed.
PYTOOLS := $(VENVDIR)/bin

# The pip executable in the virtual environment.
PIP := $(PYTOOLS)/pip

# The directory in the docker image where the current directory is mounted.
WORKDIR := /workdir

# The python image to use for the virtual environment.
PYTHONIMAGE := python:3.11.3-slim-bullseye

# Run the python image with the current directory mounted.
DOCKERPY := docker run --rm -v "$(CURDIR):$(WORKDIR)" -w $(WORKDIR) $(PYTHONIMAGE)

# Create a virtual environment for Python tools.
$(PYTOOLS):
# The `--upgrade` flag is needed to ensure that the virtual environment is
# created with the latest pip version.
	@$(DOCKERPY) bash -c "python3 -m venv $(VENVDIR) && $(PIP) install --upgrade pip"

# Install python packages into the virtual environment.
$(PYTOOLS)/%: | $(PYTOOLS)
	@$(DOCKERPY) $(PIP) install -r requirements.txt

CODESPELL = $(PYTOOLS)/codespell
$(CODESPELL): PACKAGE=codespell

# Generate

.PHONY: generate
generate: go-generate vanity-import-fix

.PHONY: go-generate
go-generate: $(OTEL_GO_MOD_DIRS:%=go-generate/%)
go-generate/%: DIR=$*
go-generate/%: | $(STRINGER) $(GOTMPL)
	@echo "$(GO) generate $(DIR)/..." \
		&& cd $(DIR) \
		&& PATH="$(TOOLS):$${PATH}" $(GO) generate ./...

.PHONY: vanity-import-fix
vanity-import-fix: | $(PORTO)
	@$(PORTO) --include-internal -w .

# Generate go.work file for local development.
.PHONY: go-work
go-work: | $(CROSSLINK)
	$(CROSSLINK) work --root=$(shell pwd)

# Build

.PHONY: build

build: $(OTEL_GO_MOD_DIRS:%=build/%) $(OTEL_GO_MOD_DIRS:%=build-tests/%)
build/%: DIR=$*
build/%:
	@echo "$(GO) build $(DIR)/..." \
		&& cd $(DIR) \
		&& $(GO) build ./...

build-tests/%: DIR=$*
build-tests/%:
	@echo "$(GO) build tests $(DIR)/..." \
		&& cd $(DIR) \
		&& $(GO) list ./... \
		| grep -v third_party \
		| xargs $(GO) test -vet=off -run xxxxxMatchNothingxxxxx >/dev/null

# Tests

TEST_TARGETS := test-default test-bench test-short test-verbose test-race
.PHONY: $(TEST_TARGETS) test
test-default test-race: ARGS=-race
test-bench:   ARGS=-run=xxxxxMatchNothingxxxxx -test.benchtime=1ms -bench=.
test-short:   ARGS=-short
test-verbose: ARGS=-v -race
$(TEST_TARGETS): test
test: $(OTEL_GO_MOD_DIRS:%=test/%)
test/%: DIR=$*
test/%:
	@echo "$(GO) test -timeout $(TIMEOUT)s $(ARGS) $(DIR)/..." \
		&& cd $(DIR) \
		&& $(GO) list ./... \
		| grep -v third_party \
		| xargs $(GO) test -timeout $(TIMEOUT)s $(ARGS)

COVERAGE_MODE    = atomic
COVERAGE_PROFILE = coverage.out
.PHONY: test-coverage
test-coverage: | $(GOCOVMERGE)
	@set -e; \
	printf "" > coverage.txt; \
	for dir in $(ALL_COVERAGE_MOD_DIRS); do \
	  echo "$(GO) test -coverpkg=go.opentelemetry.io/otel/... -covermode=$(COVERAGE_MODE) -coverprofile="$(COVERAGE_PROFILE)" $${dir}/..."; \
	  (cd "$${dir}" && \
	    $(GO) list ./... \
	    | grep -v third_party \
	    | grep -v 'semconv/v.*' \
	    | xargs $(GO) test -coverpkg=./... -covermode=$(COVERAGE_MODE) -coverprofile="$(COVERAGE_PROFILE)" && \
	  $(GO) tool cover -html=coverage.out -o coverage.html); \
	done; \
	$(GOCOVMERGE) $$(find . -name coverage.out) > coverage.txt

.PHONY: golangci-lint golangci-lint-fix
golangci-lint-fix: ARGS=--fix
golangci-lint-fix: golangci-lint
golangci-lint: $(OTEL_GO_MOD_DIRS:%=golangci-lint/%)
golangci-lint/%: DIR=$*
golangci-lint/%: | $(GOLANGCI_LINT)
	@echo 'golangci-lint $(if $(ARGS),$(ARGS) ,)$(DIR)' \
		&& cd $(DIR) \
		&& $(GOLANGCI_LINT) run --allow-serial-runners $(ARGS)

.PHONY: crosslink
crosslink: | $(CROSSLINK)
	@echo "Updating intra-repository dependencies in all go modules" \
		&& $(CROSSLINK) --root=$(shell pwd) --prune

.PHONY: go-mod-tidy
go-mod-tidy: $(ALL_GO_MOD_DIRS:%=go-mod-tidy/%)
go-mod-tidy/%: DIR=$*
go-mod-tidy/%: | crosslink
	@echo "$(GO) mod tidy in $(DIR)" \
		&& cd $(DIR) \
<<<<<<< HEAD
		&& $(GO) mod tidy -compat=1.19
=======
		&& $(GO) mod tidy -compat=1.20
>>>>>>> 4b3016f3

.PHONY: lint-modules
lint-modules: go-mod-tidy

.PHONY: lint
lint: misspell lint-modules golangci-lint

.PHONY: vanity-import-check
vanity-import-check: | $(PORTO)
	@$(PORTO) --include-internal -l . || ( echo "(run: make vanity-import-fix)"; exit 1 )

.PHONY: misspell
misspell: | $(MISSPELL)
	@$(MISSPELL) -w $(ALL_DOCS)

.PHONY: codespell
codespell: | $(CODESPELL)
	@$(DOCKERPY) $(CODESPELL)

.PHONY: license-check
license-check:
	@licRes=$$(for f in $$(find . -type f \( -iname '*.go' -o -iname '*.sh' \) ! -path '**/third_party/*' ! -path './.git/*' ) ; do \
	           awk '/Copyright The OpenTelemetry Authors|generated|GENERATED/ && NR<=4 { found=1; next } END { if (!found) print FILENAME }' $$f; \
	   done); \
	   if [ -n "$${licRes}" ]; then \
	           echo "license header checking failed:"; echo "$${licRes}"; \
	           exit 1; \
	   fi

DEPENDABOT_CONFIG = .github/dependabot.yml
.PHONY: dependabot-check
dependabot-check: | $(DBOTCONF)
	@$(DBOTCONF) verify $(DEPENDABOT_CONFIG) || ( echo "(run: make dependabot-generate)"; exit 1 )

.PHONY: dependabot-generate
dependabot-generate: | $(DBOTCONF)
	@$(DBOTCONF) generate > $(DEPENDABOT_CONFIG)

.PHONY: check-clean-work-tree
check-clean-work-tree:
	@if ! git diff --quiet; then \
	  echo; \
	  echo 'Working tree is not clean, did you forget to run "make precommit"?'; \
	  echo; \
	  git status; \
	  exit 1; \
	fi

SEMCONVPKG ?= "semconv/"
.PHONY: semconv-generate
semconv-generate: | $(SEMCONVGEN) $(SEMCONVKIT)
	[ "$(TAG)" ] || ( echo "TAG unset: missing opentelemetry semantic-conventions tag"; exit 1 )
	[ "$(OTEL_SEMCONV_REPO)" ] || ( echo "OTEL_SEMCONV_REPO unset: missing path to opentelemetry semantic-conventions repo"; exit 1 )
	$(SEMCONVGEN) -i "$(OTEL_SEMCONV_REPO)/model/." --only=span -p conventionType=trace -f trace.go -t "$(SEMCONVPKG)/template.j2" -s "$(TAG)"
	$(SEMCONVGEN) -i "$(OTEL_SEMCONV_REPO)/model/." --only=attribute_group -p conventionType=trace -f attribute_group.go -t "$(SEMCONVPKG)/template.j2" -s "$(TAG)"
	$(SEMCONVGEN) -i "$(OTEL_SEMCONV_REPO)/model/." --only=event -p conventionType=event -f event.go -t "$(SEMCONVPKG)/template.j2" -s "$(TAG)"
	$(SEMCONVGEN) -i "$(OTEL_SEMCONV_REPO)/model/." --only=resource -p conventionType=resource -f resource.go -t "$(SEMCONVPKG)/template.j2" -s "$(TAG)"
	$(SEMCONVKIT) -output "$(SEMCONVPKG)/$(TAG)" -tag "$(TAG)"

.PHONY: gorelease
gorelease: $(OTEL_GO_MOD_DIRS:%=gorelease/%)
gorelease/%: DIR=$*
gorelease/%:| $(GORELEASE)
	@echo "gorelease in $(DIR):" \
		&& cd $(DIR) \
		&& $(GORELEASE) \
		|| echo ""

.PHONY: prerelease
prerelease: | $(MULTIMOD)
	@[ "${MODSET}" ] || ( echo ">> env var MODSET is not set"; exit 1 )
	$(MULTIMOD) verify && $(MULTIMOD) prerelease -m ${MODSET}

COMMIT ?= "HEAD"
.PHONY: add-tags
add-tags: | $(MULTIMOD)
	@[ "${MODSET}" ] || ( echo ">> env var MODSET is not set"; exit 1 )
	$(MULTIMOD) verify && $(MULTIMOD) tag -m ${MODSET} -c ${COMMIT}<|MERGE_RESOLUTION|>--- conflicted
+++ resolved
@@ -210,11 +210,7 @@
 go-mod-tidy/%: | crosslink
 	@echo "$(GO) mod tidy in $(DIR)" \
 		&& cd $(DIR) \
-<<<<<<< HEAD
-		&& $(GO) mod tidy -compat=1.19
-=======
 		&& $(GO) mod tidy -compat=1.20
->>>>>>> 4b3016f3
 
 .PHONY: lint-modules
 lint-modules: go-mod-tidy
