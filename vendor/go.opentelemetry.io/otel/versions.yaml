# Copyright The OpenTelemetry Authors
#
# Licensed under the Apache License, Version 2.0 (the "License");
# you may not use this file except in compliance with the License.
# You may obtain a copy of the License at
#
#     http://www.apache.org/licenses/LICENSE-2.0
#
# Unless required by applicable law or agreed to in writing, software
# distributed under the License is distributed on an "AS IS" BASIS,
# WITHOUT WARRANTIES OR CONDITIONS OF ANY KIND, either express or implied.
# See the License for the specific language governing permissions and
# limitations under the License.

module-sets:
  stable-v1:
<<<<<<< HEAD
    version: v1.17.0
=======
    version: v1.18.0
>>>>>>> 4b3016f3
    modules:
      - go.opentelemetry.io/otel
      - go.opentelemetry.io/otel/bridge/opentracing
      - go.opentelemetry.io/otel/bridge/opentracing/test
      - go.opentelemetry.io/otel/example/fib
      - go.opentelemetry.io/otel/example/namedtracer
      - go.opentelemetry.io/otel/example/otel-collector
      - go.opentelemetry.io/otel/example/passthrough
      - go.opentelemetry.io/otel/example/zipkin
<<<<<<< HEAD
      - go.opentelemetry.io/otel/exporters/jaeger
      - go.opentelemetry.io/otel/exporters/otlp/internal/retry
=======
>>>>>>> 4b3016f3
      - go.opentelemetry.io/otel/exporters/otlp/otlptrace
      - go.opentelemetry.io/otel/exporters/otlp/otlptrace/otlptracegrpc
      - go.opentelemetry.io/otel/exporters/otlp/otlptrace/otlptracehttp
      - go.opentelemetry.io/otel/exporters/stdout/stdouttrace
      - go.opentelemetry.io/otel/exporters/zipkin
      - go.opentelemetry.io/otel/metric
      - go.opentelemetry.io/otel/sdk
      - go.opentelemetry.io/otel/trace
  experimental-metrics:
<<<<<<< HEAD
    version: v0.40.0
=======
    version: v0.41.0
>>>>>>> 4b3016f3
    modules:
      - go.opentelemetry.io/otel/example/opencensus
      - go.opentelemetry.io/otel/example/prometheus
      - go.opentelemetry.io/otel/exporters/otlp/otlpmetric
      - go.opentelemetry.io/otel/exporters/otlp/otlpmetric/otlpmetricgrpc
      - go.opentelemetry.io/otel/exporters/otlp/otlpmetric/otlpmetrichttp
      - go.opentelemetry.io/otel/exporters/prometheus
      - go.opentelemetry.io/otel/exporters/stdout/stdoutmetric
      - go.opentelemetry.io/otel/sdk/metric
      - go.opentelemetry.io/otel/bridge/opencensus
      - go.opentelemetry.io/otel/bridge/opencensus/test
      - go.opentelemetry.io/otel/example/view
  experimental-schema:
<<<<<<< HEAD
    version: v0.0.5
=======
    version: v0.0.6
>>>>>>> 4b3016f3
    modules:
      - go.opentelemetry.io/otel/schema
excluded-modules:
  - go.opentelemetry.io/otel/internal/tools<|MERGE_RESOLUTION|>--- conflicted
+++ resolved
@@ -14,11 +14,7 @@
 
 module-sets:
   stable-v1:
-<<<<<<< HEAD
-    version: v1.17.0
-=======
     version: v1.18.0
->>>>>>> 4b3016f3
     modules:
       - go.opentelemetry.io/otel
       - go.opentelemetry.io/otel/bridge/opentracing
@@ -28,11 +24,6 @@
       - go.opentelemetry.io/otel/example/otel-collector
       - go.opentelemetry.io/otel/example/passthrough
       - go.opentelemetry.io/otel/example/zipkin
-<<<<<<< HEAD
-      - go.opentelemetry.io/otel/exporters/jaeger
-      - go.opentelemetry.io/otel/exporters/otlp/internal/retry
-=======
->>>>>>> 4b3016f3
       - go.opentelemetry.io/otel/exporters/otlp/otlptrace
       - go.opentelemetry.io/otel/exporters/otlp/otlptrace/otlptracegrpc
       - go.opentelemetry.io/otel/exporters/otlp/otlptrace/otlptracehttp
@@ -42,11 +33,7 @@
       - go.opentelemetry.io/otel/sdk
       - go.opentelemetry.io/otel/trace
   experimental-metrics:
-<<<<<<< HEAD
-    version: v0.40.0
-=======
     version: v0.41.0
->>>>>>> 4b3016f3
     modules:
       - go.opentelemetry.io/otel/example/opencensus
       - go.opentelemetry.io/otel/example/prometheus
@@ -60,11 +47,7 @@
       - go.opentelemetry.io/otel/bridge/opencensus/test
       - go.opentelemetry.io/otel/example/view
   experimental-schema:
-<<<<<<< HEAD
-    version: v0.0.5
-=======
     version: v0.0.6
->>>>>>> 4b3016f3
     modules:
       - go.opentelemetry.io/otel/schema
 excluded-modules:
