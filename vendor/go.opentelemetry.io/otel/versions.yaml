--- conflicted
+++ resolved
@@ -3,11 +3,7 @@
 
 module-sets:
   stable-v1:
-<<<<<<< HEAD
-    version: v1.33.0
-=======
     version: v1.36.0
->>>>>>> 555b987d
     modules:
       - go.opentelemetry.io/otel
       - go.opentelemetry.io/otel/bridge/opencensus
@@ -27,19 +23,11 @@
       - go.opentelemetry.io/otel/sdk/metric
       - go.opentelemetry.io/otel/trace
   experimental-metrics:
-<<<<<<< HEAD
-    version: v0.55.0
-    modules:
-      - go.opentelemetry.io/otel/exporters/prometheus
-  experimental-logs:
-    version: v0.9.0
-=======
     version: v0.58.0
     modules:
       - go.opentelemetry.io/otel/exporters/prometheus
   experimental-logs:
     version: v0.12.0
->>>>>>> 555b987d
     modules:
       - go.opentelemetry.io/otel/log
       - go.opentelemetry.io/otel/sdk/log
