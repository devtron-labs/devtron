// Copyright The OpenTelemetry Authors
//
// Licensed under the Apache License, Version 2.0 (the "License");
// you may not use this file except in compliance with the License.
// You may obtain a copy of the License at
//
//     http://www.apache.org/licenses/LICENSE-2.0
//
// Unless required by applicable law or agreed to in writing, software
// distributed under the License is distributed on an "AS IS" BASIS,
// WITHOUT WARRANTIES OR CONDITIONS OF ANY KIND, either express or implied.
// See the License for the specific language governing permissions and
// limitations under the License.

package otelhttp // import "go.opentelemetry.io/contrib/instrumentation/net/http/otelhttp"

import (
	"io"
	"net/http"
	"time"

	"github.com/felixge/httpsnoop"

	"go.opentelemetry.io/contrib/instrumentation/net/http/otelhttp/internal/semconvutil"
	"go.opentelemetry.io/otel"
	"go.opentelemetry.io/otel/attribute"
	"go.opentelemetry.io/otel/metric"
	"go.opentelemetry.io/otel/propagation"
	semconv "go.opentelemetry.io/otel/semconv/v1.17.0"
	"go.opentelemetry.io/otel/trace"
)

// middleware is an http middleware which wraps the next handler in a span.
type middleware struct {
	operation string
	server    string

	tracer            trace.Tracer
	meter             metric.Meter
	propagators       propagation.TextMapPropagator
	spanStartOptions  []trace.SpanStartOption
	readEvent         bool
	writeEvent        bool
	filters           []Filter
	spanNameFormatter func(string, *http.Request) string
	counters          map[string]metric.Int64Counter
	valueRecorders    map[string]metric.Float64Histogram
	publicEndpoint    bool
	publicEndpointFn  func(*http.Request) bool
}

func defaultHandlerFormatter(operation string, _ *http.Request) string {
	return operation
}

// NewHandler wraps the passed handler in a span named after the operation and
// enriches it with metrics.
func NewHandler(handler http.Handler, operation string, opts ...Option) http.Handler {
	return NewMiddleware(operation, opts...)(handler)
}

// NewMiddleware returns a tracing and metrics instrumentation middleware.
// The handler returned by the middleware wraps a handler
// in a span named after the operation and enriches it with metrics.
func NewMiddleware(operation string, opts ...Option) func(http.Handler) http.Handler {
	h := middleware{
		operation: operation,
	}

	defaultOpts := []Option{
		WithSpanOptions(trace.WithSpanKind(trace.SpanKindServer)),
		WithSpanNameFormatter(defaultHandlerFormatter),
	}

	c := newConfig(append(defaultOpts, opts...)...)
	h.configure(c)
	h.createMeasures()

	return func(next http.Handler) http.Handler {
		return http.HandlerFunc(func(w http.ResponseWriter, r *http.Request) {
			h.serveHTTP(w, r, next)
		})
	}
}

func (h *middleware) configure(c *config) {
	h.tracer = c.Tracer
	h.meter = c.Meter
	h.propagators = c.Propagators
	h.spanStartOptions = c.SpanStartOptions
	h.readEvent = c.ReadEvent
	h.writeEvent = c.WriteEvent
	h.filters = c.Filters
	h.spanNameFormatter = c.SpanNameFormatter
	h.publicEndpoint = c.PublicEndpoint
	h.publicEndpointFn = c.PublicEndpointFn
	h.server = c.ServerName
}

func handleErr(err error) {
	if err != nil {
		otel.Handle(err)
	}
}

func (h *middleware) createMeasures() {
	h.counters = make(map[string]metric.Int64Counter)
	h.valueRecorders = make(map[string]metric.Float64Histogram)

	requestBytesCounter, err := h.meter.Int64Counter(RequestContentLength)
	handleErr(err)

	responseBytesCounter, err := h.meter.Int64Counter(ResponseContentLength)
	handleErr(err)

	serverLatencyMeasure, err := h.meter.Float64Histogram(ServerLatency)
	handleErr(err)

	h.counters[RequestContentLength] = requestBytesCounter
	h.counters[ResponseContentLength] = responseBytesCounter
	h.valueRecorders[ServerLatency] = serverLatencyMeasure
}

// serveHTTP sets up tracing and calls the given next http.Handler with the span
// context injected into the request context.
func (h *middleware) serveHTTP(w http.ResponseWriter, r *http.Request, next http.Handler) {
	requestStartTime := time.Now()
	for _, f := range h.filters {
		if !f(r) {
			// Simply pass through to the handler if a filter rejects the request
			next.ServeHTTP(w, r)
			return
		}
	}

	ctx := h.propagators.Extract(r.Context(), propagation.HeaderCarrier(r.Header))
	opts := []trace.SpanStartOption{
		trace.WithAttributes(semconvutil.HTTPServerRequest(h.server, r)...),
	}
	if h.server != "" {
		hostAttr := semconv.NetHostName(h.server)
		opts = append(opts, trace.WithAttributes(hostAttr))
	}
	opts = append(opts, h.spanStartOptions...)
	if h.publicEndpoint || (h.publicEndpointFn != nil && h.publicEndpointFn(r.WithContext(ctx))) {
		opts = append(opts, trace.WithNewRoot())
		// Linking incoming span context if any for public endpoint.
		if s := trace.SpanContextFromContext(ctx); s.IsValid() && s.IsRemote() {
			opts = append(opts, trace.WithLinks(trace.Link{SpanContext: s}))
		}
	}

	tracer := h.tracer

	if tracer == nil {
		if span := trace.SpanFromContext(r.Context()); span.SpanContext().IsValid() {
			tracer = newTracer(span.TracerProvider())
		} else {
			tracer = newTracer(otel.GetTracerProvider())
		}
	}

	ctx, span := tracer.Start(ctx, h.spanNameFormatter(h.operation, r), opts...)
	defer span.End()

	readRecordFunc := func(int64) {}
	if h.readEvent {
		readRecordFunc = func(n int64) {
			span.AddEvent("read", trace.WithAttributes(ReadBytesKey.Int64(n)))
		}
	}

	var bw bodyWrapper
	// if request body is nil or NoBody, we don't want to mutate the body as it
	// will affect the identity of it in an unforeseeable way because we assert
	// ReadCloser fulfills a certain interface and it is indeed nil or NoBody.
	if r.Body != nil && r.Body != http.NoBody {
		bw.ReadCloser = r.Body
		bw.record = readRecordFunc
		r.Body = &bw
	}

	writeRecordFunc := func(int64) {}
	if h.writeEvent {
		writeRecordFunc = func(n int64) {
			span.AddEvent("write", trace.WithAttributes(WroteBytesKey.Int64(n)))
		}
	}

	rww := &respWriterWrapper{
		ResponseWriter: w,
		record:         writeRecordFunc,
		ctx:            ctx,
		props:          h.propagators,
		statusCode:     http.StatusOK, // default status code in case the Handler doesn't write anything
	}

	// Wrap w to use our ResponseWriter methods while also exposing
	// other interfaces that w may implement (http.CloseNotifier,
	// http.Flusher, http.Hijacker, http.Pusher, io.ReaderFrom).

	w = httpsnoop.Wrap(w, httpsnoop.Hooks{
		Header: func(httpsnoop.HeaderFunc) httpsnoop.HeaderFunc {
			return rww.Header
		},
		Write: func(httpsnoop.WriteFunc) httpsnoop.WriteFunc {
			return rww.Write
		},
		WriteHeader: func(httpsnoop.WriteHeaderFunc) httpsnoop.WriteHeaderFunc {
			return rww.WriteHeader
		},
	})

	labeler := &Labeler{}
	ctx = injectLabeler(ctx, labeler)

	next.ServeHTTP(w, r.WithContext(ctx))

	setAfterServeAttributes(span, bw.read, rww.written, rww.statusCode, bw.err, rww.err)

	// Add metrics
<<<<<<< HEAD
	attributes := append(labeler.Get(), semconvutil.HTTPServerRequest(h.server, r)...)
=======
	attributes := append(labeler.Get(), semconvutil.HTTPServerRequestMetrics(h.server, r)...)
>>>>>>> 4b3016f3
	if rww.statusCode > 0 {
		attributes = append(attributes, semconv.HTTPStatusCode(rww.statusCode))
	}
	o := metric.WithAttributes(attributes...)
	h.counters[RequestContentLength].Add(ctx, bw.read, o)
	h.counters[ResponseContentLength].Add(ctx, rww.written, o)

	// Use floating point division here for higher precision (instead of Millisecond method).
	elapsedTime := float64(time.Since(requestStartTime)) / float64(time.Millisecond)

	h.valueRecorders[ServerLatency].Record(ctx, elapsedTime, o)
}

func setAfterServeAttributes(span trace.Span, read, wrote int64, statusCode int, rerr, werr error) {
	attributes := []attribute.KeyValue{}

	// TODO: Consider adding an event after each read and write, possibly as an
	// option (defaulting to off), so as to not create needlessly verbose spans.
	if read > 0 {
		attributes = append(attributes, ReadBytesKey.Int64(read))
	}
	if rerr != nil && rerr != io.EOF {
		attributes = append(attributes, ReadErrorKey.String(rerr.Error()))
	}
	if wrote > 0 {
		attributes = append(attributes, WroteBytesKey.Int64(wrote))
	}
	if statusCode > 0 {
		attributes = append(attributes, semconv.HTTPStatusCode(statusCode))
	}
	span.SetStatus(semconvutil.HTTPServerStatus(statusCode))

	if werr != nil && werr != io.EOF {
		attributes = append(attributes, WriteErrorKey.String(werr.Error()))
	}
	span.SetAttributes(attributes...)
}

// WithRouteTag annotates spans and metrics with the provided route name
// with HTTP route attribute.
func WithRouteTag(route string, h http.Handler) http.Handler {
	return http.HandlerFunc(func(w http.ResponseWriter, r *http.Request) {
		attr := semconv.HTTPRouteKey.String(route)

		span := trace.SpanFromContext(r.Context())
		span.SetAttributes(attr)

		labeler, _ := LabelerFromContext(r.Context())
		labeler.Add(attr)

		h.ServeHTTP(w, r)
	})
}<|MERGE_RESOLUTION|>--- conflicted
+++ resolved
@@ -219,11 +219,7 @@
 	setAfterServeAttributes(span, bw.read, rww.written, rww.statusCode, bw.err, rww.err)
 
 	// Add metrics
-<<<<<<< HEAD
-	attributes := append(labeler.Get(), semconvutil.HTTPServerRequest(h.server, r)...)
-=======
 	attributes := append(labeler.Get(), semconvutil.HTTPServerRequestMetrics(h.server, r)...)
->>>>>>> 4b3016f3
 	if rww.statusCode > 0 {
 		attributes = append(attributes, semconv.HTTPStatusCode(rww.statusCode))
 	}
