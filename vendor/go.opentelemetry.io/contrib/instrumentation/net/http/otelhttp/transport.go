--- conflicted
+++ resolved
@@ -153,11 +153,7 @@
 
 	// For handling response bytes we leverage a callback when the client reads the http response
 	readRecordFunc := func(n int64) {
-<<<<<<< HEAD
-		t.semconv.RecordResponseSize(ctx, n, metricOpts.AddOptions())
-=======
 		t.semconv.RecordResponseSize(ctx, n, metricOpts)
->>>>>>> 555b987d
 	}
 
 	// traces
