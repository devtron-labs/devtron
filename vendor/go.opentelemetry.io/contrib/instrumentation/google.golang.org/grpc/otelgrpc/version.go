// Copyright The OpenTelemetry Authors
//
// Licensed under the Apache License, Version 2.0 (the "License");
// you may not use this file except in compliance with the License.
// You may obtain a copy of the License at
//
//     http://www.apache.org/licenses/LICENSE-2.0
//
// Unless required by applicable law or agreed to in writing, software
// distributed under the License is distributed on an "AS IS" BASIS,
// WITHOUT WARRANTIES OR CONDITIONS OF ANY KIND, either express or implied.
// See the License for the specific language governing permissions and
// limitations under the License.

package otelgrpc // import "go.opentelemetry.io/contrib/instrumentation/google.golang.org/grpc/otelgrpc"

// Version is the current release version of the gRPC instrumentation.
func Version() string {
<<<<<<< HEAD
	return "0.35.0"
=======
	return "0.42.0"
>>>>>>> 6f4ca45a
	// This string is updated by the pre_release.sh script during release
}

// SemVersion is the semantic version to be supplied to tracer/meter creation.
//
// Deprecated: Use [Version] instead.
func SemVersion() string {
	return Version()
}<|MERGE_RESOLUTION|>--- conflicted
+++ resolved
@@ -16,11 +16,7 @@
 
 // Version is the current release version of the gRPC instrumentation.
 func Version() string {
-<<<<<<< HEAD
-	return "0.35.0"
-=======
 	return "0.42.0"
->>>>>>> 6f4ca45a
 	// This string is updated by the pre_release.sh script during release
 }
 
