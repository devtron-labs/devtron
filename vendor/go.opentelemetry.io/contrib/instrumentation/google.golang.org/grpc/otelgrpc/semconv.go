// Copyright The OpenTelemetry Authors
//
// Licensed under the Apache License, Version 2.0 (the "License");
// you may not use this file except in compliance with the License.
// You may obtain a copy of the License at
//
//     http://www.apache.org/licenses/LICENSE-2.0
//
// Unless required by applicable law or agreed to in writing, software
// distributed under the License is distributed on an "AS IS" BASIS,
// WITHOUT WARRANTIES OR CONDITIONS OF ANY KIND, either express or implied.
// See the License for the specific language governing permissions and
// limitations under the License.

package otelgrpc // import "go.opentelemetry.io/contrib/instrumentation/google.golang.org/grpc/otelgrpc"

import (
	"go.opentelemetry.io/otel/attribute"
<<<<<<< HEAD
	semconv "go.opentelemetry.io/otel/semconv/v1.12.0"
=======
	semconv "go.opentelemetry.io/otel/semconv/v1.17.0"
>>>>>>> 67f670af
)

// Semantic conventions for attribute keys for gRPC.
const (
	// Name of message transmitted or received.
	RPCNameKey = attribute.Key("name")

	// Type of message transmitted or received.
	RPCMessageTypeKey = attribute.Key("message.type")

	// Identifier of message transmitted or received.
	RPCMessageIDKey = attribute.Key("message.id")

	// The compressed size of the message transmitted or received in bytes.
	RPCMessageCompressedSizeKey = attribute.Key("message.compressed_size")

	// The uncompressed size of the message transmitted or received in
	// bytes.
	RPCMessageUncompressedSizeKey = attribute.Key("message.uncompressed_size")
)

// Semantic conventions for common RPC attributes.
var (
	// Semantic convention for gRPC as the remoting system.
	RPCSystemGRPC = semconv.RPCSystemGRPC

	// Semantic convention for a message named message.
	RPCNameMessage = RPCNameKey.String("message")

	// Semantic conventions for RPC message types.
	RPCMessageTypeSent     = RPCMessageTypeKey.String("SENT")
	RPCMessageTypeReceived = RPCMessageTypeKey.String("RECEIVED")
)<|MERGE_RESOLUTION|>--- conflicted
+++ resolved
@@ -16,11 +16,7 @@
 
 import (
 	"go.opentelemetry.io/otel/attribute"
-<<<<<<< HEAD
-	semconv "go.opentelemetry.io/otel/semconv/v1.12.0"
-=======
 	semconv "go.opentelemetry.io/otel/semconv/v1.17.0"
->>>>>>> 67f670af
 )
 
 // Semantic conventions for attribute keys for gRPC.
