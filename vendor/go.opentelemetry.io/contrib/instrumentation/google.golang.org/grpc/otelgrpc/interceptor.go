// Copyright The OpenTelemetry Authors
//
// Licensed under the Apache License, Version 2.0 (the "License");
// you may not use this file except in compliance with the License.
// You may obtain a copy of the License at
//
//     http://www.apache.org/licenses/LICENSE-2.0
//
// Unless required by applicable law or agreed to in writing, software
// distributed under the License is distributed on an "AS IS" BASIS,
// WITHOUT WARRANTIES OR CONDITIONS OF ANY KIND, either express or implied.
// See the License for the specific language governing permissions and
// limitations under the License.

package otelgrpc // import "go.opentelemetry.io/contrib/instrumentation/google.golang.org/grpc/otelgrpc"

// gRPC tracing middleware
// https://github.com/open-telemetry/opentelemetry-specification/blob/main/specification/trace/semantic_conventions/rpc.md
import (
	"context"
	"io"
	"net"
	"strconv"
	"time"

	"google.golang.org/grpc"
	grpc_codes "google.golang.org/grpc/codes"
	"google.golang.org/grpc/metadata"
	"google.golang.org/grpc/peer"
	"google.golang.org/grpc/status"
	"google.golang.org/protobuf/proto"

	"go.opentelemetry.io/contrib/instrumentation/google.golang.org/grpc/otelgrpc/internal"
	"go.opentelemetry.io/otel/attribute"
	"go.opentelemetry.io/otel/codes"
<<<<<<< HEAD
	semconv "go.opentelemetry.io/otel/semconv/v1.12.0"
=======
	"go.opentelemetry.io/otel/metric"
	semconv "go.opentelemetry.io/otel/semconv/v1.17.0"
>>>>>>> 67f670af
	"go.opentelemetry.io/otel/trace"
)

type messageType attribute.KeyValue

// Event adds an event of the messageType to the span associated with the
// passed context with a message id.
func (m messageType) Event(ctx context.Context, id int, _ interface{}) {
	span := trace.SpanFromContext(ctx)
	if !span.IsRecording() {
		return
	}
	span.AddEvent("message", trace.WithAttributes(
		attribute.KeyValue(m),
		RPCMessageIDKey.Int(id),
	))
}

var (
	messageSent     = messageType(RPCMessageTypeSent)
	messageReceived = messageType(RPCMessageTypeReceived)
)

// UnaryClientInterceptor returns a grpc.UnaryClientInterceptor suitable
// for use in a grpc.Dial call.
func UnaryClientInterceptor(opts ...Option) grpc.UnaryClientInterceptor {
	cfg := newConfig(opts)
<<<<<<< HEAD
=======
	tracer := cfg.TracerProvider.Tracer(
		instrumentationName,
		trace.WithInstrumentationVersion(Version()),
	)

>>>>>>> 67f670af
	return func(
		ctx context.Context,
		method string,
		req, reply interface{},
		cc *grpc.ClientConn,
		invoker grpc.UnaryInvoker,
		callOpts ...grpc.CallOption,
	) error {
		i := &InterceptorInfo{
			Method: method,
			Type:   UnaryClient,
		}
		if cfg.Filter != nil && !cfg.Filter(i) {
			return invoker(ctx, method, req, reply, cc, callOpts...)
		}
<<<<<<< HEAD

		requestMetadata, _ := metadata.FromOutgoingContext(ctx)
		metadataCopy := requestMetadata.Copy()

		tracer := cfg.TracerProvider.Tracer(
			instrumentationName,
			trace.WithInstrumentationVersion(SemVersion()),
		)
=======
>>>>>>> 67f670af

		name, attr := spanInfo(method, cc.Target())
		var span trace.Span
		ctx, span = tracer.Start(
			ctx,
			name,
			trace.WithSpanKind(trace.SpanKindClient),
			trace.WithAttributes(attr...),
		)
		defer span.End()

<<<<<<< HEAD
		inject(ctx, &metadataCopy, cfg.Propagators)
		ctx = metadata.NewOutgoingContext(ctx, metadataCopy)
=======
		ctx = inject(ctx, cfg.Propagators)
>>>>>>> 67f670af

		messageSent.Event(ctx, 1, req)

		err := invoker(ctx, method, req, reply, cc, callOpts...)

		messageReceived.Event(ctx, 1, reply)

		if err != nil {
			s, _ := status.FromError(err)
			span.SetStatus(codes.Error, s.Message())
			span.SetAttributes(statusCodeAttr(s.Code()))
		} else {
			span.SetAttributes(statusCodeAttr(grpc_codes.OK))
		}

		return err
	}
}

type streamEventType int

type streamEvent struct {
	Type streamEventType
	Err  error
}

const (
	receiveEndEvent streamEventType = iota
	errorEvent
)

// clientStream  wraps around the embedded grpc.ClientStream, and intercepts the RecvMsg and
// SendMsg method call.
type clientStream struct {
	grpc.ClientStream

	desc       *grpc.StreamDesc
	events     chan streamEvent
	eventsDone chan struct{}
	finished   chan error

	receivedMessageID int
	sentMessageID     int
}

var _ = proto.Marshal

func (w *clientStream) RecvMsg(m interface{}) error {
	err := w.ClientStream.RecvMsg(m)

	if err == nil && !w.desc.ServerStreams {
		w.sendStreamEvent(receiveEndEvent, nil)
	} else if err == io.EOF {
		w.sendStreamEvent(receiveEndEvent, nil)
	} else if err != nil {
		w.sendStreamEvent(errorEvent, err)
	} else {
		w.receivedMessageID++
		messageReceived.Event(w.Context(), w.receivedMessageID, m)
	}

	return err
}

func (w *clientStream) SendMsg(m interface{}) error {
	err := w.ClientStream.SendMsg(m)

	w.sentMessageID++
	messageSent.Event(w.Context(), w.sentMessageID, m)

	if err != nil {
		w.sendStreamEvent(errorEvent, err)
	}

	return err
}

func (w *clientStream) Header() (metadata.MD, error) {
	md, err := w.ClientStream.Header()

	if err != nil {
		w.sendStreamEvent(errorEvent, err)
	}

	return md, err
}

func (w *clientStream) CloseSend() error {
	err := w.ClientStream.CloseSend()

	if err != nil {
		w.sendStreamEvent(errorEvent, err)
	}

	return err
}

func wrapClientStream(ctx context.Context, s grpc.ClientStream, desc *grpc.StreamDesc) *clientStream {
	events := make(chan streamEvent)
	eventsDone := make(chan struct{})
	finished := make(chan error)

	go func() {
		defer close(eventsDone)

		for {
			select {
			case event := <-events:
				switch event.Type {
				case receiveEndEvent:
					finished <- nil
					return
				case errorEvent:
					finished <- event.Err
					return
				}
			case <-ctx.Done():
				finished <- ctx.Err()
				return
			}
		}
	}()

	return &clientStream{
		ClientStream: s,
		desc:         desc,
		events:       events,
		eventsDone:   eventsDone,
		finished:     finished,
	}
}

func (w *clientStream) sendStreamEvent(eventType streamEventType, err error) {
	select {
	case <-w.eventsDone:
	case w.events <- streamEvent{Type: eventType, Err: err}:
	}
}

// StreamClientInterceptor returns a grpc.StreamClientInterceptor suitable
// for use in a grpc.Dial call.
func StreamClientInterceptor(opts ...Option) grpc.StreamClientInterceptor {
	cfg := newConfig(opts)
<<<<<<< HEAD
=======
	tracer := cfg.TracerProvider.Tracer(
		instrumentationName,
		trace.WithInstrumentationVersion(Version()),
	)

>>>>>>> 67f670af
	return func(
		ctx context.Context,
		desc *grpc.StreamDesc,
		cc *grpc.ClientConn,
		method string,
		streamer grpc.Streamer,
		callOpts ...grpc.CallOption,
	) (grpc.ClientStream, error) {
		i := &InterceptorInfo{
			Method: method,
			Type:   StreamClient,
		}
		if cfg.Filter != nil && !cfg.Filter(i) {
			return streamer(ctx, desc, cc, method, callOpts...)
		}
<<<<<<< HEAD

		requestMetadata, _ := metadata.FromOutgoingContext(ctx)
		metadataCopy := requestMetadata.Copy()

		tracer := cfg.TracerProvider.Tracer(
			instrumentationName,
			trace.WithInstrumentationVersion(SemVersion()),
		)
=======
>>>>>>> 67f670af

		name, attr := spanInfo(method, cc.Target())
		var span trace.Span
		ctx, span = tracer.Start(
			ctx,
			name,
			trace.WithSpanKind(trace.SpanKindClient),
			trace.WithAttributes(attr...),
		)

<<<<<<< HEAD
		inject(ctx, &metadataCopy, cfg.Propagators)
		ctx = metadata.NewOutgoingContext(ctx, metadataCopy)
=======
		ctx = inject(ctx, cfg.Propagators)
>>>>>>> 67f670af

		s, err := streamer(ctx, desc, cc, method, callOpts...)
		if err != nil {
			grpcStatus, _ := status.FromError(err)
			span.SetStatus(codes.Error, grpcStatus.Message())
			span.SetAttributes(statusCodeAttr(grpcStatus.Code()))
			span.End()
			return s, err
		}
		stream := wrapClientStream(ctx, s, desc)

		go func() {
			err := <-stream.finished

			if err != nil {
				s, _ := status.FromError(err)
				span.SetStatus(codes.Error, s.Message())
				span.SetAttributes(statusCodeAttr(s.Code()))
			} else {
				span.SetAttributes(statusCodeAttr(grpc_codes.OK))
			}

			span.End()
		}()

		return stream, nil
	}
}

// UnaryServerInterceptor returns a grpc.UnaryServerInterceptor suitable
// for use in a grpc.NewServer call.
func UnaryServerInterceptor(opts ...Option) grpc.UnaryServerInterceptor {
	cfg := newConfig(opts)
<<<<<<< HEAD
=======
	tracer := cfg.TracerProvider.Tracer(
		instrumentationName,
		trace.WithInstrumentationVersion(Version()),
	)

>>>>>>> 67f670af
	return func(
		ctx context.Context,
		req interface{},
		info *grpc.UnaryServerInfo,
		handler grpc.UnaryHandler,
	) (interface{}, error) {
		i := &InterceptorInfo{
			UnaryServerInfo: info,
			Type:            UnaryServer,
		}
		if cfg.Filter != nil && !cfg.Filter(i) {
			return handler(ctx, req)
		}
<<<<<<< HEAD

		requestMetadata, _ := metadata.FromIncomingContext(ctx)
		metadataCopy := requestMetadata.Copy()

		bags, spanCtx := Extract(ctx, &metadataCopy, opts...)
		ctx = baggage.ContextWithBaggage(ctx, bags)

		tracer := cfg.TracerProvider.Tracer(
			instrumentationName,
			trace.WithInstrumentationVersion(SemVersion()),
		)
=======

		ctx = extract(ctx, cfg.Propagators)
>>>>>>> 67f670af

		name, attr := spanInfo(info.FullMethod, peerFromCtx(ctx))
		ctx, span := tracer.Start(
			trace.ContextWithRemoteSpanContext(ctx, trace.SpanContextFromContext(ctx)),
			name,
			trace.WithSpanKind(trace.SpanKindServer),
			trace.WithAttributes(attr...),
		)
		defer span.End()

		messageReceived.Event(ctx, 1, req)

		var statusCode grpc_codes.Code
		defer func(t time.Time) {
			elapsedTime := time.Since(t) / time.Millisecond
			attr = append(attr, semconv.RPCGRPCStatusCodeKey.Int64(int64(statusCode)))
			o := metric.WithAttributes(attr...)
			cfg.rpcServerDuration.Record(ctx, int64(elapsedTime), o)
		}(time.Now())

		resp, err := handler(ctx, req)
		if err != nil {
			s, _ := status.FromError(err)
			statusCode, msg := serverStatus(s)
			span.SetStatus(statusCode, msg)
			span.SetAttributes(statusCodeAttr(s.Code()))
			messageSent.Event(ctx, 1, s.Proto())
		} else {
			statusCode = grpc_codes.OK
			span.SetAttributes(statusCodeAttr(grpc_codes.OK))
			messageSent.Event(ctx, 1, resp)
		}

		return resp, err
	}
}

// serverStream wraps around the embedded grpc.ServerStream, and intercepts the RecvMsg and
// SendMsg method call.
type serverStream struct {
	grpc.ServerStream
	ctx context.Context

	receivedMessageID int
	sentMessageID     int
}

func (w *serverStream) Context() context.Context {
	return w.ctx
}

func (w *serverStream) RecvMsg(m interface{}) error {
	err := w.ServerStream.RecvMsg(m)

	if err == nil {
		w.receivedMessageID++
		messageReceived.Event(w.Context(), w.receivedMessageID, m)
	}

	return err
}

func (w *serverStream) SendMsg(m interface{}) error {
	err := w.ServerStream.SendMsg(m)

	w.sentMessageID++
	messageSent.Event(w.Context(), w.sentMessageID, m)

	return err
}

func wrapServerStream(ctx context.Context, ss grpc.ServerStream) *serverStream {
	return &serverStream{
		ServerStream: ss,
		ctx:          ctx,
	}
}

// StreamServerInterceptor returns a grpc.StreamServerInterceptor suitable
// for use in a grpc.NewServer call.
func StreamServerInterceptor(opts ...Option) grpc.StreamServerInterceptor {
	cfg := newConfig(opts)
<<<<<<< HEAD
=======
	tracer := cfg.TracerProvider.Tracer(
		instrumentationName,
		trace.WithInstrumentationVersion(Version()),
	)

>>>>>>> 67f670af
	return func(
		srv interface{},
		ss grpc.ServerStream,
		info *grpc.StreamServerInfo,
		handler grpc.StreamHandler,
	) error {
		ctx := ss.Context()
		i := &InterceptorInfo{
			StreamServerInfo: info,
			Type:             StreamServer,
		}
		if cfg.Filter != nil && !cfg.Filter(i) {
			return handler(srv, wrapServerStream(ctx, ss))
		}

<<<<<<< HEAD
		requestMetadata, _ := metadata.FromIncomingContext(ctx)
		metadataCopy := requestMetadata.Copy()

		bags, spanCtx := Extract(ctx, &metadataCopy, opts...)
		ctx = baggage.ContextWithBaggage(ctx, bags)

		tracer := cfg.TracerProvider.Tracer(
			instrumentationName,
			trace.WithInstrumentationVersion(SemVersion()),
		)
=======
		ctx = extract(ctx, cfg.Propagators)
>>>>>>> 67f670af

		name, attr := spanInfo(info.FullMethod, peerFromCtx(ctx))
		ctx, span := tracer.Start(
			trace.ContextWithRemoteSpanContext(ctx, trace.SpanContextFromContext(ctx)),
			name,
			trace.WithSpanKind(trace.SpanKindServer),
			trace.WithAttributes(attr...),
		)
		defer span.End()

		err := handler(srv, wrapServerStream(ctx, ss))
		if err != nil {
			s, _ := status.FromError(err)
			statusCode, msg := serverStatus(s)
			span.SetStatus(statusCode, msg)
			span.SetAttributes(statusCodeAttr(s.Code()))
		} else {
			span.SetAttributes(statusCodeAttr(grpc_codes.OK))
		}

		return err
	}
}

// spanInfo returns a span name and all appropriate attributes from the gRPC
// method and peer address.
func spanInfo(fullMethod, peerAddress string) (string, []attribute.KeyValue) {
	attrs := []attribute.KeyValue{RPCSystemGRPC}
	name, mAttrs := internal.ParseFullMethod(fullMethod)
	attrs = append(attrs, mAttrs...)
	attrs = append(attrs, peerAttr(peerAddress)...)
	return name, attrs
}

// peerAttr returns attributes about the peer address.
func peerAttr(addr string) []attribute.KeyValue {
	host, p, err := net.SplitHostPort(addr)
	if err != nil {
		return []attribute.KeyValue(nil)
	}

	if host == "" {
		host = "127.0.0.1"
	}
	port, err := strconv.Atoi(p)
	if err != nil {
		return []attribute.KeyValue(nil)
	}

	var attr []attribute.KeyValue
	if ip := net.ParseIP(host); ip != nil {
		attr = []attribute.KeyValue{
			semconv.NetSockPeerAddr(host),
			semconv.NetSockPeerPort(port),
		}
	} else {
		attr = []attribute.KeyValue{
			semconv.NetPeerName(host),
			semconv.NetPeerPort(port),
		}
	}

	return attr
}

// peerFromCtx returns a peer address from a context, if one exists.
func peerFromCtx(ctx context.Context) string {
	p, ok := peer.FromContext(ctx)
	if !ok {
		return ""
	}
	return p.Addr.String()
}

// statusCodeAttr returns status code attribute based on given gRPC code.
func statusCodeAttr(c grpc_codes.Code) attribute.KeyValue {
	return GRPCStatusCodeKey.Int64(int64(c))
}

// serverStatus returns a span status code and message for a given gRPC
// status code. It maps specific gRPC status codes to a corresponding span
// status code and message. This function is intended for use on the server
// side of a gRPC connection.
//
// If the gRPC status code is Unknown, DeadlineExceeded, Unimplemented,
// Internal, Unavailable, or DataLoss, it returns a span status code of Error
// and the message from the gRPC status. Otherwise, it returns a span status
// code of Unset and an empty message.
func serverStatus(grpcStatus *status.Status) (codes.Code, string) {
	switch grpcStatus.Code() {
	case grpc_codes.Unknown,
		grpc_codes.DeadlineExceeded,
		grpc_codes.Unimplemented,
		grpc_codes.Internal,
		grpc_codes.Unavailable,
		grpc_codes.DataLoss:
		return codes.Error, grpcStatus.Message()
	default:
		return codes.Unset, ""
	}
}<|MERGE_RESOLUTION|>--- conflicted
+++ resolved
@@ -33,12 +33,8 @@
 	"go.opentelemetry.io/contrib/instrumentation/google.golang.org/grpc/otelgrpc/internal"
 	"go.opentelemetry.io/otel/attribute"
 	"go.opentelemetry.io/otel/codes"
-<<<<<<< HEAD
-	semconv "go.opentelemetry.io/otel/semconv/v1.12.0"
-=======
 	"go.opentelemetry.io/otel/metric"
 	semconv "go.opentelemetry.io/otel/semconv/v1.17.0"
->>>>>>> 67f670af
 	"go.opentelemetry.io/otel/trace"
 )
 
@@ -66,14 +62,11 @@
 // for use in a grpc.Dial call.
 func UnaryClientInterceptor(opts ...Option) grpc.UnaryClientInterceptor {
 	cfg := newConfig(opts)
-<<<<<<< HEAD
-=======
 	tracer := cfg.TracerProvider.Tracer(
 		instrumentationName,
 		trace.WithInstrumentationVersion(Version()),
 	)
 
->>>>>>> 67f670af
 	return func(
 		ctx context.Context,
 		method string,
@@ -89,17 +82,6 @@
 		if cfg.Filter != nil && !cfg.Filter(i) {
 			return invoker(ctx, method, req, reply, cc, callOpts...)
 		}
-<<<<<<< HEAD
-
-		requestMetadata, _ := metadata.FromOutgoingContext(ctx)
-		metadataCopy := requestMetadata.Copy()
-
-		tracer := cfg.TracerProvider.Tracer(
-			instrumentationName,
-			trace.WithInstrumentationVersion(SemVersion()),
-		)
-=======
->>>>>>> 67f670af
 
 		name, attr := spanInfo(method, cc.Target())
 		var span trace.Span
@@ -111,12 +93,7 @@
 		)
 		defer span.End()
 
-<<<<<<< HEAD
-		inject(ctx, &metadataCopy, cfg.Propagators)
-		ctx = metadata.NewOutgoingContext(ctx, metadataCopy)
-=======
 		ctx = inject(ctx, cfg.Propagators)
->>>>>>> 67f670af
 
 		messageSent.Event(ctx, 1, req)
 
@@ -260,14 +237,11 @@
 // for use in a grpc.Dial call.
 func StreamClientInterceptor(opts ...Option) grpc.StreamClientInterceptor {
 	cfg := newConfig(opts)
-<<<<<<< HEAD
-=======
 	tracer := cfg.TracerProvider.Tracer(
 		instrumentationName,
 		trace.WithInstrumentationVersion(Version()),
 	)
 
->>>>>>> 67f670af
 	return func(
 		ctx context.Context,
 		desc *grpc.StreamDesc,
@@ -283,17 +257,6 @@
 		if cfg.Filter != nil && !cfg.Filter(i) {
 			return streamer(ctx, desc, cc, method, callOpts...)
 		}
-<<<<<<< HEAD
-
-		requestMetadata, _ := metadata.FromOutgoingContext(ctx)
-		metadataCopy := requestMetadata.Copy()
-
-		tracer := cfg.TracerProvider.Tracer(
-			instrumentationName,
-			trace.WithInstrumentationVersion(SemVersion()),
-		)
-=======
->>>>>>> 67f670af
 
 		name, attr := spanInfo(method, cc.Target())
 		var span trace.Span
@@ -304,12 +267,7 @@
 			trace.WithAttributes(attr...),
 		)
 
-<<<<<<< HEAD
-		inject(ctx, &metadataCopy, cfg.Propagators)
-		ctx = metadata.NewOutgoingContext(ctx, metadataCopy)
-=======
 		ctx = inject(ctx, cfg.Propagators)
->>>>>>> 67f670af
 
 		s, err := streamer(ctx, desc, cc, method, callOpts...)
 		if err != nil {
@@ -343,14 +301,11 @@
 // for use in a grpc.NewServer call.
 func UnaryServerInterceptor(opts ...Option) grpc.UnaryServerInterceptor {
 	cfg := newConfig(opts)
-<<<<<<< HEAD
-=======
 	tracer := cfg.TracerProvider.Tracer(
 		instrumentationName,
 		trace.WithInstrumentationVersion(Version()),
 	)
 
->>>>>>> 67f670af
 	return func(
 		ctx context.Context,
 		req interface{},
@@ -364,22 +319,8 @@
 		if cfg.Filter != nil && !cfg.Filter(i) {
 			return handler(ctx, req)
 		}
-<<<<<<< HEAD
-
-		requestMetadata, _ := metadata.FromIncomingContext(ctx)
-		metadataCopy := requestMetadata.Copy()
-
-		bags, spanCtx := Extract(ctx, &metadataCopy, opts...)
-		ctx = baggage.ContextWithBaggage(ctx, bags)
-
-		tracer := cfg.TracerProvider.Tracer(
-			instrumentationName,
-			trace.WithInstrumentationVersion(SemVersion()),
-		)
-=======
 
 		ctx = extract(ctx, cfg.Propagators)
->>>>>>> 67f670af
 
 		name, attr := spanInfo(info.FullMethod, peerFromCtx(ctx))
 		ctx, span := tracer.Start(
@@ -462,14 +403,11 @@
 // for use in a grpc.NewServer call.
 func StreamServerInterceptor(opts ...Option) grpc.StreamServerInterceptor {
 	cfg := newConfig(opts)
-<<<<<<< HEAD
-=======
 	tracer := cfg.TracerProvider.Tracer(
 		instrumentationName,
 		trace.WithInstrumentationVersion(Version()),
 	)
 
->>>>>>> 67f670af
 	return func(
 		srv interface{},
 		ss grpc.ServerStream,
@@ -485,20 +423,7 @@
 			return handler(srv, wrapServerStream(ctx, ss))
 		}
 
-<<<<<<< HEAD
-		requestMetadata, _ := metadata.FromIncomingContext(ctx)
-		metadataCopy := requestMetadata.Copy()
-
-		bags, spanCtx := Extract(ctx, &metadataCopy, opts...)
-		ctx = baggage.ContextWithBaggage(ctx, bags)
-
-		tracer := cfg.TracerProvider.Tracer(
-			instrumentationName,
-			trace.WithInstrumentationVersion(SemVersion()),
-		)
-=======
 		ctx = extract(ctx, cfg.Propagators)
->>>>>>> 67f670af
 
 		name, attr := spanInfo(info.FullMethod, peerFromCtx(ctx))
 		ctx, span := tracer.Start(
