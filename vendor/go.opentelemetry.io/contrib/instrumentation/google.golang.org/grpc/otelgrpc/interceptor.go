--- conflicted
+++ resolved
@@ -82,8 +82,6 @@
 		if cfg.Filter != nil && !cfg.Filter(i) {
 			return invoker(ctx, method, req, reply, cc, callOpts...)
 		}
-<<<<<<< HEAD
-=======
 
 		name, attr := spanInfo(method, cc.Target())
 
@@ -92,7 +90,6 @@
 			trace.WithAttributes(attr...)},
 			cfg.SpanStartOptions...,
 		)
->>>>>>> 4b3016f3
 
 		ctx, span := tracer.Start(
 			ctx,
@@ -280,8 +277,6 @@
 		if cfg.Filter != nil && !cfg.Filter(i) {
 			return streamer(ctx, desc, cc, method, callOpts...)
 		}
-<<<<<<< HEAD
-=======
 
 		name, attr := spanInfo(method, cc.Target())
 
@@ -290,7 +285,6 @@
 			trace.WithAttributes(attr...)},
 			cfg.SpanStartOptions...,
 		)
->>>>>>> 4b3016f3
 
 		ctx, span := tracer.Start(
 			ctx,
@@ -350,10 +344,6 @@
 		if cfg.Filter != nil && !cfg.Filter(i) {
 			return handler(ctx, req)
 		}
-<<<<<<< HEAD
-
-		ctx = extract(ctx, cfg.Propagators)
-=======
 
 		ctx = extract(ctx, cfg.Propagators)
 		name, attr := spanInfo(info.FullMethod, peerFromCtx(ctx))
@@ -363,7 +353,6 @@
 			trace.WithAttributes(attr...)},
 			cfg.SpanStartOptions...,
 		)
->>>>>>> 4b3016f3
 
 		ctx, span := tracer.Start(
 			trace.ContextWithRemoteSpanContext(ctx, trace.SpanContextFromContext(ctx)),
@@ -375,14 +364,6 @@
 		if cfg.ReceivedEvent {
 			messageReceived.Event(ctx, 1, req)
 		}
-
-		var statusCode grpc_codes.Code
-		defer func(t time.Time) {
-			elapsedTime := time.Since(t) / time.Millisecond
-			attr = append(attr, semconv.RPCGRPCStatusCodeKey.Int64(int64(statusCode)))
-			o := metric.WithAttributes(attr...)
-			cfg.rpcServerDuration.Record(ctx, int64(elapsedTime), o)
-		}(time.Now())
 
 		var statusCode grpc_codes.Code
 		defer func(t time.Time) {
@@ -484,12 +465,6 @@
 			Type:             StreamServer,
 		}
 		if cfg.Filter != nil && !cfg.Filter(i) {
-<<<<<<< HEAD
-			return handler(srv, wrapServerStream(ctx, ss))
-		}
-
-		ctx = extract(ctx, cfg.Propagators)
-=======
 			return handler(srv, wrapServerStream(ctx, ss, cfg))
 		}
 
@@ -501,7 +476,6 @@
 			trace.WithAttributes(attr...)},
 			cfg.SpanStartOptions...,
 		)
->>>>>>> 4b3016f3
 
 		ctx, span := tracer.Start(
 			trace.ContextWithRemoteSpanContext(ctx, trace.SpanContextFromContext(ctx)),
@@ -510,11 +484,7 @@
 		)
 		defer span.End()
 
-<<<<<<< HEAD
-		err := handler(srv, wrapServerStream(ctx, ss))
-=======
 		err := handler(srv, wrapServerStream(ctx, ss, cfg))
->>>>>>> 4b3016f3
 		if err != nil {
 			s, _ := status.FromError(err)
 			statusCode, msg := serverStatus(s)
@@ -553,11 +523,7 @@
 	}
 	port, err := strconv.Atoi(p)
 	if err != nil {
-<<<<<<< HEAD
-		return []attribute.KeyValue(nil)
-=======
 		return nil
->>>>>>> 4b3016f3
 	}
 
 	var attr []attribute.KeyValue
