--- conflicted
+++ resolved
@@ -115,6 +115,12 @@
 	mdata       any
 }
 
+type serverWorkerData struct {
+	st     transport.ServerTransport
+	wg     *sync.WaitGroup
+	stream *transport.Stream
+}
+
 // Server is a gRPC server to serve RPC requests.
 type Server struct {
 	opts serverOptions
@@ -139,11 +145,7 @@
 	channelzID *channelz.Identifier
 	czData     *channelzData
 
-<<<<<<< HEAD
-	serverWorkerChannel chan func()
-=======
 	serverWorkerChannel chan *serverWorkerData
->>>>>>> 4b3016f3
 }
 
 type serverOptions struct {
@@ -177,7 +179,6 @@
 }
 
 var defaultServerOptions = serverOptions{
-	maxConcurrentStreams:  math.MaxUint32,
 	maxReceiveMessageSize: defaultServerMaxReceiveMessageSize,
 	maxSendMessageSize:    defaultServerMaxSendMessageSize,
 	connectionTimeout:     120 * time.Second,
@@ -403,9 +404,6 @@
 // MaxConcurrentStreams returns a ServerOption that will apply a limit on the number
 // of concurrent streams to each ServerTransport.
 func MaxConcurrentStreams(n uint32) ServerOption {
-	if n == 0 {
-		n = math.MaxUint32
-	}
 	return newFuncServerOption(func(o *serverOptions) {
 		o.maxConcurrentStreams = n
 	})
@@ -607,29 +605,15 @@
 // [1] https://github.com/golang/go/issues/18138
 func (s *Server) serverWorker() {
 	for completed := 0; completed < serverWorkerResetThreshold; completed++ {
-<<<<<<< HEAD
-		f, ok := <-s.serverWorkerChannel
-		if !ok {
-			return
-		}
-		f()
-=======
 		data, ok := <-s.serverWorkerChannel
 		if !ok {
 			return
 		}
 		s.handleSingleStream(data)
->>>>>>> 4b3016f3
 	}
 	go s.serverWorker()
 }
 
-<<<<<<< HEAD
-// initServerWorkers creates worker goroutines and a channel to process incoming
-// connections to reduce the time spent overall on runtime.morestack.
-func (s *Server) initServerWorkers() {
-	s.serverWorkerChannel = make(chan func())
-=======
 func (s *Server) handleSingleStream(data *serverWorkerData) {
 	defer data.wg.Done()
 	s.handleStream(data.st, data.stream, s.traceInfo(data.st, data.stream))
@@ -639,7 +623,6 @@
 // connections to reduce the time spent overall on runtime.morestack.
 func (s *Server) initServerWorkers() {
 	s.serverWorkerChannel = make(chan *serverWorkerData)
->>>>>>> 4b3016f3
 	for i := uint32(0); i < s.opts.numServerWorkers; i++ {
 		go s.serverWorker()
 	}
@@ -999,40 +982,21 @@
 	defer st.Close(errors.New("finished serving streams for the server transport"))
 	var wg sync.WaitGroup
 
-<<<<<<< HEAD
-	streamQuota := newHandlerQuota(s.opts.maxConcurrentStreams)
-=======
->>>>>>> 4b3016f3
 	st.HandleStreams(func(stream *transport.Stream) {
 		wg.Add(1)
-
-		streamQuota.acquire()
-		f := func() {
-			defer streamQuota.release()
-			defer wg.Done()
-			s.handleStream(st, stream, s.traceInfo(st, stream))
-		}
-
 		if s.opts.numServerWorkers > 0 {
+			data := &serverWorkerData{st: st, wg: &wg, stream: stream}
 			select {
-<<<<<<< HEAD
-			case s.serverWorkerChannel <- f:
-=======
 			case s.serverWorkerChannel <- data:
->>>>>>> 4b3016f3
 				return
 			default:
 				// If all stream workers are busy, fallback to the default code path.
 			}
 		}
-<<<<<<< HEAD
-		go f()
-=======
 		go func() {
 			defer wg.Done()
 			s.handleStream(st, stream, s.traceInfo(st, stream))
 		}()
->>>>>>> 4b3016f3
 	}, func(ctx context.Context, method string) context.Context {
 		if !EnableTracing {
 			return ctx
@@ -2126,33 +2090,4 @@
 		}
 	}
 	return fmt.Errorf("client does not support compressor %q", name)
-}
-
-// atomicSemaphore implements a blocking, counting semaphore. acquire should be
-// called synchronously; release may be called asynchronously.
-type atomicSemaphore struct {
-	n    int64
-	wait chan struct{}
-}
-
-func (q *atomicSemaphore) acquire() {
-	if atomic.AddInt64(&q.n, -1) < 0 {
-		// We ran out of quota.  Block until a release happens.
-		<-q.wait
-	}
-}
-
-func (q *atomicSemaphore) release() {
-	// N.B. the "<= 0" check below should allow for this to work with multiple
-	// concurrent calls to acquire, but also note that with synchronous calls to
-	// acquire, as our system does, n will never be less than -1.  There are
-	// fairness issues (queuing) to consider if this was to be generalized.
-	if atomic.AddInt64(&q.n, 1) <= 0 {
-		// An acquire was waiting on us.  Unblock it.
-		q.wait <- struct{}{}
-	}
-}
-
-func newHandlerQuota(n uint32) *atomicSemaphore {
-	return &atomicSemaphore{n: int64(n), wait: make(chan struct{}, 1)}
 }