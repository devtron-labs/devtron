--- conflicted
+++ resolved
@@ -84,12 +84,9 @@
 	internal.BinaryLogger = binaryLogger
 	internal.JoinServerOptions = newJoinServerOption
 	internal.BufferPool = bufferPool
-<<<<<<< HEAD
-=======
 	internal.MetricsRecorderForServer = func(srv *Server) estats.MetricsRecorder {
 		return istats.NewMetricsRecorderList(srv.opts.statsHandlers)
 	}
->>>>>>> 555b987d
 }
 
 var statusOK = status.New(codes.OK, "")
@@ -630,13 +627,8 @@
 // workload (assuming a QPS of a few thousand requests/sec).
 const serverWorkerResetThreshold = 1 << 16
 
-<<<<<<< HEAD
-// serverWorker blocks on a *transport.Stream channel forever and waits for
-// data to be fed by serveStreams. This allows multiple requests to be
-=======
 // serverWorker blocks on a *transport.ServerStream channel forever and waits
 // for data to be fed by serveStreams. This allows multiple requests to be
->>>>>>> 555b987d
 // processed by the same goroutine, removing the need for expensive stack
 // re-allocations (see the runtime.morestack problem [1]).
 //
@@ -656,11 +648,7 @@
 // connections to reduce the time spent overall on runtime.morestack.
 func (s *Server) initServerWorkers() {
 	s.serverWorkerChannel = make(chan func())
-<<<<<<< HEAD
-	s.serverWorkerChannelClose = grpcsync.OnceFunc(func() {
-=======
 	s.serverWorkerChannelClose = sync.OnceFunc(func() {
->>>>>>> 555b987d
 		close(s.serverWorkerChannel)
 	})
 	for i := uint32(0); i < s.opts.numServerWorkers; i++ {
@@ -1038,11 +1026,7 @@
 	}()
 
 	streamQuota := newHandlerQuota(s.opts.maxConcurrentStreams)
-<<<<<<< HEAD
-	st.HandleStreams(ctx, func(stream *transport.Stream) {
-=======
 	st.HandleStreams(ctx, func(stream *transport.ServerStream) {
->>>>>>> 555b987d
 		s.handlersWG.Add(1)
 		streamQuota.acquire()
 		f := func() {
@@ -1376,27 +1360,17 @@
 
 	d, err := recvAndDecompress(&parser{r: stream, bufferPool: s.opts.bufferPool}, stream, dc, s.opts.maxReceiveMessageSize, payInfo, decomp, true)
 	if err != nil {
-<<<<<<< HEAD
-		if e := t.WriteStatus(stream, status.Convert(err)); e != nil {
-=======
 		if e := stream.WriteStatus(status.Convert(err)); e != nil {
->>>>>>> 555b987d
 			channelz.Warningf(logger, s.channelz, "grpc: Server.processUnaryRPC failed to write status: %v", e)
 		}
 		return err
 	}
-<<<<<<< HEAD
-	defer d.Free()
-	if channelz.IsOn() {
-		t.IncrMsgRecv()
-=======
 	freed := false
 	dataFree := func() {
 		if !freed {
 			d.Free()
 			freed = true
 		}
->>>>>>> 555b987d
 	}
 	defer dataFree()
 	df := func(v any) error {
@@ -1441,11 +1415,7 @@
 			trInfo.tr.LazyLog(stringer(appStatus.Message()), true)
 			trInfo.tr.SetError()
 		}
-<<<<<<< HEAD
-		if e := t.WriteStatus(stream, appStatus); e != nil {
-=======
 		if e := stream.WriteStatus(appStatus); e != nil {
->>>>>>> 555b987d
 			channelz.Warningf(logger, s.channelz, "grpc: Server.processUnaryRPC failed to write status: %v", e)
 		}
 		if len(binlogs) != 0 {
@@ -1485,11 +1455,7 @@
 			return err
 		}
 		if sts, ok := status.FromError(err); ok {
-<<<<<<< HEAD
-			if e := t.WriteStatus(stream, sts); e != nil {
-=======
 			if e := stream.WriteStatus(sts); e != nil {
->>>>>>> 555b987d
 				channelz.Warningf(logger, s.channelz, "grpc: Server.processUnaryRPC failed to write status: %v", e)
 			}
 		} else {
@@ -1824,19 +1790,6 @@
 	service := sm[:pos]
 	method := sm[pos+1:]
 
-<<<<<<< HEAD
-	md, _ := metadata.FromIncomingContext(ctx)
-	for _, sh := range s.opts.statsHandlers {
-		ctx = sh.TagRPC(ctx, &stats.RPCTagInfo{FullMethodName: stream.Method()})
-		sh.HandleRPC(ctx, &stats.InHeader{
-			FullMethod:  stream.Method(),
-			RemoteAddr:  t.Peer().Addr,
-			LocalAddr:   t.Peer().LocalAddr,
-			Compression: stream.RecvCompress(),
-			WireLength:  stream.HeaderWireLength(),
-			Header:      md,
-		})
-=======
 	// FromIncomingContext is expensive: skip if there are no statsHandlers
 	if len(s.opts.statsHandlers) > 0 {
 		md, _ := metadata.FromIncomingContext(ctx)
@@ -1851,7 +1804,6 @@
 				Header:      md,
 			})
 		}
->>>>>>> 555b987d
 	}
 	// To have calls in stream callouts work. Will delete once all stats handler
 	// calls come from the gRPC layer.
@@ -1983,11 +1935,7 @@
 	s.conns = nil
 
 	if s.opts.numServerWorkers > 0 {
-<<<<<<< HEAD
-		// Closing the channel (only once, via grpcsync.OnceFunc) after all the
-=======
 		// Closing the channel (only once, via sync.OnceFunc) after all the
->>>>>>> 555b987d
 		// connections have been closed above ensures that there are no
 		// goroutines executing the callback passed to st.HandleStreams (where
 		// the channel is written to).
