--- conflicted
+++ resolved
@@ -111,30 +111,14 @@
 	sb.WriteString("{")
 	first := true
 	for k, v := range a.m {
-<<<<<<< HEAD
-		var key, val string
-		if str, ok := k.(interface{ String() string }); ok {
-			key = str.String()
-		}
-		if str, ok := v.(interface{ String() string }); ok {
-			val = str.String()
-		}
-		if !first {
-			sb.WriteString(", ")
-		}
-		sb.WriteString(fmt.Sprintf("%q: %q, ", key, val))
-=======
 		if !first {
 			sb.WriteString(", ")
 		}
 		sb.WriteString(fmt.Sprintf("%q: %q ", str(k), str(v)))
->>>>>>> 4b3016f3
 		first = false
 	}
 	sb.WriteString("}")
 	return sb.String()
-<<<<<<< HEAD
-=======
 }
 
 func str(x any) string {
@@ -154,5 +138,4 @@
 // method is meant only for debugging purposes.
 func (a *Attributes) MarshalJSON() ([]byte, error) {
 	return []byte(a.String()), nil
->>>>>>> 4b3016f3
 }