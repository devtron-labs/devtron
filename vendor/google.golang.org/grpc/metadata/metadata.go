/*
 *
 * Copyright 2014 gRPC authors.
 *
 * Licensed under the Apache License, Version 2.0 (the "License");
 * you may not use this file except in compliance with the License.
 * You may obtain a copy of the License at
 *
 *     http://www.apache.org/licenses/LICENSE-2.0
 *
 * Unless required by applicable law or agreed to in writing, software
 * distributed under the License is distributed on an "AS IS" BASIS,
 * WITHOUT WARRANTIES OR CONDITIONS OF ANY KIND, either express or implied.
 * See the License for the specific language governing permissions and
 * limitations under the License.
 *
 */

// Package metadata define the structure of the metadata supported by gRPC library.
// Please refer to https://github.com/grpc/grpc/blob/master/doc/PROTOCOL-HTTP2.md
// for more information about custom-metadata.
package metadata // import "google.golang.org/grpc/metadata"

import (
	"context"
	"fmt"
	"strings"
)

// DecodeKeyValue returns k, v, nil.
//
// Deprecated: use k and v directly instead.
func DecodeKeyValue(k, v string) (string, string, error) {
	return k, v, nil
}

// MD is a mapping from metadata keys to values. Users should use the following
// two convenience functions New and Pairs to generate MD.
type MD map[string][]string

// New creates an MD from a given key-value map.
//
// Only the following ASCII characters are allowed in keys:
//   - digits: 0-9
//   - uppercase letters: A-Z (normalized to lower)
//   - lowercase letters: a-z
//   - special characters: -_.
//
// Uppercase letters are automatically converted to lowercase.
//
// Keys beginning with "grpc-" are reserved for grpc-internal use only and may
// result in errors if set in metadata.
func New(m map[string]string) MD {
	md := make(MD, len(m))
	for k, val := range m {
		key := strings.ToLower(k)
		md[key] = append(md[key], val)
	}
	return md
}

// Pairs returns an MD formed by the mapping of key, value ...
// Pairs panics if len(kv) is odd.
//
// Only the following ASCII characters are allowed in keys:
//   - digits: 0-9
//   - uppercase letters: A-Z (normalized to lower)
//   - lowercase letters: a-z
//   - special characters: -_.
//
// Uppercase letters are automatically converted to lowercase.
//
// Keys beginning with "grpc-" are reserved for grpc-internal use only and may
// result in errors if set in metadata.
func Pairs(kv ...string) MD {
	if len(kv)%2 == 1 {
		panic(fmt.Sprintf("metadata: Pairs got the odd number of input pairs for metadata: %d", len(kv)))
	}
	md := make(MD, len(kv)/2)
	for i := 0; i < len(kv); i += 2 {
		key := strings.ToLower(kv[i])
		md[key] = append(md[key], kv[i+1])
	}
	return md
}

// Len returns the number of items in md.
func (md MD) Len() int {
	return len(md)
}

// Copy returns a copy of md.
func (md MD) Copy() MD {
	return Join(md)
}

// Get obtains the values for a given key.
//
// k is converted to lowercase before searching in md.
func (md MD) Get(k string) []string {
	k = strings.ToLower(k)
	return md[k]
}

// Set sets the value of a given key with a slice of values.
//
// k is converted to lowercase before storing in md.
func (md MD) Set(k string, vals ...string) {
	if len(vals) == 0 {
		return
	}
	k = strings.ToLower(k)
	md[k] = vals
}

// Append adds the values to key k, not overwriting what was already stored at
// that key.
//
// k is converted to lowercase before storing in md.
func (md MD) Append(k string, vals ...string) {
	if len(vals) == 0 {
		return
	}
	k = strings.ToLower(k)
	md[k] = append(md[k], vals...)
}

// Delete removes the values for a given key k which is converted to lowercase
// before removing it from md.
func (md MD) Delete(k string) {
	k = strings.ToLower(k)
	delete(md, k)
}

// Join joins any number of mds into a single MD.
//
// The order of values for each key is determined by the order in which the mds
// containing those values are presented to Join.
func Join(mds ...MD) MD {
	out := MD{}
	for _, md := range mds {
		for k, v := range md {
			out[k] = append(out[k], v...)
		}
	}
	return out
}

type mdIncomingKey struct{}
type mdOutgoingKey struct{}

// NewIncomingContext creates a new context with incoming md attached.
func NewIncomingContext(ctx context.Context, md MD) context.Context {
	return context.WithValue(ctx, mdIncomingKey{}, md)
}

// NewOutgoingContext creates a new context with outgoing md attached. If used
// in conjunction with AppendToOutgoingContext, NewOutgoingContext will
// overwrite any previously-appended metadata.
func NewOutgoingContext(ctx context.Context, md MD) context.Context {
	return context.WithValue(ctx, mdOutgoingKey{}, rawMD{md: md})
}

// AppendToOutgoingContext returns a new context with the provided kv merged
// with any existing metadata in the context. Please refer to the documentation
// of Pairs for a description of kv.
func AppendToOutgoingContext(ctx context.Context, kv ...string) context.Context {
	if len(kv)%2 == 1 {
		panic(fmt.Sprintf("metadata: AppendToOutgoingContext got an odd number of input pairs for metadata: %d", len(kv)))
	}
	md, _ := ctx.Value(mdOutgoingKey{}).(rawMD)
	added := make([][]string, len(md.added)+1)
	copy(added, md.added)
	added[len(added)-1] = make([]string, len(kv))
	copy(added[len(added)-1], kv)
	return context.WithValue(ctx, mdOutgoingKey{}, rawMD{md: md.md, added: added})
}

// FromIncomingContext returns the incoming metadata in ctx if it exists.
//
// All keys in the returned MD are lowercase.
func FromIncomingContext(ctx context.Context) (MD, bool) {
	md, ok := ctx.Value(mdIncomingKey{}).(MD)
	if !ok {
		return nil, false
	}
	out := make(MD, len(md))
	for k, v := range md {
		// We need to manually convert all keys to lower case, because MD is a
		// map, and there's no guarantee that the MD attached to the context is
		// created using our helper functions.
		key := strings.ToLower(k)
		out[key] = copyOf(v)
	}
	return out, true
}

// ValueFromIncomingContext returns the metadata value corresponding to the metadata
// key from the incoming metadata if it exists. Key must be lower-case.
//
<<<<<<< HEAD
// Experimental
=======
// # Experimental
>>>>>>> afeb62f8
//
// Notice: This API is EXPERIMENTAL and may be changed or removed in a
// later release.
func ValueFromIncomingContext(ctx context.Context, key string) []string {
	md, ok := ctx.Value(mdIncomingKey{}).(MD)
	if !ok {
		return nil
	}

	if v, ok := md[key]; ok {
		return copyOf(v)
	}
	for k, v := range md {
		// We need to manually convert all keys to lower case, because MD is a
		// map, and there's no guarantee that the MD attached to the context is
		// created using our helper functions.
		if strings.ToLower(k) == key {
			return copyOf(v)
		}
	}
	return nil
}

// the returned slice must not be modified in place
func copyOf(v []string) []string {
	vals := make([]string, len(v))
	copy(vals, v)
	return vals
}

// FromOutgoingContextRaw returns the un-merged, intermediary contents of rawMD.
//
// Remember to perform strings.ToLower on the keys, for both the returned MD (MD
// is a map, there's no guarantee it's created using our helper functions) and
// the extra kv pairs (AppendToOutgoingContext doesn't turn them into
// lowercase).
//
// This is intended for gRPC-internal use ONLY. Users should use
// FromOutgoingContext instead.
func FromOutgoingContextRaw(ctx context.Context) (MD, [][]string, bool) {
	raw, ok := ctx.Value(mdOutgoingKey{}).(rawMD)
	if !ok {
		return nil, nil, false
	}

	return raw.md, raw.added, true
}

// FromOutgoingContext returns the outgoing metadata in ctx if it exists.
//
// All keys in the returned MD are lowercase.
func FromOutgoingContext(ctx context.Context) (MD, bool) {
	raw, ok := ctx.Value(mdOutgoingKey{}).(rawMD)
	if !ok {
		return nil, false
	}

	mdSize := len(raw.md)
	for i := range raw.added {
		mdSize += len(raw.added[i]) / 2
	}

	out := make(MD, mdSize)
	for k, v := range raw.md {
		// We need to manually convert all keys to lower case, because MD is a
		// map, and there's no guarantee that the MD attached to the context is
		// created using our helper functions.
		key := strings.ToLower(k)
		out[key] = copyOf(v)
	}
	for _, added := range raw.added {
		if len(added)%2 == 1 {
			panic(fmt.Sprintf("metadata: FromOutgoingContext got an odd number of input pairs for metadata: %d", len(added)))
		}

		for i := 0; i < len(added); i += 2 {
			key := strings.ToLower(added[i])
			out[key] = append(out[key], added[i+1])
		}
	}
	return out, ok
}

type rawMD struct {
	md    MD
	added [][]string
}<|MERGE_RESOLUTION|>--- conflicted
+++ resolved
@@ -198,11 +198,7 @@
 // ValueFromIncomingContext returns the metadata value corresponding to the metadata
 // key from the incoming metadata if it exists. Key must be lower-case.
 //
-<<<<<<< HEAD
-// Experimental
-=======
 // # Experimental
->>>>>>> afeb62f8
 //
 // Notice: This API is EXPERIMENTAL and may be changed or removed in a
 // later release.
