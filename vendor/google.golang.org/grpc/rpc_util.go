/*
 *
 * Copyright 2014 gRPC authors.
 *
 * Licensed under the Apache License, Version 2.0 (the "License");
 * you may not use this file except in compliance with the License.
 * You may obtain a copy of the License at
 *
 *     http://www.apache.org/licenses/LICENSE-2.0
 *
 * Unless required by applicable law or agreed to in writing, software
 * distributed under the License is distributed on an "AS IS" BASIS,
 * WITHOUT WARRANTIES OR CONDITIONS OF ANY KIND, either express or implied.
 * See the License for the specific language governing permissions and
 * limitations under the License.
 *
 */

package grpc

import (
	"compress/gzip"
	"context"
	"encoding/binary"
	"fmt"
	"io"
	"math"
	"strings"
	"sync"
	"time"

	"google.golang.org/grpc/codes"
	"google.golang.org/grpc/credentials"
	"google.golang.org/grpc/encoding"
	"google.golang.org/grpc/encoding/proto"
	"google.golang.org/grpc/internal/transport"
	"google.golang.org/grpc/mem"
	"google.golang.org/grpc/metadata"
	"google.golang.org/grpc/peer"
	"google.golang.org/grpc/stats"
	"google.golang.org/grpc/status"
)

// Compressor defines the interface gRPC uses to compress a message.
//
// Deprecated: use package encoding.
type Compressor interface {
	// Do compresses p into w.
	Do(w io.Writer, p []byte) error
	// Type returns the compression algorithm the Compressor uses.
	Type() string
}

type gzipCompressor struct {
	pool sync.Pool
}

// NewGZIPCompressor creates a Compressor based on GZIP.
//
// Deprecated: use package encoding/gzip.
func NewGZIPCompressor() Compressor {
	c, _ := NewGZIPCompressorWithLevel(gzip.DefaultCompression)
	return c
}

// NewGZIPCompressorWithLevel is like NewGZIPCompressor but specifies the gzip compression level instead
// of assuming DefaultCompression.
//
// The error returned will be nil if the level is valid.
//
// Deprecated: use package encoding/gzip.
func NewGZIPCompressorWithLevel(level int) (Compressor, error) {
	if level < gzip.DefaultCompression || level > gzip.BestCompression {
		return nil, fmt.Errorf("grpc: invalid compression level: %d", level)
	}
	return &gzipCompressor{
		pool: sync.Pool{
			New: func() any {
				w, err := gzip.NewWriterLevel(io.Discard, level)
				if err != nil {
					panic(err)
				}
				return w
			},
		},
	}, nil
}

func (c *gzipCompressor) Do(w io.Writer, p []byte) error {
	z := c.pool.Get().(*gzip.Writer)
	defer c.pool.Put(z)
	z.Reset(w)
	if _, err := z.Write(p); err != nil {
		return err
	}
	return z.Close()
}

func (c *gzipCompressor) Type() string {
	return "gzip"
}

// Decompressor defines the interface gRPC uses to decompress a message.
//
// Deprecated: use package encoding.
type Decompressor interface {
	// Do reads the data from r and uncompress them.
	Do(r io.Reader) ([]byte, error)
	// Type returns the compression algorithm the Decompressor uses.
	Type() string
}

type gzipDecompressor struct {
	pool sync.Pool
}

// NewGZIPDecompressor creates a Decompressor based on GZIP.
//
// Deprecated: use package encoding/gzip.
func NewGZIPDecompressor() Decompressor {
	return &gzipDecompressor{}
}

func (d *gzipDecompressor) Do(r io.Reader) ([]byte, error) {
	var z *gzip.Reader
	switch maybeZ := d.pool.Get().(type) {
	case nil:
		newZ, err := gzip.NewReader(r)
		if err != nil {
			return nil, err
		}
		z = newZ
	case *gzip.Reader:
		z = maybeZ
		if err := z.Reset(r); err != nil {
			d.pool.Put(z)
			return nil, err
		}
	}

	defer func() {
		z.Close()
		d.pool.Put(z)
	}()
	return io.ReadAll(z)
}

func (d *gzipDecompressor) Type() string {
	return "gzip"
}

// callInfo contains all related configuration and information about an RPC.
type callInfo struct {
	compressorName        string
	failFast              bool
	maxReceiveMessageSize *int
	maxSendMessageSize    *int
	creds                 credentials.PerRPCCredentials
	contentSubtype        string
	codec                 baseCodec
	maxRetryRPCBufferSize int
	onFinish              []func(err error)
}

func defaultCallInfo() *callInfo {
	return &callInfo{
		failFast:              true,
		maxRetryRPCBufferSize: 256 * 1024, // 256KB
	}
}

// CallOption configures a Call before it starts or extracts information from
// a Call after it completes.
type CallOption interface {
	// before is called before the call is sent to any server.  If before
	// returns a non-nil error, the RPC fails with that error.
	before(*callInfo) error

	// after is called after the call has completed.  after cannot return an
	// error, so any failures should be reported via output parameters.
	after(*callInfo, *csAttempt)
}

// EmptyCallOption does not alter the Call configuration.
// It can be embedded in another structure to carry satellite data for use
// by interceptors.
type EmptyCallOption struct{}

func (EmptyCallOption) before(*callInfo) error      { return nil }
func (EmptyCallOption) after(*callInfo, *csAttempt) {}

// StaticMethod returns a CallOption which specifies that a call is being made
// to a method that is static, which means the method is known at compile time
// and doesn't change at runtime. This can be used as a signal to stats plugins
// that this method is safe to include as a key to a measurement.
func StaticMethod() CallOption {
	return StaticMethodCallOption{}
}

// StaticMethodCallOption is a CallOption that specifies that a call comes
// from a static method.
type StaticMethodCallOption struct {
	EmptyCallOption
}

// Header returns a CallOptions that retrieves the header metadata
// for a unary RPC.
func Header(md *metadata.MD) CallOption {
	return HeaderCallOption{HeaderAddr: md}
}

// HeaderCallOption is a CallOption for collecting response header metadata.
// The metadata field will be populated *after* the RPC completes.
//
// # Experimental
//
// Notice: This type is EXPERIMENTAL and may be changed or removed in a
// later release.
type HeaderCallOption struct {
	HeaderAddr *metadata.MD
}

func (o HeaderCallOption) before(*callInfo) error { return nil }
func (o HeaderCallOption) after(_ *callInfo, attempt *csAttempt) {
<<<<<<< HEAD
	*o.HeaderAddr, _ = attempt.s.Header()
=======
	*o.HeaderAddr, _ = attempt.transportStream.Header()
>>>>>>> 555b987d
}

// Trailer returns a CallOptions that retrieves the trailer metadata
// for a unary RPC.
func Trailer(md *metadata.MD) CallOption {
	return TrailerCallOption{TrailerAddr: md}
}

// TrailerCallOption is a CallOption for collecting response trailer metadata.
// The metadata field will be populated *after* the RPC completes.
//
// # Experimental
//
// Notice: This type is EXPERIMENTAL and may be changed or removed in a
// later release.
type TrailerCallOption struct {
	TrailerAddr *metadata.MD
}

func (o TrailerCallOption) before(*callInfo) error { return nil }
func (o TrailerCallOption) after(_ *callInfo, attempt *csAttempt) {
<<<<<<< HEAD
	*o.TrailerAddr = attempt.s.Trailer()
=======
	*o.TrailerAddr = attempt.transportStream.Trailer()
>>>>>>> 555b987d
}

// Peer returns a CallOption that retrieves peer information for a unary RPC.
// The peer field will be populated *after* the RPC completes.
func Peer(p *peer.Peer) CallOption {
	return PeerCallOption{PeerAddr: p}
}

// PeerCallOption is a CallOption for collecting the identity of the remote
// peer. The peer field will be populated *after* the RPC completes.
//
// # Experimental
//
// Notice: This type is EXPERIMENTAL and may be changed or removed in a
// later release.
type PeerCallOption struct {
	PeerAddr *peer.Peer
}

func (o PeerCallOption) before(*callInfo) error { return nil }
func (o PeerCallOption) after(_ *callInfo, attempt *csAttempt) {
<<<<<<< HEAD
	if x, ok := peer.FromContext(attempt.s.Context()); ok {
=======
	if x, ok := peer.FromContext(attempt.transportStream.Context()); ok {
>>>>>>> 555b987d
		*o.PeerAddr = *x
	}
}

// WaitForReady configures the RPC's behavior when the client is in
// TRANSIENT_FAILURE, which occurs when all addresses fail to connect.  If
// waitForReady is false, the RPC will fail immediately.  Otherwise, the client
// will wait until a connection becomes available or the RPC's deadline is
// reached.
//
// By default, RPCs do not "wait for ready".
func WaitForReady(waitForReady bool) CallOption {
	return FailFastCallOption{FailFast: !waitForReady}
}

// FailFast is the opposite of WaitForReady.
//
// Deprecated: use WaitForReady.
func FailFast(failFast bool) CallOption {
	return FailFastCallOption{FailFast: failFast}
}

// FailFastCallOption is a CallOption for indicating whether an RPC should fail
// fast or not.
//
// # Experimental
//
// Notice: This type is EXPERIMENTAL and may be changed or removed in a
// later release.
type FailFastCallOption struct {
	FailFast bool
}

func (o FailFastCallOption) before(c *callInfo) error {
	c.failFast = o.FailFast
	return nil
}
func (o FailFastCallOption) after(*callInfo, *csAttempt) {}

// OnFinish returns a CallOption that configures a callback to be called when
// the call completes. The error passed to the callback is the status of the
// RPC, and may be nil. The onFinish callback provided will only be called once
// by gRPC. This is mainly used to be used by streaming interceptors, to be
// notified when the RPC completes along with information about the status of
// the RPC.
//
// # Experimental
//
// Notice: This API is EXPERIMENTAL and may be changed or removed in a
// later release.
func OnFinish(onFinish func(err error)) CallOption {
	return OnFinishCallOption{
		OnFinish: onFinish,
	}
}

// OnFinishCallOption is CallOption that indicates a callback to be called when
// the call completes.
//
// # Experimental
//
// Notice: This type is EXPERIMENTAL and may be changed or removed in a
// later release.
type OnFinishCallOption struct {
	OnFinish func(error)
}

func (o OnFinishCallOption) before(c *callInfo) error {
	c.onFinish = append(c.onFinish, o.OnFinish)
	return nil
}

func (o OnFinishCallOption) after(*callInfo, *csAttempt) {}

// MaxCallRecvMsgSize returns a CallOption which sets the maximum message size
// in bytes the client can receive. If this is not set, gRPC uses the default
// 4MB.
func MaxCallRecvMsgSize(bytes int) CallOption {
	return MaxRecvMsgSizeCallOption{MaxRecvMsgSize: bytes}
}

// MaxRecvMsgSizeCallOption is a CallOption that indicates the maximum message
// size in bytes the client can receive.
//
// # Experimental
//
// Notice: This type is EXPERIMENTAL and may be changed or removed in a
// later release.
type MaxRecvMsgSizeCallOption struct {
	MaxRecvMsgSize int
}

func (o MaxRecvMsgSizeCallOption) before(c *callInfo) error {
	c.maxReceiveMessageSize = &o.MaxRecvMsgSize
	return nil
}
func (o MaxRecvMsgSizeCallOption) after(*callInfo, *csAttempt) {}

// MaxCallSendMsgSize returns a CallOption which sets the maximum message size
// in bytes the client can send. If this is not set, gRPC uses the default
// `math.MaxInt32`.
func MaxCallSendMsgSize(bytes int) CallOption {
	return MaxSendMsgSizeCallOption{MaxSendMsgSize: bytes}
}

// MaxSendMsgSizeCallOption is a CallOption that indicates the maximum message
// size in bytes the client can send.
//
// # Experimental
//
// Notice: This type is EXPERIMENTAL and may be changed or removed in a
// later release.
type MaxSendMsgSizeCallOption struct {
	MaxSendMsgSize int
}

func (o MaxSendMsgSizeCallOption) before(c *callInfo) error {
	c.maxSendMessageSize = &o.MaxSendMsgSize
	return nil
}
func (o MaxSendMsgSizeCallOption) after(*callInfo, *csAttempt) {}

// PerRPCCredentials returns a CallOption that sets credentials.PerRPCCredentials
// for a call.
func PerRPCCredentials(creds credentials.PerRPCCredentials) CallOption {
	return PerRPCCredsCallOption{Creds: creds}
}

// PerRPCCredsCallOption is a CallOption that indicates the per-RPC
// credentials to use for the call.
//
// # Experimental
//
// Notice: This type is EXPERIMENTAL and may be changed or removed in a
// later release.
type PerRPCCredsCallOption struct {
	Creds credentials.PerRPCCredentials
}

func (o PerRPCCredsCallOption) before(c *callInfo) error {
	c.creds = o.Creds
	return nil
}
func (o PerRPCCredsCallOption) after(*callInfo, *csAttempt) {}

// UseCompressor returns a CallOption which sets the compressor used when
// sending the request.  If WithCompressor is also set, UseCompressor has
// higher priority.
//
// # Experimental
//
// Notice: This API is EXPERIMENTAL and may be changed or removed in a
// later release.
func UseCompressor(name string) CallOption {
	return CompressorCallOption{CompressorType: name}
}

// CompressorCallOption is a CallOption that indicates the compressor to use.
//
// # Experimental
//
// Notice: This type is EXPERIMENTAL and may be changed or removed in a
// later release.
type CompressorCallOption struct {
	CompressorType string
}

func (o CompressorCallOption) before(c *callInfo) error {
	c.compressorName = o.CompressorType
	return nil
}
func (o CompressorCallOption) after(*callInfo, *csAttempt) {}

// CallContentSubtype returns a CallOption that will set the content-subtype
// for a call. For example, if content-subtype is "json", the Content-Type over
// the wire will be "application/grpc+json". The content-subtype is converted
// to lowercase before being included in Content-Type. See Content-Type on
// https://github.com/grpc/grpc/blob/master/doc/PROTOCOL-HTTP2.md#requests for
// more details.
//
// If ForceCodec is not also used, the content-subtype will be used to look up
// the Codec to use in the registry controlled by RegisterCodec. See the
// documentation on RegisterCodec for details on registration. The lookup of
// content-subtype is case-insensitive. If no such Codec is found, the call
// will result in an error with code codes.Internal.
//
// If ForceCodec is also used, that Codec will be used for all request and
// response messages, with the content-subtype set to the given contentSubtype
// here for requests.
func CallContentSubtype(contentSubtype string) CallOption {
	return ContentSubtypeCallOption{ContentSubtype: strings.ToLower(contentSubtype)}
}

// ContentSubtypeCallOption is a CallOption that indicates the content-subtype
// used for marshaling messages.
//
// # Experimental
//
// Notice: This type is EXPERIMENTAL and may be changed or removed in a
// later release.
type ContentSubtypeCallOption struct {
	ContentSubtype string
}

func (o ContentSubtypeCallOption) before(c *callInfo) error {
	c.contentSubtype = o.ContentSubtype
	return nil
}
func (o ContentSubtypeCallOption) after(*callInfo, *csAttempt) {}

// ForceCodec returns a CallOption that will set codec to be used for all
// request and response messages for a call. The result of calling Name() will
// be used as the content-subtype after converting to lowercase, unless
// CallContentSubtype is also used.
//
// See Content-Type on
// https://github.com/grpc/grpc/blob/master/doc/PROTOCOL-HTTP2.md#requests for
// more details. Also see the documentation on RegisterCodec and
// CallContentSubtype for more details on the interaction between Codec and
// content-subtype.
//
// This function is provided for advanced users; prefer to use only
// CallContentSubtype to select a registered codec instead.
//
// # Experimental
//
// Notice: This API is EXPERIMENTAL and may be changed or removed in a
// later release.
func ForceCodec(codec encoding.Codec) CallOption {
	return ForceCodecCallOption{Codec: codec}
}

// ForceCodecCallOption is a CallOption that indicates the codec used for
// marshaling messages.
//
// # Experimental
//
// Notice: This type is EXPERIMENTAL and may be changed or removed in a
// later release.
type ForceCodecCallOption struct {
	Codec encoding.Codec
}

func (o ForceCodecCallOption) before(c *callInfo) error {
	c.codec = newCodecV1Bridge(o.Codec)
<<<<<<< HEAD
	return nil
}
func (o ForceCodecCallOption) after(*callInfo, *csAttempt) {}

// ForceCodecV2 returns a CallOption that will set codec to be used for all
// request and response messages for a call. The result of calling Name() will
// be used as the content-subtype after converting to lowercase, unless
// CallContentSubtype is also used.
//
// See Content-Type on
// https://github.com/grpc/grpc/blob/master/doc/PROTOCOL-HTTP2.md#requests for
// more details. Also see the documentation on RegisterCodec and
// CallContentSubtype for more details on the interaction between Codec and
// content-subtype.
//
// This function is provided for advanced users; prefer to use only
// CallContentSubtype to select a registered codec instead.
//
// # Experimental
//
// Notice: This API is EXPERIMENTAL and may be changed or removed in a
// later release.
func ForceCodecV2(codec encoding.CodecV2) CallOption {
	return ForceCodecV2CallOption{CodecV2: codec}
}

// ForceCodecV2CallOption is a CallOption that indicates the codec used for
// marshaling messages.
//
// # Experimental
//
// Notice: This type is EXPERIMENTAL and may be changed or removed in a
// later release.
type ForceCodecV2CallOption struct {
	CodecV2 encoding.CodecV2
}

func (o ForceCodecV2CallOption) before(c *callInfo) error {
	c.codec = o.CodecV2
	return nil
}
=======
	return nil
}
func (o ForceCodecCallOption) after(*callInfo, *csAttempt) {}

// ForceCodecV2 returns a CallOption that will set codec to be used for all
// request and response messages for a call. The result of calling Name() will
// be used as the content-subtype after converting to lowercase, unless
// CallContentSubtype is also used.
//
// See Content-Type on
// https://github.com/grpc/grpc/blob/master/doc/PROTOCOL-HTTP2.md#requests for
// more details. Also see the documentation on RegisterCodec and
// CallContentSubtype for more details on the interaction between Codec and
// content-subtype.
//
// This function is provided for advanced users; prefer to use only
// CallContentSubtype to select a registered codec instead.
//
// # Experimental
//
// Notice: This API is EXPERIMENTAL and may be changed or removed in a
// later release.
func ForceCodecV2(codec encoding.CodecV2) CallOption {
	return ForceCodecV2CallOption{CodecV2: codec}
}

// ForceCodecV2CallOption is a CallOption that indicates the codec used for
// marshaling messages.
//
// # Experimental
//
// Notice: This type is EXPERIMENTAL and may be changed or removed in a
// later release.
type ForceCodecV2CallOption struct {
	CodecV2 encoding.CodecV2
}

func (o ForceCodecV2CallOption) before(c *callInfo) error {
	c.codec = o.CodecV2
	return nil
}
>>>>>>> 555b987d

func (o ForceCodecV2CallOption) after(*callInfo, *csAttempt) {}

// CallCustomCodec behaves like ForceCodec, but accepts a grpc.Codec instead of
// an encoding.Codec.
//
// Deprecated: use ForceCodec instead.
func CallCustomCodec(codec Codec) CallOption {
	return CustomCodecCallOption{Codec: codec}
}

// CustomCodecCallOption is a CallOption that indicates the codec used for
// marshaling messages.
//
// # Experimental
//
// Notice: This type is EXPERIMENTAL and may be changed or removed in a
// later release.
type CustomCodecCallOption struct {
	Codec Codec
}

func (o CustomCodecCallOption) before(c *callInfo) error {
	c.codec = newCodecV0Bridge(o.Codec)
	return nil
}
func (o CustomCodecCallOption) after(*callInfo, *csAttempt) {}

// MaxRetryRPCBufferSize returns a CallOption that limits the amount of memory
// used for buffering this RPC's requests for retry purposes.
//
// # Experimental
//
// Notice: This API is EXPERIMENTAL and may be changed or removed in a
// later release.
func MaxRetryRPCBufferSize(bytes int) CallOption {
	return MaxRetryRPCBufferSizeCallOption{bytes}
}

// MaxRetryRPCBufferSizeCallOption is a CallOption indicating the amount of
// memory to be used for caching this RPC for retry purposes.
//
// # Experimental
//
// Notice: This type is EXPERIMENTAL and may be changed or removed in a
// later release.
type MaxRetryRPCBufferSizeCallOption struct {
	MaxRetryRPCBufferSize int
}

func (o MaxRetryRPCBufferSizeCallOption) before(c *callInfo) error {
	c.maxRetryRPCBufferSize = o.MaxRetryRPCBufferSize
	return nil
}
func (o MaxRetryRPCBufferSizeCallOption) after(*callInfo, *csAttempt) {}

// The format of the payload: compressed or not?
type payloadFormat uint8

const (
	compressionNone payloadFormat = 0 // no compression
	compressionMade payloadFormat = 1 // compressed
)

func (pf payloadFormat) isCompressed() bool {
	return pf == compressionMade
}

type streamReader interface {
<<<<<<< HEAD
	ReadHeader(header []byte) error
=======
	ReadMessageHeader(header []byte) error
>>>>>>> 555b987d
	Read(n int) (mem.BufferSlice, error)
}

// parser reads complete gRPC messages from the underlying reader.
type parser struct {
	// r is the underlying reader.
	// See the comment on recvMsg for the permissible
	// error types.
	r streamReader

	// The header of a gRPC message. Find more detail at
	// https://github.com/grpc/grpc/blob/master/doc/PROTOCOL-HTTP2.md
	header [5]byte

	// bufferPool is the pool of shared receive buffers.
	bufferPool mem.BufferPool
}

// recvMsg reads a complete gRPC message from the stream.
//
// It returns the message and its payload (compression/encoding)
// format. The caller owns the returned msg memory.
//
// If there is an error, possible values are:
//   - io.EOF, when no messages remain
//   - io.ErrUnexpectedEOF
//   - of type transport.ConnectionError
//   - an error from the status package
//
// No other error values or types must be returned, which also means
// that the underlying streamReader must not return an incompatible
// error.
func (p *parser) recvMsg(maxReceiveMessageSize int) (payloadFormat, mem.BufferSlice, error) {
<<<<<<< HEAD
	err := p.r.ReadHeader(p.header[:])
=======
	err := p.r.ReadMessageHeader(p.header[:])
>>>>>>> 555b987d
	if err != nil {
		return 0, nil, err
	}

	pf := payloadFormat(p.header[0])
	length := binary.BigEndian.Uint32(p.header[1:])

	if int64(length) > int64(maxInt) {
		return 0, nil, status.Errorf(codes.ResourceExhausted, "grpc: received message larger than max length allowed on current machine (%d vs. %d)", length, maxInt)
	}
	if int(length) > maxReceiveMessageSize {
		return 0, nil, status.Errorf(codes.ResourceExhausted, "grpc: received message larger than max (%d vs. %d)", length, maxReceiveMessageSize)
	}

	data, err := p.r.Read(int(length))
	if err != nil {
		if err == io.EOF {
			err = io.ErrUnexpectedEOF
		}
		return 0, nil, err
	}
	return pf, data, nil
}

// encode serializes msg and returns a buffer containing the message, or an
// error if it is too large to be transmitted by grpc.  If msg is nil, it
// generates an empty message.
func encode(c baseCodec, msg any) (mem.BufferSlice, error) {
	if msg == nil { // NOTE: typed nils will not be caught by this check
		return nil, nil
	}
	b, err := c.Marshal(msg)
	if err != nil {
		return nil, status.Errorf(codes.Internal, "grpc: error while marshaling: %v", err.Error())
	}
<<<<<<< HEAD
	if uint(b.Len()) > math.MaxUint32 {
		b.Free()
		return nil, status.Errorf(codes.ResourceExhausted, "grpc: message too large (%d bytes)", len(b))
=======
	if bufSize := uint(b.Len()); bufSize > math.MaxUint32 {
		b.Free()
		return nil, status.Errorf(codes.ResourceExhausted, "grpc: message too large (%d bytes)", bufSize)
>>>>>>> 555b987d
	}
	return b, nil
}

// compress returns the input bytes compressed by compressor or cp.
// If both compressors are nil, or if the message has zero length, returns nil,
// indicating no compression was done.
//
// TODO(dfawley): eliminate cp parameter by wrapping Compressor in an encoding.Compressor.
func compress(in mem.BufferSlice, cp Compressor, compressor encoding.Compressor, pool mem.BufferPool) (mem.BufferSlice, payloadFormat, error) {
	if (compressor == nil && cp == nil) || in.Len() == 0 {
		return nil, compressionNone, nil
	}
	var out mem.BufferSlice
	w := mem.NewWriter(&out, pool)
	wrapErr := func(err error) error {
		out.Free()
		return status.Errorf(codes.Internal, "grpc: error while compressing: %v", err.Error())
	}
	if compressor != nil {
		z, err := compressor.Compress(w)
		if err != nil {
			return nil, 0, wrapErr(err)
		}
		for _, b := range in {
			if _, err := z.Write(b.ReadOnlyData()); err != nil {
				return nil, 0, wrapErr(err)
			}
		}
		if err := z.Close(); err != nil {
			return nil, 0, wrapErr(err)
		}
	} else {
		// This is obviously really inefficient since it fully materializes the data, but
		// there is no way around this with the old Compressor API. At least it attempts
		// to return the buffer to the provider, in the hopes it can be reused (maybe
		// even by a subsequent call to this very function).
		buf := in.MaterializeToBuffer(pool)
		defer buf.Free()
		if err := cp.Do(w, buf.ReadOnlyData()); err != nil {
			return nil, 0, wrapErr(err)
		}
	}
	return out, compressionMade, nil
}

const (
	payloadLen = 1
	sizeLen    = 4
	headerLen  = payloadLen + sizeLen
)

// msgHeader returns a 5-byte header for the message being transmitted and the
// payload, which is compData if non-nil or data otherwise.
func msgHeader(data, compData mem.BufferSlice, pf payloadFormat) (hdr []byte, payload mem.BufferSlice) {
	hdr = make([]byte, headerLen)
	hdr[0] = byte(pf)

	var length uint32
	if pf.isCompressed() {
		length = uint32(compData.Len())
		payload = compData
	} else {
		length = uint32(data.Len())
		payload = data
	}

	// Write length of payload into buf
	binary.BigEndian.PutUint32(hdr[payloadLen:], length)
	return hdr, payload
}

func outPayload(client bool, msg any, dataLength, payloadLength int, t time.Time) *stats.OutPayload {
	return &stats.OutPayload{
		Client:           client,
		Payload:          msg,
		Length:           dataLength,
		WireLength:       payloadLength + headerLen,
		CompressedLength: payloadLength,
		SentTime:         t,
	}
}

func checkRecvPayload(pf payloadFormat, recvCompress string, haveCompressor bool, isServer bool) *status.Status {
	switch pf {
	case compressionNone:
	case compressionMade:
		if recvCompress == "" || recvCompress == encoding.Identity {
			return status.New(codes.Internal, "grpc: compressed flag set with identity or empty encoding")
		}
		if !haveCompressor {
			if isServer {
				return status.Newf(codes.Unimplemented, "grpc: Decompressor is not installed for grpc-encoding %q", recvCompress)
			}
			return status.Newf(codes.Internal, "grpc: Decompressor is not installed for grpc-encoding %q", recvCompress)
		}
	default:
		return status.Newf(codes.Internal, "grpc: received unexpected payload format %d", pf)
	}
	return nil
}

type payloadInfo struct {
	compressedLength  int // The compressed length got from wire.
	uncompressedBytes mem.BufferSlice
}

func (p *payloadInfo) free() {
	if p != nil && p.uncompressedBytes != nil {
		p.uncompressedBytes.Free()
	}
}

// recvAndDecompress reads a message from the stream, decompressing it if necessary.
//
// Cancelling the returned cancel function releases the buffer back to the pool. So the caller should cancel as soon as
// the buffer is no longer needed.
// TODO: Refactor this function to reduce the number of arguments.
// See: https://google.github.io/styleguide/go/best-practices.html#function-argument-lists
<<<<<<< HEAD
func recvAndDecompress(p *parser, s *transport.Stream, dc Decompressor, maxReceiveMessageSize int, payInfo *payloadInfo, compressor encoding.Compressor, isServer bool,
=======
func recvAndDecompress(p *parser, s recvCompressor, dc Decompressor, maxReceiveMessageSize int, payInfo *payloadInfo, compressor encoding.Compressor, isServer bool,
>>>>>>> 555b987d
) (out mem.BufferSlice, err error) {
	pf, compressed, err := p.recvMsg(maxReceiveMessageSize)
	if err != nil {
		return nil, err
	}

	compressedLength := compressed.Len()

	if st := checkRecvPayload(pf, s.RecvCompress(), compressor != nil || dc != nil, isServer); st != nil {
		compressed.Free()
		return nil, st.Err()
	}

<<<<<<< HEAD
	var size int
	if pf.isCompressed() {
		defer compressed.Free()

		// To match legacy behavior, if the decompressor is set by WithDecompressor or RPCDecompressor,
		// use this decompressor as the default.
		if dc != nil {
			var uncompressedBuf []byte
			uncompressedBuf, err = dc.Do(compressed.Reader())
			if err == nil {
				out = mem.BufferSlice{mem.NewBuffer(&uncompressedBuf, nil)}
			}
			size = len(uncompressedBuf)
		} else {
			out, size, err = decompress(compressor, compressed, maxReceiveMessageSize, p.bufferPool)
=======
	if pf.isCompressed() {
		defer compressed.Free()
		// To match legacy behavior, if the decompressor is set by WithDecompressor or RPCDecompressor,
		// use this decompressor as the default.
		out, err = decompress(compressor, compressed, dc, maxReceiveMessageSize, p.bufferPool)
		if err != nil {
			return nil, err
>>>>>>> 555b987d
		}
	} else {
		out = compressed
	}

	if payInfo != nil {
		payInfo.compressedLength = compressedLength
		out.Ref()
		payInfo.uncompressedBytes = out
	}

	return out, nil
}

// decompress processes the given data by decompressing it using either a custom decompressor or a standard compressor.
// If a custom decompressor is provided, it takes precedence. The function validates that the decompressed data
// does not exceed the specified maximum size and returns an error if this limit is exceeded.
// On success, it returns the decompressed data. Otherwise, it returns an error if decompression fails or the data exceeds the size limit.
func decompress(compressor encoding.Compressor, d mem.BufferSlice, dc Decompressor, maxReceiveMessageSize int, pool mem.BufferPool) (mem.BufferSlice, error) {
	if dc != nil {
		uncompressed, err := dc.Do(d.Reader())
		if err != nil {
			return nil, status.Errorf(codes.Internal, "grpc: failed to decompress the received message: %v", err)
		}
<<<<<<< HEAD
		if size > maxReceiveMessageSize {
			out.Free()
			// TODO: Revisit the error code. Currently keep it consistent with java
			// implementation.
			return nil, status.Errorf(codes.ResourceExhausted, "grpc: received message after decompression larger than max (%d vs. %d)", size, maxReceiveMessageSize)
		}
	} else {
		out = compressed
	}

	if payInfo != nil {
		payInfo.compressedLength = compressedLength
		out.Ref()
		payInfo.uncompressedBytes = out
	}

	return out, nil
}

// Using compressor, decompress d, returning data and size.
// Optionally, if data will be over maxReceiveMessageSize, just return the size.
func decompress(compressor encoding.Compressor, d mem.BufferSlice, maxReceiveMessageSize int, pool mem.BufferPool) (mem.BufferSlice, int, error) {
	dcReader, err := compressor.Decompress(d.Reader())
	if err != nil {
		return nil, 0, err
	}

	// TODO: Can/should this still be preserved with the new BufferSlice API? Are
	//  there any actual benefits to allocating a single large buffer instead of
	//  multiple smaller ones?
	//if sizer, ok := compressor.(interface {
	//	DecompressedSize(compressedBytes []byte) int
	//}); ok {
	//	if size := sizer.DecompressedSize(d); size >= 0 {
	//		if size > maxReceiveMessageSize {
	//			return nil, size, nil
	//		}
	//		// size is used as an estimate to size the buffer, but we
	//		// will read more data if available.
	//		// +MinRead so ReadFrom will not reallocate if size is correct.
	//		//
	//		// TODO: If we ensure that the buffer size is the same as the DecompressedSize,
	//		// we can also utilize the recv buffer pool here.
	//		buf := bytes.NewBuffer(make([]byte, 0, size+bytes.MinRead))
	//		bytesRead, err := buf.ReadFrom(io.LimitReader(dcReader, int64(maxReceiveMessageSize)+1))
	//		return buf.Bytes(), int(bytesRead), err
	//	}
	//}

	var out mem.BufferSlice
	_, err = io.Copy(mem.NewWriter(&out, pool), io.LimitReader(dcReader, int64(maxReceiveMessageSize)+1))
	if err != nil {
		out.Free()
		return nil, 0, err
	}
	return out, out.Len(), nil
=======
		if len(uncompressed) > maxReceiveMessageSize {
			return nil, status.Errorf(codes.ResourceExhausted, "grpc: message after decompression larger than max (%d vs. %d)", len(uncompressed), maxReceiveMessageSize)
		}
		return mem.BufferSlice{mem.SliceBuffer(uncompressed)}, nil
	}
	if compressor != nil {
		dcReader, err := compressor.Decompress(d.Reader())
		if err != nil {
			return nil, status.Errorf(codes.Internal, "grpc: failed to decompress the message: %v", err)
		}

		// Read at most one byte more than the limit from the decompressor.
		// Unless the limit is MaxInt64, in which case, that's impossible, so
		// apply no limit.
		if limit := int64(maxReceiveMessageSize); limit < math.MaxInt64 {
			dcReader = io.LimitReader(dcReader, limit+1)
		}
		out, err := mem.ReadAll(dcReader, pool)
		if err != nil {
			out.Free()
			return nil, status.Errorf(codes.Internal, "grpc: failed to read decompressed data: %v", err)
		}

		if out.Len() > maxReceiveMessageSize {
			out.Free()
			return nil, status.Errorf(codes.ResourceExhausted, "grpc: received message after decompression larger than max %d", maxReceiveMessageSize)
		}
		return out, nil
	}
	return nil, status.Errorf(codes.Internal, "grpc: no decompressor available for compressed payload")
}

type recvCompressor interface {
	RecvCompress() string
>>>>>>> 555b987d
}

// For the two compressor parameters, both should not be set, but if they are,
// dc takes precedence over compressor.
// TODO(dfawley): wrap the old compressor/decompressor using the new API?
<<<<<<< HEAD
func recv(p *parser, c baseCodec, s *transport.Stream, dc Decompressor, m any, maxReceiveMessageSize int, payInfo *payloadInfo, compressor encoding.Compressor, isServer bool) error {
=======
func recv(p *parser, c baseCodec, s recvCompressor, dc Decompressor, m any, maxReceiveMessageSize int, payInfo *payloadInfo, compressor encoding.Compressor, isServer bool) error {
>>>>>>> 555b987d
	data, err := recvAndDecompress(p, s, dc, maxReceiveMessageSize, payInfo, compressor, isServer)
	if err != nil {
		return err
	}

	// If the codec wants its own reference to the data, it can get it. Otherwise, always
	// free the buffers.
	defer data.Free()

	if err := c.Unmarshal(data, m); err != nil {
		return status.Errorf(codes.Internal, "grpc: failed to unmarshal the received message: %v", err)
	}

	return nil
}

// Information about RPC
type rpcInfo struct {
	failfast      bool
	preloaderInfo *compressorInfo
}

// Information about Preloader
// Responsible for storing codec, and compressors
// If stream (s) has  context s.Context which stores rpcInfo that has non nil
// pointers to codec, and compressors, then we can use preparedMsg for Async message prep
// and reuse marshalled bytes
type compressorInfo struct {
	codec baseCodec
	cp    Compressor
	comp  encoding.Compressor
}

type rpcInfoContextKey struct{}

func newContextWithRPCInfo(ctx context.Context, failfast bool, codec baseCodec, cp Compressor, comp encoding.Compressor) context.Context {
	return context.WithValue(ctx, rpcInfoContextKey{}, &rpcInfo{
		failfast: failfast,
		preloaderInfo: &compressorInfo{
			codec: codec,
			cp:    cp,
			comp:  comp,
		},
	})
}

func rpcInfoFromContext(ctx context.Context) (s *rpcInfo, ok bool) {
	s, ok = ctx.Value(rpcInfoContextKey{}).(*rpcInfo)
	return
}

// Code returns the error code for err if it was produced by the rpc system.
// Otherwise, it returns codes.Unknown.
//
// Deprecated: use status.Code instead.
func Code(err error) codes.Code {
	return status.Code(err)
}

// ErrorDesc returns the error description of err if it was produced by the rpc system.
// Otherwise, it returns err.Error() or empty string when err is nil.
//
// Deprecated: use status.Convert and Message method instead.
func ErrorDesc(err error) string {
	return status.Convert(err).Message()
}

// Errorf returns an error containing an error code and a description;
// Errorf returns nil if c is OK.
//
// Deprecated: use status.Errorf instead.
func Errorf(c codes.Code, format string, a ...any) error {
	return status.Errorf(c, format, a...)
}

var errContextCanceled = status.Error(codes.Canceled, context.Canceled.Error())
var errContextDeadline = status.Error(codes.DeadlineExceeded, context.DeadlineExceeded.Error())

// toRPCErr converts an error into an error from the status package.
func toRPCErr(err error) error {
	switch err {
	case nil, io.EOF:
		return err
	case context.DeadlineExceeded:
		return errContextDeadline
	case context.Canceled:
		return errContextCanceled
	case io.ErrUnexpectedEOF:
		return status.Error(codes.Internal, err.Error())
	}

	switch e := err.(type) {
	case transport.ConnectionError:
		return status.Error(codes.Unavailable, e.Desc)
	case *transport.NewStreamError:
		return toRPCErr(e.Err)
	}

	if _, ok := status.FromError(err); ok {
		return err
	}

	return status.Error(codes.Unknown, err.Error())
}

// setCallInfoCodec should only be called after CallOptions have been applied.
func setCallInfoCodec(c *callInfo) error {
	if c.codec != nil {
		// codec was already set by a CallOption; use it, but set the content
		// subtype if it is not set.
		if c.contentSubtype == "" {
			// c.codec is a baseCodec to hide the difference between grpc.Codec and
			// encoding.Codec (Name vs. String method name).  We only support
			// setting content subtype from encoding.Codec to avoid a behavior
			// change with the deprecated version.
			if ec, ok := c.codec.(encoding.CodecV2); ok {
				c.contentSubtype = strings.ToLower(ec.Name())
			}
		}
		return nil
	}

	if c.contentSubtype == "" {
		// No codec specified in CallOptions; use proto by default.
		c.codec = getCodec(proto.Name)
		return nil
	}

	// c.contentSubtype is already lowercased in CallContentSubtype
	c.codec = getCodec(c.contentSubtype)
	if c.codec == nil {
		return status.Errorf(codes.Internal, "no codec registered for content-subtype %s", c.contentSubtype)
	}
	return nil
}

// The SupportPackageIsVersion variables are referenced from generated protocol
// buffer files to ensure compatibility with the gRPC version used.  The latest
// support package version is 9.
//
// Older versions are kept for compatibility.
//
// These constants should not be referenced from any other code.
const (
	SupportPackageIsVersion3 = true
	SupportPackageIsVersion4 = true
	SupportPackageIsVersion5 = true
	SupportPackageIsVersion6 = true
	SupportPackageIsVersion7 = true
	SupportPackageIsVersion8 = true
	SupportPackageIsVersion9 = true
)

const grpcUA = "grpc-go/" + Version<|MERGE_RESOLUTION|>--- conflicted
+++ resolved
@@ -222,11 +222,7 @@
 
 func (o HeaderCallOption) before(*callInfo) error { return nil }
 func (o HeaderCallOption) after(_ *callInfo, attempt *csAttempt) {
-<<<<<<< HEAD
-	*o.HeaderAddr, _ = attempt.s.Header()
-=======
 	*o.HeaderAddr, _ = attempt.transportStream.Header()
->>>>>>> 555b987d
 }
 
 // Trailer returns a CallOptions that retrieves the trailer metadata
@@ -248,11 +244,7 @@
 
 func (o TrailerCallOption) before(*callInfo) error { return nil }
 func (o TrailerCallOption) after(_ *callInfo, attempt *csAttempt) {
-<<<<<<< HEAD
-	*o.TrailerAddr = attempt.s.Trailer()
-=======
 	*o.TrailerAddr = attempt.transportStream.Trailer()
->>>>>>> 555b987d
 }
 
 // Peer returns a CallOption that retrieves peer information for a unary RPC.
@@ -274,11 +266,7 @@
 
 func (o PeerCallOption) before(*callInfo) error { return nil }
 func (o PeerCallOption) after(_ *callInfo, attempt *csAttempt) {
-<<<<<<< HEAD
-	if x, ok := peer.FromContext(attempt.s.Context()); ok {
-=======
 	if x, ok := peer.FromContext(attempt.transportStream.Context()); ok {
->>>>>>> 555b987d
 		*o.PeerAddr = *x
 	}
 }
@@ -524,7 +512,6 @@
 
 func (o ForceCodecCallOption) before(c *callInfo) error {
 	c.codec = newCodecV1Bridge(o.Codec)
-<<<<<<< HEAD
 	return nil
 }
 func (o ForceCodecCallOption) after(*callInfo, *csAttempt) {}
@@ -566,49 +553,6 @@
 	c.codec = o.CodecV2
 	return nil
 }
-=======
-	return nil
-}
-func (o ForceCodecCallOption) after(*callInfo, *csAttempt) {}
-
-// ForceCodecV2 returns a CallOption that will set codec to be used for all
-// request and response messages for a call. The result of calling Name() will
-// be used as the content-subtype after converting to lowercase, unless
-// CallContentSubtype is also used.
-//
-// See Content-Type on
-// https://github.com/grpc/grpc/blob/master/doc/PROTOCOL-HTTP2.md#requests for
-// more details. Also see the documentation on RegisterCodec and
-// CallContentSubtype for more details on the interaction between Codec and
-// content-subtype.
-//
-// This function is provided for advanced users; prefer to use only
-// CallContentSubtype to select a registered codec instead.
-//
-// # Experimental
-//
-// Notice: This API is EXPERIMENTAL and may be changed or removed in a
-// later release.
-func ForceCodecV2(codec encoding.CodecV2) CallOption {
-	return ForceCodecV2CallOption{CodecV2: codec}
-}
-
-// ForceCodecV2CallOption is a CallOption that indicates the codec used for
-// marshaling messages.
-//
-// # Experimental
-//
-// Notice: This type is EXPERIMENTAL and may be changed or removed in a
-// later release.
-type ForceCodecV2CallOption struct {
-	CodecV2 encoding.CodecV2
-}
-
-func (o ForceCodecV2CallOption) before(c *callInfo) error {
-	c.codec = o.CodecV2
-	return nil
-}
->>>>>>> 555b987d
 
 func (o ForceCodecV2CallOption) after(*callInfo, *csAttempt) {}
 
@@ -678,11 +622,7 @@
 }
 
 type streamReader interface {
-<<<<<<< HEAD
-	ReadHeader(header []byte) error
-=======
 	ReadMessageHeader(header []byte) error
->>>>>>> 555b987d
 	Read(n int) (mem.BufferSlice, error)
 }
 
@@ -716,11 +656,7 @@
 // that the underlying streamReader must not return an incompatible
 // error.
 func (p *parser) recvMsg(maxReceiveMessageSize int) (payloadFormat, mem.BufferSlice, error) {
-<<<<<<< HEAD
-	err := p.r.ReadHeader(p.header[:])
-=======
 	err := p.r.ReadMessageHeader(p.header[:])
->>>>>>> 555b987d
 	if err != nil {
 		return 0, nil, err
 	}
@@ -756,15 +692,9 @@
 	if err != nil {
 		return nil, status.Errorf(codes.Internal, "grpc: error while marshaling: %v", err.Error())
 	}
-<<<<<<< HEAD
-	if uint(b.Len()) > math.MaxUint32 {
-		b.Free()
-		return nil, status.Errorf(codes.ResourceExhausted, "grpc: message too large (%d bytes)", len(b))
-=======
 	if bufSize := uint(b.Len()); bufSize > math.MaxUint32 {
 		b.Free()
 		return nil, status.Errorf(codes.ResourceExhausted, "grpc: message too large (%d bytes)", bufSize)
->>>>>>> 555b987d
 	}
 	return b, nil
 }
@@ -884,11 +814,7 @@
 // the buffer is no longer needed.
 // TODO: Refactor this function to reduce the number of arguments.
 // See: https://google.github.io/styleguide/go/best-practices.html#function-argument-lists
-<<<<<<< HEAD
-func recvAndDecompress(p *parser, s *transport.Stream, dc Decompressor, maxReceiveMessageSize int, payInfo *payloadInfo, compressor encoding.Compressor, isServer bool,
-=======
 func recvAndDecompress(p *parser, s recvCompressor, dc Decompressor, maxReceiveMessageSize int, payInfo *payloadInfo, compressor encoding.Compressor, isServer bool,
->>>>>>> 555b987d
 ) (out mem.BufferSlice, err error) {
 	pf, compressed, err := p.recvMsg(maxReceiveMessageSize)
 	if err != nil {
@@ -902,23 +828,6 @@
 		return nil, st.Err()
 	}
 
-<<<<<<< HEAD
-	var size int
-	if pf.isCompressed() {
-		defer compressed.Free()
-
-		// To match legacy behavior, if the decompressor is set by WithDecompressor or RPCDecompressor,
-		// use this decompressor as the default.
-		if dc != nil {
-			var uncompressedBuf []byte
-			uncompressedBuf, err = dc.Do(compressed.Reader())
-			if err == nil {
-				out = mem.BufferSlice{mem.NewBuffer(&uncompressedBuf, nil)}
-			}
-			size = len(uncompressedBuf)
-		} else {
-			out, size, err = decompress(compressor, compressed, maxReceiveMessageSize, p.bufferPool)
-=======
 	if pf.isCompressed() {
 		defer compressed.Free()
 		// To match legacy behavior, if the decompressor is set by WithDecompressor or RPCDecompressor,
@@ -926,7 +835,6 @@
 		out, err = decompress(compressor, compressed, dc, maxReceiveMessageSize, p.bufferPool)
 		if err != nil {
 			return nil, err
->>>>>>> 555b987d
 		}
 	} else {
 		out = compressed
@@ -951,64 +859,6 @@
 		if err != nil {
 			return nil, status.Errorf(codes.Internal, "grpc: failed to decompress the received message: %v", err)
 		}
-<<<<<<< HEAD
-		if size > maxReceiveMessageSize {
-			out.Free()
-			// TODO: Revisit the error code. Currently keep it consistent with java
-			// implementation.
-			return nil, status.Errorf(codes.ResourceExhausted, "grpc: received message after decompression larger than max (%d vs. %d)", size, maxReceiveMessageSize)
-		}
-	} else {
-		out = compressed
-	}
-
-	if payInfo != nil {
-		payInfo.compressedLength = compressedLength
-		out.Ref()
-		payInfo.uncompressedBytes = out
-	}
-
-	return out, nil
-}
-
-// Using compressor, decompress d, returning data and size.
-// Optionally, if data will be over maxReceiveMessageSize, just return the size.
-func decompress(compressor encoding.Compressor, d mem.BufferSlice, maxReceiveMessageSize int, pool mem.BufferPool) (mem.BufferSlice, int, error) {
-	dcReader, err := compressor.Decompress(d.Reader())
-	if err != nil {
-		return nil, 0, err
-	}
-
-	// TODO: Can/should this still be preserved with the new BufferSlice API? Are
-	//  there any actual benefits to allocating a single large buffer instead of
-	//  multiple smaller ones?
-	//if sizer, ok := compressor.(interface {
-	//	DecompressedSize(compressedBytes []byte) int
-	//}); ok {
-	//	if size := sizer.DecompressedSize(d); size >= 0 {
-	//		if size > maxReceiveMessageSize {
-	//			return nil, size, nil
-	//		}
-	//		// size is used as an estimate to size the buffer, but we
-	//		// will read more data if available.
-	//		// +MinRead so ReadFrom will not reallocate if size is correct.
-	//		//
-	//		// TODO: If we ensure that the buffer size is the same as the DecompressedSize,
-	//		// we can also utilize the recv buffer pool here.
-	//		buf := bytes.NewBuffer(make([]byte, 0, size+bytes.MinRead))
-	//		bytesRead, err := buf.ReadFrom(io.LimitReader(dcReader, int64(maxReceiveMessageSize)+1))
-	//		return buf.Bytes(), int(bytesRead), err
-	//	}
-	//}
-
-	var out mem.BufferSlice
-	_, err = io.Copy(mem.NewWriter(&out, pool), io.LimitReader(dcReader, int64(maxReceiveMessageSize)+1))
-	if err != nil {
-		out.Free()
-		return nil, 0, err
-	}
-	return out, out.Len(), nil
-=======
 		if len(uncompressed) > maxReceiveMessageSize {
 			return nil, status.Errorf(codes.ResourceExhausted, "grpc: message after decompression larger than max (%d vs. %d)", len(uncompressed), maxReceiveMessageSize)
 		}
@@ -1043,17 +893,12 @@
 
 type recvCompressor interface {
 	RecvCompress() string
->>>>>>> 555b987d
 }
 
 // For the two compressor parameters, both should not be set, but if they are,
 // dc takes precedence over compressor.
 // TODO(dfawley): wrap the old compressor/decompressor using the new API?
-<<<<<<< HEAD
-func recv(p *parser, c baseCodec, s *transport.Stream, dc Decompressor, m any, maxReceiveMessageSize int, payInfo *payloadInfo, compressor encoding.Compressor, isServer bool) error {
-=======
 func recv(p *parser, c baseCodec, s recvCompressor, dc Decompressor, m any, maxReceiveMessageSize int, payInfo *payloadInfo, compressor encoding.Compressor, isServer bool) error {
->>>>>>> 555b987d
 	data, err := recvAndDecompress(p, s, dc, maxReceiveMessageSize, payInfo, compressor, isServer)
 	if err != nil {
 		return err
