/*
 *
 * Copyright 2017 gRPC authors.
 *
 * Licensed under the Apache License, Version 2.0 (the "License");
 * you may not use this file except in compliance with the License.
 * You may obtain a copy of the License at
 *
 *     http://www.apache.org/licenses/LICENSE-2.0
 *
 * Unless required by applicable law or agreed to in writing, software
 * distributed under the License is distributed on an "AS IS" BASIS,
 * WITHOUT WARRANTIES OR CONDITIONS OF ANY KIND, either express or implied.
 * See the License for the specific language governing permissions and
 * limitations under the License.
 *
 */

package grpclb

import (
<<<<<<< HEAD
	"math/rand"
=======
	rand "math/rand/v2"
>>>>>>> 555b987d
	"sync"
	"sync/atomic"

	"google.golang.org/grpc/balancer"
	lbpb "google.golang.org/grpc/balancer/grpclb/grpc_lb_v1"
	"google.golang.org/grpc/codes"
	"google.golang.org/grpc/status"
)

// rpcStats is same as lbpb.ClientStats, except that numCallsDropped is a map
// instead of a slice.
type rpcStats struct {
	// Only access the following fields atomically.
	numCallsStarted                        int64
	numCallsFinished                       int64
	numCallsFinishedWithClientFailedToSend int64
	numCallsFinishedKnownReceived          int64

	mu sync.Mutex
	// map load_balance_token -> num_calls_dropped
	numCallsDropped map[string]int64
}

func newRPCStats() *rpcStats {
	return &rpcStats{
		numCallsDropped: make(map[string]int64),
	}
}

func isZeroStats(stats *lbpb.ClientStats) bool {
	return len(stats.CallsFinishedWithDrop) == 0 &&
		stats.NumCallsStarted == 0 &&
		stats.NumCallsFinished == 0 &&
		stats.NumCallsFinishedWithClientFailedToSend == 0 &&
		stats.NumCallsFinishedKnownReceived == 0
}

// toClientStats converts rpcStats to lbpb.ClientStats, and clears rpcStats.
func (s *rpcStats) toClientStats() *lbpb.ClientStats {
	stats := &lbpb.ClientStats{
		NumCallsStarted:                        atomic.SwapInt64(&s.numCallsStarted, 0),
		NumCallsFinished:                       atomic.SwapInt64(&s.numCallsFinished, 0),
		NumCallsFinishedWithClientFailedToSend: atomic.SwapInt64(&s.numCallsFinishedWithClientFailedToSend, 0),
		NumCallsFinishedKnownReceived:          atomic.SwapInt64(&s.numCallsFinishedKnownReceived, 0),
	}
	s.mu.Lock()
	dropped := s.numCallsDropped
	s.numCallsDropped = make(map[string]int64)
	s.mu.Unlock()
	for token, count := range dropped {
		stats.CallsFinishedWithDrop = append(stats.CallsFinishedWithDrop, &lbpb.ClientStatsPerToken{
			LoadBalanceToken: token,
			NumCalls:         count,
		})
	}
	return stats
}

func (s *rpcStats) drop(token string) {
	atomic.AddInt64(&s.numCallsStarted, 1)
	s.mu.Lock()
	s.numCallsDropped[token]++
	s.mu.Unlock()
	atomic.AddInt64(&s.numCallsFinished, 1)
}

func (s *rpcStats) failedToSend() {
	atomic.AddInt64(&s.numCallsStarted, 1)
	atomic.AddInt64(&s.numCallsFinishedWithClientFailedToSend, 1)
	atomic.AddInt64(&s.numCallsFinished, 1)
}

func (s *rpcStats) knownReceived() {
	atomic.AddInt64(&s.numCallsStarted, 1)
	atomic.AddInt64(&s.numCallsFinishedKnownReceived, 1)
	atomic.AddInt64(&s.numCallsFinished, 1)
}

// rrPicker does roundrobin on subConns. It's typically used when there's no
// response from remote balancer, and grpclb falls back to the resolved
// backends.
//
// It guaranteed that len(subConns) > 0.
type rrPicker struct {
	mu           sync.Mutex
	subConns     []balancer.SubConn // The subConns that were READY when taking the snapshot.
	subConnsNext int
}

func newRRPicker(readySCs []balancer.SubConn) *rrPicker {
	return &rrPicker{
		subConns:     readySCs,
<<<<<<< HEAD
		subConnsNext: rand.Intn(len(readySCs)),
=======
		subConnsNext: rand.IntN(len(readySCs)),
>>>>>>> 555b987d
	}
}

func (p *rrPicker) Pick(balancer.PickInfo) (balancer.PickResult, error) {
	p.mu.Lock()
	defer p.mu.Unlock()
	sc := p.subConns[p.subConnsNext]
	p.subConnsNext = (p.subConnsNext + 1) % len(p.subConns)
	return balancer.PickResult{SubConn: sc}, nil
}

// lbPicker does two layers of picks:
//
// First layer: roundrobin on all servers in serverList, including drops and backends.
// - If it picks a drop, the RPC will fail as being dropped.
// - If it picks a backend, do a second layer pick to pick the real backend.
//
// Second layer: roundrobin on all READY backends.
//
// It's guaranteed that len(serverList) > 0.
type lbPicker struct {
	mu             sync.Mutex
	serverList     []*lbpb.Server
	serverListNext int
	subConns       []balancer.SubConn // The subConns that were READY when taking the snapshot.
	subConnsNext   int

	stats *rpcStats
}

func newLBPicker(serverList []*lbpb.Server, readySCs []balancer.SubConn, stats *rpcStats) *lbPicker {
	return &lbPicker{
		serverList:   serverList,
		subConns:     readySCs,
<<<<<<< HEAD
		subConnsNext: rand.Intn(len(readySCs)),
=======
		subConnsNext: rand.IntN(len(readySCs)),
>>>>>>> 555b987d
		stats:        stats,
	}
}

func (p *lbPicker) Pick(balancer.PickInfo) (balancer.PickResult, error) {
	p.mu.Lock()
	defer p.mu.Unlock()

	// Layer one roundrobin on serverList.
	s := p.serverList[p.serverListNext]
	p.serverListNext = (p.serverListNext + 1) % len(p.serverList)

	// If it's a drop, return an error and fail the RPC.
	if s.Drop {
		p.stats.drop(s.LoadBalanceToken)
		return balancer.PickResult{}, status.Errorf(codes.Unavailable, "request dropped by grpclb")
	}

	// If not a drop but there's no ready subConns.
	if len(p.subConns) <= 0 {
		return balancer.PickResult{}, balancer.ErrNoSubConnAvailable
	}

	// Return the next ready subConn in the list, also collect rpc stats.
	sc := p.subConns[p.subConnsNext]
	p.subConnsNext = (p.subConnsNext + 1) % len(p.subConns)
	done := func(info balancer.DoneInfo) {
		if !info.BytesSent {
			p.stats.failedToSend()
		} else if info.BytesReceived {
			p.stats.knownReceived()
		}
	}
	return balancer.PickResult{SubConn: sc, Done: done}, nil
}

func (p *lbPicker) updateReadySCs(readySCs []balancer.SubConn) {
	p.mu.Lock()
	defer p.mu.Unlock()

	p.subConns = readySCs
	p.subConnsNext = p.subConnsNext % len(readySCs)
}<|MERGE_RESOLUTION|>--- conflicted
+++ resolved
@@ -19,11 +19,7 @@
 package grpclb
 
 import (
-<<<<<<< HEAD
-	"math/rand"
-=======
 	rand "math/rand/v2"
->>>>>>> 555b987d
 	"sync"
 	"sync/atomic"
 
@@ -116,11 +112,7 @@
 func newRRPicker(readySCs []balancer.SubConn) *rrPicker {
 	return &rrPicker{
 		subConns:     readySCs,
-<<<<<<< HEAD
-		subConnsNext: rand.Intn(len(readySCs)),
-=======
 		subConnsNext: rand.IntN(len(readySCs)),
->>>>>>> 555b987d
 	}
 }
 
@@ -155,11 +147,7 @@
 	return &lbPicker{
 		serverList:   serverList,
 		subConns:     readySCs,
-<<<<<<< HEAD
-		subConnsNext: rand.Intn(len(readySCs)),
-=======
 		subConnsNext: rand.IntN(len(readySCs)),
->>>>>>> 555b987d
 		stats:        stats,
 	}
 }
