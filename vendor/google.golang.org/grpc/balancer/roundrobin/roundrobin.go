/*
 *
 * Copyright 2017 gRPC authors.
 *
 * Licensed under the Apache License, Version 2.0 (the "License");
 * you may not use this file except in compliance with the License.
 * You may obtain a copy of the License at
 *
 *     http://www.apache.org/licenses/LICENSE-2.0
 *
 * Unless required by applicable law or agreed to in writing, software
 * distributed under the License is distributed on an "AS IS" BASIS,
 * WITHOUT WARRANTIES OR CONDITIONS OF ANY KIND, either express or implied.
 * See the License for the specific language governing permissions and
 * limitations under the License.
 *
 */

// Package roundrobin defines a roundrobin balancer. Roundrobin balancer is
// installed as one of the default balancers in gRPC, users don't need to
// explicitly install this balancer.
package roundrobin

import (
<<<<<<< HEAD
	"math/rand"
	"sync/atomic"
=======
	"fmt"
>>>>>>> 555b987d

	"google.golang.org/grpc/balancer"
	"google.golang.org/grpc/balancer/endpointsharding"
	"google.golang.org/grpc/balancer/pickfirst/pickfirstleaf"
	"google.golang.org/grpc/grpclog"
<<<<<<< HEAD
=======
	internalgrpclog "google.golang.org/grpc/internal/grpclog"
>>>>>>> 555b987d
)

// Name is the name of round_robin balancer.
const Name = "round_robin"

var logger = grpclog.Component("roundrobin")

func init() {
	balancer.Register(builder{})
}

type builder struct{}

<<<<<<< HEAD
func (*rrPickerBuilder) Build(info base.PickerBuildInfo) balancer.Picker {
	logger.Infof("roundrobinPicker: Build called with info: %v", info)
	if len(info.ReadySCs) == 0 {
		return base.NewErrPicker(balancer.ErrNoSubConnAvailable)
	}
	scs := make([]balancer.SubConn, 0, len(info.ReadySCs))
	for sc := range info.ReadySCs {
		scs = append(scs, sc)
	}
	return &rrPicker{
		subConns: scs,
		// Start at a random index, as the same RR balancer rebuilds a new
		// picker when SubConn states change, and we don't want to apply excess
		// load to the first server in the list.
		next: uint32(rand.Intn(len(scs))),
=======
func (bb builder) Name() string {
	return Name
}

func (bb builder) Build(cc balancer.ClientConn, opts balancer.BuildOptions) balancer.Balancer {
	childBuilder := balancer.Get(pickfirstleaf.Name).Build
	bal := &rrBalancer{
		cc:       cc,
		Balancer: endpointsharding.NewBalancer(cc, opts, childBuilder, endpointsharding.Options{}),
>>>>>>> 555b987d
	}
	bal.logger = internalgrpclog.NewPrefixLogger(logger, fmt.Sprintf("[%p] ", bal))
	bal.logger.Infof("Created")
	return bal
}

type rrBalancer struct {
	balancer.Balancer
	cc     balancer.ClientConn
	logger *internalgrpclog.PrefixLogger
}

func (b *rrBalancer) UpdateClientConnState(ccs balancer.ClientConnState) error {
	return b.Balancer.UpdateClientConnState(balancer.ClientConnState{
		// Enable the health listener in pickfirst children for client side health
		// checks and outlier detection, if configured.
		ResolverState: pickfirstleaf.EnableHealthListener(ccs.ResolverState),
	})
}

func (b *rrBalancer) ExitIdle() {
	// Should always be ok, as child is endpoint sharding.
	if ei, ok := b.Balancer.(balancer.ExitIdler); ok {
		ei.ExitIdle()
	}
}<|MERGE_RESOLUTION|>--- conflicted
+++ resolved
@@ -22,21 +22,13 @@
 package roundrobin
 
 import (
-<<<<<<< HEAD
-	"math/rand"
-	"sync/atomic"
-=======
 	"fmt"
->>>>>>> 555b987d
 
 	"google.golang.org/grpc/balancer"
 	"google.golang.org/grpc/balancer/endpointsharding"
 	"google.golang.org/grpc/balancer/pickfirst/pickfirstleaf"
 	"google.golang.org/grpc/grpclog"
-<<<<<<< HEAD
-=======
 	internalgrpclog "google.golang.org/grpc/internal/grpclog"
->>>>>>> 555b987d
 )
 
 // Name is the name of round_robin balancer.
@@ -50,23 +42,6 @@
 
 type builder struct{}
 
-<<<<<<< HEAD
-func (*rrPickerBuilder) Build(info base.PickerBuildInfo) balancer.Picker {
-	logger.Infof("roundrobinPicker: Build called with info: %v", info)
-	if len(info.ReadySCs) == 0 {
-		return base.NewErrPicker(balancer.ErrNoSubConnAvailable)
-	}
-	scs := make([]balancer.SubConn, 0, len(info.ReadySCs))
-	for sc := range info.ReadySCs {
-		scs = append(scs, sc)
-	}
-	return &rrPicker{
-		subConns: scs,
-		// Start at a random index, as the same RR balancer rebuilds a new
-		// picker when SubConn states change, and we don't want to apply excess
-		// load to the first server in the list.
-		next: uint32(rand.Intn(len(scs))),
-=======
 func (bb builder) Name() string {
 	return Name
 }
@@ -76,7 +51,6 @@
 	bal := &rrBalancer{
 		cc:       cc,
 		Balancer: endpointsharding.NewBalancer(cc, opts, childBuilder, endpointsharding.Options{}),
->>>>>>> 555b987d
 	}
 	bal.logger = internalgrpclog.NewPrefixLogger(logger, fmt.Sprintf("[%p] ", bal))
 	bal.logger.Infof("Created")
