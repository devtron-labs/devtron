--- conflicted
+++ resolved
@@ -99,23 +99,6 @@
 	// lock held. But the lock guards only the scheduling part. The actual
 	// callback is called asynchronously without the lock being held.
 	ok := ccb.serializer.Schedule(func(_ context.Context) {
-<<<<<<< HEAD
-		// If the addresses specified in the update contain addresses of type
-		// "grpclb" and the selected LB policy is not "grpclb", these addresses
-		// will be filtered out and ccs will be modified with the updated
-		// address list.
-		if ccb.curBalancerName != grpclbName {
-			var addrs []resolver.Address
-			for _, addr := range ccs.ResolverState.Addresses {
-				if addr.Type == resolver.GRPCLB {
-					continue
-				}
-				addrs = append(addrs, addr)
-			}
-			ccs.ResolverState.Addresses = addrs
-		}
-=======
->>>>>>> 4b3016f3
 		errCh <- ccb.balancer.UpdateClientConnState(*ccs)
 	})
 	if !ok {
@@ -124,7 +107,6 @@
 		// the wrapper is closed or is in idle.
 		ccb.mu.Unlock()
 		return fmt.Errorf("grpc: cannot send state update to a closed or idle balancer")
-<<<<<<< HEAD
 	}
 	ccb.mu.Unlock()
 
@@ -135,18 +117,6 @@
 	if logger.V(2) && err != nil {
 		logger.Infof("error from balancer.UpdateClientConnState: %v", err)
 	}
-=======
-	}
-	ccb.mu.Unlock()
-
-	// We get here only if the above call to Schedule succeeds, in which case it
-	// is guaranteed that the scheduled function will run. Therefore it is safe
-	// to block on this channel.
-	err := <-errCh
-	if logger.V(2) && err != nil {
-		logger.Infof("error from balancer.UpdateClientConnState: %v", err)
-	}
->>>>>>> 4b3016f3
 	return err
 }
 
@@ -155,13 +125,9 @@
 func (ccb *ccBalancerWrapper) updateSubConnState(sc balancer.SubConn, s connectivity.State, err error) {
 	ccb.mu.Lock()
 	ccb.serializer.Schedule(func(_ context.Context) {
-<<<<<<< HEAD
-		ccb.balancer.UpdateSubConnState(sc, balancer.SubConnState{ConnectivityState: s, ConnectionError: err})
-=======
 		// Even though it is optional for balancers, gracefulswitch ensures
 		// opts.StateListener is set, so this cannot ever be nil.
 		sc.(*acBalancerWrapper).stateListener(balancer.SubConnState{ConnectivityState: s, ConnectionError: err})
->>>>>>> 4b3016f3
 	})
 	ccb.mu.Unlock()
 }
@@ -243,11 +209,7 @@
 	}
 
 	ccb.mode = m
-<<<<<<< HEAD
-	done := ccb.serializer.Done
-=======
 	done := ccb.serializer.Done()
->>>>>>> 4b3016f3
 	b := ccb.balancer
 	ok := ccb.serializer.Schedule(func(_ context.Context) {
 		// Close the serializer to ensure that no more calls from gRPC are sent
@@ -264,17 +226,9 @@
 	}
 	ccb.mu.Unlock()
 
-<<<<<<< HEAD
-	// Give enqueued callbacks a chance to finish.
-	<-done
-	// Spawn a goroutine to close the balancer (since it may block trying to
-	// cleanup all allocated resources) and return early.
-	go b.Close()
-=======
 	// Give enqueued callbacks a chance to finish before closing the balancer.
 	<-done
 	b.Close()
->>>>>>> 4b3016f3
 }
 
 // exitIdleMode is invoked by grpc when the channel exits idle mode either
@@ -346,43 +300,19 @@
 		channelz.Warningf(logger, ccb.cc.channelzID, "acBalancerWrapper: NewSubConn: failed to newAddrConn: %v", err)
 		return nil, err
 	}
-<<<<<<< HEAD
-	acbw := &acBalancerWrapper{ac: ac, producers: make(map[balancer.ProducerBuilder]*refCountedProducer)}
-=======
 	acbw := &acBalancerWrapper{
 		ccb:           ccb,
 		ac:            ac,
 		producers:     make(map[balancer.ProducerBuilder]*refCountedProducer),
 		stateListener: opts.StateListener,
 	}
->>>>>>> 4b3016f3
 	ac.acbw = acbw
 	return acbw, nil
 }
 
 func (ccb *ccBalancerWrapper) RemoveSubConn(sc balancer.SubConn) {
-<<<<<<< HEAD
-	if ccb.isIdleOrClosed() {
-		// It it safe to ignore this call when the balancer is closed or in idle
-		// because the ClientConn takes care of closing the connections.
-		//
-		// Not returning early from here when the balancer is closed or in idle
-		// leads to a deadlock though, because of the following sequence of
-		// calls when holding cc.mu:
-		// cc.exitIdleMode --> ccb.enterIdleMode --> gsw.Close -->
-		// ccb.RemoveAddrConn --> cc.removeAddrConn
-		return
-	}
-
-	acbw, ok := sc.(*acBalancerWrapper)
-	if !ok {
-		return
-	}
-	ccb.cc.removeAddrConn(acbw.ac, errConnDrain)
-=======
 	// The graceful switch balancer will never call this.
 	logger.Errorf("ccb RemoveSubConn(%v) called unexpectedly, sc")
->>>>>>> 4b3016f3
 }
 
 func (ccb *ccBalancerWrapper) UpdateAddresses(sc balancer.SubConn, addrs []resolver.Address) {
@@ -426,13 +356,9 @@
 // acBalancerWrapper is a wrapper on top of ac for balancers.
 // It implements balancer.SubConn interface.
 type acBalancerWrapper struct {
-<<<<<<< HEAD
-	ac *addrConn // read-only
-=======
 	ac            *addrConn          // read-only
 	ccb           *ccBalancerWrapper // read-only
 	stateListener func(balancer.SubConnState)
->>>>>>> 4b3016f3
 
 	mu        sync.Mutex
 	producers map[balancer.ProducerBuilder]*refCountedProducer
@@ -450,8 +376,6 @@
 	go acbw.ac.connect()
 }
 
-<<<<<<< HEAD
-=======
 func (acbw *acBalancerWrapper) Shutdown() {
 	ccb := acbw.ccb
 	if ccb.isIdleOrClosed() {
@@ -469,7 +393,6 @@
 	ccb.cc.removeAddrConn(acbw.ac, errConnDrain)
 }
 
->>>>>>> 4b3016f3
 // NewStream begins a streaming RPC on the addrConn.  If the addrConn is not
 // ready, blocks until it is or ctx expires.  Returns an error when the context
 // expires or the addrConn is shut down.
