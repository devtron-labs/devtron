/*
 *
 * Copyright 2017 gRPC authors.
 *
 * Licensed under the Apache License, Version 2.0 (the "License");
 * you may not use this file except in compliance with the License.
 * You may obtain a copy of the License at
 *
 *     http://www.apache.org/licenses/LICENSE-2.0
 *
 * Unless required by applicable law or agreed to in writing, software
 * distributed under the License is distributed on an "AS IS" BASIS,
 * WITHOUT WARRANTIES OR CONDITIONS OF ANY KIND, either express or implied.
 * See the License for the specific language governing permissions and
 * limitations under the License.
 *
 */

// Package manual defines a resolver that can be used to manually send resolved
// addresses to ClientConn.
package manual

import (
	"sync"

	"google.golang.org/grpc/resolver"
)

// NewBuilderWithScheme creates a new manual resolver builder with the given
// scheme. Every instance of the manual resolver may only ever be used with a
// single grpc.ClientConn. Otherwise, bad things will happen.
func NewBuilderWithScheme(scheme string) *Resolver {
	return &Resolver{
		BuildCallback:       func(resolver.Target, resolver.ClientConn, resolver.BuildOptions) {},
		UpdateStateCallback: func(error) {},
		ResolveNowCallback:  func(resolver.ResolveNowOptions) {},
		CloseCallback:       func() {},
		scheme:              scheme,
	}
}

// Resolver is also a resolver builder.
// It's build() function always returns itself.
type Resolver struct {
	// BuildCallback is called when the Build method is called.  Must not be
	// nil.  Must not be changed after the resolver may be built.
	BuildCallback func(resolver.Target, resolver.ClientConn, resolver.BuildOptions)
	// UpdateStateCallback is called when the UpdateState method is called on
	// the resolver.  The value passed as argument to this callback is the value
	// returned by the resolver.ClientConn.  Must not be nil.  Must not be
	// changed after the resolver may be built.
	UpdateStateCallback func(err error)
	// ResolveNowCallback is called when the ResolveNow method is called on the
	// resolver.  Must not be nil.  Must not be changed after the resolver may
	// be built.
	ResolveNowCallback func(resolver.ResolveNowOptions)
	// CloseCallback is called when the Close method is called.  Must not be
	// nil.  Must not be changed after the resolver may be built.
	CloseCallback func()
	scheme        string

	// Fields actually belong to the resolver.
	// Guards access to below fields.
	mu sync.Mutex
	cc resolver.ClientConn
	// Storing the most recent state update makes this resolver resilient to
	// restarts, which is possible with channel idleness.
	lastSeenState *resolver.State
}

// InitialState adds initial state to the resolver so that UpdateState doesn't
// need to be explicitly called after Dial.
func (r *Resolver) InitialState(s resolver.State) {
	r.lastSeenState = &s
}

// Build returns itself for Resolver, because it's both a builder and a resolver.
func (r *Resolver) Build(target resolver.Target, cc resolver.ClientConn, opts resolver.BuildOptions) (resolver.Resolver, error) {
	r.mu.Lock()
	defer r.mu.Unlock()
<<<<<<< HEAD
	// Call BuildCallback after locking to avoid a race when UpdateState
	// or ReportError is called before Build returns.
	r.BuildCallback(target, cc, opts)
	r.CC = cc
=======
	// Call BuildCallback after locking to avoid a race when UpdateState or CC
	// is called before Build returns.
	r.BuildCallback(target, cc, opts)
	r.cc = cc
>>>>>>> 555b987d
	if r.lastSeenState != nil {
		err := r.cc.UpdateState(*r.lastSeenState)
		go r.UpdateStateCallback(err)
	}
	return r, nil
}

// Scheme returns the manual resolver's scheme.
func (r *Resolver) Scheme() string {
	return r.scheme
}

// ResolveNow is a noop for Resolver.
func (r *Resolver) ResolveNow(o resolver.ResolveNowOptions) {
	r.ResolveNowCallback(o)
}

// Close is a noop for Resolver.
func (r *Resolver) Close() {
	r.CloseCallback()
}

// UpdateState calls UpdateState(s) on the channel.  If the resolver has not
// been Built before, this instead sets the initial state of the resolver, like
// InitialState.
func (r *Resolver) UpdateState(s resolver.State) {
	r.mu.Lock()
	defer r.mu.Unlock()
<<<<<<< HEAD
	var err error
	if r.CC == nil {
		panic("cannot update state as grpc.Dial with resolver has not been called")
	}
	err = r.CC.UpdateState(s)
	r.lastSeenState = &s
=======
	r.lastSeenState = &s
	if r.cc == nil {
		return
	}
	err := r.cc.UpdateState(s)
>>>>>>> 555b987d
	r.UpdateStateCallback(err)
}

// CC returns r's ClientConn when r was last Built.  Panics if the resolver has
// not been Built before.
func (r *Resolver) CC() resolver.ClientConn {
	r.mu.Lock()
	defer r.mu.Unlock()
<<<<<<< HEAD
	if r.CC == nil {
		panic("cannot report error as grpc.Dial with resolver has not been called")
	}
	r.CC.ReportError(err)
=======
	if r.cc == nil {
		panic("Manual resolver instance has not yet been built.")
	}
	return r.cc
>>>>>>> 555b987d
}<|MERGE_RESOLUTION|>--- conflicted
+++ resolved
@@ -78,17 +78,10 @@
 func (r *Resolver) Build(target resolver.Target, cc resolver.ClientConn, opts resolver.BuildOptions) (resolver.Resolver, error) {
 	r.mu.Lock()
 	defer r.mu.Unlock()
-<<<<<<< HEAD
-	// Call BuildCallback after locking to avoid a race when UpdateState
-	// or ReportError is called before Build returns.
-	r.BuildCallback(target, cc, opts)
-	r.CC = cc
-=======
 	// Call BuildCallback after locking to avoid a race when UpdateState or CC
 	// is called before Build returns.
 	r.BuildCallback(target, cc, opts)
 	r.cc = cc
->>>>>>> 555b987d
 	if r.lastSeenState != nil {
 		err := r.cc.UpdateState(*r.lastSeenState)
 		go r.UpdateStateCallback(err)
@@ -117,20 +110,11 @@
 func (r *Resolver) UpdateState(s resolver.State) {
 	r.mu.Lock()
 	defer r.mu.Unlock()
-<<<<<<< HEAD
-	var err error
-	if r.CC == nil {
-		panic("cannot update state as grpc.Dial with resolver has not been called")
-	}
-	err = r.CC.UpdateState(s)
-	r.lastSeenState = &s
-=======
 	r.lastSeenState = &s
 	if r.cc == nil {
 		return
 	}
 	err := r.cc.UpdateState(s)
->>>>>>> 555b987d
 	r.UpdateStateCallback(err)
 }
 
@@ -139,15 +123,8 @@
 func (r *Resolver) CC() resolver.ClientConn {
 	r.mu.Lock()
 	defer r.mu.Unlock()
-<<<<<<< HEAD
-	if r.CC == nil {
-		panic("cannot report error as grpc.Dial with resolver has not been called")
-	}
-	r.CC.ReportError(err)
-=======
 	if r.cc == nil {
 		panic("Manual resolver instance has not yet been built.")
 	}
 	return r.cc
->>>>>>> 555b987d
 }