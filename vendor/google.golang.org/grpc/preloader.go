/*
 *
 * Copyright 2019 gRPC authors.
 *
 * Licensed under the Apache License, Version 2.0 (the "License");
 * you may not use this file except in compliance with the License.
 * You may obtain a copy of the License at
 *
 *     http://www.apache.org/licenses/LICENSE-2.0
 *
 * Unless required by applicable law or agreed to in writing, software
 * distributed under the License is distributed on an "AS IS" BASIS,
 * WITHOUT WARRANTIES OR CONDITIONS OF ANY KIND, either express or implied.
 * See the License for the specific language governing permissions and
 * limitations under the License.
 *
 */

package grpc

import (
	"google.golang.org/grpc/codes"
	"google.golang.org/grpc/mem"
	"google.golang.org/grpc/status"
)

// PreparedMsg is responsible for creating a Marshalled and Compressed object.
//
// # Experimental
//
// Notice: This type is EXPERIMENTAL and may be changed or removed in a
// later release.
type PreparedMsg struct {
	// Struct for preparing msg before sending them
	encodedData mem.BufferSlice
	hdr         []byte
	payload     mem.BufferSlice
	pf          payloadFormat
}

// Encode marshalls and compresses the message using the codec and compressor for the stream.
func (p *PreparedMsg) Encode(s Stream, msg any) error {
	ctx := s.Context()
	rpcInfo, ok := rpcInfoFromContext(ctx)
	if !ok {
		return status.Errorf(codes.Internal, "grpc: unable to get rpcInfo")
	}

	// check if the context has the relevant information to prepareMsg
	if rpcInfo.preloaderInfo == nil {
		return status.Errorf(codes.Internal, "grpc: rpcInfo.preloaderInfo is nil")
	}
	if rpcInfo.preloaderInfo.codec == nil {
		return status.Errorf(codes.Internal, "grpc: rpcInfo.preloaderInfo.codec is nil")
	}

	// prepare the msg
	data, err := encode(rpcInfo.preloaderInfo.codec, msg)
	if err != nil {
		return err
	}

	materializedData := data.Materialize()
	data.Free()
<<<<<<< HEAD
	p.encodedData = mem.BufferSlice{mem.NewBuffer(&materializedData, nil)}
=======
	p.encodedData = mem.BufferSlice{mem.SliceBuffer(materializedData)}
>>>>>>> 555b987d

	// TODO: it should be possible to grab the bufferPool from the underlying
	//  stream implementation with a type cast to its actual type (such as
	//  addrConnStream) and accessing the buffer pool directly.
	var compData mem.BufferSlice
	compData, p.pf, err = compress(p.encodedData, rpcInfo.preloaderInfo.cp, rpcInfo.preloaderInfo.comp, mem.DefaultBufferPool())
	if err != nil {
		return err
	}

	if p.pf.isCompressed() {
		materializedCompData := compData.Materialize()
		compData.Free()
<<<<<<< HEAD
		compData = mem.BufferSlice{mem.NewBuffer(&materializedCompData, nil)}
=======
		compData = mem.BufferSlice{mem.SliceBuffer(materializedCompData)}
>>>>>>> 555b987d
	}

	p.hdr, p.payload = msgHeader(p.encodedData, compData, p.pf)

	return nil
}<|MERGE_RESOLUTION|>--- conflicted
+++ resolved
@@ -62,11 +62,7 @@
 
 	materializedData := data.Materialize()
 	data.Free()
-<<<<<<< HEAD
-	p.encodedData = mem.BufferSlice{mem.NewBuffer(&materializedData, nil)}
-=======
 	p.encodedData = mem.BufferSlice{mem.SliceBuffer(materializedData)}
->>>>>>> 555b987d
 
 	// TODO: it should be possible to grab the bufferPool from the underlying
 	//  stream implementation with a type cast to its actual type (such as
@@ -80,11 +76,7 @@
 	if p.pf.isCompressed() {
 		materializedCompData := compData.Materialize()
 		compData.Free()
-<<<<<<< HEAD
-		compData = mem.BufferSlice{mem.NewBuffer(&materializedCompData, nil)}
-=======
 		compData = mem.BufferSlice{mem.SliceBuffer(materializedCompData)}
->>>>>>> 555b987d
 	}
 
 	p.hdr, p.payload = msgHeader(p.encodedData, compData, p.pf)
