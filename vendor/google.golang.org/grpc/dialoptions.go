--- conflicted
+++ resolved
@@ -78,10 +78,7 @@
 	defaultServiceConfigRawJSON *string
 	resolvers                   []resolver.Builder
 	idleTimeout                 time.Duration
-<<<<<<< HEAD
-=======
 	recvBufferPool              SharedBufferPool
->>>>>>> 4b3016f3
 }
 
 // DialOption configures how we set up the connection.
@@ -694,8 +691,6 @@
 	return newFuncDialOption(func(o *dialOptions) {
 		o.idleTimeout = d
 	})
-<<<<<<< HEAD
-=======
 }
 
 // WithRecvBufferPool returns a DialOption that configures the ClientConn
@@ -717,5 +712,4 @@
 	return newFuncDialOption(func(o *dialOptions) {
 		o.recvBufferPool = bufferPool
 	})
->>>>>>> 4b3016f3
 }