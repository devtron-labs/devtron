/*
 *
 * Copyright 2022 gRPC authors.
 *
 * Licensed under the Apache License, Version 2.0 (the "License");
 * you may not use this file except in compliance with the License.
 * You may obtain a copy of the License at
 *
 *     http://www.apache.org/licenses/LICENSE-2.0
 *
 * Unless required by applicable law or agreed to in writing, software
 * distributed under the License is distributed on an "AS IS" BASIS,
 * WITHOUT WARRANTIES OR CONDITIONS OF ANY KIND, either express or implied.
 * See the License for the specific language governing permissions and
 * limitations under the License.
 *
 */

// Package gracefulswitch implements a graceful switch load balancer.
package gracefulswitch

import (
	"errors"
	"fmt"
	"sync"

	"google.golang.org/grpc/balancer"
	"google.golang.org/grpc/balancer/base"
	"google.golang.org/grpc/connectivity"
	"google.golang.org/grpc/resolver"
)

var errBalancerClosed = errors.New("gracefulSwitchBalancer is closed")
var _ balancer.Balancer = (*Balancer)(nil)

// NewBalancer returns a graceful switch Balancer.
func NewBalancer(cc balancer.ClientConn, opts balancer.BuildOptions) *Balancer {
	return &Balancer{
		cc:    cc,
		bOpts: opts,
	}
}

// Balancer is a utility to gracefully switch from one balancer to
// a new balancer. It implements the balancer.Balancer interface.
type Balancer struct {
	bOpts balancer.BuildOptions
	cc    balancer.ClientConn

	// mu protects the following fields and all fields within balancerCurrent
	// and balancerPending. mu does not need to be held when calling into the
	// child balancers, as all calls into these children happen only as a direct
	// result of a call into the gracefulSwitchBalancer, which are also
	// guaranteed to be synchronous. There is one exception: an UpdateState call
	// from a child balancer when current and pending are populated can lead to
	// calling Close() on the current. To prevent that racing with an
	// UpdateSubConnState from the channel, we hold currentMu during Close and
	// UpdateSubConnState calls.
	mu              sync.Mutex
	balancerCurrent *balancerWrapper
	balancerPending *balancerWrapper
	closed          bool // set to true when this balancer is closed

	// currentMu must be locked before mu. This mutex guards against this
	// sequence of events: UpdateSubConnState() called, finds the
	// balancerCurrent, gives up lock, updateState comes in, causes Close() on
	// balancerCurrent before the UpdateSubConnState is called on the
	// balancerCurrent.
	currentMu sync.Mutex
}

// swap swaps out the current lb with the pending lb and updates the ClientConn.
// The caller must hold gsb.mu.
func (gsb *Balancer) swap() {
	gsb.cc.UpdateState(gsb.balancerPending.lastState)
	cur := gsb.balancerCurrent
	gsb.balancerCurrent = gsb.balancerPending
	gsb.balancerPending = nil
	go func() {
		gsb.currentMu.Lock()
		defer gsb.currentMu.Unlock()
		cur.Close()
	}()
}

// Helper function that checks if the balancer passed in is current or pending.
// The caller must hold gsb.mu.
func (gsb *Balancer) balancerCurrentOrPending(bw *balancerWrapper) bool {
	return bw == gsb.balancerCurrent || bw == gsb.balancerPending
}

// SwitchTo initializes the graceful switch process, which completes based on
// connectivity state changes on the current/pending balancer. Thus, the switch
// process is not complete when this method returns. This method must be called
// synchronously alongside the rest of the balancer.Balancer methods this
// Graceful Switch Balancer implements.
//
// Deprecated: use ParseConfig and pass a parsed config to UpdateClientConnState
// to cause the Balancer to automatically change to the new child when necessary.
func (gsb *Balancer) SwitchTo(builder balancer.Builder) error {
	_, err := gsb.switchTo(builder)
	return err
}

func (gsb *Balancer) switchTo(builder balancer.Builder) (*balancerWrapper, error) {
	gsb.mu.Lock()
	if gsb.closed {
		gsb.mu.Unlock()
		return nil, errBalancerClosed
	}
	bw := &balancerWrapper{
<<<<<<< HEAD
		builder: builder,
		gsb:     gsb,
=======
		ClientConn: gsb.cc,
		builder:    builder,
		gsb:        gsb,
>>>>>>> 555b987d
		lastState: balancer.State{
			ConnectivityState: connectivity.Connecting,
			Picker:            base.NewErrPicker(balancer.ErrNoSubConnAvailable),
		},
		subconns: make(map[balancer.SubConn]bool),
	}
	balToClose := gsb.balancerPending // nil if there is no pending balancer
	if gsb.balancerCurrent == nil {
		gsb.balancerCurrent = bw
	} else {
		gsb.balancerPending = bw
	}
	gsb.mu.Unlock()
	balToClose.Close()
	// This function takes a builder instead of a balancer because builder.Build
	// can call back inline, and this utility needs to handle the callbacks.
	newBalancer := builder.Build(bw, gsb.bOpts)
	if newBalancer == nil {
		// This is illegal and should never happen; we clear the balancerWrapper
		// we were constructing if it happens to avoid a potential panic.
		gsb.mu.Lock()
		if gsb.balancerPending != nil {
			gsb.balancerPending = nil
		} else {
			gsb.balancerCurrent = nil
		}
		gsb.mu.Unlock()
		return nil, balancer.ErrBadResolverState
	}

	// This write doesn't need to take gsb.mu because this field never gets read
	// or written to on any calls from the current or pending. Calls from grpc
	// to this balancer are guaranteed to be called synchronously, so this
	// bw.Balancer field will never be forwarded to until this SwitchTo()
	// function returns.
	bw.Balancer = newBalancer
	return bw, nil
}

// Returns nil if the graceful switch balancer is closed.
func (gsb *Balancer) latestBalancer() *balancerWrapper {
	gsb.mu.Lock()
	defer gsb.mu.Unlock()
	if gsb.balancerPending != nil {
		return gsb.balancerPending
	}
	return gsb.balancerCurrent
}

// UpdateClientConnState forwards the update to the latest balancer created.
//
// If the state's BalancerConfig is the config returned by a call to
// gracefulswitch.ParseConfig, then this function will automatically SwitchTo
// the balancer indicated by the config before forwarding its config to it, if
// necessary.
func (gsb *Balancer) UpdateClientConnState(state balancer.ClientConnState) error {
	// The resolver data is only relevant to the most recent LB Policy.
	balToUpdate := gsb.latestBalancer()
	gsbCfg, ok := state.BalancerConfig.(*lbConfig)
	if ok {
		// Switch to the child in the config unless it is already active.
		if balToUpdate == nil || gsbCfg.childBuilder.Name() != balToUpdate.builder.Name() {
			var err error
			balToUpdate, err = gsb.switchTo(gsbCfg.childBuilder)
			if err != nil {
				return fmt.Errorf("could not switch to new child balancer: %w", err)
			}
		}
		// Unwrap the child balancer's config.
		state.BalancerConfig = gsbCfg.childConfig
	}

	if balToUpdate == nil {
		return errBalancerClosed
	}

	// Perform this call without gsb.mu to prevent deadlocks if the child calls
	// back into the channel. The latest balancer can never be closed during a
	// call from the channel, even without gsb.mu held.
	return balToUpdate.UpdateClientConnState(state)
}

// ResolverError forwards the error to the latest balancer created.
func (gsb *Balancer) ResolverError(err error) {
	// The resolver data is only relevant to the most recent LB Policy.
	balToUpdate := gsb.latestBalancer()
	if balToUpdate == nil {
		gsb.cc.UpdateState(balancer.State{
			ConnectivityState: connectivity.TransientFailure,
			Picker:            base.NewErrPicker(err),
		})
		return
	}
	// Perform this call without gsb.mu to prevent deadlocks if the child calls
	// back into the channel. The latest balancer can never be closed during a
	// call from the channel, even without gsb.mu held.
	balToUpdate.ResolverError(err)
}

// ExitIdle forwards the call to the latest balancer created.
//
// If the latest balancer does not support ExitIdle, the subConns are
// re-connected to manually.
func (gsb *Balancer) ExitIdle() {
	balToUpdate := gsb.latestBalancer()
	if balToUpdate == nil {
		return
	}
	// There is no need to protect this read with a mutex, as the write to the
	// Balancer field happens in SwitchTo, which completes before this can be
	// called.
	if ei, ok := balToUpdate.Balancer.(balancer.ExitIdler); ok {
		ei.ExitIdle()
		return
	}
	gsb.mu.Lock()
	defer gsb.mu.Unlock()
	for sc := range balToUpdate.subconns {
		sc.Connect()
	}
}

// updateSubConnState forwards the update to the appropriate child.
func (gsb *Balancer) updateSubConnState(sc balancer.SubConn, state balancer.SubConnState, cb func(balancer.SubConnState)) {
	gsb.currentMu.Lock()
	defer gsb.currentMu.Unlock()
	gsb.mu.Lock()
	// Forward update to the appropriate child.  Even if there is a pending
	// balancer, the current balancer should continue to get SubConn updates to
	// maintain the proper state while the pending is still connecting.
	var balToUpdate *balancerWrapper
	if gsb.balancerCurrent != nil && gsb.balancerCurrent.subconns[sc] {
		balToUpdate = gsb.balancerCurrent
	} else if gsb.balancerPending != nil && gsb.balancerPending.subconns[sc] {
		balToUpdate = gsb.balancerPending
	}
	if balToUpdate == nil {
		// SubConn belonged to a stale lb policy that has not yet fully closed,
		// or the balancer was already closed.
		gsb.mu.Unlock()
		return
	}
	if state.ConnectivityState == connectivity.Shutdown {
		delete(balToUpdate.subconns, sc)
	}
	gsb.mu.Unlock()
	if cb != nil {
		cb(state)
	} else {
		balToUpdate.UpdateSubConnState(sc, state)
	}
}

// UpdateSubConnState forwards the update to the appropriate child.
func (gsb *Balancer) UpdateSubConnState(sc balancer.SubConn, state balancer.SubConnState) {
	gsb.updateSubConnState(sc, state, nil)
}

// Close closes any active child balancers.
func (gsb *Balancer) Close() {
	gsb.mu.Lock()
	gsb.closed = true
	currentBalancerToClose := gsb.balancerCurrent
	gsb.balancerCurrent = nil
	pendingBalancerToClose := gsb.balancerPending
	gsb.balancerPending = nil
	gsb.mu.Unlock()

	currentBalancerToClose.Close()
	pendingBalancerToClose.Close()
}

// balancerWrapper wraps a balancer.Balancer, and overrides some Balancer
// methods to help cleanup SubConns created by the wrapped balancer.
//
// It implements the balancer.ClientConn interface and is passed down in that
// capacity to the wrapped balancer. It maintains a set of subConns created by
// the wrapped balancer and calls from the latter to create/update/shutdown
// SubConns update this set before being forwarded to the parent ClientConn.
// State updates from the wrapped balancer can result in invocation of the
// graceful switch logic.
type balancerWrapper struct {
	balancer.ClientConn
	balancer.Balancer
	gsb     *Balancer
	builder balancer.Builder

	lastState balancer.State
	subconns  map[balancer.SubConn]bool // subconns created by this balancer
}

// Close closes the underlying LB policy and shuts down the subconns it
// created. bw must not be referenced via balancerCurrent or balancerPending in
// gsb when called. gsb.mu must not be held.  Does not panic with a nil
// receiver.
func (bw *balancerWrapper) Close() {
	// before Close is called.
	if bw == nil {
		return
	}
	// There is no need to protect this read with a mutex, as Close() is
	// impossible to be called concurrently with the write in SwitchTo(). The
	// callsites of Close() for this balancer in Graceful Switch Balancer will
	// never be called until SwitchTo() returns.
	bw.Balancer.Close()
	bw.gsb.mu.Lock()
	for sc := range bw.subconns {
		sc.Shutdown()
	}
	bw.gsb.mu.Unlock()
}

func (bw *balancerWrapper) UpdateState(state balancer.State) {
	// Hold the mutex for this entire call to ensure it cannot occur
	// concurrently with other updateState() calls. This causes updates to
	// lastState and calls to cc.UpdateState to happen atomically.
	bw.gsb.mu.Lock()
	defer bw.gsb.mu.Unlock()
	bw.lastState = state

	if !bw.gsb.balancerCurrentOrPending(bw) {
		return
	}

	if bw == bw.gsb.balancerCurrent {
		// In the case that the current balancer exits READY, and there is a pending
		// balancer, you can forward the pending balancer's cached State up to
		// ClientConn and swap the pending into the current. This is because there
		// is no reason to gracefully switch from and keep using the old policy as
		// the ClientConn is not connected to any backends.
		if state.ConnectivityState != connectivity.Ready && bw.gsb.balancerPending != nil {
			bw.gsb.swap()
			return
		}
		// Even if there is a pending balancer waiting to be gracefully switched to,
		// continue to forward current balancer updates to the Client Conn. Ignoring
		// state + picker from the current would cause undefined behavior/cause the
		// system to behave incorrectly from the current LB policies perspective.
		// Also, the current LB is still being used by grpc to choose SubConns per
		// RPC, and thus should use the most updated form of the current balancer.
		bw.gsb.cc.UpdateState(state)
		return
	}
	// This method is now dealing with a state update from the pending balancer.
	// If the current balancer is currently in a state other than READY, the new
	// policy can be swapped into place immediately. This is because there is no
	// reason to gracefully switch from and keep using the old policy as the
	// ClientConn is not connected to any backends.
	if state.ConnectivityState != connectivity.Connecting || bw.gsb.balancerCurrent.lastState.ConnectivityState != connectivity.Ready {
		bw.gsb.swap()
	}
}

func (bw *balancerWrapper) NewSubConn(addrs []resolver.Address, opts balancer.NewSubConnOptions) (balancer.SubConn, error) {
	bw.gsb.mu.Lock()
	if !bw.gsb.balancerCurrentOrPending(bw) {
		bw.gsb.mu.Unlock()
		return nil, fmt.Errorf("%T at address %p that called NewSubConn is deleted", bw, bw)
	}
	bw.gsb.mu.Unlock()

	var sc balancer.SubConn
	oldListener := opts.StateListener
	opts.StateListener = func(state balancer.SubConnState) { bw.gsb.updateSubConnState(sc, state, oldListener) }
	sc, err := bw.gsb.cc.NewSubConn(addrs, opts)
	if err != nil {
		return nil, err
	}
	bw.gsb.mu.Lock()
	if !bw.gsb.balancerCurrentOrPending(bw) { // balancer was closed during this call
		sc.Shutdown()
		bw.gsb.mu.Unlock()
		return nil, fmt.Errorf("%T at address %p that called NewSubConn is deleted", bw, bw)
	}
	bw.subconns[sc] = true
	bw.gsb.mu.Unlock()
	return sc, nil
}

func (bw *balancerWrapper) ResolveNow(opts resolver.ResolveNowOptions) {
	// Ignore ResolveNow requests from anything other than the most recent
	// balancer, because older balancers were already removed from the config.
	if bw != bw.gsb.latestBalancer() {
		return
	}
	bw.gsb.cc.ResolveNow(opts)
}

func (bw *balancerWrapper) RemoveSubConn(sc balancer.SubConn) {
	// Note: existing third party balancers may call this, so it must remain
	// until RemoveSubConn is fully removed.
	sc.Shutdown()
}

func (bw *balancerWrapper) UpdateAddresses(sc balancer.SubConn, addrs []resolver.Address) {
	bw.gsb.mu.Lock()
	if !bw.gsb.balancerCurrentOrPending(bw) {
		bw.gsb.mu.Unlock()
		return
	}
	bw.gsb.mu.Unlock()
	bw.gsb.cc.UpdateAddresses(sc, addrs)
}<|MERGE_RESOLUTION|>--- conflicted
+++ resolved
@@ -109,14 +109,9 @@
 		return nil, errBalancerClosed
 	}
 	bw := &balancerWrapper{
-<<<<<<< HEAD
-		builder: builder,
-		gsb:     gsb,
-=======
 		ClientConn: gsb.cc,
 		builder:    builder,
 		gsb:        gsb,
->>>>>>> 555b987d
 		lastState: balancer.State{
 			ConnectivityState: connectivity.Connecting,
 			Picker:            base.NewErrPicker(balancer.ErrNoSubConnAvailable),
