/*
 *
 * Copyright 2016 gRPC authors.
 *
 * Licensed under the Apache License, Version 2.0 (the "License");
 * you may not use this file except in compliance with the License.
 * You may obtain a copy of the License at
 *
 *     http://www.apache.org/licenses/LICENSE-2.0
 *
 * Unless required by applicable law or agreed to in writing, software
 * distributed under the License is distributed on an "AS IS" BASIS,
 * WITHOUT WARRANTIES OR CONDITIONS OF ANY KIND, either express or implied.
 * See the License for the specific language governing permissions and
 * limitations under the License.
 *
 */

// This file is the implementation of a gRPC server using HTTP/2 which
// uses the standard Go http2 Server implementation (via the
// http.Handler interface), rather than speaking low-level HTTP/2
// frames itself. It is the implementation of *grpc.Server.ServeHTTP.

package transport

import (
	"context"
	"errors"
	"fmt"
	"io"
	"net"
	"net/http"
	"strings"
	"sync"
	"time"

	"golang.org/x/net/http2"
	"google.golang.org/grpc/codes"
	"google.golang.org/grpc/credentials"
	"google.golang.org/grpc/internal/grpclog"
	"google.golang.org/grpc/internal/grpcutil"
	"google.golang.org/grpc/mem"
	"google.golang.org/grpc/metadata"
	"google.golang.org/grpc/peer"
	"google.golang.org/grpc/stats"
	"google.golang.org/grpc/status"
	"google.golang.org/protobuf/proto"
)

// NewServerHandlerTransport returns a ServerTransport handling gRPC from
// inside an http.Handler, or writes an HTTP error to w and returns an error.
// It requires that the http Server supports HTTP/2.
func NewServerHandlerTransport(w http.ResponseWriter, r *http.Request, stats []stats.Handler, bufferPool mem.BufferPool) (ServerTransport, error) {
	if r.Method != http.MethodPost {
		w.Header().Set("Allow", http.MethodPost)
		msg := fmt.Sprintf("invalid gRPC request method %q", r.Method)
		http.Error(w, msg, http.StatusMethodNotAllowed)
		return nil, errors.New(msg)
	}
	contentType := r.Header.Get("Content-Type")
	// TODO: do we assume contentType is lowercase? we did before
	contentSubtype, validContentType := grpcutil.ContentSubtype(contentType)
	if !validContentType {
		msg := fmt.Sprintf("invalid gRPC request content-type %q", contentType)
		http.Error(w, msg, http.StatusUnsupportedMediaType)
		return nil, errors.New(msg)
	}
	if r.ProtoMajor != 2 {
		msg := "gRPC requires HTTP/2"
		http.Error(w, msg, http.StatusHTTPVersionNotSupported)
		return nil, errors.New(msg)
	}
	if _, ok := w.(http.Flusher); !ok {
		msg := "gRPC requires a ResponseWriter supporting http.Flusher"
		http.Error(w, msg, http.StatusInternalServerError)
		return nil, errors.New(msg)
	}

	var localAddr net.Addr
	if la := r.Context().Value(http.LocalAddrContextKey); la != nil {
		localAddr, _ = la.(net.Addr)
	}
	var authInfo credentials.AuthInfo
	if r.TLS != nil {
		authInfo = credentials.TLSInfo{State: *r.TLS, CommonAuthInfo: credentials.CommonAuthInfo{SecurityLevel: credentials.PrivacyAndIntegrity}}
	}
	p := peer.Peer{
		Addr:      strAddr(r.RemoteAddr),
		LocalAddr: localAddr,
		AuthInfo:  authInfo,
	}
	st := &serverHandlerTransport{
		rw:             w,
		req:            r,
		closedCh:       make(chan struct{}),
		writes:         make(chan func()),
		peer:           p,
		contentType:    contentType,
		contentSubtype: contentSubtype,
		stats:          stats,
		bufferPool:     bufferPool,
	}
	st.logger = prefixLoggerForServerHandlerTransport(st)

	if v := r.Header.Get("grpc-timeout"); v != "" {
		to, err := decodeTimeout(v)
		if err != nil {
			msg := fmt.Sprintf("malformed grpc-timeout: %v", err)
			http.Error(w, msg, http.StatusBadRequest)
			return nil, status.Error(codes.Internal, msg)
		}
		st.timeoutSet = true
		st.timeout = to
	}

	metakv := []string{"content-type", contentType}
	if r.Host != "" {
		metakv = append(metakv, ":authority", r.Host)
	}
	for k, vv := range r.Header {
		k = strings.ToLower(k)
		if isReservedHeader(k) && !isWhitelistedHeader(k) {
			continue
		}
		for _, v := range vv {
			v, err := decodeMetadataHeader(k, v)
			if err != nil {
				msg := fmt.Sprintf("malformed binary metadata %q in header %q: %v", v, k, err)
				http.Error(w, msg, http.StatusBadRequest)
				return nil, status.Error(codes.Internal, msg)
			}
			metakv = append(metakv, k, v)
		}
	}
	st.headerMD = metadata.Pairs(metakv...)

	return st, nil
}

// serverHandlerTransport is an implementation of ServerTransport
// which replies to exactly one gRPC request (exactly one HTTP request),
// using the net/http.Handler interface. This http.Handler is guaranteed
// at this point to be speaking over HTTP/2, so it's able to speak valid
// gRPC.
type serverHandlerTransport struct {
	rw         http.ResponseWriter
	req        *http.Request
	timeoutSet bool
	timeout    time.Duration

	headerMD metadata.MD

	peer peer.Peer

	closeOnce sync.Once
	closedCh  chan struct{} // closed on Close

	// writes is a channel of code to run serialized in the
	// ServeHTTP (HandleStreams) goroutine. The channel is closed
	// when WriteStatus is called.
	writes chan func()

	// block concurrent WriteStatus calls
	// e.g. grpc/(*serverStream).SendMsg/RecvMsg
	writeStatusMu sync.Mutex

	// we just mirror the request content-type
	contentType string
	// we store both contentType and contentSubtype so we don't keep recreating them
	// TODO make sure this is consistent across handler_server and http2_server
	contentSubtype string

	stats  []stats.Handler
	logger *grpclog.PrefixLogger

	bufferPool mem.BufferPool
}

func (ht *serverHandlerTransport) Close(err error) {
	ht.closeOnce.Do(func() {
		if ht.logger.V(logLevel) {
			ht.logger.Infof("Closing: %v", err)
		}
		close(ht.closedCh)
	})
}

func (ht *serverHandlerTransport) Peer() *peer.Peer {
	return &peer.Peer{
		Addr:      ht.peer.Addr,
		LocalAddr: ht.peer.LocalAddr,
		AuthInfo:  ht.peer.AuthInfo,
	}
}

// strAddr is a net.Addr backed by either a TCP "ip:port" string, or
// the empty string if unknown.
type strAddr string

func (a strAddr) Network() string {
	if a != "" {
		// Per the documentation on net/http.Request.RemoteAddr, if this is
		// set, it's set to the IP:port of the peer (hence, TCP):
		// https://golang.org/pkg/net/http/#Request
		//
		// If we want to support Unix sockets later, we can
		// add our own grpc-specific convention within the
		// grpc codebase to set RemoteAddr to a different
		// format, or probably better: we can attach it to the
		// context and use that from serverHandlerTransport.RemoteAddr.
		return "tcp"
	}
	return ""
}

func (a strAddr) String() string { return string(a) }

// do runs fn in the ServeHTTP goroutine.
func (ht *serverHandlerTransport) do(fn func()) error {
	select {
	case <-ht.closedCh:
		return ErrConnClosing
	case ht.writes <- fn:
		return nil
	}
}

func (ht *serverHandlerTransport) writeStatus(s *ServerStream, st *status.Status) error {
	ht.writeStatusMu.Lock()
	defer ht.writeStatusMu.Unlock()

	headersWritten := s.updateHeaderSent()
	err := ht.do(func() {
		if !headersWritten {
			ht.writePendingHeaders(s)
		}

		// And flush, in case no header or body has been sent yet.
		// This forces a separation of headers and trailers if this is the
		// first call (for example, in end2end tests's TestNoService).
		ht.rw.(http.Flusher).Flush()

		h := ht.rw.Header()
		h.Set("Grpc-Status", fmt.Sprintf("%d", st.Code()))
		if m := st.Message(); m != "" {
			h.Set("Grpc-Message", encodeGrpcMessage(m))
		}

		s.hdrMu.Lock()
		defer s.hdrMu.Unlock()
		if p := st.Proto(); p != nil && len(p.Details) > 0 {
			delete(s.trailer, grpcStatusDetailsBinHeader)
			stBytes, err := proto.Marshal(p)
			if err != nil {
				// TODO: return error instead, when callers are able to handle it.
				panic(err)
			}

			h.Set(grpcStatusDetailsBinHeader, encodeBinHeader(stBytes))
		}

		if len(s.trailer) > 0 {
			for k, vv := range s.trailer {
				// Clients don't tolerate reading restricted headers after some non restricted ones were sent.
				if isReservedHeader(k) {
					continue
				}
				for _, v := range vv {
					// http2 ResponseWriter mechanism to send undeclared Trailers after
					// the headers have possibly been written.
					h.Add(http2.TrailerPrefix+k, encodeMetadataHeader(k, v))
				}
			}
		}
	})

	if err == nil { // transport has not been closed
		// Note: The trailer fields are compressed with hpack after this call returns.
		// No WireLength field is set here.
		for _, sh := range ht.stats {
			sh.HandleRPC(s.Context(), &stats.OutTrailer{
				Trailer: s.trailer.Copy(),
			})
		}
	}
	ht.Close(errors.New("finished writing status"))
	return err
}

// writePendingHeaders sets common and custom headers on the first
// write call (Write, WriteHeader, or WriteStatus)
func (ht *serverHandlerTransport) writePendingHeaders(s *ServerStream) {
	ht.writeCommonHeaders(s)
	ht.writeCustomHeaders(s)
}

// writeCommonHeaders sets common headers on the first write
// call (Write, WriteHeader, or WriteStatus).
func (ht *serverHandlerTransport) writeCommonHeaders(s *ServerStream) {
	h := ht.rw.Header()
	h["Date"] = nil // suppress Date to make tests happy; TODO: restore
	h.Set("Content-Type", ht.contentType)

	// Predeclare trailers we'll set later in WriteStatus (after the body).
	// This is a SHOULD in the HTTP RFC, and the way you add (known)
	// Trailers per the net/http.ResponseWriter contract.
	// See https://golang.org/pkg/net/http/#ResponseWriter
	// and https://golang.org/pkg/net/http/#example_ResponseWriter_trailers
	h.Add("Trailer", "Grpc-Status")
	h.Add("Trailer", "Grpc-Message")
	h.Add("Trailer", "Grpc-Status-Details-Bin")

	if s.sendCompress != "" {
		h.Set("Grpc-Encoding", s.sendCompress)
	}
}

// writeCustomHeaders sets custom headers set on the stream via SetHeader
// on the first write call (Write, WriteHeader, or WriteStatus)
func (ht *serverHandlerTransport) writeCustomHeaders(s *ServerStream) {
	h := ht.rw.Header()

	s.hdrMu.Lock()
	for k, vv := range s.header {
		if isReservedHeader(k) {
			continue
		}
		for _, v := range vv {
			h.Add(k, encodeMetadataHeader(k, v))
		}
	}

	s.hdrMu.Unlock()
}

<<<<<<< HEAD
func (ht *serverHandlerTransport) Write(s *Stream, hdr []byte, data mem.BufferSlice, _ *Options) error {
=======
func (ht *serverHandlerTransport) write(s *ServerStream, hdr []byte, data mem.BufferSlice, _ *WriteOptions) error {
>>>>>>> 555b987d
	// Always take a reference because otherwise there is no guarantee the data will
	// be available after this function returns. This is what callers to Write
	// expect.
	data.Ref()
	headersWritten := s.updateHeaderSent()
	err := ht.do(func() {
		defer data.Free()
		if !headersWritten {
			ht.writePendingHeaders(s)
		}
		ht.rw.Write(hdr)
		for _, b := range data {
			_, _ = ht.rw.Write(b.ReadOnlyData())
		}
		ht.rw.(http.Flusher).Flush()
	})
	if err != nil {
		data.Free()
		return err
	}
	return nil
}

func (ht *serverHandlerTransport) writeHeader(s *ServerStream, md metadata.MD) error {
	if err := s.SetHeader(md); err != nil {
		return err
	}

	headersWritten := s.updateHeaderSent()
	err := ht.do(func() {
		if !headersWritten {
			ht.writePendingHeaders(s)
		}

		ht.rw.WriteHeader(200)
		ht.rw.(http.Flusher).Flush()
	})

	if err == nil {
		for _, sh := range ht.stats {
			// Note: The header fields are compressed with hpack after this call returns.
			// No WireLength field is set here.
			sh.HandleRPC(s.Context(), &stats.OutHeader{
				Header:      md.Copy(),
				Compression: s.sendCompress,
			})
		}
	}
	return err
}

<<<<<<< HEAD
func (ht *serverHandlerTransport) HandleStreams(ctx context.Context, startStream func(*Stream)) {
=======
func (ht *serverHandlerTransport) HandleStreams(ctx context.Context, startStream func(*ServerStream)) {
>>>>>>> 555b987d
	// With this transport type there will be exactly 1 stream: this HTTP request.
	var cancel context.CancelFunc
	if ht.timeoutSet {
		ctx, cancel = context.WithTimeout(ctx, ht.timeout)
	} else {
		ctx, cancel = context.WithCancel(ctx)
	}

	// requestOver is closed when the status has been written via WriteStatus.
	requestOver := make(chan struct{})
	go func() {
		select {
		case <-requestOver:
		case <-ht.closedCh:
		case <-ht.req.Context().Done():
		}
		cancel()
		ht.Close(errors.New("request is done processing"))
	}()

	ctx = metadata.NewIncomingContext(ctx, ht.headerMD)
	req := ht.req
<<<<<<< HEAD
	s := &Stream{
		id:               0, // irrelevant
		ctx:              ctx,
		requestRead:      func(int) {},
		cancel:           cancel,
		buf:              newRecvBuffer(),
		st:               ht,
		method:           req.URL.Path,
		recvCompress:     req.Header.Get("grpc-encoding"),
		contentSubtype:   ht.contentSubtype,
=======
	s := &ServerStream{
		Stream: &Stream{
			id:             0, // irrelevant
			ctx:            ctx,
			requestRead:    func(int) {},
			buf:            newRecvBuffer(),
			method:         req.URL.Path,
			recvCompress:   req.Header.Get("grpc-encoding"),
			contentSubtype: ht.contentSubtype,
		},
		cancel:           cancel,
		st:               ht,
>>>>>>> 555b987d
		headerWireLength: 0, // won't have access to header wire length until golang/go#18997.
	}
	s.trReader = &transportReader{
		reader:        &recvBufferReader{ctx: s.ctx, ctxDone: s.ctx.Done(), recv: s.buf},
		windowHandler: func(int) {},
	}

	// readerDone is closed when the Body.Read-ing goroutine exits.
	readerDone := make(chan struct{})
	go func() {
		defer close(readerDone)

		for {
			buf := ht.bufferPool.Get(http2MaxFrameLen)
			n, err := req.Body.Read(*buf)
			if n > 0 {
				*buf = (*buf)[:n]
				s.buf.put(recvMsg{buffer: mem.NewBuffer(buf, ht.bufferPool)})
			} else {
				ht.bufferPool.Put(buf)
			}
			if err != nil {
				s.buf.put(recvMsg{err: mapRecvMsgError(err)})
				return
			}
		}
	}()

	// startStream is provided by the *grpc.Server's serveStreams.
	// It starts a goroutine serving s and exits immediately.
	// The goroutine that is started is the one that then calls
	// into ht, calling WriteHeader, Write, WriteStatus, Close, etc.
	startStream(s)

	ht.runStream()
	close(requestOver)

	// Wait for reading goroutine to finish.
	req.Body.Close()
	<-readerDone
}

func (ht *serverHandlerTransport) runStream() {
	for {
		select {
		case fn := <-ht.writes:
			fn()
		case <-ht.closedCh:
			return
		}
	}
}

func (ht *serverHandlerTransport) incrMsgRecv() {}

func (ht *serverHandlerTransport) Drain(string) {
	panic("Drain() is not implemented")
}

// mapRecvMsgError returns the non-nil err into the appropriate
// error value as expected by callers of *grpc.parser.recvMsg.
// In particular, in can only be:
//   - io.EOF
//   - io.ErrUnexpectedEOF
//   - of type transport.ConnectionError
//   - an error from the status package
func mapRecvMsgError(err error) error {
	if err == io.EOF || err == io.ErrUnexpectedEOF {
		return err
	}
	if se, ok := err.(http2.StreamError); ok {
		if code, ok := http2ErrConvTab[se.Code]; ok {
			return status.Error(code, se.Error())
		}
	}
	if strings.Contains(err.Error(), "body closed by handler") {
		return status.Error(codes.Canceled, err.Error())
	}
	return connectionErrorf(true, err, "%s", err.Error())
}<|MERGE_RESOLUTION|>--- conflicted
+++ resolved
@@ -333,11 +333,7 @@
 	s.hdrMu.Unlock()
 }
 
-<<<<<<< HEAD
-func (ht *serverHandlerTransport) Write(s *Stream, hdr []byte, data mem.BufferSlice, _ *Options) error {
-=======
 func (ht *serverHandlerTransport) write(s *ServerStream, hdr []byte, data mem.BufferSlice, _ *WriteOptions) error {
->>>>>>> 555b987d
 	// Always take a reference because otherwise there is no guarantee the data will
 	// be available after this function returns. This is what callers to Write
 	// expect.
@@ -389,11 +385,7 @@
 	return err
 }
 
-<<<<<<< HEAD
-func (ht *serverHandlerTransport) HandleStreams(ctx context.Context, startStream func(*Stream)) {
-=======
 func (ht *serverHandlerTransport) HandleStreams(ctx context.Context, startStream func(*ServerStream)) {
->>>>>>> 555b987d
 	// With this transport type there will be exactly 1 stream: this HTTP request.
 	var cancel context.CancelFunc
 	if ht.timeoutSet {
@@ -416,18 +408,6 @@
 
 	ctx = metadata.NewIncomingContext(ctx, ht.headerMD)
 	req := ht.req
-<<<<<<< HEAD
-	s := &Stream{
-		id:               0, // irrelevant
-		ctx:              ctx,
-		requestRead:      func(int) {},
-		cancel:           cancel,
-		buf:              newRecvBuffer(),
-		st:               ht,
-		method:           req.URL.Path,
-		recvCompress:     req.Header.Get("grpc-encoding"),
-		contentSubtype:   ht.contentSubtype,
-=======
 	s := &ServerStream{
 		Stream: &Stream{
 			id:             0, // irrelevant
@@ -440,7 +420,6 @@
 		},
 		cancel:           cancel,
 		st:               ht,
->>>>>>> 555b987d
 		headerWireLength: 0, // won't have access to header wire length until golang/go#18997.
 	}
 	s.trReader = &transportReader{
