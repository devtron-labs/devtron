--- conflicted
+++ resolved
@@ -28,14 +28,6 @@
 	"net/http"
 	"net/http/httputil"
 	"net/url"
-<<<<<<< HEAD
-
-	"google.golang.org/grpc/internal"
-)
-
-const proxyAuthHeaderKey = "Proxy-Authorization"
-=======
->>>>>>> 555b987d
 
 	"google.golang.org/grpc/internal"
 	"google.golang.org/grpc/internal/proxyattributes"
@@ -106,30 +98,6 @@
 	return conn, nil
 }
 
-<<<<<<< HEAD
-// proxyDial dials, connecting to a proxy first if necessary. Checks if a proxy
-// is necessary, dials, does the HTTP CONNECT handshake, and returns the
-// connection.
-func proxyDial(ctx context.Context, addr string, grpcUA string) (net.Conn, error) {
-	newAddr := addr
-	proxyURL, err := mapAddress(addr)
-	if err != nil {
-		return nil, err
-	}
-	if proxyURL != nil {
-		newAddr = proxyURL.Host
-	}
-
-	conn, err := internal.NetDialerWithTCPKeepalive().DialContext(ctx, "tcp", newAddr)
-	if err != nil {
-		return nil, err
-	}
-	if proxyURL == nil {
-		// proxy is disabled if proxyURL is nil.
-		return conn, err
-	}
-	return doHTTPConnectHandshake(ctx, conn, addr, proxyURL, grpcUA)
-=======
 // proxyDial establishes a TCP connection to the specified address and performs an HTTP CONNECT handshake.
 func proxyDial(ctx context.Context, addr resolver.Address, grpcUA string, opts proxyattributes.Options) (net.Conn, error) {
 	conn, err := internal.NetDialerWithTCPKeepalive().DialContext(ctx, "tcp", addr.Addr)
@@ -137,7 +105,6 @@
 		return nil, err
 	}
 	return doHTTPConnectHandshake(ctx, conn, grpcUA, opts)
->>>>>>> 555b987d
 }
 
 func sendHTTPRequest(ctx context.Context, req *http.Request, conn net.Conn) error {
