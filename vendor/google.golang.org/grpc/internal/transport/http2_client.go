--- conflicted
+++ resolved
@@ -1068,11 +1068,7 @@
 
 // Write formats the data into HTTP2 data frame(s) and sends it out. The caller
 // should proceed only if Write returns nil.
-<<<<<<< HEAD
-func (t *http2Client) Write(s *Stream, hdr []byte, data mem.BufferSlice, opts *Options) error {
-=======
 func (t *http2Client) write(s *ClientStream, hdr []byte, data mem.BufferSlice, opts *WriteOptions) error {
->>>>>>> 555b987d
 	reader := data.Reader()
 
 	if opts.Last {
@@ -1101,10 +1097,7 @@
 		_ = reader.Close()
 		return err
 	}
-<<<<<<< HEAD
-=======
 	t.incrMsgSent()
->>>>>>> 555b987d
 	return nil
 }
 
@@ -1379,11 +1372,7 @@
 	for streamID, stream := range t.activeStreams {
 		if streamID > id && streamID <= upperLimit {
 			// The stream was unprocessed by the server.
-<<<<<<< HEAD
-			atomic.StoreUint32(&stream.unprocessed, 1)
-=======
 			stream.unprocessed.Store(true)
->>>>>>> 555b987d
 			streamsToClose = append(streamsToClose, stream)
 		}
 	}
@@ -1804,16 +1793,6 @@
 
 func (t *http2Client) RemoteAddr() net.Addr { return t.remoteAddr }
 
-<<<<<<< HEAD
-func (t *http2Client) IncrMsgSent() {
-	t.channelz.SocketMetrics.MessagesSent.Add(1)
-	t.channelz.SocketMetrics.LastMessageSentTimestamp.Store(time.Now().UnixNano())
-}
-
-func (t *http2Client) IncrMsgRecv() {
-	t.channelz.SocketMetrics.MessagesReceived.Add(1)
-	t.channelz.SocketMetrics.LastMessageReceivedTimestamp.Store(time.Now().UnixNano())
-=======
 func (t *http2Client) incrMsgSent() {
 	if channelz.IsOn() {
 		t.channelz.SocketMetrics.MessagesSent.Add(1)
@@ -1826,7 +1805,6 @@
 		t.channelz.SocketMetrics.MessagesReceived.Add(1)
 		t.channelz.SocketMetrics.LastMessageReceivedTimestamp.Store(time.Now().UnixNano())
 	}
->>>>>>> 555b987d
 }
 
 func (t *http2Client) getOutFlowWindow() int64 {
