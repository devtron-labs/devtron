--- conflicted
+++ resolved
@@ -27,7 +27,6 @@
 	"fmt"
 	"io"
 	"net"
-	"strings"
 	"sync"
 	"sync/atomic"
 	"time"
@@ -39,10 +38,6 @@
 	"google.golang.org/grpc/mem"
 	"google.golang.org/grpc/metadata"
 	"google.golang.org/grpc/peer"
-<<<<<<< HEAD
-	"google.golang.org/grpc/resolver"
-=======
->>>>>>> 555b987d
 	"google.golang.org/grpc/stats"
 	"google.golang.org/grpc/status"
 	"google.golang.org/grpc/tap"
@@ -136,11 +131,7 @@
 	err         error
 }
 
-<<<<<<< HEAD
-func (r *recvBufferReader) ReadHeader(header []byte) (n int, err error) {
-=======
 func (r *recvBufferReader) ReadMessageHeader(header []byte) (n int, err error) {
->>>>>>> 555b987d
 	if r.err != nil {
 		return 0, r.err
 	}
@@ -149,15 +140,9 @@
 		return n, nil
 	}
 	if r.closeStream != nil {
-<<<<<<< HEAD
-		n, r.err = r.readHeaderClient(header)
-	} else {
-		n, r.err = r.readHeader(header)
-=======
 		n, r.err = r.readMessageHeaderClient(header)
 	} else {
 		n, r.err = r.readMessageHeader(header)
->>>>>>> 555b987d
 	}
 	return n, r.err
 }
@@ -187,20 +172,12 @@
 	return buf, r.err
 }
 
-<<<<<<< HEAD
-func (r *recvBufferReader) readHeader(header []byte) (n int, err error) {
-=======
 func (r *recvBufferReader) readMessageHeader(header []byte) (n int, err error) {
->>>>>>> 555b987d
 	select {
 	case <-r.ctxDone:
 		return 0, ContextErr(r.ctx.Err())
 	case m := <-r.recv.get():
-<<<<<<< HEAD
-		return r.readHeaderAdditional(m, header)
-=======
 		return r.readMessageHeaderAdditional(m, header)
->>>>>>> 555b987d
 	}
 }
 
@@ -213,11 +190,7 @@
 	}
 }
 
-<<<<<<< HEAD
-func (r *recvBufferReader) readHeaderClient(header []byte) (n int, err error) {
-=======
 func (r *recvBufferReader) readMessageHeaderClient(header []byte) (n int, err error) {
->>>>>>> 555b987d
 	// If the context is canceled, then closes the stream with nil metadata.
 	// closeStream writes its error parameter to r.recv as a recvMsg.
 	// r.readAdditional acts on that message and returns the necessary error.
@@ -238,15 +211,9 @@
 		// faster.
 		r.closeStream(ContextErr(r.ctx.Err()))
 		m := <-r.recv.get()
-<<<<<<< HEAD
-		return r.readHeaderAdditional(m, header)
-	case m := <-r.recv.get():
-		return r.readHeaderAdditional(m, header)
-=======
 		return r.readMessageHeaderAdditional(m, header)
 	case m := <-r.recv.get():
 		return r.readMessageHeaderAdditional(m, header)
->>>>>>> 555b987d
 	}
 }
 
@@ -277,11 +244,7 @@
 	}
 }
 
-<<<<<<< HEAD
-func (r *recvBufferReader) readHeaderAdditional(m recvMsg, header []byte) (n int, err error) {
-=======
 func (r *recvBufferReader) readMessageHeaderAdditional(m recvMsg, header []byte) (n int, err error) {
->>>>>>> 555b987d
 	r.recv.load()
 	if m.err != nil {
 		if m.buffer != nil {
@@ -323,19 +286,8 @@
 // Stream represents an RPC in the transport layer.
 type Stream struct {
 	id           uint32
-<<<<<<< HEAD
-	st           ServerTransport    // nil for client side Stream
-	ct           ClientTransport    // nil for server side Stream
-	ctx          context.Context    // the associated context of the stream
-	cancel       context.CancelFunc // always nil for client side Stream
-	done         chan struct{}      // closed at the end of stream to unblock writers. On the client side.
-	doneFunc     func()             // invoked at the end of stream on client side.
-	ctxDone      <-chan struct{}    // same as done chan but for server side. Cache of ctx.Done() (for performance)
-	method       string             // the associated RPC method of the stream
-=======
 	ctx          context.Context // the associated context of the stream
 	method       string          // the associated RPC method of the stream
->>>>>>> 555b987d
 	recvCompress string
 	sendCompress string
 	buf          *recvBuffer
@@ -347,45 +299,13 @@
 	// is used to adjust flow control, if needed.
 	requestRead func(int)
 
-<<<<<<< HEAD
-	headerChan       chan struct{} // closed to indicate the end of header metadata.
-	headerChanClosed uint32        // set when headerChan is closed. Used to avoid closing headerChan multiple times.
-	// headerValid indicates whether a valid header was received.  Only
-	// meaningful after headerChan is closed (always call waitOnHeader() before
-	// reading its value).  Not valid on server side.
-	headerValid      bool
-	headerWireLength int // Only set on server side.
-
-	// hdrMu protects header and trailer metadata on the server-side.
-	hdrMu sync.Mutex
-	// On client side, header keeps the received header metadata.
-	//
-	// On server side, header keeps the header set by SetHeader(). The complete
-	// header will merged into this after t.WriteHeader() is called.
-	header  metadata.MD
-	trailer metadata.MD // the key-value map of trailer metadata.
-
-	noHeaders bool // set if the client never received headers (set only after the stream is done).
-
-	// On the server-side, headerSent is atomically set to 1 when the headers are sent out.
-	headerSent uint32
-
-=======
->>>>>>> 555b987d
 	state streamState
 
 	// contentSubtype is the content-subtype for requests.
 	// this must be lowercase or the behavior is undefined.
 	contentSubtype string
 
-<<<<<<< HEAD
-// updateHeaderSent updates headerSent and returns true
-// if it was already set. It is valid only on server-side.
-func (s *Stream) updateHeaderSent() bool {
-	return atomic.SwapUint32(&s.headerSent, 1) == 1
-=======
 	trailer metadata.MD // the key-value map of trailer metadata.
->>>>>>> 555b987d
 }
 
 func (s *Stream) swapState(st streamState) streamState {
@@ -400,101 +320,8 @@
 	return streamState(atomic.LoadUint32((*uint32)(&s.state)))
 }
 
-<<<<<<< HEAD
-func (s *Stream) waitOnHeader() {
-	if s.headerChan == nil {
-		// On the server headerChan is always nil since a stream originates
-		// only after having received headers.
-		return
-	}
-	select {
-	case <-s.ctx.Done():
-		// Close the stream to prevent headers/trailers from changing after
-		// this function returns.
-		s.ct.CloseStream(s, ContextErr(s.ctx.Err()))
-		// headerChan could possibly not be closed yet if closeStream raced
-		// with operateHeaders; wait until it is closed explicitly here.
-		<-s.headerChan
-	case <-s.headerChan:
-	}
-}
-
-// RecvCompress returns the compression algorithm applied to the inbound
-// message. It is empty string if there is no compression applied.
-func (s *Stream) RecvCompress() string {
-	s.waitOnHeader()
-	return s.recvCompress
-}
-
-// SetSendCompress sets the compression algorithm to the stream.
-func (s *Stream) SetSendCompress(name string) error {
-	if s.isHeaderSent() || s.getState() == streamDone {
-		return errors.New("transport: set send compressor called after headers sent or stream done")
-	}
-
-	s.sendCompress = name
-	return nil
-}
-
-// SendCompress returns the send compressor name.
-func (s *Stream) SendCompress() string {
-	return s.sendCompress
-}
-
-// ClientAdvertisedCompressors returns the compressor names advertised by the
-// client via grpc-accept-encoding header.
-func (s *Stream) ClientAdvertisedCompressors() []string {
-	values := strings.Split(s.clientAdvertisedCompressors, ",")
-	for i, v := range values {
-		values[i] = strings.TrimSpace(v)
-	}
-	return values
-}
-
-// Done returns a channel which is closed when it receives the final status
-// from the server.
-func (s *Stream) Done() <-chan struct{} {
-	return s.done
-}
-
-// Header returns the header metadata of the stream.
-//
-// On client side, it acquires the key-value pairs of header metadata once it is
-// available. It blocks until i) the metadata is ready or ii) there is no header
-// metadata or iii) the stream is canceled/expired.
-//
-// On server side, it returns the out header after t.WriteHeader is called.  It
-// does not block and must not be called until after WriteHeader.
-func (s *Stream) Header() (metadata.MD, error) {
-	if s.headerChan == nil {
-		// On server side, return the header in stream. It will be the out
-		// header after t.WriteHeader is called.
-		return s.header.Copy(), nil
-	}
-	s.waitOnHeader()
-
-	if !s.headerValid || s.noHeaders {
-		return nil, s.status.Err()
-	}
-
-	return s.header.Copy(), nil
-}
-
-// TrailersOnly blocks until a header or trailers-only frame is received and
-// then returns true if the stream was trailers-only.  If the stream ends
-// before headers are received, returns true, nil.  Client-side only.
-func (s *Stream) TrailersOnly() bool {
-	s.waitOnHeader()
-	return s.noHeaders
-}
-
-// Trailer returns the cached trailer metadata. Note that if it is not called
-// after the entire stream is done, it could return an empty MD. Client
-// side only.
-=======
 // Trailer returns the cached trailer metadata. Note that if it is not called
 // after the entire stream is done, it could return an empty MD.
->>>>>>> 555b987d
 // It can be safely read only after stream has ended that is either read
 // or write have returned io.EOF.
 func (s *Stream) Trailer() metadata.MD {
@@ -506,56 +333,13 @@
 	return s.ctx
 }
 
-// SetContext sets the context of the stream. This will be deleted once the
-// stats handler callouts all move to gRPC layer.
-func (s *Stream) SetContext(ctx context.Context) {
-	s.ctx = ctx
-}
-
 // Method returns the method for the stream.
 func (s *Stream) Method() string {
 	return s.method
 }
 
-<<<<<<< HEAD
-// Status returns the status received from the server.
-// Status can be read safely only after the stream has ended,
-// that is, after Done() is closed.
-func (s *Stream) Status() *status.Status {
-	return s.status
-}
-
-// HeaderWireLength returns the size of the headers of the stream as received
-// from the wire. Valid only on the server.
-func (s *Stream) HeaderWireLength() int {
-	return s.headerWireLength
-}
-
-// SetHeader sets the header metadata. This can be called multiple times.
-// Server side only.
-// This should not be called in parallel to other data writes.
-func (s *Stream) SetHeader(md metadata.MD) error {
-	if md.Len() == 0 {
-		return nil
-	}
-	if s.isHeaderSent() || s.getState() == streamDone {
-		return ErrIllegalHeaderWrite
-	}
-	s.hdrMu.Lock()
-	s.header = metadata.Join(s.header, md)
-	s.hdrMu.Unlock()
-	return nil
-}
-
-// SendHeader sends the given header metadata. The given metadata is
-// combined with any metadata set by previous calls to SetHeader and
-// then written to the transport stream.
-func (s *Stream) SendHeader(md metadata.MD) error {
-	return s.st.WriteHeader(s, md)
-=======
 func (s *Stream) write(m recvMsg) {
 	s.buf.put(m)
->>>>>>> 555b987d
 }
 
 // ReadMessageHeader reads data into the provided header slice from the stream.
@@ -588,56 +372,12 @@
 	return nil
 }
 
-<<<<<<< HEAD
-func (s *Stream) write(m recvMsg) {
-	s.buf.put(m)
-}
-
-// ReadHeader reads data into the provided header slice from the stream. It
-// first checks if there was an error during a previous read operation and
-// returns it if present. It then requests a read operation for the length of
-// the header. It continues to read from the stream until the entire header
-// slice is filled or an error occurs. If an `io.EOF` error is encountered
-// with partially read data, it is converted to `io.ErrUnexpectedEOF` to
-// indicate an unexpected end of the stream. The method returns any error
-// encountered during the read process or nil if the header was successfully
-// read.
-func (s *Stream) ReadHeader(header []byte) (err error) {
-	// Don't request a read if there was an error earlier
-	if er := s.trReader.er; er != nil {
-		return er
-	}
-	s.requestRead(len(header))
-	for len(header) != 0 {
-		n, err := s.trReader.ReadHeader(header)
-		header = header[n:]
-		if len(header) == 0 {
-			err = nil
-		}
-		if err != nil {
-			if n > 0 && err == io.EOF {
-				err = io.ErrUnexpectedEOF
-			}
-			return err
-		}
-	}
-	return nil
-}
-
-// Read reads n bytes from the wire for this stream.
-func (s *Stream) Read(n int) (data mem.BufferSlice, err error) {
-	// Don't request a read if there was an error earlier
-	if er := s.trReader.er; er != nil {
-		return nil, er
-	}
-=======
 // Read reads n bytes from the wire for this stream.
 func (s *Stream) read(n int) (data mem.BufferSlice, err error) {
 	// Don't request a read if there was an error earlier
 	if er := s.trReader.er; er != nil {
 		return nil, er
 	}
->>>>>>> 555b987d
 	s.requestRead(n)
 	for n != 0 {
 		buf, err := s.trReader.Read(n)
@@ -673,37 +413,14 @@
 	er            error
 }
 
-<<<<<<< HEAD
-func (t *transportReader) ReadHeader(header []byte) (int, error) {
-	n, err := t.reader.ReadHeader(header)
-=======
 func (t *transportReader) ReadMessageHeader(header []byte) (int, error) {
 	n, err := t.reader.ReadMessageHeader(header)
->>>>>>> 555b987d
 	if err != nil {
 		t.er = err
 		return 0, err
 	}
 	t.windowHandler(n)
 	return n, nil
-<<<<<<< HEAD
-}
-
-func (t *transportReader) Read(n int) (mem.Buffer, error) {
-	buf, err := t.reader.Read(n)
-	if err != nil {
-		t.er = err
-		return buf, err
-	}
-	t.windowHandler(buf.Len())
-	return buf, nil
-}
-
-// BytesReceived indicates whether any bytes have been received on this stream.
-func (s *Stream) BytesReceived() bool {
-	return atomic.LoadUint32(&s.bytesReceived) == 1
-=======
->>>>>>> 555b987d
 }
 
 func (t *transportReader) Read(n int) (mem.Buffer, error) {
@@ -785,21 +502,8 @@
 	ChannelzParent *channelz.SubChannel
 	// MaxHeaderListSize sets the max (uncompressed) size of header list that is prepared to be received.
 	MaxHeaderListSize *uint32
-<<<<<<< HEAD
-	// UseProxy specifies if a proxy should be used.
-	UseProxy bool
 	// The mem.BufferPool to use when reading/writing to the wire.
 	BufferPool mem.BufferPool
-}
-
-// NewClientTransport establishes the transport with the required ConnectOptions
-// and returns it to the caller.
-func NewClientTransport(connectCtx, ctx context.Context, addr resolver.Address, opts ConnectOptions, onClose func(GoAwayReason)) (ClientTransport, error) {
-	return newHTTP2Client(connectCtx, ctx, addr, opts, onClose)
-=======
-	// The mem.BufferPool to use when reading/writing to the wire.
-	BufferPool mem.BufferPool
->>>>>>> 555b987d
 }
 
 // WriteOptions provides additional hints and information for message
@@ -853,13 +557,6 @@
 	// It does not block.
 	GracefulClose()
 
-<<<<<<< HEAD
-	// Write sends the data for the given stream. A nil stream indicates
-	// the write is to be performed on the transport as a whole.
-	Write(s *Stream, hdr []byte, data mem.BufferSlice, opts *Options) error
-
-=======
->>>>>>> 555b987d
 	// NewStream creates a Stream for an RPC.
 	NewStream(ctx context.Context, callHdr *CallHdr) (*ClientStream, error)
 
@@ -890,23 +587,7 @@
 // Write methods for a given Stream will be called serially.
 type ServerTransport interface {
 	// HandleStreams receives incoming streams using the given handler.
-<<<<<<< HEAD
-	HandleStreams(context.Context, func(*Stream))
-
-	// WriteHeader sends the header metadata for the given stream.
-	// WriteHeader may not be called on all streams.
-	WriteHeader(s *Stream, md metadata.MD) error
-
-	// Write sends the data for the given stream.
-	// Write may not be called on all streams.
-	Write(s *Stream, hdr []byte, data mem.BufferSlice, opts *Options) error
-
-	// WriteStatus sends the status of a stream to the client.  WriteStatus is
-	// the final call made on a stream and always occurs.
-	WriteStatus(s *Stream, st *status.Status) error
-=======
 	HandleStreams(context.Context, func(*ServerStream))
->>>>>>> 555b987d
 
 	// Close tears down the transport. Once it is called, the transport
 	// should not be accessed any more. All the pending streams and their
