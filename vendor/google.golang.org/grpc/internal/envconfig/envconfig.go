--- conflicted
+++ resolved
@@ -49,14 +49,6 @@
 	// XDSFallbackSupport is the env variable that controls whether support for
 	// xDS fallback is turned on. If this is unset or is false, only the first
 	// xDS server in the list of server configs will be used.
-<<<<<<< HEAD
-	XDSFallbackSupport = boolFromEnv("GRPC_EXPERIMENTAL_XDS_FALLBACK", false)
-	// NewPickFirstEnabled is set if the new pickfirst leaf policy is to be used
-	// instead of the exiting pickfirst implementation. This can be enabled by
-	// setting the environment variable "GRPC_EXPERIMENTAL_ENABLE_NEW_PICK_FIRST"
-	// to "true".
-	NewPickFirstEnabled = boolFromEnv("GRPC_EXPERIMENTAL_ENABLE_NEW_PICK_FIRST", false)
-=======
 	XDSFallbackSupport = boolFromEnv("GRPC_EXPERIMENTAL_XDS_FALLBACK", true)
 	// NewPickFirstEnabled is set if the new pickfirst leaf policy is to be used
 	// instead of the exiting pickfirst implementation. This can be disabled by
@@ -77,7 +69,6 @@
 	// to gRFC A76. It can be enabled by setting the environment variable
 	// "GRPC_EXPERIMENTAL_RING_HASH_SET_REQUEST_HASH_KEY" to "true".
 	RingHashSetRequestHashKey = boolFromEnv("GRPC_EXPERIMENTAL_RING_HASH_SET_REQUEST_HASH_KEY", false)
->>>>>>> 555b987d
 )
 
 func boolFromEnv(envVar string, def bool) bool {
