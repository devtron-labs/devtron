--- conflicted
+++ resolved
@@ -67,11 +67,7 @@
 	//
 	// This is used in the 1.0 release of gcp/observability, and thus must not be
 	// deleted or changed.
-<<<<<<< HEAD
-	CanonicalString interface{} // func (codes.Code) string
-=======
 	CanonicalString any // func (codes.Code) string
->>>>>>> 4b3016f3
 	// DrainServerTransports initiates a graceful close of existing connections
 	// on a gRPC server accepted on the provided listener address. An
 	// xDS-enabled server invokes this method on a grpc.Server when a particular
@@ -83,11 +79,7 @@
 	//
 	// This is used in the 1.0 release of gcp/observability, and thus must not be
 	// deleted or changed.
-<<<<<<< HEAD
-	AddGlobalServerOptions interface{} // func(opt ...ServerOption)
-=======
 	AddGlobalServerOptions any // func(opt ...ServerOption)
->>>>>>> 4b3016f3
 	// ClearGlobalServerOptions clears the array of extra ServerOption. This
 	// method is useful in testing and benchmarking.
 	//
@@ -100,22 +92,14 @@
 	//
 	// This is used in the 1.0 release of gcp/observability, and thus must not be
 	// deleted or changed.
-<<<<<<< HEAD
-	AddGlobalDialOptions interface{} // func(opt ...DialOption)
-=======
 	AddGlobalDialOptions any // func(opt ...DialOption)
->>>>>>> 4b3016f3
 	// DisableGlobalDialOptions returns a DialOption that prevents the
 	// ClientConn from applying the global DialOptions (set via
 	// AddGlobalDialOptions).
 	//
 	// This is used in the 1.0 release of gcp/observability, and thus must not be
 	// deleted or changed.
-<<<<<<< HEAD
-	DisableGlobalDialOptions interface{} // func() grpc.DialOption
-=======
 	DisableGlobalDialOptions any // func() grpc.DialOption
->>>>>>> 4b3016f3
 	// ClearGlobalDialOptions clears the array of extra DialOption. This
 	// method is useful in testing and benchmarking.
 	//
@@ -134,24 +118,16 @@
 	//
 	// This is used in the 1.0 release of gcp/observability, and thus must not be
 	// deleted or changed.
-<<<<<<< HEAD
-	WithBinaryLogger interface{} // func(binarylog.Logger) grpc.DialOption
-=======
 	WithBinaryLogger any // func(binarylog.Logger) grpc.DialOption
->>>>>>> 4b3016f3
 	// BinaryLogger returns a ServerOption that can set the binary logger for a
 	// server.
 	//
 	// This is used in the 1.0 release of gcp/observability, and thus must not be
 	// deleted or changed.
-<<<<<<< HEAD
-	BinaryLogger interface{} // func(binarylog.Logger) grpc.ServerOption
-=======
 	BinaryLogger any // func(binarylog.Logger) grpc.ServerOption
 
 	// SubscribeToConnectivityStateChanges adds a grpcsync.Subscriber to a provided grpc.ClientConn
 	SubscribeToConnectivityStateChanges any // func(*grpc.ClientConn, grpcsync.Subscriber)
->>>>>>> 4b3016f3
 
 	// NewXDSResolverWithConfigForTesting creates a new xds resolver builder using
 	// the provided xds bootstrap config instead of the global configuration from
