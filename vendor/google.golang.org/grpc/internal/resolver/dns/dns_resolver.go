--- conflicted
+++ resolved
@@ -24,11 +24,7 @@
 	"context"
 	"encoding/json"
 	"fmt"
-<<<<<<< HEAD
-	"math/rand"
-=======
 	rand "math/rand/v2"
->>>>>>> 555b987d
 	"net"
 	"net/netip"
 	"os"
@@ -432,11 +428,7 @@
 	if a == nil {
 		return true
 	}
-<<<<<<< HEAD
-	return rand.Intn(100)+1 <= *a
-=======
 	return rand.IntN(100)+1 <= *a
->>>>>>> 555b987d
 }
 
 func canaryingSC(js string) string {
