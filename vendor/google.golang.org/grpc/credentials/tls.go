--- conflicted
+++ resolved
@@ -32,11 +32,8 @@
 	"google.golang.org/grpc/internal/envconfig"
 )
 
-<<<<<<< HEAD
-=======
 const alpnFailureHelpMessage = "If you upgraded from a grpc-go version earlier than 1.67, your TLS connections may have stopped working due to ALPN enforcement. For more details, see: https://github.com/grpc/grpc-go/issues/434"
 
->>>>>>> 555b987d
 var logger = grpclog.Component("credentials")
 
 // TLSInfo contains the auth information for a TLS authenticated connection.
@@ -133,11 +130,7 @@
 	if np == "" {
 		if envconfig.EnforceALPNEnabled {
 			conn.Close()
-<<<<<<< HEAD
-			return nil, nil, fmt.Errorf("credentials: cannot check peer: missing selected ALPN property")
-=======
 			return nil, nil, fmt.Errorf("credentials: cannot check peer: missing selected ALPN property. %s", alpnFailureHelpMessage)
->>>>>>> 555b987d
 		}
 		logger.Warningf("Allowing TLS connection to server %q with ALPN disabled. TLS connections to servers with ALPN disabled will be disallowed in future grpc-go releases", cfg.ServerName)
 	}
@@ -167,11 +160,7 @@
 	if cs.NegotiatedProtocol == "" {
 		if envconfig.EnforceALPNEnabled {
 			conn.Close()
-<<<<<<< HEAD
-			return nil, nil, fmt.Errorf("credentials: cannot check peer: missing selected ALPN property")
-=======
 			return nil, nil, fmt.Errorf("credentials: cannot check peer: missing selected ALPN property. %s", alpnFailureHelpMessage)
->>>>>>> 555b987d
 		} else if logger.V(2) {
 			logger.Info("Allowing TLS connection from client with ALPN disabled. TLS connections with ALPN disabled will be disallowed in future grpc-go releases")
 		}
