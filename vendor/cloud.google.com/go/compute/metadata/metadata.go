--- conflicted
+++ resolved
@@ -120,74 +120,6 @@
 	return OnGCEWithContext(context.Background())
 }
 
-<<<<<<< HEAD
-func testOnGCE() bool {
-	// The user explicitly said they're on GCE, so trust them.
-	if os.Getenv(metadataHostEnv) != "" {
-		return true
-	}
-
-	ctx, cancel := context.WithCancel(context.Background())
-	defer cancel()
-
-	resc := make(chan bool, 2)
-
-	// Try two strategies in parallel.
-	// See https://github.com/googleapis/google-cloud-go/issues/194
-	go func() {
-		req, _ := http.NewRequest("GET", "http://"+metadataIP, nil)
-		req.Header.Set("User-Agent", userAgent)
-		res, err := newDefaultHTTPClient().Do(req.WithContext(ctx))
-		if err != nil {
-			resc <- false
-			return
-		}
-		defer res.Body.Close()
-		resc <- res.Header.Get("Metadata-Flavor") == "Google"
-	}()
-
-	go func() {
-		resolver := &net.Resolver{}
-		addrs, err := resolver.LookupHost(ctx, "metadata.google.internal.")
-		if err != nil || len(addrs) == 0 {
-			resc <- false
-			return
-		}
-		resc <- strsContains(addrs, metadataIP)
-	}()
-
-	tryHarder := systemInfoSuggestsGCE()
-	if tryHarder {
-		res := <-resc
-		if res {
-			// The first strategy succeeded, so let's use it.
-			return true
-		}
-		// Wait for either the DNS or metadata server probe to
-		// contradict the other one and say we are running on
-		// GCE. Give it a lot of time to do so, since the system
-		// info already suggests we're running on a GCE BIOS.
-		timer := time.NewTimer(5 * time.Second)
-		defer timer.Stop()
-		select {
-		case res = <-resc:
-			return res
-		case <-timer.C:
-			// Too slow. Who knows what this system is.
-			return false
-		}
-	}
-
-	// There's no hint from the system info that we're running on
-	// GCE, so use the first probe's result as truth, whether it's
-	// true or false. The goal here is to optimize for speed for
-	// users who are NOT running on GCE. We can't assume that
-	// either a DNS lookup or an HTTP request to a blackholed IP
-	// address is fast. Worst case this should return when the
-	// metaClient's Transport.ResponseHeaderTimeout or
-	// Transport.Dial.Timeout fires (in two seconds).
-	return <-resc
-=======
 // OnGCEWithContext reports whether this process is running on Google Compute Platforms.
 // This function's return value is memoized for better performance.
 // NOTE: True returned from `OnGCEWithContext` does not guarantee that the metadata server
@@ -197,7 +129,6 @@
 		onGCE = defaultClient.OnGCEWithContext(ctx)
 	})
 	return onGCE
->>>>>>> 555b987d
 }
 
 // Subscribe calls Client.SubscribeWithContext on the default client.
@@ -266,7 +197,6 @@
 func ExternalIP() (string, error) {
 	return defaultClient.ExternalIPWithContext(context.Background())
 }
-<<<<<<< HEAD
 
 // ExternalIPWithContext returns the instance's primary external (public) IP address.
 func ExternalIPWithContext(ctx context.Context) (string, error) {
@@ -280,21 +210,6 @@
 	return defaultClient.EmailWithContext(context.Background(), serviceAccount)
 }
 
-=======
-
-// ExternalIPWithContext returns the instance's primary external (public) IP address.
-func ExternalIPWithContext(ctx context.Context) (string, error) {
-	return defaultClient.ExternalIPWithContext(ctx)
-}
-
-// Email calls Client.EmailWithContext on the default client.
-//
-// Deprecated: Please use the context aware variant [EmailWithContext].
-func Email(serviceAccount string) (string, error) {
-	return defaultClient.EmailWithContext(context.Background(), serviceAccount)
-}
-
->>>>>>> 555b987d
 // EmailWithContext calls Client.EmailWithContext on the default client.
 func EmailWithContext(ctx context.Context, serviceAccount string) (string, error) {
 	return defaultClient.EmailWithContext(ctx, serviceAccount)
@@ -370,21 +285,12 @@
 func InstanceAttributes() ([]string, error) {
 	return defaultClient.InstanceAttributesWithContext(context.Background())
 }
-<<<<<<< HEAD
 
 // InstanceAttributesWithContext calls Client.ProjectAttributesWithContext on the default client.
 func InstanceAttributesWithContext(ctx context.Context) ([]string, error) {
 	return defaultClient.InstanceAttributesWithContext(ctx)
 }
 
-=======
-
-// InstanceAttributesWithContext calls Client.ProjectAttributesWithContext on the default client.
-func InstanceAttributesWithContext(ctx context.Context) ([]string, error) {
-	return defaultClient.InstanceAttributesWithContext(ctx)
-}
-
->>>>>>> 555b987d
 // ProjectAttributes calls Client.ProjectAttributesWithContext on the default client.
 //
 // Deprecated: Please use the context aware variant [ProjectAttributesWithContext].
@@ -414,7 +320,6 @@
 // Deprecated: Please use the context aware variant [ProjectAttributeValueWithContext].
 func ProjectAttributeValue(attr string) (string, error) {
 	return defaultClient.ProjectAttributeValueWithContext(context.Background(), attr)
-<<<<<<< HEAD
 }
 
 // ProjectAttributeValueWithContext calls Client.ProjectAttributeValueWithContext on the default client.
@@ -422,15 +327,6 @@
 	return defaultClient.ProjectAttributeValueWithContext(ctx, attr)
 }
 
-=======
-}
-
-// ProjectAttributeValueWithContext calls Client.ProjectAttributeValueWithContext on the default client.
-func ProjectAttributeValueWithContext(ctx context.Context, attr string) (string, error) {
-	return defaultClient.ProjectAttributeValueWithContext(ctx, attr)
-}
-
->>>>>>> 555b987d
 // Scopes calls Client.ScopesWithContext on the default client.
 //
 // Deprecated: Please use the context aware variant [ScopesWithContext].
@@ -481,9 +377,6 @@
 	if opts == nil {
 		return defaultClient
 	}
-<<<<<<< HEAD
-	return &Client{hc: c}
-=======
 	client := opts.Client
 	if client == nil {
 		client = newDefaultHTTPClient()
@@ -571,7 +464,6 @@
 	// metaClient's Transport.ResponseHeaderTimeout or
 	// Transport.Dial.Timeout fires (in two seconds).
 	return <-resc
->>>>>>> 555b987d
 }
 
 // getETag returns a value from the metadata service as well as the associated ETag.
