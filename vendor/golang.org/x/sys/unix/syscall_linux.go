--- conflicted
+++ resolved
@@ -2125,31 +2125,6 @@
 // mmap varies by architecture; see syscall_linux_*.go.
 //sys	munmap(addr uintptr, length uintptr) (err error)
 //sys	mremap(oldaddr uintptr, oldlength uintptr, newlength uintptr, flags int, newaddr uintptr) (xaddr uintptr, err error)
-<<<<<<< HEAD
-
-var mapper = &mremapMmapper{
-	mmapper: mmapper{
-		active: make(map[*byte][]byte),
-		mmap:   mmap,
-		munmap: munmap,
-	},
-	mremap: mremap,
-}
-
-func Mmap(fd int, offset int64, length int, prot int, flags int) (data []byte, err error) {
-	return mapper.Mmap(fd, offset, length, prot, flags)
-}
-
-func Munmap(b []byte) (err error) {
-	return mapper.Munmap(b)
-}
-
-func Mremap(oldData []byte, newLength int, flags int) (data []byte, err error) {
-	return mapper.Mremap(oldData, newLength, flags)
-}
-
-=======
->>>>>>> 1417cc56
 //sys	Madvise(b []byte, advice int) (err error)
 //sys	Mprotect(b []byte, prot int) (err error)
 //sys	Mlock(b []byte) (err error)
@@ -2463,8 +2438,6 @@
 	return int(r), int(e), int(s)
 }
 
-<<<<<<< HEAD
-=======
 // Pselect is a wrapper around the Linux pselect6 system call.
 // This version does not modify the timeout argument.
 func Pselect(nfd int, r *FdSet, w *FdSet, e *FdSet, timeout *Timespec, sigmask *Sigset_t) (n int, err error) {
@@ -2498,7 +2471,6 @@
 	return pselect6(nfd, r, w, e, mutableTimeout, kernelMask)
 }
 
->>>>>>> 1417cc56
 /*
  * Unimplemented
  */
