// Copyright 2009 The Go Authors. All rights reserved.
// Use of this source code is governed by a BSD-style
// license that can be found in the LICENSE file.

// Solaris system calls.
// This file is compiled as ordinary Go code,
// but it is also input to mksyscall,
// which parses the //sys lines and generates system call stubs.
// Note that sometimes we use a lowercase //sys name and wrap
// it in our own nicer implementation, either here or in
// syscall_solaris.go or syscall_unix.go.

package unix

import (
	"fmt"
	"os"
	"runtime"
	"sync"
	"syscall"
	"unsafe"
)

// Implemented in runtime/syscall_solaris.go.
type syscallFunc uintptr

func rawSysvicall6(trap, nargs, a1, a2, a3, a4, a5, a6 uintptr) (r1, r2 uintptr, err syscall.Errno)
func sysvicall6(trap, nargs, a1, a2, a3, a4, a5, a6 uintptr) (r1, r2 uintptr, err syscall.Errno)

// SockaddrDatalink implements the Sockaddr interface for AF_LINK type sockets.
type SockaddrDatalink struct {
	Family uint16
	Index  uint16
	Type   uint8
	Nlen   uint8
	Alen   uint8
	Slen   uint8
	Data   [244]int8
	raw    RawSockaddrDatalink
}

func direntIno(buf []byte) (uint64, bool) {
	return readInt(buf, unsafe.Offsetof(Dirent{}.Ino), unsafe.Sizeof(Dirent{}.Ino))
}

func direntReclen(buf []byte) (uint64, bool) {
	return readInt(buf, unsafe.Offsetof(Dirent{}.Reclen), unsafe.Sizeof(Dirent{}.Reclen))
}

func direntNamlen(buf []byte) (uint64, bool) {
	reclen, ok := direntReclen(buf)
	if !ok {
		return 0, false
	}
	return reclen - uint64(unsafe.Offsetof(Dirent{}.Name)), true
}

//sysnb	pipe(p *[2]_C_int) (n int, err error)

func Pipe(p []int) (err error) {
	if len(p) != 2 {
		return EINVAL
	}
	var pp [2]_C_int
	n, err := pipe(&pp)
	if n != 0 {
		return err
	}
	if err == nil {
		p[0] = int(pp[0])
		p[1] = int(pp[1])
	}
	return nil
}

//sysnb	pipe2(p *[2]_C_int, flags int) (err error)

func Pipe2(p []int, flags int) error {
	if len(p) != 2 {
		return EINVAL
	}
	var pp [2]_C_int
	err := pipe2(&pp, flags)
	if err == nil {
		p[0] = int(pp[0])
		p[1] = int(pp[1])
	}
	return err
}

func (sa *SockaddrInet4) sockaddr() (unsafe.Pointer, _Socklen, error) {
	if sa.Port < 0 || sa.Port > 0xFFFF {
		return nil, 0, EINVAL
	}
	sa.raw.Family = AF_INET
	p := (*[2]byte)(unsafe.Pointer(&sa.raw.Port))
	p[0] = byte(sa.Port >> 8)
	p[1] = byte(sa.Port)
	sa.raw.Addr = sa.Addr
	return unsafe.Pointer(&sa.raw), SizeofSockaddrInet4, nil
}

func (sa *SockaddrInet6) sockaddr() (unsafe.Pointer, _Socklen, error) {
	if sa.Port < 0 || sa.Port > 0xFFFF {
		return nil, 0, EINVAL
	}
	sa.raw.Family = AF_INET6
	p := (*[2]byte)(unsafe.Pointer(&sa.raw.Port))
	p[0] = byte(sa.Port >> 8)
	p[1] = byte(sa.Port)
	sa.raw.Scope_id = sa.ZoneId
	sa.raw.Addr = sa.Addr
	return unsafe.Pointer(&sa.raw), SizeofSockaddrInet6, nil
}

func (sa *SockaddrUnix) sockaddr() (unsafe.Pointer, _Socklen, error) {
	name := sa.Name
	n := len(name)
	if n >= len(sa.raw.Path) {
		return nil, 0, EINVAL
	}
	sa.raw.Family = AF_UNIX
	for i := 0; i < n; i++ {
		sa.raw.Path[i] = int8(name[i])
	}
	// length is family (uint16), name, NUL.
	sl := _Socklen(2)
	if n > 0 {
		sl += _Socklen(n) + 1
	}
	if sa.raw.Path[0] == '@' {
		sa.raw.Path[0] = 0
		// Don't count trailing NUL for abstract address.
		sl--
	}

	return unsafe.Pointer(&sa.raw), sl, nil
}

//sys	getsockname(fd int, rsa *RawSockaddrAny, addrlen *_Socklen) (err error) = libsocket.getsockname

func Getsockname(fd int) (sa Sockaddr, err error) {
	var rsa RawSockaddrAny
	var len _Socklen = SizeofSockaddrAny
	if err = getsockname(fd, &rsa, &len); err != nil {
		return
	}
	return anyToSockaddr(fd, &rsa)
}

// GetsockoptString returns the string value of the socket option opt for the
// socket associated with fd at the given socket level.
func GetsockoptString(fd, level, opt int) (string, error) {
	buf := make([]byte, 256)
	vallen := _Socklen(len(buf))
	err := getsockopt(fd, level, opt, unsafe.Pointer(&buf[0]), &vallen)
	if err != nil {
		return "", err
	}
	return string(buf[:vallen-1]), nil
}

const ImplementsGetwd = true

//sys	Getcwd(buf []byte) (n int, err error)

func Getwd() (wd string, err error) {
	var buf [PathMax]byte
	// Getcwd will return an error if it failed for any reason.
	_, err = Getcwd(buf[0:])
	if err != nil {
		return "", err
	}
	n := clen(buf[:])
	if n < 1 {
		return "", EINVAL
	}
	return string(buf[:n]), nil
}

/*
 * Wrapped
 */

//sysnb	getgroups(ngid int, gid *_Gid_t) (n int, err error)
//sysnb	setgroups(ngid int, gid *_Gid_t) (err error)

func Getgroups() (gids []int, err error) {
	n, err := getgroups(0, nil)
	// Check for error and sanity check group count. Newer versions of
	// Solaris allow up to 1024 (NGROUPS_MAX).
	if n < 0 || n > 1024 {
		if err != nil {
			return nil, err
		}
		return nil, EINVAL
	} else if n == 0 {
		return nil, nil
	}

	a := make([]_Gid_t, n)
	n, err = getgroups(n, &a[0])
	if n == -1 {
		return nil, err
	}
	gids = make([]int, n)
	for i, v := range a[0:n] {
		gids[i] = int(v)
	}
	return
}

func Setgroups(gids []int) (err error) {
	if len(gids) == 0 {
		return setgroups(0, nil)
	}

	a := make([]_Gid_t, len(gids))
	for i, v := range gids {
		a[i] = _Gid_t(v)
	}
	return setgroups(len(a), &a[0])
}

// ReadDirent reads directory entries from fd and writes them into buf.
func ReadDirent(fd int, buf []byte) (n int, err error) {
	// Final argument is (basep *uintptr) and the syscall doesn't take nil.
	// TODO(rsc): Can we use a single global basep for all calls?
	return Getdents(fd, buf, new(uintptr))
}

// Wait status is 7 bits at bottom, either 0 (exited),
// 0x7F (stopped), or a signal number that caused an exit.
// The 0x80 bit is whether there was a core dump.
// An extra number (exit code, signal causing a stop)
// is in the high bits.

type WaitStatus uint32

const (
	mask  = 0x7F
	core  = 0x80
	shift = 8

	exited  = 0
	stopped = 0x7F
)

func (w WaitStatus) Exited() bool { return w&mask == exited }

func (w WaitStatus) ExitStatus() int {
	if w&mask != exited {
		return -1
	}
	return int(w >> shift)
}

func (w WaitStatus) Signaled() bool { return w&mask != stopped && w&mask != 0 }

func (w WaitStatus) Signal() syscall.Signal {
	sig := syscall.Signal(w & mask)
	if sig == stopped || sig == 0 {
		return -1
	}
	return sig
}

func (w WaitStatus) CoreDump() bool { return w.Signaled() && w&core != 0 }

func (w WaitStatus) Stopped() bool { return w&mask == stopped && syscall.Signal(w>>shift) != SIGSTOP }

func (w WaitStatus) Continued() bool { return w&mask == stopped && syscall.Signal(w>>shift) == SIGSTOP }

func (w WaitStatus) StopSignal() syscall.Signal {
	if !w.Stopped() {
		return -1
	}
	return syscall.Signal(w>>shift) & 0xFF
}

func (w WaitStatus) TrapCause() int { return -1 }

//sys	wait4(pid int32, statusp *_C_int, options int, rusage *Rusage) (wpid int32, err error)

func Wait4(pid int, wstatus *WaitStatus, options int, rusage *Rusage) (int, error) {
	var status _C_int
	rpid, err := wait4(int32(pid), &status, options, rusage)
	wpid := int(rpid)
	if wpid == -1 {
		return wpid, err
	}
	if wstatus != nil {
		*wstatus = WaitStatus(status)
	}
	return wpid, nil
}

//sys	gethostname(buf []byte) (n int, err error)

func Gethostname() (name string, err error) {
	var buf [MaxHostNameLen]byte
	n, err := gethostname(buf[:])
	if n != 0 {
		return "", err
	}
	n = clen(buf[:])
	if n < 1 {
		return "", EFAULT
	}
	return string(buf[:n]), nil
}

//sys	utimes(path string, times *[2]Timeval) (err error)

func Utimes(path string, tv []Timeval) (err error) {
	if tv == nil {
		return utimes(path, nil)
	}
	if len(tv) != 2 {
		return EINVAL
	}
	return utimes(path, (*[2]Timeval)(unsafe.Pointer(&tv[0])))
}

//sys	utimensat(fd int, path string, times *[2]Timespec, flag int) (err error)

func UtimesNano(path string, ts []Timespec) error {
	if ts == nil {
		return utimensat(AT_FDCWD, path, nil, 0)
	}
	if len(ts) != 2 {
		return EINVAL
	}
	return utimensat(AT_FDCWD, path, (*[2]Timespec)(unsafe.Pointer(&ts[0])), 0)
}

func UtimesNanoAt(dirfd int, path string, ts []Timespec, flags int) error {
	if ts == nil {
		return utimensat(dirfd, path, nil, flags)
	}
	if len(ts) != 2 {
		return EINVAL
	}
	return utimensat(dirfd, path, (*[2]Timespec)(unsafe.Pointer(&ts[0])), flags)
}

//sys	fcntl(fd int, cmd int, arg int) (val int, err error)

// FcntlInt performs a fcntl syscall on fd with the provided command and argument.
func FcntlInt(fd uintptr, cmd, arg int) (int, error) {
	valptr, _, errno := sysvicall6(uintptr(unsafe.Pointer(&procfcntl)), 3, uintptr(fd), uintptr(cmd), uintptr(arg), 0, 0, 0)
	var err error
	if errno != 0 {
		err = errno
	}
	return int(valptr), err
}

// FcntlFlock performs a fcntl syscall for the F_GETLK, F_SETLK or F_SETLKW command.
func FcntlFlock(fd uintptr, cmd int, lk *Flock_t) error {
	_, _, e1 := sysvicall6(uintptr(unsafe.Pointer(&procfcntl)), 3, uintptr(fd), uintptr(cmd), uintptr(unsafe.Pointer(lk)), 0, 0, 0)
	if e1 != 0 {
		return e1
	}
	return nil
}

//sys	futimesat(fildes int, path *byte, times *[2]Timeval) (err error)

func Futimesat(dirfd int, path string, tv []Timeval) error {
	pathp, err := BytePtrFromString(path)
	if err != nil {
		return err
	}
	if tv == nil {
		return futimesat(dirfd, pathp, nil)
	}
	if len(tv) != 2 {
		return EINVAL
	}
	return futimesat(dirfd, pathp, (*[2]Timeval)(unsafe.Pointer(&tv[0])))
}

// Solaris doesn't have an futimes function because it allows NULL to be
// specified as the path for futimesat. However, Go doesn't like
// NULL-style string interfaces, so this simple wrapper is provided.
func Futimes(fd int, tv []Timeval) error {
	if tv == nil {
		return futimesat(fd, nil, nil)
	}
	if len(tv) != 2 {
		return EINVAL
	}
	return futimesat(fd, nil, (*[2]Timeval)(unsafe.Pointer(&tv[0])))
}

func anyToSockaddr(fd int, rsa *RawSockaddrAny) (Sockaddr, error) {
	switch rsa.Addr.Family {
	case AF_UNIX:
		pp := (*RawSockaddrUnix)(unsafe.Pointer(rsa))
		sa := new(SockaddrUnix)
		// Assume path ends at NUL.
		// This is not technically the Solaris semantics for
		// abstract Unix domain sockets -- they are supposed
		// to be uninterpreted fixed-size binary blobs -- but
		// everyone uses this convention.
		n := 0
		for n < len(pp.Path) && pp.Path[n] != 0 {
			n++
		}
		bytes := (*[len(pp.Path)]byte)(unsafe.Pointer(&pp.Path[0]))[0:n]
		sa.Name = string(bytes)
		return sa, nil

	case AF_INET:
		pp := (*RawSockaddrInet4)(unsafe.Pointer(rsa))
		sa := new(SockaddrInet4)
		p := (*[2]byte)(unsafe.Pointer(&pp.Port))
		sa.Port = int(p[0])<<8 + int(p[1])
		sa.Addr = pp.Addr
		return sa, nil

	case AF_INET6:
		pp := (*RawSockaddrInet6)(unsafe.Pointer(rsa))
		sa := new(SockaddrInet6)
		p := (*[2]byte)(unsafe.Pointer(&pp.Port))
		sa.Port = int(p[0])<<8 + int(p[1])
		sa.ZoneId = pp.Scope_id
		sa.Addr = pp.Addr
		return sa, nil
	}
	return nil, EAFNOSUPPORT
}

//sys	accept(s int, rsa *RawSockaddrAny, addrlen *_Socklen) (fd int, err error) = libsocket.accept

func Accept(fd int) (nfd int, sa Sockaddr, err error) {
	var rsa RawSockaddrAny
	var len _Socklen = SizeofSockaddrAny
	nfd, err = accept(fd, &rsa, &len)
	if nfd == -1 {
		return
	}
	sa, err = anyToSockaddr(fd, &rsa)
	if err != nil {
		Close(nfd)
		nfd = 0
	}
	return
}

//sys	recvmsg(s int, msg *Msghdr, flags int) (n int, err error) = libsocket.__xnet_recvmsg

func recvmsgRaw(fd int, iov []Iovec, oob []byte, flags int, rsa *RawSockaddrAny) (n, oobn int, recvflags int, err error) {
	var msg Msghdr
	msg.Name = (*byte)(unsafe.Pointer(rsa))
	msg.Namelen = uint32(SizeofSockaddrAny)
	var dummy byte
	if len(oob) > 0 {
		// receive at least one normal byte
		if emptyIovecs(iov) {
			var iova [1]Iovec
			iova[0].Base = &dummy
			iova[0].SetLen(1)
			iov = iova[:]
		}
		msg.Accrightslen = int32(len(oob))
	}
	if len(iov) > 0 {
		msg.Iov = &iov[0]
		msg.SetIovlen(len(iov))
	}
	if n, err = recvmsg(fd, &msg, flags); n == -1 {
		return
	}
	oobn = int(msg.Accrightslen)
	return
}

//sys	sendmsg(s int, msg *Msghdr, flags int) (n int, err error) = libsocket.__xnet_sendmsg

func sendmsgN(fd int, iov []Iovec, oob []byte, ptr unsafe.Pointer, salen _Socklen, flags int) (n int, err error) {
	var msg Msghdr
	msg.Name = (*byte)(unsafe.Pointer(ptr))
	msg.Namelen = uint32(salen)
	var dummy byte
	var empty bool
	if len(oob) > 0 {
		// send at least one normal byte
		empty = emptyIovecs(iov)
		if empty {
			var iova [1]Iovec
			iova[0].Base = &dummy
			iova[0].SetLen(1)
			iov = iova[:]
		}
		msg.Accrightslen = int32(len(oob))
	}
	if len(iov) > 0 {
		msg.Iov = &iov[0]
		msg.SetIovlen(len(iov))
	}
	if n, err = sendmsg(fd, &msg, flags); err != nil {
		return 0, err
	}
	if len(oob) > 0 && empty {
		n = 0
	}
	return n, nil
}

//sys	acct(path *byte) (err error)

func Acct(path string) (err error) {
	if len(path) == 0 {
		// Assume caller wants to disable accounting.
		return acct(nil)
	}

	pathp, err := BytePtrFromString(path)
	if err != nil {
		return err
	}
	return acct(pathp)
}

//sys	__makedev(version int, major uint, minor uint) (val uint64)

func Mkdev(major, minor uint32) uint64 {
	return __makedev(NEWDEV, uint(major), uint(minor))
}

//sys	__major(version int, dev uint64) (val uint)

func Major(dev uint64) uint32 {
	return uint32(__major(NEWDEV, dev))
}

//sys	__minor(version int, dev uint64) (val uint)

func Minor(dev uint64) uint32 {
	return uint32(__minor(NEWDEV, dev))
}

/*
 * Expose the ioctl function
 */

//sys	ioctlRet(fd int, req uint, arg uintptr) (ret int, err error) = libc.ioctl

func ioctl(fd int, req uint, arg uintptr) (err error) {
	_, err = ioctlRet(fd, req, arg)
	return err
}

func IoctlSetTermio(fd int, req uint, value *Termio) error {
	err := ioctl(fd, req, uintptr(unsafe.Pointer(value)))
	runtime.KeepAlive(value)
	return err
}

func IoctlGetTermio(fd int, req uint) (*Termio, error) {
	var value Termio
	err := ioctl(fd, req, uintptr(unsafe.Pointer(&value)))
	return &value, err
}

//sys	poll(fds *PollFd, nfds int, timeout int) (n int, err error)

func Poll(fds []PollFd, timeout int) (n int, err error) {
	if len(fds) == 0 {
		return poll(nil, 0, timeout)
	}
	return poll(&fds[0], len(fds), timeout)
}

func Sendfile(outfd int, infd int, offset *int64, count int) (written int, err error) {
	if raceenabled {
		raceReleaseMerge(unsafe.Pointer(&ioSync))
	}
	return sendfile(outfd, infd, offset, count)
}

/*
 * Exposed directly
 */
//sys	Access(path string, mode uint32) (err error)
//sys	Adjtime(delta *Timeval, olddelta *Timeval) (err error)
//sys	Chdir(path string) (err error)
//sys	Chmod(path string, mode uint32) (err error)
//sys	Chown(path string, uid int, gid int) (err error)
//sys	Chroot(path string) (err error)
//sys	Close(fd int) (err error)
//sys	Creat(path string, mode uint32) (fd int, err error)
//sys	Dup(fd int) (nfd int, err error)
//sys	Dup2(oldfd int, newfd int) (err error)
//sys	Exit(code int)
//sys	Faccessat(dirfd int, path string, mode uint32, flags int) (err error)
//sys	Fchdir(fd int) (err error)
//sys	Fchmod(fd int, mode uint32) (err error)
//sys	Fchmodat(dirfd int, path string, mode uint32, flags int) (err error)
//sys	Fchown(fd int, uid int, gid int) (err error)
//sys	Fchownat(dirfd int, path string, uid int, gid int, flags int) (err error)
//sys	Fdatasync(fd int) (err error)
//sys	Flock(fd int, how int) (err error)
//sys	Fpathconf(fd int, name int) (val int, err error)
//sys	Fstat(fd int, stat *Stat_t) (err error)
//sys	Fstatat(fd int, path string, stat *Stat_t, flags int) (err error)
//sys	Fstatvfs(fd int, vfsstat *Statvfs_t) (err error)
//sys	Getdents(fd int, buf []byte, basep *uintptr) (n int, err error)
//sysnb	Getgid() (gid int)
//sysnb	Getpid() (pid int)
//sysnb	Getpgid(pid int) (pgid int, err error)
//sysnb	Getpgrp() (pgid int, err error)
//sys	Geteuid() (euid int)
//sys	Getegid() (egid int)
//sys	Getppid() (ppid int)
//sys	Getpriority(which int, who int) (n int, err error)
//sysnb	Getrlimit(which int, lim *Rlimit) (err error)
//sysnb	Getrusage(who int, rusage *Rusage) (err error)
//sysnb	Getsid(pid int) (sid int, err error)
//sysnb	Gettimeofday(tv *Timeval) (err error)
//sysnb	Getuid() (uid int)
//sys	Kill(pid int, signum syscall.Signal) (err error)
//sys	Lchown(path string, uid int, gid int) (err error)
//sys	Link(path string, link string) (err error)
//sys	Listen(s int, backlog int) (err error) = libsocket.__xnet_llisten
//sys	Lstat(path string, stat *Stat_t) (err error)
//sys	Madvise(b []byte, advice int) (err error)
//sys	Mkdir(path string, mode uint32) (err error)
//sys	Mkdirat(dirfd int, path string, mode uint32) (err error)
//sys	Mkfifo(path string, mode uint32) (err error)
//sys	Mkfifoat(dirfd int, path string, mode uint32) (err error)
//sys	Mknod(path string, mode uint32, dev int) (err error)
//sys	Mknodat(dirfd int, path string, mode uint32, dev int) (err error)
//sys	Mlock(b []byte) (err error)
//sys	Mlockall(flags int) (err error)
//sys	Mprotect(b []byte, prot int) (err error)
//sys	Msync(b []byte, flags int) (err error)
//sys	Munlock(b []byte) (err error)
//sys	Munlockall() (err error)
//sys	Nanosleep(time *Timespec, leftover *Timespec) (err error)
//sys	Open(path string, mode int, perm uint32) (fd int, err error)
//sys	Openat(dirfd int, path string, flags int, mode uint32) (fd int, err error)
//sys	Pathconf(path string, name int) (val int, err error)
//sys	Pause() (err error)
//sys	pread(fd int, p []byte, offset int64) (n int, err error)
//sys	pwrite(fd int, p []byte, offset int64) (n int, err error)
//sys	read(fd int, p []byte) (n int, err error)
//sys	Readlink(path string, buf []byte) (n int, err error)
//sys	Rename(from string, to string) (err error)
//sys	Renameat(olddirfd int, oldpath string, newdirfd int, newpath string) (err error)
//sys	Rmdir(path string) (err error)
//sys	Seek(fd int, offset int64, whence int) (newoffset int64, err error) = lseek
//sys	Select(nfd int, r *FdSet, w *FdSet, e *FdSet, timeout *Timeval) (n int, err error)
//sysnb	Setegid(egid int) (err error)
//sysnb	Seteuid(euid int) (err error)
//sysnb	Setgid(gid int) (err error)
//sys	Sethostname(p []byte) (err error)
//sysnb	Setpgid(pid int, pgid int) (err error)
//sys	Setpriority(which int, who int, prio int) (err error)
//sysnb	Setregid(rgid int, egid int) (err error)
//sysnb	Setreuid(ruid int, euid int) (err error)
//sysnb	Setrlimit(which int, lim *Rlimit) (err error)
//sysnb	Setsid() (pid int, err error)
//sysnb	Setuid(uid int) (err error)
//sys	Shutdown(s int, how int) (err error) = libsocket.shutdown
//sys	Stat(path string, stat *Stat_t) (err error)
//sys	Statvfs(path string, vfsstat *Statvfs_t) (err error)
//sys	Symlink(path string, link string) (err error)
//sys	Sync() (err error)
//sys	Sysconf(which int) (n int64, err error)
//sysnb	Times(tms *Tms) (ticks uintptr, err error)
//sys	Truncate(path string, length int64) (err error)
//sys	Fsync(fd int) (err error)
//sys	Ftruncate(fd int, length int64) (err error)
//sys	Umask(mask int) (oldmask int)
//sysnb	Uname(buf *Utsname) (err error)
//sys	Unmount(target string, flags int) (err error) = libc.umount
//sys	Unlink(path string) (err error)
//sys	Unlinkat(dirfd int, path string, flags int) (err error)
//sys	Ustat(dev int, ubuf *Ustat_t) (err error)
//sys	Utime(path string, buf *Utimbuf) (err error)
//sys	bind(s int, addr unsafe.Pointer, addrlen _Socklen) (err error) = libsocket.__xnet_bind
//sys	connect(s int, addr unsafe.Pointer, addrlen _Socklen) (err error) = libsocket.__xnet_connect
//sys	mmap(addr uintptr, length uintptr, prot int, flag int, fd int, pos int64) (ret uintptr, err error)
//sys	munmap(addr uintptr, length uintptr) (err error)
//sys	sendfile(outfd int, infd int, offset *int64, count int) (written int, err error) = libsendfile.sendfile
//sys	sendto(s int, buf []byte, flags int, to unsafe.Pointer, addrlen _Socklen) (err error) = libsocket.__xnet_sendto
//sys	socket(domain int, typ int, proto int) (fd int, err error) = libsocket.__xnet_socket
//sysnb	socketpair(domain int, typ int, proto int, fd *[2]int32) (err error) = libsocket.__xnet_socketpair
//sys	write(fd int, p []byte) (n int, err error)
//sys	getsockopt(s int, level int, name int, val unsafe.Pointer, vallen *_Socklen) (err error) = libsocket.__xnet_getsockopt
//sysnb	getpeername(fd int, rsa *RawSockaddrAny, addrlen *_Socklen) (err error) = libsocket.getpeername
//sys	setsockopt(s int, level int, name int, val unsafe.Pointer, vallen uintptr) (err error) = libsocket.setsockopt
//sys	recvfrom(fd int, p []byte, flags int, from *RawSockaddrAny, fromlen *_Socklen) (n int, err error) = libsocket.recvfrom

func readlen(fd int, buf *byte, nbuf int) (n int, err error) {
	r0, _, e1 := sysvicall6(uintptr(unsafe.Pointer(&procread)), 3, uintptr(fd), uintptr(unsafe.Pointer(buf)), uintptr(nbuf), 0, 0, 0)
	n = int(r0)
	if e1 != 0 {
		err = e1
	}
	return
}

func writelen(fd int, buf *byte, nbuf int) (n int, err error) {
	r0, _, e1 := sysvicall6(uintptr(unsafe.Pointer(&procwrite)), 3, uintptr(fd), uintptr(unsafe.Pointer(buf)), uintptr(nbuf), 0, 0, 0)
	n = int(r0)
	if e1 != 0 {
		err = e1
	}
	return
}

var mapper = &mmapper{
	active: make(map[*byte][]byte),
	mmap:   mmap,
	munmap: munmap,
}

func Mmap(fd int, offset int64, length int, prot int, flags int) (data []byte, err error) {
	return mapper.Mmap(fd, offset, length, prot, flags)
}

func Munmap(b []byte) (err error) {
	return mapper.Munmap(b)
}

// Event Ports

type fileObjCookie struct {
	fobj   *fileObj
	cookie interface{}
}

// EventPort provides a safe abstraction on top of Solaris/illumos Event Ports.
type EventPort struct {
	port  int
	mu    sync.Mutex
	fds   map[uintptr]*fileObjCookie
	paths map[string]*fileObjCookie
	// The user cookie presents an interesting challenge from a memory management perspective.
	// There are two paths by which we can discover that it is no longer in use:
	// 1. The user calls port_dissociate before any events fire
	// 2. An event fires and we return it to the user
	// The tricky situation is if the event has fired in the kernel but
	// the user hasn't requested/received it yet.
	// If the user wants to port_dissociate before the event has been processed,
	// we should handle things gracefully. To do so, we need to keep an extra
	// reference to the cookie around until the event is processed
	// thus the otherwise seemingly extraneous "cookies" map
	// The key of this map is a pointer to the corresponding fCookie
	cookies map[*fileObjCookie]struct{}
}

// PortEvent is an abstraction of the port_event C struct.
// Compare Source against PORT_SOURCE_FILE or PORT_SOURCE_FD
// to see if Path or Fd was the event source. The other will be
// uninitialized.
type PortEvent struct {
	Cookie interface{}
	Events int32
	Fd     uintptr
	Path   string
	Source uint16
	fobj   *fileObj
}

// NewEventPort creates a new EventPort including the
// underlying call to port_create(3c).
func NewEventPort() (*EventPort, error) {
	port, err := port_create()
	if err != nil {
		return nil, err
	}
	e := &EventPort{
		port:    port,
		fds:     make(map[uintptr]*fileObjCookie),
		paths:   make(map[string]*fileObjCookie),
		cookies: make(map[*fileObjCookie]struct{}),
	}
	return e, nil
}

//sys	port_create() (n int, err error)
//sys	port_associate(port int, source int, object uintptr, events int, user *byte) (n int, err error)
//sys	port_dissociate(port int, source int, object uintptr) (n int, err error)
//sys	port_get(port int, pe *portEvent, timeout *Timespec) (n int, err error)
//sys	port_getn(port int, pe *portEvent, max uint32, nget *uint32, timeout *Timespec) (n int, err error)

// Close closes the event port.
func (e *EventPort) Close() error {
	e.mu.Lock()
	defer e.mu.Unlock()
	err := Close(e.port)
	if err != nil {
		return err
	}
	e.fds = nil
	e.paths = nil
	e.cookies = nil
	return nil
}

// PathIsWatched checks to see if path is associated with this EventPort.
func (e *EventPort) PathIsWatched(path string) bool {
	e.mu.Lock()
	defer e.mu.Unlock()
	_, found := e.paths[path]
	return found
}

// FdIsWatched checks to see if fd is associated with this EventPort.
func (e *EventPort) FdIsWatched(fd uintptr) bool {
	e.mu.Lock()
	defer e.mu.Unlock()
	_, found := e.fds[fd]
	return found
}

// AssociatePath wraps port_associate(3c) for a filesystem path including
// creating the necessary file_obj from the provided stat information.
func (e *EventPort) AssociatePath(path string, stat os.FileInfo, events int, cookie interface{}) error {
	e.mu.Lock()
	defer e.mu.Unlock()
	if _, found := e.paths[path]; found {
		return fmt.Errorf("%v is already associated with this Event Port", path)
	}
	fCookie, err := createFileObjCookie(path, stat, cookie)
	if err != nil {
		return err
	}
	_, err = port_associate(e.port, PORT_SOURCE_FILE, uintptr(unsafe.Pointer(fCookie.fobj)), events, (*byte)(unsafe.Pointer(fCookie)))
	if err != nil {
		return err
	}
	e.paths[path] = fCookie
	e.cookies[fCookie] = struct{}{}
	return nil
}

// DissociatePath wraps port_dissociate(3c) for a filesystem path.
func (e *EventPort) DissociatePath(path string) error {
	e.mu.Lock()
	defer e.mu.Unlock()
	f, ok := e.paths[path]
	if !ok {
		return fmt.Errorf("%v is not associated with this Event Port", path)
	}
	_, err := port_dissociate(e.port, PORT_SOURCE_FILE, uintptr(unsafe.Pointer(f.fobj)))
	// If the path is no longer associated with this event port (ENOENT)
	// we should delete it from our map. We can still return ENOENT to the caller.
	// But we need to save the cookie
	if err != nil && err != ENOENT {
		return err
	}
	if err == nil {
		// dissociate was successful, safe to delete the cookie
		fCookie := e.paths[path]
		delete(e.cookies, fCookie)
	}
	delete(e.paths, path)
	return err
}

// AssociateFd wraps calls to port_associate(3c) on file descriptors.
func (e *EventPort) AssociateFd(fd uintptr, events int, cookie interface{}) error {
	e.mu.Lock()
	defer e.mu.Unlock()
	if _, found := e.fds[fd]; found {
		return fmt.Errorf("%v is already associated with this Event Port", fd)
	}
	fCookie, err := createFileObjCookie("", nil, cookie)
	if err != nil {
		return err
	}
	_, err = port_associate(e.port, PORT_SOURCE_FD, fd, events, (*byte)(unsafe.Pointer(fCookie)))
	if err != nil {
		return err
	}
	e.fds[fd] = fCookie
	e.cookies[fCookie] = struct{}{}
	return nil
}

// DissociateFd wraps calls to port_dissociate(3c) on file descriptors.
func (e *EventPort) DissociateFd(fd uintptr) error {
	e.mu.Lock()
	defer e.mu.Unlock()
	_, ok := e.fds[fd]
	if !ok {
		return fmt.Errorf("%v is not associated with this Event Port", fd)
	}
	_, err := port_dissociate(e.port, PORT_SOURCE_FD, fd)
	if err != nil && err != ENOENT {
		return err
	}
	if err == nil {
		// dissociate was successful, safe to delete the cookie
		fCookie := e.fds[fd]
		delete(e.cookies, fCookie)
	}
	delete(e.fds, fd)
	return err
}

func createFileObjCookie(name string, stat os.FileInfo, cookie interface{}) (*fileObjCookie, error) {
	fCookie := new(fileObjCookie)
	fCookie.cookie = cookie
	if name != "" && stat != nil {
		fCookie.fobj = new(fileObj)
		bs, err := ByteSliceFromString(name)
		if err != nil {
			return nil, err
		}
		fCookie.fobj.Name = (*int8)(unsafe.Pointer(&bs[0]))
		s := stat.Sys().(*syscall.Stat_t)
		fCookie.fobj.Atim.Sec = s.Atim.Sec
		fCookie.fobj.Atim.Nsec = s.Atim.Nsec
		fCookie.fobj.Mtim.Sec = s.Mtim.Sec
		fCookie.fobj.Mtim.Nsec = s.Mtim.Nsec
		fCookie.fobj.Ctim.Sec = s.Ctim.Sec
		fCookie.fobj.Ctim.Nsec = s.Ctim.Nsec
	}
	return fCookie, nil
}

// GetOne wraps port_get(3c) and returns a single PortEvent.
func (e *EventPort) GetOne(t *Timespec) (*PortEvent, error) {
	pe := new(portEvent)
	_, err := port_get(e.port, pe, t)
	if err != nil {
		return nil, err
	}
	p := new(PortEvent)
	e.mu.Lock()
	defer e.mu.Unlock()
	err = e.peIntToExt(pe, p)
	if err != nil {
		return nil, err
	}
	return p, nil
}

// peIntToExt converts a cgo portEvent struct into the friendlier PortEvent
// NOTE: Always call this function while holding the e.mu mutex
func (e *EventPort) peIntToExt(peInt *portEvent, peExt *PortEvent) error {
	if e.cookies == nil {
		return fmt.Errorf("this EventPort is already closed")
	}
	peExt.Events = peInt.Events
	peExt.Source = peInt.Source
	fCookie := (*fileObjCookie)(unsafe.Pointer(peInt.User))
	_, found := e.cookies[fCookie]

	if !found {
		panic("unexpected event port address; may be due to kernel bug; see https://go.dev/issue/54254")
	}
	peExt.Cookie = fCookie.cookie
	delete(e.cookies, fCookie)

	switch peInt.Source {
	case PORT_SOURCE_FD:
		peExt.Fd = uintptr(peInt.Object)
		// Only remove the fds entry if it exists and this cookie matches
		if fobj, ok := e.fds[peExt.Fd]; ok {
			if fobj == fCookie {
				delete(e.fds, peExt.Fd)
			}
		}
	case PORT_SOURCE_FILE:
<<<<<<< HEAD
		if fCookie, ok := e.cookies[cookie]; ok && uintptr(unsafe.Pointer(fCookie.fobj)) == uintptr(peInt.Object) {
			// Use our stashed reference rather than using unsafe on what we got back
			// the unsafe version would be (*fileObj)(unsafe.Pointer(uintptr(peInt.Object)))
			peExt.fobj = fCookie.fobj
		} else {
			panic("unexpected event port address; may be due to kernel bug; see https://go.dev/issue/54254")
		}
		delete(e.cookies, cookie)
=======
		peExt.fobj = fCookie.fobj
>>>>>>> afeb62f8
		peExt.Path = BytePtrToString((*byte)(unsafe.Pointer(peExt.fobj.Name)))
		// Only remove the paths entry if it exists and this cookie matches
		if fobj, ok := e.paths[peExt.Path]; ok {
			if fobj == fCookie {
				delete(e.paths, peExt.Path)
			}
		}
	}
	return nil
}

// Pending wraps port_getn(3c) and returns how many events are pending.
func (e *EventPort) Pending() (int, error) {
	var n uint32 = 0
	_, err := port_getn(e.port, nil, 0, &n, nil)
	return int(n), err
}

// Get wraps port_getn(3c) and fills a slice of PortEvent.
// It will block until either min events have been received
// or the timeout has been exceeded. It will return how many
// events were actually received along with any error information.
func (e *EventPort) Get(s []PortEvent, min int, timeout *Timespec) (int, error) {
	if min == 0 {
		return 0, fmt.Errorf("need to request at least one event or use Pending() instead")
	}
	if len(s) < min {
		return 0, fmt.Errorf("len(s) (%d) is less than min events requested (%d)", len(s), min)
	}
	got := uint32(min)
	max := uint32(len(s))
	var err error
	ps := make([]portEvent, max)
	_, err = port_getn(e.port, &ps[0], max, &got, timeout)
	// got will be trustworthy with ETIME, but not any other error.
	if err != nil && err != ETIME {
		return 0, err
	}
	e.mu.Lock()
	defer e.mu.Unlock()
	valid := 0
	for i := 0; i < int(got); i++ {
		err2 := e.peIntToExt(&ps[i], &s[i])
		if err2 != nil {
			if valid == 0 && err == nil {
				// If err2 is the only error and there are no valid events
				// to return, return it to the caller.
				err = err2
			}
			break
		}
		valid = i + 1
	}
	return valid, err
}<|MERGE_RESOLUTION|>--- conflicted
+++ resolved
@@ -970,18 +970,7 @@
 			}
 		}
 	case PORT_SOURCE_FILE:
-<<<<<<< HEAD
-		if fCookie, ok := e.cookies[cookie]; ok && uintptr(unsafe.Pointer(fCookie.fobj)) == uintptr(peInt.Object) {
-			// Use our stashed reference rather than using unsafe on what we got back
-			// the unsafe version would be (*fileObj)(unsafe.Pointer(uintptr(peInt.Object)))
-			peExt.fobj = fCookie.fobj
-		} else {
-			panic("unexpected event port address; may be due to kernel bug; see https://go.dev/issue/54254")
-		}
-		delete(e.cookies, cookie)
-=======
 		peExt.fobj = fCookie.fobj
->>>>>>> afeb62f8
 		peExt.Path = BytePtrToString((*byte)(unsafe.Pointer(peExt.fobj.Name)))
 		// Only remove the paths entry if it exists and this cookie matches
 		if fobj, ok := e.paths[peExt.Path]; ok {
