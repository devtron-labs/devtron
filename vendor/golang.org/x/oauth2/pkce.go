--- conflicted
+++ resolved
@@ -21,15 +21,9 @@
 // This follows recommendations in RFC 7636.
 //
 // A fresh verifier should be generated for each authorization.
-<<<<<<< HEAD
-// S256ChallengeOption(verifier) should then be passed to Config.AuthCodeURL
-// (or Config.DeviceAuth) and VerifierOption(verifier) to Config.Exchange
-// (or Config.DeviceAccessToken).
-=======
 // The resulting verifier should be passed to [Config.AuthCodeURL] or [Config.DeviceAuth]
 // with [S256ChallengeOption], and to [Config.Exchange] or [Config.DeviceAccessToken]
 // with [VerifierOption].
->>>>>>> 555b987d
 func GenerateVerifier() string {
 	// "RECOMMENDED that the output of a suitable random number generator be
 	// used to create a 32-octet sequence.  The octet sequence is then
@@ -58,11 +52,7 @@
 }
 
 // S256ChallengeOption derives a PKCE code challenge derived from verifier with
-<<<<<<< HEAD
-// method S256. It should be passed to Config.AuthCodeURL or Config.DeviceAuth
-=======
 // method S256. It should be passed to [Config.AuthCodeURL] or [Config.DeviceAuth]
->>>>>>> 555b987d
 // only.
 func S256ChallengeOption(verifier string) AuthCodeOption {
 	return challengeOption{
