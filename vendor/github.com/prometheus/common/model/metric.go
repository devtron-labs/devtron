// Copyright 2013 The Prometheus Authors
// Licensed under the Apache License, Version 2.0 (the "License");
// you may not use this file except in compliance with the License.
// You may obtain a copy of the License at
//
// http://www.apache.org/licenses/LICENSE-2.0
//
// Unless required by applicable law or agreed to in writing, software
// distributed under the License is distributed on an "AS IS" BASIS,
// WITHOUT WARRANTIES OR CONDITIONS OF ANY KIND, either express or implied.
// See the License for the specific language governing permissions and
// limitations under the License.

package model

import (
	"errors"
	"fmt"
	"regexp"
	"sort"
	"strconv"
	"strings"
	"unicode/utf8"

	dto "github.com/prometheus/client_model/go"
	"google.golang.org/protobuf/proto"
)

var (
<<<<<<< HEAD
	// NameValidationScheme determines the method of name validation to be used by
	// all calls to IsValidMetricName() and LabelName IsValid(). Setting UTF-8
	// mode in isolation from other components that don't support UTF-8 may result
	// in bugs or other undefined behavior. This value can be set to
	// LegacyValidation during startup if a binary is not UTF-8-aware binaries. To
	// avoid need for locking, this value should be set once, ideally in an
	// init(), before multiple goroutines are started.
=======
	// NameValidationScheme determines the global default method of the name
	// validation to be used by all calls to IsValidMetricName() and LabelName
	// IsValid().
	//
	// Deprecated: This variable should not be used and might be removed in the
	// far future. If you wish to stick to the legacy name validation use
	// `IsValidLegacyMetricName()` and `LabelName.IsValidLegacy()` methods
	// instead. This variable is here as an escape hatch for emergency cases,
	// given the recent change from `LegacyValidation` to `UTF8Validation`, e.g.,
	// to delay UTF-8 migrations in time or aid in debugging unforeseen results of
	// the change. In such a case, a temporary assignment to `LegacyValidation`
	// value in the `init()` function in your main.go or so, could be considered.
	//
	// Historically we opted for a global variable for feature gating different
	// validation schemes in operations that were not otherwise easily adjustable
	// (e.g. Labels yaml unmarshaling). That could have been a mistake, a separate
	// Labels structure or package might have been a better choice. Given the
	// change was made and many upgraded the common already, we live this as-is
	// with this warning and learning for the future.
>>>>>>> 555b987d
	NameValidationScheme = UTF8Validation

	// NameEscapingScheme defines the default way that names will be escaped when
	// presented to systems that do not support UTF-8 names. If the Content-Type
	// "escaping" term is specified, that will override this value.
	// NameEscapingScheme should not be set to the NoEscaping value. That string
	// is used in content negotiation to indicate that a system supports UTF-8 and
	// has that feature enabled.
	NameEscapingScheme = UnderscoreEscaping
)

// ValidationScheme is a Go enum for determining how metric and label names will
// be validated by this library.
type ValidationScheme int

const (
<<<<<<< HEAD
	// LegacyValidation is a setting that requirets that metric and label names
=======
	// LegacyValidation is a setting that requires that all metric and label names
>>>>>>> 555b987d
	// conform to the original Prometheus character requirements described by
	// MetricNameRE and LabelNameRE.
	LegacyValidation ValidationScheme = iota

	// UTF8Validation only requires that metric and label names be valid UTF-8
	// strings.
	UTF8Validation
)

type EscapingScheme int

const (
	// NoEscaping indicates that a name will not be escaped. Unescaped names that
	// do not conform to the legacy validity check will use a new exposition
	// format syntax that will be officially standardized in future versions.
	NoEscaping EscapingScheme = iota

	// UnderscoreEscaping replaces all legacy-invalid characters with underscores.
	UnderscoreEscaping

	// DotsEscaping is similar to UnderscoreEscaping, except that dots are
	// converted to `_dot_` and pre-existing underscores are converted to `__`.
	DotsEscaping

	// ValueEncodingEscaping prepends the name with `U__` and replaces all invalid
	// characters with the unicode value, surrounded by underscores. Single
	// underscores are replaced with double underscores.
	ValueEncodingEscaping
)

const (
	// EscapingKey is the key in an Accept or Content-Type header that defines how
	// metric and label names that do not conform to the legacy character
	// requirements should be escaped when being scraped by a legacy prometheus
	// system. If a system does not explicitly pass an escaping parameter in the
	// Accept header, the default NameEscapingScheme will be used.
	EscapingKey = "escaping"

	// Possible values for Escaping Key:
	AllowUTF8         = "allow-utf-8" // No escaping required.
	EscapeUnderscores = "underscores"
	EscapeDots        = "dots"
	EscapeValues      = "values"
)

// MetricNameRE is a regular expression matching valid metric
// names. Note that the IsValidMetricName function performs the same
// check but faster than a match with this regular expression.
var MetricNameRE = regexp.MustCompile(`^[a-zA-Z_:][a-zA-Z0-9_:]*$`)

// A Metric is similar to a LabelSet, but the key difference is that a Metric is
// a singleton and refers to one and only one stream of samples.
type Metric LabelSet

// Equal compares the metrics.
func (m Metric) Equal(o Metric) bool {
	return LabelSet(m).Equal(LabelSet(o))
}

// Before compares the metrics' underlying label sets.
func (m Metric) Before(o Metric) bool {
	return LabelSet(m).Before(LabelSet(o))
}

// Clone returns a copy of the Metric.
func (m Metric) Clone() Metric {
	clone := make(Metric, len(m))
	for k, v := range m {
		clone[k] = v
	}
	return clone
}

func (m Metric) String() string {
	metricName, hasName := m[MetricNameLabel]
	numLabels := len(m) - 1
	if !hasName {
		numLabels = len(m)
	}
	labelStrings := make([]string, 0, numLabels)
	for label, value := range m {
		if label != MetricNameLabel {
			labelStrings = append(labelStrings, fmt.Sprintf("%s=%q", label, value))
		}
	}

	switch numLabels {
	case 0:
		if hasName {
			return string(metricName)
		}
		return "{}"
	default:
		sort.Strings(labelStrings)
		return fmt.Sprintf("%s{%s}", metricName, strings.Join(labelStrings, ", "))
	}
}

// Fingerprint returns a Metric's Fingerprint.
func (m Metric) Fingerprint() Fingerprint {
	return LabelSet(m).Fingerprint()
}

// FastFingerprint returns a Metric's Fingerprint calculated by a faster hashing
// algorithm, which is, however, more susceptible to hash collisions.
func (m Metric) FastFingerprint() Fingerprint {
	return LabelSet(m).FastFingerprint()
}

// IsValidMetricName returns true iff name matches the pattern of MetricNameRE
// for legacy names, and iff it's valid UTF-8 if the UTF8Validation scheme is
// selected.
func IsValidMetricName(n LabelValue) bool {
	switch NameValidationScheme {
	case LegacyValidation:
		return IsValidLegacyMetricName(string(n))
	case UTF8Validation:
		if len(n) == 0 {
			return false
		}
		return utf8.ValidString(string(n))
	default:
		panic(fmt.Sprintf("Invalid name validation scheme requested: %d", NameValidationScheme))
	}
}

// IsValidLegacyMetricName is similar to IsValidMetricName but always uses the
// legacy validation scheme regardless of the value of NameValidationScheme.
// This function, however, does not use MetricNameRE for the check but a much
// faster hardcoded implementation.
func IsValidLegacyMetricName(n string) bool {
	if len(n) == 0 {
		return false
	}
	for i, b := range n {
		if !isValidLegacyRune(b, i) {
			return false
		}
	}
	return true
}

// EscapeMetricFamily escapes the given metric names and labels with the given
// escaping scheme. Returns a new object that uses the same pointers to fields
// when possible and creates new escaped versions so as not to mutate the
// input.
func EscapeMetricFamily(v *dto.MetricFamily, scheme EscapingScheme) *dto.MetricFamily {
	if v == nil {
		return nil
	}

	if scheme == NoEscaping {
		return v
	}

	out := &dto.MetricFamily{
		Help: v.Help,
		Type: v.Type,
		Unit: v.Unit,
	}

	// If the name is nil, copy as-is, don't try to escape.
	if v.Name == nil || IsValidLegacyMetricName(v.GetName()) {
		out.Name = v.Name
	} else {
		out.Name = proto.String(EscapeName(v.GetName(), scheme))
	}
	for _, m := range v.Metric {
		if !metricNeedsEscaping(m) {
			out.Metric = append(out.Metric, m)
			continue
		}

		escaped := &dto.Metric{
			Gauge:       m.Gauge,
			Counter:     m.Counter,
			Summary:     m.Summary,
			Untyped:     m.Untyped,
			Histogram:   m.Histogram,
			TimestampMs: m.TimestampMs,
		}

		for _, l := range m.Label {
			if l.GetName() == MetricNameLabel {
				if l.Value == nil || IsValidLegacyMetricName(l.GetValue()) {
					escaped.Label = append(escaped.Label, l)
					continue
				}
				escaped.Label = append(escaped.Label, &dto.LabelPair{
					Name:  proto.String(MetricNameLabel),
					Value: proto.String(EscapeName(l.GetValue(), scheme)),
				})
				continue
			}
			if l.Name == nil || IsValidLegacyMetricName(l.GetName()) {
				escaped.Label = append(escaped.Label, l)
				continue
			}
			escaped.Label = append(escaped.Label, &dto.LabelPair{
				Name:  proto.String(EscapeName(l.GetName(), scheme)),
				Value: l.Value,
			})
		}
		out.Metric = append(out.Metric, escaped)
	}
	return out
}

func metricNeedsEscaping(m *dto.Metric) bool {
	for _, l := range m.Label {
		if l.GetName() == MetricNameLabel && !IsValidLegacyMetricName(l.GetValue()) {
			return true
		}
		if !IsValidLegacyMetricName(l.GetName()) {
			return true
		}
	}
	return false
}

// EscapeName escapes the incoming name according to the provided escaping
// scheme. Depending on the rules of escaping, this may cause no change in the
// string that is returned. (Especially NoEscaping, which by definition is a
// noop). This function does not do any validation of the name.
func EscapeName(name string, scheme EscapingScheme) string {
	if len(name) == 0 {
		return name
	}
	var escaped strings.Builder
	switch scheme {
	case NoEscaping:
		return name
	case UnderscoreEscaping:
		if IsValidLegacyMetricName(name) {
			return name
		}
		for i, b := range name {
			if isValidLegacyRune(b, i) {
				escaped.WriteRune(b)
			} else {
				escaped.WriteRune('_')
			}
		}
		return escaped.String()
	case DotsEscaping:
		// Do not early return for legacy valid names, we still escape underscores.
		for i, b := range name {
			if b == '_' {
				escaped.WriteString("__")
			} else if b == '.' {
				escaped.WriteString("_dot_")
			} else if isValidLegacyRune(b, i) {
				escaped.WriteRune(b)
			} else {
				escaped.WriteString("__")
			}
		}
		return escaped.String()
	case ValueEncodingEscaping:
		if IsValidLegacyMetricName(name) {
			return name
		}
		escaped.WriteString("U__")
		for i, b := range name {
			if b == '_' {
				escaped.WriteString("__")
			} else if isValidLegacyRune(b, i) {
				escaped.WriteRune(b)
			} else if !utf8.ValidRune(b) {
				escaped.WriteString("_FFFD_")
			} else {
				escaped.WriteRune('_')
				escaped.WriteString(strconv.FormatInt(int64(b), 16))
				escaped.WriteRune('_')
			}
		}
		return escaped.String()
	default:
		panic(fmt.Sprintf("invalid escaping scheme %d", scheme))
	}
}

// lower function taken from strconv.atoi
func lower(c byte) byte {
	return c | ('x' - 'X')
}

// UnescapeName unescapes the incoming name according to the provided escaping
// scheme if possible. Some schemes are partially or totally non-roundtripable.
// If any error is enountered, returns the original input.
func UnescapeName(name string, scheme EscapingScheme) string {
	if len(name) == 0 {
		return name
	}
	switch scheme {
	case NoEscaping:
		return name
	case UnderscoreEscaping:
		// It is not possible to unescape from underscore replacement.
		return name
	case DotsEscaping:
		name = strings.ReplaceAll(name, "_dot_", ".")
		name = strings.ReplaceAll(name, "__", "_")
		return name
	case ValueEncodingEscaping:
		escapedName, found := strings.CutPrefix(name, "U__")
		if !found {
			return name
		}

		var unescaped strings.Builder
	TOP:
		for i := 0; i < len(escapedName); i++ {
			// All non-underscores are treated normally.
			if escapedName[i] != '_' {
				unescaped.WriteByte(escapedName[i])
				continue
			}
			i++
			if i >= len(escapedName) {
				return name
			}
			// A double underscore is a single underscore.
			if escapedName[i] == '_' {
				unescaped.WriteByte('_')
				continue
			}
			// We think we are in a UTF-8 code, process it.
			var utf8Val uint
			for j := 0; i < len(escapedName); j++ {
				// This is too many characters for a utf8 value based on the MaxRune
				// value of '\U0010FFFF'.
				if j >= 6 {
					return name
				}
				// Found a closing underscore, convert to a rune, check validity, and append.
				if escapedName[i] == '_' {
					utf8Rune := rune(utf8Val)
					if !utf8.ValidRune(utf8Rune) {
						return name
					}
					unescaped.WriteRune(utf8Rune)
					continue TOP
				}
				r := lower(escapedName[i])
				utf8Val *= 16
				if r >= '0' && r <= '9' {
					utf8Val += uint(r) - '0'
				} else if r >= 'a' && r <= 'f' {
					utf8Val += uint(r) - 'a' + 10
				} else {
					return name
				}
				i++
			}
			// Didn't find closing underscore, invalid.
			return name
		}
		return unescaped.String()
	default:
		panic(fmt.Sprintf("invalid escaping scheme %d", scheme))
	}
}

func isValidLegacyRune(b rune, i int) bool {
	return (b >= 'a' && b <= 'z') || (b >= 'A' && b <= 'Z') || b == '_' || b == ':' || (b >= '0' && b <= '9' && i > 0)
}

func (e EscapingScheme) String() string {
	switch e {
	case NoEscaping:
		return AllowUTF8
	case UnderscoreEscaping:
		return EscapeUnderscores
	case DotsEscaping:
		return EscapeDots
	case ValueEncodingEscaping:
		return EscapeValues
	default:
		panic(fmt.Sprintf("unknown format scheme %d", e))
	}
}

func ToEscapingScheme(s string) (EscapingScheme, error) {
	if s == "" {
		return NoEscaping, errors.New("got empty string instead of escaping scheme")
	}
	switch s {
	case AllowUTF8:
		return NoEscaping, nil
	case EscapeUnderscores:
		return UnderscoreEscaping, nil
	case EscapeDots:
		return DotsEscaping, nil
	case EscapeValues:
		return ValueEncodingEscaping, nil
	default:
		return NoEscaping, fmt.Errorf("unknown format scheme %s", s)
	}
}<|MERGE_RESOLUTION|>--- conflicted
+++ resolved
@@ -27,15 +27,6 @@
 )
 
 var (
-<<<<<<< HEAD
-	// NameValidationScheme determines the method of name validation to be used by
-	// all calls to IsValidMetricName() and LabelName IsValid(). Setting UTF-8
-	// mode in isolation from other components that don't support UTF-8 may result
-	// in bugs or other undefined behavior. This value can be set to
-	// LegacyValidation during startup if a binary is not UTF-8-aware binaries. To
-	// avoid need for locking, this value should be set once, ideally in an
-	// init(), before multiple goroutines are started.
-=======
 	// NameValidationScheme determines the global default method of the name
 	// validation to be used by all calls to IsValidMetricName() and LabelName
 	// IsValid().
@@ -55,7 +46,6 @@
 	// Labels structure or package might have been a better choice. Given the
 	// change was made and many upgraded the common already, we live this as-is
 	// with this warning and learning for the future.
->>>>>>> 555b987d
 	NameValidationScheme = UTF8Validation
 
 	// NameEscapingScheme defines the default way that names will be escaped when
@@ -72,11 +62,7 @@
 type ValidationScheme int
 
 const (
-<<<<<<< HEAD
-	// LegacyValidation is a setting that requirets that metric and label names
-=======
 	// LegacyValidation is a setting that requires that all metric and label names
->>>>>>> 555b987d
 	// conform to the original Prometheus character requirements described by
 	// MetricNameRE and LabelNameRE.
 	LegacyValidation ValidationScheme = iota
