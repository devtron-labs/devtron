--- conflicted
+++ resolved
@@ -1,27 +1,6 @@
 version: "2"
 linters:
   enable:
-<<<<<<< HEAD
-  - errcheck
-  - godot
-  - gosimple
-  - govet
-  - ineffassign
-  - misspell
-  - revive
-  - staticcheck
-  - testifylint
-  - unused
-
-linter-settings:
-  godot:
-    capital: true
-    exclude:
-    # Ignore "See: URL"
-    - 'See:'
-  misspell:
-    locale: US
-=======
     - forbidigo
     - godot
     - misspell
@@ -63,5 +42,4 @@
     paths:
       - third_party$
       - builtin$
-      - examples$
->>>>>>> 555b987d
+      - examples$