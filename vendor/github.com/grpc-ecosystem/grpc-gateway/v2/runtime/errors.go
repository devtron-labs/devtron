package runtime

import (
	"context"
	"errors"
	"io"
	"net/http"

	"google.golang.org/grpc/codes"
	"google.golang.org/grpc/grpclog"
	"google.golang.org/grpc/status"
)

// ErrorHandlerFunc is the signature used to configure error handling.
type ErrorHandlerFunc func(context.Context, *ServeMux, Marshaler, http.ResponseWriter, *http.Request, error)

// StreamErrorHandlerFunc is the signature used to configure stream error handling.
type StreamErrorHandlerFunc func(context.Context, error) *status.Status

// RoutingErrorHandlerFunc is the signature used to configure error handling for routing errors.
type RoutingErrorHandlerFunc func(context.Context, *ServeMux, Marshaler, http.ResponseWriter, *http.Request, int)

// HTTPStatusError is the error to use when needing to provide a different HTTP status code for an error
// passed to the DefaultRoutingErrorHandler.
type HTTPStatusError struct {
	HTTPStatus int
	Err        error
}

func (e *HTTPStatusError) Error() string {
	return e.Err.Error()
}

// HTTPStatusFromCode converts a gRPC error code into the corresponding HTTP response status.
// See: https://github.com/googleapis/googleapis/blob/master/google/rpc/code.proto
func HTTPStatusFromCode(code codes.Code) int {
	switch code {
	case codes.OK:
		return http.StatusOK
	case codes.Canceled:
		return 499
	case codes.Unknown:
		return http.StatusInternalServerError
	case codes.InvalidArgument:
		return http.StatusBadRequest
	case codes.DeadlineExceeded:
		return http.StatusGatewayTimeout
	case codes.NotFound:
		return http.StatusNotFound
	case codes.AlreadyExists:
		return http.StatusConflict
	case codes.PermissionDenied:
		return http.StatusForbidden
	case codes.Unauthenticated:
		return http.StatusUnauthorized
	case codes.ResourceExhausted:
		return http.StatusTooManyRequests
	case codes.FailedPrecondition:
		// Note, this deliberately doesn't translate to the similarly named '412 Precondition Failed' HTTP response status.
		return http.StatusBadRequest
	case codes.Aborted:
		return http.StatusConflict
	case codes.OutOfRange:
		return http.StatusBadRequest
	case codes.Unimplemented:
		return http.StatusNotImplemented
	case codes.Internal:
		return http.StatusInternalServerError
	case codes.Unavailable:
		return http.StatusServiceUnavailable
	case codes.DataLoss:
		return http.StatusInternalServerError
	default:
		grpclog.Warningf("Unknown gRPC error code: %v", code)
		return http.StatusInternalServerError
	}
}

// HTTPError uses the mux-configured error handler.
func HTTPError(ctx context.Context, mux *ServeMux, marshaler Marshaler, w http.ResponseWriter, r *http.Request, err error) {
	mux.errorHandler(ctx, mux, marshaler, w, r, err)
}

// HTTPStreamError uses the mux-configured stream error handler to notify error to the client without closing the connection.
func HTTPStreamError(ctx context.Context, mux *ServeMux, marshaler Marshaler, w http.ResponseWriter, r *http.Request, err error) {
	st := mux.streamErrorHandler(ctx, err)
	msg := errorChunk(st)
	buf, err := marshaler.Marshal(msg)
	if err != nil {
		grpclog.Errorf("Failed to marshal an error: %v", err)
		return
	}
	if _, err := w.Write(buf); err != nil {
		grpclog.Errorf("Failed to notify error to client: %v", err)
		return
	}
}

// DefaultHTTPErrorHandler is the default error handler.
// If "err" is a gRPC Status, the function replies with the status code mapped by HTTPStatusFromCode.
// If "err" is a HTTPStatusError, the function replies with the status code provide by that struct. This is
// intended to allow passing through of specific statuses via the function set via WithRoutingErrorHandler
// for the ServeMux constructor to handle edge cases which the standard mappings in HTTPStatusFromCode
// are insufficient for.
// If otherwise, it replies with http.StatusInternalServerError.
//
// The response body written by this function is a Status message marshaled by the Marshaler.
func DefaultHTTPErrorHandler(ctx context.Context, mux *ServeMux, marshaler Marshaler, w http.ResponseWriter, r *http.Request, err error) {
	// return Internal when Marshal failed
	const fallback = `{"code": 13, "message": "failed to marshal error message"}`
	const fallbackRewriter = `{"code": 13, "message": "failed to rewrite error message"}`

	var customStatus *HTTPStatusError
	if errors.As(err, &customStatus) {
		err = customStatus.Err
	}

	s := status.Convert(err)

	w.Header().Del("Trailer")
	w.Header().Del("Transfer-Encoding")

	respRw, err := mux.forwardResponseRewriter(ctx, s.Proto())
	if err != nil {
		grpclog.Errorf("Failed to rewrite error message %q: %v", s, err)
		w.WriteHeader(http.StatusInternalServerError)
		if _, err := io.WriteString(w, fallbackRewriter); err != nil {
			grpclog.Errorf("Failed to write response: %v", err)
		}
		return
	}

	contentType := marshaler.ContentType(respRw)
	w.Header().Set("Content-Type", contentType)

	if s.Code() == codes.Unauthenticated {
		w.Header().Set("WWW-Authenticate", s.Message())
	}

	buf, merr := marshaler.Marshal(respRw)
	if merr != nil {
		grpclog.Errorf("Failed to marshal error message %q: %v", s, merr)
		w.WriteHeader(http.StatusInternalServerError)
		if _, err := io.WriteString(w, fallback); err != nil {
			grpclog.Errorf("Failed to write response: %v", err)
		}
		return
	}

	md, ok := ServerMetadataFromContext(ctx)
<<<<<<< HEAD
	if !ok {
		grpclog.Error("Failed to extract ServerMetadata from context")
	}

	handleForwardResponseServerMetadata(w, mux, md)

	// RFC 7230 https://tools.ietf.org/html/rfc7230#section-4.1.2
	// Unless the request includes a TE header field indicating "trailers"
	// is acceptable, as described in Section 4.3, a server SHOULD NOT
	// generate trailer fields that it believes are necessary for the user
	// agent to receive.
	doForwardTrailers := requestAcceptsTrailers(r)

	if doForwardTrailers {
		handleForwardResponseTrailerHeader(w, mux, md)
		w.Header().Set("Transfer-Encoding", "chunked")
=======
	if ok {
		handleForwardResponseServerMetadata(w, mux, md)

		// RFC 7230 https://tools.ietf.org/html/rfc7230#section-4.1.2
		// Unless the request includes a TE header field indicating "trailers"
		// is acceptable, as described in Section 4.3, a server SHOULD NOT
		// generate trailer fields that it believes are necessary for the user
		// agent to receive.
		doForwardTrailers := requestAcceptsTrailers(r)

		if doForwardTrailers {
			handleForwardResponseTrailerHeader(w, mux, md)
			w.Header().Set("Transfer-Encoding", "chunked")
		}
>>>>>>> 555b987d
	}

	st := HTTPStatusFromCode(s.Code())
	if customStatus != nil {
		st = customStatus.HTTPStatus
	}

	w.WriteHeader(st)
	if _, err := w.Write(buf); err != nil {
		grpclog.Errorf("Failed to write response: %v", err)
	}

<<<<<<< HEAD
	if doForwardTrailers {
=======
	if ok && requestAcceptsTrailers(r) {
>>>>>>> 555b987d
		handleForwardResponseTrailer(w, mux, md)
	}
}

func DefaultStreamErrorHandler(_ context.Context, err error) *status.Status {
	return status.Convert(err)
}

// DefaultRoutingErrorHandler is our default handler for routing errors.
// By default http error codes mapped on the following error codes:
//
//	NotFound -> grpc.NotFound
//	StatusBadRequest -> grpc.InvalidArgument
//	MethodNotAllowed -> grpc.Unimplemented
//	Other -> grpc.Internal, method is not expecting to be called for anything else
func DefaultRoutingErrorHandler(ctx context.Context, mux *ServeMux, marshaler Marshaler, w http.ResponseWriter, r *http.Request, httpStatus int) {
	sterr := status.Error(codes.Internal, "Unexpected routing error")
	switch httpStatus {
	case http.StatusBadRequest:
		sterr = status.Error(codes.InvalidArgument, http.StatusText(httpStatus))
	case http.StatusMethodNotAllowed:
		sterr = status.Error(codes.Unimplemented, http.StatusText(httpStatus))
	case http.StatusNotFound:
		sterr = status.Error(codes.NotFound, http.StatusText(httpStatus))
	}
	mux.errorHandler(ctx, mux, marshaler, w, r, sterr)
}<|MERGE_RESOLUTION|>--- conflicted
+++ resolved
@@ -148,24 +148,6 @@
 	}
 
 	md, ok := ServerMetadataFromContext(ctx)
-<<<<<<< HEAD
-	if !ok {
-		grpclog.Error("Failed to extract ServerMetadata from context")
-	}
-
-	handleForwardResponseServerMetadata(w, mux, md)
-
-	// RFC 7230 https://tools.ietf.org/html/rfc7230#section-4.1.2
-	// Unless the request includes a TE header field indicating "trailers"
-	// is acceptable, as described in Section 4.3, a server SHOULD NOT
-	// generate trailer fields that it believes are necessary for the user
-	// agent to receive.
-	doForwardTrailers := requestAcceptsTrailers(r)
-
-	if doForwardTrailers {
-		handleForwardResponseTrailerHeader(w, mux, md)
-		w.Header().Set("Transfer-Encoding", "chunked")
-=======
 	if ok {
 		handleForwardResponseServerMetadata(w, mux, md)
 
@@ -180,7 +162,6 @@
 			handleForwardResponseTrailerHeader(w, mux, md)
 			w.Header().Set("Transfer-Encoding", "chunked")
 		}
->>>>>>> 555b987d
 	}
 
 	st := HTTPStatusFromCode(s.Code())
@@ -193,11 +174,7 @@
 		grpclog.Errorf("Failed to write response: %v", err)
 	}
 
-<<<<<<< HEAD
-	if doForwardTrailers {
-=======
 	if ok && requestAcceptsTrailers(r) {
->>>>>>> 555b987d
 		handleForwardResponseTrailer(w, mux, md)
 	}
 }
