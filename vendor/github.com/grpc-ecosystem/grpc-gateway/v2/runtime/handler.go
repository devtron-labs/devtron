--- conflicted
+++ resolved
@@ -153,13 +153,8 @@
 // ForwardResponseMessage forwards the message "resp" from gRPC server to REST client.
 func ForwardResponseMessage(ctx context.Context, mux *ServeMux, marshaler Marshaler, w http.ResponseWriter, req *http.Request, resp proto.Message, opts ...func(context.Context, http.ResponseWriter, proto.Message) error) {
 	md, ok := ServerMetadataFromContext(ctx)
-<<<<<<< HEAD
-	if !ok {
-		grpclog.Error("Failed to extract ServerMetadata from context")
-=======
 	if ok {
 		handleForwardResponseServerMetadata(w, mux, md)
->>>>>>> 555b987d
 	}
 
 	// RFC 7230 https://tools.ietf.org/html/rfc7230#section-4.1.2
@@ -169,11 +164,7 @@
 	// agent to receive.
 	doForwardTrailers := requestAcceptsTrailers(req)
 
-<<<<<<< HEAD
-	if doForwardTrailers {
-=======
 	if ok && doForwardTrailers {
->>>>>>> 555b987d
 		handleForwardResponseTrailerHeader(w, mux, md)
 		w.Header().Set("Transfer-Encoding", "chunked")
 	}
@@ -203,11 +194,7 @@
 		return
 	}
 
-<<<<<<< HEAD
-	if !doForwardTrailers {
-=======
 	if !doForwardTrailers && mux.writeContentLength {
->>>>>>> 555b987d
 		w.Header().Set("Content-Length", strconv.Itoa(len(buf)))
 	}
 
@@ -215,11 +202,7 @@
 		grpclog.Errorf("Failed to write response: %v", err)
 	}
 
-<<<<<<< HEAD
-	if doForwardTrailers {
-=======
 	if ok && doForwardTrailers {
->>>>>>> 555b987d
 		handleForwardResponseTrailer(w, mux, md)
 	}
 }
