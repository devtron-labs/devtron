//
// Copyright 2021, Sander van Harmelen
//
// Licensed under the Apache License, Version 2.0 (the "License");
// you may not use this file except in compliance with the License.
// You may obtain a copy of the License at
//
//     http://www.apache.org/licenses/LICENSE-2.0
//
// Unless required by applicable law or agreed to in writing, software
// distributed under the License is distributed on an "AS IS" BASIS,
// WITHOUT WARRANTIES OR CONDITIONS OF ANY KIND, either express or implied.
// See the License for the specific language governing permissions and
// limitations under the License.
//

package gitlab

import (
	"encoding/json"
	"fmt"
	"net/http"
)

// EventType represents a Gitlab event type.
type EventType string

// List of available event types.
const (
	EventConfidentialIssue EventType = "Confidential Issue Hook"
	EventConfidentialNote  EventType = "Confidential Note Hook"
	EventTypeBuild         EventType = "Build Hook"
	EventTypeDeployment    EventType = "Deployment Hook"
	EventTypeIssue         EventType = "Issue Hook"
	EventTypeJob           EventType = "Job Hook"
	EventTypeMergeRequest  EventType = "Merge Request Hook"
	EventTypeNote          EventType = "Note Hook"
	EventTypePipeline      EventType = "Pipeline Hook"
	EventTypePush          EventType = "Push Hook"
	EventTypeRelease       EventType = "Release Hook"
	EventTypeServiceHook   EventType = "Service Hook"
<<<<<<< HEAD
=======
	EventTypeSubGroup      EventType = "Subgroup Hook"
>>>>>>> 663067e4
	EventTypeSystemHook    EventType = "System Hook"
	EventTypeTagPush       EventType = "Tag Push Hook"
	EventTypeWikiPage      EventType = "Wiki Page Hook"
)

const (
	eventObjectKindPush         = "push"
	eventObjectKindTagPush      = "tag_push"
	eventObjectKindMergeRequest = "merge_request"
)

const (
	noteableTypeCommit       = "Commit"
	noteableTypeIssue        = "Issue"
	noteableTypeMergeRequest = "MergeRequest"
	noteableTypeSnippet      = "Snippet"
)

type noteEvent struct {
	ObjectKind       string `json:"object_kind"`
	ObjectAttributes struct {
		NoteableType string `json:"noteable_type"`
	} `json:"object_attributes"`
}

type serviceEvent struct {
	ObjectKind string `json:"object_kind"`
}

const eventTypeHeader = "X-Gitlab-Event"

// HookEventType returns the event type for the given request.
func HookEventType(r *http.Request) EventType {
	return EventType(r.Header.Get(eventTypeHeader))
}

// ParseHook tries to parse both web- and system hooks.
//
// Example usage:
//
// func (s *Server) ServeHTTP(w http.ResponseWriter, r *http.Request) {
//     payload, err := ioutil.ReadAll(r.Body)
//     if err != nil { ... }
//     event, err := gitlab.ParseHook(gitlab.HookEventType(r), payload)
//     if err != nil { ... }
//     switch event := event.(type) {
//     case *gitlab.PushEvent:
//         processPushEvent(event)
//     case *gitlab.MergeEvent:
//         processMergeEvent(event)
//     ...
//     }
// }
//
func ParseHook(eventType EventType, payload []byte) (event interface{}, err error) {
	switch eventType {
	case EventTypeSystemHook:
		return ParseSystemhook(payload)
	default:
		return ParseWebhook(eventType, payload)
	}
}

// ParseSystemhook parses the event payload. For recognized event types, a
// value of the corresponding struct type will be returned. An error will be
// returned for unrecognized event types.
//
// Example usage:
//
// func (s *Server) ServeHTTP(w http.ResponseWriter, r *http.Request) {
//     payload, err := ioutil.ReadAll(r.Body)
//     if err != nil { ... }
//     event, err := gitlab.ParseSystemhook(payload)
//     if err != nil { ... }
//     switch event := event.(type) {
//     case *gitlab.PushSystemEvent:
//         processPushSystemEvent(event)
//     case *gitlab.MergeSystemEvent:
//         processMergeSystemEvent(event)
//     ...
//     }
// }
//
func ParseSystemhook(payload []byte) (event interface{}, err error) {
	e := &systemHookEvent{}
	err = json.Unmarshal(payload, e)
	if err != nil {
		return nil, err
	}

	switch e.EventName {
	case eventObjectKindPush:
		event = &PushSystemEvent{}
	case eventObjectKindTagPush:
		event = &TagPushSystemEvent{}
	case "repository_update":
		event = &RepositoryUpdateSystemEvent{}
	case
		"project_create",
		"project_update",
		"project_destroy",
		"project_transfer",
		"project_rename":
		event = &ProjectSystemEvent{}
	case
		"group_create",
		"group_destroy",
		"group_rename":
		event = &GroupSystemEvent{}
	case
		"key_create",
		"key_destroy":
		event = &KeySystemEvent{}
	case
		"user_create",
		"user_destroy",
		"user_rename":
		event = &UserSystemEvent{}
	case
		"user_add_to_group",
		"user_remove_from_group",
		"user_update_for_group":
		event = &UserGroupSystemEvent{}
	case
		"user_add_to_team",
		"user_remove_from_team",
		"user_update_for_team":
		event = &UserTeamSystemEvent{}
	default:
		switch e.ObjectKind {
		case string(MergeRequestEventTargetType):
			event = &MergeEvent{}
		default:
			return nil, fmt.Errorf("unexpected system hook type %s", e.EventName)
		}
	}

	if err := json.Unmarshal(payload, event); err != nil {
		return nil, err
	}

	return event, nil
}

// WebhookEventType returns the event type for the given request.
func WebhookEventType(r *http.Request) EventType {
	return EventType(r.Header.Get(eventTypeHeader))
}

// ParseWebhook parses the event payload. For recognized event types, a
// value of the corresponding struct type will be returned. An error will
// be returned for unrecognized event types.
//
// Example usage:
//
// func (s *Server) ServeHTTP(w http.ResponseWriter, r *http.Request) {
//     payload, err := ioutil.ReadAll(r.Body)
//     if err != nil { ... }
//     event, err := gitlab.ParseWebhook(gitlab.HookEventType(r), payload)
//     if err != nil { ... }
//     switch event := event.(type) {
//     case *gitlab.PushEvent:
//         processPushEvent(event)
//     case *gitlab.MergeEvent:
//         processMergeEvent(event)
//     ...
//     }
// }
//
func ParseWebhook(eventType EventType, payload []byte) (event interface{}, err error) {
	switch eventType {
	case EventTypeBuild:
		event = &BuildEvent{}
	case EventTypeDeployment:
		event = &DeploymentEvent{}
	case EventTypeIssue, EventConfidentialIssue:
		event = &IssueEvent{}
	case EventTypeJob:
		event = &JobEvent{}
	case EventTypeMergeRequest:
		event = &MergeEvent{}
	case EventTypeNote, EventConfidentialNote:
		note := &noteEvent{}
		err := json.Unmarshal(payload, note)
		if err != nil {
			return nil, err
		}

		if note.ObjectKind != string(NoteEventTargetType) {
			return nil, fmt.Errorf("unexpected object kind %s", note.ObjectKind)
		}

		switch note.ObjectAttributes.NoteableType {
		case noteableTypeCommit:
			event = &CommitCommentEvent{}
		case noteableTypeMergeRequest:
			event = &MergeCommentEvent{}
		case noteableTypeIssue:
			event = &IssueCommentEvent{}
		case noteableTypeSnippet:
			event = &SnippetCommentEvent{}
		default:
			return nil, fmt.Errorf("unexpected noteable type %s", note.ObjectAttributes.NoteableType)
		}
	case EventTypePipeline:
		event = &PipelineEvent{}
	case EventTypePush:
		event = &PushEvent{}
	case EventTypeRelease:
		event = &ReleaseEvent{}
	case EventTypeServiceHook:
		service := &serviceEvent{}
		err := json.Unmarshal(payload, service)
		if err != nil {
			return nil, err
		}
		switch service.ObjectKind {
		case eventObjectKindPush:
			event = &PushEvent{}
		case eventObjectKindTagPush:
			event = &TagEvent{}
		case eventObjectKindMergeRequest:
			event = &MergeEvent{}
		default:
			return nil, fmt.Errorf("unexpected service type %s", service.ObjectKind)
		}
<<<<<<< HEAD
=======
	case EventTypeSubGroup:
		event = &SubGroupEvent{}
>>>>>>> 663067e4
	case EventTypeTagPush:
		event = &TagEvent{}
	case EventTypeWikiPage:
		event = &WikiPageEvent{}
	default:
		return nil, fmt.Errorf("unexpected event type: %s", eventType)
	}

	if err := json.Unmarshal(payload, event); err != nil {
		return nil, err
	}

	return event, nil
}<|MERGE_RESOLUTION|>--- conflicted
+++ resolved
@@ -39,10 +39,7 @@
 	EventTypePush          EventType = "Push Hook"
 	EventTypeRelease       EventType = "Release Hook"
 	EventTypeServiceHook   EventType = "Service Hook"
-<<<<<<< HEAD
-=======
 	EventTypeSubGroup      EventType = "Subgroup Hook"
->>>>>>> 663067e4
 	EventTypeSystemHook    EventType = "System Hook"
 	EventTypeTagPush       EventType = "Tag Push Hook"
 	EventTypeWikiPage      EventType = "Wiki Page Hook"
@@ -269,11 +266,8 @@
 		default:
 			return nil, fmt.Errorf("unexpected service type %s", service.ObjectKind)
 		}
-<<<<<<< HEAD
-=======
 	case EventTypeSubGroup:
 		event = &SubGroupEvent{}
->>>>>>> 663067e4
 	case EventTypeTagPush:
 		event = &TagEvent{}
 	case EventTypeWikiPage:
