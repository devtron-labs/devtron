package commonBean

import (
	"k8s.io/apimachinery/pkg/api/meta"
	"k8s.io/apimachinery/pkg/runtime/schema"
)

const (
	SecretKind                   = "Secret"
	ServiceKind                  = "Service"
	ServiceAccountKind           = "ServiceAccount"
	EndpointsKind                = "Endpoints"
	EndPointsSlice               = "EndpointSlice"
	DeploymentKind               = "Deployment"
	ReplicaSetKind               = "ReplicaSet"
	StatefulSetKind              = "StatefulSet"
	DaemonSetKind                = "DaemonSet"
	IngressKind                  = "Ingress"
	JobKind                      = "Job"
	PersistentVolumeClaimKind    = "PersistentVolumeClaim"
	CustomResourceDefinitionKind = "CustomResourceDefinition"
	PodKind                      = "Pod"
	APIServiceKind               = "APIService"
	NamespaceKind                = "Namespace"
	HorizontalPodAutoscalerKind  = "HorizontalPodAutoscaler"
	Spec                         = "spec"
	Template                     = "template"
	JobTemplate                  = "jobTemplate"
	Ports                        = "ports"
	Port                         = "port"
	Subsets                      = "subsets"
	Nodes                        = "nodes"
	Containers                   = "containers"
	InitContainers               = "initContainers"
	EphemeralContainers          = "ephemeralContainers"
	Image                        = "image"
)

<<<<<<< HEAD
var defaultContainerPath = []string{Spec, Template, Spec}
var cronJobContainerPath = []string{Spec, JobTemplate, Spec, Template, Spec}
var podContainerPath = []string{Spec}

var kindToPath = map[string][]string{
=======
var commonContainerPath = []string{Spec, Template, Spec}
var cronJobContainerPath = []string{Spec, JobTemplate, Spec, Template, Spec}
var podContainerPath = []string{Spec}

var KindToPath = map[string][]string{
	DeploymentKind:                commonContainerPath,
	JobKind:                       commonContainerPath,
	StatefulSetKind:               commonContainerPath,
	DaemonSetKind:                 commonContainerPath,
	ReplicaSetKind:                commonContainerPath,
	K8sClusterResourceRolloutKind: commonContainerPath,
	K8sClusterResourceReplicationControllerKind: commonContainerPath,
>>>>>>> 0323f71c
	PodKind:                       podContainerPath,
	K8sClusterResourceCronJobKind: cronJobContainerPath,
}

<<<<<<< HEAD
func GetContainerSubPathForKind(kind string) []string {
	if path, ok := kindToPath[kind]; ok {
		return path
	}
	return defaultContainerPath
}

=======
>>>>>>> 0323f71c
const (
	PersistentVolumeClaimsResourceType = "persistentvolumeclaims"
	StatefulSetsResourceType           = "statefulsets"
)

const (
	Group   = "group"
	Version = "version"
	Kind    = "kind"
)

type HookType string

const (
	HookTypePreSync  HookType = "PreSync"
	HookTypeSync     HookType = "Sync"
	HookTypePostSync HookType = "PostSync"
	HookTypeSkip     HookType = "Skip"
	HookTypeSyncFail HookType = "SyncFail"
)

type OperationPhase string

const (
	OperationRunning     OperationPhase = "Running"
	OperationTerminating OperationPhase = "Terminating"
	OperationFailed      OperationPhase = "Failed"
	OperationError       OperationPhase = "Error"
	OperationSucceeded   OperationPhase = "Succeeded"
)

const K8sClusterResourceNameKey = "name"
const K8sClusterResourcePriorityKey = "priority"
const K8sClusterResourceNamespaceKey = "namespace"
const K8sClusterResourceMetadataKey = "metadata"
const K8sClusterResourceMetadataNameKey = "name"
const K8sClusterResourceOwnerReferenceKey = "ownerReferences"
const K8sClusterResourceCreationTimestampKey = "creationTimestamp"

const K8sClusterResourceRowsKey = "rows"
const K8sClusterResourceCellKey = "cells"
const K8sClusterResourceColumnDefinitionKey = "columnDefinitions"
const K8sClusterResourceObjectKey = "object"

const K8sClusterResourceGroupKey = "group"
const K8sClusterResourceKindKey = "kind"
const K8sClusterResourceVersionKey = "version"
const K8sClusterResourceApiVersionKey = "apiVersion"

const K8sClusterResourceReplicationControllerKind = "ReplicationController"
const K8sClusterResourceRolloutKind = "Rollout"
const K8sClusterResourceRolloutGroup = "argoproj.io"
const K8sClusterResourceCronJobKind = "CronJob"

const V1VERSION = "v1"
const BatchGroup = "batch"
const AppsGroup = "apps"

const (
	K8sResourceColumnDefinitionName         = "Name"
	K8sResourceColumnDefinitionSyncStatus   = "Sync Status"
	K8sResourceColumnDefinitionHealthStatus = "Health Status"
	K8sClusterResourceStatusKey             = "status"
	K8sClusterResourceHealthKey             = "health"
	K8sClusterResourceResourcesKey          = "resources"
	K8sClusterResourceSyncKey               = "sync"
)

var KindVsChildrenGvk = map[string][]schema.GroupVersionKind{
	DeploymentKind:                append(make([]schema.GroupVersionKind, 0), schema.GroupVersionKind{Group: AppsGroup, Version: V1VERSION, Kind: ReplicaSetKind}, schema.GroupVersionKind{Version: V1VERSION, Kind: PodKind}),
	K8sClusterResourceRolloutKind: append(make([]schema.GroupVersionKind, 0), schema.GroupVersionKind{Group: AppsGroup, Version: V1VERSION, Kind: ReplicaSetKind}, schema.GroupVersionKind{Version: V1VERSION, Kind: PodKind}),
	K8sClusterResourceCronJobKind: append(make([]schema.GroupVersionKind, 0), schema.GroupVersionKind{Group: BatchGroup, Version: V1VERSION, Kind: JobKind}, schema.GroupVersionKind{Version: V1VERSION, Kind: PodKind}),
	JobKind:                       append(make([]schema.GroupVersionKind, 0), schema.GroupVersionKind{Version: V1VERSION, Kind: PodKind}),
	ReplicaSetKind:                append(make([]schema.GroupVersionKind, 0), schema.GroupVersionKind{Version: V1VERSION, Kind: PodKind}),
	DaemonSetKind:                 append(make([]schema.GroupVersionKind, 0), schema.GroupVersionKind{Version: V1VERSION, Kind: PodKind}),
	StatefulSetKind:               append(make([]schema.GroupVersionKind, 0), schema.GroupVersionKind{Version: V1VERSION, Kind: PodKind}),
	K8sClusterResourceReplicationControllerKind: append(make([]schema.GroupVersionKind, 0), schema.GroupVersionKind{Version: V1VERSION, Kind: PodKind}),
}

const (
	// EvictionKind represents the kind of evictions object
	EvictionKind = "Eviction"
	// EvictionSubresource represents the kind of evictions object as pod's subresource
	EvictionSubresource = "pods/eviction"
)

// constants starts
var podsGvrAndScope = &GvrAndScope{Gvr: schema.GroupVersionResource{Group: "", Version: "v1", Resource: "pods"}, Scope: meta.RESTScopeNameNamespace}
var replicaSetGvrAndScope = &GvrAndScope{Gvr: schema.GroupVersionResource{Group: "apps", Version: "v1", Resource: "replicasets"}, Scope: meta.RESTScopeNameNamespace}
var jobGvrAndScope = &GvrAndScope{Gvr: schema.GroupVersionResource{Group: "batch", Version: "v1", Resource: "jobs"}, Scope: meta.RESTScopeNameNamespace}
var endpointsGvrAndScope = &GvrAndScope{Gvr: schema.GroupVersionResource{Group: "", Version: "v1", Resource: "endpoints"}, Scope: meta.RESTScopeNameNamespace}
var endpointSliceV1Beta1GvrAndScope = &GvrAndScope{Gvr: schema.GroupVersionResource{Group: "discovery.k8s.io", Version: "v1beta1", Resource: "endpointslices"}, Scope: meta.RESTScopeNameNamespace}
var endpointSliceV1GvrAndScope = &GvrAndScope{Gvr: schema.GroupVersionResource{Group: "discovery.k8s.io", Version: "v1", Resource: "endpointslices"}, Scope: meta.RESTScopeNameNamespace}
var pvGvrAndScope = &GvrAndScope{Gvr: schema.GroupVersionResource{Group: "", Version: "v1", Resource: "persistentvolumes"}, Scope: meta.RESTScopeNameRoot}
var pvcGvrAndScope = &GvrAndScope{Gvr: schema.GroupVersionResource{Group: "", Version: "v1", Resource: "persistentvolumeclaims"}, Scope: meta.RESTScopeNameNamespace}
var stsGvrAndScope = &GvrAndScope{Gvr: schema.GroupVersionResource{Group: "apps", Version: "v1", Resource: "statefulsets"}, Scope: meta.RESTScopeNameNamespace}
var configGvrAndScope = &GvrAndScope{Gvr: schema.GroupVersionResource{Group: "", Version: "v1", Resource: "configmaps"}, Scope: meta.RESTScopeNameNamespace}
var hpaGvrAndScope = &GvrAndScope{Gvr: schema.GroupVersionResource{Group: "autoscaling", Version: "v2", Resource: "horizontalpodautoscalers"}, Scope: meta.RESTScopeNameNamespace}
var deployGvrAndScope = &GvrAndScope{Gvr: schema.GroupVersionResource{Group: "apps", Version: "v1", Resource: "deployments"}, Scope: meta.RESTScopeNameNamespace}
var serviceGvrAndScope = &GvrAndScope{Gvr: schema.GroupVersionResource{Group: "", Version: "v1", Resource: "services"}, Scope: meta.RESTScopeNameNamespace}
var daemonGvrAndScope = &GvrAndScope{Gvr: schema.GroupVersionResource{Group: "apps", Version: "v1", Resource: "daemonsets"}, Scope: meta.RESTScopeNameNamespace}

var gvkVsChildGvrAndScope = map[schema.GroupVersionKind][]*GvrAndScope{
	schema.GroupVersionKind{Group: "apps", Version: "v1", Kind: "Deployment"}:                     append(make([]*GvrAndScope, 0), replicaSetGvrAndScope),
	schema.GroupVersionKind{Group: "argoproj.io", Version: "v1alpha1", Kind: "Rollout"}:           append(make([]*GvrAndScope, 0), replicaSetGvrAndScope),
	schema.GroupVersionKind{Group: "apps", Version: "v1", Kind: "ReplicaSet"}:                     append(make([]*GvrAndScope, 0), podsGvrAndScope),
	schema.GroupVersionKind{Group: "batch", Version: "v1", Kind: "CronJob"}:                       append(make([]*GvrAndScope, 0), jobGvrAndScope),
	schema.GroupVersionKind{Group: "batch", Version: "v1", Kind: "Job"}:                           append(make([]*GvrAndScope, 0), podsGvrAndScope),
	schema.GroupVersionKind{Group: "apps", Version: "v1", Kind: "StatefulSet"}:                    append(make([]*GvrAndScope, 0), podsGvrAndScope, pvcGvrAndScope, stsGvrAndScope),
	schema.GroupVersionKind{Group: "apps", Version: "v1", Kind: "DaemonSet"}:                      append(make([]*GvrAndScope, 0), podsGvrAndScope),
	schema.GroupVersionKind{Group: "", Version: "v1", Kind: "Service"}:                            append(make([]*GvrAndScope, 0), endpointsGvrAndScope, endpointSliceV1Beta1GvrAndScope, endpointSliceV1GvrAndScope),
	schema.GroupVersionKind{Group: "monitoring.coreos.com", Version: "v1", Kind: "Prometheus"}:    append(make([]*GvrAndScope, 0), stsGvrAndScope, configGvrAndScope),
	schema.GroupVersionKind{Group: "monitoring.coreos.com", Version: "v1", Kind: "Alertmanager"}:  append(make([]*GvrAndScope, 0), stsGvrAndScope, configGvrAndScope),
	schema.GroupVersionKind{Group: "keda.sh", Version: "v1alpha1", Kind: "ScaledObject"}:          append(make([]*GvrAndScope, 0), hpaGvrAndScope),
	schema.GroupVersionKind{Group: "autoscaling", Version: "v2", Kind: "HorizontalPodAutoscaler"}: append(make([]*GvrAndScope, 0), podsGvrAndScope),
	schema.GroupVersionKind{Group: "flagger.app", Version: "v1beta1", Kind: "Canary"}:             append(make([]*GvrAndScope, 0), deployGvrAndScope, serviceGvrAndScope, daemonGvrAndScope),
}

// constants end

type GvrAndScope struct {
	Gvr   schema.GroupVersionResource
	Scope meta.RESTScopeName
}

//var K8sNativeGroups = []string{"", "admissionregistration.k8s.io", "apiextensions.k8s.io", "apiregistration.k8s.io", "apps", "authentication.k8s.io", "authorization.k8s.io",
//	"autoscaling", "batch", "certificates.k8s.io", "coordination.k8s.io", "core", "discovery.k8s.io", "events.k8s.io", "flowcontrol.apiserver.k8s.io", "argoproj.io",
//	"internal.apiserver.k8s.io", "networking.k8s.io", "node.k8s.io", "policy", "rbac.authorization.k8s.io", "resource.k8s.io", "scheduling.k8s.io", "storage.k8s.io"}

func GetGvkVsChildGvrAndScope() map[schema.GroupVersionKind][]*GvrAndScope {
	return gvkVsChildGvrAndScope
}<|MERGE_RESOLUTION|>--- conflicted
+++ resolved
@@ -36,13 +36,6 @@
 	Image                        = "image"
 )
 
-<<<<<<< HEAD
-var defaultContainerPath = []string{Spec, Template, Spec}
-var cronJobContainerPath = []string{Spec, JobTemplate, Spec, Template, Spec}
-var podContainerPath = []string{Spec}
-
-var kindToPath = map[string][]string{
-=======
 var commonContainerPath = []string{Spec, Template, Spec}
 var cronJobContainerPath = []string{Spec, JobTemplate, Spec, Template, Spec}
 var podContainerPath = []string{Spec}
@@ -55,21 +48,10 @@
 	ReplicaSetKind:                commonContainerPath,
 	K8sClusterResourceRolloutKind: commonContainerPath,
 	K8sClusterResourceReplicationControllerKind: commonContainerPath,
->>>>>>> 0323f71c
 	PodKind:                       podContainerPath,
 	K8sClusterResourceCronJobKind: cronJobContainerPath,
 }
 
-<<<<<<< HEAD
-func GetContainerSubPathForKind(kind string) []string {
-	if path, ok := kindToPath[kind]; ok {
-		return path
-	}
-	return defaultContainerPath
-}
-
-=======
->>>>>>> 0323f71c
 const (
 	PersistentVolumeClaimsResourceType = "persistentvolumeclaims"
 	StatefulSetsResourceType           = "statefulsets"
