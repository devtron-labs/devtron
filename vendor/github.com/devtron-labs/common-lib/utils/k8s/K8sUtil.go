/*
 * Copyright (c) 2020 Devtron Labs
 *
 * Licensed under the Apache License, Version 2.0 (the "License");
 * you may not use this file except in compliance with the License.
 * You may obtain a copy of the License at
 *
 *    http://www.apache.org/licenses/LICENSE-2.0
 *
 * Unless required by applicable law or agreed to in writing, software
 * distributed under the License is distributed on an "AS IS" BASIS,
 * WITHOUT WARRANTIES OR CONDITIONS OF ANY KIND, either express or implied.
 * See the License for the specific language governing permissions and
 * limitations under the License.
 *
 */

package k8s

import (
	"context"
	"encoding/json"
	error2 "errors"
	"flag"
	"fmt"
	"github.com/devtron-labs/common-lib/utils"
	http2 "github.com/devtron-labs/common-lib/utils/http"
	"github.com/devtron-labs/common-lib/utils/k8s/commonBean"
	"go.opentelemetry.io/contrib/instrumentation/net/http/otelhttp"
	"io"
	v13 "k8s.io/api/policy/v1"
	v1beta12 "k8s.io/api/policy/v1beta1"
	"k8s.io/apimachinery/pkg/util/validation"
	"k8s.io/client-go/dynamic"
	"k8s.io/kubernetes/pkg/api/legacyscheme"
	"k8s.io/metrics/pkg/apis/metrics/v1beta1"
	metrics "k8s.io/metrics/pkg/client/clientset/versioned"
	"k8s.io/utils/pointer"
	"log"
	"net/http"
	"net/url"
	"os/user"
	"path/filepath"
	"strconv"
	"strings"
	"time"

	"k8s.io/apimachinery/pkg/apis/meta/v1/unstructured"
	"k8s.io/apimachinery/pkg/runtime/schema"
	"k8s.io/apimachinery/pkg/version"

	"github.com/devtron-labs/authenticator/client"
	"go.uber.org/zap"
	v14 "k8s.io/api/apps/v1"
	batchV1 "k8s.io/api/batch/v1"
	v1 "k8s.io/api/core/v1"
	"k8s.io/apimachinery/pkg/api/errors"
	metav1 "k8s.io/apimachinery/pkg/apis/meta/v1"
	"k8s.io/apimachinery/pkg/types"
	"k8s.io/client-go/discovery"
	"k8s.io/client-go/kubernetes"
	v12 "k8s.io/client-go/kubernetes/typed/core/v1"
	"k8s.io/client-go/rest"
	restclient "k8s.io/client-go/rest"
	"k8s.io/client-go/tools/clientcmd"
	"sigs.k8s.io/yaml"
)

type K8sServiceImpl struct {
	logger        *zap.SugaredLogger
	runTimeConfig *client.RuntimeConfig
	kubeconfig    *string
}

type K8sService interface {
	GetLogsForAPod(kubeClient *kubernetes.Clientset, namespace string, podName string, container string, follow bool) *restclient.Request
	GetMetricsClientSet(restConfig *rest.Config, k8sHttpClient *http.Client) (*metrics.Clientset, error)
	GetNmByName(ctx context.Context, metricsClientSet *metrics.Clientset, name string) (*v1beta1.NodeMetrics, error)
	GetNmList(ctx context.Context, metricsClientSet *metrics.Clientset) (*v1beta1.NodeMetricsList, error)
	GetPodsListForNamespace(ctx context.Context, k8sClientSet *kubernetes.Clientset, namespace string) (*v1.PodList, error)
	GetServerVersionFromDiscoveryClient(k8sClientSet *kubernetes.Clientset) (*version.Info, error)
	GetNodeByName(ctx context.Context, k8sClientSet *kubernetes.Clientset, name string) (*v1.Node, error)
	GetNodesList(ctx context.Context, k8sClientSet *kubernetes.Clientset) (*v1.NodeList, error)
	GetCoreV1ClientByRestConfig(restConfig *rest.Config) (*v12.CoreV1Client, error)
	GetCoreV1ClientInCluster() (*v12.CoreV1Client, error)
	GetKubeVersion() (*version.Info, error)
	ValidateResource(resourceObj map[string]interface{}, gvk schema.GroupVersionKind, validateCallback func(namespace string, group string, kind string, resourceName string) bool) bool
	BuildK8sObjectListTableData(manifest *unstructured.UnstructuredList, namespaced bool, gvk schema.GroupVersionKind, validateResourceAccess func(namespace string, group string, kind string, resourceName string) bool) (*ClusterResourceListMap, error)
	GetPodByName(namespace string, name string, client *v12.CoreV1Client) (*v1.Pod, error)
	GetK8sInClusterRestConfig() (*rest.Config, error)
	GetResourceInfoByLabelSelector(ctx context.Context, namespace string, labelSelector string) (*v1.Pod, error)
	GetClientByToken(serverUrl string, token map[string]string) (*v12.CoreV1Client, error)
	ListNamespaces(client *v12.CoreV1Client) (*v1.NamespaceList, error)
	DeleteAndCreateJob(content []byte, namespace string, clusterConfig *ClusterConfig) error
	DeletePodByLabel(namespace string, labels string, clusterConfig *ClusterConfig) error
	CreateJob(namespace string, name string, clusterConfig *ClusterConfig, job *batchV1.Job) error
	GetLiveZCall(path string, k8sClientSet *kubernetes.Clientset) ([]byte, error)
	DiscoveryClientGetLiveZCall(cluster *ClusterConfig) ([]byte, error)
	GetK8sConfigAndClientsByRestConfig(restConfig *rest.Config) (*http.Client, *kubernetes.Clientset, error)
	GetK8sConfigAndClients(clusterConfig *ClusterConfig) (*rest.Config, *http.Client, *kubernetes.Clientset, error)
	GetK8sInClusterConfigAndDynamicClients() (*rest.Config, *http.Client, dynamic.Interface, error)
	GetK8sInClusterConfigAndClients() (*rest.Config, *http.Client, *kubernetes.Clientset, error)
	DeleteJob(namespace string, name string, clusterConfig *ClusterConfig) error
	DeleteSecret(namespace string, name string, client *v12.CoreV1Client) error
	UpdateSecret(namespace string, secret *v1.Secret, client *v12.CoreV1Client) (*v1.Secret, error)
	CreateSecretData(namespace string, secret *v1.Secret, v1Client *v12.CoreV1Client) (*v1.Secret, error)
	CreateSecret(namespace string, data map[string][]byte, secretName string, secretType v1.SecretType, client *v12.CoreV1Client, labels map[string]string, stringData map[string]string) (*v1.Secret, error)
	GetSecret(namespace string, name string, client *v12.CoreV1Client) (*v1.Secret, error)
	PatchConfigMapJsonType(namespace string, clusterConfig *ClusterConfig, name string, data interface{}, path string) (*v1.ConfigMap, error)
	PatchConfigMap(namespace string, clusterConfig *ClusterConfig, name string, data map[string]interface{}) (*v1.ConfigMap, error)
	UpdateConfigMap(namespace string, cm *v1.ConfigMap, client *v12.CoreV1Client) (*v1.ConfigMap, error)
	CreateConfigMap(namespace string, cm *v1.ConfigMap, client *v12.CoreV1Client) (*v1.ConfigMap, error)
	GetConfigMap(namespace string, name string, client *v12.CoreV1Client) (*v1.ConfigMap, error)
	CheckIfNsExists(namespace string, client *v12.CoreV1Client) (exists bool, err error)
	CreateNsIfNotExists(namespace string, clusterConfig *ClusterConfig) (err error)
	GetK8sDiscoveryClientInCluster() (*discovery.DiscoveryClient, error)
	GetK8sDiscoveryClient(clusterConfig *ClusterConfig) (*discovery.DiscoveryClient, error)
	GetClientForInCluster() (*v12.CoreV1Client, error)
	GetCoreV1Client(clusterConfig *ClusterConfig) (*v12.CoreV1Client, error)
	GetRestConfigByCluster(clusterConfig *ClusterConfig) (*restclient.Config, error)
	GetResource(ctx context.Context, namespace string, name string, gvk schema.GroupVersionKind, restConfig *rest.Config) (*ManifestResponse, error)
	UpdateResource(ctx context.Context, restConfig *rest.Config, gvk schema.GroupVersionKind, namespace string, k8sRequestPatch string) (*ManifestResponse, error)
	DeleteResource(ctx context.Context, restConfig *rest.Config, gvk schema.GroupVersionKind, namespace string, name string, forceDelete bool) (*ManifestResponse, error)
	GetPodListByLabel(namespace, label string, clientSet *kubernetes.Clientset) ([]v1.Pod, error)
	ExtractK8sServerMajorAndMinorVersion(k8sServerVersion *version.Info) (int, int, error)
	GetK8sServerVersion(clientSet *kubernetes.Clientset) (*version.Info, error)
	DecodeGroupKindversion(data string) (*schema.GroupVersionKind, error)
	GetApiResources(restConfig *rest.Config, includeOnlyVerb string) ([]*K8sApiResource, error)
	CreateResources(ctx context.Context, restConfig *rest.Config, manifest string, gvk schema.GroupVersionKind, namespace string) (*ManifestResponse, error)
	PatchResourceRequest(ctx context.Context, restConfig *rest.Config, pt types.PatchType, manifest string, name string, namespace string, gvk schema.GroupVersionKind) (*ManifestResponse, error)
	GetResourceList(ctx context.Context, restConfig *rest.Config, gvk schema.GroupVersionKind, namespace string) (*ResourceListResponse, bool, error)
	GetResourceIfWithAcceptHeader(restConfig *rest.Config, groupVersionKind schema.GroupVersionKind) (resourceIf dynamic.NamespaceableResourceInterface, namespaced bool, err error)
	GetPodLogs(ctx context.Context, restConfig *rest.Config, name string, namespace string, sinceTime *metav1.Time, tailLines int, follow bool, containerName string, isPrevContainerLogsEnabled bool) (io.ReadCloser, error)
	ListEvents(restConfig *rest.Config, namespace string, groupVersionKind schema.GroupVersionKind, ctx context.Context, name string) (*v1.EventList, error)
	GetResourceIf(restConfig *rest.Config, groupVersionKind schema.GroupVersionKind) (resourceIf dynamic.NamespaceableResourceInterface, namespaced bool, err error)
	FetchConnectionStatusForCluster(k8sClientSet *kubernetes.Clientset) error
	CreateK8sClientSet(restConfig *rest.Config) (*kubernetes.Clientset, error)
<<<<<<< HEAD
	IsDevtronApp(labels map[string]string) bool
	IsPod(gvk schema.GroupVersionKind) bool
	IsService(gvk schema.GroupVersionKind) bool
	ResolveResourceReferences(un *unstructured.Unstructured) ([]metav1.OwnerReference, func(ResourceKey) bool)
=======
>>>>>>> c3987b80
}

func NewK8sUtil(logger *zap.SugaredLogger, runTimeConfig *client.RuntimeConfig) *K8sServiceImpl {
	usr, err := user.Current()
	if err != nil {
		return nil
	}
	var kubeconfig *string
	if runTimeConfig.LocalDevMode {
		kubeconfig = flag.String("kubeconfig-authenticator-xyz", filepath.Join(usr.HomeDir, ".kube", "config"), "(optional) absolute path to the kubeconfig file")
	}

	flag.Parse()
	return &K8sServiceImpl{logger: logger, runTimeConfig: runTimeConfig, kubeconfig: kubeconfig}
}

func (impl K8sServiceImpl) GetRestConfigByCluster(clusterConfig *ClusterConfig) (*restclient.Config, error) {
	bearerToken := clusterConfig.BearerToken
	var restConfig *rest.Config
	var err error
	if clusterConfig.Host == DefaultClusterUrl && len(bearerToken) == 0 {
		restConfig, err = impl.GetK8sInClusterRestConfig()
		if err != nil {
			impl.logger.Errorw("error in getting rest config for default cluster", "err", err)
			return nil, err
		}
	} else {
		restConfig = &rest.Config{Host: clusterConfig.Host, BearerToken: bearerToken, TLSClientConfig: rest.TLSClientConfig{Insecure: clusterConfig.InsecureSkipTLSVerify}}
		if clusterConfig.InsecureSkipTLSVerify == false {
			restConfig.TLSClientConfig.ServerName = restConfig.ServerName
			restConfig.TLSClientConfig.KeyData = []byte(clusterConfig.KeyData)
			restConfig.TLSClientConfig.CertData = []byte(clusterConfig.CertData)
			restConfig.TLSClientConfig.CAData = []byte(clusterConfig.CAData)
		}
	}
	return restConfig, nil
}

func (impl K8sServiceImpl) GetCoreV1Client(clusterConfig *ClusterConfig) (*v12.CoreV1Client, error) {
	cfg, err := impl.GetRestConfigByCluster(clusterConfig)
	if err != nil {
		impl.logger.Errorw("error in getting rest config for default cluster", "err", err)
		return nil, err
	}
	return impl.GetCoreV1ClientByRestConfig(cfg)
}

func (impl K8sServiceImpl) GetClientForInCluster() (*v12.CoreV1Client, error) {
	// creates the in-cluster config
	config, err := impl.GetK8sInClusterRestConfig()
	if err != nil {
		impl.logger.Errorw("error in getting config", "err", err)
		return nil, err
	}
	// creates the clientset
	httpClient, err := OverrideK8sHttpClientWithTracer(config)
	if err != nil {
		impl.logger.Errorw("error in getting http client for default cluster", "err", err)
		return nil, err
	}
	clientset, err := v12.NewForConfigAndClient(config, httpClient)
	if err != nil {
		impl.logger.Errorw("error", "error", err)
		return nil, err
	}
	return clientset, err
}

func (impl K8sServiceImpl) GetK8sDiscoveryClient(clusterConfig *ClusterConfig) (*discovery.DiscoveryClient, error) {
	cfg, err := impl.GetRestConfigByCluster(clusterConfig)
	if err != nil {
		impl.logger.Errorw("error in getting rest config for default cluster", "err", err)
		return nil, err
	}
	httpClient, err := OverrideK8sHttpClientWithTracer(cfg)
	if err != nil {
		impl.logger.Errorw("error in getting http client for default cluster", "err", err)
		return nil, err
	}
	discoveryClient, err := discovery.NewDiscoveryClientForConfigAndClient(cfg, httpClient)
	if err != nil {
		impl.logger.Errorw("error", "error", err, "clusterConfig", clusterConfig)
		return nil, err
	}
	return discoveryClient, err
}

func (impl K8sServiceImpl) GetK8sDiscoveryClientInCluster() (*discovery.DiscoveryClient, error) {
	config, err := impl.GetK8sInClusterRestConfig()
	if err != nil {
		impl.logger.Errorw("error in getting config", "err", err)
		return nil, err
	}
	if err != nil {
		impl.logger.Errorw("error", "error", err)
		return nil, err
	}
	httpClient, err := OverrideK8sHttpClientWithTracer(config)
	if err != nil {
		impl.logger.Errorw("error in getting http client for default cluster", "err", err)
		return nil, err
	}
	discoveryClient, err := discovery.NewDiscoveryClientForConfigAndClient(config, httpClient)
	if err != nil {
		impl.logger.Errorw("error", "error", err)
		return nil, err
	}
	return discoveryClient, err
}

func (impl K8sServiceImpl) CreateNsIfNotExists(namespace string, clusterConfig *ClusterConfig) (err error) {
	v12Client, err := impl.GetCoreV1Client(clusterConfig)
	if err != nil {
		impl.logger.Errorw("error", "error", err, "clusterConfig", clusterConfig)
		return err
	}
	exists, err := impl.CheckIfNsExists(namespace, v12Client)
	if err != nil {
		impl.logger.Errorw("error", "error", err, "clusterConfig", clusterConfig)
		return err
	}
	if exists {
		impl.logger.Infow("namesapce already exist")
		return nil
	}
	impl.logger.Infow("ns not exists creating", "ns", namespace)
	_, err = impl.createNs(namespace, v12Client)
	return err
}

func (impl K8sServiceImpl) CheckIfNsExists(namespace string, client *v12.CoreV1Client) (exists bool, err error) {
	ns, err := client.Namespaces().Get(context.Background(), namespace, metav1.GetOptions{})
	//ns, err := impl.k8sClient.CoreV1().Namespaces().Get(namespace, metav1.GetOptions{})
	impl.logger.Debugw("ns fetch", "name", namespace, "res", ns)
	if errors.IsNotFound(err) {
		return false, nil
	} else if err != nil {
		impl.logger.Errorw("error in checking if ns exist", "err", err)
		return false, err
	} else {
		return true, nil
	}

}

func (impl K8sServiceImpl) createNs(namespace string, client *v12.CoreV1Client) (ns *v1.Namespace, err error) {
	nsSpec := &v1.Namespace{ObjectMeta: metav1.ObjectMeta{Name: namespace}}
	ns, err = client.Namespaces().Create(context.Background(), nsSpec, metav1.CreateOptions{})
	if err != nil {
		impl.logger.Errorw("error in creating ns", "err", err)
		return nil, err
	} else {
		return ns, nil
	}
}

func (impl K8sServiceImpl) deleteNs(namespace string, client *v12.CoreV1Client) error {
	err := client.Namespaces().Delete(context.Background(), namespace, metav1.DeleteOptions{})
	return err
}

func (impl K8sServiceImpl) GetConfigMap(namespace string, name string, client *v12.CoreV1Client) (*v1.ConfigMap, error) {
	cm, err := client.ConfigMaps(namespace).Get(context.Background(), name, metav1.GetOptions{})
	if err != nil {
		impl.logger.Errorw("error in getting config map", "err", err)
		return nil, err
	} else {
		return cm, nil
	}
}

func (impl K8sServiceImpl) CreateConfigMap(namespace string, cm *v1.ConfigMap, client *v12.CoreV1Client) (*v1.ConfigMap, error) {
	cm, err := client.ConfigMaps(namespace).Create(context.Background(), cm, metav1.CreateOptions{})
	if err != nil {
		impl.logger.Errorw("error in creating config map", "err", err)
		return nil, err
	} else {
		return cm, nil
	}
}

func (impl K8sServiceImpl) UpdateConfigMap(namespace string, cm *v1.ConfigMap, client *v12.CoreV1Client) (*v1.ConfigMap, error) {
	cm, err := client.ConfigMaps(namespace).Update(context.Background(), cm, metav1.UpdateOptions{})
	if err != nil {
		impl.logger.Errorw("error in updating config map", "err", err)
		return nil, err
	} else {
		return cm, nil
	}
}

func (impl K8sServiceImpl) PatchConfigMap(namespace string, clusterConfig *ClusterConfig, name string, data map[string]interface{}) (*v1.ConfigMap, error) {
	k8sClient, err := impl.GetCoreV1Client(clusterConfig)
	if err != nil {
		impl.logger.Errorw("error in getting k8s client", "err", err)
		return nil, err
	}
	b, err := json.Marshal(data)
	if err != nil {
		impl.logger.Errorw("error in marshalling data", "err", err)
		panic(err)
	}
	cm, err := k8sClient.ConfigMaps(namespace).Patch(context.Background(), name, types.PatchType(types.MergePatchType), b, metav1.PatchOptions{})
	if err != nil {
		impl.logger.Errorw("error in patching config map", "err", err)
		return nil, err
	} else {
		return cm, nil
	}
	return cm, nil
}

func (impl K8sServiceImpl) PatchConfigMapJsonType(namespace string, clusterConfig *ClusterConfig, name string, data interface{}, path string) (*v1.ConfigMap, error) {
	v12Client, err := impl.GetCoreV1Client(clusterConfig)
	if err != nil {
		impl.logger.Errorw("error in getting v12 client ", "err", err, "namespace", namespace, "name", name)
		return nil, err
	}
	var patches []*JsonPatchType
	patch := &JsonPatchType{
		Op:    "replace",
		Path:  path,
		Value: data,
	}
	patches = append(patches, patch)
	b, err := json.Marshal(patches)
	if err != nil {
		impl.logger.Errorw("error in getting marshalling pacthes", "err", err, "namespace", namespace)
		panic(err)
	}

	cm, err := v12Client.ConfigMaps(namespace).Patch(context.Background(), name, types.PatchType(types.JSONPatchType), b, metav1.PatchOptions{})
	if err != nil {
		impl.logger.Errorw("error in patching config map", "err", err, "namespace", namespace)
		return nil, err
	} else {
		return cm, nil
	}
	return cm, nil
}

type JsonPatchType struct {
	Op    string      `json:"op"`
	Path  string      `json:"path"`
	Value interface{} `json:"value"`
}

func (impl K8sServiceImpl) GetSecret(namespace string, name string, client *v12.CoreV1Client) (*v1.Secret, error) {
	secret, err := client.Secrets(namespace).Get(context.Background(), name, metav1.GetOptions{})
	if err != nil {
		impl.logger.Errorw("error in getting secrets", "err", err, "namespace", namespace)
		return nil, err
	} else {
		return secret, nil
	}
}

func (impl K8sServiceImpl) CreateSecret(namespace string, data map[string][]byte, secretName string, secretType v1.SecretType, client *v12.CoreV1Client, labels map[string]string, stringData map[string]string) (*v1.Secret, error) {
	secret := &v1.Secret{
		ObjectMeta: metav1.ObjectMeta{
			Name: secretName,
		},
	}
	if labels != nil && len(labels) > 0 {
		secret.ObjectMeta.Labels = labels
	}
	if stringData != nil && len(stringData) > 0 {
		secret.StringData = stringData
	}
	if data != nil && len(data) > 0 {
		secret.Data = data
	}
	if len(secretType) > 0 {
		secret.Type = secretType
	}
	return impl.CreateSecretData(namespace, secret, client)
}

func (impl K8sServiceImpl) CreateSecretData(namespace string, secret *v1.Secret, v1Client *v12.CoreV1Client) (*v1.Secret, error) {
	secret, err := v1Client.Secrets(namespace).Create(context.Background(), secret, metav1.CreateOptions{})
	return secret, err
}

func (impl K8sServiceImpl) UpdateSecret(namespace string, secret *v1.Secret, client *v12.CoreV1Client) (*v1.Secret, error) {
	secret, err := client.Secrets(namespace).Update(context.Background(), secret, metav1.UpdateOptions{})
	if err != nil {
		impl.logger.Errorw("error in updating secrets", "err", err, "namespace", namespace)
		return nil, err
	} else {
		return secret, nil
	}
}

func (impl K8sServiceImpl) DeleteSecret(namespace string, name string, client *v12.CoreV1Client) error {
	err := client.Secrets(namespace).Delete(context.Background(), name, metav1.DeleteOptions{})
	if err != nil {
		impl.logger.Errorw("error in deleting secrets", "err", err, "namespace", namespace)
		return err
	}
	return nil
}

func (impl K8sServiceImpl) DeleteJob(namespace string, name string, clusterConfig *ClusterConfig) error {
	_, _, clientSet, err := impl.GetK8sConfigAndClients(clusterConfig)
	if err != nil {
		impl.logger.Errorw("clientSet err, DeleteJob", "err", err)
		return err
	}
	jobs := clientSet.BatchV1().Jobs(namespace)

	job, err := jobs.Get(context.Background(), name, metav1.GetOptions{})
	if err != nil && errors.IsNotFound(err) {
		impl.logger.Errorw("get job err, DeleteJob", "err", err)
		return nil
	}

	if job != nil {
		err := jobs.Delete(context.Background(), name, metav1.DeleteOptions{})
		if err != nil && !errors.IsNotFound(err) {
			impl.logger.Errorw("delete err, DeleteJob", "err", err)
			return err
		}
	}

	return nil
}

func (impl K8sServiceImpl) GetK8sInClusterConfigAndClients() (*rest.Config, *http.Client, *kubernetes.Clientset, error) {
	restConfig, err := impl.GetK8sInClusterRestConfig()
	if err != nil {
		impl.logger.Errorw("error in getting rest config for in cluster", "err", err)
		return nil, nil, nil, err
	}
	k8sHttpClient, k8sClientSet, err := impl.GetK8sConfigAndClientsByRestConfig(restConfig)
	if err != nil {
		impl.logger.Errorw("error in getting client set by rest config for in cluster", "err", err)
		return nil, nil, nil, err
	}
	return restConfig, k8sHttpClient, k8sClientSet, nil
}

func (impl K8sServiceImpl) GetK8sInClusterConfigAndDynamicClients() (*rest.Config, *http.Client, dynamic.Interface, error) {
	restConfig, err := impl.GetK8sInClusterRestConfig()
	if err != nil {
		impl.logger.Errorw("error in getting rest config for in cluster", "err", err)
		return nil, nil, nil, err
	}
	k8sHttpClient, err := OverrideK8sHttpClientWithTracer(restConfig)
	if err != nil {
		impl.logger.Errorw("error in getting k8s http client set by rest config for in cluster", "err", err)
		return nil, nil, nil, err
	}
	dynamicClientSet, err := dynamic.NewForConfigAndClient(restConfig, k8sHttpClient)
	if err != nil {
		impl.logger.Errorw("error in getting client set by rest config for in cluster", "err", err)
		return nil, nil, nil, err
	}
	return restConfig, k8sHttpClient, dynamicClientSet, nil
}

func (impl K8sServiceImpl) GetK8sDynamicClient(restConfig *rest.Config, k8sHttpClient *http.Client) (dynamic.Interface, error) {
	dynamicClientSet, err := dynamic.NewForConfigAndClient(restConfig, k8sHttpClient)
	if err != nil {
		impl.logger.Errorw("error in getting client set by rest config for in cluster", "err", err)
		return nil, err
	}
	return dynamicClientSet, nil
}

func (impl K8sServiceImpl) GetK8sConfigAndClients(clusterConfig *ClusterConfig) (*rest.Config, *http.Client, *kubernetes.Clientset, error) {
	restConfig, err := impl.GetRestConfigByCluster(clusterConfig)
	if err != nil {
		impl.logger.Errorw("error in getting rest config by cluster", "err", err, "clusterName", clusterConfig.ClusterName)
		return nil, nil, nil, err
	}
	k8sHttpClient, k8sClientSet, err := impl.GetK8sConfigAndClientsByRestConfig(restConfig)
	if err != nil {
		impl.logger.Errorw("error in getting client set by rest config", "err", err, "clusterName", clusterConfig.ClusterName)
		return nil, nil, nil, err
	}
	return restConfig, k8sHttpClient, k8sClientSet, nil
}

func (impl K8sServiceImpl) GetK8sConfigAndClientsByRestConfig(restConfig *rest.Config) (*http.Client, *kubernetes.Clientset, error) {
	k8sHttpClient, err := OverrideK8sHttpClientWithTracer(restConfig)
	if err != nil {
		impl.logger.Errorw("error in getting k8s http client set by rest config", "err", err)
		return nil, nil, err
	}
	k8sClientSet, err := kubernetes.NewForConfigAndClient(restConfig, k8sHttpClient)
	if err != nil {
		impl.logger.Errorw("error in getting client set by rest config", "err", err)
		return nil, nil, err
	}
	return k8sHttpClient, k8sClientSet, nil
}

func (impl K8sServiceImpl) DiscoveryClientGetLiveZCall(cluster *ClusterConfig) ([]byte, error) {
	_, _, k8sClientSet, err := impl.GetK8sConfigAndClients(cluster)
	if err != nil {
		impl.logger.Errorw("errir in getting clients and configs", "err", err, "clusterName", cluster.ClusterName)
		return nil, err
	}
	//using livez path as healthz path is deprecated
	response, err := impl.GetLiveZCall(LiveZ, k8sClientSet)
	if err != nil {
		impl.logger.Errorw("error in getting livez call", "err", err, "clusterName", cluster.ClusterName)
		return nil, err
	}
	return response, err

}
func (impl K8sServiceImpl) GetLiveZCall(path string, k8sClientSet *kubernetes.Clientset) ([]byte, error) {
	response, err := k8sClientSet.Discovery().RESTClient().Get().AbsPath(path).DoRaw(context.Background())
	if err != nil {
		impl.logger.Errorw("error in getting response from discovery client", "err", err)
		return nil, err
	}
	return response, err
}

func (impl K8sServiceImpl) CreateJob(namespace string, name string, clusterConfig *ClusterConfig, job *batchV1.Job) error {
	_, _, clientSet, err := impl.GetK8sConfigAndClients(clusterConfig)
	if err != nil {
		impl.logger.Errorw("clientSet err, CreateJob", "err", err)
	}
	time.Sleep(5 * time.Second)

	jobs := clientSet.BatchV1().Jobs(namespace)
	_, err = jobs.Get(context.Background(), name, metav1.GetOptions{})
	if err == nil {
		impl.logger.Errorw("get job err, CreateJob", "err", err)
		time.Sleep(5 * time.Second)
		_, err = jobs.Get(context.Background(), name, metav1.GetOptions{})
		if err == nil {
			return error2.New("job deletion takes more time than expected, please try after sometime")
		}
	}

	_, err = jobs.Create(context.Background(), job, metav1.CreateOptions{})
	if err != nil {
		impl.logger.Errorw("create err, CreateJob", "err", err)
		return err
	}
	return nil
}

// DeletePod delete pods with label job-name

func (impl K8sServiceImpl) DeletePodByLabel(namespace string, labels string, clusterConfig *ClusterConfig) error {
	_, _, clientSet, err := impl.GetK8sConfigAndClients(clusterConfig)
	if err != nil {
		impl.logger.Errorw("clientSet err, DeletePod", "err", err)
		return err
	}

	time.Sleep(2 * time.Second)

	pods := clientSet.CoreV1().Pods(namespace)
	podList, err := pods.List(context.Background(), metav1.ListOptions{LabelSelector: labels})
	if err != nil && errors.IsNotFound(err) {
		impl.logger.Errorw("get pod err, DeletePod", "err", err)
		return nil
	}

	for _, pod := range (*podList).Items {
		if pod.Status.Phase != Running {
			podName := pod.ObjectMeta.Name
			err := pods.Delete(context.Background(), podName, metav1.DeleteOptions{})
			if err != nil && !errors.IsNotFound(err) {
				impl.logger.Errorw("delete err, DeletePod", "err", err)
				return err
			}
		}
	}
	return nil
}

// DeleteAndCreateJob Deletes and recreates if job exists else creates the job
func (impl K8sServiceImpl) DeleteAndCreateJob(content []byte, namespace string, clusterConfig *ClusterConfig) error {
	// Job object from content
	var job batchV1.Job
	err := yaml.Unmarshal(content, &job)
	if err != nil {
		impl.logger.Errorw("Unmarshal err, CreateJobSafely", "err", err)
		return err
	}

	// delete job if exists
	err = impl.DeleteJob(namespace, job.Name, clusterConfig)
	if err != nil {
		impl.logger.Errorw("DeleteJobIfExists err, CreateJobSafely", "err", err)
		return err
	}

	labels := "job-name=" + job.Name
	err = impl.DeletePodByLabel(namespace, labels, clusterConfig)
	if err != nil {
		impl.logger.Errorw("DeleteJobIfExists err, CreateJobSafely", "err", err)
		return err
	}
	// create job
	err = impl.CreateJob(namespace, job.Name, clusterConfig, &job)
	if err != nil {
		impl.logger.Errorw("CreateJob err, CreateJobSafely", "err", err)
		return err
	}

	return nil
}

func (impl K8sServiceImpl) ListNamespaces(client *v12.CoreV1Client) (*v1.NamespaceList, error) {
	nsList, err := client.Namespaces().List(context.Background(), metav1.ListOptions{})
	if errors.IsNotFound(err) {
		return nsList, nil
	} else if err != nil {
		return nsList, err
	} else {
		return nsList, nil
	}
}

func (impl K8sServiceImpl) GetClientByToken(serverUrl string, token map[string]string) (*v12.CoreV1Client, error) {
	bearerToken := token[BearerToken]
	clusterCfg := &ClusterConfig{Host: serverUrl, BearerToken: bearerToken}
	v12Client, err := impl.GetCoreV1Client(clusterCfg)
	if err != nil {
		impl.logger.Errorw("error in k8s client", "error", err)
		return nil, err
	}
	return v12Client, nil
}

func (impl K8sServiceImpl) GetResourceInfoByLabelSelector(ctx context.Context, namespace string, labelSelector string) (*v1.Pod, error) {
	inClusterClient, err := impl.GetClientForInCluster()
	if err != nil {
		impl.logger.Errorw("cluster config error", "err", err)
		return nil, err
	}
	pods, err := inClusterClient.Pods(namespace).List(ctx, metav1.ListOptions{
		LabelSelector: labelSelector,
	})
	if err != nil {
		return nil, err
	} else if len(pods.Items) > 1 {
		err = &utils.ApiError{Code: "406", HttpStatusCode: 200, UserMessage: "found more than one pod for label selector"}
		return nil, err
	} else if len(pods.Items) == 0 {
		err = &utils.ApiError{Code: "404", HttpStatusCode: 200, UserMessage: "no pod found for label selector"}
		return nil, err
	} else {
		return &pods.Items[0], nil
	}
}

func (impl K8sServiceImpl) GetK8sInClusterRestConfig() (*rest.Config, error) {
	impl.logger.Debug("getting k8s rest config")
	if impl.runTimeConfig.LocalDevMode {
		restConfig, err := clientcmd.BuildConfigFromFlags("", *impl.kubeconfig)
		if err != nil {
			impl.logger.Errorw("Error while building config from flags", "error", err)
			return nil, err
		}
		return restConfig, nil
	} else {
		clusterConfig, err := rest.InClusterConfig()
		if err != nil {
			impl.logger.Errorw("error in fetch default cluster config", "err", err)
			return nil, err
		}
		return clusterConfig, nil
	}
}

func (impl K8sServiceImpl) GetPodByName(namespace string, name string, client *v12.CoreV1Client) (*v1.Pod, error) {
	pod, err := client.Pods(namespace).Get(context.Background(), name, metav1.GetOptions{})
	if err != nil {
		impl.logger.Errorw("error in fetch pod name", "err", err)
		return nil, err
	} else {
		return pod, nil
	}
}

func (impl K8sServiceImpl) BuildK8sObjectListTableData(manifest *unstructured.UnstructuredList, namespaced bool, gvk schema.GroupVersionKind, validateResourceAccess func(namespace string, group string, kind string, resourceName string) bool) (*ClusterResourceListMap, error) {
	clusterResourceListMap := &ClusterResourceListMap{}
	// build headers
	var headers []string
	columnIndexes := make(map[int]string)
	kind := gvk.Kind
	if kind == "Event" {
		headers, columnIndexes = impl.getEventKindHeader()
	} else {
		columnDefinitionsUncast := manifest.Object[commonBean.K8sClusterResourceColumnDefinitionKey]
		if columnDefinitionsUncast != nil {
			columnDefinitions := columnDefinitionsUncast.([]interface{})
			for index, cd := range columnDefinitions {
				if cd == nil {
					continue
				}
				columnMap := cd.(map[string]interface{})
				columnNameUncast := columnMap[commonBean.K8sClusterResourceNameKey]
				if columnNameUncast == nil {
					continue
				}
				priorityUncast := columnMap[commonBean.K8sClusterResourcePriorityKey]
				if priorityUncast == nil {
					continue
				}
				columnName := columnNameUncast.(string)
				columnName = strings.ToLower(columnName)
				priority := priorityUncast.(int64)
				if namespaced && index == 1 {
					headers = append(headers, commonBean.K8sClusterResourceNamespaceKey)
				}
				if priority == 0 || (manifest.GetKind() == "Event" && columnName == "source") || (kind == "Pod") {
					columnIndexes[index] = columnName
					headers = append(headers, columnName)
				}
			}
		}
	}

	// build rows
	rowsMapping := make([]map[string]interface{}, 0)
	rowsDataUncast := manifest.Object[commonBean.K8sClusterResourceRowsKey]
	var namespace string
	var allowed bool
	if rowsDataUncast != nil {
		rows := rowsDataUncast.([]interface{})
		for _, row := range rows {
			namespace = ""
			allowed = true
			rowIndex := make(map[string]interface{})
			rowMap := row.(map[string]interface{})
			cellsUncast := rowMap[commonBean.K8sClusterResourceCellKey]
			if cellsUncast == nil {
				continue
			}
			rowCells := cellsUncast.([]interface{})
			for index, columnName := range columnIndexes {
				cellValUncast := rowCells[index]
				var cell interface{}
				if cellValUncast == nil {
					cell = ""
				} else {
					cell = cellValUncast.(interface{})
				}
				rowIndex[columnName] = cell
			}

			cellObjUncast := rowMap[commonBean.K8sClusterResourceObjectKey]
			var cellObj map[string]interface{}
			if cellObjUncast != nil {
				cellObj = cellObjUncast.(map[string]interface{})
				if cellObj != nil && cellObj[commonBean.K8sClusterResourceMetadataKey] != nil {
					metadata := cellObj[commonBean.K8sClusterResourceMetadataKey].(map[string]interface{})
					if metadata[commonBean.K8sClusterResourceNamespaceKey] != nil {
						namespace = metadata[commonBean.K8sClusterResourceNamespaceKey].(string)
						if namespaced {
							rowIndex[commonBean.K8sClusterResourceNamespaceKey] = namespace
						}
					}
				}
			}
			allowed = impl.ValidateResource(cellObj, gvk, validateResourceAccess)
			if allowed {
				rowsMapping = append(rowsMapping, rowIndex)
			}
		}
	}

	clusterResourceListMap.Headers = headers
	clusterResourceListMap.Data = rowsMapping
	impl.logger.Debugw("resource listing response", "clusterResourceListMap", clusterResourceListMap)
	return clusterResourceListMap, nil
}

func (impl K8sServiceImpl) ValidateResource(resourceObj map[string]interface{}, gvk schema.GroupVersionKind, validateCallback func(namespace string, group string, kind string, resourceName string) bool) bool {
	resKind := gvk.Kind
	groupName := gvk.Group
	metadata := resourceObj[commonBean.K8sClusterResourceMetadataKey]
	if metadata == nil {
		return false
	}
	metadataMap := metadata.(map[string]interface{})
	var namespace, resourceName string
	var ownerReferences []interface{}
	if metadataMap[commonBean.K8sClusterResourceNamespaceKey] != nil {
		namespace = metadataMap[commonBean.K8sClusterResourceNamespaceKey].(string)
	}
	if metadataMap[commonBean.K8sClusterResourceMetadataNameKey] != nil {
		resourceName = metadataMap[commonBean.K8sClusterResourceMetadataNameKey].(string)
	}
	if metadataMap[commonBean.K8sClusterResourceOwnerReferenceKey] != nil {
		ownerReferences = metadataMap[commonBean.K8sClusterResourceOwnerReferenceKey].([]interface{})
	}
	if len(ownerReferences) > 0 {
		for _, ownerRef := range ownerReferences {
			allowed := impl.validateForResource(namespace, ownerRef, validateCallback)
			if allowed {
				return allowed
			}
		}
	}
	// check current RBAC in case not matched with above one
	return validateCallback(namespace, groupName, resKind, resourceName)
}

func (impl K8sServiceImpl) validateForResource(namespace string, resourceRef interface{}, validateCallback func(namespace string, group string, kind string, resourceName string) bool) bool {
	resourceReference := resourceRef.(map[string]interface{})
	resKind := resourceReference[commonBean.K8sClusterResourceKindKey].(string)
	apiVersion := resourceReference[commonBean.K8sClusterResourceApiVersionKey].(string)
	groupName := ""
	if strings.Contains(apiVersion, "/") {
		groupName = apiVersion[:strings.LastIndex(apiVersion, "/")] // extracting group from this apiVersion
	}
	resName := ""
	if resourceReference["name"] != "" {
		resName = resourceReference["name"].(string)
		switch resKind {
		case commonBean.ReplicaSetKind:
			// check deployment first, then RO and then RS
			if strings.Contains(resName, "-") {
				deploymentName := resName[:strings.LastIndex(resName, "-")]
				allowed := validateCallback(namespace, groupName, commonBean.DeploymentKind, deploymentName)
				if allowed {
					return true
				}
				allowed = validateCallback(namespace, commonBean.K8sClusterResourceRolloutGroup, commonBean.K8sClusterResourceRolloutKind, deploymentName)
				if allowed {
					return true
				}
			}
			allowed := validateCallback(namespace, groupName, resKind, resName)
			if allowed {
				return true
			}
		case commonBean.JobKind:
			// check CronJob first, then Job
			if strings.Contains(resName, "-") {
				cronJobName := resName[:strings.LastIndex(resName, "-")]
				allowed := validateCallback(namespace, groupName, commonBean.K8sClusterResourceCronJobKind, cronJobName)
				if allowed {
					return true
				}
			}
			allowed := validateCallback(namespace, groupName, resKind, resName)
			if allowed {
				return true
			}
		case commonBean.DeploymentKind, commonBean.K8sClusterResourceCronJobKind, commonBean.StatefulSetKind,
			commonBean.DaemonSetKind, commonBean.K8sClusterResourceRolloutKind, commonBean.K8sClusterResourceReplicationControllerKind:
			allowed := validateCallback(namespace, groupName, resKind, resName)
			if allowed {
				return true
			}
		}
	}
	return false
}

func (impl K8sServiceImpl) getEventKindHeader() ([]string, map[int]string) {
	headers := []string{"type", "message", "namespace", "involved object", "source", "count", "age", "last seen"}
	columnIndexes := make(map[int]string)
	columnIndexes[0] = "last seen"
	columnIndexes[1] = "type"
	columnIndexes[2] = "namespace"
	columnIndexes[3] = "involved object"
	columnIndexes[5] = "source"
	columnIndexes[6] = "message"
	columnIndexes[7] = "age"
	columnIndexes[8] = "count"
	return headers, columnIndexes
}

func OverrideK8sHttpClientWithTracer(restConfig *rest.Config) (*http.Client, error) {
	httpClientFor, err := rest.HTTPClientFor(restConfig)
	if err != nil {
		fmt.Println("error occurred while overriding k8s client", "reason", err)
		return nil, err
	}
	httpClientFor.Transport = otelhttp.NewTransport(httpClientFor.Transport)
	return httpClientFor, nil
}
func (impl K8sServiceImpl) GetKubeVersion() (*version.Info, error) {
	discoveryClient, err := impl.GetK8sDiscoveryClientInCluster()
	if err != nil {
		impl.logger.Errorw("eexception caught in getting discoveryClient", "err", err)
		return nil, err
	}
	k8sServerVersion, err := discoveryClient.ServerVersion()
	if err != nil {
		impl.logger.Errorw("exception caught in getting k8sServerVersion", "err", err)
		return nil, err
	}
	return k8sServerVersion, err
}

func (impl K8sServiceImpl) GetCoreV1ClientInCluster() (*v12.CoreV1Client, error) {
	restConfig := &rest.Config{}
	restConfig, err := impl.GetK8sInClusterRestConfig()
	if err != nil {
		impl.logger.Error("Error in creating config for default cluster", "err", err)
		return nil, err
	}
	return impl.GetCoreV1ClientByRestConfig(restConfig)
}

func (impl K8sServiceImpl) GetCoreV1ClientByRestConfig(restConfig *rest.Config) (*v12.CoreV1Client, error) {
	httpClientFor, err := rest.HTTPClientFor(restConfig)
	if err != nil {
		impl.logger.Error("error occurred while overriding k8s client", "reason", err)
		return nil, err
	}
	k8sClient, err := v12.NewForConfigAndClient(restConfig, httpClientFor)
	if err != nil {
		impl.logger.Error("error creating k8s client", "error", err)
		return nil, err
	}
	return k8sClient, err
}

func (impl K8sServiceImpl) GetNodesList(ctx context.Context, k8sClientSet *kubernetes.Clientset) (*v1.NodeList, error) {
	nodeList, err := k8sClientSet.CoreV1().Nodes().List(ctx, metav1.ListOptions{})
	if err != nil {
		impl.logger.Errorw("error in getting node list", "err", err)
		return nil, err
	}
	return nodeList, err
}
func (impl K8sServiceImpl) GetNodeByName(ctx context.Context, k8sClientSet *kubernetes.Clientset, name string) (*v1.Node, error) {
	node, err := k8sClientSet.CoreV1().Nodes().Get(ctx, name, metav1.GetOptions{})
	if err != nil {
		impl.logger.Errorw("error in getting node by name", "err", err)
		return nil, err
	}
	return node, err
}

func (impl K8sServiceImpl) GetServerVersionFromDiscoveryClient(k8sClientSet *kubernetes.Clientset) (*version.Info, error) {
	serverVersion, err := k8sClientSet.DiscoveryClient.ServerVersion()
	if err != nil {
		impl.logger.Errorw("error in getting  server version from discovery client", "err", err)
		return nil, err
	}
	return serverVersion, err
}
func (impl K8sServiceImpl) GetPodsListForNamespace(ctx context.Context, k8sClientSet *kubernetes.Clientset, namespace string) (*v1.PodList, error) {
	podList, err := k8sClientSet.CoreV1().Pods(namespace).List(ctx, metav1.ListOptions{})
	if err != nil {
		impl.logger.Errorw("error in getting pos list for namespace", "err", err)
		return nil, err
	}
	return podList, err
}
func (impl K8sServiceImpl) GetNmList(ctx context.Context, metricsClientSet *metrics.Clientset) (*v1beta1.NodeMetricsList, error) {
	nmList, err := metricsClientSet.MetricsV1beta1().NodeMetricses().List(ctx, metav1.ListOptions{})
	if err != nil {
		impl.logger.Errorw("error in getting node metrics", "err", err)
		return nil, err
	}
	return nmList, err
}
func (impl K8sServiceImpl) GetNmByName(ctx context.Context, metricsClientSet *metrics.Clientset, name string) (*v1beta1.NodeMetrics, error) {
	nodeMetrics, err := metricsClientSet.MetricsV1beta1().NodeMetricses().Get(ctx, name, metav1.GetOptions{})
	if err != nil {
		impl.logger.Errorw("error in getting node metrics by name", "err", err)
		return nil, err
	}
	return nodeMetrics, err
}
func (impl K8sServiceImpl) GetMetricsClientSet(restConfig *rest.Config, k8sHttpClient *http.Client) (*metrics.Clientset, error) {
	metricsClientSet, err := metrics.NewForConfigAndClient(restConfig, k8sHttpClient)
	if err != nil {
		impl.logger.Errorw("error in getting metrics client set", "err", err)
		return nil, err
	}
	return metricsClientSet, err
}
func (impl K8sServiceImpl) GetLogsForAPod(kubeClient *kubernetes.Clientset, namespace string, podName string, container string, follow bool) *restclient.Request {
	podLogOpts := &v1.PodLogOptions{
		Container: container,
		Follow:    follow,
	}
	req := kubeClient.CoreV1().Pods(namespace).GetLogs(podName, podLogOpts)
	return req
}

// DeletePod will delete the given pod, or return an error if it couldn't
func DeletePod(pod v1.Pod, k8sClientSet *kubernetes.Clientset, deleteOptions metav1.DeleteOptions) error {
	return k8sClientSet.CoreV1().Pods(pod.Namespace).Delete(context.Background(), pod.Name, deleteOptions)
}

// EvictPod will evict the given pod, or return an error if it couldn't
func EvictPod(pod v1.Pod, k8sClientSet *kubernetes.Clientset, evictionGroupVersion schema.GroupVersion, deleteOptions metav1.DeleteOptions) error {
	switch evictionGroupVersion {
	case v13.SchemeGroupVersion:
		// send policy/v1 if the server supports it
		eviction := &v13.Eviction{
			ObjectMeta: metav1.ObjectMeta{
				Name:      pod.Name,
				Namespace: pod.Namespace,
			},
			DeleteOptions: &deleteOptions,
		}
		return k8sClientSet.PolicyV1().Evictions(eviction.Namespace).Evict(context.TODO(), eviction)

	default:
		// otherwise, fall back to policy/v1beta1, supported by all servers that support the eviction subresource
		eviction := &v1beta12.Eviction{
			ObjectMeta: metav1.ObjectMeta{
				Name:      pod.Name,
				Namespace: pod.Namespace,
			},
			DeleteOptions: &deleteOptions,
		}
		return k8sClientSet.PolicyV1beta1().Evictions(eviction.Namespace).Evict(context.TODO(), eviction)
	}
}

// CheckEvictionSupport uses Discovery API to find out if the server support
// eviction subresource If support, it will return its groupVersion; Otherwise,
// it will return an empty GroupVersion
func CheckEvictionSupport(clientset kubernetes.Interface) (schema.GroupVersion, error) {
	discoveryClient := clientset.Discovery()

	// version info available in subresources since v1.8.0 in https://github.com/kubernetes/kubernetes/pull/49971
	resourceList, err := discoveryClient.ServerResourcesForGroupVersion("v1")
	if err != nil {
		return schema.GroupVersion{}, err
	}
	for _, resource := range resourceList.APIResources {
		if resource.Name == commonBean.EvictionSubresource && resource.Kind == commonBean.EvictionKind &&
			len(resource.Group) > 0 && len(resource.Version) > 0 {
			return schema.GroupVersion{Group: resource.Group, Version: resource.Version}, nil
		}
	}
	return schema.GroupVersion{}, nil
}

func UpdateNodeUnschedulableProperty(desiredUnschedulable bool, node *v1.Node, k8sClientSet *kubernetes.Clientset) (*v1.Node, error) {
	node.Spec.Unschedulable = desiredUnschedulable
	node, err := k8sClientSet.CoreV1().Nodes().Update(context.Background(), node, metav1.UpdateOptions{})
	return node, err
}
func (impl K8sServiceImpl) CreateK8sClientSet(restConfig *rest.Config) (*kubernetes.Clientset, error) {
	k8sHttpClient, err := OverrideK8sHttpClientWithTracer(restConfig)
	if err != nil {
		impl.logger.Errorw("service err, OverrideK8sHttpClientWithTracer", "err", err)
		return nil, err
	}
	k8sClientSet, err := kubernetes.NewForConfigAndClient(restConfig, k8sHttpClient)
	if err != nil {
		impl.logger.Errorw("error in getting client set by rest config", "err", err)
		return nil, err
	}
	return k8sClientSet, err
}

func (impl K8sServiceImpl) FetchConnectionStatusForCluster(k8sClientSet *kubernetes.Clientset) error {
	//using livez path as healthz path is deprecated
	path := LiveZ
	response, err := k8sClientSet.Discovery().RESTClient().Get().AbsPath(path).DoRaw(context.Background())
	log.Println("received response for cluster livez status", "response", string(response), "err", err)
	if err != nil {
		if _, ok := err.(*url.Error); ok {
			err = fmt.Errorf("Incorrect server url : %v", err)
		} else if statusError, ok := err.(*errors.StatusError); ok {
			if statusError != nil {
				errReason := statusError.ErrStatus.Reason
				var errMsg string
				if errReason == metav1.StatusReasonUnauthorized {
					errMsg = "token seems invalid or does not have sufficient permissions"
				} else {
					errMsg = statusError.ErrStatus.Message
				}
				err = fmt.Errorf("%s : %s", errReason, errMsg)
			} else {
				err = fmt.Errorf("Validation failed : %v", err)
			}
		} else {
			err = fmt.Errorf("Validation failed : %v", err)
		}
	} else if err == nil && string(response) != "ok" {
		err = fmt.Errorf("Validation failed with response : %s", string(response))
	}
	return err
}

func CheckIfValidLabel(labelKey string, labelValue string) error {
	labelKey = strings.TrimSpace(labelKey)
	labelValue = strings.TrimSpace(labelValue)

	errs := validation.IsQualifiedName(labelKey)
	if len(labelKey) == 0 || len(errs) > 0 {
		return error2.New(fmt.Sprintf("Validation error - label key - %s is not satisfying the label key criteria", labelKey))
	}

	errs = validation.IsValidLabelValue(labelValue)
	if len(labelValue) == 0 || len(errs) > 0 {
		return error2.New(fmt.Sprintf("Validation error - label value - %s is not satisfying the label value criteria for label key - %s", labelValue, labelKey))
	}
	return nil
}

func (impl K8sServiceImpl) GetResourceIf(restConfig *rest.Config, groupVersionKind schema.GroupVersionKind) (resourceIf dynamic.NamespaceableResourceInterface, namespaced bool, err error) {
	httpClient, err := OverrideK8sHttpClientWithTracer(restConfig)
	if err != nil {
		return nil, false, err
	}
	dynamicIf, err := dynamic.NewForConfigAndClient(restConfig, httpClient)
	if err != nil {
		impl.logger.Errorw("error in getting dynamic interface for resource", "err", err)
		return nil, false, err
	}
	discoveryClient, err := discovery.NewDiscoveryClientForConfigAndClient(restConfig, httpClient)
	if err != nil {
		impl.logger.Errorw("error in getting k8s client", "err", err)
		return nil, false, err
	}
	apiResource, err := ServerResourceForGroupVersionKind(discoveryClient, groupVersionKind)
	if err != nil {
		impl.logger.Errorw("error in getting server resource", "err", err)
		return nil, false, err
	}
	resource := groupVersionKind.GroupVersion().WithResource(apiResource.Name)
	return dynamicIf.Resource(resource), apiResource.Namespaced, nil
}

func (impl K8sServiceImpl) ListEvents(restConfig *rest.Config, namespace string, groupVersionKind schema.GroupVersionKind, ctx context.Context, name string) (*v1.EventList, error) {

	_, namespaced, err := impl.GetResourceIf(restConfig, groupVersionKind)
	if err != nil {
		impl.logger.Errorw("error in getting dynamic interface for resource", "err", err, "resource", name)
		return nil, err
	}

	if !namespaced {
		namespace = "default"
	}
	httpClient, err := OverrideK8sHttpClientWithTracer(restConfig)
	if err != nil {
		impl.logger.Errorw("error in getting http client", "err", err)
		return nil, err
	}
	eventsClient, err := v12.NewForConfigAndClient(restConfig, httpClient)
	if err != nil {
		impl.logger.Errorw("error in getting client for resource", "err", err, "resource", name)
		return nil, err
	}
	eventsIf := eventsClient.Events(namespace)
	eventsExp := eventsIf.(v12.EventExpansion)
	fieldSelector := eventsExp.GetFieldSelector(pointer.StringPtr(name), pointer.StringPtr(namespace), pointer.StringPtr(groupVersionKind.Kind), nil)
	listOptions := metav1.ListOptions{
		TypeMeta: metav1.TypeMeta{
			Kind:       "List",
			APIVersion: groupVersionKind.GroupVersion().String(),
		},
		FieldSelector: fieldSelector.String(),
	}
	list, err := eventsIf.List(ctx, listOptions)
	if err != nil {
		impl.logger.Errorw("error in getting events list", "err", err, "resource", name)
		return nil, err
	}
	return list, err

}

func (impl K8sServiceImpl) GetPodLogs(ctx context.Context, restConfig *rest.Config, name string, namespace string, sinceTime *metav1.Time, tailLines int, follow bool, containerName string, isPrevContainerLogsEnabled bool) (io.ReadCloser, error) {
	httpClient, err := OverrideK8sHttpClientWithTracer(restConfig)
	if err != nil {
		impl.logger.Errorw("error in getting pod logs", "err", err)
		return nil, err
	}
	podClient, err := v12.NewForConfigAndClient(restConfig, httpClient)
	if err != nil {
		impl.logger.Errorw("error in getting client for resource", "err", err, "resource", name, "namespace", namespace)
		return nil, err
	}
	TailLines := int64(tailLines)
	podLogOptions := &v1.PodLogOptions{
		Follow:     follow,
		TailLines:  &TailLines,
		Container:  containerName,
		Timestamps: true,
		Previous:   isPrevContainerLogsEnabled,
	}
	if sinceTime != nil {
		podLogOptions.SinceTime = sinceTime
	}
	podIf := podClient.Pods(namespace)
	logsRequest := podIf.GetLogs(name, podLogOptions)
	stream, err := logsRequest.Stream(ctx)
	if err != nil {
		impl.logger.Errorw("error in streaming pod logs", "err", err, "resource", name, "namespace", namespace)
		return nil, err
	}
	return stream, nil
}
func (impl K8sServiceImpl) GetResourceIfWithAcceptHeader(restConfig *rest.Config, groupVersionKind schema.GroupVersionKind) (resourceIf dynamic.NamespaceableResourceInterface, namespaced bool, err error) {
	httpClient, err := OverrideK8sHttpClientWithTracer(restConfig)
	if err != nil {
		impl.logger.Errorw("error in getting http client", "err", err)
		return nil, false, err
	}
	discoveryClient, err := discovery.NewDiscoveryClientForConfigAndClient(restConfig, httpClient)
	if err != nil {
		impl.logger.Errorw("error in getting k8s client", "err", err)
		return nil, false, err
	}
	apiResource, err := ServerResourceForGroupVersionKind(discoveryClient, groupVersionKind)
	if err != nil {
		impl.logger.Errorw("error in getting server resource", "err", err)
		return nil, false, err
	}
	resource := groupVersionKind.GroupVersion().WithResource(apiResource.Name)
	wt := restConfig.WrapTransport // Reference: https://github.com/kubernetes/client-go/issues/407
	restConfig.WrapTransport = func(rt http.RoundTripper) http.RoundTripper {
		if wt != nil {
			rt = wt(rt)
		}
		return &http2.HeaderAdder{
			Rt: rt,
		}
	}
	httpClient, err = OverrideK8sHttpClientWithTracer(restConfig)
	if err != nil {
		impl.logger.Errorw("error in getting http client", "err", err)
		return nil, false, err
	}
	dynamicIf, err := dynamic.NewForConfigAndClient(restConfig, httpClient)
	if err != nil {
		impl.logger.Errorw("error in getting dynamic interface for resource", "err", err)
		return nil, false, err
	}
	return dynamicIf.Resource(resource), apiResource.Namespaced, nil
}

func ServerResourceForGroupVersionKind(discoveryClient discovery.DiscoveryInterface, gvk schema.GroupVersionKind) (*metav1.APIResource, error) {
	resources, err := discoveryClient.ServerResourcesForGroupVersion(gvk.GroupVersion().String())
	if err != nil {
		return nil, err
	}
	for _, r := range resources.APIResources {
		if r.Kind == gvk.Kind {
			return &r, nil
		}
	}
	return nil, errors.NewNotFound(schema.GroupResource{Group: gvk.Group, Resource: gvk.Kind}, "")
}
func (impl K8sServiceImpl) GetResourceList(ctx context.Context, restConfig *rest.Config, gvk schema.GroupVersionKind, namespace string) (*ResourceListResponse, bool, error) {
	resourceIf, namespaced, err := impl.GetResourceIfWithAcceptHeader(restConfig, gvk)
	if err != nil {
		impl.logger.Errorw("error in getting dynamic interface for resource", "err", err, "namespace", namespace)
		return nil, namespaced, err
	}
	var resp *unstructured.UnstructuredList
	listOptions := metav1.ListOptions{
		TypeMeta: metav1.TypeMeta{
			Kind:       gvk.Kind,
			APIVersion: gvk.GroupVersion().String(),
		},
	}
	if len(namespace) > 0 && namespaced {
		resp, err = resourceIf.Namespace(namespace).List(ctx, listOptions)
	} else {
		resp, err = resourceIf.List(ctx, listOptions)
	}
	if err != nil {
		impl.logger.Errorw("error in getting resource", "err", err, "namespace", namespace)
		return nil, namespaced, err
	}
	return &ResourceListResponse{*resp}, namespaced, nil

}
func (impl K8sServiceImpl) PatchResourceRequest(ctx context.Context, restConfig *rest.Config, pt types.PatchType, manifest string, name string, namespace string, gvk schema.GroupVersionKind) (*ManifestResponse, error) {
	resourceIf, namespaced, err := impl.GetResourceIf(restConfig, gvk)
	if err != nil {
		impl.logger.Errorw("error in getting dynamic interface for resource", "err", err, "resource", name, "namespace", namespace)
		return nil, err
	}

	var resp *unstructured.Unstructured
	if len(namespace) > 0 && namespaced {
		resp, err = resourceIf.Namespace(namespace).Patch(ctx, name, pt, []byte(manifest), metav1.PatchOptions{FieldManager: "patch"})
	} else {
		resp, err = resourceIf.Patch(ctx, name, pt, []byte(manifest), metav1.PatchOptions{FieldManager: "patch"})
	}
	if err != nil {
		impl.logger.Errorw("error in applying resource", "err", err, "resource", name, "namespace", namespace)
		return nil, err
	}
	return &ManifestResponse{Manifest: *resp}, nil
}

// if verb is supplied empty, that means - return all
func (impl K8sServiceImpl) GetApiResources(restConfig *rest.Config, includeOnlyVerb string) ([]*K8sApiResource, error) {
	discoveryClient, err := discovery.NewDiscoveryClientForConfig(restConfig)
	if err != nil {
		impl.logger.Errorw("error in getting dynamic k8s client", "err", err)
		return nil, err
	}

	apiResourcesListFromK8s, err := discoveryClient.ServerPreferredResources()
	if err != nil {
		//takes care when K8s is unable to handle the request for some resources
		Isk8sApiError := strings.Contains(err.Error(), "unable to retrieve the complete list of server APIs")
		switch Isk8sApiError {
		case true:
			break
		default:
			impl.logger.Errorw("error in getting api-resources from k8s", "err", err)
			return nil, err
		}
	}

	apiResources := make([]*K8sApiResource, 0)
	for _, apiResourceListFromK8s := range apiResourcesListFromK8s {
		if apiResourceListFromK8s != nil {
			for _, apiResourceFromK8s := range apiResourceListFromK8s.APIResources {
				var includeResource bool
				if len(includeOnlyVerb) > 0 {
					for _, verb := range apiResourceFromK8s.Verbs {
						if verb == includeOnlyVerb {
							includeResource = true
							break
						}
					}
				} else {
					includeResource = true
				}
				if !includeResource {
					continue
				}
				var group string
				var version string
				gv := apiResourceListFromK8s.GroupVersion
				if len(gv) > 0 {
					splitGv := strings.Split(gv, "/")
					if len(splitGv) == 1 {
						version = splitGv[0]
					} else {
						group = splitGv[0]
						version = splitGv[1]
					}
				}
				apiResources = append(apiResources, &K8sApiResource{
					Gvk: schema.GroupVersionKind{
						Group:   group,
						Version: version,
						Kind:    apiResourceFromK8s.Kind,
					},
					Gvr: schema.GroupVersionResource{
						Group:    group,
						Version:  version,
						Resource: apiResourceFromK8s.Name,
					},
					Namespaced: apiResourceFromK8s.Namespaced,
				})
			}
		}
	}
	return apiResources, nil
}
func (impl *K8sServiceImpl) CreateResources(ctx context.Context, restConfig *rest.Config, manifest string, gvk schema.GroupVersionKind, namespace string) (*ManifestResponse, error) {
	resourceIf, namespaced, err := impl.GetResourceIf(restConfig, gvk)
	if err != nil {
		impl.logger.Errorw("error in getting dynamic interface for resource", "err", err, "namespace", namespace)
		return nil, err
	}
	var createObj map[string]interface{}
	err = json.Unmarshal([]byte(manifest), &createObj)
	if err != nil {
		impl.logger.Errorw("error in json un-marshaling patch(manifest) string for creating resource", "err", err, "namespace", namespace)
		return nil, err
	}
	var resp *unstructured.Unstructured
	if len(namespace) > 0 && namespaced {
		resp, err = resourceIf.Namespace(namespace).Create(ctx, &unstructured.Unstructured{Object: createObj}, metav1.CreateOptions{})
	} else {
		resp, err = resourceIf.Create(ctx, &unstructured.Unstructured{Object: createObj}, metav1.CreateOptions{})
	}
	if err != nil {
		impl.logger.Errorw("error in creating resource", "err", err, "namespace", namespace)
		return nil, err
	}
	return &ManifestResponse{Manifest: *resp}, nil
}
func (impl *K8sServiceImpl) GetResource(ctx context.Context, namespace string, name string, gvk schema.GroupVersionKind, restConfig *rest.Config) (*ManifestResponse, error) {
	resourceIf, namespaced, err := impl.GetResourceIf(restConfig, gvk)
	if err != nil {
		impl.logger.Errorw("error in getting dynamic interface for resource", "err", err, "namespace", namespace)
		return nil, err
	}
	var resp *unstructured.Unstructured
	if len(namespace) > 0 && namespaced {
		resp, err = resourceIf.Namespace(namespace).Get(ctx, name, metav1.GetOptions{})
	} else {
		resp, err = resourceIf.Get(ctx, name, metav1.GetOptions{})
	}
	if err != nil {
		impl.logger.Errorw("error in getting resource", "err", err, "resource", name, "namespace", namespace)
		return nil, err
	}
	return &ManifestResponse{Manifest: *resp}, nil
}
func (impl *K8sServiceImpl) UpdateResource(ctx context.Context, restConfig *rest.Config, gvk schema.GroupVersionKind, namespace string, k8sRequestPatch string) (*ManifestResponse, error) {

	resourceIf, namespaced, err := impl.GetResourceIf(restConfig, gvk)
	if err != nil {
		impl.logger.Errorw("error in getting dynamic interface for resource", "err", err, "namespace", namespace)
		return nil, err
	}
	var updateObj map[string]interface{}
	err = json.Unmarshal([]byte(k8sRequestPatch), &updateObj)
	if err != nil {
		impl.logger.Errorw("error in json un-marshaling patch string for updating resource ", "err", err, "namespace", namespace)
		return nil, err
	}
	var resp *unstructured.Unstructured
	if len(namespace) > 0 && namespaced {
		resp, err = resourceIf.Namespace(namespace).Update(ctx, &unstructured.Unstructured{Object: updateObj}, metav1.UpdateOptions{})
	} else {
		resp, err = resourceIf.Update(ctx, &unstructured.Unstructured{Object: updateObj}, metav1.UpdateOptions{})
	}
	if err != nil {
		impl.logger.Errorw("error in updating resource", "err", err, "namespace", namespace)
		return nil, err
	}
	return &ManifestResponse{Manifest: *resp}, nil
}

func (impl *K8sServiceImpl) DeleteResource(ctx context.Context, restConfig *rest.Config, gvk schema.GroupVersionKind, namespace string, name string, forceDelete bool) (*ManifestResponse, error) {
	resourceIf, namespaced, err := impl.GetResourceIf(restConfig, gvk)
	if err != nil {
		impl.logger.Errorw("error in getting dynamic interface for resource", "err", err, "resource", name, "namespace", namespace)
		return nil, err
	}
	var obj *unstructured.Unstructured
	deleteOptions := metav1.DeleteOptions{}
	if forceDelete {
		deleteOptions.GracePeriodSeconds = pointer.Int64Ptr(0)
	}
	if len(namespace) > 0 && namespaced {
		obj, err = resourceIf.Namespace(namespace).Get(ctx, name, metav1.GetOptions{})
		if err != nil {
			err = &utils.ApiError{Code: "404", HttpStatusCode: 404, UserMessage: "error on getting resource"}
			impl.logger.Errorw("error in getting resource", "err", err, "resource", name, "namespace", namespace)
			return nil, err
		}
		err = resourceIf.Namespace(namespace).Delete(ctx, name, deleteOptions)
	} else {
		obj, err = resourceIf.Get(ctx, name, metav1.GetOptions{})
		if err != nil {
			err = &utils.ApiError{Code: "404", HttpStatusCode: 404, UserMessage: "error on getting resource"}
			impl.logger.Errorw("error in getting resource", "err", err, "resource", name, "namespace", namespace)
			return nil, err
		}
		err = resourceIf.Delete(ctx, name, deleteOptions)
	}
	if err != nil {
		impl.logger.Errorw("error in deleting resource", "err", err, "resource", name, "namespace", namespace)
		return nil, err
	}
	return &ManifestResponse{Manifest: *obj}, nil
}

func (impl *K8sServiceImpl) DecodeGroupKindversion(data string) (*schema.GroupVersionKind, error) {
	_, groupVersionKind, err := legacyscheme.Codecs.UniversalDeserializer().Decode([]byte(data), nil, nil)
	if err != nil {
		impl.logger.Errorw("error occurred while extracting data for gvk", "err", err, "gvk", data)
		return nil, err
	}
	return groupVersionKind, err
}

func (impl K8sServiceImpl) GetK8sServerVersion(clientSet *kubernetes.Clientset) (*version.Info, error) {
	k8sServerVersion, err := clientSet.DiscoveryClient.ServerVersion()
	if err != nil {
		impl.logger.Errorw("error occurred in getting k8sServerVersion", "err", err)
		return nil, err
	}
	return k8sServerVersion, nil
}

func (impl K8sServiceImpl) ExtractK8sServerMajorAndMinorVersion(k8sServerVersion *version.Info) (int, int, error) {
	majorVersion, err := strconv.Atoi(k8sServerVersion.Major)
	if err != nil {
		impl.logger.Errorw("error occurred in converting k8sServerVersion.Major version value to integer", "err", err, "k8sServerVersion.Major", k8sServerVersion.Major)
		return 0, 0, err
	}
	minorVersion, err := strconv.Atoi(k8sServerVersion.Minor)
	if err != nil {
		impl.logger.Errorw("error occurred in converting k8sServerVersion.Minor version value to integer", "err", err, "k8sServerVersion.Minor", k8sServerVersion.Minor)
		return majorVersion, 0, err
	}
	return majorVersion, minorVersion, nil
}

func (impl K8sServiceImpl) GetPodListByLabel(namespace, label string, clientSet *kubernetes.Clientset) ([]v1.Pod, error) {
	pods := clientSet.CoreV1().Pods(namespace)
	podList, err := pods.List(context.Background(), metav1.ListOptions{LabelSelector: label})
	if err != nil {
		impl.logger.Errorw("get pod err, DeletePod", "err", err)
		return nil, err
	}
	return podList.Items, nil
}

func (impl K8sServiceImpl) IsService(gvk schema.GroupVersionKind) bool {
	return gvk.Group == "" && gvk.Kind == commonBean.ServiceKind
}

func (impl K8sServiceImpl) IsPod(gvk schema.GroupVersionKind) bool {
	return gvk.Group == "" && gvk.Kind == commonBean.PodKind && gvk.Version == "v1"
}

func (impl K8sServiceImpl) IsDevtronApp(labels map[string]string) bool {
	isDevtronApp := false
	if val, ok := labels[DEVTRON_APP_LABEL_KEY]; ok {
		if val == DEVTRON_APP_LABEL_VALUE1 || val == DEVTRON_APP_LABEL_VALUE2 {
			isDevtronApp = true
		}
	}
	return isDevtronApp
}

//func GetHealthCheckFunc(gvk schema.GroupVersionKind) func(obj *unstructured.Unstructured) (*health.HealthStatus, error) {
//	return health.GetHealthCheckFunc(gvk)
//}

func isServiceAccountTokenSecret(un *unstructured.Unstructured) (bool, metav1.OwnerReference) {
	ref := metav1.OwnerReference{
		APIVersion: "v1",
		Kind:       commonBean.ServiceAccountKind,
	}

	if typeVal, ok, err := unstructured.NestedString(un.Object, "type"); !ok || err != nil || typeVal != "kubernetes.io/service-account-token" {
		return false, ref
	}

	annotations := un.GetAnnotations()
	if annotations == nil {
		return false, ref
	}

	id, okId := annotations["kubernetes.io/service-account.uid"]
	name, okName := annotations["kubernetes.io/service-account.name"]
	if okId && okName {
		ref.Name = name
		ref.UID = types.UID(id)
	}
	return ref.Name != "" && ref.UID != "", ref
}

func (impl K8sServiceImpl) ResolveResourceReferences(un *unstructured.Unstructured) ([]metav1.OwnerReference, func(ResourceKey) bool) {
	var isInferredParentOf func(_ ResourceKey) bool
	ownerRefs := un.GetOwnerReferences()
	gvk := un.GroupVersionKind()

	switch {

	// Special case for endpoint. Remove after https://github.com/kubernetes/kubernetes/issues/28483 is fixed
	case gvk.Group == "" && gvk.Kind == commonBean.EndpointsKind && len(un.GetOwnerReferences()) == 0:
		ownerRefs = append(ownerRefs, metav1.OwnerReference{
			Name:       un.GetName(),
			Kind:       commonBean.ServiceKind,
			APIVersion: "v1",
		})

	// Special case for Operator Lifecycle Manager ClusterServiceVersion:
	case un.GroupVersionKind().Group == "operators.coreos.com" && un.GetKind() == "ClusterServiceVersion":
		if un.GetAnnotations()["olm.operatorGroup"] != "" {
			ownerRefs = append(ownerRefs, metav1.OwnerReference{
				Name:       un.GetAnnotations()["olm.operatorGroup"],
				Kind:       "OperatorGroup",
				APIVersion: "operators.coreos.com/v1",
			})
		}

	// Edge case: consider auto-created service account tokens as a child of service account objects
	case un.GetKind() == commonBean.SecretKind && un.GroupVersionKind().Group == "":
		if yes, ref := isServiceAccountTokenSecret(un); yes {
			ownerRefs = append(ownerRefs, ref)
		}

	case (un.GroupVersionKind().Group == "apps" || un.GroupVersionKind().Group == "extensions") && un.GetKind() == commonBean.StatefulSetKind:
		if refs, err := isStatefulSetChild(un); err != nil {
			fmt.Println("error")
		} else {
			isInferredParentOf = refs
		}
	}

	return ownerRefs, isInferredParentOf
}

func isStatefulSetChild(un *unstructured.Unstructured) (func(ResourceKey) bool, error) {
	sts := v14.StatefulSet{}
	data, err := json.Marshal(un)
	if err != nil {
		return nil, err
	}
	err = json.Unmarshal(data, &sts)
	if err != nil {
		return nil, err
	}

	templates := sts.Spec.VolumeClaimTemplates
	return func(key ResourceKey) bool {
		if key.Kind == commonBean.PersistentVolumeClaimKind && key.GroupKind().Group == "" {
			for _, templ := range templates {
				if strings.HasPrefix(key.Name, fmt.Sprintf("%s-%s-", templ.Name, un.GetName())) {
					return true
				}
			}
		}
		return false
	}, nil
}<|MERGE_RESOLUTION|>--- conflicted
+++ resolved
@@ -135,13 +135,6 @@
 	GetResourceIf(restConfig *rest.Config, groupVersionKind schema.GroupVersionKind) (resourceIf dynamic.NamespaceableResourceInterface, namespaced bool, err error)
 	FetchConnectionStatusForCluster(k8sClientSet *kubernetes.Clientset) error
 	CreateK8sClientSet(restConfig *rest.Config) (*kubernetes.Clientset, error)
-<<<<<<< HEAD
-	IsDevtronApp(labels map[string]string) bool
-	IsPod(gvk schema.GroupVersionKind) bool
-	IsService(gvk schema.GroupVersionKind) bool
-	ResolveResourceReferences(un *unstructured.Unstructured) ([]metav1.OwnerReference, func(ResourceKey) bool)
-=======
->>>>>>> c3987b80
 }
 
 func NewK8sUtil(logger *zap.SugaredLogger, runTimeConfig *client.RuntimeConfig) *K8sServiceImpl {
@@ -1553,15 +1546,15 @@
 	return podList.Items, nil
 }
 
-func (impl K8sServiceImpl) IsService(gvk schema.GroupVersionKind) bool {
+func IsService(gvk schema.GroupVersionKind) bool {
 	return gvk.Group == "" && gvk.Kind == commonBean.ServiceKind
 }
 
-func (impl K8sServiceImpl) IsPod(gvk schema.GroupVersionKind) bool {
+func IsPod(gvk schema.GroupVersionKind) bool {
 	return gvk.Group == "" && gvk.Kind == commonBean.PodKind && gvk.Version == "v1"
 }
 
-func (impl K8sServiceImpl) IsDevtronApp(labels map[string]string) bool {
+func IsDevtronApp(labels map[string]string) bool {
 	isDevtronApp := false
 	if val, ok := labels[DEVTRON_APP_LABEL_KEY]; ok {
 		if val == DEVTRON_APP_LABEL_VALUE1 || val == DEVTRON_APP_LABEL_VALUE2 {
@@ -1599,7 +1592,7 @@
 	return ref.Name != "" && ref.UID != "", ref
 }
 
-func (impl K8sServiceImpl) ResolveResourceReferences(un *unstructured.Unstructured) ([]metav1.OwnerReference, func(ResourceKey) bool) {
+func ResolveResourceReferences(un *unstructured.Unstructured) ([]metav1.OwnerReference, func(ResourceKey) bool) {
 	var isInferredParentOf func(_ ResourceKey) bool
 	ownerRefs := un.GetOwnerReferences()
 	gvk := un.GroupVersionKind()
