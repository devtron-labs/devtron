/*
 * Copyright (c) 2020 Devtron Labs
 *
 * Licensed under the Apache License, Version 2.0 (the "License");
 * you may not use this file except in compliance with the License.
 * You may obtain a copy of the License at
 *
 *    http://www.apache.org/licenses/LICENSE-2.0
 *
 * Unless required by applicable law or agreed to in writing, software
 * distributed under the License is distributed on an "AS IS" BASIS,
 * WITHOUT WARRANTIES OR CONDITIONS OF ANY KIND, either express or implied.
 * See the License for the specific language governing permissions and
 * limitations under the License.
 *
 */

package k8s

import (
	"context"
	"encoding/json"
	error2 "errors"
	"flag"
	"fmt"
	"github.com/devtron-labs/common-lib/utils"
	http2 "github.com/devtron-labs/common-lib/utils/http"
	"github.com/devtron-labs/common-lib/utils/k8s/commonBean"
	"go.opentelemetry.io/contrib/instrumentation/net/http/otelhttp"
	"io"
	v13 "k8s.io/api/policy/v1"
	v1beta12 "k8s.io/api/policy/v1beta1"
	"k8s.io/apimachinery/pkg/util/validation"
	"k8s.io/client-go/dynamic"
	"k8s.io/kubernetes/pkg/api/legacyscheme"
	"k8s.io/metrics/pkg/apis/metrics/v1beta1"
	metrics "k8s.io/metrics/pkg/client/clientset/versioned"
	"k8s.io/utils/pointer"
	"log"
	"net/http"
	"net/url"
	"os/user"
	"path/filepath"
	"strconv"
	"strings"
	"time"

	"k8s.io/apimachinery/pkg/apis/meta/v1/unstructured"
	"k8s.io/apimachinery/pkg/runtime/schema"
	"k8s.io/apimachinery/pkg/version"

	"github.com/devtron-labs/authenticator/client"
	"go.uber.org/zap"
	v14 "k8s.io/api/apps/v1"
	batchV1 "k8s.io/api/batch/v1"
	v1 "k8s.io/api/core/v1"
	"k8s.io/apimachinery/pkg/api/errors"
	metav1 "k8s.io/apimachinery/pkg/apis/meta/v1"
	"k8s.io/apimachinery/pkg/types"
	"k8s.io/client-go/discovery"
	"k8s.io/client-go/kubernetes"
	v12 "k8s.io/client-go/kubernetes/typed/core/v1"
	"k8s.io/client-go/rest"
	restclient "k8s.io/client-go/rest"
	"k8s.io/client-go/tools/clientcmd"
	"sigs.k8s.io/yaml"
)

type K8sServiceImpl struct {
	logger        *zap.SugaredLogger
	runTimeConfig *client.RuntimeConfig
	kubeconfig    *string
}

type K8sService interface {
	GetLogsForAPod(kubeClient *kubernetes.Clientset, namespace string, podName string, container string, follow bool) *restclient.Request
	GetMetricsClientSet(restConfig *rest.Config, k8sHttpClient *http.Client) (*metrics.Clientset, error)
	GetNmByName(ctx context.Context, metricsClientSet *metrics.Clientset, name string) (*v1beta1.NodeMetrics, error)
	GetNmList(ctx context.Context, metricsClientSet *metrics.Clientset) (*v1beta1.NodeMetricsList, error)
	GetPodsListForNamespace(ctx context.Context, k8sClientSet *kubernetes.Clientset, namespace string) (*v1.PodList, error)
	GetServerVersionFromDiscoveryClient(k8sClientSet *kubernetes.Clientset) (*version.Info, error)
	GetNodeByName(ctx context.Context, k8sClientSet *kubernetes.Clientset, name string) (*v1.Node, error)
	GetNodesList(ctx context.Context, k8sClientSet *kubernetes.Clientset) (*v1.NodeList, error)
	GetCoreV1ClientByRestConfig(restConfig *rest.Config) (*v12.CoreV1Client, error)
	GetCoreV1ClientInCluster() (*v12.CoreV1Client, error)
	GetKubeVersion() (*version.Info, error)
	ValidateResource(resourceObj map[string]interface{}, gvk schema.GroupVersionKind, validateCallback func(namespace string, group string, kind string, resourceName string) bool) bool
	BuildK8sObjectListTableData(manifest *unstructured.UnstructuredList, namespaced bool, gvk schema.GroupVersionKind, validateResourceAccess func(namespace string, group string, kind string, resourceName string) bool) (*ClusterResourceListMap, error)
	GetPodByName(namespace string, name string, client *v12.CoreV1Client) (*v1.Pod, error)
	GetK8sInClusterRestConfig() (*rest.Config, error)
	GetResourceInfoByLabelSelector(ctx context.Context, namespace string, labelSelector string) (*v1.Pod, error)
	GetClientByToken(serverUrl string, token map[string]string) (*v12.CoreV1Client, error)
	ListNamespaces(client *v12.CoreV1Client) (*v1.NamespaceList, error)
	DeleteAndCreateJob(content []byte, namespace string, clusterConfig *ClusterConfig) error
	DeletePodByLabel(namespace string, labels string, clusterConfig *ClusterConfig) error
	CreateJob(namespace string, name string, clusterConfig *ClusterConfig, job *batchV1.Job) error
	GetLiveZCall(path string, k8sClientSet *kubernetes.Clientset) ([]byte, error)
	DiscoveryClientGetLiveZCall(cluster *ClusterConfig) ([]byte, error)
	GetK8sConfigAndClientsByRestConfig(restConfig *rest.Config) (*http.Client, *kubernetes.Clientset, error)
	GetK8sConfigAndClients(clusterConfig *ClusterConfig) (*rest.Config, *http.Client, *kubernetes.Clientset, error)
	GetK8sInClusterConfigAndDynamicClients() (*rest.Config, *http.Client, dynamic.Interface, error)
	GetK8sInClusterConfigAndClients() (*rest.Config, *http.Client, *kubernetes.Clientset, error)
	DeleteJob(namespace string, name string, clusterConfig *ClusterConfig) error
	DeleteSecret(namespace string, name string, client *v12.CoreV1Client) error
	UpdateSecret(namespace string, secret *v1.Secret, client *v12.CoreV1Client) (*v1.Secret, error)
	CreateSecretData(namespace string, secret *v1.Secret, v1Client *v12.CoreV1Client) (*v1.Secret, error)
	CreateSecret(namespace string, data map[string][]byte, secretName string, secretType v1.SecretType, client *v12.CoreV1Client, labels map[string]string, stringData map[string]string) (*v1.Secret, error)
	GetSecret(namespace string, name string, client *v12.CoreV1Client) (*v1.Secret, error)
	PatchConfigMapJsonType(namespace string, clusterConfig *ClusterConfig, name string, data interface{}, path string) (*v1.ConfigMap, error)
	PatchConfigMap(namespace string, clusterConfig *ClusterConfig, name string, data map[string]interface{}) (*v1.ConfigMap, error)
	UpdateConfigMap(namespace string, cm *v1.ConfigMap, client *v12.CoreV1Client) (*v1.ConfigMap, error)
	CreateConfigMap(namespace string, cm *v1.ConfigMap, client *v12.CoreV1Client) (*v1.ConfigMap, error)
	GetConfigMap(namespace string, name string, client *v12.CoreV1Client) (*v1.ConfigMap, error)
	CheckIfNsExists(namespace string, client *v12.CoreV1Client) (exists bool, err error)
	CreateNsIfNotExists(namespace string, clusterConfig *ClusterConfig) (err error)
	GetK8sDiscoveryClientInCluster() (*discovery.DiscoveryClient, error)
	GetK8sDiscoveryClient(clusterConfig *ClusterConfig) (*discovery.DiscoveryClient, error)
	GetClientForInCluster() (*v12.CoreV1Client, error)
	GetCoreV1Client(clusterConfig *ClusterConfig) (*v12.CoreV1Client, error)
	GetRestConfigByCluster(clusterConfig *ClusterConfig) (*restclient.Config, error)
	GetResource(ctx context.Context, namespace string, name string, gvk schema.GroupVersionKind, restConfig *rest.Config) (*ManifestResponse, error)
	UpdateResource(ctx context.Context, restConfig *rest.Config, gvk schema.GroupVersionKind, namespace string, k8sRequestPatch string) (*ManifestResponse, error)
	DeleteResource(ctx context.Context, restConfig *rest.Config, gvk schema.GroupVersionKind, namespace string, name string, forceDelete bool) (*ManifestResponse, error)
	GetPodListByLabel(namespace, label string, clientSet *kubernetes.Clientset) ([]v1.Pod, error)
	ExtractK8sServerMajorAndMinorVersion(k8sServerVersion *version.Info) (int, int, error)
	GetK8sServerVersion(clientSet *kubernetes.Clientset) (*version.Info, error)
	DecodeGroupKindversion(data string) (*schema.GroupVersionKind, error)
	GetApiResources(restConfig *rest.Config, includeOnlyVerb string) ([]*K8sApiResource, error)
	CreateResources(ctx context.Context, restConfig *rest.Config, manifest string, gvk schema.GroupVersionKind, namespace string) (*ManifestResponse, error)
	PatchResourceRequest(ctx context.Context, restConfig *rest.Config, pt types.PatchType, manifest string, name string, namespace string, gvk schema.GroupVersionKind) (*ManifestResponse, error)
	GetResourceList(ctx context.Context, restConfig *rest.Config, gvk schema.GroupVersionKind, namespace string) (*ResourceListResponse, bool, error)
	GetResourceIfWithAcceptHeader(restConfig *rest.Config, groupVersionKind schema.GroupVersionKind) (resourceIf dynamic.NamespaceableResourceInterface, namespaced bool, err error)
	GetPodLogs(ctx context.Context, restConfig *rest.Config, name string, namespace string, sinceTime *metav1.Time, tailLines int, follow bool, containerName string, isPrevContainerLogsEnabled bool) (io.ReadCloser, error)
	ListEvents(restConfig *rest.Config, namespace string, groupVersionKind schema.GroupVersionKind, ctx context.Context, name string) (*v1.EventList, error)
	GetResourceIf(restConfig *rest.Config, groupVersionKind schema.GroupVersionKind) (resourceIf dynamic.NamespaceableResourceInterface, namespaced bool, err error)
	FetchConnectionStatusForCluster(k8sClientSet *kubernetes.Clientset) error
	CreateK8sClientSet(restConfig *rest.Config) (*kubernetes.Clientset, error)
}

func NewK8sUtil(logger *zap.SugaredLogger, runTimeConfig *client.RuntimeConfig) *K8sServiceImpl {
	usr, err := user.Current()
	if err != nil {
		return nil
	}
	var kubeconfig *string
	if runTimeConfig.LocalDevMode {
		kubeconfig = flag.String("kubeconfig-authenticator-xyz", filepath.Join(usr.HomeDir, ".kube", "config"), "(optional) absolute path to the kubeconfig file")
	}

	flag.Parse()
	return &K8sServiceImpl{logger: logger, runTimeConfig: runTimeConfig, kubeconfig: kubeconfig}
}

func (impl K8sServiceImpl) GetRestConfigByCluster(clusterConfig *ClusterConfig) (*restclient.Config, error) {
	bearerToken := clusterConfig.BearerToken
	var restConfig *rest.Config
	var err error
	if clusterConfig.Host == DefaultClusterUrl && len(bearerToken) == 0 {
		restConfig, err = impl.GetK8sInClusterRestConfig()
		if err != nil {
			impl.logger.Errorw("error in getting rest config for default cluster", "err", err)
			return nil, err
		}
	} else {
		restConfig = &rest.Config{Host: clusterConfig.Host, BearerToken: bearerToken, TLSClientConfig: rest.TLSClientConfig{Insecure: clusterConfig.InsecureSkipTLSVerify}}
		if clusterConfig.InsecureSkipTLSVerify == false {
			restConfig.TLSClientConfig.ServerName = restConfig.ServerName
			restConfig.TLSClientConfig.KeyData = []byte(clusterConfig.KeyData)
			restConfig.TLSClientConfig.CertData = []byte(clusterConfig.CertData)
			restConfig.TLSClientConfig.CAData = []byte(clusterConfig.CAData)
		}
	}
	return restConfig, nil
}

func (impl K8sServiceImpl) GetCoreV1Client(clusterConfig *ClusterConfig) (*v12.CoreV1Client, error) {
	cfg, err := impl.GetRestConfigByCluster(clusterConfig)
	if err != nil {
		impl.logger.Errorw("error in getting rest config for default cluster", "err", err)
		return nil, err
	}
	return impl.GetCoreV1ClientByRestConfig(cfg)
}

func (impl K8sServiceImpl) GetClientForInCluster() (*v12.CoreV1Client, error) {
	// creates the in-cluster config
	config, err := impl.GetK8sInClusterRestConfig()
	if err != nil {
		impl.logger.Errorw("error in getting config", "err", err)
		return nil, err
	}
	// creates the clientset
	httpClient, err := OverrideK8sHttpClientWithTracer(config)
	if err != nil {
		impl.logger.Errorw("error in getting http client for default cluster", "err", err)
		return nil, err
	}
	clientset, err := v12.NewForConfigAndClient(config, httpClient)
	if err != nil {
		impl.logger.Errorw("error", "error", err)
		return nil, err
	}
	return clientset, err
}

func (impl K8sServiceImpl) GetK8sDiscoveryClient(clusterConfig *ClusterConfig) (*discovery.DiscoveryClient, error) {
	cfg, err := impl.GetRestConfigByCluster(clusterConfig)
	if err != nil {
		impl.logger.Errorw("error in getting rest config for default cluster", "err", err)
		return nil, err
	}
	httpClient, err := OverrideK8sHttpClientWithTracer(cfg)
	if err != nil {
		impl.logger.Errorw("error in getting http client for default cluster", "err", err)
		return nil, err
	}
	discoveryClient, err := discovery.NewDiscoveryClientForConfigAndClient(cfg, httpClient)
	if err != nil {
		impl.logger.Errorw("error", "error", err, "clusterConfig", clusterConfig)
		return nil, err
	}
	return discoveryClient, err
}

func (impl K8sServiceImpl) GetK8sDiscoveryClientInCluster() (*discovery.DiscoveryClient, error) {
	config, err := impl.GetK8sInClusterRestConfig()
	if err != nil {
		impl.logger.Errorw("error in getting config", "err", err)
		return nil, err
	}
	if err != nil {
		impl.logger.Errorw("error", "error", err)
		return nil, err
	}
	httpClient, err := OverrideK8sHttpClientWithTracer(config)
	if err != nil {
		impl.logger.Errorw("error in getting http client for default cluster", "err", err)
		return nil, err
	}
	discoveryClient, err := discovery.NewDiscoveryClientForConfigAndClient(config, httpClient)
	if err != nil {
		impl.logger.Errorw("error", "error", err)
		return nil, err
	}
	return discoveryClient, err
}

func (impl K8sServiceImpl) CreateNsIfNotExists(namespace string, clusterConfig *ClusterConfig) (err error) {
	v12Client, err := impl.GetCoreV1Client(clusterConfig)
	if err != nil {
		impl.logger.Errorw("error", "error", err, "clusterConfig", clusterConfig)
		return err
	}
	exists, err := impl.CheckIfNsExists(namespace, v12Client)
	if err != nil {
		impl.logger.Errorw("error", "error", err, "clusterConfig", clusterConfig)
		return err
	}
	if exists {
		impl.logger.Infow("namesapce already exist")
		return nil
	}
	impl.logger.Infow("ns not exists creating", "ns", namespace)
	_, err = impl.createNs(namespace, v12Client)
	return err
}

func (impl K8sServiceImpl) CheckIfNsExists(namespace string, client *v12.CoreV1Client) (exists bool, err error) {
	ns, err := client.Namespaces().Get(context.Background(), namespace, metav1.GetOptions{})
	//ns, err := impl.k8sClient.CoreV1().Namespaces().Get(namespace, metav1.GetOptions{})
	impl.logger.Debugw("ns fetch", "name", namespace, "res", ns)
	if errors.IsNotFound(err) {
		return false, nil
	} else if err != nil {
		impl.logger.Errorw("error in checking if ns exist", "err", err)
		return false, err
	} else {
		return true, nil
	}

}

func (impl K8sServiceImpl) createNs(namespace string, client *v12.CoreV1Client) (ns *v1.Namespace, err error) {
	nsSpec := &v1.Namespace{ObjectMeta: metav1.ObjectMeta{Name: namespace}}
	ns, err = client.Namespaces().Create(context.Background(), nsSpec, metav1.CreateOptions{})
	if err != nil {
		impl.logger.Errorw("error in creating ns", "err", err)
		return nil, err
	} else {
		return ns, nil
	}
}

func (impl K8sServiceImpl) deleteNs(namespace string, client *v12.CoreV1Client) error {
	err := client.Namespaces().Delete(context.Background(), namespace, metav1.DeleteOptions{})
	return err
}

func (impl K8sServiceImpl) GetConfigMap(namespace string, name string, client *v12.CoreV1Client) (*v1.ConfigMap, error) {
	cm, err := client.ConfigMaps(namespace).Get(context.Background(), name, metav1.GetOptions{})
	if err != nil {
		impl.logger.Errorw("error in getting config map", "err", err)
		return nil, err
	} else {
		return cm, nil
	}
}

func (impl K8sServiceImpl) CreateConfigMap(namespace string, cm *v1.ConfigMap, client *v12.CoreV1Client) (*v1.ConfigMap, error) {
	cm, err := client.ConfigMaps(namespace).Create(context.Background(), cm, metav1.CreateOptions{})
	if err != nil {
		impl.logger.Errorw("error in creating config map", "err", err)
		return nil, err
	} else {
		return cm, nil
	}
}

func (impl K8sServiceImpl) UpdateConfigMap(namespace string, cm *v1.ConfigMap, client *v12.CoreV1Client) (*v1.ConfigMap, error) {
	cm, err := client.ConfigMaps(namespace).Update(context.Background(), cm, metav1.UpdateOptions{})
	if err != nil {
		impl.logger.Errorw("error in updating config map", "err", err)
		return nil, err
	} else {
		return cm, nil
	}
}

func (impl K8sServiceImpl) PatchConfigMap(namespace string, clusterConfig *ClusterConfig, name string, data map[string]interface{}) (*v1.ConfigMap, error) {
	k8sClient, err := impl.GetCoreV1Client(clusterConfig)
	if err != nil {
		impl.logger.Errorw("error in getting k8s client", "err", err)
		return nil, err
	}
	b, err := json.Marshal(data)
	if err != nil {
		impl.logger.Errorw("error in marshalling data", "err", err)
		panic(err)
	}
	cm, err := k8sClient.ConfigMaps(namespace).Patch(context.Background(), name, types.PatchType(types.MergePatchType), b, metav1.PatchOptions{})
	if err != nil {
		impl.logger.Errorw("error in patching config map", "err", err)
		return nil, err
	} else {
		return cm, nil
	}
	return cm, nil
}

func (impl K8sServiceImpl) PatchConfigMapJsonType(namespace string, clusterConfig *ClusterConfig, name string, data interface{}, path string) (*v1.ConfigMap, error) {
	v12Client, err := impl.GetCoreV1Client(clusterConfig)
	if err != nil {
		impl.logger.Errorw("error in getting v12 client ", "err", err, "namespace", namespace, "name", name)
		return nil, err
	}
	var patches []*JsonPatchType
	patch := &JsonPatchType{
		Op:    "replace",
		Path:  path,
		Value: data,
	}
	patches = append(patches, patch)
	b, err := json.Marshal(patches)
	if err != nil {
		impl.logger.Errorw("error in getting marshalling pacthes", "err", err, "namespace", namespace)
		panic(err)
	}

	cm, err := v12Client.ConfigMaps(namespace).Patch(context.Background(), name, types.PatchType(types.JSONPatchType), b, metav1.PatchOptions{})
	if err != nil {
		impl.logger.Errorw("error in patching config map", "err", err, "namespace", namespace)
		return nil, err
	} else {
		return cm, nil
	}
	return cm, nil
}

type JsonPatchType struct {
	Op    string      `json:"op"`
	Path  string      `json:"path"`
	Value interface{} `json:"value"`
}

func (impl K8sServiceImpl) GetSecret(namespace string, name string, client *v12.CoreV1Client) (*v1.Secret, error) {
	secret, err := client.Secrets(namespace).Get(context.Background(), name, metav1.GetOptions{})
	if err != nil {
		impl.logger.Errorw("error in getting secrets", "err", err, "namespace", namespace)
		return nil, err
	} else {
		return secret, nil
	}
}

func (impl K8sServiceImpl) CreateSecret(namespace string, data map[string][]byte, secretName string, secretType v1.SecretType, client *v12.CoreV1Client, labels map[string]string, stringData map[string]string) (*v1.Secret, error) {
	secret := &v1.Secret{
		ObjectMeta: metav1.ObjectMeta{
			Name: secretName,
		},
	}
	if labels != nil && len(labels) > 0 {
		secret.ObjectMeta.Labels = labels
	}
	if stringData != nil && len(stringData) > 0 {
		secret.StringData = stringData
	}
	if data != nil && len(data) > 0 {
		secret.Data = data
	}
	if len(secretType) > 0 {
		secret.Type = secretType
	}
	return impl.CreateSecretData(namespace, secret, client)
}

func (impl K8sServiceImpl) CreateSecretData(namespace string, secret *v1.Secret, v1Client *v12.CoreV1Client) (*v1.Secret, error) {
	secret, err := v1Client.Secrets(namespace).Create(context.Background(), secret, metav1.CreateOptions{})
	return secret, err
}

func (impl K8sServiceImpl) UpdateSecret(namespace string, secret *v1.Secret, client *v12.CoreV1Client) (*v1.Secret, error) {
	secret, err := client.Secrets(namespace).Update(context.Background(), secret, metav1.UpdateOptions{})
	if err != nil {
		impl.logger.Errorw("error in updating secrets", "err", err, "namespace", namespace)
		return nil, err
	} else {
		return secret, nil
	}
}

func (impl K8sServiceImpl) DeleteSecret(namespace string, name string, client *v12.CoreV1Client) error {
	err := client.Secrets(namespace).Delete(context.Background(), name, metav1.DeleteOptions{})
	if err != nil {
		impl.logger.Errorw("error in deleting secrets", "err", err, "namespace", namespace)
		return err
	}
	return nil
}

func (impl K8sServiceImpl) DeleteJob(namespace string, name string, clusterConfig *ClusterConfig) error {
	_, _, clientSet, err := impl.GetK8sConfigAndClients(clusterConfig)
	if err != nil {
		impl.logger.Errorw("clientSet err, DeleteJob", "err", err)
		return err
	}
	jobs := clientSet.BatchV1().Jobs(namespace)

	job, err := jobs.Get(context.Background(), name, metav1.GetOptions{})
	if err != nil && errors.IsNotFound(err) {
		impl.logger.Errorw("get job err, DeleteJob", "err", err)
		return nil
	}

	if job != nil {
		err := jobs.Delete(context.Background(), name, metav1.DeleteOptions{})
		if err != nil && !errors.IsNotFound(err) {
			impl.logger.Errorw("delete err, DeleteJob", "err", err)
			return err
		}
	}

	return nil
}

func (impl K8sServiceImpl) GetK8sInClusterConfigAndClients() (*rest.Config, *http.Client, *kubernetes.Clientset, error) {
	restConfig, err := impl.GetK8sInClusterRestConfig()
	if err != nil {
		impl.logger.Errorw("error in getting rest config for in cluster", "err", err)
		return nil, nil, nil, err
	}
	k8sHttpClient, k8sClientSet, err := impl.GetK8sConfigAndClientsByRestConfig(restConfig)
	if err != nil {
		impl.logger.Errorw("error in getting client set by rest config for in cluster", "err", err)
		return nil, nil, nil, err
	}
	return restConfig, k8sHttpClient, k8sClientSet, nil
}

func (impl K8sServiceImpl) GetK8sInClusterConfigAndDynamicClients() (*rest.Config, *http.Client, dynamic.Interface, error) {
	restConfig, err := impl.GetK8sInClusterRestConfig()
	if err != nil {
		impl.logger.Errorw("error in getting rest config for in cluster", "err", err)
		return nil, nil, nil, err
	}
	k8sHttpClient, err := OverrideK8sHttpClientWithTracer(restConfig)
	if err != nil {
		impl.logger.Errorw("error in getting k8s http client set by rest config for in cluster", "err", err)
		return nil, nil, nil, err
	}
	dynamicClientSet, err := dynamic.NewForConfigAndClient(restConfig, k8sHttpClient)
	if err != nil {
		impl.logger.Errorw("error in getting client set by rest config for in cluster", "err", err)
		return nil, nil, nil, err
	}
	return restConfig, k8sHttpClient, dynamicClientSet, nil
}

func (impl K8sServiceImpl) GetK8sDynamicClient(restConfig *rest.Config, k8sHttpClient *http.Client) (dynamic.Interface, error) {
	dynamicClientSet, err := dynamic.NewForConfigAndClient(restConfig, k8sHttpClient)
	if err != nil {
		impl.logger.Errorw("error in getting client set by rest config for in cluster", "err", err)
		return nil, err
	}
	return dynamicClientSet, nil
}

func (impl K8sServiceImpl) GetK8sConfigAndClients(clusterConfig *ClusterConfig) (*rest.Config, *http.Client, *kubernetes.Clientset, error) {
	restConfig, err := impl.GetRestConfigByCluster(clusterConfig)
	if err != nil {
		impl.logger.Errorw("error in getting rest config by cluster", "err", err, "clusterName", clusterConfig.ClusterName)
		return nil, nil, nil, err
	}
	k8sHttpClient, k8sClientSet, err := impl.GetK8sConfigAndClientsByRestConfig(restConfig)
	if err != nil {
		impl.logger.Errorw("error in getting client set by rest config", "err", err, "clusterName", clusterConfig.ClusterName)
		return nil, nil, nil, err
	}
	return restConfig, k8sHttpClient, k8sClientSet, nil
}

func (impl K8sServiceImpl) GetK8sConfigAndClientsByRestConfig(restConfig *rest.Config) (*http.Client, *kubernetes.Clientset, error) {
	k8sHttpClient, err := OverrideK8sHttpClientWithTracer(restConfig)
	if err != nil {
		impl.logger.Errorw("error in getting k8s http client set by rest config", "err", err)
		return nil, nil, err
	}
	k8sClientSet, err := kubernetes.NewForConfigAndClient(restConfig, k8sHttpClient)
	if err != nil {
		impl.logger.Errorw("error in getting client set by rest config", "err", err)
		return nil, nil, err
	}
	return k8sHttpClient, k8sClientSet, nil
}

func (impl K8sServiceImpl) DiscoveryClientGetLiveZCall(cluster *ClusterConfig) ([]byte, error) {
	_, _, k8sClientSet, err := impl.GetK8sConfigAndClients(cluster)
	if err != nil {
		impl.logger.Errorw("errir in getting clients and configs", "err", err, "clusterName", cluster.ClusterName)
		return nil, err
	}
	//using livez path as healthz path is deprecated
	response, err := impl.GetLiveZCall(LiveZ, k8sClientSet)
	if err != nil {
		impl.logger.Errorw("error in getting livez call", "err", err, "clusterName", cluster.ClusterName)
		return nil, err
	}
	return response, err

}
func (impl K8sServiceImpl) GetLiveZCall(path string, k8sClientSet *kubernetes.Clientset) ([]byte, error) {
	response, err := k8sClientSet.Discovery().RESTClient().Get().AbsPath(path).DoRaw(context.Background())
	if err != nil {
		impl.logger.Errorw("error in getting response from discovery client", "err", err)
		return nil, err
	}
	return response, err
}

func (impl K8sServiceImpl) CreateJob(namespace string, name string, clusterConfig *ClusterConfig, job *batchV1.Job) error {
	_, _, clientSet, err := impl.GetK8sConfigAndClients(clusterConfig)
	if err != nil {
		impl.logger.Errorw("clientSet err, CreateJob", "err", err)
	}
	time.Sleep(5 * time.Second)

	jobs := clientSet.BatchV1().Jobs(namespace)
	_, err = jobs.Get(context.Background(), name, metav1.GetOptions{})
	if err == nil {
		impl.logger.Errorw("get job err, CreateJob", "err", err)
		time.Sleep(5 * time.Second)
		_, err = jobs.Get(context.Background(), name, metav1.GetOptions{})
		if err == nil {
			return error2.New("job deletion takes more time than expected, please try after sometime")
		}
	}

	_, err = jobs.Create(context.Background(), job, metav1.CreateOptions{})
	if err != nil {
		impl.logger.Errorw("create err, CreateJob", "err", err)
		return err
	}
	return nil
}

// DeletePod delete pods with label job-name

func (impl K8sServiceImpl) DeletePodByLabel(namespace string, labels string, clusterConfig *ClusterConfig) error {
	_, _, clientSet, err := impl.GetK8sConfigAndClients(clusterConfig)
	if err != nil {
		impl.logger.Errorw("clientSet err, DeletePod", "err", err)
		return err
	}

	time.Sleep(2 * time.Second)

	pods := clientSet.CoreV1().Pods(namespace)
	podList, err := pods.List(context.Background(), metav1.ListOptions{LabelSelector: labels})
	if err != nil && errors.IsNotFound(err) {
		impl.logger.Errorw("get pod err, DeletePod", "err", err)
		return nil
	}

	for _, pod := range (*podList).Items {
		if pod.Status.Phase != Running {
			podName := pod.ObjectMeta.Name
			err := pods.Delete(context.Background(), podName, metav1.DeleteOptions{})
			if err != nil && !errors.IsNotFound(err) {
				impl.logger.Errorw("delete err, DeletePod", "err", err)
				return err
			}
		}
	}
	return nil
}

// DeleteAndCreateJob Deletes and recreates if job exists else creates the job
func (impl K8sServiceImpl) DeleteAndCreateJob(content []byte, namespace string, clusterConfig *ClusterConfig) error {
	// Job object from content
	var job batchV1.Job
	err := yaml.Unmarshal(content, &job)
	if err != nil {
		impl.logger.Errorw("Unmarshal err, CreateJobSafely", "err", err)
		return err
	}

	// delete job if exists
	err = impl.DeleteJob(namespace, job.Name, clusterConfig)
	if err != nil {
		impl.logger.Errorw("DeleteJobIfExists err, CreateJobSafely", "err", err)
		return err
	}

	labels := "job-name=" + job.Name
	err = impl.DeletePodByLabel(namespace, labels, clusterConfig)
	if err != nil {
		impl.logger.Errorw("DeleteJobIfExists err, CreateJobSafely", "err", err)
		return err
	}
	// create job
	err = impl.CreateJob(namespace, job.Name, clusterConfig, &job)
	if err != nil {
		impl.logger.Errorw("CreateJob err, CreateJobSafely", "err", err)
		return err
	}

	return nil
}

func (impl K8sServiceImpl) ListNamespaces(client *v12.CoreV1Client) (*v1.NamespaceList, error) {
	nsList, err := client.Namespaces().List(context.Background(), metav1.ListOptions{})
	if errors.IsNotFound(err) {
		return nsList, nil
	} else if err != nil {
		return nsList, err
	} else {
		return nsList, nil
	}
}

func (impl K8sServiceImpl) GetClientByToken(serverUrl string, token map[string]string) (*v12.CoreV1Client, error) {
	bearerToken := token[BearerToken]
	clusterCfg := &ClusterConfig{Host: serverUrl, BearerToken: bearerToken}
	v12Client, err := impl.GetCoreV1Client(clusterCfg)
	if err != nil {
		impl.logger.Errorw("error in k8s client", "error", err)
		return nil, err
	}
	return v12Client, nil
}

func (impl K8sServiceImpl) GetResourceInfoByLabelSelector(ctx context.Context, namespace string, labelSelector string) (*v1.Pod, error) {
	inClusterClient, err := impl.GetClientForInCluster()
	if err != nil {
		impl.logger.Errorw("cluster config error", "err", err)
		return nil, err
	}
	pods, err := inClusterClient.Pods(namespace).List(ctx, metav1.ListOptions{
		LabelSelector: labelSelector,
	})
	if err != nil {
		return nil, err
	} else if len(pods.Items) > 1 {
		err = &utils.ApiError{Code: "406", HttpStatusCode: 200, UserMessage: "found more than one pod for label selector"}
		return nil, err
	} else if len(pods.Items) == 0 {
		err = &utils.ApiError{Code: "404", HttpStatusCode: 200, UserMessage: "no pod found for label selector"}
		return nil, err
	} else {
		return &pods.Items[0], nil
	}
}

func (impl K8sServiceImpl) GetK8sInClusterRestConfig() (*rest.Config, error) {
	impl.logger.Debug("getting k8s rest config")
	if impl.runTimeConfig.LocalDevMode {
		restConfig, err := clientcmd.BuildConfigFromFlags("", *impl.kubeconfig)
		if err != nil {
			impl.logger.Errorw("Error while building config from flags", "error", err)
			return nil, err
		}
		return restConfig, nil
	} else {
		clusterConfig, err := rest.InClusterConfig()
		if err != nil {
			impl.logger.Errorw("error in fetch default cluster config", "err", err)
			return nil, err
		}
		return clusterConfig, nil
	}
}

func (impl K8sServiceImpl) GetPodByName(namespace string, name string, client *v12.CoreV1Client) (*v1.Pod, error) {
	pod, err := client.Pods(namespace).Get(context.Background(), name, metav1.GetOptions{})
	if err != nil {
		impl.logger.Errorw("error in fetch pod name", "err", err)
		return nil, err
	} else {
		return pod, nil
	}
}

func (impl K8sServiceImpl) BuildK8sObjectListTableData(manifest *unstructured.UnstructuredList, namespaced bool, gvk schema.GroupVersionKind, validateResourceAccess func(namespace string, group string, kind string, resourceName string) bool) (*ClusterResourceListMap, error) {
	clusterResourceListMap := &ClusterResourceListMap{}
	// build headers
	var headers []string
	columnIndexes := make(map[int]string)
	kind := gvk.Kind
	if kind == "Event" {
		headers, columnIndexes = impl.getEventKindHeader()
	} else {
		columnDefinitionsUncast := manifest.Object[commonBean.K8sClusterResourceColumnDefinitionKey]
		if columnDefinitionsUncast != nil {
			columnDefinitions := columnDefinitionsUncast.([]interface{})
			for index, cd := range columnDefinitions {
				if cd == nil {
					continue
				}
				columnMap := cd.(map[string]interface{})
				columnNameUncast := columnMap[commonBean.K8sClusterResourceNameKey]
				if columnNameUncast == nil {
					continue
				}
				priorityUncast := columnMap[commonBean.K8sClusterResourcePriorityKey]
				if priorityUncast == nil {
					continue
				}
				columnName := columnNameUncast.(string)
				columnName = strings.ToLower(columnName)
				priority := priorityUncast.(int64)
				if namespaced && index == 1 {
					headers = append(headers, commonBean.K8sClusterResourceNamespaceKey)
				}
				if priority == 0 || (manifest.GetKind() == "Event" && columnName == "source") || (kind == "Pod") {
					columnIndexes[index] = columnName
					headers = append(headers, columnName)
				}
			}
		}
	}

	// build rows
	rowsMapping := make([]map[string]interface{}, 0)
	rowsDataUncast := manifest.Object[commonBean.K8sClusterResourceRowsKey]
	var namespace string
	var allowed bool
	if rowsDataUncast != nil {
		rows := rowsDataUncast.([]interface{})
		for _, row := range rows {
			namespace = ""
			allowed = true
			rowIndex := make(map[string]interface{})
			rowMap := row.(map[string]interface{})
			cellsUncast := rowMap[commonBean.K8sClusterResourceCellKey]
			if cellsUncast == nil {
				continue
			}
			rowCells := cellsUncast.([]interface{})
			for index, columnName := range columnIndexes {
				cellValUncast := rowCells[index]
				var cell interface{}
				if cellValUncast == nil {
					cell = ""
				} else {
					cell = cellValUncast.(interface{})
				}
				rowIndex[columnName] = cell
			}

			cellObjUncast := rowMap[commonBean.K8sClusterResourceObjectKey]
			var cellObj map[string]interface{}
			if cellObjUncast != nil {
				cellObj = cellObjUncast.(map[string]interface{})
				if cellObj != nil && cellObj[commonBean.K8sClusterResourceMetadataKey] != nil {
					metadata := cellObj[commonBean.K8sClusterResourceMetadataKey].(map[string]interface{})
					if metadata[commonBean.K8sClusterResourceNamespaceKey] != nil {
						namespace = metadata[commonBean.K8sClusterResourceNamespaceKey].(string)
						if namespaced {
							rowIndex[commonBean.K8sClusterResourceNamespaceKey] = namespace
						}
					}
				}
			}
			allowed = impl.ValidateResource(cellObj, gvk, validateResourceAccess)
			if allowed {
				rowsMapping = append(rowsMapping, rowIndex)
			}
		}
	}

	clusterResourceListMap.Headers = headers
	clusterResourceListMap.Data = rowsMapping
	impl.logger.Debugw("resource listing response", "clusterResourceListMap", clusterResourceListMap)
	return clusterResourceListMap, nil
}

func (impl K8sServiceImpl) ValidateResource(resourceObj map[string]interface{}, gvk schema.GroupVersionKind, validateCallback func(namespace string, group string, kind string, resourceName string) bool) bool {
	resKind := gvk.Kind
	groupName := gvk.Group
	metadata := resourceObj[commonBean.K8sClusterResourceMetadataKey]
	if metadata == nil {
		return false
	}
	metadataMap := metadata.(map[string]interface{})
	var namespace, resourceName string
	var ownerReferences []interface{}
	if metadataMap[commonBean.K8sClusterResourceNamespaceKey] != nil {
		namespace = metadataMap[commonBean.K8sClusterResourceNamespaceKey].(string)
	}
	if metadataMap[commonBean.K8sClusterResourceMetadataNameKey] != nil {
		resourceName = metadataMap[commonBean.K8sClusterResourceMetadataNameKey].(string)
	}
	if metadataMap[commonBean.K8sClusterResourceOwnerReferenceKey] != nil {
		ownerReferences = metadataMap[commonBean.K8sClusterResourceOwnerReferenceKey].([]interface{})
	}
	if len(ownerReferences) > 0 {
		for _, ownerRef := range ownerReferences {
			allowed := impl.validateForResource(namespace, ownerRef, validateCallback)
			if allowed {
				return allowed
			}
		}
	}
	// check current RBAC in case not matched with above one
	return validateCallback(namespace, groupName, resKind, resourceName)
}

func (impl K8sServiceImpl) validateForResource(namespace string, resourceRef interface{}, validateCallback func(namespace string, group string, kind string, resourceName string) bool) bool {
	resourceReference := resourceRef.(map[string]interface{})
	resKind := resourceReference[commonBean.K8sClusterResourceKindKey].(string)
	apiVersion := resourceReference[commonBean.K8sClusterResourceApiVersionKey].(string)
	groupName := ""
	if strings.Contains(apiVersion, "/") {
		groupName = apiVersion[:strings.LastIndex(apiVersion, "/")] // extracting group from this apiVersion
	}
	resName := ""
	if resourceReference["name"] != "" {
		resName = resourceReference["name"].(string)
		switch resKind {
		case commonBean.ReplicaSetKind:
			// check deployment first, then RO and then RS
			if strings.Contains(resName, "-") {
				deploymentName := resName[:strings.LastIndex(resName, "-")]
				allowed := validateCallback(namespace, groupName, commonBean.DeploymentKind, deploymentName)
				if allowed {
					return true
				}
				allowed = validateCallback(namespace, commonBean.K8sClusterResourceRolloutGroup, commonBean.K8sClusterResourceRolloutKind, deploymentName)
				if allowed {
					return true
				}
			}
			allowed := validateCallback(namespace, groupName, resKind, resName)
			if allowed {
				return true
			}
		case commonBean.JobKind:
			// check CronJob first, then Job
			if strings.Contains(resName, "-") {
				cronJobName := resName[:strings.LastIndex(resName, "-")]
				allowed := validateCallback(namespace, groupName, commonBean.K8sClusterResourceCronJobKind, cronJobName)
				if allowed {
					return true
				}
			}
			allowed := validateCallback(namespace, groupName, resKind, resName)
			if allowed {
				return true
			}
		case commonBean.DeploymentKind, commonBean.K8sClusterResourceCronJobKind, commonBean.StatefulSetKind,
			commonBean.DaemonSetKind, commonBean.K8sClusterResourceRolloutKind, commonBean.K8sClusterResourceReplicationControllerKind:
			allowed := validateCallback(namespace, groupName, resKind, resName)
			if allowed {
				return true
			}
		}
	}
	return false
}

func (impl K8sServiceImpl) getEventKindHeader() ([]string, map[int]string) {
	headers := []string{"type", "message", "namespace", "involved object", "source", "count", "age", "last seen"}
	columnIndexes := make(map[int]string)
	columnIndexes[0] = "last seen"
	columnIndexes[1] = "type"
	columnIndexes[2] = "namespace"
	columnIndexes[3] = "involved object"
	columnIndexes[5] = "source"
	columnIndexes[6] = "message"
	columnIndexes[7] = "age"
	columnIndexes[8] = "count"
	return headers, columnIndexes
}

func OverrideK8sHttpClientWithTracer(restConfig *rest.Config) (*http.Client, error) {
	httpClientFor, err := rest.HTTPClientFor(restConfig)
	if err != nil {
		fmt.Println("error occurred while overriding k8s client", "reason", err)
		return nil, err
	}
	httpClientFor.Transport = otelhttp.NewTransport(httpClientFor.Transport)
	return httpClientFor, nil
}
func (impl K8sServiceImpl) GetKubeVersion() (*version.Info, error) {
	discoveryClient, err := impl.GetK8sDiscoveryClientInCluster()
	if err != nil {
		impl.logger.Errorw("eexception caught in getting discoveryClient", "err", err)
		return nil, err
	}
	k8sServerVersion, err := discoveryClient.ServerVersion()
	if err != nil {
		impl.logger.Errorw("exception caught in getting k8sServerVersion", "err", err)
		return nil, err
	}
	return k8sServerVersion, err
}

func (impl K8sServiceImpl) GetCoreV1ClientInCluster() (*v12.CoreV1Client, error) {
	restConfig := &rest.Config{}
	restConfig, err := impl.GetK8sInClusterRestConfig()
	if err != nil {
		impl.logger.Error("Error in creating config for default cluster", "err", err)
		return nil, err
	}
	return impl.GetCoreV1ClientByRestConfig(restConfig)
}

func (impl K8sServiceImpl) GetCoreV1ClientByRestConfig(restConfig *rest.Config) (*v12.CoreV1Client, error) {
	httpClientFor, err := rest.HTTPClientFor(restConfig)
	if err != nil {
		impl.logger.Error("error occurred while overriding k8s client", "reason", err)
		return nil, err
	}
	k8sClient, err := v12.NewForConfigAndClient(restConfig, httpClientFor)
	if err != nil {
		impl.logger.Error("error creating k8s client", "error", err)
		return nil, err
	}
	return k8sClient, err
}

func (impl K8sServiceImpl) GetNodesList(ctx context.Context, k8sClientSet *kubernetes.Clientset) (*v1.NodeList, error) {
	nodeList, err := k8sClientSet.CoreV1().Nodes().List(ctx, metav1.ListOptions{})
	if err != nil {
		impl.logger.Errorw("error in getting node list", "err", err)
		return nil, err
	}
	return nodeList, err
}
func (impl K8sServiceImpl) GetNodeByName(ctx context.Context, k8sClientSet *kubernetes.Clientset, name string) (*v1.Node, error) {
	node, err := k8sClientSet.CoreV1().Nodes().Get(ctx, name, metav1.GetOptions{})
	if err != nil {
		impl.logger.Errorw("error in getting node by name", "err", err)
		return nil, err
	}
	return node, err
}

func (impl K8sServiceImpl) GetServerVersionFromDiscoveryClient(k8sClientSet *kubernetes.Clientset) (*version.Info, error) {
	serverVersion, err := k8sClientSet.DiscoveryClient.ServerVersion()
	if err != nil {
		impl.logger.Errorw("error in getting  server version from discovery client", "err", err)
		return nil, err
	}
	return serverVersion, err
}
func (impl K8sServiceImpl) GetPodsListForNamespace(ctx context.Context, k8sClientSet *kubernetes.Clientset, namespace string) (*v1.PodList, error) {
	podList, err := k8sClientSet.CoreV1().Pods(namespace).List(ctx, metav1.ListOptions{})
	if err != nil {
		impl.logger.Errorw("error in getting pos list for namespace", "err", err)
		return nil, err
	}
	return podList, err
}
func (impl K8sServiceImpl) GetNmList(ctx context.Context, metricsClientSet *metrics.Clientset) (*v1beta1.NodeMetricsList, error) {
	nmList, err := metricsClientSet.MetricsV1beta1().NodeMetricses().List(ctx, metav1.ListOptions{})
	if err != nil {
		impl.logger.Errorw("error in getting node metrics", "err", err)
		return nil, err
	}
	return nmList, err
}
func (impl K8sServiceImpl) GetNmByName(ctx context.Context, metricsClientSet *metrics.Clientset, name string) (*v1beta1.NodeMetrics, error) {
	nodeMetrics, err := metricsClientSet.MetricsV1beta1().NodeMetricses().Get(ctx, name, metav1.GetOptions{})
	if err != nil {
		impl.logger.Errorw("error in getting node metrics by name", "err", err)
		return nil, err
	}
	return nodeMetrics, err
}
func (impl K8sServiceImpl) GetMetricsClientSet(restConfig *rest.Config, k8sHttpClient *http.Client) (*metrics.Clientset, error) {
	metricsClientSet, err := metrics.NewForConfigAndClient(restConfig, k8sHttpClient)
	if err != nil {
		impl.logger.Errorw("error in getting metrics client set", "err", err)
		return nil, err
	}
	return metricsClientSet, err
}
func (impl K8sServiceImpl) GetLogsForAPod(kubeClient *kubernetes.Clientset, namespace string, podName string, container string, follow bool) *restclient.Request {
	podLogOpts := &v1.PodLogOptions{
		Container: container,
		Follow:    follow,
	}
	req := kubeClient.CoreV1().Pods(namespace).GetLogs(podName, podLogOpts)
	return req
}

// DeletePod will delete the given pod, or return an error if it couldn't
func DeletePod(pod v1.Pod, k8sClientSet *kubernetes.Clientset, deleteOptions metav1.DeleteOptions) error {
	return k8sClientSet.CoreV1().Pods(pod.Namespace).Delete(context.Background(), pod.Name, deleteOptions)
}

// EvictPod will evict the given pod, or return an error if it couldn't
func EvictPod(pod v1.Pod, k8sClientSet *kubernetes.Clientset, evictionGroupVersion schema.GroupVersion, deleteOptions metav1.DeleteOptions) error {
	switch evictionGroupVersion {
	case v13.SchemeGroupVersion:
		// send policy/v1 if the server supports it
		eviction := &v13.Eviction{
			ObjectMeta: metav1.ObjectMeta{
				Name:      pod.Name,
				Namespace: pod.Namespace,
			},
			DeleteOptions: &deleteOptions,
		}
		return k8sClientSet.PolicyV1().Evictions(eviction.Namespace).Evict(context.TODO(), eviction)

	default:
		// otherwise, fall back to policy/v1beta1, supported by all servers that support the eviction subresource
		eviction := &v1beta12.Eviction{
			ObjectMeta: metav1.ObjectMeta{
				Name:      pod.Name,
				Namespace: pod.Namespace,
			},
			DeleteOptions: &deleteOptions,
		}
		return k8sClientSet.PolicyV1beta1().Evictions(eviction.Namespace).Evict(context.TODO(), eviction)
	}
}

// CheckEvictionSupport uses Discovery API to find out if the server support
// eviction subresource If support, it will return its groupVersion; Otherwise,
// it will return an empty GroupVersion
func CheckEvictionSupport(clientset kubernetes.Interface) (schema.GroupVersion, error) {
	discoveryClient := clientset.Discovery()

	// version info available in subresources since v1.8.0 in https://github.com/kubernetes/kubernetes/pull/49971
	resourceList, err := discoveryClient.ServerResourcesForGroupVersion("v1")
	if err != nil {
		return schema.GroupVersion{}, err
	}
	for _, resource := range resourceList.APIResources {
		if resource.Name == commonBean.EvictionSubresource && resource.Kind == commonBean.EvictionKind &&
			len(resource.Group) > 0 && len(resource.Version) > 0 {
			return schema.GroupVersion{Group: resource.Group, Version: resource.Version}, nil
		}
	}
	return schema.GroupVersion{}, nil
}

func UpdateNodeUnschedulableProperty(desiredUnschedulable bool, node *v1.Node, k8sClientSet *kubernetes.Clientset) (*v1.Node, error) {
	node.Spec.Unschedulable = desiredUnschedulable
	node, err := k8sClientSet.CoreV1().Nodes().Update(context.Background(), node, metav1.UpdateOptions{})
	return node, err
}
func (impl K8sServiceImpl) CreateK8sClientSet(restConfig *rest.Config) (*kubernetes.Clientset, error) {
	k8sHttpClient, err := OverrideK8sHttpClientWithTracer(restConfig)
	if err != nil {
		impl.logger.Errorw("service err, OverrideK8sHttpClientWithTracer", "err", err)
		return nil, err
	}
	k8sClientSet, err := kubernetes.NewForConfigAndClient(restConfig, k8sHttpClient)
	if err != nil {
		impl.logger.Errorw("error in getting client set by rest config", "err", err)
		return nil, err
	}
	return k8sClientSet, err
}

func (impl K8sServiceImpl) FetchConnectionStatusForCluster(k8sClientSet *kubernetes.Clientset) error {
	//using livez path as healthz path is deprecated
	path := LiveZ
	response, err := k8sClientSet.Discovery().RESTClient().Get().AbsPath(path).DoRaw(context.Background())
	log.Println("received response for cluster livez status", "response", string(response), "err", err)
	if err != nil {
		if _, ok := err.(*url.Error); ok {
			err = fmt.Errorf("Incorrect server url : %v", err)
		} else if statusError, ok := err.(*errors.StatusError); ok {
			if statusError != nil {
				errReason := statusError.ErrStatus.Reason
				var errMsg string
				if errReason == metav1.StatusReasonUnauthorized {
					errMsg = "token seems invalid or does not have sufficient permissions"
				} else {
					errMsg = statusError.ErrStatus.Message
				}
				err = fmt.Errorf("%s : %s", errReason, errMsg)
			} else {
				err = fmt.Errorf("Validation failed : %v", err)
			}
		} else {
			err = fmt.Errorf("Validation failed : %v", err)
		}
	} else if err == nil && string(response) != "ok" {
		err = fmt.Errorf("Validation failed with response : %s", string(response))
	}
	return err
}

func CheckIfValidLabel(labelKey string, labelValue string) error {
	labelKey = strings.TrimSpace(labelKey)
	labelValue = strings.TrimSpace(labelValue)

	errs := validation.IsQualifiedName(labelKey)
	if len(labelKey) == 0 || len(errs) > 0 {
		return error2.New(fmt.Sprintf("Validation error - label key - %s is not satisfying the label key criteria", labelKey))
	}

	errs = validation.IsValidLabelValue(labelValue)
	if len(labelValue) == 0 || len(errs) > 0 {
		return error2.New(fmt.Sprintf("Validation error - label value - %s is not satisfying the label value criteria for label key - %s", labelValue, labelKey))
	}
	return nil
}

func (impl K8sServiceImpl) GetResourceIf(restConfig *rest.Config, groupVersionKind schema.GroupVersionKind) (resourceIf dynamic.NamespaceableResourceInterface, namespaced bool, err error) {
	httpClient, err := OverrideK8sHttpClientWithTracer(restConfig)
	if err != nil {
		return nil, false, err
	}
	dynamicIf, err := dynamic.NewForConfigAndClient(restConfig, httpClient)
	if err != nil {
		impl.logger.Errorw("error in getting dynamic interface for resource", "err", err)
		return nil, false, err
	}
	discoveryClient, err := discovery.NewDiscoveryClientForConfigAndClient(restConfig, httpClient)
	if err != nil {
		impl.logger.Errorw("error in getting k8s client", "err", err)
		return nil, false, err
	}
	apiResource, err := ServerResourceForGroupVersionKind(discoveryClient, groupVersionKind)
	if err != nil {
		impl.logger.Errorw("error in getting server resource", "err", err)
		return nil, false, err
	}
	resource := groupVersionKind.GroupVersion().WithResource(apiResource.Name)
	return dynamicIf.Resource(resource), apiResource.Namespaced, nil
}

func (impl K8sServiceImpl) ListEvents(restConfig *rest.Config, namespace string, groupVersionKind schema.GroupVersionKind, ctx context.Context, name string) (*v1.EventList, error) {

	_, namespaced, err := impl.GetResourceIf(restConfig, groupVersionKind)
	if err != nil {
		impl.logger.Errorw("error in getting dynamic interface for resource", "err", err, "resource", name)
		return nil, err
	}

	if !namespaced {
		namespace = "default"
	}
	httpClient, err := OverrideK8sHttpClientWithTracer(restConfig)
	if err != nil {
		impl.logger.Errorw("error in getting http client", "err", err)
		return nil, err
	}
	eventsClient, err := v12.NewForConfigAndClient(restConfig, httpClient)
	if err != nil {
		impl.logger.Errorw("error in getting client for resource", "err", err, "resource", name)
		return nil, err
	}
	eventsIf := eventsClient.Events(namespace)
	eventsExp := eventsIf.(v12.EventExpansion)
	fieldSelector := eventsExp.GetFieldSelector(pointer.StringPtr(name), pointer.StringPtr(namespace), pointer.StringPtr(groupVersionKind.Kind), nil)
	listOptions := metav1.ListOptions{
		TypeMeta: metav1.TypeMeta{
			Kind:       "List",
			APIVersion: groupVersionKind.GroupVersion().String(),
		},
		FieldSelector: fieldSelector.String(),
	}
	list, err := eventsIf.List(ctx, listOptions)
	if err != nil {
		impl.logger.Errorw("error in getting events list", "err", err, "resource", name)
		return nil, err
	}
	return list, err

}

<<<<<<< HEAD
func (impl K8sUtil) GetPodLogs(ctx context.Context, restConfig *rest.Config, name string, namespace string, sinceTime *metav1.Time, tailLines int, sinceSeconds int, follow bool, containerName string, isPrevContainerLogsEnabled bool) (io.ReadCloser, error) {
=======
func (impl K8sServiceImpl) GetPodLogs(ctx context.Context, restConfig *rest.Config, name string, namespace string, sinceTime *metav1.Time, tailLines int, follow bool, containerName string, isPrevContainerLogsEnabled bool) (io.ReadCloser, error) {
>>>>>>> 3636243f
	httpClient, err := OverrideK8sHttpClientWithTracer(restConfig)
	if err != nil {
		impl.logger.Errorw("error in getting pod logs", "err", err)
		return nil, err
	}
	podClient, err := v12.NewForConfigAndClient(restConfig, httpClient)
	if err != nil {
		impl.logger.Errorw("error in getting client for resource", "err", err, "resource", name, "namespace", namespace)
		return nil, err
	}
	TailLines := int64(tailLines)
	SinceSeconds := int64(sinceSeconds)
	podLogOptions := &v1.PodLogOptions{
		Follow:     follow,
		Container:  containerName,
		Timestamps: true,
		Previous:   isPrevContainerLogsEnabled,
	}
	if TailLines > 0 {
		podLogOptions.TailLines = &TailLines
	}
	if SinceSeconds > 0 {
		podLogOptions.SinceSeconds = &SinceSeconds
	}
	if sinceTime != nil && SinceSeconds == 0 {
		podLogOptions.SinceTime = sinceTime
	}
	podIf := podClient.Pods(namespace)
	logsRequest := podIf.GetLogs(name, podLogOptions)
	stream, err := logsRequest.Stream(ctx)
	if err != nil {
		impl.logger.Errorw("error in streaming pod logs", "err", err, "resource", name, "namespace", namespace)
		return nil, err
	}
	return stream, nil
}
func (impl K8sServiceImpl) GetResourceIfWithAcceptHeader(restConfig *rest.Config, groupVersionKind schema.GroupVersionKind) (resourceIf dynamic.NamespaceableResourceInterface, namespaced bool, err error) {
	httpClient, err := OverrideK8sHttpClientWithTracer(restConfig)
	if err != nil {
		impl.logger.Errorw("error in getting http client", "err", err)
		return nil, false, err
	}
	discoveryClient, err := discovery.NewDiscoveryClientForConfigAndClient(restConfig, httpClient)
	if err != nil {
		impl.logger.Errorw("error in getting k8s client", "err", err)
		return nil, false, err
	}
	apiResource, err := ServerResourceForGroupVersionKind(discoveryClient, groupVersionKind)
	if err != nil {
		impl.logger.Errorw("error in getting server resource", "err", err)
		return nil, false, err
	}
	resource := groupVersionKind.GroupVersion().WithResource(apiResource.Name)
	wt := restConfig.WrapTransport // Reference: https://github.com/kubernetes/client-go/issues/407
	restConfig.WrapTransport = func(rt http.RoundTripper) http.RoundTripper {
		if wt != nil {
			rt = wt(rt)
		}
		return &http2.HeaderAdder{
			Rt: rt,
		}
	}
	httpClient, err = OverrideK8sHttpClientWithTracer(restConfig)
	if err != nil {
		impl.logger.Errorw("error in getting http client", "err", err)
		return nil, false, err
	}
	dynamicIf, err := dynamic.NewForConfigAndClient(restConfig, httpClient)
	if err != nil {
		impl.logger.Errorw("error in getting dynamic interface for resource", "err", err)
		return nil, false, err
	}
	return dynamicIf.Resource(resource), apiResource.Namespaced, nil
}

func ServerResourceForGroupVersionKind(discoveryClient discovery.DiscoveryInterface, gvk schema.GroupVersionKind) (*metav1.APIResource, error) {
	resources, err := discoveryClient.ServerResourcesForGroupVersion(gvk.GroupVersion().String())
	if err != nil {
		return nil, err
	}
	for _, r := range resources.APIResources {
		if r.Kind == gvk.Kind {
			return &r, nil
		}
	}
	return nil, errors.NewNotFound(schema.GroupResource{Group: gvk.Group, Resource: gvk.Kind}, "")
}
func (impl K8sServiceImpl) GetResourceList(ctx context.Context, restConfig *rest.Config, gvk schema.GroupVersionKind, namespace string) (*ResourceListResponse, bool, error) {
	resourceIf, namespaced, err := impl.GetResourceIfWithAcceptHeader(restConfig, gvk)
	if err != nil {
		impl.logger.Errorw("error in getting dynamic interface for resource", "err", err, "namespace", namespace)
		return nil, namespaced, err
	}
	var resp *unstructured.UnstructuredList
	listOptions := metav1.ListOptions{
		TypeMeta: metav1.TypeMeta{
			Kind:       gvk.Kind,
			APIVersion: gvk.GroupVersion().String(),
		},
	}
	if len(namespace) > 0 && namespaced {
		resp, err = resourceIf.Namespace(namespace).List(ctx, listOptions)
	} else {
		resp, err = resourceIf.List(ctx, listOptions)
	}
	if err != nil {
		impl.logger.Errorw("error in getting resource", "err", err, "namespace", namespace)
		return nil, namespaced, err
	}
	return &ResourceListResponse{*resp}, namespaced, nil

}
func (impl K8sServiceImpl) PatchResourceRequest(ctx context.Context, restConfig *rest.Config, pt types.PatchType, manifest string, name string, namespace string, gvk schema.GroupVersionKind) (*ManifestResponse, error) {
	resourceIf, namespaced, err := impl.GetResourceIf(restConfig, gvk)
	if err != nil {
		impl.logger.Errorw("error in getting dynamic interface for resource", "err", err, "resource", name, "namespace", namespace)
		return nil, err
	}

	var resp *unstructured.Unstructured
	if len(namespace) > 0 && namespaced {
		resp, err = resourceIf.Namespace(namespace).Patch(ctx, name, pt, []byte(manifest), metav1.PatchOptions{FieldManager: "patch"})
	} else {
		resp, err = resourceIf.Patch(ctx, name, pt, []byte(manifest), metav1.PatchOptions{FieldManager: "patch"})
	}
	if err != nil {
		impl.logger.Errorw("error in applying resource", "err", err, "resource", name, "namespace", namespace)
		return nil, err
	}
	return &ManifestResponse{Manifest: *resp}, nil
}

// if verb is supplied empty, that means - return all
func (impl K8sServiceImpl) GetApiResources(restConfig *rest.Config, includeOnlyVerb string) ([]*K8sApiResource, error) {
	discoveryClient, err := discovery.NewDiscoveryClientForConfig(restConfig)
	if err != nil {
		impl.logger.Errorw("error in getting dynamic k8s client", "err", err)
		return nil, err
	}

	apiResourcesListFromK8s, err := discoveryClient.ServerPreferredResources()
	if err != nil {
		//takes care when K8s is unable to handle the request for some resources
		Isk8sApiError := strings.Contains(err.Error(), "unable to retrieve the complete list of server APIs")
		switch Isk8sApiError {
		case true:
			break
		default:
			impl.logger.Errorw("error in getting api-resources from k8s", "err", err)
			return nil, err
		}
	}

	apiResources := make([]*K8sApiResource, 0)
	for _, apiResourceListFromK8s := range apiResourcesListFromK8s {
		if apiResourceListFromK8s != nil {
			for _, apiResourceFromK8s := range apiResourceListFromK8s.APIResources {
				var includeResource bool
				if len(includeOnlyVerb) > 0 {
					for _, verb := range apiResourceFromK8s.Verbs {
						if verb == includeOnlyVerb {
							includeResource = true
							break
						}
					}
				} else {
					includeResource = true
				}
				if !includeResource {
					continue
				}
				var group string
				var version string
				gv := apiResourceListFromK8s.GroupVersion
				if len(gv) > 0 {
					splitGv := strings.Split(gv, "/")
					if len(splitGv) == 1 {
						version = splitGv[0]
					} else {
						group = splitGv[0]
						version = splitGv[1]
					}
				}
				apiResources = append(apiResources, &K8sApiResource{
					Gvk: schema.GroupVersionKind{
						Group:   group,
						Version: version,
						Kind:    apiResourceFromK8s.Kind,
					},
					Gvr: schema.GroupVersionResource{
						Group:    group,
						Version:  version,
						Resource: apiResourceFromK8s.Name,
					},
					Namespaced: apiResourceFromK8s.Namespaced,
				})
			}
		}
	}
	return apiResources, nil
}
func (impl *K8sServiceImpl) CreateResources(ctx context.Context, restConfig *rest.Config, manifest string, gvk schema.GroupVersionKind, namespace string) (*ManifestResponse, error) {
	resourceIf, namespaced, err := impl.GetResourceIf(restConfig, gvk)
	if err != nil {
		impl.logger.Errorw("error in getting dynamic interface for resource", "err", err, "namespace", namespace)
		return nil, err
	}
	var createObj map[string]interface{}
	err = json.Unmarshal([]byte(manifest), &createObj)
	if err != nil {
		impl.logger.Errorw("error in json un-marshaling patch(manifest) string for creating resource", "err", err, "namespace", namespace)
		return nil, err
	}
	var resp *unstructured.Unstructured
	if len(namespace) > 0 && namespaced {
		resp, err = resourceIf.Namespace(namespace).Create(ctx, &unstructured.Unstructured{Object: createObj}, metav1.CreateOptions{})
	} else {
		resp, err = resourceIf.Create(ctx, &unstructured.Unstructured{Object: createObj}, metav1.CreateOptions{})
	}
	if err != nil {
		impl.logger.Errorw("error in creating resource", "err", err, "namespace", namespace)
		return nil, err
	}
	return &ManifestResponse{Manifest: *resp}, nil
}
func (impl *K8sServiceImpl) GetResource(ctx context.Context, namespace string, name string, gvk schema.GroupVersionKind, restConfig *rest.Config) (*ManifestResponse, error) {
	resourceIf, namespaced, err := impl.GetResourceIf(restConfig, gvk)
	if err != nil {
		impl.logger.Errorw("error in getting dynamic interface for resource", "err", err, "namespace", namespace)
		return nil, err
	}
	var resp *unstructured.Unstructured
	if len(namespace) > 0 && namespaced {
		resp, err = resourceIf.Namespace(namespace).Get(ctx, name, metav1.GetOptions{})
	} else {
		resp, err = resourceIf.Get(ctx, name, metav1.GetOptions{})
	}
	if err != nil {
		impl.logger.Errorw("error in getting resource", "err", err, "resource", name, "namespace", namespace)
		return nil, err
	}
	return &ManifestResponse{Manifest: *resp}, nil
}
func (impl *K8sServiceImpl) UpdateResource(ctx context.Context, restConfig *rest.Config, gvk schema.GroupVersionKind, namespace string, k8sRequestPatch string) (*ManifestResponse, error) {

	resourceIf, namespaced, err := impl.GetResourceIf(restConfig, gvk)
	if err != nil {
		impl.logger.Errorw("error in getting dynamic interface for resource", "err", err, "namespace", namespace)
		return nil, err
	}
	var updateObj map[string]interface{}
	err = json.Unmarshal([]byte(k8sRequestPatch), &updateObj)
	if err != nil {
		impl.logger.Errorw("error in json un-marshaling patch string for updating resource ", "err", err, "namespace", namespace)
		return nil, err
	}
	var resp *unstructured.Unstructured
	if len(namespace) > 0 && namespaced {
		resp, err = resourceIf.Namespace(namespace).Update(ctx, &unstructured.Unstructured{Object: updateObj}, metav1.UpdateOptions{})
	} else {
		resp, err = resourceIf.Update(ctx, &unstructured.Unstructured{Object: updateObj}, metav1.UpdateOptions{})
	}
	if err != nil {
		impl.logger.Errorw("error in updating resource", "err", err, "namespace", namespace)
		return nil, err
	}
	return &ManifestResponse{Manifest: *resp}, nil
}

func (impl *K8sServiceImpl) DeleteResource(ctx context.Context, restConfig *rest.Config, gvk schema.GroupVersionKind, namespace string, name string, forceDelete bool) (*ManifestResponse, error) {
	resourceIf, namespaced, err := impl.GetResourceIf(restConfig, gvk)
	if err != nil {
		impl.logger.Errorw("error in getting dynamic interface for resource", "err", err, "resource", name, "namespace", namespace)
		return nil, err
	}
	var obj *unstructured.Unstructured
	deleteOptions := metav1.DeleteOptions{}
	if forceDelete {
		deleteOptions.GracePeriodSeconds = pointer.Int64Ptr(0)
	}
	if len(namespace) > 0 && namespaced {
		obj, err = resourceIf.Namespace(namespace).Get(ctx, name, metav1.GetOptions{})
		if err != nil {
			err = &utils.ApiError{Code: "404", HttpStatusCode: 404, UserMessage: "error on getting resource"}
			impl.logger.Errorw("error in getting resource", "err", err, "resource", name, "namespace", namespace)
			return nil, err
		}
		err = resourceIf.Namespace(namespace).Delete(ctx, name, deleteOptions)
	} else {
		obj, err = resourceIf.Get(ctx, name, metav1.GetOptions{})
		if err != nil {
			err = &utils.ApiError{Code: "404", HttpStatusCode: 404, UserMessage: "error on getting resource"}
			impl.logger.Errorw("error in getting resource", "err", err, "resource", name, "namespace", namespace)
			return nil, err
		}
		err = resourceIf.Delete(ctx, name, deleteOptions)
	}
	if err != nil {
		impl.logger.Errorw("error in deleting resource", "err", err, "resource", name, "namespace", namespace)
		return nil, err
	}
	return &ManifestResponse{Manifest: *obj}, nil
}

func (impl *K8sServiceImpl) DecodeGroupKindversion(data string) (*schema.GroupVersionKind, error) {
	_, groupVersionKind, err := legacyscheme.Codecs.UniversalDeserializer().Decode([]byte(data), nil, nil)
	if err != nil {
		impl.logger.Errorw("error occurred while extracting data for gvk", "err", err, "gvk", data)
		return nil, err
	}
	return groupVersionKind, err
}

func (impl K8sServiceImpl) GetK8sServerVersion(clientSet *kubernetes.Clientset) (*version.Info, error) {
	k8sServerVersion, err := clientSet.DiscoveryClient.ServerVersion()
	if err != nil {
		impl.logger.Errorw("error occurred in getting k8sServerVersion", "err", err)
		return nil, err
	}
	return k8sServerVersion, nil
}

func (impl K8sServiceImpl) ExtractK8sServerMajorAndMinorVersion(k8sServerVersion *version.Info) (int, int, error) {
	majorVersion, err := strconv.Atoi(k8sServerVersion.Major)
	if err != nil {
		impl.logger.Errorw("error occurred in converting k8sServerVersion.Major version value to integer", "err", err, "k8sServerVersion.Major", k8sServerVersion.Major)
		return 0, 0, err
	}
	minorVersion, err := strconv.Atoi(k8sServerVersion.Minor)
	if err != nil {
		impl.logger.Errorw("error occurred in converting k8sServerVersion.Minor version value to integer", "err", err, "k8sServerVersion.Minor", k8sServerVersion.Minor)
		return majorVersion, 0, err
	}
	return majorVersion, minorVersion, nil
}

func (impl K8sServiceImpl) GetPodListByLabel(namespace, label string, clientSet *kubernetes.Clientset) ([]v1.Pod, error) {
	pods := clientSet.CoreV1().Pods(namespace)
	podList, err := pods.List(context.Background(), metav1.ListOptions{LabelSelector: label})
	if err != nil {
		impl.logger.Errorw("get pod err, DeletePod", "err", err)
		return nil, err
	}
	return podList.Items, nil
}

func IsService(gvk schema.GroupVersionKind) bool {
	return gvk.Group == "" && gvk.Kind == commonBean.ServiceKind
}

func IsPod(gvk schema.GroupVersionKind) bool {
	return gvk.Group == "" && gvk.Kind == commonBean.PodKind && gvk.Version == "v1"
}

func IsDevtronApp(labels map[string]string) bool {
	isDevtronApp := false
	if val, ok := labels[DEVTRON_APP_LABEL_KEY]; ok {
		if val == DEVTRON_APP_LABEL_VALUE1 || val == DEVTRON_APP_LABEL_VALUE2 {
			isDevtronApp = true
		}
	}
	return isDevtronApp
}

//func GetHealthCheckFunc(gvk schema.GroupVersionKind) func(obj *unstructured.Unstructured) (*health.HealthStatus, error) {
//	return health.GetHealthCheckFunc(gvk)
//}

func isServiceAccountTokenSecret(un *unstructured.Unstructured) (bool, metav1.OwnerReference) {
	ref := metav1.OwnerReference{
		APIVersion: "v1",
		Kind:       commonBean.ServiceAccountKind,
	}

	if typeVal, ok, err := unstructured.NestedString(un.Object, "type"); !ok || err != nil || typeVal != "kubernetes.io/service-account-token" {
		return false, ref
	}

	annotations := un.GetAnnotations()
	if annotations == nil {
		return false, ref
	}

	id, okId := annotations["kubernetes.io/service-account.uid"]
	name, okName := annotations["kubernetes.io/service-account.name"]
	if okId && okName {
		ref.Name = name
		ref.UID = types.UID(id)
	}
	return ref.Name != "" && ref.UID != "", ref
}

func ResolveResourceReferences(un *unstructured.Unstructured) ([]metav1.OwnerReference, func(ResourceKey) bool) {
	var isInferredParentOf func(_ ResourceKey) bool
	ownerRefs := un.GetOwnerReferences()
	gvk := un.GroupVersionKind()

	switch {

	// Special case for endpoint. Remove after https://github.com/kubernetes/kubernetes/issues/28483 is fixed
	case gvk.Group == "" && gvk.Kind == commonBean.EndpointsKind && len(un.GetOwnerReferences()) == 0:
		ownerRefs = append(ownerRefs, metav1.OwnerReference{
			Name:       un.GetName(),
			Kind:       commonBean.ServiceKind,
			APIVersion: "v1",
		})

	// Special case for Operator Lifecycle Manager ClusterServiceVersion:
	case un.GroupVersionKind().Group == "operators.coreos.com" && un.GetKind() == "ClusterServiceVersion":
		if un.GetAnnotations()["olm.operatorGroup"] != "" {
			ownerRefs = append(ownerRefs, metav1.OwnerReference{
				Name:       un.GetAnnotations()["olm.operatorGroup"],
				Kind:       "OperatorGroup",
				APIVersion: "operators.coreos.com/v1",
			})
		}

	// Edge case: consider auto-created service account tokens as a child of service account objects
	case un.GetKind() == commonBean.SecretKind && un.GroupVersionKind().Group == "":
		if yes, ref := isServiceAccountTokenSecret(un); yes {
			ownerRefs = append(ownerRefs, ref)
		}

	case (un.GroupVersionKind().Group == "apps" || un.GroupVersionKind().Group == "extensions") && un.GetKind() == commonBean.StatefulSetKind:
		if refs, err := isStatefulSetChild(un); err != nil {
			fmt.Println("error")
		} else {
			isInferredParentOf = refs
		}
	}

	return ownerRefs, isInferredParentOf
}

func isStatefulSetChild(un *unstructured.Unstructured) (func(ResourceKey) bool, error) {
	sts := v14.StatefulSet{}
	data, err := json.Marshal(un)
	if err != nil {
		return nil, err
	}
	err = json.Unmarshal(data, &sts)
	if err != nil {
		return nil, err
	}

	templates := sts.Spec.VolumeClaimTemplates
	return func(key ResourceKey) bool {
		if key.Kind == commonBean.PersistentVolumeClaimKind && key.GroupKind().Group == "" {
			for _, templ := range templates {
				if strings.HasPrefix(key.Name, fmt.Sprintf("%s-%s-", templ.Name, un.GetName())) {
					return true
				}
			}
		}
		return false
	}, nil
}<|MERGE_RESOLUTION|>--- conflicted
+++ resolved
@@ -1205,11 +1205,7 @@
 
 }
 
-<<<<<<< HEAD
-func (impl K8sUtil) GetPodLogs(ctx context.Context, restConfig *rest.Config, name string, namespace string, sinceTime *metav1.Time, tailLines int, sinceSeconds int, follow bool, containerName string, isPrevContainerLogsEnabled bool) (io.ReadCloser, error) {
-=======
-func (impl K8sServiceImpl) GetPodLogs(ctx context.Context, restConfig *rest.Config, name string, namespace string, sinceTime *metav1.Time, tailLines int, follow bool, containerName string, isPrevContainerLogsEnabled bool) (io.ReadCloser, error) {
->>>>>>> 3636243f
+func (impl K8sServiceImpl) GetPodLogs(ctx context.Context, restConfig *rest.Config, name string, namespace string, sinceTime *metav1.Time, tailLines int, sinceSeconds int, follow bool, containerName string, isPrevContainerLogsEnabled bool) (io.ReadCloser, error) {
 	httpClient, err := OverrideK8sHttpClientWithTracer(restConfig)
 	if err != nil {
 		impl.logger.Errorw("error in getting pod logs", "err", err)
