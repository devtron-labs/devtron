--- conflicted
+++ resolved
@@ -22,10 +22,7 @@
 	"github.com/devtron-labs/common-lib/utils/bean"
 	"log"
 	"math/rand"
-<<<<<<< HEAD
-=======
 	"os"
->>>>>>> 97460893
 	"path"
 	"regexp"
 	"strings"
@@ -34,15 +31,11 @@
 
 var chars = []rune("abcdefghijklmnopqrstuvwxyz0123456789")
 
-<<<<<<< HEAD
-const DOCKER_REGISTRY_TYPE_DOCKERHUB = "docker-hub"
-=======
 const (
 	DOCKER_REGISTRY_TYPE_DOCKERHUB = "docker-hub"
 	DEVTRON_SELF_POD_UID           = "DEVTRON_SELF_POD_UID"
 	DEVTRON_SELF_POD_NAME          = "DEVTRON_SELF_POD_NAME"
 )
->>>>>>> 97460893
 
 // Generates random string
 func Generate(size int) string {
@@ -93,8 +86,6 @@
 		dest = dockerRegistryURL + ":" + dockerInfo.DockerImageTag
 	}
 	return dest, nil
-<<<<<<< HEAD
-=======
 }
 
 func GetSelfK8sUID() string {
@@ -103,5 +94,4 @@
 
 func GetSelfK8sPodName() string {
 	return os.Getenv(DEVTRON_SELF_POD_NAME)
->>>>>>> 97460893
 }