--- conflicted
+++ resolved
@@ -130,8 +130,6 @@
 	COST_MODULE_GPU_INSTALLATION_TOPIC                 string = "COST_MODULE_GPU_INSTALLATION_TOPIC"
 	COST_MODULE_GPU_INSTALLATION_GROUP                 string = "COST_MODULE_GPU_INSTALLATION_GROUP"
 	COST_MODULE_GPU_INSTALLATION_DURABLE               string = "COST_MODULE_GPU_INSTALLATION_DURABLE"
-<<<<<<< HEAD
-=======
 	STORAGE_MODULE_TOPIC                               string = "STORAGE_MODULE_TOPIC"
 	STORAGE_MODULE_GROUP                               string = "STORAGE_MODULE_GROUP"
 	STORAGE_MODULE_DURABLE                             string = "STORAGE_MODULE_DURABLE"
@@ -141,7 +139,6 @@
 	STORAGE_VELERO_POST_INSTALLATION_TOPIC             string = "STORAGE_VELERO_POST_INSTALLATION_TOPIC"
 	STORAGE_VELERO_POST_INSTALLATION_GROUP             string = "STORAGE_VELERO_POST_INSTALLATION_GROUP"
 	STORAGE_VELERO_POST_INSTALLATION_DURABLE           string = "STORAGE_VELERO_POST_INSTALLATION_DURABLE"
->>>>>>> b6d0530d
 )
 
 type NatsTopic struct {
@@ -199,12 +196,9 @@
 	INFRA_HELM_RELEASE_ACTION_TOPIC:                  {topicName: INFRA_HELM_RELEASE_ACTION_TOPIC, streamName: ORCHESTRATOR_STREAM, queueName: INFRA_HELM_RELEASE_ACTION_GROUP, consumerName: INFRA_HELM_RELEASE_ACTION_DURABLE},
 	COST_MODULE_INSTALLATION_TOPIC:                   {topicName: COST_MODULE_INSTALLATION_TOPIC, streamName: ORCHESTRATOR_STREAM, queueName: COST_MODULE_INSTALLATION_GROUP, consumerName: COST_MODULE_INSTALLATION_DURABLE},
 	COST_MODULE_GPU_INSTALLATION_TOPIC:               {topicName: COST_MODULE_GPU_INSTALLATION_TOPIC, streamName: ORCHESTRATOR_STREAM, queueName: COST_MODULE_GPU_INSTALLATION_GROUP, consumerName: COST_MODULE_GPU_INSTALLATION_DURABLE},
-<<<<<<< HEAD
-=======
 	STORAGE_MODULE_TOPIC:                             {topicName: STORAGE_MODULE_TOPIC, streamName: ORCHESTRATOR_STREAM, queueName: STORAGE_MODULE_GROUP, consumerName: STORAGE_MODULE_DURABLE},
 	STORAGE_VELERO_INSTALL_TOPIC:                     {topicName: STORAGE_VELERO_INSTALL_TOPIC, streamName: ORCHESTRATOR_STREAM, queueName: STORAGE_VELERO_INSTALL_GROUP, consumerName: STORAGE_VELERO_INSTALL_DURABLE},
 	STORAGE_VELERO_POST_INSTALLATION_TOPIC:           {topicName: STORAGE_VELERO_POST_INSTALLATION_TOPIC, streamName: ORCHESTRATOR_STREAM, queueName: STORAGE_VELERO_POST_INSTALLATION_GROUP, consumerName: STORAGE_VELERO_POST_INSTALLATION_DURABLE},
->>>>>>> b6d0530d
 }
 
 var NatsStreamWiseConfigMapping = map[string]NatsStreamConfig{
@@ -249,12 +243,9 @@
 	INFRA_HELM_RELEASE_ACTION_DURABLE:                  {},
 	COST_MODULE_INSTALLATION_DURABLE:                   {},
 	COST_MODULE_GPU_INSTALLATION_DURABLE:               {},
-<<<<<<< HEAD
-=======
 	STORAGE_MODULE_DURABLE:                             {},
 	STORAGE_VELERO_INSTALL_DURABLE:                     {},
 	STORAGE_VELERO_POST_INSTALLATION_DURABLE:           {},
->>>>>>> b6d0530d
 }
 
 // getConsumerConfigMap will fetch the consumer wise config from the json string
