--- conflicted
+++ resolved
@@ -95,12 +95,9 @@
 	CD_STAGE_SUCCESS_EVENT_TOPIC        string = "CD-STAGE-SUCCESS-EVENT"
 	CD_STAGE_SUCCESS_EVENT_GROUP        string = "CD-STAGE-SUCCESS-EVENT-GROUP"
 	CD_STAGE_SUCCESS_EVENT_DURABLE      string = "CD-STAGE-SUCCESS-EVENT-DURABLE"
-<<<<<<< HEAD
-=======
 	CD_PIPELINE_DELETE_EVENT_TOPIC      string = "CD-PIPELINE-DELETE-EVENT"
 	CD_PIPELINE_DELETE_EVENT_GROUP      string = "CD-PIPELINE-DELETE-EVENT-GROUP"
 	CD_PIPELINE_DELETE_EVENT_DURABLE    string = "CD-PIPELINE-DELETE-EVENT-DURABLE"
->>>>>>> 5e9d27db
 )
 
 type NatsTopic struct {
@@ -144,11 +141,8 @@
 	DEVTRON_CHART_INSTALL_TOPIC:       {topicName: DEVTRON_CHART_INSTALL_TOPIC, streamName: ORCHESTRATOR_STREAM, queueName: DEVTRON_CHART_INSTALL_GROUP, consumerName: DEVTRON_CHART_INSTALL_DURABLE},
 	PANIC_ON_PROCESSING_TOPIC:         {topicName: PANIC_ON_PROCESSING_TOPIC, streamName: ORCHESTRATOR_STREAM, queueName: PANIC_ON_PROCESSING_GROUP, consumerName: PANIC_ON_PROCESSING_DURABLE},
 	CD_STAGE_SUCCESS_EVENT_TOPIC:      {topicName: CD_STAGE_SUCCESS_EVENT_TOPIC, streamName: ORCHESTRATOR_STREAM, queueName: CD_STAGE_SUCCESS_EVENT_GROUP, consumerName: CD_STAGE_SUCCESS_EVENT_DURABLE},
-<<<<<<< HEAD
-=======
 
 	CD_PIPELINE_DELETE_EVENT_DURABLE: {topicName: CD_PIPELINE_DELETE_EVENT_TOPIC, streamName: ORCHESTRATOR_STREAM, queueName: CD_PIPELINE_DELETE_EVENT_GROUP, consumerName: CD_PIPELINE_DELETE_EVENT_DURABLE},
->>>>>>> 5e9d27db
 }
 
 var NatsStreamWiseConfigMapping = map[string]NatsStreamConfig{
