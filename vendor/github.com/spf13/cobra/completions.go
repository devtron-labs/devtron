// Copyright 2013-2023 The Cobra Authors
//
// Licensed under the Apache License, Version 2.0 (the "License");
// you may not use this file except in compliance with the License.
// You may obtain a copy of the License at
//
//      http://www.apache.org/licenses/LICENSE-2.0
//
// Unless required by applicable law or agreed to in writing, software
// distributed under the License is distributed on an "AS IS" BASIS,
// WITHOUT WARRANTIES OR CONDITIONS OF ANY KIND, either express or implied.
// See the License for the specific language governing permissions and
// limitations under the License.

package cobra

import (
	"fmt"
	"os"
	"regexp"
	"strconv"
	"strings"
	"sync"

	"github.com/spf13/pflag"
)

const (
	// ShellCompRequestCmd is the name of the hidden command that is used to request
	// completion results from the program.  It is used by the shell completion scripts.
	ShellCompRequestCmd = "__complete"
	// ShellCompNoDescRequestCmd is the name of the hidden command that is used to request
	// completion results without their description.  It is used by the shell completion scripts.
	ShellCompNoDescRequestCmd = "__completeNoDesc"
)

// Global map of flag completion functions. Make sure to use flagCompletionMutex before you try to read and write from it.
var flagCompletionFunctions = map[*pflag.Flag]CompletionFunc{}

// lock for reading and writing from flagCompletionFunctions
var flagCompletionMutex = &sync.RWMutex{}

// ShellCompDirective is a bit map representing the different behaviors the shell
// can be instructed to have once completions have been provided.
type ShellCompDirective int

type flagCompError struct {
	subCommand string
	flagName   string
}

func (e *flagCompError) Error() string {
	return "Subcommand '" + e.subCommand + "' does not support flag '" + e.flagName + "'"
}

const (
	// ShellCompDirectiveError indicates an error occurred and completions should be ignored.
	ShellCompDirectiveError ShellCompDirective = 1 << iota

	// ShellCompDirectiveNoSpace indicates that the shell should not add a space
	// after the completion even if there is a single completion provided.
	ShellCompDirectiveNoSpace

	// ShellCompDirectiveNoFileComp indicates that the shell should not provide
	// file completion even when no completion is provided.
	ShellCompDirectiveNoFileComp

	// ShellCompDirectiveFilterFileExt indicates that the provided completions
	// should be used as file extension filters.
	// For flags, using Command.MarkFlagFilename() and Command.MarkPersistentFlagFilename()
	// is a shortcut to using this directive explicitly.  The BashCompFilenameExt
	// annotation can also be used to obtain the same behavior for flags.
	ShellCompDirectiveFilterFileExt

	// ShellCompDirectiveFilterDirs indicates that only directory names should
	// be provided in file completion.  To request directory names within another
	// directory, the returned completions should specify the directory within
	// which to search.  The BashCompSubdirsInDir annotation can be used to
	// obtain the same behavior but only for flags.
	ShellCompDirectiveFilterDirs

	// ShellCompDirectiveKeepOrder indicates that the shell should preserve the order
	// in which the completions are provided
	ShellCompDirectiveKeepOrder

	// ===========================================================================

	// All directives using iota should be above this one.
	// For internal use.
	shellCompDirectiveMaxValue

	// ShellCompDirectiveDefault indicates to let the shell perform its default
	// behavior after completions have been provided.
	// This one must be last to avoid messing up the iota count.
	ShellCompDirectiveDefault ShellCompDirective = 0
)

const (
	// Constants for the completion command
	compCmdName              = "completion"
	compCmdNoDescFlagName    = "no-descriptions"
	compCmdNoDescFlagDesc    = "disable completion descriptions"
	compCmdNoDescFlagDefault = false
)

// CompletionOptions are the options to control shell completion
type CompletionOptions struct {
	// DisableDefaultCmd prevents Cobra from creating a default 'completion' command
	DisableDefaultCmd bool
	// DisableNoDescFlag prevents Cobra from creating the '--no-descriptions' flag
	// for shells that support completion descriptions
	DisableNoDescFlag bool
	// DisableDescriptions turns off all completion descriptions for shells
	// that support them
	DisableDescriptions bool
	// HiddenDefaultCmd makes the default 'completion' command hidden
	HiddenDefaultCmd bool
}

// Completion is a string that can be used for completions
//
// two formats are supported:
//   - the completion choice
//   - the completion choice with a textual description (separated by a TAB).
//
// [CompletionWithDesc] can be used to create a completion string with a textual description.
//
// Note: Go type alias is used to provide a more descriptive name in the documentation, but any string can be used.
type Completion = string

// CompletionFunc is a function that provides completion results.
type CompletionFunc = func(cmd *Command, args []string, toComplete string) ([]Completion, ShellCompDirective)

// CompletionWithDesc returns a [Completion] with a description by using the TAB delimited format.
func CompletionWithDesc(choice string, description string) Completion {
	return choice + "\t" + description
}

// NoFileCompletions can be used to disable file completion for commands that should
// not trigger file completions.
//
// This method satisfies [CompletionFunc].
// It can be used with [Command.RegisterFlagCompletionFunc] and for [Command.ValidArgsFunction].
func NoFileCompletions(cmd *Command, args []string, toComplete string) ([]Completion, ShellCompDirective) {
	return nil, ShellCompDirectiveNoFileComp
}

// FixedCompletions can be used to create a completion function which always
// returns the same results.
//
// This method returns a function that satisfies [CompletionFunc]
// It can be used with [Command.RegisterFlagCompletionFunc] and for [Command.ValidArgsFunction].
func FixedCompletions(choices []Completion, directive ShellCompDirective) CompletionFunc {
	return func(cmd *Command, args []string, toComplete string) ([]Completion, ShellCompDirective) {
		return choices, directive
	}
}

// RegisterFlagCompletionFunc should be called to register a function to provide completion for a flag.
//
// You can use pre-defined completion functions such as [FixedCompletions] or [NoFileCompletions],
// or you can define your own.
func (c *Command) RegisterFlagCompletionFunc(flagName string, f CompletionFunc) error {
	flag := c.Flag(flagName)
	if flag == nil {
		return fmt.Errorf("RegisterFlagCompletionFunc: flag '%s' does not exist", flagName)
	}
	flagCompletionMutex.Lock()
	defer flagCompletionMutex.Unlock()

	if _, exists := flagCompletionFunctions[flag]; exists {
		return fmt.Errorf("RegisterFlagCompletionFunc: flag '%s' already registered", flagName)
	}
	flagCompletionFunctions[flag] = f
	return nil
}

// GetFlagCompletionFunc returns the completion function for the given flag of the command, if available.
func (c *Command) GetFlagCompletionFunc(flagName string) (CompletionFunc, bool) {
	flag := c.Flag(flagName)
	if flag == nil {
		return nil, false
	}

	flagCompletionMutex.RLock()
	defer flagCompletionMutex.RUnlock()

	completionFunc, exists := flagCompletionFunctions[flag]
	return completionFunc, exists
}

// Returns a string listing the different directive enabled in the specified parameter
func (d ShellCompDirective) string() string {
	var directives []string
	if d&ShellCompDirectiveError != 0 {
		directives = append(directives, "ShellCompDirectiveError")
	}
	if d&ShellCompDirectiveNoSpace != 0 {
		directives = append(directives, "ShellCompDirectiveNoSpace")
	}
	if d&ShellCompDirectiveNoFileComp != 0 {
		directives = append(directives, "ShellCompDirectiveNoFileComp")
	}
	if d&ShellCompDirectiveFilterFileExt != 0 {
		directives = append(directives, "ShellCompDirectiveFilterFileExt")
	}
	if d&ShellCompDirectiveFilterDirs != 0 {
		directives = append(directives, "ShellCompDirectiveFilterDirs")
	}
	if d&ShellCompDirectiveKeepOrder != 0 {
		directives = append(directives, "ShellCompDirectiveKeepOrder")
	}
	if len(directives) == 0 {
		directives = append(directives, "ShellCompDirectiveDefault")
	}

	if d >= shellCompDirectiveMaxValue {
		return fmt.Sprintf("ERROR: unexpected ShellCompDirective value: %d", d)
	}
	return strings.Join(directives, ", ")
}

// initCompleteCmd adds a special hidden command that can be used to request custom completions.
func (c *Command) initCompleteCmd(args []string) {
	completeCmd := &Command{
		Use:                   fmt.Sprintf("%s [command-line]", ShellCompRequestCmd),
		Aliases:               []string{ShellCompNoDescRequestCmd},
		DisableFlagsInUseLine: true,
		Hidden:                true,
		DisableFlagParsing:    true,
		Args:                  MinimumNArgs(1),
		Short:                 "Request shell completion choices for the specified command-line",
		Long: fmt.Sprintf("%[2]s is a special command that is used by the shell completion logic\n%[1]s",
			"to request completion choices for the specified command-line.", ShellCompRequestCmd),
		Run: func(cmd *Command, args []string) {
			finalCmd, completions, directive, err := cmd.getCompletions(args)
			if err != nil {
				CompErrorln(err.Error())
				// Keep going for multiple reasons:
				// 1- There could be some valid completions even though there was an error
				// 2- Even without completions, we need to print the directive
			}

			noDescriptions := cmd.CalledAs() == ShellCompNoDescRequestCmd
			if !noDescriptions {
				if doDescriptions, err := strconv.ParseBool(getEnvConfig(cmd, configEnvVarSuffixDescriptions)); err == nil {
					noDescriptions = !doDescriptions
				}
			}
			noActiveHelp := GetActiveHelpConfig(finalCmd) == activeHelpGlobalDisable
			out := finalCmd.OutOrStdout()
			for _, comp := range completions {
				if noActiveHelp && strings.HasPrefix(comp, activeHelpMarker) {
					// Remove all activeHelp entries if it's disabled.
					continue
				}
				if noDescriptions {
					// Remove any description that may be included following a tab character.
					comp = strings.SplitN(comp, "\t", 2)[0]
				}

				// Make sure we only write the first line to the output.
				// This is needed if a description contains a linebreak.
				// Otherwise the shell scripts will interpret the other lines as new flags
				// and could therefore provide a wrong completion.
				comp = strings.SplitN(comp, "\n", 2)[0]

				// Finally trim the completion.  This is especially important to get rid
				// of a trailing tab when there are no description following it.
				// For example, a sub-command without a description should not be completed
				// with a tab at the end (or else zsh will show a -- following it
				// although there is no description).
				comp = strings.TrimSpace(comp)

				// Print each possible completion to the output for the completion script to consume.
				fmt.Fprintln(out, comp)
			}

			// As the last printout, print the completion directive for the completion script to parse.
			// The directive integer must be that last character following a single colon (:).
			// The completion script expects :<directive>
			fmt.Fprintf(out, ":%d\n", directive)

			// Print some helpful info to stderr for the user to understand.
			// Output from stderr must be ignored by the completion script.
			fmt.Fprintf(finalCmd.ErrOrStderr(), "Completion ended with directive: %s\n", directive.string())
		},
	}
	c.AddCommand(completeCmd)
	subCmd, _, err := c.Find(args)
	if err != nil || subCmd.Name() != ShellCompRequestCmd {
		// Only create this special command if it is actually being called.
		// This reduces possible side-effects of creating such a command;
		// for example, having this command would cause problems to a
		// cobra program that only consists of the root command, since this
		// command would cause the root command to suddenly have a subcommand.
		c.RemoveCommand(completeCmd)
	}
}

// SliceValue is a reduced version of [pflag.SliceValue]. It is used to detect
// flags that accept multiple values and therefore can provide completion
// multiple times.
type SliceValue interface {
	// GetSlice returns the flag value list as an array of strings.
	GetSlice() []string
}

func (c *Command) getCompletions(args []string) (*Command, []Completion, ShellCompDirective, error) {
	// The last argument, which is not completely typed by the user,
	// should not be part of the list of arguments
	toComplete := args[len(args)-1]
	trimmedArgs := args[:len(args)-1]

	var finalCmd *Command
	var finalArgs []string
	var err error
	// Find the real command for which completion must be performed
	// check if we need to traverse here to parse local flags on parent commands
	if c.Root().TraverseChildren {
		finalCmd, finalArgs, err = c.Root().Traverse(trimmedArgs)
	} else {
		// For Root commands that don't specify any value for their Args fields, when we call
		// Find(), if those Root commands don't have any sub-commands, they will accept arguments.
		// However, because we have added the __complete sub-command in the current code path, the
		// call to Find() -> legacyArgs() will return an error if there are any arguments.
		// To avoid this, we first remove the __complete command to get back to having no sub-commands.
		rootCmd := c.Root()
		if len(rootCmd.Commands()) == 1 {
			rootCmd.RemoveCommand(c)
		}

		finalCmd, finalArgs, err = rootCmd.Find(trimmedArgs)
	}
	if err != nil {
		// Unable to find the real command. E.g., <program> someInvalidCmd <TAB>
<<<<<<< HEAD
		return c, []string{}, ShellCompDirectiveDefault, fmt.Errorf("unable to find a command for arguments: %v", trimmedArgs)
=======
		return c, []Completion{}, ShellCompDirectiveDefault, fmt.Errorf("unable to find a command for arguments: %v", trimmedArgs)
>>>>>>> 555b987d
	}
	finalCmd.ctx = c.ctx

	// These flags are normally added when `execute()` is called on `finalCmd`,
	// however, when doing completion, we don't call `finalCmd.execute()`.
	// Let's add the --help and --version flag ourselves but only if the finalCmd
	// has not disabled flag parsing; if flag parsing is disabled, it is up to the
	// finalCmd itself to handle the completion of *all* flags.
	if !finalCmd.DisableFlagParsing {
		finalCmd.InitDefaultHelpFlag()
		finalCmd.InitDefaultVersionFlag()
	}

	// Check if we are doing flag value completion before parsing the flags.
	// This is important because if we are completing a flag value, we need to also
	// remove the flag name argument from the list of finalArgs or else the parsing
	// could fail due to an invalid value (incomplete) for the flag.
	flag, finalArgs, toComplete, flagErr := checkIfFlagCompletion(finalCmd, finalArgs, toComplete)

	// Check if interspersed is false or -- was set on a previous arg.
	// This works by counting the arguments. Normally -- is not counted as arg but
	// if -- was already set or interspersed is false and there is already one arg then
	// the extra added -- is counted as arg.
	flagCompletion := true
	_ = finalCmd.ParseFlags(append(finalArgs, "--"))
	newArgCount := finalCmd.Flags().NArg()

	// Parse the flags early so we can check if required flags are set
	if err = finalCmd.ParseFlags(finalArgs); err != nil {
		return finalCmd, []Completion{}, ShellCompDirectiveDefault, fmt.Errorf("Error while parsing flags from args %v: %s", finalArgs, err.Error())
	}

	realArgCount := finalCmd.Flags().NArg()
	if newArgCount > realArgCount {
		// don't do flag completion (see above)
		flagCompletion = false
	}
	// Error while attempting to parse flags
	if flagErr != nil {
		// If error type is flagCompError and we don't want flagCompletion we should ignore the error
		if _, ok := flagErr.(*flagCompError); !(ok && !flagCompletion) {
			return finalCmd, []Completion{}, ShellCompDirectiveDefault, flagErr
		}
	}

	// Look for the --help or --version flags.  If they are present,
	// there should be no further completions.
	if helpOrVersionFlagPresent(finalCmd) {
		return finalCmd, []Completion{}, ShellCompDirectiveNoFileComp, nil
	}

	// We only remove the flags from the arguments if DisableFlagParsing is not set.
	// This is important for commands which have requested to do their own flag completion.
	if !finalCmd.DisableFlagParsing {
		finalArgs = finalCmd.Flags().Args()
	}

	if flag != nil && flagCompletion {
		// Check if we are completing a flag value subject to annotations
		if validExts, present := flag.Annotations[BashCompFilenameExt]; present {
			if len(validExts) != 0 {
				// File completion filtered by extensions
				return finalCmd, validExts, ShellCompDirectiveFilterFileExt, nil
			}

			// The annotation requests simple file completion.  There is no reason to do
			// that since it is the default behavior anyway.  Let's ignore this annotation
			// in case the program also registered a completion function for this flag.
			// Even though it is a mistake on the program's side, let's be nice when we can.
		}

		if subDir, present := flag.Annotations[BashCompSubdirsInDir]; present {
			if len(subDir) == 1 {
				// Directory completion from within a directory
				return finalCmd, subDir, ShellCompDirectiveFilterDirs, nil
			}
			// Directory completion
			return finalCmd, []Completion{}, ShellCompDirectiveFilterDirs, nil
		}
	}

	var completions []Completion
	var directive ShellCompDirective

	// Enforce flag groups before doing flag completions
	finalCmd.enforceFlagGroupsForCompletion()

	// Note that we want to perform flagname completion even if finalCmd.DisableFlagParsing==true;
	// doing this allows for completion of persistent flag names even for commands that disable flag parsing.
	//
	// When doing completion of a flag name, as soon as an argument starts with
	// a '-' we know it is a flag.  We cannot use isFlagArg() here as it requires
	// the flag name to be complete
	if flag == nil && len(toComplete) > 0 && toComplete[0] == '-' && !strings.Contains(toComplete, "=") && flagCompletion {
		// First check for required flags
		completions = completeRequireFlags(finalCmd, toComplete)

		// If we have not found any required flags, only then can we show regular flags
		if len(completions) == 0 {
			doCompleteFlags := func(flag *pflag.Flag) {
				_, acceptsMultiple := flag.Value.(SliceValue)
				acceptsMultiple = acceptsMultiple ||
					strings.Contains(flag.Value.Type(), "Slice") ||
					strings.Contains(flag.Value.Type(), "Array") ||
					strings.HasPrefix(flag.Value.Type(), "stringTo")

				if !flag.Changed || acceptsMultiple {
					// If the flag is not already present, or if it can be specified multiple times (Array, Slice, or stringTo)
					// we suggest it as a completion
					completions = append(completions, getFlagNameCompletions(flag, toComplete)...)
				}
			}

			// We cannot use finalCmd.Flags() because we may not have called ParsedFlags() for commands
			// that have set DisableFlagParsing; it is ParseFlags() that merges the inherited and
			// non-inherited flags.
			finalCmd.InheritedFlags().VisitAll(func(flag *pflag.Flag) {
				doCompleteFlags(flag)
			})
			// Try to complete non-inherited flags even if DisableFlagParsing==true.
			// This allows programs to tell Cobra about flags for completion even
			// if the actual parsing of flags is not done by Cobra.
			// For instance, Helm uses this to provide flag name completion for
			// some of its plugins.
			finalCmd.NonInheritedFlags().VisitAll(func(flag *pflag.Flag) {
				doCompleteFlags(flag)
			})
		}

		directive = ShellCompDirectiveNoFileComp
		if len(completions) == 1 && strings.HasSuffix(completions[0], "=") {
			// If there is a single completion, the shell usually adds a space
			// after the completion.  We don't want that if the flag ends with an =
			directive = ShellCompDirectiveNoSpace
		}

		if !finalCmd.DisableFlagParsing {
			// If DisableFlagParsing==false, we have completed the flags as known by Cobra;
			// we can return what we found.
			// If DisableFlagParsing==true, Cobra may not be aware of all flags, so we
			// let the logic continue to see if ValidArgsFunction needs to be called.
			return finalCmd, completions, directive, nil
		}
	} else {
		directive = ShellCompDirectiveDefault
		if flag == nil {
			foundLocalNonPersistentFlag := false
			// If TraverseChildren is true on the root command we don't check for
			// local flags because we can use a local flag on a parent command
			if !finalCmd.Root().TraverseChildren {
				// Check if there are any local, non-persistent flags on the command-line
				localNonPersistentFlags := finalCmd.LocalNonPersistentFlags()
				finalCmd.NonInheritedFlags().VisitAll(func(flag *pflag.Flag) {
					if localNonPersistentFlags.Lookup(flag.Name) != nil && flag.Changed {
						foundLocalNonPersistentFlag = true
					}
				})
			}

			// Complete subcommand names, including the help command
			if len(finalArgs) == 0 && !foundLocalNonPersistentFlag {
				// We only complete sub-commands if:
				// - there are no arguments on the command-line and
				// - there are no local, non-persistent flags on the command-line or TraverseChildren is true
				for _, subCmd := range finalCmd.Commands() {
					if subCmd.IsAvailableCommand() || subCmd == finalCmd.helpCommand {
						if strings.HasPrefix(subCmd.Name(), toComplete) {
							completions = append(completions, CompletionWithDesc(subCmd.Name(), subCmd.Short))
						}
						directive = ShellCompDirectiveNoFileComp
					}
				}
			}

			// Complete required flags even without the '-' prefix
			completions = append(completions, completeRequireFlags(finalCmd, toComplete)...)

			// Always complete ValidArgs, even if we are completing a subcommand name.
			// This is for commands that have both subcommands and ValidArgs.
			if len(finalCmd.ValidArgs) > 0 {
				if len(finalArgs) == 0 {
					// ValidArgs are only for the first argument
					for _, validArg := range finalCmd.ValidArgs {
						if strings.HasPrefix(validArg, toComplete) {
							completions = append(completions, validArg)
						}
					}
					directive = ShellCompDirectiveNoFileComp

					// If no completions were found within commands or ValidArgs,
					// see if there are any ArgAliases that should be completed.
					if len(completions) == 0 {
						for _, argAlias := range finalCmd.ArgAliases {
							if strings.HasPrefix(argAlias, toComplete) {
								completions = append(completions, argAlias)
							}
						}
					}
				}

				// If there are ValidArgs specified (even if they don't match), we stop completion.
				// Only one of ValidArgs or ValidArgsFunction can be used for a single command.
				return finalCmd, completions, directive, nil
			}

			// Let the logic continue so as to add any ValidArgsFunction completions,
			// even if we already found sub-commands.
			// This is for commands that have subcommands but also specify a ValidArgsFunction.
		}
	}

	// Find the completion function for the flag or command
	var completionFn CompletionFunc
	if flag != nil && flagCompletion {
		flagCompletionMutex.RLock()
		completionFn = flagCompletionFunctions[flag]
		flagCompletionMutex.RUnlock()
	} else {
		completionFn = finalCmd.ValidArgsFunction
	}
	if completionFn != nil {
		// Go custom completion defined for this flag or command.
		// Call the registered completion function to get the completions.
		var comps []Completion
		comps, directive = completionFn(finalCmd, finalArgs, toComplete)
		completions = append(completions, comps...)
	}

	return finalCmd, completions, directive, nil
}

func helpOrVersionFlagPresent(cmd *Command) bool {
	if versionFlag := cmd.Flags().Lookup("version"); versionFlag != nil &&
		len(versionFlag.Annotations[FlagSetByCobraAnnotation]) > 0 && versionFlag.Changed {
		return true
	}
	if helpFlag := cmd.Flags().Lookup(helpFlagName); helpFlag != nil &&
		len(helpFlag.Annotations[FlagSetByCobraAnnotation]) > 0 && helpFlag.Changed {
		return true
	}
	return false
}

func getFlagNameCompletions(flag *pflag.Flag, toComplete string) []Completion {
	if nonCompletableFlag(flag) {
		return []Completion{}
	}

	var completions []Completion
	flagName := "--" + flag.Name
	if strings.HasPrefix(flagName, toComplete) {
		// Flag without the =
		completions = append(completions, CompletionWithDesc(flagName, flag.Usage))

		// Why suggest both long forms: --flag and --flag= ?
		// This forces the user to *always* have to type either an = or a space after the flag name.
		// Let's be nice and avoid making users have to do that.
		// Since boolean flags and shortname flags don't show the = form, let's go that route and never show it.
		// The = form will still work, we just won't suggest it.
		// This also makes the list of suggested flags shorter as we avoid all the = forms.
		//
		// if len(flag.NoOptDefVal) == 0 {
		// 	// Flag requires a value, so it can be suffixed with =
		// 	flagName += "="
		// 	completions = append(completions, CompletionWithDesc(flagName, flag.Usage))
		// }
	}

	flagName = "-" + flag.Shorthand
	if len(flag.Shorthand) > 0 && strings.HasPrefix(flagName, toComplete) {
		completions = append(completions, CompletionWithDesc(flagName, flag.Usage))
	}

	return completions
}

func completeRequireFlags(finalCmd *Command, toComplete string) []Completion {
	var completions []Completion

	doCompleteRequiredFlags := func(flag *pflag.Flag) {
		if _, present := flag.Annotations[BashCompOneRequiredFlag]; present {
			if !flag.Changed {
				// If the flag is not already present, we suggest it as a completion
				completions = append(completions, getFlagNameCompletions(flag, toComplete)...)
			}
		}
	}

	// We cannot use finalCmd.Flags() because we may not have called ParsedFlags() for commands
	// that have set DisableFlagParsing; it is ParseFlags() that merges the inherited and
	// non-inherited flags.
	finalCmd.InheritedFlags().VisitAll(func(flag *pflag.Flag) {
		doCompleteRequiredFlags(flag)
	})
	finalCmd.NonInheritedFlags().VisitAll(func(flag *pflag.Flag) {
		doCompleteRequiredFlags(flag)
	})

	return completions
}

func checkIfFlagCompletion(finalCmd *Command, args []string, lastArg string) (*pflag.Flag, []string, string, error) {
	if finalCmd.DisableFlagParsing {
		// We only do flag completion if we are allowed to parse flags
		// This is important for commands which have requested to do their own flag completion.
		return nil, args, lastArg, nil
	}

	var flagName string
	trimmedArgs := args
	flagWithEqual := false
	orgLastArg := lastArg

	// When doing completion of a flag name, as soon as an argument starts with
	// a '-' we know it is a flag.  We cannot use isFlagArg() here as that function
	// requires the flag name to be complete
	if len(lastArg) > 0 && lastArg[0] == '-' {
		if index := strings.Index(lastArg, "="); index >= 0 {
			// Flag with an =
			if strings.HasPrefix(lastArg[:index], "--") {
				// Flag has full name
				flagName = lastArg[2:index]
			} else {
				// Flag is shorthand
				// We have to get the last shorthand flag name
				// e.g. `-asd` => d to provide the correct completion
				// https://github.com/spf13/cobra/issues/1257
				flagName = lastArg[index-1 : index]
			}
			lastArg = lastArg[index+1:]
			flagWithEqual = true
		} else {
			// Normal flag completion
			return nil, args, lastArg, nil
		}
	}

	if len(flagName) == 0 {
		if len(args) > 0 {
			prevArg := args[len(args)-1]
			if isFlagArg(prevArg) {
				// Only consider the case where the flag does not contain an =.
				// If the flag contains an = it means it has already been fully processed,
				// so we don't need to deal with it here.
				if index := strings.Index(prevArg, "="); index < 0 {
					if strings.HasPrefix(prevArg, "--") {
						// Flag has full name
						flagName = prevArg[2:]
					} else {
						// Flag is shorthand
						// We have to get the last shorthand flag name
						// e.g. `-asd` => d to provide the correct completion
						// https://github.com/spf13/cobra/issues/1257
						flagName = prevArg[len(prevArg)-1:]
					}
					// Remove the uncompleted flag or else there could be an error created
					// for an invalid value for that flag
					trimmedArgs = args[:len(args)-1]
				}
			}
		}
	}

	if len(flagName) == 0 {
		// Not doing flag completion
		return nil, trimmedArgs, lastArg, nil
	}

	flag := findFlag(finalCmd, flagName)
	if flag == nil {
		// Flag not supported by this command, the interspersed option might be set so return the original args
		return nil, args, orgLastArg, &flagCompError{subCommand: finalCmd.Name(), flagName: flagName}
	}

	if !flagWithEqual {
		if len(flag.NoOptDefVal) != 0 {
			// We had assumed dealing with a two-word flag but the flag is a boolean flag.
			// In that case, there is no value following it, so we are not really doing flag completion.
			// Reset everything to do noun completion.
			trimmedArgs = args
			flag = nil
		}
	}

	return flag, trimmedArgs, lastArg, nil
}

// InitDefaultCompletionCmd adds a default 'completion' command to c.
// This function will do nothing if any of the following is true:
// 1- the feature has been explicitly disabled by the program,
// 2- c has no subcommands (to avoid creating one),
// 3- c already has a 'completion' command provided by the program.
func (c *Command) InitDefaultCompletionCmd(args ...string) {
	if c.CompletionOptions.DisableDefaultCmd {
		return
	}

	for _, cmd := range c.commands {
		if cmd.Name() == compCmdName || cmd.HasAlias(compCmdName) {
			// A completion command is already available
			return
		}
	}

	haveNoDescFlag := !c.CompletionOptions.DisableNoDescFlag && !c.CompletionOptions.DisableDescriptions

	// Special case to know if there are sub-commands or not.
	hasSubCommands := false
	for _, cmd := range c.commands {
		if cmd.Name() != ShellCompRequestCmd && cmd.Name() != helpCommandName {
			// We found a real sub-command (not 'help' or '__complete')
			hasSubCommands = true
			break
		}
	}

	completionCmd := &Command{
		Use:   compCmdName,
		Short: "Generate the autocompletion script for the specified shell",
		Long: fmt.Sprintf(`Generate the autocompletion script for %[1]s for the specified shell.
See each sub-command's help for details on how to use the generated script.
`, c.Root().Name()),
		Args:              NoArgs,
		ValidArgsFunction: NoFileCompletions,
		Hidden:            c.CompletionOptions.HiddenDefaultCmd,
		GroupID:           c.completionCommandGroupID,
	}
	c.AddCommand(completionCmd)

	if !hasSubCommands {
		// If the 'completion' command will be the only sub-command,
		// we only create it if it is actually being called.
		// This avoids breaking programs that would suddenly find themselves with
		// a subcommand, which would prevent them from accepting arguments.
		// We also create the 'completion' command if the user is triggering
		// shell completion for it (prog __complete completion '')
		subCmd, cmdArgs, err := c.Find(args)
		if err != nil || subCmd.Name() != compCmdName &&
			!(subCmd.Name() == ShellCompRequestCmd && len(cmdArgs) > 1 && cmdArgs[0] == compCmdName) {
			// The completion command is not being called or being completed so we remove it.
			c.RemoveCommand(completionCmd)
			return
		}
	}

	out := c.OutOrStdout()
	noDesc := c.CompletionOptions.DisableDescriptions
	shortDesc := "Generate the autocompletion script for %s"
	bash := &Command{
		Use:   "bash",
		Short: fmt.Sprintf(shortDesc, "bash"),
		Long: fmt.Sprintf(`Generate the autocompletion script for the bash shell.

This script depends on the 'bash-completion' package.
If it is not installed already, you can install it via your OS's package manager.

To load completions in your current shell session:

	source <(%[1]s completion bash)

To load completions for every new session, execute once:

#### Linux:

	%[1]s completion bash > /etc/bash_completion.d/%[1]s

#### macOS:

	%[1]s completion bash > $(brew --prefix)/etc/bash_completion.d/%[1]s

You will need to start a new shell for this setup to take effect.
`, c.Root().Name()),
		Args:                  NoArgs,
		DisableFlagsInUseLine: true,
		ValidArgsFunction:     NoFileCompletions,
		RunE: func(cmd *Command, args []string) error {
			return cmd.Root().GenBashCompletionV2(out, !noDesc)
		},
	}
	if haveNoDescFlag {
		bash.Flags().BoolVar(&noDesc, compCmdNoDescFlagName, compCmdNoDescFlagDefault, compCmdNoDescFlagDesc)
	}

	zsh := &Command{
		Use:   "zsh",
		Short: fmt.Sprintf(shortDesc, "zsh"),
		Long: fmt.Sprintf(`Generate the autocompletion script for the zsh shell.

If shell completion is not already enabled in your environment you will need
to enable it.  You can execute the following once:

	echo "autoload -U compinit; compinit" >> ~/.zshrc

To load completions in your current shell session:

	source <(%[1]s completion zsh)

To load completions for every new session, execute once:

#### Linux:

	%[1]s completion zsh > "${fpath[1]}/_%[1]s"

#### macOS:

	%[1]s completion zsh > $(brew --prefix)/share/zsh/site-functions/_%[1]s

You will need to start a new shell for this setup to take effect.
`, c.Root().Name()),
		Args:              NoArgs,
		ValidArgsFunction: NoFileCompletions,
		RunE: func(cmd *Command, args []string) error {
			if noDesc {
				return cmd.Root().GenZshCompletionNoDesc(out)
			}
			return cmd.Root().GenZshCompletion(out)
		},
	}
	if haveNoDescFlag {
		zsh.Flags().BoolVar(&noDesc, compCmdNoDescFlagName, compCmdNoDescFlagDefault, compCmdNoDescFlagDesc)
	}

	fish := &Command{
		Use:   "fish",
		Short: fmt.Sprintf(shortDesc, "fish"),
		Long: fmt.Sprintf(`Generate the autocompletion script for the fish shell.

To load completions in your current shell session:

	%[1]s completion fish | source

To load completions for every new session, execute once:

	%[1]s completion fish > ~/.config/fish/completions/%[1]s.fish

You will need to start a new shell for this setup to take effect.
`, c.Root().Name()),
		Args:              NoArgs,
		ValidArgsFunction: NoFileCompletions,
		RunE: func(cmd *Command, args []string) error {
			return cmd.Root().GenFishCompletion(out, !noDesc)
		},
	}
	if haveNoDescFlag {
		fish.Flags().BoolVar(&noDesc, compCmdNoDescFlagName, compCmdNoDescFlagDefault, compCmdNoDescFlagDesc)
	}

	powershell := &Command{
		Use:   "powershell",
		Short: fmt.Sprintf(shortDesc, "powershell"),
		Long: fmt.Sprintf(`Generate the autocompletion script for powershell.

To load completions in your current shell session:

	%[1]s completion powershell | Out-String | Invoke-Expression

To load completions for every new session, add the output of the above command
to your powershell profile.
`, c.Root().Name()),
		Args:              NoArgs,
		ValidArgsFunction: NoFileCompletions,
		RunE: func(cmd *Command, args []string) error {
			if noDesc {
				return cmd.Root().GenPowerShellCompletion(out)
			}
			return cmd.Root().GenPowerShellCompletionWithDesc(out)

		},
	}
	if haveNoDescFlag {
		powershell.Flags().BoolVar(&noDesc, compCmdNoDescFlagName, compCmdNoDescFlagDefault, compCmdNoDescFlagDesc)
	}

	completionCmd.AddCommand(bash, zsh, fish, powershell)
}

func findFlag(cmd *Command, name string) *pflag.Flag {
	flagSet := cmd.Flags()
	if len(name) == 1 {
		// First convert the short flag into a long flag
		// as the cmd.Flag() search only accepts long flags
		if short := flagSet.ShorthandLookup(name); short != nil {
			name = short.Name
		} else {
			set := cmd.InheritedFlags()
			if short = set.ShorthandLookup(name); short != nil {
				name = short.Name
			} else {
				return nil
			}
		}
	}
	return cmd.Flag(name)
}

// CompDebug prints the specified string to the same file as where the
// completion script prints its logs.
// Note that completion printouts should never be on stdout as they would
// be wrongly interpreted as actual completion choices by the completion script.
func CompDebug(msg string, printToStdErr bool) {
	msg = fmt.Sprintf("[Debug] %s", msg)

	// Such logs are only printed when the user has set the environment
	// variable BASH_COMP_DEBUG_FILE to the path of some file to be used.
	if path := os.Getenv("BASH_COMP_DEBUG_FILE"); path != "" {
		f, err := os.OpenFile(path,
			os.O_APPEND|os.O_CREATE|os.O_WRONLY, 0644)
		if err == nil {
			defer f.Close()
			WriteStringAndCheck(f, msg)
		}
	}

	if printToStdErr {
		// Must print to stderr for this not to be read by the completion script.
		fmt.Fprint(os.Stderr, msg)
	}
}

// CompDebugln prints the specified string with a newline at the end
// to the same file as where the completion script prints its logs.
// Such logs are only printed when the user has set the environment
// variable BASH_COMP_DEBUG_FILE to the path of some file to be used.
func CompDebugln(msg string, printToStdErr bool) {
	CompDebug(fmt.Sprintf("%s\n", msg), printToStdErr)
}

// CompError prints the specified completion message to stderr.
func CompError(msg string) {
	msg = fmt.Sprintf("[Error] %s", msg)
	CompDebug(msg, true)
}

// CompErrorln prints the specified completion message to stderr with a newline at the end.
func CompErrorln(msg string) {
	CompError(fmt.Sprintf("%s\n", msg))
}

// These values should not be changed: users will be using them explicitly.
const (
	configEnvVarGlobalPrefix       = "COBRA"
	configEnvVarSuffixDescriptions = "COMPLETION_DESCRIPTIONS"
)

var configEnvVarPrefixSubstRegexp = regexp.MustCompile(`[^A-Z0-9_]`)

// configEnvVar returns the name of the program-specific configuration environment
// variable.  It has the format <PROGRAM>_<SUFFIX> where <PROGRAM> is the name of the
// root command in upper case, with all non-ASCII-alphanumeric characters replaced by `_`.
func configEnvVar(name, suffix string) string {
	// This format should not be changed: users will be using it explicitly.
	v := strings.ToUpper(fmt.Sprintf("%s_%s", name, suffix))
	v = configEnvVarPrefixSubstRegexp.ReplaceAllString(v, "_")
	return v
}

// getEnvConfig returns the value of the configuration environment variable
// <PROGRAM>_<SUFFIX> where <PROGRAM> is the name of the root command in upper
// case, with all non-ASCII-alphanumeric characters replaced by `_`.
// If the value is empty or not set, the value of the environment variable
// COBRA_<SUFFIX> is returned instead.
func getEnvConfig(cmd *Command, suffix string) string {
	v := os.Getenv(configEnvVar(cmd.Root().Name(), suffix))
	if v == "" {
		v = os.Getenv(configEnvVar(configEnvVarGlobalPrefix, suffix))
	}
	return v
}<|MERGE_RESOLUTION|>--- conflicted
+++ resolved
@@ -334,11 +334,7 @@
 	}
 	if err != nil {
 		// Unable to find the real command. E.g., <program> someInvalidCmd <TAB>
-<<<<<<< HEAD
-		return c, []string{}, ShellCompDirectiveDefault, fmt.Errorf("unable to find a command for arguments: %v", trimmedArgs)
-=======
 		return c, []Completion{}, ShellCompDirectiveDefault, fmt.Errorf("unable to find a command for arguments: %v", trimmedArgs)
->>>>>>> 555b987d
 	}
 	finalCmd.ctx = c.ctx
 
