// Copyright 2015 go-swagger maintainers
//
// Licensed under the Apache License, Version 2.0 (the "License");
// you may not use this file except in compliance with the License.
// You may obtain a copy of the License at
//
//    http://www.apache.org/licenses/LICENSE-2.0
//
// Unless required by applicable law or agreed to in writing, software
// distributed under the License is distributed on an "AS IS" BASIS,
// WITHOUT WARRANTIES OR CONDITIONS OF ANY KIND, either express or implied.
// See the License for the specific language governing permissions and
// limitations under the License.

package swag

import (
	"encoding/json"
	"errors"
	"fmt"
	"path/filepath"
	"reflect"
	"sort"
	"strconv"

	"github.com/mailru/easyjson/jlexer"
	"github.com/mailru/easyjson/jwriter"
	yaml "gopkg.in/yaml.v3"
)

// YAMLMatcher matches yaml
func YAMLMatcher(path string) bool {
	ext := filepath.Ext(path)
	return ext == ".yaml" || ext == ".yml"
}

// YAMLToJSON converts YAML unmarshaled data into json compatible data
func YAMLToJSON(data interface{}) (json.RawMessage, error) {
	jm, err := transformData(data)
	if err != nil {
		return nil, err
	}
	b, err := WriteJSON(jm)
	return json.RawMessage(b), err
}

// BytesToYAMLDoc converts a byte slice into a YAML document
func BytesToYAMLDoc(data []byte) (interface{}, error) {
	var document yaml.Node // preserve order that is present in the document
	if err := yaml.Unmarshal(data, &document); err != nil {
		return nil, err
	}
	if document.Kind != yaml.DocumentNode || len(document.Content) != 1 || document.Content[0].Kind != yaml.MappingNode {
<<<<<<< HEAD
		return nil, errors.New("only YAML documents that are objects are supported")
=======
		return nil, fmt.Errorf("only YAML documents that are objects are supported: %w", ErrYAML)
>>>>>>> 555b987d
	}
	return &document, nil
}

func yamlNode(root *yaml.Node) (interface{}, error) {
	switch root.Kind {
	case yaml.DocumentNode:
		return yamlDocument(root)
	case yaml.SequenceNode:
		return yamlSequence(root)
	case yaml.MappingNode:
		return yamlMapping(root)
	case yaml.ScalarNode:
		return yamlScalar(root)
	case yaml.AliasNode:
		return yamlNode(root.Alias)
	default:
		return nil, fmt.Errorf("unsupported YAML node type: %v: %w", root.Kind, ErrYAML)
	}
}

func yamlDocument(node *yaml.Node) (interface{}, error) {
	if len(node.Content) != 1 {
		return nil, fmt.Errorf("unexpected YAML Document node content length: %d: %w", len(node.Content), ErrYAML)
	}
	return yamlNode(node.Content[0])
}

func yamlMapping(node *yaml.Node) (interface{}, error) {
	const sensibleAllocDivider = 2
	m := make(JSONMapSlice, len(node.Content)/sensibleAllocDivider)

	var j int
	for i := 0; i < len(node.Content); i += 2 {
		var nmi JSONMapItem
		k, err := yamlStringScalarC(node.Content[i])
		if err != nil {
			return nil, fmt.Errorf("unable to decode YAML map key: %w: %w", err, ErrYAML)
		}
		nmi.Key = k
		v, err := yamlNode(node.Content[i+1])
		if err != nil {
			return nil, fmt.Errorf("unable to process YAML map value for key %q: %w: %w", k, err, ErrYAML)
		}
		nmi.Value = v
		m[j] = nmi
		j++
	}
	return m, nil
}

func yamlSequence(node *yaml.Node) (interface{}, error) {
	s := make([]interface{}, 0)

	for i := 0; i < len(node.Content); i++ {

		v, err := yamlNode(node.Content[i])
		if err != nil {
			return nil, fmt.Errorf("unable to decode YAML sequence value: %w: %w", err, ErrYAML)
		}
		s = append(s, v)
	}
	return s, nil
}

const ( // See https://yaml.org/type/
	yamlStringScalar = "tag:yaml.org,2002:str"
	yamlIntScalar    = "tag:yaml.org,2002:int"
	yamlBoolScalar   = "tag:yaml.org,2002:bool"
	yamlFloatScalar  = "tag:yaml.org,2002:float"
	yamlTimestamp    = "tag:yaml.org,2002:timestamp"
	yamlNull         = "tag:yaml.org,2002:null"
)

func yamlScalar(node *yaml.Node) (interface{}, error) {
	switch node.LongTag() {
	case yamlStringScalar:
		return node.Value, nil
	case yamlBoolScalar:
		b, err := strconv.ParseBool(node.Value)
		if err != nil {
			return nil, fmt.Errorf("unable to process scalar node. Got %q. Expecting bool content: %w: %w", node.Value, err, ErrYAML)
		}
		return b, nil
	case yamlIntScalar:
		i, err := strconv.ParseInt(node.Value, 10, 64)
		if err != nil {
			return nil, fmt.Errorf("unable to process scalar node. Got %q. Expecting integer content: %w: %w", node.Value, err, ErrYAML)
		}
		return i, nil
	case yamlFloatScalar:
		f, err := strconv.ParseFloat(node.Value, 64)
		if err != nil {
			return nil, fmt.Errorf("unable to process scalar node. Got %q. Expecting float content: %w: %w", node.Value, err, ErrYAML)
		}
		return f, nil
	case yamlTimestamp:
		return node.Value, nil
	case yamlNull:
		return nil, nil //nolint:nilnil
	default:
		return nil, fmt.Errorf("YAML tag %q is not supported: %w", node.LongTag(), ErrYAML)
	}
}

func yamlStringScalarC(node *yaml.Node) (string, error) {
	if node.Kind != yaml.ScalarNode {
		return "", fmt.Errorf("expecting a string scalar but got %q: %w", node.Kind, ErrYAML)
	}
	switch node.LongTag() {
	case yamlStringScalar, yamlIntScalar, yamlFloatScalar:
		return node.Value, nil
	default:
		return "", fmt.Errorf("YAML tag %q is not supported as map key: %w", node.LongTag(), ErrYAML)
	}
}

// JSONMapSlice represent a JSON object, with the order of keys maintained
type JSONMapSlice []JSONMapItem

// MarshalJSON renders a JSONMapSlice as JSON
func (s JSONMapSlice) MarshalJSON() ([]byte, error) {
	w := &jwriter.Writer{Flags: jwriter.NilMapAsEmpty | jwriter.NilSliceAsEmpty}
	s.MarshalEasyJSON(w)
	return w.BuildBytes()
}

// MarshalEasyJSON renders a JSONMapSlice as JSON, using easyJSON
func (s JSONMapSlice) MarshalEasyJSON(w *jwriter.Writer) {
	w.RawByte('{')

	ln := len(s)
	last := ln - 1
	for i := 0; i < ln; i++ {
		s[i].MarshalEasyJSON(w)
		if i != last { // last item
			w.RawByte(',')
		}
	}

	w.RawByte('}')
}

// UnmarshalJSON makes a JSONMapSlice from JSON
func (s *JSONMapSlice) UnmarshalJSON(data []byte) error {
	l := jlexer.Lexer{Data: data}
	s.UnmarshalEasyJSON(&l)
	return l.Error()
}

// UnmarshalEasyJSON makes a JSONMapSlice from JSON, using easyJSON
func (s *JSONMapSlice) UnmarshalEasyJSON(in *jlexer.Lexer) {
	if in.IsNull() {
		in.Skip()
		return
	}

	var result JSONMapSlice
	in.Delim('{')
	for !in.IsDelim('}') {
		var mi JSONMapItem
		mi.UnmarshalEasyJSON(in)
		result = append(result, mi)
	}
	*s = result
}

func (s JSONMapSlice) MarshalYAML() (interface{}, error) {
	var n yaml.Node
	n.Kind = yaml.DocumentNode
	var nodes []*yaml.Node
	for _, item := range s {
		nn, err := json2yaml(item.Value)
		if err != nil {
			return nil, err
		}
		ns := []*yaml.Node{
			{
				Kind:  yaml.ScalarNode,
				Tag:   yamlStringScalar,
				Value: item.Key,
			},
			nn,
		}
		nodes = append(nodes, ns...)
	}

	n.Content = []*yaml.Node{
		{
			Kind:    yaml.MappingNode,
			Content: nodes,
		},
	}

	return yaml.Marshal(&n)
}

func isNil(input interface{}) bool {
	if input == nil {
		return true
	}
	kind := reflect.TypeOf(input).Kind()
	switch kind { //nolint:exhaustive
	case reflect.Ptr, reflect.Map, reflect.Slice, reflect.Chan:
		return reflect.ValueOf(input).IsNil()
	default:
		return false
	}
}

func json2yaml(item interface{}) (*yaml.Node, error) {
	if isNil(item) {
		return &yaml.Node{
			Kind:  yaml.ScalarNode,
			Value: "null",
		}, nil
	}

	switch val := item.(type) {
	case JSONMapSlice:
		var n yaml.Node
		n.Kind = yaml.MappingNode
		for i := range val {
			childNode, err := json2yaml(&val[i].Value)
			if err != nil {
				return nil, err
			}
			n.Content = append(n.Content, &yaml.Node{
				Kind:  yaml.ScalarNode,
				Tag:   yamlStringScalar,
				Value: val[i].Key,
			}, childNode)
		}
		return &n, nil
	case map[string]interface{}:
		var n yaml.Node
		n.Kind = yaml.MappingNode
		keys := make([]string, 0, len(val))
		for k := range val {
			keys = append(keys, k)
		}
		sort.Strings(keys)

		for _, k := range keys {
			v := val[k]
			childNode, err := json2yaml(v)
			if err != nil {
				return nil, err
			}
			n.Content = append(n.Content, &yaml.Node{
				Kind:  yaml.ScalarNode,
				Tag:   yamlStringScalar,
				Value: k,
			}, childNode)
		}
		return &n, nil
	case []interface{}:
		var n yaml.Node
		n.Kind = yaml.SequenceNode
		for i := range val {
			childNode, err := json2yaml(val[i])
			if err != nil {
				return nil, err
			}
			n.Content = append(n.Content, childNode)
		}
		return &n, nil
	case string:
		return &yaml.Node{
			Kind:  yaml.ScalarNode,
			Tag:   yamlStringScalar,
			Value: val,
		}, nil
	case float64:
		return &yaml.Node{
			Kind:  yaml.ScalarNode,
			Tag:   yamlFloatScalar,
			Value: strconv.FormatFloat(val, 'f', -1, 64),
		}, nil
	case int64:
		return &yaml.Node{
			Kind:  yaml.ScalarNode,
			Tag:   yamlIntScalar,
			Value: strconv.FormatInt(val, 10),
		}, nil
	case uint64:
		return &yaml.Node{
			Kind:  yaml.ScalarNode,
			Tag:   yamlIntScalar,
			Value: strconv.FormatUint(val, 10),
		}, nil
	case bool:
		return &yaml.Node{
			Kind:  yaml.ScalarNode,
			Tag:   yamlBoolScalar,
			Value: strconv.FormatBool(val),
		}, nil
	default:
		return nil, fmt.Errorf("unhandled type: %T: %w", val, ErrYAML)
	}
}

// JSONMapItem represents the value of a key in a JSON object held by JSONMapSlice
type JSONMapItem struct {
	Key   string
	Value interface{}
}

// MarshalJSON renders a JSONMapItem as JSON
func (s JSONMapItem) MarshalJSON() ([]byte, error) {
	w := &jwriter.Writer{Flags: jwriter.NilMapAsEmpty | jwriter.NilSliceAsEmpty}
	s.MarshalEasyJSON(w)
	return w.BuildBytes()
}

// MarshalEasyJSON renders a JSONMapItem as JSON, using easyJSON
func (s JSONMapItem) MarshalEasyJSON(w *jwriter.Writer) {
	w.String(s.Key)
	w.RawByte(':')
	w.Raw(WriteJSON(s.Value))
}

// UnmarshalJSON makes a JSONMapItem from JSON
func (s *JSONMapItem) UnmarshalJSON(data []byte) error {
	l := jlexer.Lexer{Data: data}
	s.UnmarshalEasyJSON(&l)
	return l.Error()
}

// UnmarshalEasyJSON makes a JSONMapItem from JSON, using easyJSON
func (s *JSONMapItem) UnmarshalEasyJSON(in *jlexer.Lexer) {
	key := in.UnsafeString()
	in.WantColon()
	value := in.Interface()
	in.WantComma()
	s.Key = key
	s.Value = value
}

func transformData(input interface{}) (out interface{}, err error) {
	format := func(t interface{}) (string, error) {
		switch k := t.(type) {
		case string:
			return k, nil
		case uint:
			return strconv.FormatUint(uint64(k), 10), nil
		case uint8:
			return strconv.FormatUint(uint64(k), 10), nil
		case uint16:
			return strconv.FormatUint(uint64(k), 10), nil
		case uint32:
			return strconv.FormatUint(uint64(k), 10), nil
		case uint64:
			return strconv.FormatUint(k, 10), nil
		case int:
			return strconv.Itoa(k), nil
		case int8:
			return strconv.FormatInt(int64(k), 10), nil
		case int16:
			return strconv.FormatInt(int64(k), 10), nil
		case int32:
			return strconv.FormatInt(int64(k), 10), nil
		case int64:
			return strconv.FormatInt(k, 10), nil
		default:
			return "", fmt.Errorf("unexpected map key type, got: %T: %w", k, ErrYAML)
		}
	}

	switch in := input.(type) {
	case yaml.Node:
		return yamlNode(&in)
	case *yaml.Node:
		return yamlNode(in)
	case map[interface{}]interface{}:
		o := make(JSONMapSlice, 0, len(in))
		for ke, va := range in {
			var nmi JSONMapItem
			if nmi.Key, err = format(ke); err != nil {
				return nil, err
			}

			v, ert := transformData(va)
			if ert != nil {
				return nil, ert
			}
			nmi.Value = v
			o = append(o, nmi)
		}
		return o, nil
	case []interface{}:
		len1 := len(in)
		o := make([]interface{}, len1)
		for i := 0; i < len1; i++ {
			o[i], err = transformData(in[i])
			if err != nil {
				return nil, err
			}
		}
		return o, nil
	}
	return input, nil
}

// YAMLDoc loads a yaml document from either http or a file and converts it to json
func YAMLDoc(path string) (json.RawMessage, error) {
	yamlDoc, err := YAMLData(path)
	if err != nil {
		return nil, err
	}

	data, err := YAMLToJSON(yamlDoc)
	if err != nil {
		return nil, err
	}

	return data, nil
}

// YAMLData loads a yaml document from either http or a file
func YAMLData(path string) (interface{}, error) {
	data, err := LoadFromFileOrHTTP(path)
	if err != nil {
		return nil, err
	}

	return BytesToYAMLDoc(data)
}<|MERGE_RESOLUTION|>--- conflicted
+++ resolved
@@ -16,7 +16,6 @@
 
 import (
 	"encoding/json"
-	"errors"
 	"fmt"
 	"path/filepath"
 	"reflect"
@@ -51,11 +50,7 @@
 		return nil, err
 	}
 	if document.Kind != yaml.DocumentNode || len(document.Content) != 1 || document.Content[0].Kind != yaml.MappingNode {
-<<<<<<< HEAD
-		return nil, errors.New("only YAML documents that are objects are supported")
-=======
 		return nil, fmt.Errorf("only YAML documents that are objects are supported: %w", ErrYAML)
->>>>>>> 555b987d
 	}
 	return &document, nil
 }
