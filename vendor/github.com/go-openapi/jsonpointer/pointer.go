--- conflicted
+++ resolved
@@ -260,14 +260,10 @@
 	knd := reflect.ValueOf(node).Kind()
 
 	if knd != reflect.Ptr && knd != reflect.Struct && knd != reflect.Map && knd != reflect.Slice && knd != reflect.Array {
-<<<<<<< HEAD
-		return errors.New("only structs, pointers, maps and slices are supported for setting values")
-=======
 		return errors.Join(
 			ErrUnsupportedValueType,
 			ErrPointer,
 		)
->>>>>>> 555b987d
 	}
 
 	if nameProvider == nil {
