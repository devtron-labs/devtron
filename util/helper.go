--- conflicted
+++ resolved
@@ -295,22 +295,6 @@
 	return dat
 }
 
-<<<<<<< HEAD
-func IsSubset(subset, superset []string) bool {
-	supersetMap := make(map[string]bool, len(superset))
-	for _, element := range superset {
-		supersetMap[element] = true
-	}
-	for _, value := range subset {
-		if !supersetMap[value] {
-			return false
-		}
-	}
-	return true
-}
-
-=======
->>>>>>> cfc412f2
 type HpaResourceRequest struct {
 	ResourceName    string
 	ReqReplicaCount float64
@@ -320,4 +304,17 @@
 	Group           string
 	Version         string
 	Kind            string
+}
+
+func IsSubset(subset, superset []string) bool {
+	supersetMap := make(map[string]bool, len(superset))
+	for _, element := range superset {
+		supersetMap[element] = true
+	}
+	for _, value := range subset {
+		if !supersetMap[value] {
+			return false
+		}
+	}
+	return true
 }