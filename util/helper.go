/*
 * Copyright (c) 2020 Devtron Labs
 *
 * Licensed under the Apache License, Version 2.0 (the "License");
 * you may not use this file except in compliance with the License.
 * You may obtain a copy of the License at
 *
 *    http://www.apache.org/licenses/LICENSE-2.0
 *
 * Unless required by applicable law or agreed to in writing, software
 * distributed under the License is distributed on an "AS IS" BASIS,
 * WITHOUT WARRANTIES OR CONDITIONS OF ANY KIND, either express or implied.
 * See the License for the specific language governing permissions and
 * limitations under the License.
 *
 */

package util

import (
	"archive/tar"
	"compress/gzip"
	"encoding/json"
	"fmt"
	"github.com/devtron-labs/devtron/internal/middleware"
	"github.com/juju/errors"
	"io"
	"io/ioutil"
	"log"
	"math/rand"
	"net/http"
	"os"
	"path"
	"path/filepath"
	"strconv"
	"strings"
	"time"

	"go.uber.org/zap"
)

type CDMetrics struct {
	AppName         string
	DeploymentType  string
	Status          string
	EnvironmentName string
	Time            float64
}

type CIMetrics struct {
	CacheDownDuration  float64   `json:"cacheDownDuration"`
	PreCiDuration      float64   `json:"preCiDuration"`
	BuildDuration      float64   `json:"buildDuration"`
	PostCiDuration     float64   `json:"postCiDuration"`
	CacheUpDuration    float64   `json:"cacheUpDuration"`
	TotalDuration      float64   `json:"totalDuration"`
	CacheDownStartTime time.Time `json:"cacheDownStartTime"`
	PreCiStartTime     time.Time `json:"preCiStart"`
	BuildStartTime     time.Time `json:"buildStartTime"`
	PostCiStartTime    time.Time `json:"postCiStartTime"`
	CacheUpStartTime   time.Time `json:"cacheUpStartTime"`
	TotalStartTime     time.Time `json:"totalStartTime"`
}

func ContainsString(list []string, element string) bool {
	if len(list) == 0 {
		return false
	}
	for _, l := range list {
		if l == element {
			return true
		}
	}
	return false
}

func AppendErrorString(errs []string, err error) []string {
	if err != nil {
		errs = append(errs, err.Error())
	}
	return errs
}

func GetErrorOrNil(errs []string) error {
	if len(errs) > 0 {
		return fmt.Errorf(strings.Join(errs, "\n"))
	}
	return nil
}

func ExtractChartVersion(chartVersion string) (int, int, error) {
	if chartVersion == "" {
		return 0, 0, nil
	}
	chartVersions := strings.Split(chartVersion, ".")
	chartMajorVersion, err := strconv.Atoi(chartVersions[0])
	if err != nil {
		return 0, 0, err
	}
	chartMinorVersion, err := strconv.Atoi(chartVersions[1])
	if err != nil {
		return 0, 0, err
	}
	return chartMajorVersion, chartMinorVersion, nil
}

type Closer interface {
	Close() error
}

func Close(c Closer, logger *zap.SugaredLogger) {
	if c == nil {
		return
	}
	if err := c.Close(); err != nil {
		logger.Warnf("failed to close %v: %v", c, err)
	}
}

var chars = []rune("abcdefghijklmnopqrstuvwxyz0123456789")

// Generates random string
func Generate(size int) string {
	rand.Seed(time.Now().UnixNano())
	var b strings.Builder
	for i := 0; i < size; i++ {
		b.WriteRune(chars[rand.Intn(len(chars))])
	}
	str := b.String()
	return str
}

func HttpRequest(url string) (map[string]interface{}, error) {
	req, err := http.NewRequest(http.MethodGet, url, nil)
	if err != nil {
		return nil, err
	}
	//var client *http.Client
	client := &http.Client{}
	res, err := client.Do(req)
	if err != nil {
		return nil, err
	}
	if res.StatusCode >= 200 && res.StatusCode <= 299 {
		resBody, err := ioutil.ReadAll(res.Body)
		if err != nil {
			return nil, err
		}
		var apiRes map[string]interface{}
		err = json.Unmarshal(resBody, &apiRes)
		if err != nil {
			return nil, err
		}
		return apiRes, err
	}
	return nil, err
}

func CheckForMissingFiles(chartLocation string) error {
	imageDescriptorPath := filepath.Clean(filepath.Join(chartLocation, ".image_descriptor_template.json"))
	if _, err := os.Stat(imageDescriptorPath); os.IsNotExist(err) {
		return errors.New(".image_descriptor_template.json file not present in the directory")
	}
	return nil
}

func ExtractTarGz(gzipStream io.Reader, chartDir string) error {
	uncompressedStream, err := gzip.NewReader(gzipStream)
	if err != nil {
		return err
	}

	tarReader := tar.NewReader(uncompressedStream)
	for true {
		header, err := tarReader.Next()

		if err == io.EOF {
			break
		}

		if err != nil {
			return err
		}
		switch header.Typeflag {
		case tar.TypeDir:
			if _, err := os.Stat(filepath.Join(chartDir, header.Name)); os.IsNotExist(err) {
				if err := os.MkdirAll(filepath.Join(chartDir, header.Name), 0755); err != nil {
					return err
				}
			} else {
				break
			}

		case tar.TypeReg:
			outFile, err := os.Create(filepath.Join(chartDir, header.Name))
			if err != nil {
				dirName := filepath.Dir(header.Name)
				if _, err1 := os.Stat(filepath.Join(chartDir, dirName)); os.IsNotExist(err1) {
					if err1 = os.MkdirAll(filepath.Join(chartDir, dirName), 0755); err1 != nil {
						return err1
					}
					outFile, err = os.Create(filepath.Join(chartDir, header.Name))
					if err != nil {
						return err
					}
				}
			}
			if _, err := io.Copy(outFile, tarReader); err != nil {
				return err
			}
			outFile.Close()

		default:
			return err

		}

	}
	return nil
}

func BuildDevtronBomUrl(bomUrl string, version string) string {
	return fmt.Sprintf(bomUrl, version)
}

// InterfaceToMapAdapter it will convert any golang struct into map
func InterfaceToMapAdapter(resp interface{}) map[string]interface{} {
	var dat map[string]interface{}
	b, err := json.Marshal(resp)
	if err != nil {
		fmt.Printf("Error: %s", err)
		return dat
	}
	if err := json.Unmarshal(b, &dat); err != nil {
		fmt.Printf("Error: %s", err)
		return dat
	}
	return dat
}

<<<<<<< HEAD
func CheckOrCreateDevtronDir() (err error, devtronDirPath string) {
	userHomeDir, err := os.UserHomeDir()
	if err != nil {
		log.Fatalln("error occurred while finding home dir", "err", err)
		return err, ""
	}
	devtronDirPath = path.Join(userHomeDir, "./.devtron")
	err = os.MkdirAll(devtronDirPath, os.ModePerm)
	if err != nil {
		log.Fatalln("error occurred while creating folder", "path", devtronDirPath, "err", err)
		return err, ""
	}
	return err, devtronDirPath
=======
func TriggerCDMetrics(wfr CDMetrics, exposeCDMetrics bool) {
	if exposeCDMetrics && (wfr.Status == WorkflowFailed || wfr.Status == WorkflowSucceeded) {
		middleware.CdDuration.WithLabelValues(wfr.AppName, wfr.Status, wfr.EnvironmentName, wfr.DeploymentType).Observe(wfr.Time)
	}
}

func TriggerCIMetrics(Metrics CIMetrics, exposeCIMetrics bool, PipelineName string, AppName string) {
	if exposeCIMetrics {
		middleware.CacheDownloadDuration.WithLabelValues(PipelineName, AppName).Observe(Metrics.CacheDownDuration)
		middleware.CiDuration.WithLabelValues(PipelineName, AppName).Observe(Metrics.TotalDuration)
		if Metrics.CacheUpDuration != 0 {
			middleware.CacheUploadDuration.WithLabelValues(PipelineName, AppName).Observe(Metrics.CacheUpDuration)
		}
		if Metrics.PostCiDuration != 0 {
			middleware.PostCiDuration.WithLabelValues(PipelineName, AppName).Observe(Metrics.PostCiDuration)
		}
		if Metrics.PreCiDuration != 0 {
			middleware.PreCiDuration.WithLabelValues(PipelineName, AppName).Observe(Metrics.PreCiDuration)
		}
		middleware.BuildDuration.WithLabelValues(PipelineName, AppName).Observe(Metrics.BuildDuration)
	}
>>>>>>> a4222a92
}<|MERGE_RESOLUTION|>--- conflicted
+++ resolved
@@ -238,21 +238,6 @@
 	return dat
 }
 
-<<<<<<< HEAD
-func CheckOrCreateDevtronDir() (err error, devtronDirPath string) {
-	userHomeDir, err := os.UserHomeDir()
-	if err != nil {
-		log.Fatalln("error occurred while finding home dir", "err", err)
-		return err, ""
-	}
-	devtronDirPath = path.Join(userHomeDir, "./.devtron")
-	err = os.MkdirAll(devtronDirPath, os.ModePerm)
-	if err != nil {
-		log.Fatalln("error occurred while creating folder", "path", devtronDirPath, "err", err)
-		return err, ""
-	}
-	return err, devtronDirPath
-=======
 func TriggerCDMetrics(wfr CDMetrics, exposeCDMetrics bool) {
 	if exposeCDMetrics && (wfr.Status == WorkflowFailed || wfr.Status == WorkflowSucceeded) {
 		middleware.CdDuration.WithLabelValues(wfr.AppName, wfr.Status, wfr.EnvironmentName, wfr.DeploymentType).Observe(wfr.Time)
@@ -274,5 +259,19 @@
 		}
 		middleware.BuildDuration.WithLabelValues(PipelineName, AppName).Observe(Metrics.BuildDuration)
 	}
->>>>>>> a4222a92
+}
+
+func CheckOrCreateDevtronDir() (err error, devtronDirPath string) {
+	userHomeDir, err := os.UserHomeDir()
+	if err != nil {
+		log.Fatalln("error occurred while finding home dir", "err", err)
+		return err, ""
+	}
+	devtronDirPath = path.Join(userHomeDir, "./.devtron")
+	err = os.MkdirAll(devtronDirPath, os.ModePerm)
+	if err != nil {
+		log.Fatalln("error occurred while creating folder", "path", devtronDirPath, "err", err)
+		return err, ""
+	}
+	return err, devtronDirPath
 }