--- conflicted
+++ resolved
@@ -259,7 +259,14 @@
 	}
 }
 
-<<<<<<< HEAD
+func TriggerGitOpsMetrics(operation string, method string, startTime time.Time, err error) {
+	status := "Success"
+	if err != nil {
+		status = "Failed"
+	}
+	middleware.GitOpsDuration.WithLabelValues(operation, method, status).Observe(time.Since(startTime).Seconds())
+}
+
 func InterfaceToString(resp interface{}) string {
 	var dat string
 	b, err := json.Marshal(resp)
@@ -286,12 +293,4 @@
 		return dat
 	}
 	return dat
-=======
-func TriggerGitOpsMetrics(operation string, method string, startTime time.Time, err error) {
-	status := "Success"
-	if err != nil {
-		status = "Failed"
-	}
-	middleware.GitOpsDuration.WithLabelValues(operation, method, status).Observe(time.Since(startTime).Seconds())
->>>>>>> cde9fcdc
 }