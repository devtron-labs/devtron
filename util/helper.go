--- conflicted
+++ resolved
@@ -236,34 +236,6 @@
 	return dat
 }
 
-<<<<<<< HEAD
-func InterfaceToString(resp interface{}) string {
-	var dat string
-	b, err := json.Marshal(resp)
-	if err != nil {
-		fmt.Printf("Error: %s", err)
-		return dat
-	}
-	if err := json.Unmarshal(b, &dat); err != nil {
-		fmt.Printf("Error: %s", err)
-		return dat
-	}
-	return dat
-}
-
-func InterfaceToFloat(resp interface{}) float64 {
-	var dat float64
-	b, err := json.Marshal(resp)
-	if err != nil {
-		fmt.Printf("Error: %s", err)
-		return dat
-	}
-	if err := json.Unmarshal(b, &dat); err != nil {
-		fmt.Printf("Error: %s", err)
-		return dat
-	}
-	return dat
-=======
 func TriggerCDMetrics(wfr CDMetrics, exposeCDMetrics bool) {
 	if exposeCDMetrics && (wfr.Status == WorkflowFailed || wfr.Status == WorkflowSucceeded) {
 		middleware.CdDuration.WithLabelValues(wfr.AppName, wfr.Status, wfr.EnvironmentName, wfr.DeploymentType).Observe(wfr.Time)
@@ -285,5 +257,32 @@
 		}
 		middleware.BuildDuration.WithLabelValues(PipelineName, AppName).Observe(Metrics.BuildDuration)
 	}
->>>>>>> 21ab8614
+}
+
+func InterfaceToString(resp interface{}) string {
+	var dat string
+	b, err := json.Marshal(resp)
+	if err != nil {
+		fmt.Printf("Error: %s", err)
+		return dat
+	}
+	if err := json.Unmarshal(b, &dat); err != nil {
+		fmt.Printf("Error: %s", err)
+		return dat
+	}
+	return dat
+}
+
+func InterfaceToFloat(resp interface{}) float64 {
+	var dat float64
+	b, err := json.Marshal(resp)
+	if err != nil {
+		fmt.Printf("Error: %s", err)
+		return dat
+	}
+	if err := json.Unmarshal(b, &dat); err != nil {
+		fmt.Printf("Error: %s", err)
+		return dat
+	}
+	return dat
 }