package util

import (
	"github.com/caarlos0/env"
)

type EnvironmentVariables struct {
	GlobalEnvVariables          *GlobalEnvVariables
	DevtronSecretConfig         *DevtronSecretConfig
	DeploymentServiceTypeConfig *DeploymentServiceTypeConfig
}

type DeploymentServiceTypeConfig struct {
	ExternallyManagedDeploymentType bool `env:"IS_INTERNAL_USE" envDefault:"false"`
	HelmInstallASyncMode            bool `env:"RUN_HELM_INSTALL_IN_ASYNC_MODE_HELM_APPS" envDefault:"false"`
}

type GlobalEnvVariables struct {
<<<<<<< HEAD
	GitOpsRepoPrefix                     string `env:"GITOPS_REPO_PREFIX" envDefault:""`
	EnableAsyncHelmInstallDevtronChart   bool   `env:"ENABLE_ASYNC_INSTALL_DEVTRON_CHART" envDefault:"false"`
	EnableAsyncArgoCdInstallDevtronChart bool   `env:"ENABLE_ASYNC_ARGO_CD_INSTALL_DEVTRON_CHART" envDefault:"false"`
	ExposeCiMetrics                      bool   `env:"EXPOSE_CI_METRICS" envDefault:"false"`
=======
	GitOpsRepoPrefix               string `env:"GITOPS_REPO_PREFIX" envDefault:""`
	EnableAsyncInstallDevtronChart bool   `env:"ENABLE_ASYNC_INSTALL_DEVTRON_CHART" envDefault:"false"`
	ExposeCiMetrics                bool   `env:"EXPOSE_CI_METRICS" envDefault:"false"`
	ExecuteWireNilChecker          bool   `env:"EXECUTE_WIRE_NIL_CHECKER" envDefault:"false"`
>>>>>>> 282c0ff3
}

type DevtronSecretConfig struct {
	DevtronSecretName         string `env:"DEVTRON_SECRET_NAME" envDefault:"devtron-secret"`
	DevtronDexSecretNamespace string `env:"DEVTRON_DEX_SECRET_NAMESPACE" envDefault:"devtroncd"`
}

func GetEnvironmentVariables() (*EnvironmentVariables, error) {
	cfg := &EnvironmentVariables{
		GlobalEnvVariables:          &GlobalEnvVariables{},
		DevtronSecretConfig:         &DevtronSecretConfig{},
		DeploymentServiceTypeConfig: &DeploymentServiceTypeConfig{},
	}
	err := env.Parse(cfg)
	if err != nil {
		return nil, err
	}
	return cfg, err
}<|MERGE_RESOLUTION|>--- conflicted
+++ resolved
@@ -16,17 +16,11 @@
 }
 
 type GlobalEnvVariables struct {
-<<<<<<< HEAD
 	GitOpsRepoPrefix                     string `env:"GITOPS_REPO_PREFIX" envDefault:""`
 	EnableAsyncHelmInstallDevtronChart   bool   `env:"ENABLE_ASYNC_INSTALL_DEVTRON_CHART" envDefault:"false"`
 	EnableAsyncArgoCdInstallDevtronChart bool   `env:"ENABLE_ASYNC_ARGO_CD_INSTALL_DEVTRON_CHART" envDefault:"false"`
 	ExposeCiMetrics                      bool   `env:"EXPOSE_CI_METRICS" envDefault:"false"`
-=======
-	GitOpsRepoPrefix               string `env:"GITOPS_REPO_PREFIX" envDefault:""`
-	EnableAsyncInstallDevtronChart bool   `env:"ENABLE_ASYNC_INSTALL_DEVTRON_CHART" envDefault:"false"`
-	ExposeCiMetrics                bool   `env:"EXPOSE_CI_METRICS" envDefault:"false"`
-	ExecuteWireNilChecker          bool   `env:"EXECUTE_WIRE_NIL_CHECKER" envDefault:"false"`
->>>>>>> 282c0ff3
+	ExecuteWireNilChecker          		 bool   `env:"EXECUTE_WIRE_NIL_CHECKER" envDefault:"false"`
 }
 
 type DevtronSecretConfig struct {
