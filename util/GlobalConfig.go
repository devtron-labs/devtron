package util

import (
	"fmt"
	"github.com/caarlos0/env"
	"github.com/juju/errors"
)

type GlobalEnvVariables struct {
<<<<<<< HEAD
	GitOpsRepoPrefix string `env:"GITOPS_REPO_PREFIX" envDefault:""`
=======
	GitOpsRepoPrefix               string `env:"GITOPS_REPO_PREFIX" envDefault:""`
	SkipGitOpsValidation           bool   `env:"SKIP_GITOPS_VALIDATION" envDefault:"false"`
	EnableAsyncInstallDevtronChart bool   `env:"ENABLE_ASYNC_INSTALL_DEVTRON_CHART" envDefault:"false"`
	ExposeCiMetrics                bool   `env:"EXPOSE_CI_METRICS" envDefault:"false"`
>>>>>>> c75dbbf0
}

func GetGlobalEnvVariables() (*GlobalEnvVariables, error) {
	cfg := &GlobalEnvVariables{}
	err := env.Parse(cfg)
	if err != nil {
		return nil, err
	}
	return cfg, err
}

type DevtronSecretConfig struct {
	DevtronSecretName         string `env:"DEVTRON_SECRET_NAME" envDefault:"devtron-secret"`
	DevtronDexSecretNamespace string `env:"DEVTRON_DEX_SECRET_NAMESPACE" envDefault:"devtroncd"`
}

func GetDevtronSecretName() (*DevtronSecretConfig, error) {
	secretConfig := &DevtronSecretConfig{}
	err := env.Parse(secretConfig)
	if err != nil {
		return nil, errors.New(fmt.Sprintf("could not get devtron secret name from environment : %v", err))
	}
	return secretConfig, err
}<|MERGE_RESOLUTION|>--- conflicted
+++ resolved
@@ -7,14 +7,9 @@
 )
 
 type GlobalEnvVariables struct {
-<<<<<<< HEAD
-	GitOpsRepoPrefix string `env:"GITOPS_REPO_PREFIX" envDefault:""`
-=======
 	GitOpsRepoPrefix               string `env:"GITOPS_REPO_PREFIX" envDefault:""`
-	SkipGitOpsValidation           bool   `env:"SKIP_GITOPS_VALIDATION" envDefault:"false"`
 	EnableAsyncInstallDevtronChart bool   `env:"ENABLE_ASYNC_INSTALL_DEVTRON_CHART" envDefault:"false"`
 	ExposeCiMetrics                bool   `env:"EXPOSE_CI_METRICS" envDefault:"false"`
->>>>>>> c75dbbf0
 }
 
 func GetGlobalEnvVariables() (*GlobalEnvVariables, error) {
