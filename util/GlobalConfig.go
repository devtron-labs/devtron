package util

import (
	"fmt"
	"github.com/caarlos0/env"
	"github.com/juju/errors"
)

type GlobalEnvVariables struct {
	GitOpsRepoPrefix               string `env:"GITOPS_REPO_PREFIX" envDefault:""`
<<<<<<< HEAD
	SkipGitOpsValidation           bool   `env:"SKIP_GITOPS_VALIDATION" envDefault:"false"`
=======
>>>>>>> 393d134c
	EnableAsyncInstallDevtronChart bool   `env:"ENABLE_ASYNC_INSTALL_DEVTRON_CHART" envDefault:"false"`
	ExposeCiMetrics                bool   `env:"EXPOSE_CI_METRICS" envDefault:"false"`
}

func GetGlobalEnvVariables() (*GlobalEnvVariables, error) {
	cfg := &GlobalEnvVariables{}
	err := env.Parse(cfg)
	if err != nil {
		return nil, err
	}
	return cfg, err
}

type DevtronSecretConfig struct {
	DevtronSecretName         string `env:"DEVTRON_SECRET_NAME" envDefault:"devtron-secret"`
	DevtronDexSecretNamespace string `env:"DEVTRON_DEX_SECRET_NAMESPACE" envDefault:"devtroncd"`
}

func GetDevtronSecretName() (*DevtronSecretConfig, error) {
	secretConfig := &DevtronSecretConfig{}
	err := env.Parse(secretConfig)
	if err != nil {
		return nil, errors.New(fmt.Sprintf("could not get devtron secret name from environment : %v", err))
	}
	return secretConfig, err
}<|MERGE_RESOLUTION|>--- conflicted
+++ resolved
@@ -8,10 +8,6 @@
 
 type GlobalEnvVariables struct {
 	GitOpsRepoPrefix               string `env:"GITOPS_REPO_PREFIX" envDefault:""`
-<<<<<<< HEAD
-	SkipGitOpsValidation           bool   `env:"SKIP_GITOPS_VALIDATION" envDefault:"false"`
-=======
->>>>>>> 393d134c
 	EnableAsyncInstallDevtronChart bool   `env:"ENABLE_ASYNC_INSTALL_DEVTRON_CHART" envDefault:"false"`
 	ExposeCiMetrics                bool   `env:"EXPOSE_CI_METRICS" envDefault:"false"`
 }
