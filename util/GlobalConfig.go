package util

import (
	"fmt"
	"github.com/caarlos0/env"
	"github.com/juju/errors"
)

type GlobalEnvVariables struct {
<<<<<<< HEAD
	GitOpsRepoPrefix               string `env:"GITOPS_REPO_PREFIX" envDefault:""`
	SkipGitOpsValidation           bool   `env:"SKIP_GITOPS_VALIDATION" envDefault:"false"`
=======
	GitOpsRepoPrefix               string `env:"GITOPS_REPO_PREFIX" envDefault:"devtron"`
>>>>>>> 36398dbb
	EnableAsyncInstallDevtronChart bool   `env:"ENABLE_ASYNC_INSTALL_DEVTRON_CHART" envDefault:"false"`
	ExposeCiMetrics                bool   `env:"EXPOSE_CI_METRICS" envDefault:"false"`
}

func GetGlobalEnvVariables() (*GlobalEnvVariables, error) {
	cfg := &GlobalEnvVariables{}
	err := env.Parse(cfg)
	if err != nil {
		return nil, err
	}
	return cfg, err
}

type DevtronSecretConfig struct {
	DevtronSecretName         string `env:"DEVTRON_SECRET_NAME" envDefault:"devtron-secret"`
	DevtronDexSecretNamespace string `env:"DEVTRON_DEX_SECRET_NAMESPACE" envDefault:"devtroncd"`
}

func GetDevtronSecretName() (*DevtronSecretConfig, error) {
	secretConfig := &DevtronSecretConfig{}
	err := env.Parse(secretConfig)
	if err != nil {
		return nil, errors.New(fmt.Sprintf("could not get devtron secret name from environment : %v", err))
	}
	return secretConfig, err
}<|MERGE_RESOLUTION|>--- conflicted
+++ resolved
@@ -7,12 +7,7 @@
 )
 
 type GlobalEnvVariables struct {
-<<<<<<< HEAD
-	GitOpsRepoPrefix               string `env:"GITOPS_REPO_PREFIX" envDefault:""`
-	SkipGitOpsValidation           bool   `env:"SKIP_GITOPS_VALIDATION" envDefault:"false"`
-=======
 	GitOpsRepoPrefix               string `env:"GITOPS_REPO_PREFIX" envDefault:"devtron"`
->>>>>>> 36398dbb
 	EnableAsyncInstallDevtronChart bool   `env:"ENABLE_ASYNC_INSTALL_DEVTRON_CHART" envDefault:"false"`
 	ExposeCiMetrics                bool   `env:"EXPOSE_CI_METRICS" envDefault:"false"`
 }
