--- conflicted
+++ resolved
@@ -32,11 +32,8 @@
 
 func (impl *HelmUserServiceImpl) BuildACDContext() (acdContext context.Context, err error) {
 	return context.Background(), nil
-<<<<<<< HEAD
-=======
 }
 
 func (impl *HelmUserServiceImpl) SetAcdTokenInContext(ctx context.Context) (context.Context, error) {
 	return context.Background(), nil
->>>>>>> 36398dbb
 }