package k8s

import (
	"context"
	"encoding/json"
	"fmt"
	"github.com/caarlos0/env"
	"github.com/devtron-labs/devtron/api/bean"
	"github.com/devtron-labs/devtron/api/connector"
	client "github.com/devtron-labs/devtron/api/helm-app"
	openapi "github.com/devtron-labs/devtron/api/helm-app/openapiClient"
	"github.com/devtron-labs/devtron/client/k8s/application"
	"github.com/devtron-labs/devtron/internal/util"
	"github.com/devtron-labs/devtron/pkg/cluster"
	"github.com/devtron-labs/devtron/pkg/kubernetesResourceAuditLogs"
	"github.com/devtron-labs/devtron/pkg/user/casbin"
	util3 "github.com/devtron-labs/devtron/pkg/util"
	yamlUtil "github.com/devtron-labs/devtron/util/yaml"
	"go.opentelemetry.io/otel"
	"go.uber.org/zap"
	"io"
	errors2 "k8s.io/apimachinery/pkg/api/errors"
	metav1 "k8s.io/apimachinery/pkg/apis/meta/v1"
	"k8s.io/apimachinery/pkg/apis/meta/v1/unstructured"
	"k8s.io/apimachinery/pkg/runtime/schema"
	"k8s.io/client-go/rest"
	"net/http"
	"strconv"
	"strings"
	"sync"
	"time"
)

const (
	DEFAULT_CLUSTER = "default_cluster"
)

type K8sApplicationService interface {
	GetResource(ctx context.Context, token string, request *ResourceRequestBean, validateResourceAccess func(token string, clusterName string, request ResourceRequestBean, casbinAction string) bool) (resp *application.ManifestResponse, err error)
	CreateResource(ctx context.Context, token string, request *ResourceRequestBean, validateResourceAccess func(token string, clusterName string, request ResourceRequestBean, casbinAction string) bool) (resp *application.ManifestResponse, err error)
	UpdateResource(ctx context.Context, token string, request *ResourceRequestBean, validateResourceAccess func(token string, clusterName string, request ResourceRequestBean, casbinAction string) bool) (resp *application.ManifestResponse, err error)
	DeleteResource(ctx context.Context, token string, request *ResourceRequestBean, userId int32, validateResourceAccess func(token string, clusterName string, request ResourceRequestBean, casbinAction string) bool) (resp *application.ManifestResponse, err error)
	ListEvents(ctx context.Context, token string, request *ResourceRequestBean, validateResourceAccess func(token string, clusterName string, request ResourceRequestBean, casbinAction string) bool) (*application.EventsResponse, error)
	GetPodLogs(ctx context.Context, token string, request *ResourceRequestBean, validateResourceAccess func(token string, clusterName string, request ResourceRequestBean, casbinAction string) bool) (io.ReadCloser, error)
	ValidateResourceRequest(ctx context.Context, appIdentifier *client.AppIdentifier, request *application.K8sRequestBean) (bool, error)
	GetResourceInfo(ctx context.Context) (*ResourceInfo, error)
	GetRestConfigByClusterId(ctx context.Context, clusterId int) (*rest.Config, error)
	GetRestConfigByCluster(ctx context.Context, cluster *cluster.ClusterBean) (*rest.Config, error)
	GetManifestsByBatch(ctx context.Context, request []ResourceRequestBean) ([]BatchResourceResponse, error)
	FilterServiceAndIngress(ctx context.Context, resourceTreeInf map[string]interface{}, validRequests []ResourceRequestBean, appDetail bean.AppDetailContainer, appId string) []ResourceRequestBean
	GetUrlsByBatch(ctx context.Context, resp []BatchResourceResponse) []interface{}
	GetAllApiResources(ctx context.Context, clusterId int, isSuperAdmin bool, userId int32) (*application.GetAllApiResourcesResponse, error)
	GetResourceList(ctx context.Context, token string, request *ResourceRequestBean, validateResourceAccess func(token string, clusterName string, request ResourceRequestBean, casbinAction string) bool) (*util.ClusterResourceListMap, error)
	ApplyResources(ctx context.Context, token string, request *application.ApplyResourcesRequest, resourceRbacHandler func(token string, clusterName string, request ResourceRequestBean, casbinAction string) bool) ([]*application.ApplyResourcesResponse, error)
}

type K8sApplicationServiceImpl struct {
	logger                      *zap.SugaredLogger
	clusterService              cluster.ClusterService
	pump                        connector.Pump
	k8sClientService            application.K8sClientService
	helmAppService              client.HelmAppService
	K8sUtil                     *util.K8sUtil
	aCDAuthConfig               *util3.ACDAuthConfig
	K8sApplicationServiceConfig *K8sApplicationServiceConfig
	K8sResourceHistoryService   kubernetesResourceAuditLogs.K8sResourceHistoryService
}

type K8sApplicationServiceConfig struct {
	BatchSize        int `env:"BATCH_SIZE" envDefault:"5"`
	TimeOutInSeconds int `env:"TIMEOUT_IN_SECONDS" envDefault:"5"`
}

func NewK8sApplicationServiceImpl(Logger *zap.SugaredLogger,
	clusterService cluster.ClusterService,
	pump connector.Pump, k8sClientService application.K8sClientService,
	helmAppService client.HelmAppService, K8sUtil *util.K8sUtil, aCDAuthConfig *util3.ACDAuthConfig,
	K8sResourceHistoryService kubernetesResourceAuditLogs.K8sResourceHistoryService) *K8sApplicationServiceImpl {
	cfg := &K8sApplicationServiceConfig{}
	err := env.Parse(cfg)
	if err != nil {
		Logger.Infow("error occurred while parsing K8sApplicationServiceConfig,so setting batchSize and timeOutInSeconds to default value", "err", err)
	}
	return &K8sApplicationServiceImpl{
		logger:                      Logger,
		clusterService:              clusterService,
		pump:                        pump,
		k8sClientService:            k8sClientService,
		helmAppService:              helmAppService,
		K8sUtil:                     K8sUtil,
		aCDAuthConfig:               aCDAuthConfig,
		K8sApplicationServiceConfig: cfg,
		K8sResourceHistoryService:   K8sResourceHistoryService,
	}
}

type ResourceRequestBean struct {
	AppId         string                      `json:"appId"`
	AppIdentifier *client.AppIdentifier       `json:"-"`
	K8sRequest    *application.K8sRequestBean `json:"k8sRequest"`
	ClusterId     int                         `json:"clusterId"` // clusterId is used when request is for direct cluster (not for helm release)
}

type ResourceInfo struct {
	PodName string `json:"podName"`
}

type BatchResourceResponse struct {
	ManifestResponse *application.ManifestResponse
	Err              error
}

func (impl *K8sApplicationServiceImpl) FilterServiceAndIngress(ctx context.Context, resourceTree map[string]interface{}, validRequests []ResourceRequestBean, appDetail bean.AppDetailContainer, appId string) []ResourceRequestBean {
	noOfNodes := len(resourceTree["nodes"].([]interface{}))
	resourceNodeItemss := resourceTree["nodes"].([]interface{})
	for i := 0; i < noOfNodes; i++ {
		resourceItem := resourceNodeItemss[i].(map[string]interface{})
		var kind, name, namespace string
		kind = impl.extractResourceValue(resourceItem, "kind")
		name = impl.extractResourceValue(resourceItem, "name")
		namespace = impl.extractResourceValue(resourceItem, "namespace")

		if appId == "" {
			appId = strconv.Itoa(appDetail.ClusterId) + "|" + namespace + "|" + (appDetail.AppName + "-" + appDetail.EnvironmentName)
		}
		if strings.Compare(kind, "Service") == 0 || strings.Compare(kind, "Ingress") == 0 {
			group := impl.extractResourceValue(resourceItem, "group")
			version := impl.extractResourceValue(resourceItem, "version")
			req := ResourceRequestBean{
				AppId: appId,
				AppIdentifier: &client.AppIdentifier{
					ClusterId: appDetail.ClusterId,
				},
				K8sRequest: &application.K8sRequestBean{
					ResourceIdentifier: application.ResourceIdentifier{
						Name:      name,
						Namespace: namespace,
						GroupVersionKind: schema.GroupVersionKind{
							Version: version,
							Kind:    kind,
							Group:   group,
						},
					},
				},
			}
			validRequests = append(validRequests, req)
		}
	}
	return validRequests
}

func (impl *K8sApplicationServiceImpl) extractResourceValue(resourceItem map[string]interface{}, resourceName string) string {
	if _, ok := resourceItem[resourceName]; ok && resourceItem[resourceName] != nil {
		return resourceItem[resourceName].(string)
	}
	return ""
}

type Response struct {
	Kind     string   `json:"kind"`
	Name     string   `json:"name"`
	PointsTo string   `json:"pointsTo"`
	Urls     []string `json:"urls"`
}

func (impl *K8sApplicationServiceImpl) GetUrlsByBatch(ctx context.Context, resp []BatchResourceResponse) []interface{} {
	result := make([]interface{}, 0)
	for _, res := range resp {
		err := res.Err
		if err != nil {
			continue
		}
		urlRes := impl.getUrls(res.ManifestResponse)
		result = append(result, urlRes)
	}
	return result
}

func (impl *K8sApplicationServiceImpl) getUrls(manifest *application.ManifestResponse) Response {
	var res Response
	kind := manifest.Manifest.Object["kind"]
	if _, ok := manifest.Manifest.Object["metadata"]; ok {
		metadata := manifest.Manifest.Object["metadata"].(map[string]interface{})
		if metadata != nil {
			name := metadata["name"]
			if name != nil {
				res.Name = name.(string)
			}
		}
	}

	if kind != nil {
		res.Kind = kind.(string)
	}
	res.PointsTo = ""
	urls := make([]string, 0)
	if res.Kind == "Ingress" {
		if manifest.Manifest.Object["spec"] != nil {
			spec := manifest.Manifest.Object["spec"].(map[string]interface{})
			if spec["rules"] != nil {
				rules := spec["rules"].([]interface{})
				for _, rule := range rules {
					ruleMap := rule.(map[string]interface{})
					url := ""
					if ruleMap["host"] != nil {
						url = ruleMap["host"].(string)
					}
					var httpPaths []interface{}
					if ruleMap["http"] != nil && ruleMap["http"].(map[string]interface{})["paths"] != nil {
						httpPaths = ruleMap["http"].(map[string]interface{})["paths"].([]interface{})
					} else {
						continue
					}
					for _, httpPath := range httpPaths {
						path := httpPath.(map[string]interface{})["path"]
						if path != nil {
							url = url + path.(string)
						}
						urls = append(urls, url)
					}
				}
			}
		}
	}

	if manifest.Manifest.Object["status"] != nil {
		status := manifest.Manifest.Object["status"].(map[string]interface{})
		if status["loadBalancer"] != nil {
			loadBalancer := status["loadBalancer"].(map[string]interface{})
			if loadBalancer["ingress"] != nil {
				ingressArray := loadBalancer["ingress"].([]interface{})
				if len(ingressArray) > 0 {
					if hostname, ok := ingressArray[0].(map[string]interface{})["hostname"]; ok {
						res.PointsTo = hostname.(string)
					} else if ip, ok := ingressArray[0].(map[string]interface{})["ip"]; ok {
						res.PointsTo = ip.(string)
					}
				}
			}
		}
	}
	res.Urls = urls
	return res
}

func (impl *K8sApplicationServiceImpl) GetManifestsByBatch(ctx context.Context, requests []ResourceRequestBean) ([]BatchResourceResponse, error) {
	ch := make(chan []BatchResourceResponse)
	var res []BatchResourceResponse
	ctx, cancel := context.WithTimeout(ctx, time.Duration(impl.K8sApplicationServiceConfig.TimeOutInSeconds)*time.Second)
	defer cancel()
	go func() {
		ans := impl.getManifestsByBatch(ctx, requests)
		ch <- ans
	}()
	select {
	case ans := <-ch:
		res = ans
	case <-ctx.Done():
		return nil, ctx.Err()
	}
	impl.logger.Info("successfully fetched the requested manifests")
	return res, nil
}

func (impl *K8sApplicationServiceImpl) getManifestsByBatch(ctx context.Context, requests []ResourceRequestBean) []BatchResourceResponse {
	//total batch length
	batchSize := impl.K8sApplicationServiceConfig.BatchSize
	if requests == nil {
		impl.logger.Error("Empty requests for getManifestsInBatch")
	}
	requestsLength := len(requests)
	//final batch responses
	res := make([]BatchResourceResponse, requestsLength)
	for i := 0; i < requestsLength; {
		//requests left to process
		remainingBatch := requestsLength - i
		if remainingBatch < batchSize {
			batchSize = remainingBatch
		}
		var wg sync.WaitGroup
		for j := 0; j < batchSize; j++ {
			wg.Add(1)
			go func(j int) {
				resp := BatchResourceResponse{}
				resp.ManifestResponse, resp.Err = impl.GetResource(ctx, "", &requests[i+j], nil)
				res[i+j] = resp
				wg.Done()
			}(j)
		}
		wg.Wait()
		i += batchSize
	}
	return res
}

func (impl *K8sApplicationServiceImpl) GetResource(ctx context.Context, token string, request *ResourceRequestBean, validateResourceAccess func(token string, clusterName string, request ResourceRequestBean, casbinAction string) bool) (*application.ManifestResponse, error) {
	clusterId := request.ClusterId
	clusterBean, restConfig, err := impl.getClusterDetailAndRestConfigById(clusterId, ctx)
	if err != nil {
		impl.logger.Errorw("error in getting rest config by cluster Id", "err", err, "clusterId", request.ClusterId)
		return nil, err
	}
	resp, isAuthorized, err := impl.GetResourceAndCheckRbac(ctx, restConfig, token, clusterBean.ClusterName, request, validateResourceAccess)
	if err != nil {
		impl.logger.Errorw("error in getting resource", "err", err, "request", request)
		return nil, err
	}
	if !isAuthorized {
		err = &util.ApiError{HttpStatusCode: http.StatusForbidden, UserMessage: "unauthorized"}
	}
	return resp, nil
}

func (impl *K8sApplicationServiceImpl) CreateResource(ctx context.Context, token string, request *ResourceRequestBean, validateResourceAccess func(token string, clusterName string, request ResourceRequestBean, casbinAction string) bool) (*application.ManifestResponse, error) {
	resourceIdentifier := &openapi.ResourceIdentifier{
		Name:      &request.K8sRequest.ResourceIdentifier.Name,
		Namespace: &request.K8sRequest.ResourceIdentifier.Namespace,
		Group:     &request.K8sRequest.ResourceIdentifier.GroupVersionKind.Group,
		Version:   &request.K8sRequest.ResourceIdentifier.GroupVersionKind.Version,
		Kind:      &request.K8sRequest.ResourceIdentifier.GroupVersionKind.Kind,
	}
	manifestRes, err := impl.helmAppService.GetDesiredManifest(ctx, request.AppIdentifier, resourceIdentifier)
	if err != nil {
		impl.logger.Errorw("error in getting desired manifest for validation", "err", err)
		return nil, err
	}
	manifest, manifestOk := manifestRes.GetManifestOk()
	if manifestOk == false || len(*manifest) == 0 {
		impl.logger.Debugw("invalid request, desired manifest not found", "err", err)
		return nil, fmt.Errorf("no manifest found for this request")
	}
	clusterId := request.ClusterId
	k8sRequest := request.K8sRequest
	clusterBean, restConfig, err := impl.getClusterDetailAndRestConfigById(clusterId, ctx)
	if err != nil {
		impl.logger.Errorw("error in getting rest config by cluster Id", "err", err, "clusterId", request.ClusterId)
		return nil, err
	}
	_, isAuthorized, err := impl.GetResourceAndCheckRbac(ctx, restConfig, token, clusterBean.ClusterName, request, validateResourceAccess)
	if err != nil {
		impl.logger.Errorw("error in getting resource", "err", err, "request", request)
		return nil, err
	}
	if !isAuthorized {
		err = &util.ApiError{HttpStatusCode: http.StatusForbidden, UserMessage: "unauthorized"}
	}
	resp, err := impl.k8sClientService.CreateResource(ctx, restConfig, k8sRequest, *manifest)
	if err != nil {
		impl.logger.Errorw("error in creating resource", "err", err, "request", request)
		return nil, err
	}
	return resp, nil
}

func (impl *K8sApplicationServiceImpl) UpdateResource(ctx context.Context, token string, request *ResourceRequestBean, validateResourceAccess func(token string, clusterName string, request ResourceRequestBean, casbinAction string) bool) (*application.ManifestResponse, error) {
	clusterId := request.ClusterId
	k8sRequest := request.K8sRequest
	clusterBean, restConfig, err := impl.getClusterDetailAndRestConfigById(clusterId, ctx)
	if err != nil {
		impl.logger.Errorw("error in getting rest config by cluster Id", "err", err, "clusterId", request.ClusterId)
		return nil, err
	}
	_, isAuthorized, err := impl.GetResourceAndCheckRbac(ctx, restConfig, token, clusterBean.ClusterName, request, validateResourceAccess)
	if err != nil {
		impl.logger.Errorw("error in getting resource", "err", err, "request", request)
		return nil, err
	}
	if !isAuthorized {
		err = &util.ApiError{HttpStatusCode: http.StatusForbidden, UserMessage: "unauthorized"}
	}
	resp, err := impl.k8sClientService.UpdateResource(ctx, restConfig, k8sRequest)
	if err != nil {
		impl.logger.Errorw("error in updating resource", "err", err, "request", request)
		return nil, err
	}
	return resp, nil
}

func (impl *K8sApplicationServiceImpl) DeleteResource(ctx context.Context, token string, request *ResourceRequestBean, userId int32, validateResourceAccess func(token string, clusterName string, request ResourceRequestBean, casbinAction string) bool) (*application.ManifestResponse, error) {
	clusterId := request.ClusterId
	k8sRequest := request.K8sRequest
	clusterBean, restConfig, err := impl.getClusterDetailAndRestConfigById(clusterId, ctx)
	if err != nil {
		impl.logger.Errorw("error in getting rest config by cluster Id", "err", err, "clusterId", request.ClusterId)
		return nil, err
	}
	_, isAuthorized, err := impl.GetResourceAndCheckRbac(ctx, restConfig, token, clusterBean.ClusterName, request, validateResourceAccess)
	if err != nil {
		impl.logger.Errorw("error in getting resource", "err", err, "request", request)
		return nil, err
	}
	if !isAuthorized {
		err = &util.ApiError{HttpStatusCode: http.StatusForbidden, UserMessage: "unauthorized"}
	}
	resp, err := impl.k8sClientService.DeleteResource(ctx, restConfig, k8sRequest)
	if err != nil {
		impl.logger.Errorw("error in deleting resource", "err", err, "request", request)
		return nil, err
	}
<<<<<<< HEAD
	saveAuditLogsErr := impl.K8sResourceHistoryService.SaveHelmAppsResourceHistory(request.AppIdentifier, k8sRequest, userId, "delete")

	if saveAuditLogsErr != nil {
		impl.logger.Errorw("error in saving audit logs for delete resource request", "err", err)
=======
	if request.AppIdentifier != nil {
		saveAuditLogsErr := impl.K8sResourceHistoryService.SaveHelmAppsResourceHistory(request.AppIdentifier, request.K8sRequest, userId, "delete")
		if saveAuditLogsErr != nil {
			impl.logger.Errorw("error in saving audit logs for delete resource request", "err", err)
		}
>>>>>>> d1921fae
	}
	return resp, nil
}

func (impl *K8sApplicationServiceImpl) ListEvents(ctx context.Context, token string, request *ResourceRequestBean, validateResourceAccess func(token string, clusterName string, request ResourceRequestBean, casbinAction string) bool) (*application.EventsResponse, error) {
	clusterId := request.ClusterId
	k8sRequest := request.K8sRequest
	clusterBean, restConfig, err := impl.getClusterDetailAndRestConfigById(clusterId, ctx)
	if err != nil {
		impl.logger.Errorw("error in getting rest config by cluster Id", "err", err, "clusterId", request.ClusterId)
		return nil, err
	}
	_, isAuthorized, err := impl.GetResourceAndCheckRbac(ctx, restConfig, token, clusterBean.ClusterName, request, validateResourceAccess)
	if err != nil {
		impl.logger.Errorw("error in getting resource", "err", err, "request", request)
		return nil, err
	}
	if !isAuthorized {
		err = &util.ApiError{HttpStatusCode: http.StatusForbidden, UserMessage: "unauthorized"}
	}
	resp, err := impl.k8sClientService.ListEvents(ctx, restConfig, k8sRequest)
	if err != nil {
		impl.logger.Errorw("error in getting events list", "err", err, "request", request)
		return nil, err
	}
	return resp, nil
}

func (impl *K8sApplicationServiceImpl) GetPodLogs(ctx context.Context, token string, request *ResourceRequestBean, validateResourceAccess func(token string, clusterName string, request ResourceRequestBean, casbinAction string) bool) (io.ReadCloser, error) {
	clusterId := request.ClusterId
	k8sRequest := request.K8sRequest
	clusterBean, restConfig, err := impl.getClusterDetailAndRestConfigById(clusterId, ctx)
	if err != nil {
		impl.logger.Errorw("error in getting rest config by cluster Id", "err", err, "clusterId", request.ClusterId)
		return nil, err
	}
	_, isAuthorized, err := impl.GetResourceAndCheckRbac(ctx, restConfig, token, clusterBean.ClusterName, request, validateResourceAccess)
	if err != nil {
		impl.logger.Errorw("error in getting resource", "err", err, "request", request)
		return nil, err
	}
	if !isAuthorized {
		err = &util.ApiError{HttpStatusCode: http.StatusForbidden, UserMessage: "unauthorized"}
	}
	resp, err := impl.k8sClientService.GetPodLogs(ctx, restConfig, k8sRequest)
	if err != nil {
		impl.logger.Errorw("error in getting events list", "err", err, "request", request)
		return nil, err
	}
	return resp, nil
}

func (impl *K8sApplicationServiceImpl) GetRestConfigByClusterId(ctx context.Context, clusterId int) (*rest.Config, error) {
	_, span := otel.Tracer("orchestrator").Start(ctx, "K8sApplicationService.GetRestConfigByClusterId")
	defer span.End()
	cluster, err := impl.clusterService.FindById(clusterId)
	if err != nil {
		impl.logger.Errorw("error in getting cluster by ID", "err", err, "clusterId")
		return nil, err
	}
	configMap := cluster.Config
	bearerToken := configMap["bearer_token"]
	var restConfig *rest.Config
	if cluster.ClusterName == DEFAULT_CLUSTER && len(bearerToken) == 0 {
		restConfig, err = impl.K8sUtil.GetK8sClusterRestConfig()
		if err != nil {
			impl.logger.Errorw("error in getting rest config for default cluster", "err", err)
			return nil, err
		}
	} else {
		restConfig = &rest.Config{Host: cluster.ServerUrl, BearerToken: bearerToken, TLSClientConfig: rest.TLSClientConfig{Insecure: true}}
	}
	return restConfig, nil
}

func (impl *K8sApplicationServiceImpl) GetRestConfigByCluster(ctx context.Context, cluster *cluster.ClusterBean) (*rest.Config, error) {
	configMap := cluster.Config
	bearerToken := configMap["bearer_token"]
	var restConfig *rest.Config
	var err error
	if cluster.ClusterName == DEFAULT_CLUSTER && len(bearerToken) == 0 {
		restConfig, err = impl.K8sUtil.GetK8sClusterRestConfig()
		if err != nil {
			impl.logger.Errorw("error in getting rest config for default cluster", "err", err)
			return nil, err
		}
	} else {
		restConfig = &rest.Config{Host: cluster.ServerUrl, BearerToken: bearerToken, TLSClientConfig: rest.TLSClientConfig{Insecure: true}}
	}
	return restConfig, nil
}

func (impl *K8sApplicationServiceImpl) ValidateResourceRequest(ctx context.Context, appIdentifier *client.AppIdentifier, request *application.K8sRequestBean) (bool, error) {
	app, err := impl.helmAppService.GetApplicationDetail(ctx, appIdentifier)
	if err != nil {
		impl.logger.Errorw("error in getting app detail", "err", err, "appDetails", appIdentifier)
		return false, err
	}
	valid := false
	for _, node := range app.ResourceTreeResponse.Nodes {
		nodeDetails := application.ResourceIdentifier{
			Name:      node.Name,
			Namespace: node.Namespace,
			GroupVersionKind: schema.GroupVersionKind{
				Group:   node.Group,
				Version: node.Version,
				Kind:    node.Kind,
			},
		}
		if nodeDetails == request.ResourceIdentifier {
			valid = true
			break
		}
	}
	return impl.validateContainerNameIfReqd(valid, request, app), nil
}

func (impl *K8sApplicationServiceImpl) validateContainerNameIfReqd(valid bool, request *application.K8sRequestBean, app *client.AppDetail) bool {
	if !valid {
		requestContainerName := request.PodLogsRequest.ContainerName
		podName := request.ResourceIdentifier.Name
		for _, pod := range app.ResourceTreeResponse.PodMetadata {
			if pod.Name == podName {
				for _, container := range pod.Containers {
					if container == requestContainerName {
						return true
					}
				}
			}
		}
	}
	return valid
}

func (impl *K8sApplicationServiceImpl) GetResourceInfo(ctx context.Context) (*ResourceInfo, error) {
	pod, err := impl.K8sUtil.GetResourceInfoByLabelSelector(ctx, impl.aCDAuthConfig.ACDConfigMapNamespace, "app=inception")
	if err != nil {
		impl.logger.Errorw("error on getting resource from k8s, unable to fetch installer pod", "err", err)
		return nil, err
	}
	response := &ResourceInfo{PodName: pod.Name}
	return response, nil
}

func (impl *K8sApplicationServiceImpl) GetAllApiResources(ctx context.Context, clusterId int, isSuperAdmin bool, userId int32) (*application.GetAllApiResourcesResponse, error) {
	impl.logger.Infow("getting all api-resources", "clusterId", clusterId)
	restConfig, err := impl.GetRestConfigByClusterId(ctx, clusterId)
	if err != nil {
		impl.logger.Errorw("error in getting cluster rest config", "clusterId", clusterId, "err", err)
		return nil, err
	}
	allApiResources, err := impl.k8sClientService.GetApiResources(restConfig, LIST_VERB)
	if err != nil {
		return nil, err
	}

	// FILTER STARTS
	// 1) remove ""/v1 event kind if event kind exist in events.k8s.io/v1 and ""/v1
	k8sEventIndex := -1
	v1EventIndex := -1
	for index, apiResource := range allApiResources {
		gvk := apiResource.Gvk
		if gvk.Kind == EVENT_K8S_KIND && gvk.Version == "v1" {
			if gvk.Group == "" {
				v1EventIndex = index
			} else if gvk.Group == "events.k8s.io" {
				k8sEventIndex = index
			}
		}
	}
	if k8sEventIndex > -1 && v1EventIndex > -1 {
		allApiResources = append(allApiResources[:v1EventIndex], allApiResources[v1EventIndex+1:]...)
	}
	// FILTER ENDS

	// RBAC FILER STARTS
	allowedAll := isSuperAdmin
	filteredApiResources := make([]*application.K8sApiResource, 0)
	if !isSuperAdmin {
		clusterBean, err := impl.clusterService.FindById(clusterId)
		if err != nil {
			impl.logger.Errorw("failed to find cluster for id", "err", err, "clusterId", clusterId)
			return nil, err
		}
		roles, err := impl.clusterService.FetchRolesFromGroup(userId)
		if err != nil {
			impl.logger.Errorw("error on fetching user roles for cluster list", "err", err)
			return nil, err
		}

		allowedGroupKinds := make(map[string]bool) // group||kind
		for _, role := range roles {
			if clusterBean.ClusterName != role.Cluster {
				continue
			}
			if role.Group == "" && role.Kind == "" {
				allowedAll = true
				break
			}
			groupName := role.Group
			if groupName == "" {
				groupName = "*"
			} else if groupName == casbin.ClusterEmptyGroupPlaceholder {
				groupName = ""
			}
			allowedGroupKinds[groupName+"||"+role.Kind] = true
		}

		if !allowedAll {
			for _, apiResource := range allApiResources {
				gvk := apiResource.Gvk
				_, found := allowedGroupKinds[gvk.Group+"||"+gvk.Kind]
				if found {
					filteredApiResources = append(filteredApiResources, apiResource)
				} else {
					_, found = allowedGroupKinds["*"+"||"+gvk.Kind]
					if found {
						filteredApiResources = append(filteredApiResources, apiResource)
					}
				}
			}
		}
	}
	response := &application.GetAllApiResourcesResponse{
		AllowedAll: allowedAll,
	}
	if allowedAll {
		response.ApiResources = allApiResources
	} else {
		response.ApiResources = filteredApiResources
	}
	// RBAC FILER ENDS

	return response, nil
}

func (impl *K8sApplicationServiceImpl) GetResourceList(ctx context.Context, token string, request *ResourceRequestBean, validateResourceAccess func(token string, clusterName string, request ResourceRequestBean, casbinAction string) bool) (*util.ClusterResourceListMap, error) {
	resourceList := &util.ClusterResourceListMap{}
	clusterId := request.ClusterId
	k8sRequest := request.K8sRequest
	clusterBean, restConfig, err := impl.getClusterDetailAndRestConfigById(clusterId, ctx)
	if err != nil {
		return resourceList, err
	}
	checkForResourceCallback := getRbacFuncForResourceCallback(request, token, clusterBean.ClusterName, casbin.ActionGet, validateResourceAccess)
	resp, namespaced, err := impl.k8sClientService.GetResourceList(ctx, restConfig, k8sRequest)
	if err != nil {
		impl.logger.Errorw("error in getting resource list", "err", err, "request", request)
		return resourceList, err
	}
	resourceList, err = impl.K8sUtil.BuildK8sObjectListTableData(&resp.Resources, namespaced, request.K8sRequest.ResourceIdentifier.GroupVersionKind.Kind, checkForResourceCallback)
	if err != nil {
		impl.logger.Errorw("error on parsing for k8s resource", "err", err)
		return resourceList, err
	}
	return resourceList, nil
}

func (impl *K8sApplicationServiceImpl) ApplyResources(ctx context.Context, token string, request *application.ApplyResourcesRequest, validateResourceAccess func(token string, clusterName string, request ResourceRequestBean, casbinAction string) bool) ([]*application.ApplyResourcesResponse, error) {
	manifests, err := yamlUtil.SplitYAMLs([]byte(request.Manifest))
	if err != nil {
		impl.logger.Errorw("error in splitting yaml in manifest", "err", err)
		return nil, err
	}

	//getting rest config by clusterId
	clusterId := request.ClusterId
	clusterBean, err := impl.clusterService.FindById(clusterId)
	if err != nil {
		impl.logger.Errorw("error in getting clusterBean by cluster Id", "clusterId", clusterId, "err", err)
		return nil, err
	}
	restConfig, err := impl.GetRestConfigByCluster(ctx, clusterBean)
	if err != nil {
		impl.logger.Errorw("error in getting rest config by cluster", "clusterId", clusterId, "err", err)
		return nil, err
	}

	var response []*application.ApplyResourcesResponse
	for _, manifest := range manifests {
		var namespace string
		manifestNamespace := manifest.GetNamespace()
		if len(manifestNamespace) > 0 {
			namespace = manifestNamespace
		} else {
			namespace = DEFAULT_NAMESPACE
		}
		manifestRes := &application.ApplyResourcesResponse{
			Name: manifest.GetName(),
			Kind: manifest.GetKind(),
		}
		resourceRequestBean := ResourceRequestBean{
			ClusterId: clusterId,
			K8sRequest: &application.K8sRequestBean{
				ResourceIdentifier: application.ResourceIdentifier{
					Name:             manifest.GetName(),
					Namespace:        namespace,
					GroupVersionKind: manifest.GroupVersionKind(),
				},
			},
		}
		actionAllowed := validateResourceAccess(token, clusterBean.ClusterName, resourceRequestBean, casbin.ActionUpdate)
		if actionAllowed {
			resourceExists, err := impl.applyResourceFromManifest(ctx, manifest, restConfig, namespace)
			manifestRes.IsUpdate = resourceExists
			if err != nil {
				manifestRes.Error = err.Error()
			}
		} else {
			manifestRes.Error = "permission-denied"
		}
		response = append(response, manifestRes)
	}

	return response, nil
}

func (impl *K8sApplicationServiceImpl) GetResourceAndCheckRbac(ctx context.Context, restConfig *rest.Config, token, clusterName string,
	request *ResourceRequestBean, validateResourceAccess func(token string, clusterName string, request ResourceRequestBean, casbinAction string) bool) (
	respManifest *application.ManifestResponse, isAuthorized bool, err error) {
	respManifest, err = impl.k8sClientService.GetResource(ctx, restConfig, request.K8sRequest)
	if err != nil {
		impl.logger.Errorw("error in getting resource", "err", err, "request", request)
		return nil, false, err
	}
	checkForResourceCallback := getRbacFuncForResourceCallback(request, token, clusterName, casbin.ActionGet, validateResourceAccess)
	isAuthorized = impl.checkRbacForResource(respManifest.Manifest, checkForResourceCallback)
	return respManifest, isAuthorized, nil
}

func (impl *K8sApplicationServiceImpl) checkRbacForResource(resource unstructured.Unstructured, rbacCallbackFunc func(namespace, group, kind, resourceName string) bool) bool {
	//TODO: update rbac validation function
	allowed := impl.K8sUtil.ValidateResourceWithRbac(namespace, resourceName, ownerReferences, rbacCallbackFunc)
	return allowed
}

func getRbacFuncForResourceCallback(request *ResourceRequestBean, token, clusterName, action string, validateResourceAccess func(token string, clusterName string, request ResourceRequestBean, casbinAction string) bool) func(namespace, group, kind, resourceName string) bool {
	k8sRequest := request.K8sRequest
	return func(namespace, group, kind, resourceName string) bool {
		resourceIdentifier := k8sRequest.ResourceIdentifier
		resourceIdentifier.Name = resourceName
		resourceIdentifier.Namespace = namespace
		if group != "" && kind != "" {
			resourceIdentifier.GroupVersionKind = schema.GroupVersionKind{Group: group, Kind: kind}
		}
		k8sRequest.ResourceIdentifier = resourceIdentifier
		return validateResourceAccess(token, clusterName, *request, action)
	}
}

func (impl *K8sApplicationServiceImpl) getClusterDetailAndRestConfigById(clusterId int, ctx context.Context) (*cluster.ClusterBean, *rest.Config, error) {
	clusterBean, err := impl.clusterService.FindById(clusterId)
	if err != nil {
		impl.logger.Errorw("error in getting cluster by cluster Id", "err", err, "clusterId", clusterId)
		return nil, nil, err
	}
	restConfig, err := impl.GetRestConfigByCluster(ctx, clusterBean)
	if err != nil {
		impl.logger.Errorw("error in getting rest config by cluster Id", "err", err, "clusterId", clusterId)
		return nil, nil, err
	}
	return clusterBean, restConfig, nil
}
func (impl *K8sApplicationServiceImpl) applyResourceFromManifest(ctx context.Context, manifest unstructured.Unstructured, restConfig *rest.Config, namespace string) (bool, error) {
	var isUpdateResource bool
	k8sRequestBean := &application.K8sRequestBean{
		ResourceIdentifier: application.ResourceIdentifier{
			Name:             manifest.GetName(),
			Namespace:        namespace,
			GroupVersionKind: manifest.GroupVersionKind(),
		},
	}
	jsonStrByteErr, err := json.Marshal(manifest.UnstructuredContent())
	if err != nil {
		impl.logger.Errorw("error in marshalling json", "err", err)
		return isUpdateResource, err
	}
	jsonStr := string(jsonStrByteErr)
	_, err = impl.k8sClientService.GetResource(ctx, restConfig, k8sRequestBean)
	if err != nil {
		statusError, ok := err.(*errors2.StatusError)
		if !ok || statusError == nil || statusError.ErrStatus.Reason != metav1.StatusReasonNotFound {
			impl.logger.Errorw("error in getting resource", "err", err)
			return isUpdateResource, err
		}
		// case of resource not found
		_, err = impl.k8sClientService.CreateResource(ctx, restConfig, k8sRequestBean, jsonStr)
		if err != nil {
			impl.logger.Errorw("error in creating resource", "err", err)
			return isUpdateResource, err
		}
	} else {
		// case of resource update
		isUpdateResource = true
		_, err = impl.k8sClientService.ApplyResource(ctx, restConfig, k8sRequestBean, jsonStr)
		if err != nil {
			impl.logger.Errorw("error in updating resource", "err", err)
			return isUpdateResource, err
		}
	}

	return isUpdateResource, nil
}<|MERGE_RESOLUTION|>--- conflicted
+++ resolved
@@ -397,18 +397,11 @@
 		impl.logger.Errorw("error in deleting resource", "err", err, "request", request)
 		return nil, err
 	}
-<<<<<<< HEAD
-	saveAuditLogsErr := impl.K8sResourceHistoryService.SaveHelmAppsResourceHistory(request.AppIdentifier, k8sRequest, userId, "delete")
-
-	if saveAuditLogsErr != nil {
-		impl.logger.Errorw("error in saving audit logs for delete resource request", "err", err)
-=======
 	if request.AppIdentifier != nil {
-		saveAuditLogsErr := impl.K8sResourceHistoryService.SaveHelmAppsResourceHistory(request.AppIdentifier, request.K8sRequest, userId, "delete")
+		saveAuditLogsErr := impl.K8sResourceHistoryService.SaveHelmAppsResourceHistory(request.AppIdentifier, k8sRequest, userId, "delete")
 		if saveAuditLogsErr != nil {
 			impl.logger.Errorw("error in saving audit logs for delete resource request", "err", err)
 		}
->>>>>>> d1921fae
 	}
 	return resp, nil
 }
