--- conflicted
+++ resolved
@@ -13,7 +13,6 @@
 	"github.com/devtron-labs/devtron/internal/util"
 	"github.com/devtron-labs/devtron/pkg/cluster"
 	"github.com/devtron-labs/devtron/pkg/kubernetesResourceAuditLogs"
-	"github.com/devtron-labs/devtron/pkg/user"
 	"github.com/devtron-labs/devtron/pkg/user/casbin"
 	util3 "github.com/devtron-labs/devtron/pkg/util"
 	yamlUtil "github.com/devtron-labs/devtron/util/yaml"
@@ -64,7 +63,6 @@
 	aCDAuthConfig               *util3.ACDAuthConfig
 	K8sApplicationServiceConfig *K8sApplicationServiceConfig
 	K8sResourceHistoryService   kubernetesResourceAuditLogs.K8sResourceHistoryService
-	userService                 user.UserService
 }
 
 type K8sApplicationServiceConfig struct {
@@ -76,7 +74,7 @@
 	clusterService cluster.ClusterService,
 	pump connector.Pump, k8sClientService application.K8sClientService,
 	helmAppService client.HelmAppService, K8sUtil *util.K8sUtil, aCDAuthConfig *util3.ACDAuthConfig,
-	K8sResourceHistoryService kubernetesResourceAuditLogs.K8sResourceHistoryService, userService user.UserService) *K8sApplicationServiceImpl {
+	K8sResourceHistoryService kubernetesResourceAuditLogs.K8sResourceHistoryService) *K8sApplicationServiceImpl {
 	cfg := &K8sApplicationServiceConfig{}
 	err := env.Parse(cfg)
 	if err != nil {
@@ -92,7 +90,6 @@
 		aCDAuthConfig:               aCDAuthConfig,
 		K8sApplicationServiceConfig: cfg,
 		K8sResourceHistoryService:   K8sResourceHistoryService,
-		userService:                 userService,
 	}
 }
 
@@ -130,7 +127,6 @@
 			version := impl.extractResourceValue(resourceItem, "version")
 			req := ResourceRequestBean{
 				AppId: appId,
-				ClusterId: appDetail.ClusterId,
 				AppIdentifier: &client.AppIdentifier{
 					ClusterId: appDetail.ClusterId,
 				},
@@ -374,17 +370,12 @@
 		impl.logger.Errorw("error in deleting resource", "err", err, "request", request)
 		return nil, err
 	}
-<<<<<<< HEAD
-	if impl.K8sResourceHistoryService != nil {
-=======
-	if request.AppIdentifier != nil {
->>>>>>> 766523c6
-		saveAuditLogsErr := impl.K8sResourceHistoryService.SaveHelmAppsResourceHistory(request.AppIdentifier, request.K8sRequest, userId, "delete")
-		if saveAuditLogsErr != nil {
-			impl.logger.Errorw("error in saving audit logs for delete resource request", "err", err)
-		}
-	}
-
+	if request.AppIdentifier != nil && impl.K8sResourceHistoryService != nil {
+	saveAuditLogsErr := impl.K8sResourceHistoryService.SaveHelmAppsResourceHistory(request.AppIdentifier, request.K8sRequest, userId, "delete")
+	if saveAuditLogsErr != nil {
+		impl.logger.Errorw("error in saving audit logs for delete resource request", "err", err)
+	}
+	}
 	return resp, nil
 }
 
@@ -552,7 +543,7 @@
 			impl.logger.Errorw("failed to find cluster for id", "err", err, "clusterId", clusterId)
 			return nil, err
 		}
-		roles, err := impl.userService.FetchRolesFromGroup(userId)
+		roles, err := impl.clusterService.FetchRolesFromGroup(userId)
 		if err != nil {
 			impl.logger.Errorw("error on fetching user roles for cluster list", "err", err)
 			return nil, err
