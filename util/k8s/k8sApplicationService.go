package k8s

import (
	"context"
	"encoding/json"
	"fmt"
	"github.com/caarlos0/env"
	"github.com/devtron-labs/devtron/api/bean"
	"github.com/devtron-labs/devtron/api/connector"
	client "github.com/devtron-labs/devtron/api/helm-app"
	openapi "github.com/devtron-labs/devtron/api/helm-app/openapiClient"
	"github.com/devtron-labs/devtron/client/k8s/application"
	"github.com/devtron-labs/devtron/internal/util"
	"github.com/devtron-labs/devtron/pkg/cluster"
	"github.com/devtron-labs/devtron/pkg/user/casbin"
	util3 "github.com/devtron-labs/devtron/pkg/util"
	yamlUtil "github.com/devtron-labs/devtron/util/yaml"
	jsonpatch "github.com/evanphx/json-patch"
	"go.uber.org/zap"
	"io"
	errors2 "k8s.io/apimachinery/pkg/api/errors"
	metav1 "k8s.io/apimachinery/pkg/apis/meta/v1"
	"k8s.io/apimachinery/pkg/apis/meta/v1/unstructured"
	"k8s.io/apimachinery/pkg/runtime/schema"
	"k8s.io/client-go/rest"
	"strconv"
	"strings"
	"sync"
	"time"
)

const (
	DEFAULT_CLUSTER = "default_cluster"
)

type K8sApplicationService interface {
	GetResource(request *ResourceRequestBean) (resp *application.ManifestResponse, err error)
	CreateResource(request *ResourceRequestBean) (resp *application.ManifestResponse, err error)
	UpdateResource(request *ResourceRequestBean) (resp *application.ManifestResponse, err error)
	DeleteResource(request *ResourceRequestBean) (resp *application.ManifestResponse, err error)
	ListEvents(request *ResourceRequestBean) (*application.EventsResponse, error)
	GetPodLogs(request *ResourceRequestBean) (io.ReadCloser, error)
	ValidateResourceRequest(appIdentifier *client.AppIdentifier, request *application.K8sRequestBean) (bool, error)
	GetResourceInfo() (*ResourceInfo, error)
	GetRestConfigByClusterId(clusterId int) (*rest.Config, error)
	GetRestConfigByCluster(cluster *cluster.ClusterBean) (*rest.Config, error)
	GetManifestsByBatch(ctx context.Context, request []ResourceRequestBean) ([]BatchResourceResponse, error)
	FilterServiceAndIngress(resourceTreeInf map[string]interface{}, validRequests []ResourceRequestBean, appDetail bean.AppDetailContainer, appId string) []ResourceRequestBean
	GetUrlsByBatch(resp []BatchResourceResponse) []interface{}
	GetAllApiResources(clusterId int) ([]*application.K8sApiResource, error)
	GetResourceList(token string, request *ResourceRequestBean, validateResourceAccess func(token string, clusterName string, request ResourceRequestBean, casbinAction string) bool) (*application.ClusterResourceListMap, error)
	ApplyResources(token string, request *application.ApplyResourcesRequest, resourceRbacHandler func(token string, clusterName string, request ResourceRequestBean, casbinAction string) bool) ([]*application.ApplyResourcesResponse, error)
}

type K8sApplicationServiceImpl struct {
	logger                      *zap.SugaredLogger
	clusterService              cluster.ClusterService
	pump                        connector.Pump
	k8sClientService            application.K8sClientService
	helmAppService              client.HelmAppService
	K8sUtil                     *util.K8sUtil
	aCDAuthConfig               *util3.ACDAuthConfig
	K8sApplicationServiceConfig *K8sApplicationServiceConfig
}

type K8sApplicationServiceConfig struct {
	BatchSize        int `env:"BATCH_SIZE" envDefault:"5"`
	TimeOutInSeconds int `env:"TIMEOUT_IN_SECONDS" envDefault:"5"`
}

func NewK8sApplicationServiceImpl(Logger *zap.SugaredLogger,
	clusterService cluster.ClusterService,
	pump connector.Pump, k8sClientService application.K8sClientService,
	helmAppService client.HelmAppService, K8sUtil *util.K8sUtil, aCDAuthConfig *util3.ACDAuthConfig) *K8sApplicationServiceImpl {
	cfg := &K8sApplicationServiceConfig{}
	err := env.Parse(cfg)
	if err != nil {
		Logger.Infow("error occurred while parsing K8sApplicationServiceConfig,so setting batchSize and timeOutInSeconds to default value", "err", err)
	}
	return &K8sApplicationServiceImpl{
		logger:                      Logger,
		clusterService:              clusterService,
		pump:                        pump,
		k8sClientService:            k8sClientService,
		helmAppService:              helmAppService,
		K8sUtil:                     K8sUtil,
		aCDAuthConfig:               aCDAuthConfig,
		K8sApplicationServiceConfig: cfg,
	}
}

type ResourceRequestBean struct {
	AppId         string                      `json:"appId"`
	AppIdentifier *client.AppIdentifier       `json:"-"`
	K8sRequest    *application.K8sRequestBean `json:"k8sRequest"`
	ClusterId     int                         `json:"clusterId"` // clusterId is used when request is for direct cluster (not for helm release)
}

type ResourceInfo struct {
	PodName string `json:"podName"`
}

type BatchResourceResponse struct {
	ManifestResponse *application.ManifestResponse
	Err              error
}

func (impl *K8sApplicationServiceImpl) FilterServiceAndIngress(resourceTree map[string]interface{}, validRequests []ResourceRequestBean, appDetail bean.AppDetailContainer, appId string) []ResourceRequestBean {
	noOfNodes := len(resourceTree["nodes"].([]interface{}))
	resourceNodeItemss := resourceTree["nodes"].([]interface{})
	for i := 0; i < noOfNodes; i++ {
		resourceItem := resourceNodeItemss[i].(map[string]interface{})
		var kind, name, namespace string
		if _, ok := resourceItem["kind"]; ok && resourceItem["kind"] != nil {
			kind = resourceItem["kind"].(string)
		}
		if _, ok := resourceItem["name"]; ok && resourceItem["name"] != nil {
			name = resourceItem["name"].(string)
		}
		if _, ok := resourceItem["namespace"]; ok && resourceItem["namespace"] != nil {
			namespace = resourceItem["namespace"].(string)
		}

		if appId == "" {
			appId = strconv.Itoa(appDetail.ClusterId) + "|" + namespace + "|" + (appDetail.AppName + "-" + appDetail.EnvironmentName)
		}
		if strings.Compare(kind, "Service") == 0 || strings.Compare(kind, "Ingress") == 0 {
			group := ""
			version := ""
			if _, ok := resourceItem["version"]; ok {
				version = resourceItem["version"].(string)
			}
			if _, ok := resourceItem["group"]; ok {
				group = resourceItem["group"].(string)
			}
			req := ResourceRequestBean{
				AppId: appId,
				AppIdentifier: &client.AppIdentifier{
					ClusterId: appDetail.ClusterId,
				},
				K8sRequest: &application.K8sRequestBean{
					ResourceIdentifier: application.ResourceIdentifier{
						Name:      name,
						Namespace: namespace,
						GroupVersionKind: schema.GroupVersionKind{
							Version: version,
							Kind:    kind,
							Group:   group,
						},
					},
				},
			}

			validRequests = append(validRequests, req)
		}
	}
	return validRequests
}

type Response struct {
	Kind     string   `json:"kind"`
	Name     string   `json:"name"`
	PointsTo string   `json:"pointsTo"`
	Urls     []string `json:"urls"`
}

func (impl *K8sApplicationServiceImpl) GetUrlsByBatch(resp []BatchResourceResponse) []interface{} {
	result := make([]interface{}, 0)
	for _, res := range resp {
		err := res.Err
		if err != nil {
			continue
		}
		urlRes := impl.getUrls(res.ManifestResponse)
		result = append(result, urlRes)
	}
	return result
}

func (impl *K8sApplicationServiceImpl) getUrls(manifest *application.ManifestResponse) Response {
	var res Response
	kind := manifest.Manifest.Object["kind"]
	if _, ok := manifest.Manifest.Object["metadata"]; ok {
		metadata := manifest.Manifest.Object["metadata"].(map[string]interface{})
		if metadata != nil {
			name := metadata["name"]
			if name != nil {
				res.Name = name.(string)
			}
		}
	}

	if kind != nil {
		res.Kind = kind.(string)
	}
	res.PointsTo = ""
	urls := make([]string, 0)
	if res.Kind == "Ingress" {
		if manifest.Manifest.Object["spec"] != nil {
			spec := manifest.Manifest.Object["spec"].(map[string]interface{})
			if spec["rules"] != nil {
				rules := spec["rules"].([]interface{})
				for _, rule := range rules {
					ruleMap := rule.(map[string]interface{})
					url := ""
					if ruleMap["host"] != nil {
						url = ruleMap["host"].(string)
					}
					var httpPaths []interface{}
					if ruleMap["http"] != nil && ruleMap["http"].(map[string]interface{})["paths"] != nil {
						httpPaths = ruleMap["http"].(map[string]interface{})["paths"].([]interface{})
					} else {
						continue
					}
					for _, httpPath := range httpPaths {
						path := httpPath.(map[string]interface{})["path"]
						if path != nil {
							url = url + path.(string)
						}
						urls = append(urls, url)
					}
				}
			}
		}
	}

	if manifest.Manifest.Object["status"] != nil {
		status := manifest.Manifest.Object["status"].(map[string]interface{})
		if status["loadBalancer"] != nil {
			loadBalancer := status["loadBalancer"].(map[string]interface{})
			if loadBalancer["ingress"] != nil {
				ingressArray := loadBalancer["ingress"].([]interface{})
				if len(ingressArray) > 0 {
					if hostname, ok := ingressArray[0].(map[string]interface{})["hostname"]; ok {
						res.PointsTo = hostname.(string)
					} else if ip, ok := ingressArray[0].(map[string]interface{})["ip"]; ok {
						res.PointsTo = ip.(string)
					}
				}
			}
		}
	}
	res.Urls = urls
	return res
}

func (impl *K8sApplicationServiceImpl) GetManifestsByBatch(ctx context.Context, requests []ResourceRequestBean) ([]BatchResourceResponse, error) {
	ch := make(chan []BatchResourceResponse)
	var res []BatchResourceResponse
	ctx, cancel := context.WithTimeout(ctx, time.Duration(impl.K8sApplicationServiceConfig.TimeOutInSeconds)*time.Second)
	defer cancel()
	go func() {
		ans := impl.getManifestsByBatch(requests)
		ch <- ans
	}()
	select {
	case ans := <-ch:
		res = ans
	case <-ctx.Done():
		return nil, ctx.Err()
	}
	impl.logger.Info("successfully fetched the requested manifests")
	return res, nil
}

func (impl *K8sApplicationServiceImpl) getManifestsByBatch(requests []ResourceRequestBean) []BatchResourceResponse {
	//total batch length
	batchSize := impl.K8sApplicationServiceConfig.BatchSize
	if requests == nil {
		impl.logger.Error("Empty requests for getManifestsInBatch")
	}
	requestsLength := len(requests)
	//final batch responses
	res := make([]BatchResourceResponse, requestsLength)
	for i := 0; i < requestsLength; {
		//requests left to process
		remainingBatch := requestsLength - i
		if remainingBatch < batchSize {
			batchSize = remainingBatch
		}
		var wg sync.WaitGroup
		for j := 0; j < batchSize; j++ {
			wg.Add(1)
			go func(j int) {
				resp := BatchResourceResponse{}
				resp.ManifestResponse, resp.Err = impl.GetResource(&requests[i+j])
				res[i+j] = resp
				wg.Done()
			}(j)
		}
		wg.Wait()
		i += batchSize
	}
	return res
}

func (impl *K8sApplicationServiceImpl) GetResource(request *ResourceRequestBean) (*application.ManifestResponse, error) {
	clusterId := request.ClusterId
	//getting rest config by clusterId
	restConfig, err := impl.GetRestConfigByClusterId(clusterId)
	if err != nil {
		impl.logger.Errorw("error in getting rest config by cluster Id", "err", err, "clusterId", clusterId)
		return nil, err
	}
	resp, err := impl.k8sClientService.GetResource(restConfig, request.K8sRequest)
	if err != nil {
		impl.logger.Errorw("error in getting resource", "err", err, "request", request)
		return nil, err
	}
	return resp, nil
}

func (impl *K8sApplicationServiceImpl) CreateResource(request *ResourceRequestBean) (*application.ManifestResponse, error) {
	resourceIdentifier := &openapi.ResourceIdentifier{
		Name:      &request.K8sRequest.ResourceIdentifier.Name,
		Namespace: &request.K8sRequest.ResourceIdentifier.Namespace,
		Group:     &request.K8sRequest.ResourceIdentifier.GroupVersionKind.Group,
		Version:   &request.K8sRequest.ResourceIdentifier.GroupVersionKind.Version,
		Kind:      &request.K8sRequest.ResourceIdentifier.GroupVersionKind.Kind,
	}
	manifestRes, err := impl.helmAppService.GetDesiredManifest(context.Background(), request.AppIdentifier, resourceIdentifier)
	if err != nil {
		impl.logger.Errorw("error in getting desired manifest for validation", "err", err)
		return nil, err
	}
	manifest, manifestOk := manifestRes.GetManifestOk()
	if manifestOk == false || len(*manifest) == 0 {
		impl.logger.Debugw("invalid request, desired manifest not found", "err", err)
		return nil, fmt.Errorf("no manifest found for this request")
	}

	//getting rest config by clusterId
	restConfig, err := impl.GetRestConfigByClusterId(request.AppIdentifier.ClusterId)
	if err != nil {
		impl.logger.Errorw("error in getting rest config by cluster Id", "err", err, "clusterId", request.AppIdentifier.ClusterId)
		return nil, err
	}
	resp, err := impl.k8sClientService.CreateResource(restConfig, request.K8sRequest, *manifest)
	if err != nil {
		impl.logger.Errorw("error in creating resource", "err", err, "request", request)
		return nil, err
	}
	return resp, nil
}

func (impl *K8sApplicationServiceImpl) UpdateResource(request *ResourceRequestBean) (*application.ManifestResponse, error) {
	//getting rest config by clusterId
	clusterId := request.ClusterId
	restConfig, err := impl.GetRestConfigByClusterId(clusterId)
	if err != nil {
		impl.logger.Errorw("error in getting rest config by cluster Id", "err", err, "clusterId", clusterId)
		return nil, err
	}
	resp, err := impl.k8sClientService.UpdateResource(restConfig, request.K8sRequest)
	if err != nil {
		impl.logger.Errorw("error in updating resource", "err", err, "request", request)
		return nil, err
	}
	return resp, nil
}

func (impl *K8sApplicationServiceImpl) DeleteResource(request *ResourceRequestBean) (*application.ManifestResponse, error) {
	//getting rest config by clusterId
	clusterId := request.ClusterId
	restConfig, err := impl.GetRestConfigByClusterId(clusterId)
	if err != nil {
		impl.logger.Errorw("error in getting rest config by cluster Id", "err", err, "clusterId", clusterId)
		return nil, err
	}
	resp, err := impl.k8sClientService.DeleteResource(restConfig, request.K8sRequest)
	if err != nil {
		impl.logger.Errorw("error in deleting resource", "err", err, "request", request)
		return nil, err
	}
	return resp, nil
}

func (impl *K8sApplicationServiceImpl) ListEvents(request *ResourceRequestBean) (*application.EventsResponse, error) {
	clusterId := request.ClusterId
	//getting rest config by clusterId
	restConfig, err := impl.GetRestConfigByClusterId(clusterId)
	if err != nil {
		impl.logger.Errorw("error in getting rest config by cluster Id", "err", err, "clusterId", clusterId)
		return nil, err
	}
	resp, err := impl.k8sClientService.ListEvents(restConfig, request.K8sRequest)
	if err != nil {
		impl.logger.Errorw("error in getting events list", "err", err, "request", request)
		return nil, err
	}
	return resp, nil
}

func (impl *K8sApplicationServiceImpl) GetPodLogs(request *ResourceRequestBean) (io.ReadCloser, error) {
	clusterId := request.ClusterId
	//getting rest config by clusterId
	restConfig, err := impl.GetRestConfigByClusterId(clusterId)
	if err != nil {
		impl.logger.Errorw("error in getting rest config by cluster Id", "err", err, "clusterId", clusterId)
		return nil, err
	}
	resp, err := impl.k8sClientService.GetPodLogs(restConfig, request.K8sRequest)
	if err != nil {
		impl.logger.Errorw("error in getting events list", "err", err, "request", request)
		return nil, err
	}
	return resp, nil
}

func (impl *K8sApplicationServiceImpl) GetRestConfigByClusterId(clusterId int) (*rest.Config, error) {
	cluster, err := impl.clusterService.FindById(clusterId)
	if err != nil {
		impl.logger.Errorw("error in getting cluster by ID", "err", err, "clusterId")
		return nil, err
	}
	configMap := cluster.Config
	bearerToken := configMap["bearer_token"]
	var restConfig *rest.Config
	if cluster.ClusterName == DEFAULT_CLUSTER && len(bearerToken) == 0 {
		restConfig, err = impl.K8sUtil.GetK8sClusterRestConfig()
		if err != nil {
			impl.logger.Errorw("error in getting rest config for default cluster", "err", err)
			return nil, err
		}
	} else {
		restConfig = &rest.Config{Host: cluster.ServerUrl, BearerToken: bearerToken, TLSClientConfig: rest.TLSClientConfig{Insecure: true}}
	}
	return restConfig, nil
}

func (impl *K8sApplicationServiceImpl) GetRestConfigByCluster(cluster *cluster.ClusterBean) (*rest.Config, error) {
	configMap := cluster.Config
	bearerToken := configMap["bearer_token"]
	var restConfig *rest.Config
	var err error
	if cluster.ClusterName == DEFAULT_CLUSTER && len(bearerToken) == 0 {
		restConfig, err = impl.K8sUtil.GetK8sClusterRestConfig()
		if err != nil {
			impl.logger.Errorw("error in getting rest config for default cluster", "err", err)
			return nil, err
		}
	} else {
		restConfig = &rest.Config{Host: cluster.ServerUrl, BearerToken: bearerToken, TLSClientConfig: rest.TLSClientConfig{Insecure: true}}
	}
	return restConfig, nil
}

func (impl *K8sApplicationServiceImpl) ValidateResourceRequest(appIdentifier *client.AppIdentifier, request *application.K8sRequestBean) (bool, error) {
	app, err := impl.helmAppService.GetApplicationDetail(context.Background(), appIdentifier)
	if err != nil {
		impl.logger.Errorw("error in getting app detail", "err", err, "appDetails", appIdentifier)
		return false, err
	}
	valid := false
	for _, node := range app.ResourceTreeResponse.Nodes {
		nodeDetails := application.ResourceIdentifier{
			Name:      node.Name,
			Namespace: node.Namespace,
			GroupVersionKind: schema.GroupVersionKind{
				Group:   node.Group,
				Version: node.Version,
				Kind:    node.Kind,
			},
		}
		if nodeDetails == request.ResourceIdentifier {
			valid = true
			break
		}
	}
	if !valid {
		for _, pod := range app.ResourceTreeResponse.PodMetadata {
			if pod.Name == request.ResourceIdentifier.Name {
				for _, container := range pod.Containers {
					if container == request.PodLogsRequest.ContainerName {
						valid = true
						break
					}
				}
			}
		}
	}
	return valid, nil
}

func (impl *K8sApplicationServiceImpl) GetResourceInfo() (*ResourceInfo, error) {
	pod, err := impl.K8sUtil.GetResourceInfoByLabelSelector(impl.aCDAuthConfig.ACDConfigMapNamespace, "app=inception")
	if err != nil {
		impl.logger.Errorw("error on getting resource from k8s, unable to fetch installer pod", "err", err)
		return nil, err
	}
	response := &ResourceInfo{PodName: pod.Name}
	return response, nil
}

func (impl *K8sApplicationServiceImpl) GetAllApiResources(clusterId int) ([]*application.K8sApiResource, error) {
	impl.logger.Infow("getting all api-resources", "clusterId", clusterId)
	restConfig, err := impl.GetRestConfigByClusterId(clusterId)
	if err != nil {
		impl.logger.Errorw("error in getting cluster rest config", "clusterId", clusterId, "err", err)
		return nil, err
	}
	apiResources, err := impl.k8sClientService.GetApiResources(restConfig, LIST_VERB)
	if err != nil {
		return apiResources, err
	}

	// FILTER STARTS
	// 1) remove ""/v1 event kind if event kind exist in events.k8s.io/v1 and ""/v1
	k8sEventIndex := -1
	v1EventIndex := -1
	for index, apiResource := range apiResources {
		gvk := apiResource.Gvk
		if gvk.Kind == EVENT_K8S_KIND && gvk.Version == "v1" {
			if gvk.Group == "" {
				v1EventIndex = index
			} else if gvk.Group == "events.k8s.io" {
				k8sEventIndex = index
			}
		}
	}
	if k8sEventIndex > -1 && v1EventIndex > -1 {
		apiResources = append(apiResources[:v1EventIndex], apiResources[v1EventIndex+1:]...)
	}
	// FILTER ENDS

	return apiResources, nil
}

func (impl *K8sApplicationServiceImpl) GetResourceList(token string, request *ResourceRequestBean, validateResourceAccess func(token string, clusterName string, request ResourceRequestBean, casbinAction string) bool) (*application.ClusterResourceListMap, error) {
	resourceList := &application.ClusterResourceListMap{}
	clusterId := request.ClusterId
	clusterBean, err := impl.clusterService.FindById(clusterId)
	if err != nil {
		impl.logger.Errorw("error in getting cluster by cluster Id", "err", err, "clusterId", clusterId)
		return resourceList, err
	}
	restConfig, err := impl.GetRestConfigByCluster(clusterBean)
	if err != nil {
		impl.logger.Errorw("error in getting rest config by cluster", "err", err, "clusterId", clusterId)
		return resourceList, err
	}
<<<<<<< HEAD
	resp, namespaced, err := impl.k8sClientService.GetResourceList(restConfig, request.K8sRequest)
=======
	k8sRequest := request.K8sRequest
	resp, err := impl.k8sClientService.GetResourceList(restConfig, k8sRequest)
>>>>>>> 0bc09b83
	if err != nil {
		impl.logger.Errorw("error in getting resource list", "err", err, "request", request)
		return resourceList, err
	}
<<<<<<< HEAD
	resourceList, err = impl.K8sUtil.BuildK8sObjectListTableData(&resp.Resources, namespaced)
=======
	checkForResourceCallback := func(namespace, resourceName string) bool {
		resourceIdentifier := k8sRequest.ResourceIdentifier
		resourceIdentifier.Name = resourceName
		resourceIdentifier.Namespace = namespace
		k8sRequest.ResourceIdentifier = resourceIdentifier
		return validateResourceAccess(token, clusterBean.ClusterName, *request, casbin.ActionGet)
	}
	resourceList, err = impl.K8sUtil.BuildK8sObjectListTableData(&resp.Resources, checkForResourceCallback)
>>>>>>> 0bc09b83
	if err != nil {
		impl.logger.Errorw("error on parsing for k8s resource", "err", err)
		return resourceList, err
	}
	return resourceList, nil
}

func (impl *K8sApplicationServiceImpl) ApplyResources(token string, request *application.ApplyResourcesRequest, validateResourceAccess func(token string, clusterName string, request ResourceRequestBean, casbinAction string) bool) ([]*application.ApplyResourcesResponse, error) {
	manifests, err := yamlUtil.SplitYAMLs([]byte(request.Manifest))
	if err != nil {
		impl.logger.Errorw("error in splitting yaml in manifest", "err", err)
		return nil, err
	}

	//getting rest config by clusterId
	clusterId := request.ClusterId
	clusterBean, err := impl.clusterService.FindById(clusterId)
	if err != nil {
		impl.logger.Errorw("error in getting clusterBean by cluster Id", "clusterId", clusterId, "err", err)
		return nil, err
	}
	restConfig, err := impl.GetRestConfigByCluster(clusterBean)
	if err != nil {
		impl.logger.Errorw("error in getting rest config by cluster", "clusterId", clusterId, "err", err)
		return nil, err
	}

	var response []*application.ApplyResourcesResponse
	for _, manifest := range manifests {
		manifestRes := &application.ApplyResourcesResponse{
			Name: manifest.GetName(),
			Kind: manifest.GetKind(),
		}
		resourceRequestBean := ResourceRequestBean{
			ClusterId: clusterId,
			K8sRequest: &application.K8sRequestBean{
				ResourceIdentifier: application.ResourceIdentifier{
					Name:             manifest.GetName(),
					Namespace:        manifest.GetNamespace(),
					GroupVersionKind: manifest.GroupVersionKind(),
				},
			},
		}
		actionAllowed := validateResourceAccess(token, clusterBean.ClusterName, resourceRequestBean, casbin.ActionUpdate)
		if actionAllowed {
			resourceExists, err := impl.applyResourceFromManifest(manifest, restConfig)
			manifestRes.IsUpdate = resourceExists
			if err != nil {
				manifestRes.Error = err.Error()
			}
		} else {
			manifestRes.Error = "permission-denied"
		}
		response = append(response, manifestRes)
	}

	return response, nil
}

func (impl *K8sApplicationServiceImpl) applyResourceFromManifest(manifest unstructured.Unstructured, restConfig *rest.Config) (bool, error) {
	var isUpdateResource bool
	var namespace string
	manifestNamespace := manifest.GetNamespace()
	if len(manifestNamespace) > 0 {
		namespace = manifestNamespace
	} else {
		namespace = DEFAULT_NAMESPACE
	}
	k8sRequestBean := &application.K8sRequestBean{
		ResourceIdentifier: application.ResourceIdentifier{
			Name:             manifest.GetName(),
			Namespace:        namespace,
			GroupVersionKind: manifest.GroupVersionKind(),
		},
	}
	jsonStr, err := json.Marshal(manifest.UnstructuredContent())
	if err != nil {
		impl.logger.Errorw("error in marshalling json", "err", err)
		return isUpdateResource, err
	}
	existingManifest, err := impl.k8sClientService.GetResource(restConfig, k8sRequestBean)
	if err != nil {
		statusError, ok := err.(*errors2.StatusError)
		if !ok || statusError.ErrStatus.Reason != metav1.StatusReasonNotFound {
			impl.logger.Errorw("error in getting resource", "err", err)
			return isUpdateResource, err
		}
		// case of resource not found
		_, err = impl.k8sClientService.CreateResource(restConfig, k8sRequestBean, string(jsonStr))
		if err != nil {
			impl.logger.Errorw("error in creating resource", "err", err)
			return isUpdateResource, err
		}
	} else {
		// case of resource update
		isUpdateResource = true
		existingManifestJsonStr, err := json.Marshal(existingManifest.Manifest.UnstructuredContent())
		if err != nil {
			impl.logger.Errorw("error in marshalling existing manifest", "err", err)
			return isUpdateResource, err
		}
		modifiedJsonStr, err := jsonpatch.MergePatch(existingManifestJsonStr, jsonStr)
		if err != nil {
			impl.logger.Errorw("error in merging json", "err", err)
			return isUpdateResource, err
		}
		k8sRequestBean.Patch = string(modifiedJsonStr)
		_, err = impl.k8sClientService.UpdateResource(restConfig, k8sRequestBean)
		if err != nil {
			impl.logger.Errorw("error in updating resource", "err", err)
			return isUpdateResource, err
		}
	}

	return isUpdateResource, nil
}<|MERGE_RESOLUTION|>--- conflicted
+++ resolved
@@ -536,22 +536,15 @@
 	}
 	restConfig, err := impl.GetRestConfigByCluster(clusterBean)
 	if err != nil {
-		impl.logger.Errorw("error in getting rest config by cluster", "err", err, "clusterId", clusterId)
+		impl.logger.Errorw("error in getting rest config by cluster Id", "err", err, "clusterId", request.ClusterId)
 		return resourceList, err
 	}
-<<<<<<< HEAD
-	resp, namespaced, err := impl.k8sClientService.GetResourceList(restConfig, request.K8sRequest)
-=======
 	k8sRequest := request.K8sRequest
-	resp, err := impl.k8sClientService.GetResourceList(restConfig, k8sRequest)
->>>>>>> 0bc09b83
+	resp,namespaced, err := impl.k8sClientService.GetResourceList(restConfig, k8sRequest)
 	if err != nil {
 		impl.logger.Errorw("error in getting resource list", "err", err, "request", request)
 		return resourceList, err
 	}
-<<<<<<< HEAD
-	resourceList, err = impl.K8sUtil.BuildK8sObjectListTableData(&resp.Resources, namespaced)
-=======
 	checkForResourceCallback := func(namespace, resourceName string) bool {
 		resourceIdentifier := k8sRequest.ResourceIdentifier
 		resourceIdentifier.Name = resourceName
@@ -559,8 +552,7 @@
 		k8sRequest.ResourceIdentifier = resourceIdentifier
 		return validateResourceAccess(token, clusterBean.ClusterName, *request, casbin.ActionGet)
 	}
-	resourceList, err = impl.K8sUtil.BuildK8sObjectListTableData(&resp.Resources, checkForResourceCallback)
->>>>>>> 0bc09b83
+	resourceList, err = impl.K8sUtil.BuildK8sObjectListTableData(&resp.Resources, namespaced, checkForResourceCallback)
 	if err != nil {
 		impl.logger.Errorw("error on parsing for k8s resource", "err", err)
 		return resourceList, err
