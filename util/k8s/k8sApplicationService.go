--- conflicted
+++ resolved
@@ -45,16 +45,11 @@
 	GetRestConfigByClusterId(ctx context.Context, clusterId int) (*rest.Config, error)
 	GetRestConfigByCluster(ctx context.Context, cluster *cluster.ClusterBean) (*rest.Config, error)
 	GetManifestsByBatch(ctx context.Context, request []ResourceRequestBean) ([]BatchResourceResponse, error)
-<<<<<<< HEAD
 	FilterServiceAndIngress(ctx context.Context, resourceTreeInf map[string]interface{}, validRequests []ResourceRequestBean, appDetail bean.AppDetailContainer, appId string) []ResourceRequestBean
 	GetUrlsByBatch(ctx context.Context, resp []BatchResourceResponse) []interface{}
-=======
-	FilterServiceAndIngress(resourceTreeInf map[string]interface{}, validRequests []ResourceRequestBean, appDetail bean.AppDetailContainer, appId string) []ResourceRequestBean
-	GetUrlsByBatch(resp []BatchResourceResponse) []interface{}
 	GetAllApiResources(clusterId int, isSuperAdmin bool, userId int32) (*application.GetAllApiResourcesResponse, error)
 	GetResourceList(token string, request *ResourceRequestBean, validateResourceAccess func(token string, clusterName string, request ResourceRequestBean, casbinAction string) bool) (*application.ClusterResourceListMap, error)
 	ApplyResources(token string, request *application.ApplyResourcesRequest, resourceRbacHandler func(token string, clusterName string, request ResourceRequestBean, casbinAction string) bool) ([]*application.ApplyResourcesResponse, error)
->>>>>>> d37c1c14
 }
 
 type K8sApplicationServiceImpl struct {
@@ -299,16 +294,10 @@
 	return res
 }
 
-<<<<<<< HEAD
 func (impl *K8sApplicationServiceImpl) GetResource(ctx context.Context, request *ResourceRequestBean) (*application.ManifestResponse, error) {
-	//getting rest config by clusterId
-	restConfig, err := impl.GetRestConfigByClusterId(ctx, request.AppIdentifier.ClusterId)
-=======
-func (impl *K8sApplicationServiceImpl) GetResource(request *ResourceRequestBean) (*application.ManifestResponse, error) {
 	clusterId := request.ClusterId
 	//getting rest config by clusterId
-	restConfig, err := impl.GetRestConfigByClusterId(clusterId)
->>>>>>> d37c1c14
+	restConfig, err := impl.GetRestConfigByClusterId(ctx, clusterId)
 	if err != nil {
 		impl.logger.Errorw("error in getting rest config by cluster Id", "err", err, "clusterId", clusterId)
 		return nil, err
@@ -356,12 +345,8 @@
 
 func (impl *K8sApplicationServiceImpl) UpdateResource(ctx context.Context, request *ResourceRequestBean) (*application.ManifestResponse, error) {
 	//getting rest config by clusterId
-<<<<<<< HEAD
-	restConfig, err := impl.GetRestConfigByClusterId(ctx, request.AppIdentifier.ClusterId)
-=======
 	clusterId := request.ClusterId
-	restConfig, err := impl.GetRestConfigByClusterId(clusterId)
->>>>>>> d37c1c14
+	restConfig, err := impl.GetRestConfigByClusterId(ctx, clusterId)
 	if err != nil {
 		impl.logger.Errorw("error in getting rest config by cluster Id", "err", err, "clusterId", clusterId)
 		return nil, err
@@ -376,14 +361,10 @@
 
 func (impl *K8sApplicationServiceImpl) DeleteResource(ctx context.Context, request *ResourceRequestBean) (*application.ManifestResponse, error) {
 	//getting rest config by clusterId
-<<<<<<< HEAD
-	restConfig, err := impl.GetRestConfigByClusterId(ctx, request.AppIdentifier.ClusterId)
-=======
 	clusterId := request.ClusterId
-	restConfig, err := impl.GetRestConfigByClusterId(clusterId)
->>>>>>> d37c1c14
-	if err != nil {
-		impl.logger.Errorw("error in getting rest config by cluster Id", "err", err, "clusterId", clusterId)
+	restConfig, err := impl.GetRestConfigByClusterId(ctx, clusterId)
+	if err != nil {
+		impl.logger.Errorw("error in getting rest config by cluster Id", "err", err, "clusterId", request.AppIdentifier.ClusterId)
 		return nil, err
 	}
 	resp, err := impl.k8sClientService.DeleteResource(ctx, restConfig, request.K8sRequest)
@@ -394,18 +375,12 @@
 	return resp, nil
 }
 
-<<<<<<< HEAD
 func (impl *K8sApplicationServiceImpl) ListEvents(ctx context.Context, request *ResourceRequestBean) (*application.EventsResponse, error) {
-	//getting rest config by clusterId
-	restConfig, err := impl.GetRestConfigByClusterId(ctx, request.AppIdentifier.ClusterId)
-=======
-func (impl *K8sApplicationServiceImpl) ListEvents(request *ResourceRequestBean) (*application.EventsResponse, error) {
 	clusterId := request.ClusterId
 	//getting rest config by clusterId
-	restConfig, err := impl.GetRestConfigByClusterId(clusterId)
->>>>>>> d37c1c14
-	if err != nil {
-		impl.logger.Errorw("error in getting rest config by cluster Id", "err", err, "clusterId", clusterId)
+	restConfig, err := impl.GetRestConfigByClusterId(ctx, clusterId)
+	if err != nil {
+		impl.logger.Errorw("error in getting rest config by cluster Id", "err", err, "clusterId", request.AppIdentifier.ClusterId)
 		return nil, err
 	}
 	resp, err := impl.k8sClientService.ListEvents(ctx, restConfig, request.K8sRequest)
@@ -416,16 +391,10 @@
 	return resp, nil
 }
 
-<<<<<<< HEAD
 func (impl *K8sApplicationServiceImpl) GetPodLogs(ctx context.Context, request *ResourceRequestBean) (io.ReadCloser, error) {
-	//getting rest config by clusterId
-	restConfig, err := impl.GetRestConfigByClusterId(ctx, request.AppIdentifier.ClusterId)
-=======
-func (impl *K8sApplicationServiceImpl) GetPodLogs(request *ResourceRequestBean) (io.ReadCloser, error) {
 	clusterId := request.ClusterId
 	//getting rest config by clusterId
-	restConfig, err := impl.GetRestConfigByClusterId(clusterId)
->>>>>>> d37c1c14
+	restConfig, err := impl.GetRestConfigByClusterId(ctx, clusterId)
 	if err != nil {
 		impl.logger.Errorw("error in getting rest config by cluster Id", "err", err, "clusterId", clusterId)
 		return nil, err
