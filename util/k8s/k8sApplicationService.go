--- conflicted
+++ resolved
@@ -131,12 +131,8 @@
 			group := impl.extractResourceValue(resourceItem, "group")
 			version := impl.extractResourceValue(resourceItem, "version")
 			req := ResourceRequestBean{
-<<<<<<< HEAD
-				AppId: appId,
-=======
 				AppId:     appId,
 				ClusterId: appDetail.ClusterId,
->>>>>>> a4222a92
 				AppIdentifier: &client.AppIdentifier{
 					ClusterId: appDetail.ClusterId,
 				},
