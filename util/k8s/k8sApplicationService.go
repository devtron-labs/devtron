package k8s

import (
	"context"
	"fmt"
	"github.com/devtron-labs/devtron/api/connector"
	client "github.com/devtron-labs/devtron/api/helm-app"
	openapi "github.com/devtron-labs/devtron/api/helm-app/openapiClient"
	"github.com/devtron-labs/devtron/client/k8s/application"
	"github.com/devtron-labs/devtron/internal/util"
	"github.com/devtron-labs/devtron/pkg/cluster"
	util3 "github.com/devtron-labs/devtron/pkg/util"
	"go.uber.org/zap"
	"io"
	"k8s.io/apimachinery/pkg/runtime/schema"
	"k8s.io/client-go/rest"
)

const DEFAULT_CLUSTER = "default_cluster"

type K8sApplicationService interface {
	GetResource(request *ResourceRequestBean) (resp *application.ManifestResponse, err error)
	CreateResource(request *ResourceRequestBean) (resp *application.ManifestResponse, err error)
	UpdateResource(request *ResourceRequestBean) (resp *application.ManifestResponse, err error)
	DeleteResource(request *ResourceRequestBean) (resp *application.ManifestResponse, err error)
	ListEvents(request *ResourceRequestBean) (*application.EventsResponse, error)
	GetPodLogs(request *ResourceRequestBean) (io.ReadCloser, error)
	ValidateResourceRequest(appIdentifier *client.AppIdentifier, request *application.K8sRequestBean) (bool, error)
<<<<<<< HEAD
	GetRestConfigByClusterId(clusterId int) (*rest.Config, error)
=======
	GetResourceInfo() (*ResourceInfo, error)
>>>>>>> 8c51a8de
}
type K8sApplicationServiceImpl struct {
	logger           *zap.SugaredLogger
	clusterService   cluster.ClusterService
	pump             connector.Pump
	k8sClientService application.K8sClientService
	helmAppService   client.HelmAppService
	K8sUtil          *util.K8sUtil
	aCDAuthConfig    *util3.ACDAuthConfig
}

func NewK8sApplicationServiceImpl(Logger *zap.SugaredLogger,
	clusterService cluster.ClusterService,
	pump connector.Pump, k8sClientService application.K8sClientService,
	helmAppService client.HelmAppService, K8sUtil *util.K8sUtil, aCDAuthConfig *util3.ACDAuthConfig) *K8sApplicationServiceImpl {
	return &K8sApplicationServiceImpl{
		logger:           Logger,
		clusterService:   clusterService,
		pump:             pump,
		k8sClientService: k8sClientService,
		helmAppService:   helmAppService,
		K8sUtil:          K8sUtil,
		aCDAuthConfig:    aCDAuthConfig,
	}
}

type ResourceRequestBean struct {
	AppId         string                      `json:"appId"`
	AppIdentifier *client.AppIdentifier       `json:"-"`
	K8sRequest    *application.K8sRequestBean `json:"k8sRequest"`
}

type ResourceInfo struct {
	PodName string `json:"podName"`
}

func (impl *K8sApplicationServiceImpl) GetResource(request *ResourceRequestBean) (*application.ManifestResponse, error) {
	//getting rest config by clusterId
	restConfig, err := impl.GetRestConfigByClusterId(request.AppIdentifier.ClusterId)
	if err != nil {
		impl.logger.Errorw("error in getting rest config by cluster Id", "err", err, "clusterId", request.AppIdentifier.ClusterId)
		return nil, err
	}
	resp, err := impl.k8sClientService.GetResource(restConfig, request.K8sRequest)
	if err != nil {
		impl.logger.Errorw("error in getting resource", "err", err, "request", request)
		return nil, err
	}
	return resp, nil
}

func (impl *K8sApplicationServiceImpl) CreateResource(request *ResourceRequestBean) (*application.ManifestResponse, error) {
	resourceIdentifier := &openapi.ResourceIdentifier{
		Name:      &request.K8sRequest.ResourceIdentifier.Name,
		Namespace: &request.K8sRequest.ResourceIdentifier.Namespace,
		Group:     &request.K8sRequest.ResourceIdentifier.GroupVersionKind.Group,
		Version:   &request.K8sRequest.ResourceIdentifier.GroupVersionKind.Version,
		Kind:      &request.K8sRequest.ResourceIdentifier.GroupVersionKind.Kind,
	}
	manifestRes, err := impl.helmAppService.GetDesiredManifest(context.Background(), request.AppIdentifier, resourceIdentifier)
	if err != nil {
		impl.logger.Errorw("error in getting desired manifest for validation", "err", err)
		return nil, err
	}
	manifest, manifestOk := manifestRes.GetManifestOk()
	if manifestOk == false || len(*manifest) == 0 {
		impl.logger.Debugw("invalid request, desired manifest not found", "err", err)
		return nil, fmt.Errorf("no manifest found for this request")
	}

	//getting rest config by clusterId
	restConfig, err := impl.GetRestConfigByClusterId(request.AppIdentifier.ClusterId)
	if err != nil {
		impl.logger.Errorw("error in getting rest config by cluster Id", "err", err, "clusterId", request.AppIdentifier.ClusterId)
		return nil, err
	}
	resp, err := impl.k8sClientService.CreateResource(restConfig, request.K8sRequest, *manifest)
	if err != nil {
		impl.logger.Errorw("error in creating resource", "err", err, "request", request)
		return nil, err
	}
	return resp, nil
}

func (impl *K8sApplicationServiceImpl) UpdateResource(request *ResourceRequestBean) (*application.ManifestResponse, error) {
	//getting rest config by clusterId
	restConfig, err := impl.GetRestConfigByClusterId(request.AppIdentifier.ClusterId)
	if err != nil {
		impl.logger.Errorw("error in getting rest config by cluster Id", "err", err, "clusterId", request.AppIdentifier.ClusterId)
		return nil, err
	}
	resp, err := impl.k8sClientService.UpdateResource(restConfig, request.K8sRequest)
	if err != nil {
		impl.logger.Errorw("error in updating resource", "err", err, "request", request)
		return nil, err
	}
	return resp, nil
}

func (impl *K8sApplicationServiceImpl) DeleteResource(request *ResourceRequestBean) (*application.ManifestResponse, error) {
	//getting rest config by clusterId
	restConfig, err := impl.GetRestConfigByClusterId(request.AppIdentifier.ClusterId)
	if err != nil {
		impl.logger.Errorw("error in getting rest config by cluster Id", "err", err, "clusterId", request.AppIdentifier.ClusterId)
		return nil, err
	}
	resp, err := impl.k8sClientService.DeleteResource(restConfig, request.K8sRequest)
	if err != nil {
		impl.logger.Errorw("error in deleting resource", "err", err, "request", request)
		return nil, err
	}
	return resp, nil
}

func (impl *K8sApplicationServiceImpl) ListEvents(request *ResourceRequestBean) (*application.EventsResponse, error) {
	//getting rest config by clusterId
	restConfig, err := impl.GetRestConfigByClusterId(request.AppIdentifier.ClusterId)
	if err != nil {
		impl.logger.Errorw("error in getting rest config by cluster Id", "err", err, "clusterId", request.AppIdentifier.ClusterId)
		return nil, err
	}
	resp, err := impl.k8sClientService.ListEvents(restConfig, request.K8sRequest)
	if err != nil {
		impl.logger.Errorw("error in getting events list", "err", err, "request", request)
		return nil, err
	}
	return resp, nil
}

func (impl *K8sApplicationServiceImpl) GetPodLogs(request *ResourceRequestBean) (io.ReadCloser, error) {
	//getting rest config by clusterId
	restConfig, err := impl.GetRestConfigByClusterId(request.AppIdentifier.ClusterId)
	if err != nil {
		impl.logger.Errorw("error in getting rest config by cluster Id", "err", err, "clusterId", request.AppIdentifier.ClusterId)
		return nil, err
	}
	resp, err := impl.k8sClientService.GetPodLogs(restConfig, request.K8sRequest)
	if err != nil {
		impl.logger.Errorw("error in getting events list", "err", err, "request", request)
		return nil, err
	}
	return resp, nil
}

func (impl *K8sApplicationServiceImpl) GetRestConfigByClusterId(clusterId int) (*rest.Config, error) {
	cluster, err := impl.clusterService.FindById(clusterId)
	if err != nil {
		impl.logger.Errorw("error in getting cluster by ID", "err", err, "clusterId")
		return nil, err
	}
	configMap := cluster.Config
	bearerToken := configMap["bearer_token"]
	var restConfig *rest.Config
	if cluster.ClusterName == DEFAULT_CLUSTER && len(bearerToken) == 0 {
		restConfig, err = rest.InClusterConfig()
		if err != nil {
			impl.logger.Errorw("error in getting rest config for default cluster", "err", err)
			return nil, err
		}
	} else {
		restConfig = &rest.Config{Host: cluster.ServerUrl, BearerToken: bearerToken, TLSClientConfig: rest.TLSClientConfig{Insecure: true}}
	}
	return restConfig, nil
}

func (impl *K8sApplicationServiceImpl) ValidateResourceRequest(appIdentifier *client.AppIdentifier, request *application.K8sRequestBean) (bool, error) {
	app, err := impl.helmAppService.GetApplicationDetail(context.Background(), appIdentifier)
	if err != nil {
		impl.logger.Errorw("error in getting app detail", "err", err, "appDetails", appIdentifier)
		return false, err
	}
	valid := false
	for _, node := range app.ResourceTreeResponse.Nodes {
		nodeDetails := application.ResourceIdentifier{
			Name:      node.Name,
			Namespace: node.Namespace,
			GroupVersionKind: schema.GroupVersionKind{
				Group:   node.Group,
				Version: node.Version,
				Kind:    node.Kind,
			},
		}
		if nodeDetails == request.ResourceIdentifier {
			valid = true
			break
		}
	}
	if !valid {
		for _, pod := range app.ResourceTreeResponse.PodMetadata {
			if pod.Name == request.ResourceIdentifier.Name {
				for _, container := range pod.Containers {
					if container == request.PodLogsRequest.ContainerName {
						valid = true
						break
					}
				}
			}
		}
	}
	return valid, nil
}

func (impl *K8sApplicationServiceImpl) GetResourceInfo() (*ResourceInfo, error) {
	pod, err := impl.K8sUtil.GetResourceInfoByLabelSelector(impl.aCDAuthConfig.ACDConfigMapNamespace, "app=inception")
	if err != nil {
		impl.logger.Errorw("error on getting resource from k8s, unable to fetch installer pod", "err", err)
		return nil, err
	}
	response := &ResourceInfo{PodName: pod.Name}
	return response, nil
}<|MERGE_RESOLUTION|>--- conflicted
+++ resolved
@@ -26,11 +26,8 @@
 	ListEvents(request *ResourceRequestBean) (*application.EventsResponse, error)
 	GetPodLogs(request *ResourceRequestBean) (io.ReadCloser, error)
 	ValidateResourceRequest(appIdentifier *client.AppIdentifier, request *application.K8sRequestBean) (bool, error)
-<<<<<<< HEAD
+	GetResourceInfo() (*ResourceInfo, error)
 	GetRestConfigByClusterId(clusterId int) (*rest.Config, error)
-=======
-	GetResourceInfo() (*ResourceInfo, error)
->>>>>>> 8c51a8de
 }
 type K8sApplicationServiceImpl struct {
 	logger           *zap.SugaredLogger
@@ -241,4 +238,4 @@
 	}
 	response := &ResourceInfo{PodName: pod.Name}
 	return response, nil
-}+}
