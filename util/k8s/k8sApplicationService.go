--- conflicted
+++ resolved
@@ -37,13 +37,6 @@
 	"k8s.io/client-go/rest"
 	"log"
 	"net/url"
-<<<<<<< HEAD
-	"strconv"
-	"strings"
-	"sync"
-	"time"
-=======
->>>>>>> 896218b2
 )
 
 const (
