--- conflicted
+++ resolved
@@ -3,10 +3,7 @@
 import (
 	"context"
 	"fmt"
-<<<<<<< HEAD
-=======
 	"github.com/caarlos0/env"
->>>>>>> 25ae4495
 	"github.com/devtron-labs/devtron/api/bean"
 	"github.com/devtron-labs/devtron/api/connector"
 	client "github.com/devtron-labs/devtron/api/helm-app"
@@ -26,10 +23,6 @@
 
 const (
 	DEFAULT_CLUSTER = "default_cluster"
-<<<<<<< HEAD
-	BATCH_SIZE      = 5
-=======
->>>>>>> 25ae4495
 )
 
 type K8sApplicationService interface {
@@ -43,15 +36,9 @@
 	GetResourceInfo() (*ResourceInfo, error)
 	GetRestConfigByClusterId(clusterId int) (*rest.Config, error)
 	GetRestConfigByCluster(cluster *cluster.ClusterBean) (*rest.Config, error)
-<<<<<<< HEAD
-	GetManifestsInBatch(request []ResourceRequestAndGroupVersionKind, batchSize int) []BatchResourceResponse
-	FilterServiceAndIngress(resourceTreeInf interface{}, validRequests []ResourceRequestAndGroupVersionKind, appDetail bean.AppDetailContainer, appId string) []ResourceRequestAndGroupVersionKind
-	GetUrlsByBatch(resp []BatchResourceResponse, batchSize int) []interface{}
-=======
 	GetHostUrlsByBatch(request []ResourceRequestBean) []BatchResourceResponse
 	FilterServiceAndIngress(resourceTreeInf map[string]interface{}, validRequests []ResourceRequestBean, appDetail bean.AppDetailContainer, appId string) []ResourceRequestBean
 	GetUrlsByBatch(resp []BatchResourceResponse) []interface{}
->>>>>>> 25ae4495
 }
 type K8sApplicationServiceImpl struct {
 	logger                      *zap.SugaredLogger
@@ -100,65 +87,22 @@
 	PodName string `json:"podName"`
 }
 
-<<<<<<< HEAD
-type ResourceRequestAndGroupVersionKind struct {
-	ResourceRequestBean ResourceRequestBean
-	Group               string
-	Version             string
-	Kind                string
-}
-=======
->>>>>>> 25ae4495
 type BatchResourceResponse struct {
 	ManifestResponse *application.ManifestResponse
 	Err              error
 }
 
-<<<<<<< HEAD
-func (impl *K8sApplicationServiceImpl) FilterServiceAndIngress(resourceTreeInf interface{}, validRequests []ResourceRequestAndGroupVersionKind, appDetail bean.AppDetailContainer, appId string) []ResourceRequestAndGroupVersionKind {
-	resourceTree := resourceTreeInf.(map[string]interface{})
-	noOfNodes := len(resourceTree["nodes"].([]interface{}))
-	for i := 0; i < noOfNodes; i++ {
-		resourceI := resourceTree["nodes"].([]interface{})[i].(map[string]interface{})
-		kind, name, namespace := resourceI["kind"].(string), resourceI["name"].(string), resourceI["namespace"].(string)
-=======
 func (impl *K8sApplicationServiceImpl) FilterServiceAndIngress(resourceTree map[string]interface{}, validRequests []ResourceRequestBean, appDetail bean.AppDetailContainer, appId string) []ResourceRequestBean {
 	noOfNodes := len(resourceTree["nodes"].([]interface{}))
 	for i := 0; i < noOfNodes; i++ {
 		resourceItem := resourceTree["nodes"].([]interface{})[i].(map[string]interface{})
 		kind, name, namespace := resourceItem["kind"].(string), resourceItem["name"].(string), resourceItem["namespace"].(string)
->>>>>>> 25ae4495
 		if appId == "" {
 			appId = strconv.Itoa(appDetail.ClusterId) + "|" + namespace + "|" + (appDetail.AppName + "-" + appDetail.EnvironmentName)
 		}
 		if strings.Compare(kind, "Service") == 0 || strings.Compare(kind, "Ingress") == 0 {
 			group := ""
 			version := ""
-<<<<<<< HEAD
-			if _, ok := resourceI["version"]; ok {
-				version = resourceI["version"].(string)
-			}
-			if _, ok := resourceI["group"]; ok {
-				group = resourceI["group"].(string)
-			}
-			req := ResourceRequestAndGroupVersionKind{
-				ResourceRequestBean: ResourceRequestBean{
-					AppId: appId,
-					AppIdentifier: &client.AppIdentifier{
-						ClusterId: appDetail.ClusterId,
-					},
-					K8sRequest: &application.K8sRequestBean{
-						ResourceIdentifier: application.ResourceIdentifier{
-							Name:      name,
-							Namespace: namespace,
-						},
-					},
-				},
-				Version: version,
-				Kind:    kind,
-				Group:   group,
-			}
-=======
 			if _, ok := resourceItem["version"]; ok {
 				version = resourceItem["version"].(string)
 			}
@@ -183,7 +127,6 @@
 				},
 			}
 
->>>>>>> 25ae4495
 			validRequests = append(validRequests, req)
 		}
 	}
@@ -197,11 +140,7 @@
 	Urls     []string `json:"urls"`
 }
 
-<<<<<<< HEAD
-func (impl *K8sApplicationServiceImpl) GetUrlsByBatch(resp []BatchResourceResponse, batchSize int) []interface{} {
-=======
 func (impl *K8sApplicationServiceImpl) GetUrlsByBatch(resp []BatchResourceResponse) []interface{} {
->>>>>>> 25ae4495
 	result := make([]interface{}, 0)
 	for _, res := range resp {
 		err := res.Err
@@ -281,14 +220,9 @@
 	return res
 }
 
-<<<<<<< HEAD
-func (impl *K8sApplicationServiceImpl) GetManifestsInBatch(requests []ResourceRequestAndGroupVersionKind, batchSize int) []BatchResourceResponse {
-	//total batch length
-=======
 func (impl *K8sApplicationServiceImpl) GetHostUrlsByBatch(requests []ResourceRequestBean) []BatchResourceResponse {
 	//total batch length
 	batchSize := impl.K8sApplicationServiceConfig.BatchSize
->>>>>>> 25ae4495
 	if requests == nil {
 		impl.logger.Error("Empty requests for getManifestsInBatch")
 	}
@@ -303,15 +237,6 @@
 		}
 		var wg sync.WaitGroup
 		for j := 0; j < batchSize; j++ {
-<<<<<<< HEAD
-			requests[i+j].ResourceRequestBean.K8sRequest.ResourceIdentifier.GroupVersionKind.Group = requests[i+j].Group
-			requests[i+j].ResourceRequestBean.K8sRequest.ResourceIdentifier.GroupVersionKind.Version = requests[i+j].Version
-			requests[i+j].ResourceRequestBean.K8sRequest.ResourceIdentifier.GroupVersionKind.Kind = requests[i+j].Kind
-			wg.Add(1)
-			go func(j int) {
-				resp := BatchResourceResponse{}
-				resp.ManifestResponse, resp.Err = impl.GetResource(&requests[i+j].ResourceRequestBean)
-=======
 			//requests[i+j].ResourceRequestBean.K8sRequest.ResourceIdentifier.GroupVersionKind.Group = requests[i+j].Group
 			//requests[i+j].ResourceRequestBean.K8sRequest.ResourceIdentifier.GroupVersionKind.Version = requests[i+j].Version
 			//requests[i+j].ResourceRequestBean.K8sRequest.ResourceIdentifier.GroupVersionKind.Kind = requests[i+j].Kind
@@ -319,7 +244,6 @@
 			go func(j int) {
 				resp := BatchResourceResponse{}
 				resp.ManifestResponse, resp.Err = impl.GetResource(&requests[i+j])
->>>>>>> 25ae4495
 				res[i+j] = resp
 				wg.Done()
 			}(j)
