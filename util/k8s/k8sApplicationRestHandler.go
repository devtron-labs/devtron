package k8s

import (
	"context"
	"encoding/json"
	"fmt"
	"github.com/devtron-labs/devtron/api/bean"
	"github.com/devtron-labs/devtron/api/connector"
	client "github.com/devtron-labs/devtron/api/helm-app"
	"github.com/devtron-labs/devtron/api/restHandler/common"
	"github.com/devtron-labs/devtron/client/k8s/application"
	"github.com/devtron-labs/devtron/pkg/cluster"
	"github.com/devtron-labs/devtron/pkg/terminal"
	"github.com/devtron-labs/devtron/pkg/user"
	"github.com/devtron-labs/devtron/pkg/user/casbin"
	"github.com/devtron-labs/devtron/util"
	"github.com/devtron-labs/devtron/util/k8sObjectsUtil"
	"github.com/devtron-labs/devtron/util/rbac"
	"github.com/gorilla/mux"
	errors2 "github.com/juju/errors"
	"go.uber.org/zap"
	v1 "k8s.io/apimachinery/pkg/apis/meta/v1"
	"k8s.io/apimachinery/pkg/runtime/schema"
	"net/http"
	"strconv"
)

type K8sApplicationRestHandler interface {
	GetResource(w http.ResponseWriter, r *http.Request)
	CreateResource(w http.ResponseWriter, r *http.Request)
	UpdateResource(w http.ResponseWriter, r *http.Request)
	DeleteResource(w http.ResponseWriter, r *http.Request)
	ListEvents(w http.ResponseWriter, r *http.Request)
	GetPodLogs(w http.ResponseWriter, r *http.Request)
	GetTerminalSession(w http.ResponseWriter, r *http.Request)
	GetResourceInfo(w http.ResponseWriter, r *http.Request)
<<<<<<< HEAD
	GetManifestUrlsByBatch(w http.ResponseWriter, r *http.Request)
=======
	GetHostUrlsByBatch(w http.ResponseWriter, r *http.Request)
>>>>>>> 25ae4495
}
type K8sApplicationRestHandlerImpl struct {
	logger                 *zap.SugaredLogger
	k8sApplicationService  K8sApplicationService
	pump                   connector.Pump
	terminalSessionHandler terminal.TerminalSessionHandler
	enforcer               casbin.Enforcer
	enforcerUtil           rbac.EnforcerUtilHelm
	clusterService         cluster.ClusterService
	helmAppService         client.HelmAppService
	userService            user.UserService
}

func NewK8sApplicationRestHandlerImpl(logger *zap.SugaredLogger,
	k8sApplicationService K8sApplicationService, pump connector.Pump,
	terminalSessionHandler terminal.TerminalSessionHandler,
	enforcer casbin.Enforcer, enforcerUtil rbac.EnforcerUtilHelm, clusterService cluster.ClusterService,
	helmAppService client.HelmAppService, userService user.UserService) *K8sApplicationRestHandlerImpl {
	return &K8sApplicationRestHandlerImpl{
		logger:                 logger,
		k8sApplicationService:  k8sApplicationService,
		pump:                   pump,
		terminalSessionHandler: terminalSessionHandler,
		enforcer:               enforcer,
		enforcerUtil:           enforcerUtil,
		helmAppService:         helmAppService,
		clusterService:         clusterService,
		userService:            userService,
	}
}

func (handler *K8sApplicationRestHandlerImpl) GetResource(w http.ResponseWriter, r *http.Request) {
	decoder := json.NewDecoder(r.Body)
	var request ResourceRequestBean
	err := decoder.Decode(&request)
	if err != nil {
		handler.logger.Errorw("error in decoding request body", "err", err)
		common.WriteJsonResp(w, err, nil, http.StatusBadRequest)
		return
	}
	appIdentifier, err := handler.helmAppService.DecodeAppId(request.AppId)
	if err != nil {
		handler.logger.Errorw("error in decoding appId", "err", err, "appId", request.AppId)
		common.WriteJsonResp(w, err, nil, http.StatusBadRequest)
		return
	}
	//setting appIdentifier value in request
	request.AppIdentifier = appIdentifier
	valid, err := handler.k8sApplicationService.ValidateResourceRequest(request.AppIdentifier, request.K8sRequest)
	if err != nil || !valid {
		handler.logger.Errorw("error in validating resource request", "err", err)
		common.WriteJsonResp(w, err, nil, http.StatusBadRequest)
		return
	}

	// RBAC enforcer applying
	rbacObject := handler.enforcerUtil.GetHelmObjectByClusterId(request.AppIdentifier.ClusterId, request.AppIdentifier.Namespace, request.AppIdentifier.ReleaseName)
	token := r.Header.Get("token")
	if ok := handler.enforcer.Enforce(token, casbin.ResourceHelmApp, casbin.ActionGet, rbacObject); !ok {
		common.WriteJsonResp(w, errors2.New("unauthorized"), nil, http.StatusForbidden)
		return
	}
	//RBAC enforcer Ends

	resource, err := handler.k8sApplicationService.GetResource(&request)
	if err != nil {
		handler.logger.Errorw("error in getting resource", "err", err)
		common.WriteJsonResp(w, err, resource, http.StatusInternalServerError)
		return
	}

	// Obfuscate secret if user does not have edit access
	canUpdate := handler.enforcer.Enforce(token, casbin.ResourceHelmApp, casbin.ActionUpdate, rbacObject)
	if !canUpdate && resource != nil {
		modifiedManifest, err := k8sObjectsUtil.HideValuesIfSecret(&resource.Manifest)
		if err != nil {
			handler.logger.Errorw("error in hiding secret values", "err", err)
			common.WriteJsonResp(w, err, nil, http.StatusInternalServerError)
			return
		}
		resource.Manifest = *modifiedManifest
	}

	common.WriteJsonResp(w, nil, resource, http.StatusOK)
}

<<<<<<< HEAD
func (handler *K8sApplicationRestHandlerImpl) GetManifestUrlsByBatch(w http.ResponseWriter, r *http.Request) {
=======
func (handler *K8sApplicationRestHandlerImpl) GetHostUrlsByBatch(w http.ResponseWriter, r *http.Request) {
>>>>>>> 25ae4495
	vars := mux.Vars(r)
	clusterIdString := vars["appId"]
	if clusterIdString == "" {
		common.WriteJsonResp(w, fmt.Errorf("empty appid in request"), nil, http.StatusBadRequest)
		return
	}
	appIdentifier, err := handler.helmAppService.DecodeAppId(clusterIdString)
	if err != nil {
		common.WriteJsonResp(w, err, nil, http.StatusBadRequest)
		return
	}
	// RBAC enforcer applying
	//rbacObject := handler.enforcerUtil.GetHelmObjectByClusterId(appIdentifier.ClusterId, appIdentifier.Namespace, appIdentifier.ReleaseName)
	token := r.Header.Get("token")
	if ok := handler.enforcer.Enforce(token, casbin.ResourceHelmApp, casbin.ActionGet, ""); !ok {
		common.WriteJsonResp(w, fmt.Errorf("unauthorized"), nil, http.StatusForbidden)
		return
	}
	//RBAC enforcer Ends
	appDetail, err := handler.helmAppService.GetApplicationDetail(context.Background(), appIdentifier)
	if err != nil {
		common.WriteJsonResp(w, err, nil, http.StatusInternalServerError)
		return
	}
	k8sAppDetail := bean.AppDetailContainer{
		DeploymentDetailContainer: bean.DeploymentDetailContainer{
			ClusterId: appIdentifier.ClusterId,
			Namespace: appIdentifier.Namespace,
		},
	}
<<<<<<< HEAD
	validRequests := make([]ResourceRequestAndGroupVersionKind, 0)
=======
	validRequests := make([]ResourceRequestBean, 0)
>>>>>>> 25ae4495
	var resourceTreeInf map[string]interface{}
	bytes, _ := json.Marshal(appDetail.ResourceTreeResponse)
	err = json.Unmarshal(bytes, &resourceTreeInf)
	if err != nil {
		common.WriteJsonResp(w, fmt.Errorf("unmarshal error of resource tree response"), nil, http.StatusInternalServerError)
		return
	}
	validRequests = handler.k8sApplicationService.FilterServiceAndIngress(resourceTreeInf, validRequests, k8sAppDetail, clusterIdString)
	if len(validRequests) == 0 {
<<<<<<< HEAD
		handler.logger.Error("neither service nor ingress found")
		common.WriteJsonResp(w, err, nil, http.StatusNoContent)
		return
	}
	resp := handler.k8sApplicationService.GetManifestsInBatch(validRequests, BATCH_SIZE)
	result := handler.k8sApplicationService.GetUrlsByBatch(resp, BATCH_SIZE)
=======
		handler.logger.Error("neither service nor ingress found for this app", "appId", clusterIdString)
		common.WriteJsonResp(w, err, nil, http.StatusNoContent)
		return
	}
	resp := handler.k8sApplicationService.GetHostUrlsByBatch(validRequests)
	result := handler.k8sApplicationService.GetUrlsByBatch(resp)
>>>>>>> 25ae4495
	common.WriteJsonResp(w, nil, result, http.StatusOK)
}

func (handler *K8sApplicationRestHandlerImpl) CreateResource(w http.ResponseWriter, r *http.Request) {
	decoder := json.NewDecoder(r.Body)
	var request ResourceRequestBean
	err := decoder.Decode(&request)
	if err != nil {
		handler.logger.Errorw("error in decoding request body", "err", err)
		common.WriteJsonResp(w, err, nil, http.StatusBadRequest)
		return
	}
	appIdentifier, err := handler.helmAppService.DecodeAppId(request.AppId)
	if err != nil {
		handler.logger.Errorw("error in decoding appId", "err", err, "appId", request.AppId)
		common.WriteJsonResp(w, err, nil, http.StatusBadRequest)
		return
	}
	//setting appIdentifier value in request
	request.AppIdentifier = appIdentifier
	// RBAC enforcer applying
	rbacObject := handler.enforcerUtil.GetHelmObjectByClusterId(request.AppIdentifier.ClusterId, request.AppIdentifier.Namespace, request.AppIdentifier.ReleaseName)
	token := r.Header.Get("token")
	if ok := handler.enforcer.Enforce(token, casbin.ResourceHelmApp, casbin.ActionUpdate, rbacObject); !ok {
		common.WriteJsonResp(w, errors2.New("unauthorized"), nil, http.StatusForbidden)
		return
	}
	//RBAC enforcer Ends
	resource, err := handler.k8sApplicationService.CreateResource(&request)
	if err != nil {
		handler.logger.Errorw("error in creating resource", "err", err)
		common.WriteJsonResp(w, err, resource, http.StatusInternalServerError)
		return
	}
	common.WriteJsonResp(w, nil, resource, http.StatusOK)
}

func (handler *K8sApplicationRestHandlerImpl) UpdateResource(w http.ResponseWriter, r *http.Request) {
	decoder := json.NewDecoder(r.Body)
	var request ResourceRequestBean
	err := decoder.Decode(&request)
	if err != nil {
		handler.logger.Errorw("error in decoding request body", "err", err)
		common.WriteJsonResp(w, err, nil, http.StatusBadRequest)
		return
	}
	appIdentifier, err := handler.helmAppService.DecodeAppId(request.AppId)
	if err != nil {
		handler.logger.Errorw("error in decoding appId", "err", err, "appId", request.AppId)
		common.WriteJsonResp(w, err, nil, http.StatusBadRequest)
		return
	}
	//setting appIdentifier value in request
	request.AppIdentifier = appIdentifier
	valid, err := handler.k8sApplicationService.ValidateResourceRequest(request.AppIdentifier, request.K8sRequest)
	if err != nil || !valid {
		handler.logger.Errorw("error in validating resource request", "err", err)
		common.WriteJsonResp(w, err, nil, http.StatusBadRequest)
		return
	}
	// RBAC enforcer applying
	rbacObject := handler.enforcerUtil.GetHelmObjectByClusterId(request.AppIdentifier.ClusterId, request.AppIdentifier.Namespace, request.AppIdentifier.ReleaseName)
	token := r.Header.Get("token")
	if ok := handler.enforcer.Enforce(token, casbin.ResourceHelmApp, casbin.ActionUpdate, rbacObject); !ok {
		common.WriteJsonResp(w, errors2.New("unauthorized"), nil, http.StatusForbidden)
		return
	}
	//RBAC enforcer Ends
	resource, err := handler.k8sApplicationService.UpdateResource(&request)
	if err != nil {
		handler.logger.Errorw("error in updating resource", "err", err)
		common.WriteJsonResp(w, err, resource, http.StatusInternalServerError)
		return
	}
	common.WriteJsonResp(w, nil, resource, http.StatusOK)
}

func (handler *K8sApplicationRestHandlerImpl) DeleteResource(w http.ResponseWriter, r *http.Request) {
	decoder := json.NewDecoder(r.Body)
	var request ResourceRequestBean
	err := decoder.Decode(&request)
	if err != nil {
		handler.logger.Errorw("error in decoding request body", "err", err)
		common.WriteJsonResp(w, err, nil, http.StatusBadRequest)
		return
	}
	appIdentifier, err := handler.helmAppService.DecodeAppId(request.AppId)
	if err != nil {
		handler.logger.Errorw("error in decoding appId", "err", err, "appId", request.AppId)
		common.WriteJsonResp(w, err, nil, http.StatusBadRequest)
		return
	}
	//setting appIdentifier value in request
	request.AppIdentifier = appIdentifier
	valid, err := handler.k8sApplicationService.ValidateResourceRequest(request.AppIdentifier, request.K8sRequest)
	if err != nil || !valid {
		handler.logger.Errorw("error in validating resource request", "err", err)
		common.WriteJsonResp(w, err, nil, http.StatusBadRequest)
		return
	}
	// RBAC enforcer applying
	rbacObject := handler.enforcerUtil.GetHelmObjectByClusterId(request.AppIdentifier.ClusterId, request.AppIdentifier.Namespace, request.AppIdentifier.ReleaseName)
	token := r.Header.Get("token")
	if ok := handler.enforcer.Enforce(token, casbin.ResourceHelmApp, casbin.ActionDelete, rbacObject); !ok {
		common.WriteJsonResp(w, errors2.New("unauthorized"), nil, http.StatusForbidden)
		return
	}
	//RBAC enforcer Ends
	resource, err := handler.k8sApplicationService.DeleteResource(&request)
	if err != nil {
		handler.logger.Errorw("error in deleting resource", "err", err)
		common.WriteJsonResp(w, err, resource, http.StatusInternalServerError)
		return
	}
	common.WriteJsonResp(w, nil, resource, http.StatusOK)
}

func (handler *K8sApplicationRestHandlerImpl) ListEvents(w http.ResponseWriter, r *http.Request) {
	decoder := json.NewDecoder(r.Body)
	var request ResourceRequestBean
	err := decoder.Decode(&request)
	if err != nil {
		handler.logger.Errorw("error in decoding request body", "err", err)
		common.WriteJsonResp(w, err, nil, http.StatusBadRequest)
		return
	}
	appIdentifier, err := handler.helmAppService.DecodeAppId(request.AppId)
	if err != nil {
		handler.logger.Errorw("error in decoding appId", "err", err, "appId", request.AppId)
		common.WriteJsonResp(w, err, nil, http.StatusBadRequest)
		return
	}
	//setting appIdentifier value in request
	request.AppIdentifier = appIdentifier
	valid, err := handler.k8sApplicationService.ValidateResourceRequest(request.AppIdentifier, request.K8sRequest)
	if err != nil || !valid {
		handler.logger.Errorw("error in validating resource request", "err", err)
		common.WriteJsonResp(w, err, nil, http.StatusBadRequest)
		return
	}
	// RBAC enforcer applying
	rbacObject := handler.enforcerUtil.GetHelmObjectByClusterId(request.AppIdentifier.ClusterId, request.AppIdentifier.Namespace, request.AppIdentifier.ReleaseName)
	token := r.Header.Get("token")
	if ok := handler.enforcer.Enforce(token, casbin.ResourceHelmApp, casbin.ActionGet, rbacObject); !ok {
		common.WriteJsonResp(w, errors2.New("unauthorized"), nil, http.StatusForbidden)
		return
	}
	//RBAC enforcer Ends
	events, err := handler.k8sApplicationService.ListEvents(&request)
	if err != nil {
		handler.logger.Errorw("error in getting events list", "err", err)
		common.WriteJsonResp(w, err, events, http.StatusInternalServerError)
		return
	}
	common.WriteJsonResp(w, nil, events, http.StatusOK)
}

func (handler *K8sApplicationRestHandlerImpl) GetPodLogs(w http.ResponseWriter, r *http.Request) {
	v := r.URL.Query()
	vars := mux.Vars(r)
	podName := vars["podName"]
	containerName := v.Get("containerName")
	appId := v.Get("appId")
	/*sinceSeconds, err := strconv.Atoi(v.Get("sinceSeconds"))
	if err != nil {
		sinceSeconds = 0
	}*/
	follow, err := strconv.ParseBool(v.Get("follow"))
	if err != nil {
		follow = false
	}
	tailLines, err := strconv.Atoi(v.Get("tailLines"))
	if err != nil {
		tailLines = 0
	}
	appIdentifier, err := handler.helmAppService.DecodeAppId(appId)
	if err != nil {
		handler.logger.Errorw("error in decoding appId", "err", err, "appId", appId)
		common.WriteJsonResp(w, err, nil, http.StatusBadRequest)
		return
	}
	request := &ResourceRequestBean{
		AppIdentifier: appIdentifier,
		K8sRequest: &application.K8sRequestBean{
			ResourceIdentifier: application.ResourceIdentifier{
				Name:             podName,
				Namespace:        appIdentifier.Namespace,
				GroupVersionKind: schema.GroupVersionKind{},
			},
			PodLogsRequest: application.PodLogsRequest{
				//SinceTime:     sinceSeconds,
				TailLines:     tailLines,
				Follow:        follow,
				ContainerName: containerName,
			},
		},
	}

	valid, err := handler.k8sApplicationService.ValidateResourceRequest(request.AppIdentifier, request.K8sRequest)
	if err != nil || !valid {
		handler.logger.Errorw("error in validating resource request", "err", err)
		common.WriteJsonResp(w, err, nil, http.StatusBadRequest)
		return
	}
	// RBAC enforcer applying
	rbacObject := handler.enforcerUtil.GetHelmObjectByClusterId(request.AppIdentifier.ClusterId, request.AppIdentifier.Namespace, request.AppIdentifier.ReleaseName)
	token := r.Header.Get("token")
	if ok := handler.enforcer.Enforce(token, casbin.ResourceHelmApp, casbin.ActionGet, rbacObject); !ok {
		common.WriteJsonResp(w, errors2.New("unauthorized"), nil, http.StatusForbidden)
		return
	}
	//RBAC enforcer Ends
	lastEventId := r.Header.Get("Last-Event-ID")
	isReconnect := false
	if len(lastEventId) > 0 {
		lastSeenMsgId, err := strconv.ParseInt(lastEventId, 10, 64)
		if err != nil {
			common.WriteJsonResp(w, err, nil, http.StatusBadRequest)
			return
		}
		lastSeenMsgId = lastSeenMsgId + 1 //increased by one ns to avoid duplicate
		t := v1.Unix(0, lastSeenMsgId)
		request.K8sRequest.PodLogsRequest.SinceTime = &t
		isReconnect = true
	}
	stream, err := handler.k8sApplicationService.GetPodLogs(request)
	defer util.Close(stream, handler.logger)
	handler.pump.StartK8sStreamWithHeartBeat(w, isReconnect, stream, err)
}

func (handler *K8sApplicationRestHandlerImpl) GetTerminalSession(w http.ResponseWriter, r *http.Request) {
	request := &terminal.TerminalSessionRequest{}
	vars := mux.Vars(r)
	request.ContainerName = vars["container"]
	request.Namespace = vars["namespace"]
	request.PodName = vars["pod"]
	request.Shell = vars["shell"]
	request.ApplicationId = vars["applicationId"]

	app, err := handler.helmAppService.DecodeAppId(request.ApplicationId)
	if err != nil {
		handler.logger.Errorw("invalid app id", "err", err)
		common.WriteJsonResp(w, err, nil, http.StatusBadRequest)
		return
	}
	request.ClusterId = app.ClusterId

	// RBAC enforcer applying
	rbacObject := handler.enforcerUtil.GetHelmObjectByClusterId(app.ClusterId, app.Namespace, app.ReleaseName)
	token := r.Header.Get("token")
	if ok := handler.enforcer.Enforce(token, casbin.ResourceHelmApp, casbin.ActionGet, rbacObject); !ok {
		common.WriteJsonResp(w, errors2.New("unauthorized"), nil, http.StatusForbidden)
		return
	}
	//RBAC enforcer Ends

	status, message, err := handler.terminalSessionHandler.GetTerminalSession(request)
	common.WriteJsonResp(w, err, message, status)
}

func (handler *K8sApplicationRestHandlerImpl) GetResourceInfo(w http.ResponseWriter, r *http.Request) {
	userId, err := handler.userService.GetLoggedInUser(r)
	if userId == 0 || err != nil {
		common.WriteJsonResp(w, err, "Unauthorized User", http.StatusUnauthorized)
		return
	}

	// this is auth free api
	response, err := handler.k8sApplicationService.GetResourceInfo()
	if err != nil {
		handler.logger.Errorw("error on resource info", "err", err)
		common.WriteJsonResp(w, err, nil, http.StatusInternalServerError)
		return
	}
	common.WriteJsonResp(w, nil, response, http.StatusOK)
	return
}<|MERGE_RESOLUTION|>--- conflicted
+++ resolved
@@ -34,11 +34,7 @@
 	GetPodLogs(w http.ResponseWriter, r *http.Request)
 	GetTerminalSession(w http.ResponseWriter, r *http.Request)
 	GetResourceInfo(w http.ResponseWriter, r *http.Request)
-<<<<<<< HEAD
-	GetManifestUrlsByBatch(w http.ResponseWriter, r *http.Request)
-=======
 	GetHostUrlsByBatch(w http.ResponseWriter, r *http.Request)
->>>>>>> 25ae4495
 }
 type K8sApplicationRestHandlerImpl struct {
 	logger                 *zap.SugaredLogger
@@ -125,11 +121,7 @@
 	common.WriteJsonResp(w, nil, resource, http.StatusOK)
 }
 
-<<<<<<< HEAD
-func (handler *K8sApplicationRestHandlerImpl) GetManifestUrlsByBatch(w http.ResponseWriter, r *http.Request) {
-=======
 func (handler *K8sApplicationRestHandlerImpl) GetHostUrlsByBatch(w http.ResponseWriter, r *http.Request) {
->>>>>>> 25ae4495
 	vars := mux.Vars(r)
 	clusterIdString := vars["appId"]
 	if clusterIdString == "" {
@@ -160,11 +152,7 @@
 			Namespace: appIdentifier.Namespace,
 		},
 	}
-<<<<<<< HEAD
-	validRequests := make([]ResourceRequestAndGroupVersionKind, 0)
-=======
 	validRequests := make([]ResourceRequestBean, 0)
->>>>>>> 25ae4495
 	var resourceTreeInf map[string]interface{}
 	bytes, _ := json.Marshal(appDetail.ResourceTreeResponse)
 	err = json.Unmarshal(bytes, &resourceTreeInf)
@@ -174,21 +162,12 @@
 	}
 	validRequests = handler.k8sApplicationService.FilterServiceAndIngress(resourceTreeInf, validRequests, k8sAppDetail, clusterIdString)
 	if len(validRequests) == 0 {
-<<<<<<< HEAD
-		handler.logger.Error("neither service nor ingress found")
-		common.WriteJsonResp(w, err, nil, http.StatusNoContent)
-		return
-	}
-	resp := handler.k8sApplicationService.GetManifestsInBatch(validRequests, BATCH_SIZE)
-	result := handler.k8sApplicationService.GetUrlsByBatch(resp, BATCH_SIZE)
-=======
 		handler.logger.Error("neither service nor ingress found for this app", "appId", clusterIdString)
 		common.WriteJsonResp(w, err, nil, http.StatusNoContent)
 		return
 	}
 	resp := handler.k8sApplicationService.GetHostUrlsByBatch(validRequests)
 	result := handler.k8sApplicationService.GetUrlsByBatch(resp)
->>>>>>> 25ae4495
 	common.WriteJsonResp(w, nil, result, http.StatusOK)
 }
 
