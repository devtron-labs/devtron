package k8s

import (
	"encoding/json"
	"errors"
	"fmt"
	"github.com/devtron-labs/devtron/api/bean"
	"github.com/devtron-labs/devtron/api/connector"
	client "github.com/devtron-labs/devtron/api/helm-app"
	"github.com/devtron-labs/devtron/api/restHandler/common"
	"github.com/devtron-labs/devtron/client/k8s/application"
	util2 "github.com/devtron-labs/devtron/internal/util"
	"github.com/devtron-labs/devtron/pkg/cluster"
	"github.com/devtron-labs/devtron/pkg/terminal"
	"github.com/devtron-labs/devtron/pkg/user"
	"github.com/devtron-labs/devtron/pkg/user/casbin"
	"github.com/devtron-labs/devtron/util"
	"github.com/devtron-labs/devtron/util/k8sObjectsUtil"
	"github.com/devtron-labs/devtron/util/rbac"
	"github.com/gorilla/mux"
	errors2 "github.com/juju/errors"
	"go.uber.org/zap"
	errors3 "k8s.io/apimachinery/pkg/api/errors"
	v1 "k8s.io/apimachinery/pkg/apis/meta/v1"
	"k8s.io/apimachinery/pkg/runtime/schema"
	"net/http"
	"strconv"
	"strings"
)

type K8sApplicationRestHandler interface {
	GetResource(w http.ResponseWriter, r *http.Request)
	CreateResource(w http.ResponseWriter, r *http.Request)
	UpdateResource(w http.ResponseWriter, r *http.Request)
	DeleteResource(w http.ResponseWriter, r *http.Request)
	ListEvents(w http.ResponseWriter, r *http.Request)
	GetPodLogs(w http.ResponseWriter, r *http.Request)
	GetTerminalSession(w http.ResponseWriter, r *http.Request)
	GetResourceInfo(w http.ResponseWriter, r *http.Request)
	GetHostUrlsByBatch(w http.ResponseWriter, r *http.Request)
	GetAllApiResources(w http.ResponseWriter, r *http.Request)
	GetResourceList(w http.ResponseWriter, r *http.Request)
	ApplyResources(w http.ResponseWriter, r *http.Request)
}

type K8sApplicationRestHandlerImpl struct {
	logger                 *zap.SugaredLogger
	k8sApplicationService  K8sApplicationService
	pump                   connector.Pump
	terminalSessionHandler terminal.TerminalSessionHandler
	enforcer               casbin.Enforcer
	enforcerUtil           rbac.EnforcerUtil
	enforcerUtilHelm       rbac.EnforcerUtilHelm
	clusterService         cluster.ClusterService
	helmAppService         client.HelmAppService
	userService            user.UserService
}

func NewK8sApplicationRestHandlerImpl(logger *zap.SugaredLogger,
	k8sApplicationService K8sApplicationService, pump connector.Pump,
	terminalSessionHandler terminal.TerminalSessionHandler,
	enforcer casbin.Enforcer, enforcerUtilHelm rbac.EnforcerUtilHelm, enforcerUtil rbac.EnforcerUtil, clusterService cluster.ClusterService,
	helmAppService client.HelmAppService, userService user.UserService) *K8sApplicationRestHandlerImpl {
	return &K8sApplicationRestHandlerImpl{
		logger:                 logger,
		k8sApplicationService:  k8sApplicationService,
		pump:                   pump,
		terminalSessionHandler: terminalSessionHandler,
		enforcer:               enforcer,
		enforcerUtilHelm:       enforcerUtilHelm,
		enforcerUtil:           enforcerUtil,
		helmAppService:         helmAppService,
		clusterService:         clusterService,
		userService:            userService,
	}
}

func (handler *K8sApplicationRestHandlerImpl) GetResource(w http.ResponseWriter, r *http.Request) {
	decoder := json.NewDecoder(r.Body)
	var request ResourceRequestBean
	err := decoder.Decode(&request)
	if err != nil {
		handler.logger.Errorw("error in decoding request body", "err", err)
		common.WriteJsonResp(w, err, nil, http.StatusBadRequest)
		return
	}
	rbacObject := ""
	token := r.Header.Get("token")
	if request.AppId != "" {
		appIdentifier, err := handler.helmAppService.DecodeAppId(request.AppId)
		if err != nil {
			handler.logger.Errorw("error in decoding appId", "err", err, "appId", request.AppId)
			common.WriteJsonResp(w, err, nil, http.StatusBadRequest)
			return
		}
		//setting appIdentifier value in request
		request.AppIdentifier = appIdentifier
		request.ClusterId = request.AppIdentifier.ClusterId
		valid, err := handler.k8sApplicationService.ValidateResourceRequest(r.Context(), request.AppIdentifier, request.K8sRequest)
		if err != nil || !valid {
			handler.logger.Errorw("error in validating resource request", "err", err)
			common.WriteJsonResp(w, err, nil, http.StatusBadRequest)
			return
		}

		rbacObject = handler.enforcerUtilHelm.GetHelmObjectByClusterId(request.AppIdentifier.ClusterId, request.AppIdentifier.Namespace, request.AppIdentifier.ReleaseName)
		if ok := handler.enforcer.Enforce(token, casbin.ResourceHelmApp, casbin.ActionGet, rbacObject); !ok {
			common.WriteJsonResp(w, errors2.New("unauthorized"), nil, http.StatusForbidden)
			return
		}
	} else if request.ClusterId > 0 {
		if ok := handler.validateRbac(w, token, request, casbin.ActionGet); !ok {
			return
		}
	} else {
		common.WriteJsonResp(w, errors.New("can not resource manifest as target cluster is not provided"), nil, http.StatusBadRequest)
		return
	}

	resource, err := handler.k8sApplicationService.GetResource(r.Context(), &request)
	if err != nil {
		handler.logger.Errorw("error in getting resource", "err", err)
		common.WriteJsonResp(w, err, resource, http.StatusInternalServerError)
		return
	}

	canUpdate := true
	if request.AppId != "" {
		// Obfuscate secret if user does not have edit access
		canUpdate = handler.enforcer.Enforce(token, casbin.ResourceHelmApp, casbin.ActionUpdate, rbacObject)
	} else if request.ClusterId > 0 {
		canUpdate = handler.validateRbac(nil, token, request, casbin.ActionUpdate)
	}
	if !canUpdate && resource != nil {
		modifiedManifest, err := k8sObjectsUtil.HideValuesIfSecret(&resource.Manifest)
		if err != nil {
			handler.logger.Errorw("error in hiding secret values", "err", err)
			common.WriteJsonResp(w, err, nil, http.StatusInternalServerError)
			return
		}
		resource.Manifest = *modifiedManifest
	}

	common.WriteJsonResp(w, nil, resource, http.StatusOK)
}

func (handler *K8sApplicationRestHandlerImpl) validateRbac(w http.ResponseWriter, token string, request ResourceRequestBean, casbinAction string) bool {
	clusterBean, err := handler.clusterService.FindById(request.ClusterId)
	if err != nil {
		if w != nil {
			common.WriteJsonResp(w, errors.New("clusterId is not valid"), nil, http.StatusBadRequest)
		}
		return false
	}
	if ok := handler.verifyRbacForCluster(token, clusterBean.ClusterName, request, casbinAction); !ok {
		if w != nil {
			common.WriteJsonResp(w, errors.New("unauthorized"), nil, http.StatusForbidden)
		}
		return false
	}
	return true
}

func (handler *K8sApplicationRestHandlerImpl) GetHostUrlsByBatch(w http.ResponseWriter, r *http.Request) {
	vars := mux.Vars(r)
	clusterIdString := vars["appId"]
	if clusterIdString == "" {
		common.WriteJsonResp(w, fmt.Errorf("empty appid in request"), nil, http.StatusBadRequest)
		return
	}
	appIdentifier, err := handler.helmAppService.DecodeAppId(clusterIdString)
	if err != nil {
		common.WriteJsonResp(w, err, nil, http.StatusBadRequest)
		return
	}
	// RBAC enforcer applying
	token := r.Header.Get("token")
	if ok := handler.enforcer.Enforce(token, casbin.ResourceHelmApp, casbin.ActionGet, ""); !ok {
		common.WriteJsonResp(w, fmt.Errorf("unauthorized"), nil, http.StatusForbidden)
		return
	}
	//RBAC enforcer Ends
	appDetail, err := handler.helmAppService.GetApplicationDetail(r.Context(), appIdentifier)
	if err != nil {
		common.WriteJsonResp(w, err, nil, http.StatusInternalServerError)
		return
	}
	k8sAppDetail := bean.AppDetailContainer{
		DeploymentDetailContainer: bean.DeploymentDetailContainer{
			ClusterId: appIdentifier.ClusterId,
			Namespace: appIdentifier.Namespace,
		},
	}
	validRequests := make([]ResourceRequestBean, 0)
	var resourceTreeInf map[string]interface{}
	bytes, _ := json.Marshal(appDetail.ResourceTreeResponse)
	err = json.Unmarshal(bytes, &resourceTreeInf)
	if err != nil {
		common.WriteJsonResp(w, fmt.Errorf("unmarshal error of resource tree response"), nil, http.StatusInternalServerError)
		return
	}
	validRequests = handler.k8sApplicationService.FilterServiceAndIngress(r.Context(), resourceTreeInf, validRequests, k8sAppDetail, clusterIdString)
	if len(validRequests) == 0 {
		handler.logger.Error("neither service nor ingress found for this app", "appId", clusterIdString)
		common.WriteJsonResp(w, err, nil, http.StatusNoContent)
		return
	}

	resp, err := handler.k8sApplicationService.GetManifestsByBatch(r.Context(), validRequests)
	if err != nil {
		handler.logger.Errorw("error in getting manifests in batch", "err", err)
		common.WriteJsonResp(w, err, nil, http.StatusInternalServerError)
		return
	}
	result := handler.k8sApplicationService.GetUrlsByBatch(r.Context(), resp)
	common.WriteJsonResp(w, nil, result, http.StatusOK)
}

func (handler *K8sApplicationRestHandlerImpl) CreateResource(w http.ResponseWriter, r *http.Request) {
	decoder := json.NewDecoder(r.Body)
	var request ResourceRequestBean
	err := decoder.Decode(&request)
	if err != nil {
		handler.logger.Errorw("error in decoding request body", "err", err)
		common.WriteJsonResp(w, err, nil, http.StatusBadRequest)
		return
	}
	appIdentifier, err := handler.helmAppService.DecodeAppId(request.AppId)
	if err != nil {
		handler.logger.Errorw("error in decoding appId", "err", err, "appId", request.AppId)
		common.WriteJsonResp(w, err, nil, http.StatusBadRequest)
		return
	}
	//setting appIdentifier value in request
	request.AppIdentifier = appIdentifier
	// RBAC enforcer applying
	rbacObject := handler.enforcerUtilHelm.GetHelmObjectByClusterId(request.AppIdentifier.ClusterId, request.AppIdentifier.Namespace, request.AppIdentifier.ReleaseName)
	token := r.Header.Get("token")
	if ok := handler.enforcer.Enforce(token, casbin.ResourceHelmApp, casbin.ActionUpdate, rbacObject); !ok {
		common.WriteJsonResp(w, errors2.New("unauthorized"), nil, http.StatusForbidden)
		return
	}
	//RBAC enforcer Ends
	resource, err := handler.k8sApplicationService.CreateResource(r.Context(), &request)
	if err != nil {
		handler.logger.Errorw("error in creating resource", "err", err)
		common.WriteJsonResp(w, err, resource, http.StatusInternalServerError)
		return
	}
	common.WriteJsonResp(w, nil, resource, http.StatusOK)
}

func (handler *K8sApplicationRestHandlerImpl) UpdateResource(w http.ResponseWriter, r *http.Request) {
	decoder := json.NewDecoder(r.Body)
	token := r.Header.Get("token")
	var request ResourceRequestBean
	err := decoder.Decode(&request)
	if err != nil {
		handler.logger.Errorw("error in decoding request body", "err", err)
		common.WriteJsonResp(w, err, nil, http.StatusBadRequest)
		return
	}

	if len(request.AppId) > 0 {
		// assume it as helm release case in which appId is supplied
		appIdentifier, err := handler.helmAppService.DecodeAppId(request.AppId)
		if err != nil {
			handler.logger.Errorw("error in decoding appId", "err", err, "appId", request.AppId)
			common.WriteJsonResp(w, err, nil, http.StatusBadRequest)
			return
		}
		//setting appIdentifier value in request
		request.AppIdentifier = appIdentifier
		request.ClusterId = appIdentifier.ClusterId
		valid, err := handler.k8sApplicationService.ValidateResourceRequest(r.Context(), request.AppIdentifier, request.K8sRequest)
		if err != nil || !valid {
			handler.logger.Errorw("error in validating resource request", "err", err)
			common.WriteJsonResp(w, err, nil, http.StatusBadRequest)
			return
		}
		// RBAC enforcer applying
		rbacObject := handler.enforcerUtilHelm.GetHelmObjectByClusterId(request.AppIdentifier.ClusterId, request.AppIdentifier.Namespace, request.AppIdentifier.ReleaseName)
		if ok := handler.enforcer.Enforce(token, casbin.ResourceHelmApp, casbin.ActionUpdate, rbacObject); !ok {
			common.WriteJsonResp(w, errors2.New("unauthorized"), nil, http.StatusForbidden)
			return
		}
		//RBAC enforcer Ends
	} else if request.ClusterId > 0 {
		// assume direct update in cluster
		if ok := handler.validateRbac(w, token, request, casbin.ActionUpdate); !ok {
			return
		}
	} else {
		common.WriteJsonResp(w, errors.New("can not update resource as target cluster is not provided"), nil, http.StatusBadRequest)
		return
	}

	resource, err := handler.k8sApplicationService.UpdateResource(r.Context(), &request)
	if err != nil {
		handler.logger.Errorw("error in updating resource", "err", err)
		common.WriteJsonResp(w, err, resource, http.StatusInternalServerError)
		return
	}
	common.WriteJsonResp(w, nil, resource, http.StatusOK)
}

func (handler *K8sApplicationRestHandlerImpl) DeleteResource(w http.ResponseWriter, r *http.Request) {

	userId, err := handler.userService.GetLoggedInUser(r)

	if userId == 0 || err != nil {
		common.WriteJsonResp(w, err, "Unauthorized User", http.StatusUnauthorized)
		return
	}

	decoder := json.NewDecoder(r.Body)
	token := r.Header.Get("token")
	var request ResourceRequestBean
	err = decoder.Decode(&request)
	if err != nil {
		handler.logger.Errorw("error in decoding request body", "err", err)
		common.WriteJsonResp(w, err, nil, http.StatusBadRequest)
		return
	}

	if len(request.AppId) > 0 {
		// assume it as helm release case in which appId is supplied
		appIdentifier, err := handler.helmAppService.DecodeAppId(request.AppId)
		if err != nil {
			handler.logger.Errorw("error in decoding appId", "err", err, "appId", request.AppId)
			common.WriteJsonResp(w, err, nil, http.StatusBadRequest)
			return
		}
		//setting appIdentifier value in request
		request.AppIdentifier = appIdentifier
		request.ClusterId = appIdentifier.ClusterId
		valid, err := handler.k8sApplicationService.ValidateResourceRequest(r.Context(), request.AppIdentifier, request.K8sRequest)
		if err != nil || !valid {
			handler.logger.Errorw("error in validating resource request", "err", err)
			common.WriteJsonResp(w, err, nil, http.StatusBadRequest)
			return
		}
		// RBAC enforcer applying
		rbacObject := handler.enforcerUtilHelm.GetHelmObjectByClusterId(request.AppIdentifier.ClusterId, request.AppIdentifier.Namespace, request.AppIdentifier.ReleaseName)
		if ok := handler.enforcer.Enforce(token, casbin.ResourceHelmApp, casbin.ActionDelete, rbacObject); !ok {
			common.WriteJsonResp(w, errors2.New("unauthorized"), nil, http.StatusForbidden)
			return
		}
		//RBAC enforcer Ends
	} else if request.ClusterId > 0 {
		if ok := handler.validateRbac(w, token, request, casbin.ActionDelete); !ok {
			return
		}
	} else {
		common.WriteJsonResp(w, errors.New("can not delete resource as target cluster is not provided"), nil, http.StatusBadRequest)
		return
	}

<<<<<<< HEAD
	resource, err := handler.k8sApplicationService.DeleteResource(r.Context(), &request)
=======
	resource, err := handler.k8sApplicationService.DeleteResource(&request, userId)
>>>>>>> 1154c762
	if err != nil {
		handler.logger.Errorw("error in deleting resource", "err", err)
		common.WriteJsonResp(w, err, resource, http.StatusInternalServerError)
		return
	}
	common.WriteJsonResp(w, nil, resource, http.StatusOK)
}

func (handler *K8sApplicationRestHandlerImpl) ListEvents(w http.ResponseWriter, r *http.Request) {
	decoder := json.NewDecoder(r.Body)
	token := r.Header.Get("token")
	var request ResourceRequestBean
	err := decoder.Decode(&request)
	if err != nil {
		handler.logger.Errorw("error in decoding request body", "err", err)
		common.WriteJsonResp(w, err, nil, http.StatusBadRequest)
		return
	}
	if len(request.AppId) > 0 {
		// assume it as helm release case in which appId is supplied
		appIdentifier, err := handler.helmAppService.DecodeAppId(request.AppId)
		if err != nil {
			handler.logger.Errorw("error in decoding appId", "err", err, "appId", request.AppId)
			common.WriteJsonResp(w, err, nil, http.StatusBadRequest)
			return
		}
		//setting appIdentifier value in request
		request.AppIdentifier = appIdentifier
		request.ClusterId = appIdentifier.ClusterId
		valid, err := handler.k8sApplicationService.ValidateResourceRequest(r.Context(), request.AppIdentifier, request.K8sRequest)
		if err != nil || !valid {
			handler.logger.Errorw("error in validating resource request", "err", err)
			common.WriteJsonResp(w, err, nil, http.StatusBadRequest)
			return
		}
		// RBAC enforcer applying
		rbacObject := handler.enforcerUtilHelm.GetHelmObjectByClusterId(request.AppIdentifier.ClusterId, request.AppIdentifier.Namespace, request.AppIdentifier.ReleaseName)
		if ok := handler.enforcer.Enforce(token, casbin.ResourceHelmApp, casbin.ActionGet, rbacObject); !ok {
			common.WriteJsonResp(w, errors2.New("unauthorized"), nil, http.StatusForbidden)
			return
		}
		//RBAC enforcer Ends
	} else if request.ClusterId > 0 {
		if ok := handler.validateRbac(w, token, request, casbin.ActionGet); !ok {
			return
		}
	} else {
		common.WriteJsonResp(w, errors.New("can not get resource as target cluster is not provided"), nil, http.StatusBadRequest)
		return
	}
	events, err := handler.k8sApplicationService.ListEvents(r.Context(), &request)
	if err != nil {
		handler.logger.Errorw("error in getting events list", "err", err)
		common.WriteJsonResp(w, err, events, http.StatusInternalServerError)
		return
	}
	common.WriteJsonResp(w, nil, events, http.StatusOK)
}

func (handler *K8sApplicationRestHandlerImpl) GetPodLogs(w http.ResponseWriter, r *http.Request) {
	v := r.URL.Query()
	vars := mux.Vars(r)
	podName := vars["podName"]
	containerName := v.Get("containerName")
	appId := v.Get("appId")
	clusterIdString := v.Get("clusterId")
	namespace := v.Get("namespace")
	/*sinceSeconds, err := strconv.Atoi(v.Get("sinceSeconds"))
	if err != nil {
		sinceSeconds = 0
	}*/
	token := r.Header.Get("token")
	follow, err := strconv.ParseBool(v.Get("follow"))
	if err != nil {
		follow = false
	}
	tailLines, err := strconv.Atoi(v.Get("tailLines"))
	if err != nil {
		tailLines = 0
	}
	var request *ResourceRequestBean
	if appId != "" {
		appIdentifier, err := handler.helmAppService.DecodeAppId(appId)
		if err != nil {
			handler.logger.Errorw("error in decoding appId", "err", err, "appId", appId)
			common.WriteJsonResp(w, err, nil, http.StatusBadRequest)
			return
		}
		request = &ResourceRequestBean{
			AppIdentifier: appIdentifier,
			ClusterId:     appIdentifier.ClusterId,
			K8sRequest: &application.K8sRequestBean{
				ResourceIdentifier: application.ResourceIdentifier{
					Name:             podName,
					Namespace:        appIdentifier.Namespace,
					GroupVersionKind: schema.GroupVersionKind{},
				},
				PodLogsRequest: application.PodLogsRequest{
					//SinceTime:     sinceSeconds,
					TailLines:     tailLines,
					Follow:        follow,
					ContainerName: containerName,
				},
			},
		}

		valid, err := handler.k8sApplicationService.ValidateResourceRequest(r.Context(), request.AppIdentifier, request.K8sRequest)
		if err != nil || !valid {
			handler.logger.Errorw("error in validating resource request", "err", err)
			common.WriteJsonResp(w, err, nil, http.StatusBadRequest)
			return
		}
		// RBAC enforcer applying
		rbacObject := handler.enforcerUtilHelm.GetHelmObjectByClusterId(request.AppIdentifier.ClusterId, request.AppIdentifier.Namespace, request.AppIdentifier.ReleaseName)
		if ok := handler.enforcer.Enforce(token, casbin.ResourceHelmApp, casbin.ActionGet, rbacObject); !ok {
			common.WriteJsonResp(w, errors2.New("unauthorized"), nil, http.StatusForbidden)
			return
		}
		//RBAC enforcer Ends
	} else if clusterIdString != "" && namespace != "" {
		clusterId, err := strconv.Atoi(clusterIdString)
		if err != nil {
			handler.logger.Errorw("invalid cluster id", "clusterId", clusterIdString, "err", err)
			common.WriteJsonResp(w, err, nil, http.StatusBadRequest)
			return
		}
		request = &ResourceRequestBean{
			ClusterId: clusterId,
			K8sRequest: &application.K8sRequestBean{
				ResourceIdentifier: application.ResourceIdentifier{
					Name:      podName,
					Namespace: namespace,
					GroupVersionKind: schema.GroupVersionKind{
						Group:   "",
						Kind:    "Pod",
						Version: "v1",
					},
				},
				PodLogsRequest: application.PodLogsRequest{
					//SinceTime:     sinceSeconds,
					TailLines:     tailLines,
					Follow:        follow,
					ContainerName: containerName,
				},
			},
		}
		if ok := handler.validateRbac(w, token, *request, casbin.ActionGet); !ok {
			return
		}
	} else {
		common.WriteJsonResp(w, errors.New("can not get pod logs as target cluster or namespace is not provided"), nil, http.StatusBadRequest)
		return
	}

	lastEventId := r.Header.Get("Last-Event-ID")
	isReconnect := false
	if len(lastEventId) > 0 {
		lastSeenMsgId, err := strconv.ParseInt(lastEventId, 10, 64)
		if err != nil {
			common.WriteJsonResp(w, err, nil, http.StatusBadRequest)
			return
		}
		lastSeenMsgId = lastSeenMsgId + 1 //increased by one ns to avoid duplicate
		t := v1.Unix(0, lastSeenMsgId)
		request.K8sRequest.PodLogsRequest.SinceTime = &t
		isReconnect = true
	}
	stream, err := handler.k8sApplicationService.GetPodLogs(r.Context(), request)
	defer util.Close(stream, handler.logger)
	handler.pump.StartK8sStreamWithHeartBeat(w, isReconnect, stream, err)
}

func (handler *K8sApplicationRestHandlerImpl) GetTerminalSession(w http.ResponseWriter, r *http.Request) {
	request := &terminal.TerminalSessionRequest{}
	vars := mux.Vars(r)
	token := r.Header.Get("token")
	request.ContainerName = vars["container"]
	request.Namespace = vars["namespace"]
	request.PodName = vars["pod"]
	request.Shell = vars["shell"]
	clusterIdString := ""
	appId := ""
	identifier := vars["identifier"]
	if strings.Contains(identifier, "|") {
		appId = identifier
	} else {
		clusterIdString = identifier
	}

	if appId != "" {
		request.ApplicationId = appId
		app, err := handler.helmAppService.DecodeAppId(request.ApplicationId)
		if err != nil {
			handler.logger.Errorw("invalid app id", "err", err)
			common.WriteJsonResp(w, err, nil, http.StatusBadRequest)
			return
		}
		request.ClusterId = app.ClusterId

		// RBAC enforcer applying
		rbacObject := handler.enforcerUtilHelm.GetHelmObjectByClusterId(app.ClusterId, app.Namespace, app.ReleaseName)
		if ok := handler.enforcer.Enforce(token, casbin.ResourceHelmApp, casbin.ActionGet, rbacObject); !ok {
			common.WriteJsonResp(w, errors2.New("unauthorized"), nil, http.StatusForbidden)
			return
		}
		//RBAC enforcer Ends
	} else if clusterIdString != "" {
		clusterId, err := strconv.Atoi(clusterIdString)
		if err != nil {
			handler.logger.Errorw("invalid cluster id", "clusterId", clusterIdString, "err", err)
			common.WriteJsonResp(w, err, nil, http.StatusBadRequest)
			return
		}
		request.ClusterId = clusterId
		resourceRequestBean := ResourceRequestBean{
			ClusterId: clusterId,
			K8sRequest: &application.K8sRequestBean{
				ResourceIdentifier: application.ResourceIdentifier{
					Name:      request.PodName,
					Namespace: request.Namespace,
					GroupVersionKind: schema.GroupVersionKind{
						Group:   "",
						Kind:    "Pod",
						Version: "v1",
					},
				},
			},
		}
		if ok := handler.validateRbac(w, token, resourceRequestBean, casbin.ActionUpdate); !ok {
			return
		}
	} else {
		common.WriteJsonResp(w, errors.New("can not get terminal session as target cluster is not provided"), nil, http.StatusBadRequest)
		return
	}

	status, message, err := handler.terminalSessionHandler.GetTerminalSession(request)
	common.WriteJsonResp(w, err, message, status)
}

func (handler *K8sApplicationRestHandlerImpl) GetResourceInfo(w http.ResponseWriter, r *http.Request) {
	userId, err := handler.userService.GetLoggedInUser(r)
	if userId == 0 || err != nil {
		common.WriteJsonResp(w, err, "Unauthorized User", http.StatusUnauthorized)
		return
	}

	// this is auth free api
	response, err := handler.k8sApplicationService.GetResourceInfo(r.Context())
	if err != nil {
		handler.logger.Errorw("error on resource info", "err", err)
		common.WriteJsonResp(w, err, nil, http.StatusInternalServerError)
		return
	}
	common.WriteJsonResp(w, nil, response, http.StatusOK)
	return
}

func (handler *K8sApplicationRestHandlerImpl) GetAllApiResources(w http.ResponseWriter, r *http.Request) {
	userId, err := handler.userService.GetLoggedInUser(r)
	if userId == 0 || err != nil {
		common.WriteJsonResp(w, err, "Unauthorized User", http.StatusUnauthorized)
		return
	}

	// get clusterId from request
	vars := mux.Vars(r)
	clusterId, err := strconv.Atoi(vars["clusterId"])
	if err != nil {
		handler.logger.Errorw("request err in getting clusterId in GetAllApiResources", "err", err)
		common.WriteJsonResp(w, err, nil, http.StatusBadRequest)
		return
	}

	isSuperAdmin := false
	token := r.Header.Get("token")
	if ok := handler.enforcer.Enforce(token, casbin.ResourceGlobal, casbin.ActionGet, "*"); ok {
		isSuperAdmin = true
	}

	// get data from service
	response, err := handler.k8sApplicationService.GetAllApiResources(r.Context(), clusterId, isSuperAdmin, userId)
	if err != nil {
		handler.logger.Errorw("error in getting api-resources", "clusterId", clusterId, "err", err)
		common.WriteJsonResp(w, err, nil, http.StatusInternalServerError)
		return
	}

	// send unauthorised if response is empty
	if !isSuperAdmin && (response == nil || len(response.ApiResources) == 0) {
		common.WriteJsonResp(w, errors.New("unauthorized"), nil, http.StatusForbidden)
		return
	}

	common.WriteJsonResp(w, nil, response, http.StatusOK)
}

func (handler *K8sApplicationRestHandlerImpl) GetResourceList(w http.ResponseWriter, r *http.Request) {
	decoder := json.NewDecoder(r.Body)
	token := r.Header.Get("token")
	var request ResourceRequestBean
	err := decoder.Decode(&request)
	if err != nil {
		handler.logger.Errorw("error in decoding request body", "err", err)
		common.WriteJsonResp(w, err, nil, http.StatusBadRequest)
		return
	}
	response, err := handler.k8sApplicationService.GetResourceList(r.Context(), token, &request, handler.verifyRbacForCluster)
	if err != nil {
		handler.logger.Errorw("error in getting resource list", "err", err)
		if statusErr, ok := err.(*errors3.StatusError); ok && statusErr.Status().Code == 404 {
			err = &util2.ApiError{Code: "404", HttpStatusCode: 404, UserMessage: "no resource found", InternalMessage: err.Error()}
		}
		common.WriteJsonResp(w, err, response, http.StatusInternalServerError)
		return
	}
	common.WriteJsonResp(w, nil, response, http.StatusOK)
}

func (handler *K8sApplicationRestHandlerImpl) ApplyResources(w http.ResponseWriter, r *http.Request) {
	decoder := json.NewDecoder(r.Body)
	var request application.ApplyResourcesRequest
	token := r.Header.Get("token")
	err := decoder.Decode(&request)
	if err != nil {
		handler.logger.Errorw("error in decoding request body", "err", err)
		common.WriteJsonResp(w, err, nil, http.StatusBadRequest)
		return
	}

	response, err := handler.k8sApplicationService.ApplyResources(r.Context(), token, &request, handler.verifyRbacForCluster)
	if err != nil {
		handler.logger.Errorw("error in applying resource", "err", err)
		common.WriteJsonResp(w, err, nil, http.StatusInternalServerError)
		return
	}
	common.WriteJsonResp(w, nil, response, http.StatusOK)
}

func (handler *K8sApplicationRestHandlerImpl) verifyRbacForCluster(token string, clusterName string, request ResourceRequestBean, casbinAction string) bool {
	k8sRequest := request.K8sRequest
	resourceIdentifier := k8sRequest.ResourceIdentifier
	resourceName, objectName := handler.enforcerUtil.GetRBACNameForClusterEntity(clusterName, resourceIdentifier)
	return handler.enforcer.Enforce(token, resourceName, casbinAction, strings.ToLower(objectName))
}<|MERGE_RESOLUTION|>--- conflicted
+++ resolved
@@ -356,11 +356,7 @@
 		return
 	}
 
-<<<<<<< HEAD
-	resource, err := handler.k8sApplicationService.DeleteResource(r.Context(), &request)
-=======
-	resource, err := handler.k8sApplicationService.DeleteResource(&request, userId)
->>>>>>> 1154c762
+	resource, err := handler.k8sApplicationService.DeleteResource(r.Context(), &request, userId)
 	if err != nil {
 		handler.logger.Errorw("error in deleting resource", "err", err)
 		common.WriteJsonResp(w, err, resource, http.StatusInternalServerError)
