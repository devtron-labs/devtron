--- conflicted
+++ resolved
@@ -85,29 +85,6 @@
 		common.WriteJsonResp(w, err, nil, http.StatusBadRequest)
 		return
 	}
-<<<<<<< HEAD
-	appIdentifier, err := handler.helmAppService.DecodeAppId(request.AppId)
-	if err != nil {
-		handler.logger.Errorw("error in decoding appId", "err", err, "appId", request.AppId)
-		common.WriteJsonResp(w, err, nil, http.StatusBadRequest)
-		return
-	}
-	//setting appIdentifier value in request
-	request.AppIdentifier = appIdentifier
-	valid, err := handler.k8sApplicationService.ValidateResourceRequest(request.AppIdentifier, request.K8sRequest)
-	if err != nil || !valid {
-		handler.logger.Errorw("error in validating resource request", "err", err)
-		common.WriteJsonResp(w, err, nil, http.StatusBadRequest)
-		return
-	}
-
-	// RBAC enforcer applying
-	rbacObject, rbacObject2 := handler.enforcerUtil.GetHelmObject(request.AppIdentifier.ClusterId, request.AppIdentifier.Namespace, request.AppIdentifier.ReleaseName)
-	token := r.Header.Get("token")
-	ok := handler.enforcer.Enforce(token, casbin.ResourceHelmApp, casbin.ActionGet, rbacObject) || handler.enforcer.Enforce(token, casbin.ResourceHelmApp, casbin.ActionGet, rbacObject2)
-	if !ok {
-		common.WriteJsonResp(w, errors2.New("unauthorized"), nil, http.StatusForbidden)
-=======
 	rbacObject := ""
 	token := r.Header.Get("token")
 	if request.AppId != "" {
@@ -127,8 +104,10 @@
 			return
 		}
 
-		rbacObject = handler.enforcerUtilHelm.GetHelmObjectByClusterId(request.AppIdentifier.ClusterId, request.AppIdentifier.Namespace, request.AppIdentifier.ReleaseName)
-		if ok := handler.enforcer.Enforce(token, casbin.ResourceHelmApp, casbin.ActionGet, rbacObject); !ok {
+		rbacObject, rbacObject2 := handler.enforcerUtilHelm.GetHelmObject(request.AppIdentifier.ClusterId, request.AppIdentifier.Namespace, request.AppIdentifier.ReleaseName)
+		token := r.Header.Get("token")
+		ok := handler.enforcer.Enforce(token, casbin.ResourceHelmApp, casbin.ActionGet, rbacObject) || handler.enforcer.Enforce(token, casbin.ResourceHelmApp, casbin.ActionGet, rbacObject2)
+		if !ok {
 			common.WriteJsonResp(w, errors2.New("unauthorized"), nil, http.StatusForbidden)
 			return
 		}
@@ -138,7 +117,6 @@
 		}
 	} else {
 		common.WriteJsonResp(w, errors.New("can not resource manifest as target cluster is not provided"), nil, http.StatusBadRequest)
->>>>>>> 34c948d1
 		return
 	}
 
@@ -199,7 +177,7 @@
 		return
 	}
 	// RBAC enforcer applying
-	rbacObject, rbacObject2 := handler.enforcerUtil.GetHelmObject(appIdentifier.ClusterId, appIdentifier.Namespace, appIdentifier.ReleaseName)
+	rbacObject, rbacObject2 := handler.enforcerUtilHelm.GetHelmObject(appIdentifier.ClusterId, appIdentifier.Namespace, appIdentifier.ReleaseName)
 	token := r.Header.Get("token")
 
 	ok := handler.enforcer.Enforce(token, casbin.ResourceHelmApp, casbin.ActionGet, rbacObject) || handler.enforcer.Enforce(token, casbin.ResourceHelmApp, casbin.ActionGet, rbacObject2)
@@ -263,11 +241,7 @@
 	//setting appIdentifier value in request
 	request.AppIdentifier = appIdentifier
 	// RBAC enforcer applying
-<<<<<<< HEAD
-	rbacObject, rbacObject2 := handler.enforcerUtil.GetHelmObject(request.AppIdentifier.ClusterId, request.AppIdentifier.Namespace, request.AppIdentifier.ReleaseName)
-=======
-	rbacObject := handler.enforcerUtilHelm.GetHelmObjectByClusterId(request.AppIdentifier.ClusterId, request.AppIdentifier.Namespace, request.AppIdentifier.ReleaseName)
->>>>>>> 34c948d1
+	rbacObject, rbacObject2 := handler.enforcerUtilHelm.GetHelmObject(request.AppIdentifier.ClusterId, request.AppIdentifier.Namespace, request.AppIdentifier.ReleaseName)
 	token := r.Header.Get("token")
 	ok := handler.enforcer.Enforce(token, casbin.ResourceHelmApp, casbin.ActionUpdate, rbacObject) || handler.enforcer.Enforce(token, casbin.ResourceHelmApp, casbin.ActionUpdate, rbacObject2)
 	if !ok {
@@ -294,28 +268,6 @@
 		common.WriteJsonResp(w, err, nil, http.StatusBadRequest)
 		return
 	}
-<<<<<<< HEAD
-	appIdentifier, err := handler.helmAppService.DecodeAppId(request.AppId)
-	if err != nil {
-		handler.logger.Errorw("error in decoding appId", "err", err, "appId", request.AppId)
-		common.WriteJsonResp(w, err, nil, http.StatusBadRequest)
-		return
-	}
-	//setting appIdentifier value in request
-	request.AppIdentifier = appIdentifier
-	valid, err := handler.k8sApplicationService.ValidateResourceRequest(request.AppIdentifier, request.K8sRequest)
-	if err != nil || !valid {
-		handler.logger.Errorw("error in validating resource request", "err", err)
-		common.WriteJsonResp(w, err, nil, http.StatusBadRequest)
-		return
-	}
-	// RBAC enforcer applying
-	rbacObject, rbacObject2 := handler.enforcerUtil.GetHelmObject(request.AppIdentifier.ClusterId, request.AppIdentifier.Namespace, request.AppIdentifier.ReleaseName)
-	token := r.Header.Get("token")
-	ok := handler.enforcer.Enforce(token, casbin.ResourceHelmApp, casbin.ActionUpdate, rbacObject) || handler.enforcer.Enforce(token, casbin.ResourceHelmApp, casbin.ActionUpdate, rbacObject2)
-	if !ok {
-		common.WriteJsonResp(w, errors2.New("unauthorized"), nil, http.StatusForbidden)
-=======
 
 	if len(request.AppId) > 0 {
 		// assume it as helm release case in which appId is supplied
@@ -335,8 +287,10 @@
 			return
 		}
 		// RBAC enforcer applying
-		rbacObject := handler.enforcerUtilHelm.GetHelmObjectByClusterId(request.AppIdentifier.ClusterId, request.AppIdentifier.Namespace, request.AppIdentifier.ReleaseName)
-		if ok := handler.enforcer.Enforce(token, casbin.ResourceHelmApp, casbin.ActionUpdate, rbacObject); !ok {
+		rbacObject, rbacObject2 := handler.enforcerUtilHelm.GetHelmObject(request.AppIdentifier.ClusterId, request.AppIdentifier.Namespace, request.AppIdentifier.ReleaseName)
+		token := r.Header.Get("token")
+		ok := handler.enforcer.Enforce(token, casbin.ResourceHelmApp, casbin.ActionUpdate, rbacObject) || handler.enforcer.Enforce(token, casbin.ResourceHelmApp, casbin.ActionUpdate, rbacObject2)
+		if !ok {
 			common.WriteJsonResp(w, errors2.New("unauthorized"), nil, http.StatusForbidden)
 			return
 		}
@@ -348,7 +302,6 @@
 		}
 	} else {
 		common.WriteJsonResp(w, errors.New("can not update resource as target cluster is not provided"), nil, http.StatusBadRequest)
->>>>>>> 34c948d1
 		return
 	}
 
@@ -371,30 +324,6 @@
 		common.WriteJsonResp(w, err, nil, http.StatusBadRequest)
 		return
 	}
-<<<<<<< HEAD
-	appIdentifier, err := handler.helmAppService.DecodeAppId(request.AppId)
-	if err != nil {
-		handler.logger.Errorw("error in decoding appId", "err", err, "appId", request.AppId)
-		common.WriteJsonResp(w, err, nil, http.StatusBadRequest)
-		return
-	}
-	//setting appIdentifier value in request
-	request.AppIdentifier = appIdentifier
-	valid, err := handler.k8sApplicationService.ValidateResourceRequest(request.AppIdentifier, request.K8sRequest)
-	if err != nil || !valid {
-		handler.logger.Errorw("error in validating resource request", "err", err)
-		common.WriteJsonResp(w, err, nil, http.StatusBadRequest)
-		return
-	}
-	// RBAC enforcer applying
-	rbacObject, rbacObject2 := handler.enforcerUtil.GetHelmObject(request.AppIdentifier.ClusterId, request.AppIdentifier.Namespace, request.AppIdentifier.ReleaseName)
-	token := r.Header.Get("token")
-
-	ok := handler.enforcer.Enforce(token, casbin.ResourceHelmApp, casbin.ActionDelete, rbacObject) || handler.enforcer.Enforce(token, casbin.ResourceHelmApp, casbin.ActionDelete, rbacObject2)
-
-	if !ok {
-		common.WriteJsonResp(w, errors2.New("unauthorized"), nil, http.StatusForbidden)
-=======
 
 	if len(request.AppId) > 0 {
 		// assume it as helm release case in which appId is supplied
@@ -414,8 +343,12 @@
 			return
 		}
 		// RBAC enforcer applying
-		rbacObject := handler.enforcerUtilHelm.GetHelmObjectByClusterId(request.AppIdentifier.ClusterId, request.AppIdentifier.Namespace, request.AppIdentifier.ReleaseName)
-		if ok := handler.enforcer.Enforce(token, casbin.ResourceHelmApp, casbin.ActionDelete, rbacObject); !ok {
+		rbacObject, rbacObject2 := handler.enforcerUtilHelm.GetHelmObject(request.AppIdentifier.ClusterId, request.AppIdentifier.Namespace, request.AppIdentifier.ReleaseName)
+		token := r.Header.Get("token")
+
+		ok := handler.enforcer.Enforce(token, casbin.ResourceHelmApp, casbin.ActionDelete, rbacObject) || handler.enforcer.Enforce(token, casbin.ResourceHelmApp, casbin.ActionDelete, rbacObject2)
+
+		if !ok {
 			common.WriteJsonResp(w, errors2.New("unauthorized"), nil, http.StatusForbidden)
 			return
 		}
@@ -426,7 +359,6 @@
 		}
 	} else {
 		common.WriteJsonResp(w, errors.New("can not delete resource as target cluster is not provided"), nil, http.StatusBadRequest)
->>>>>>> 34c948d1
 		return
 	}
 
@@ -449,30 +381,6 @@
 		common.WriteJsonResp(w, err, nil, http.StatusBadRequest)
 		return
 	}
-<<<<<<< HEAD
-	appIdentifier, err := handler.helmAppService.DecodeAppId(request.AppId)
-	if err != nil {
-		handler.logger.Errorw("error in decoding appId", "err", err, "appId", request.AppId)
-		common.WriteJsonResp(w, err, nil, http.StatusBadRequest)
-		return
-	}
-	//setting appIdentifier value in request
-	request.AppIdentifier = appIdentifier
-	valid, err := handler.k8sApplicationService.ValidateResourceRequest(request.AppIdentifier, request.K8sRequest)
-	if err != nil || !valid {
-		handler.logger.Errorw("error in validating resource request", "err", err)
-		common.WriteJsonResp(w, err, nil, http.StatusBadRequest)
-		return
-	}
-	// RBAC enforcer applying
-	rbacObject, rbacObject2 := handler.enforcerUtil.GetHelmObject(request.AppIdentifier.ClusterId, request.AppIdentifier.Namespace, request.AppIdentifier.ReleaseName)
-	token := r.Header.Get("token")
-
-	ok := handler.enforcer.Enforce(token, casbin.ResourceHelmApp, casbin.ActionGet, rbacObject) || handler.enforcer.Enforce(token, casbin.ResourceHelmApp, casbin.ActionGet, rbacObject2)
-
-	if !ok {
-		common.WriteJsonResp(w, errors2.New("unauthorized"), nil, http.StatusForbidden)
-=======
 	if len(request.AppId) > 0 {
 		// assume it as helm release case in which appId is supplied
 		appIdentifier, err := handler.helmAppService.DecodeAppId(request.AppId)
@@ -491,8 +399,12 @@
 			return
 		}
 		// RBAC enforcer applying
-		rbacObject := handler.enforcerUtilHelm.GetHelmObjectByClusterId(request.AppIdentifier.ClusterId, request.AppIdentifier.Namespace, request.AppIdentifier.ReleaseName)
-		if ok := handler.enforcer.Enforce(token, casbin.ResourceHelmApp, casbin.ActionGet, rbacObject); !ok {
+		rbacObject, rbacObject2 := handler.enforcerUtilHelm.GetHelmObject(request.AppIdentifier.ClusterId, request.AppIdentifier.Namespace, request.AppIdentifier.ReleaseName)
+		token := r.Header.Get("token")
+
+		ok := handler.enforcer.Enforce(token, casbin.ResourceHelmApp, casbin.ActionGet, rbacObject) || handler.enforcer.Enforce(token, casbin.ResourceHelmApp, casbin.ActionGet, rbacObject2)
+
+		if !ok {
 			common.WriteJsonResp(w, errors2.New("unauthorized"), nil, http.StatusForbidden)
 			return
 		}
@@ -503,7 +415,6 @@
 		}
 	} else {
 		common.WriteJsonResp(w, errors.New("can not get resource as target cluster is not provided"), nil, http.StatusBadRequest)
->>>>>>> 34c948d1
 		return
 	}
 	events, err := handler.k8sApplicationService.ListEvents(&request)
@@ -562,22 +473,6 @@
 			},
 		}
 
-<<<<<<< HEAD
-	valid, err := handler.k8sApplicationService.ValidateResourceRequest(request.AppIdentifier, request.K8sRequest)
-	if err != nil || !valid {
-		handler.logger.Errorw("error in validating resource request", "err", err)
-		common.WriteJsonResp(w, err, nil, http.StatusBadRequest)
-		return
-	}
-	// RBAC enforcer applying
-	rbacObject, rbacObject2 := handler.enforcerUtil.GetHelmObject(request.AppIdentifier.ClusterId, request.AppIdentifier.Namespace, request.AppIdentifier.ReleaseName)
-	token := r.Header.Get("token")
-
-	ok := handler.enforcer.Enforce(token, casbin.ResourceHelmApp, casbin.ActionGet, rbacObject) || handler.enforcer.Enforce(token, casbin.ResourceHelmApp, casbin.ActionGet, rbacObject2)
-
-	if !ok {
-		common.WriteJsonResp(w, errors2.New("unauthorized"), nil, http.StatusForbidden)
-=======
 		valid, err := handler.k8sApplicationService.ValidateResourceRequest(request.AppIdentifier, request.K8sRequest)
 		if err != nil || !valid {
 			handler.logger.Errorw("error in validating resource request", "err", err)
@@ -585,8 +480,12 @@
 			return
 		}
 		// RBAC enforcer applying
-		rbacObject := handler.enforcerUtilHelm.GetHelmObjectByClusterId(request.AppIdentifier.ClusterId, request.AppIdentifier.Namespace, request.AppIdentifier.ReleaseName)
-		if ok := handler.enforcer.Enforce(token, casbin.ResourceHelmApp, casbin.ActionGet, rbacObject); !ok {
+		rbacObject, rbacObject2 := handler.enforcerUtilHelm.GetHelmObject(request.AppIdentifier.ClusterId, request.AppIdentifier.Namespace, request.AppIdentifier.ReleaseName)
+		token := r.Header.Get("token")
+
+		ok := handler.enforcer.Enforce(token, casbin.ResourceHelmApp, casbin.ActionGet, rbacObject) || handler.enforcer.Enforce(token, casbin.ResourceHelmApp, casbin.ActionGet, rbacObject2)
+
+		if !ok {
 			common.WriteJsonResp(w, errors2.New("unauthorized"), nil, http.StatusForbidden)
 			return
 		}
@@ -623,7 +522,6 @@
 		}
 	} else {
 		common.WriteJsonResp(w, errors.New("can not get pod logs as target cluster or namespace is not provided"), nil, http.StatusBadRequest)
->>>>>>> 34c948d1
 		return
 	}
 
@@ -662,16 +560,6 @@
 		clusterIdString = identifier
 	}
 
-<<<<<<< HEAD
-	// RBAC enforcer applying
-	rbacObject, rbacObject2 := handler.enforcerUtil.GetHelmObject(app.ClusterId, app.Namespace, app.ReleaseName)
-	token := r.Header.Get("token")
-
-	ok := handler.enforcer.Enforce(token, casbin.ResourceHelmApp, casbin.ActionGet, rbacObject) || handler.enforcer.Enforce(token, casbin.ResourceHelmApp, casbin.ActionGet, rbacObject2)
-
-	if !ok {
-		common.WriteJsonResp(w, errors2.New("unauthorized"), nil, http.StatusForbidden)
-=======
 	if appId != "" {
 		request.ApplicationId = appId
 		app, err := handler.helmAppService.DecodeAppId(request.ApplicationId)
@@ -683,8 +571,12 @@
 		request.ClusterId = app.ClusterId
 
 		// RBAC enforcer applying
-		rbacObject := handler.enforcerUtilHelm.GetHelmObjectByClusterId(app.ClusterId, app.Namespace, app.ReleaseName)
-		if ok := handler.enforcer.Enforce(token, casbin.ResourceHelmApp, casbin.ActionGet, rbacObject); !ok {
+		rbacObject, rbacObject2 := handler.enforcerUtilHelm.GetHelmObject(app.ClusterId, app.Namespace, app.ReleaseName)
+		token := r.Header.Get("token")
+
+		ok := handler.enforcer.Enforce(token, casbin.ResourceHelmApp, casbin.ActionGet, rbacObject) || handler.enforcer.Enforce(token, casbin.ResourceHelmApp, casbin.ActionGet, rbacObject2)
+
+		if !ok {
 			common.WriteJsonResp(w, errors2.New("unauthorized"), nil, http.StatusForbidden)
 			return
 		}
@@ -716,7 +608,6 @@
 		}
 	} else {
 		common.WriteJsonResp(w, errors.New("can not get terminal session as target cluster is not provided"), nil, http.StatusBadRequest)
->>>>>>> 34c948d1
 		return
 	}
 
