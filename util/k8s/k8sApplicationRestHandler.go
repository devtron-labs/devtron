--- conflicted
+++ resolved
@@ -351,13 +351,8 @@
 		common.WriteJsonResp(w, errors.New("can not delete resource as target cluster is not provided"), nil, http.StatusBadRequest)
 		return
 	}
-<<<<<<< HEAD
-	//RBAC enforcer Ends
-	resource, err := handler.k8sApplicationService.DeleteResource(&request, userId)
-=======
 
 	resource, err := handler.k8sApplicationService.DeleteResource(&request)
->>>>>>> 34c948d1
 	if err != nil {
 		handler.logger.Errorw("error in deleting resource", "err", err)
 		common.WriteJsonResp(w, err, resource, http.StatusInternalServerError)
