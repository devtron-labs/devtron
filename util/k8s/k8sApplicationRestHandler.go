package k8s

import (
	"context"
	"encoding/json"
	"errors"
	"fmt"
	"github.com/devtron-labs/devtron/api/bean"
	"github.com/devtron-labs/devtron/api/connector"
	client "github.com/devtron-labs/devtron/api/helm-app"
	"github.com/devtron-labs/devtron/api/restHandler/common"
	"github.com/devtron-labs/devtron/client/k8s/application"
	util2 "github.com/devtron-labs/devtron/internal/util"
	"github.com/devtron-labs/devtron/pkg/cluster"
	"github.com/devtron-labs/devtron/pkg/terminal"
	"github.com/devtron-labs/devtron/pkg/user"
	"github.com/devtron-labs/devtron/pkg/user/casbin"
	"github.com/devtron-labs/devtron/util"
	"github.com/devtron-labs/devtron/util/k8sObjectsUtil"
	"github.com/devtron-labs/devtron/util/rbac"
	"github.com/gorilla/mux"
	errors2 "github.com/juju/errors"
	"go.uber.org/zap"
	errors3 "k8s.io/apimachinery/pkg/api/errors"
	v1 "k8s.io/apimachinery/pkg/apis/meta/v1"
	"k8s.io/apimachinery/pkg/runtime/schema"
	"net/http"
	"strconv"
	"strings"
)

type K8sApplicationRestHandler interface {
	GetResource(w http.ResponseWriter, r *http.Request)
	CreateResource(w http.ResponseWriter, r *http.Request)
	UpdateResource(w http.ResponseWriter, r *http.Request)
	DeleteResource(w http.ResponseWriter, r *http.Request)
	ListEvents(w http.ResponseWriter, r *http.Request)
	GetPodLogs(w http.ResponseWriter, r *http.Request)
	GetTerminalSession(w http.ResponseWriter, r *http.Request)
	GetResourceInfo(w http.ResponseWriter, r *http.Request)
	GetHostUrlsByBatch(w http.ResponseWriter, r *http.Request)
	GetAllApiResources(w http.ResponseWriter, r *http.Request)
	GetResourceList(w http.ResponseWriter, r *http.Request)
	ApplyResources(w http.ResponseWriter, r *http.Request)
}

type K8sApplicationRestHandlerImpl struct {
	logger                 *zap.SugaredLogger
	k8sApplicationService  K8sApplicationService
	pump                   connector.Pump
	terminalSessionHandler terminal.TerminalSessionHandler
	enforcer               casbin.Enforcer
	enforcerUtil           rbac.EnforcerUtil
	enforcerUtilHelm       rbac.EnforcerUtilHelm
	clusterService         cluster.ClusterService
	helmAppService         client.HelmAppService
	userService            user.UserService
}

func NewK8sApplicationRestHandlerImpl(logger *zap.SugaredLogger,
	k8sApplicationService K8sApplicationService, pump connector.Pump,
	terminalSessionHandler terminal.TerminalSessionHandler,
	enforcer casbin.Enforcer, enforcerUtilHelm rbac.EnforcerUtilHelm, enforcerUtil rbac.EnforcerUtil, clusterService cluster.ClusterService,
	helmAppService client.HelmAppService, userService user.UserService) *K8sApplicationRestHandlerImpl {
	return &K8sApplicationRestHandlerImpl{
		logger:                 logger,
		k8sApplicationService:  k8sApplicationService,
		pump:                   pump,
		terminalSessionHandler: terminalSessionHandler,
		enforcer:               enforcer,
		enforcerUtilHelm:       enforcerUtilHelm,
		enforcerUtil:           enforcerUtil,
		helmAppService:         helmAppService,
		clusterService:         clusterService,
		userService:            userService,
	}
}

func (handler *K8sApplicationRestHandlerImpl) GetResource(w http.ResponseWriter, r *http.Request) {
	decoder := json.NewDecoder(r.Body)
	var request ResourceRequestBean
	err := decoder.Decode(&request)
	if err != nil {
		handler.logger.Errorw("error in decoding request body", "err", err)
		common.WriteJsonResp(w, err, nil, http.StatusBadRequest)
		return
	}
	rbacObject := ""
	token := r.Header.Get("token")
	if request.AppId != "" {
		appIdentifier, err := handler.helmAppService.DecodeAppId(request.AppId)
		if err != nil {
			handler.logger.Errorw("error in decoding appId", "err", err, "appId", request.AppId)
			common.WriteJsonResp(w, err, nil, http.StatusBadRequest)
			return
		}
		//setting appIdentifier value in request
		request.AppIdentifier = appIdentifier
		request.ClusterId = request.AppIdentifier.ClusterId
		valid, err := handler.k8sApplicationService.ValidateResourceRequest(request.AppIdentifier, request.K8sRequest)
		if err != nil || !valid {
			handler.logger.Errorw("error in validating resource request", "err", err)
			common.WriteJsonResp(w, err, nil, http.StatusBadRequest)
			return
		}

		rbacObject = handler.enforcerUtilHelm.GetHelmObjectByClusterId(request.AppIdentifier.ClusterId, request.AppIdentifier.Namespace, request.AppIdentifier.ReleaseName)
		if ok := handler.enforcer.Enforce(token, casbin.ResourceHelmApp, casbin.ActionGet, rbacObject); !ok {
			common.WriteJsonResp(w, errors2.New("unauthorized"), nil, http.StatusForbidden)
			return
		}
	} else if request.ClusterId > 0 {
		if ok := handler.validateRbac(w, request.ClusterId, token, request, casbin.ActionGet); !ok {
			return
		}
	} else {
		common.WriteJsonResp(w, errors.New("can not resource manifest as target cluster is not provided"), nil, http.StatusBadRequest)
		return
	}

	resource, err := handler.k8sApplicationService.GetResource(&request)
	if err != nil {
		handler.logger.Errorw("error in getting resource", "err", err)
		common.WriteJsonResp(w, err, resource, http.StatusInternalServerError)
		return
	}

	canUpdate := true
	if request.AppId != "" {
		// Obfuscate secret if user does not have edit access
		canUpdate = handler.enforcer.Enforce(token, casbin.ResourceHelmApp, casbin.ActionUpdate, rbacObject)
	} else if request.ClusterId > 0 {
		canUpdate = handler.validateRbac(nil, request.ClusterId, token, request, casbin.ActionUpdate)
	}
	if !canUpdate && resource != nil {
		modifiedManifest, err := k8sObjectsUtil.HideValuesIfSecret(&resource.Manifest)
		if err != nil {
			handler.logger.Errorw("error in hiding secret values", "err", err)
			common.WriteJsonResp(w, err, nil, http.StatusInternalServerError)
			return
		}
		resource.Manifest = *modifiedManifest
	}

	common.WriteJsonResp(w, nil, resource, http.StatusOK)
}

func (handler *K8sApplicationRestHandlerImpl) validateRbac(w http.ResponseWriter, clusterId int, token string, request ResourceRequestBean, casbinAction string) bool {
	clusterBean, err := handler.clusterService.FindById(clusterId)
	if err != nil {
		if w != nil {
			common.WriteJsonResp(w, errors.New("clusterId is not valid"), nil, http.StatusBadRequest)
		}
		return false
	}
	if ok := handler.verifyRbacForCluster(token, clusterBean.ClusterName, request, casbinAction); !ok {
		if w != nil {
			common.WriteJsonResp(w, errors.New("unauthorized"), nil, http.StatusForbidden)
		}
		return false
	}
	return true
}

func (handler *K8sApplicationRestHandlerImpl) GetHostUrlsByBatch(w http.ResponseWriter, r *http.Request) {
	vars := mux.Vars(r)
	clusterIdString := vars["appId"]
	if clusterIdString == "" {
		common.WriteJsonResp(w, fmt.Errorf("empty appid in request"), nil, http.StatusBadRequest)
		return
	}
	appIdentifier, err := handler.helmAppService.DecodeAppId(clusterIdString)
	if err != nil {
		common.WriteJsonResp(w, err, nil, http.StatusBadRequest)
		return
	}
	// RBAC enforcer applying
	token := r.Header.Get("token")
	if ok := handler.enforcer.Enforce(token, casbin.ResourceHelmApp, casbin.ActionGet, ""); !ok {
		common.WriteJsonResp(w, fmt.Errorf("unauthorized"), nil, http.StatusForbidden)
		return
	}
	//RBAC enforcer Ends
	appDetail, err := handler.helmAppService.GetApplicationDetail(context.Background(), appIdentifier)
	if err != nil {
		common.WriteJsonResp(w, err, nil, http.StatusInternalServerError)
		return
	}
	k8sAppDetail := bean.AppDetailContainer{
		DeploymentDetailContainer: bean.DeploymentDetailContainer{
			ClusterId: appIdentifier.ClusterId,
			Namespace: appIdentifier.Namespace,
		},
	}
	validRequests := make([]ResourceRequestBean, 0)
	var resourceTreeInf map[string]interface{}
	bytes, _ := json.Marshal(appDetail.ResourceTreeResponse)
	err = json.Unmarshal(bytes, &resourceTreeInf)
	if err != nil {
		common.WriteJsonResp(w, fmt.Errorf("unmarshal error of resource tree response"), nil, http.StatusInternalServerError)
		return
	}
	validRequests = handler.k8sApplicationService.FilterServiceAndIngress(resourceTreeInf, validRequests, k8sAppDetail, clusterIdString)
	if len(validRequests) == 0 {
		handler.logger.Error("neither service nor ingress found for this app", "appId", clusterIdString)
		common.WriteJsonResp(w, err, nil, http.StatusNoContent)
		return
	}

	resp, err := handler.k8sApplicationService.GetManifestsByBatch(r.Context(), validRequests)
	if err != nil {
		handler.logger.Errorw("error in getting manifests in batch", "err", err)
		common.WriteJsonResp(w, err, nil, http.StatusInternalServerError)
		return
	}
	result := handler.k8sApplicationService.GetUrlsByBatch(resp)
	common.WriteJsonResp(w, nil, result, http.StatusOK)
}

func (handler *K8sApplicationRestHandlerImpl) CreateResource(w http.ResponseWriter, r *http.Request) {
	decoder := json.NewDecoder(r.Body)
	var request ResourceRequestBean
	err := decoder.Decode(&request)
	if err != nil {
		handler.logger.Errorw("error in decoding request body", "err", err)
		common.WriteJsonResp(w, err, nil, http.StatusBadRequest)
		return
	}
	appIdentifier, err := handler.helmAppService.DecodeAppId(request.AppId)
	if err != nil {
		handler.logger.Errorw("error in decoding appId", "err", err, "appId", request.AppId)
		common.WriteJsonResp(w, err, nil, http.StatusBadRequest)
		return
	}
	//setting appIdentifier value in request
	request.AppIdentifier = appIdentifier
	// RBAC enforcer applying
	rbacObject := handler.enforcerUtilHelm.GetHelmObjectByClusterId(request.AppIdentifier.ClusterId, request.AppIdentifier.Namespace, request.AppIdentifier.ReleaseName)
	token := r.Header.Get("token")
	if ok := handler.enforcer.Enforce(token, casbin.ResourceHelmApp, casbin.ActionUpdate, rbacObject); !ok {
		common.WriteJsonResp(w, errors2.New("unauthorized"), nil, http.StatusForbidden)
		return
	}
	//RBAC enforcer Ends
	resource, err := handler.k8sApplicationService.CreateResource(&request)
	if err != nil {
		handler.logger.Errorw("error in creating resource", "err", err)
		common.WriteJsonResp(w, err, resource, http.StatusInternalServerError)
		return
	}
	common.WriteJsonResp(w, nil, resource, http.StatusOK)
}

func (handler *K8sApplicationRestHandlerImpl) UpdateResource(w http.ResponseWriter, r *http.Request) {
	decoder := json.NewDecoder(r.Body)
	token := r.Header.Get("token")
	var request ResourceRequestBean
	err := decoder.Decode(&request)
	if err != nil {
		handler.logger.Errorw("error in decoding request body", "err", err)
		common.WriteJsonResp(w, err, nil, http.StatusBadRequest)
		return
	}

	if len(request.AppId) > 0 {
		// assume it as helm release case in which appId is supplied
		appIdentifier, err := handler.helmAppService.DecodeAppId(request.AppId)
		if err != nil {
			handler.logger.Errorw("error in decoding appId", "err", err, "appId", request.AppId)
			common.WriteJsonResp(w, err, nil, http.StatusBadRequest)
			return
		}
		//setting appIdentifier value in request
		request.AppIdentifier = appIdentifier
		request.ClusterId = appIdentifier.ClusterId
		valid, err := handler.k8sApplicationService.ValidateResourceRequest(request.AppIdentifier, request.K8sRequest)
		if err != nil || !valid {
			handler.logger.Errorw("error in validating resource request", "err", err)
			common.WriteJsonResp(w, err, nil, http.StatusBadRequest)
			return
		}
		// RBAC enforcer applying
		rbacObject := handler.enforcerUtilHelm.GetHelmObjectByClusterId(request.AppIdentifier.ClusterId, request.AppIdentifier.Namespace, request.AppIdentifier.ReleaseName)
		if ok := handler.enforcer.Enforce(token, casbin.ResourceHelmApp, casbin.ActionUpdate, rbacObject); !ok {
			common.WriteJsonResp(w, errors2.New("unauthorized"), nil, http.StatusForbidden)
			return
		}
		//RBAC enforcer Ends
	} else if request.ClusterId > 0 {
		// assume direct update in cluster
		if ok := handler.validateRbac(w, request.ClusterId, token, request, casbin.ActionUpdate); !ok {
			return
		}
	} else {
		common.WriteJsonResp(w, errors.New("can not update resource as target cluster is not provided"), nil, http.StatusBadRequest)
		return
	}

	resource, err := handler.k8sApplicationService.UpdateResource(&request)
	if err != nil {
		handler.logger.Errorw("error in updating resource", "err", err)
		common.WriteJsonResp(w, err, resource, http.StatusInternalServerError)
		return
	}
	common.WriteJsonResp(w, nil, resource, http.StatusOK)
}

func (handler *K8sApplicationRestHandlerImpl) DeleteResource(w http.ResponseWriter, r *http.Request) {
	decoder := json.NewDecoder(r.Body)
	token := r.Header.Get("token")
	var request ResourceRequestBean
	err := decoder.Decode(&request)
	if err != nil {
		handler.logger.Errorw("error in decoding request body", "err", err)
		common.WriteJsonResp(w, err, nil, http.StatusBadRequest)
		return
	}

	if len(request.AppId) > 0 {
		// assume it as helm release case in which appId is supplied
		appIdentifier, err := handler.helmAppService.DecodeAppId(request.AppId)
		if err != nil {
			handler.logger.Errorw("error in decoding appId", "err", err, "appId", request.AppId)
			common.WriteJsonResp(w, err, nil, http.StatusBadRequest)
			return
		}
		//setting appIdentifier value in request
		request.AppIdentifier = appIdentifier
		request.ClusterId = appIdentifier.ClusterId
		valid, err := handler.k8sApplicationService.ValidateResourceRequest(request.AppIdentifier, request.K8sRequest)
		if err != nil || !valid {
			handler.logger.Errorw("error in validating resource request", "err", err)
			common.WriteJsonResp(w, err, nil, http.StatusBadRequest)
			return
		}
		// RBAC enforcer applying
		rbacObject := handler.enforcerUtilHelm.GetHelmObjectByClusterId(request.AppIdentifier.ClusterId, request.AppIdentifier.Namespace, request.AppIdentifier.ReleaseName)
		if ok := handler.enforcer.Enforce(token, casbin.ResourceHelmApp, casbin.ActionDelete, rbacObject); !ok {
			common.WriteJsonResp(w, errors2.New("unauthorized"), nil, http.StatusForbidden)
			return
		}
		//RBAC enforcer Ends
	} else if request.ClusterId > 0 {
		if ok := handler.validateRbac(w, request.ClusterId, token, request, casbin.ActionDelete); !ok {
			return
		}
	} else {
		common.WriteJsonResp(w, errors.New("can not delete resource as target cluster is not provided"), nil, http.StatusBadRequest)
		return
	}

	resource, err := handler.k8sApplicationService.DeleteResource(&request)
	if err != nil {
		handler.logger.Errorw("error in deleting resource", "err", err)
		common.WriteJsonResp(w, err, resource, http.StatusInternalServerError)
		return
	}
	common.WriteJsonResp(w, nil, resource, http.StatusOK)
}

func (handler *K8sApplicationRestHandlerImpl) ListEvents(w http.ResponseWriter, r *http.Request) {
	decoder := json.NewDecoder(r.Body)
	token := r.Header.Get("token")
	var request ResourceRequestBean
	err := decoder.Decode(&request)
	if err != nil {
		handler.logger.Errorw("error in decoding request body", "err", err)
		common.WriteJsonResp(w, err, nil, http.StatusBadRequest)
		return
	}
	if len(request.AppId) > 0 {
		// assume it as helm release case in which appId is supplied
		appIdentifier, err := handler.helmAppService.DecodeAppId(request.AppId)
		if err != nil {
			handler.logger.Errorw("error in decoding appId", "err", err, "appId", request.AppId)
			common.WriteJsonResp(w, err, nil, http.StatusBadRequest)
			return
		}
		//setting appIdentifier value in request
		request.AppIdentifier = appIdentifier
		request.ClusterId = appIdentifier.ClusterId
		valid, err := handler.k8sApplicationService.ValidateResourceRequest(request.AppIdentifier, request.K8sRequest)
		if err != nil || !valid {
			handler.logger.Errorw("error in validating resource request", "err", err)
			common.WriteJsonResp(w, err, nil, http.StatusBadRequest)
			return
		}
		// RBAC enforcer applying
		rbacObject := handler.enforcerUtilHelm.GetHelmObjectByClusterId(request.AppIdentifier.ClusterId, request.AppIdentifier.Namespace, request.AppIdentifier.ReleaseName)
		if ok := handler.enforcer.Enforce(token, casbin.ResourceHelmApp, casbin.ActionGet, rbacObject); !ok {
			common.WriteJsonResp(w, errors2.New("unauthorized"), nil, http.StatusForbidden)
			return
		}
		//RBAC enforcer Ends
	} else if request.ClusterId > 0 {
<<<<<<< HEAD
		// RBAC enforcer applying
		cluster, err := handler.clusterService.FindById(request.ClusterId)
		if err != nil {
			handler.logger.Errorw("error in getting cluster by ID", "err", err, "clusterId")
			common.WriteJsonResp(w, err, "", http.StatusInternalServerError)
			return
		}
		rbacResource := fmt.Sprintf("%s/%s", cluster.ClusterName, request.K8sRequest.ResourceIdentifier.Namespace)
		rbacObject := fmt.Sprintf("%s/%s/%s", request.K8sRequest.ResourceIdentifier.GroupVersionKind.Group, request.K8sRequest.ResourceIdentifier.GroupVersionKind.Kind, "")
		token := r.Header.Get("token")
		if ok := handler.enforcer.Enforce(token, rbacResource, casbin.ActionGet, rbacObject); !ok {
			common.WriteJsonResp(w, errors2.New("unauthorized"), nil, http.StatusForbidden)
			return
		}
		//RBAC enforcer Ends
=======
		if ok := handler.validateRbac(w, request.ClusterId, token, request, casbin.ActionGet); !ok {
			return
		}
>>>>>>> a5fa9ea6
	} else {
		common.WriteJsonResp(w, errors.New("can not get resource as target cluster is not provided"), nil, http.StatusBadRequest)
		return
	}
	events, err := handler.k8sApplicationService.ListEvents(&request)
	if err != nil {
		handler.logger.Errorw("error in getting events list", "err", err)
		common.WriteJsonResp(w, err, events, http.StatusInternalServerError)
		return
	}
	common.WriteJsonResp(w, nil, events, http.StatusOK)
}

func (handler *K8sApplicationRestHandlerImpl) GetPodLogs(w http.ResponseWriter, r *http.Request) {
	v := r.URL.Query()
	vars := mux.Vars(r)
	podName := vars["podName"]
	containerName := v.Get("containerName")
	appId := v.Get("appId")
	clusterIdString := v.Get("clusterId")
	namespace := v.Get("namespace")
	/*sinceSeconds, err := strconv.Atoi(v.Get("sinceSeconds"))
	if err != nil {
		sinceSeconds = 0
	}*/
	token := r.Header.Get("token")
	follow, err := strconv.ParseBool(v.Get("follow"))
	if err != nil {
		follow = false
	}
	tailLines, err := strconv.Atoi(v.Get("tailLines"))
	if err != nil {
		tailLines = 0
	}
	var request *ResourceRequestBean
	if appId != "" {
		appIdentifier, err := handler.helmAppService.DecodeAppId(appId)
		if err != nil {
			handler.logger.Errorw("error in decoding appId", "err", err, "appId", appId)
			common.WriteJsonResp(w, err, nil, http.StatusBadRequest)
			return
		}
		request = &ResourceRequestBean{
			AppIdentifier: appIdentifier,
			ClusterId:     appIdentifier.ClusterId,
			K8sRequest: &application.K8sRequestBean{
				ResourceIdentifier: application.ResourceIdentifier{
					Name:             podName,
					Namespace:        appIdentifier.Namespace,
					GroupVersionKind: schema.GroupVersionKind{},
				},
				PodLogsRequest: application.PodLogsRequest{
					//SinceTime:     sinceSeconds,
					TailLines:     tailLines,
					Follow:        follow,
					ContainerName: containerName,
				},
			},
		}

		valid, err := handler.k8sApplicationService.ValidateResourceRequest(request.AppIdentifier, request.K8sRequest)
		if err != nil || !valid {
			handler.logger.Errorw("error in validating resource request", "err", err)
			common.WriteJsonResp(w, err, nil, http.StatusBadRequest)
			return
		}
		// RBAC enforcer applying
		rbacObject := handler.enforcerUtilHelm.GetHelmObjectByClusterId(request.AppIdentifier.ClusterId, request.AppIdentifier.Namespace, request.AppIdentifier.ReleaseName)
		if ok := handler.enforcer.Enforce(token, casbin.ResourceHelmApp, casbin.ActionGet, rbacObject); !ok {
			common.WriteJsonResp(w, errors2.New("unauthorized"), nil, http.StatusForbidden)
			return
		}
		//RBAC enforcer Ends
	} else if clusterIdString != "" && namespace != "" {
		clusterId, err := strconv.Atoi(clusterIdString)
		if err != nil {
			handler.logger.Errorw("invalid cluster id", "clusterId", clusterIdString, "err", err)
			common.WriteJsonResp(w, err, nil, http.StatusBadRequest)
			return
		}
		request = &ResourceRequestBean{
			ClusterId: clusterId,
			K8sRequest: &application.K8sRequestBean{
				ResourceIdentifier: application.ResourceIdentifier{
					Name:      podName,
					Namespace: namespace,
					GroupVersionKind: schema.GroupVersionKind{
						Group:   "",
						Kind:    "Pod",
						Version: "v1",
					},
				},
				PodLogsRequest: application.PodLogsRequest{
					//SinceTime:     sinceSeconds,
					TailLines:     tailLines,
					Follow:        follow,
					ContainerName: containerName,
				},
			},
		}
		if ok := handler.validateRbac(w, request.ClusterId, token, *request, casbin.ActionGet); !ok {
			return
		}
	} else {
		common.WriteJsonResp(w, errors.New("can not get pod logs as target cluster or namespace is not provided"), nil, http.StatusBadRequest)
		return
	}

	lastEventId := r.Header.Get("Last-Event-ID")
	isReconnect := false
	if len(lastEventId) > 0 {
		lastSeenMsgId, err := strconv.ParseInt(lastEventId, 10, 64)
		if err != nil {
			common.WriteJsonResp(w, err, nil, http.StatusBadRequest)
			return
		}
		lastSeenMsgId = lastSeenMsgId + 1 //increased by one ns to avoid duplicate
		t := v1.Unix(0, lastSeenMsgId)
		request.K8sRequest.PodLogsRequest.SinceTime = &t
		isReconnect = true
	}
	stream, err := handler.k8sApplicationService.GetPodLogs(request)
	defer util.Close(stream, handler.logger)
	handler.pump.StartK8sStreamWithHeartBeat(w, isReconnect, stream, err)
}

func (handler *K8sApplicationRestHandlerImpl) GetTerminalSession(w http.ResponseWriter, r *http.Request) {
	request := &terminal.TerminalSessionRequest{}
	vars := mux.Vars(r)
	token := r.Header.Get("token")
	request.ContainerName = vars["container"]
	request.Namespace = vars["namespace"]
	request.PodName = vars["pod"]
	request.Shell = vars["shell"]
	clusterIdString := ""
	appId := ""
	identifier := vars["identifier"]
	if strings.Contains(identifier, "|") {
		appId = identifier
	} else {
		clusterIdString = identifier
	}

	if appId != "" {
		request.ApplicationId = appId
		app, err := handler.helmAppService.DecodeAppId(request.ApplicationId)
		if err != nil {
			handler.logger.Errorw("invalid app id", "err", err)
			common.WriteJsonResp(w, err, nil, http.StatusBadRequest)
			return
		}
		request.ClusterId = app.ClusterId

		// RBAC enforcer applying
		rbacObject := handler.enforcerUtilHelm.GetHelmObjectByClusterId(app.ClusterId, app.Namespace, app.ReleaseName)
		if ok := handler.enforcer.Enforce(token, casbin.ResourceHelmApp, casbin.ActionGet, rbacObject); !ok {
			common.WriteJsonResp(w, errors2.New("unauthorized"), nil, http.StatusForbidden)
			return
		}
		//RBAC enforcer Ends
	} else if clusterIdString != "" {
		clusterId, err := strconv.Atoi(clusterIdString)
		if err != nil {
			handler.logger.Errorw("invalid cluster id", "clusterId", clusterIdString, "err", err)
			common.WriteJsonResp(w, err, nil, http.StatusBadRequest)
			return
		}
		request.ClusterId = clusterId
		resourceRequestBean := ResourceRequestBean{
			ClusterId: clusterId,
			K8sRequest: &application.K8sRequestBean{
				ResourceIdentifier: application.ResourceIdentifier{
					Name:      request.PodName,
					Namespace: request.Namespace,
					GroupVersionKind: schema.GroupVersionKind{
						Group:   "",
						Kind:    "Pod",
						Version: "v1",
					},
				},
			},
		}
		if ok := handler.validateRbac(w, request.ClusterId, token, resourceRequestBean, casbin.ActionUpdate); !ok {
			return
		}
	} else {
		common.WriteJsonResp(w, errors.New("can not get terminal session as target cluster is not provided"), nil, http.StatusBadRequest)
		return
	}

	status, message, err := handler.terminalSessionHandler.GetTerminalSession(request)
	common.WriteJsonResp(w, err, message, status)
}

func (handler *K8sApplicationRestHandlerImpl) GetResourceInfo(w http.ResponseWriter, r *http.Request) {
	userId, err := handler.userService.GetLoggedInUser(r)
	if userId == 0 || err != nil {
		common.WriteJsonResp(w, err, "Unauthorized User", http.StatusUnauthorized)
		return
	}

	// this is auth free api
	response, err := handler.k8sApplicationService.GetResourceInfo()
	if err != nil {
		handler.logger.Errorw("error on resource info", "err", err)
		common.WriteJsonResp(w, err, nil, http.StatusInternalServerError)
		return
	}
	common.WriteJsonResp(w, nil, response, http.StatusOK)
	return
}

func (handler *K8sApplicationRestHandlerImpl) GetAllApiResources(w http.ResponseWriter, r *http.Request) {
	userId, err := handler.userService.GetLoggedInUser(r)
	if userId == 0 || err != nil {
		common.WriteJsonResp(w, err, "Unauthorized User", http.StatusUnauthorized)
		return
	}

	// TODO this is auth free api, need to check for its RBAC

	// get clusterId from request
	vars := mux.Vars(r)
	clusterId, err := strconv.Atoi(vars["clusterId"])
	if err != nil {
		handler.logger.Errorw("request err in getting clusterId in GetAllApiResources", "err", err)
		common.WriteJsonResp(w, err, nil, http.StatusBadRequest)
		return
	}

	// get data from service
	response, err := handler.k8sApplicationService.GetAllApiResources(clusterId)
	if err != nil {
		handler.logger.Errorw("error in getting api-resources", "clusterId", clusterId, "err", err)
		common.WriteJsonResp(w, err, nil, http.StatusInternalServerError)
		return
	}
	common.WriteJsonResp(w, nil, response, http.StatusOK)
}

func (handler *K8sApplicationRestHandlerImpl) GetResourceList(w http.ResponseWriter, r *http.Request) {
	decoder := json.NewDecoder(r.Body)
	var request ResourceRequestBean
	err := decoder.Decode(&request)
	if err != nil {
		handler.logger.Errorw("error in decoding request body", "err", err)
		common.WriteJsonResp(w, err, nil, http.StatusBadRequest)
		return
	}
<<<<<<< HEAD
	token := r.Header.Get("token")
	response, err := handler.k8sApplicationService.GetResourceList(&request, token, handler.checkResourceListingAuth)
=======
	response, err := handler.k8sApplicationService.GetResourceList(&request)
>>>>>>> a5fa9ea6
	if err != nil {
		handler.logger.Errorw("error in getting resource list", "err", err)
		if statusErr, ok := err.(*errors3.StatusError); ok && statusErr.Status().Code == 404 {
			err = &util2.ApiError{Code: "404", HttpStatusCode: 404, UserMessage: "no resource found", InternalMessage: err.Error()}
		}
		common.WriteJsonResp(w, err, response, http.StatusInternalServerError)
		return
	}
	common.WriteJsonResp(w, nil, response, http.StatusOK)
}

func (handler *K8sApplicationRestHandlerImpl) ApplyResources(w http.ResponseWriter, r *http.Request) {
	decoder := json.NewDecoder(r.Body)
	var request application.ApplyResourcesRequest
	err := decoder.Decode(&request)
	if err != nil {
		handler.logger.Errorw("error in decoding request body", "err", err)
		common.WriteJsonResp(w, err, nil, http.StatusBadRequest)
		return
	}

	response, err := handler.k8sApplicationService.ApplyResources(&request)
	if err != nil {
		handler.logger.Errorw("error in applying resource", "err", err)
		common.WriteJsonResp(w, err, nil, http.StatusInternalServerError)
		return
	}
	common.WriteJsonResp(w, nil, response, http.StatusOK)
}

func (handler *K8sApplicationRestHandlerImpl) checkResourceListingAuth(token string, resource string, object string) bool {
	if ok := handler.enforcer.Enforce(token, resource, casbin.ActionGet, strings.ToLower(object)); !ok {
		return false
	}
	return true
<<<<<<< HEAD
=======
}

func (handler *K8sApplicationRestHandlerImpl) verifyRbacForCluster(token string, clusterName string, request ResourceRequestBean, casbinAction string) bool {
	k8sRequest := request.K8sRequest
	resourceIdentifier := k8sRequest.ResourceIdentifier
	resourceName, objectName := handler.enforcerUtil.GetRBACNameForClusterEntity(clusterName, resourceIdentifier)
	return handler.enforcer.Enforce(token, resourceName, casbinAction, strings.ToLower(objectName))
>>>>>>> a5fa9ea6
}<|MERGE_RESOLUTION|>--- conflicted
+++ resolved
@@ -393,27 +393,9 @@
 		}
 		//RBAC enforcer Ends
 	} else if request.ClusterId > 0 {
-<<<<<<< HEAD
-		// RBAC enforcer applying
-		cluster, err := handler.clusterService.FindById(request.ClusterId)
-		if err != nil {
-			handler.logger.Errorw("error in getting cluster by ID", "err", err, "clusterId")
-			common.WriteJsonResp(w, err, "", http.StatusInternalServerError)
-			return
-		}
-		rbacResource := fmt.Sprintf("%s/%s", cluster.ClusterName, request.K8sRequest.ResourceIdentifier.Namespace)
-		rbacObject := fmt.Sprintf("%s/%s/%s", request.K8sRequest.ResourceIdentifier.GroupVersionKind.Group, request.K8sRequest.ResourceIdentifier.GroupVersionKind.Kind, "")
-		token := r.Header.Get("token")
-		if ok := handler.enforcer.Enforce(token, rbacResource, casbin.ActionGet, rbacObject); !ok {
-			common.WriteJsonResp(w, errors2.New("unauthorized"), nil, http.StatusForbidden)
-			return
-		}
-		//RBAC enforcer Ends
-=======
 		if ok := handler.validateRbac(w, request.ClusterId, token, request, casbin.ActionGet); !ok {
 			return
 		}
->>>>>>> a5fa9ea6
 	} else {
 		common.WriteJsonResp(w, errors.New("can not get resource as target cluster is not provided"), nil, http.StatusBadRequest)
 		return
@@ -663,12 +645,7 @@
 		common.WriteJsonResp(w, err, nil, http.StatusBadRequest)
 		return
 	}
-<<<<<<< HEAD
-	token := r.Header.Get("token")
-	response, err := handler.k8sApplicationService.GetResourceList(&request, token, handler.checkResourceListingAuth)
-=======
 	response, err := handler.k8sApplicationService.GetResourceList(&request)
->>>>>>> a5fa9ea6
 	if err != nil {
 		handler.logger.Errorw("error in getting resource list", "err", err)
 		if statusErr, ok := err.(*errors3.StatusError); ok && statusErr.Status().Code == 404 {
@@ -704,8 +681,6 @@
 		return false
 	}
 	return true
-<<<<<<< HEAD
-=======
 }
 
 func (handler *K8sApplicationRestHandlerImpl) verifyRbacForCluster(token string, clusterName string, request ResourceRequestBean, casbinAction string) bool {
@@ -713,5 +688,4 @@
 	resourceIdentifier := k8sRequest.ResourceIdentifier
 	resourceName, objectName := handler.enforcerUtil.GetRBACNameForClusterEntity(clusterName, resourceIdentifier)
 	return handler.enforcer.Enforce(token, resourceName, casbinAction, strings.ToLower(objectName))
->>>>>>> a5fa9ea6
 }