package k8s

import (
	"encoding/json"
	"errors"
	"fmt"
	"github.com/devtron-labs/devtron/api/bean"
	"github.com/devtron-labs/devtron/api/connector"
	client "github.com/devtron-labs/devtron/api/helm-app"
	"github.com/devtron-labs/devtron/api/restHandler/common"
	"github.com/devtron-labs/devtron/client/k8s/application"
	util2 "github.com/devtron-labs/devtron/internal/util"
	"github.com/devtron-labs/devtron/pkg/cluster"
	"github.com/devtron-labs/devtron/pkg/terminal"
	"github.com/devtron-labs/devtron/pkg/user"
	"github.com/devtron-labs/devtron/pkg/user/casbin"
	"github.com/devtron-labs/devtron/util"
	"github.com/devtron-labs/devtron/util/k8sObjectsUtil"
	"github.com/devtron-labs/devtron/util/rbac"
	"github.com/gorilla/mux"
	errors2 "github.com/juju/errors"
	"go.uber.org/zap"
	errors3 "k8s.io/apimachinery/pkg/api/errors"
	v1 "k8s.io/apimachinery/pkg/apis/meta/v1"
	"k8s.io/apimachinery/pkg/runtime/schema"
	"net/http"
	"strconv"
	"strings"
)

type K8sApplicationRestHandler interface {
	GetResource(w http.ResponseWriter, r *http.Request)
	CreateResource(w http.ResponseWriter, r *http.Request)
	UpdateResource(w http.ResponseWriter, r *http.Request)
	DeleteResource(w http.ResponseWriter, r *http.Request)
	ListEvents(w http.ResponseWriter, r *http.Request)
	GetPodLogs(w http.ResponseWriter, r *http.Request)
	GetTerminalSession(w http.ResponseWriter, r *http.Request)
	GetResourceInfo(w http.ResponseWriter, r *http.Request)
	GetHostUrlsByBatch(w http.ResponseWriter, r *http.Request)
	GetAllApiResources(w http.ResponseWriter, r *http.Request)
	GetResourceList(w http.ResponseWriter, r *http.Request)
	ApplyResources(w http.ResponseWriter, r *http.Request)
}

type K8sApplicationRestHandlerImpl struct {
	logger                 *zap.SugaredLogger
	k8sApplicationService  K8sApplicationService
	pump                   connector.Pump
	terminalSessionHandler terminal.TerminalSessionHandler
	enforcer               casbin.Enforcer
	enforcerUtil           rbac.EnforcerUtil
	enforcerUtilHelm       rbac.EnforcerUtilHelm
	clusterService         cluster.ClusterService
	helmAppService         client.HelmAppService
	userService            user.UserService
}

func NewK8sApplicationRestHandlerImpl(logger *zap.SugaredLogger,
	k8sApplicationService K8sApplicationService, pump connector.Pump,
	terminalSessionHandler terminal.TerminalSessionHandler,
	enforcer casbin.Enforcer, enforcerUtilHelm rbac.EnforcerUtilHelm, enforcerUtil rbac.EnforcerUtil, clusterService cluster.ClusterService,
	helmAppService client.HelmAppService, userService user.UserService) *K8sApplicationRestHandlerImpl {
	return &K8sApplicationRestHandlerImpl{
		logger:                 logger,
		k8sApplicationService:  k8sApplicationService,
		pump:                   pump,
		terminalSessionHandler: terminalSessionHandler,
		enforcer:               enforcer,
		enforcerUtilHelm:       enforcerUtilHelm,
		enforcerUtil:           enforcerUtil,
		helmAppService:         helmAppService,
		clusterService:         clusterService,
		userService:            userService,
	}
}

func (handler *K8sApplicationRestHandlerImpl) GetResource(w http.ResponseWriter, r *http.Request) {
	decoder := json.NewDecoder(r.Body)
	var request ResourceRequestBean
	err := decoder.Decode(&request)
	if err != nil {
		handler.logger.Errorw("error in decoding request body", "err", err)
		common.WriteJsonResp(w, err, nil, http.StatusBadRequest)
		return
	}
<<<<<<< HEAD
	appIdentifier, err := handler.helmAppService.DecodeAppId(request.AppId)
	if err != nil {
		handler.logger.Errorw("error in decoding appId", "err", err, "appId", request.AppId)
		common.WriteJsonResp(w, err, nil, http.StatusBadRequest)
		return
	}
	//setting appIdentifier value in request
	request.AppIdentifier = appIdentifier
	ctx := r.Context()
	valid, err := handler.k8sApplicationService.ValidateResourceRequest(ctx, request.AppIdentifier, request.K8sRequest)
	if err != nil || !valid {
		handler.logger.Errorw("error in validating resource request", "err", err)
		common.WriteJsonResp(w, err, nil, http.StatusBadRequest)
		return
	}

	// RBAC enforcer applying
	rbacObject := handler.enforcerUtil.GetHelmObjectByClusterId(request.AppIdentifier.ClusterId, request.AppIdentifier.Namespace, request.AppIdentifier.ReleaseName)
=======
	rbacObject := ""
>>>>>>> d37c1c14
	token := r.Header.Get("token")
	if request.AppId != "" {
		appIdentifier, err := handler.helmAppService.DecodeAppId(request.AppId)
		if err != nil {
			handler.logger.Errorw("error in decoding appId", "err", err, "appId", request.AppId)
			common.WriteJsonResp(w, err, nil, http.StatusBadRequest)
			return
		}
		//setting appIdentifier value in request
		request.AppIdentifier = appIdentifier
		request.ClusterId = request.AppIdentifier.ClusterId
		valid, err := handler.k8sApplicationService.ValidateResourceRequest(request.AppIdentifier, request.K8sRequest)
		if err != nil || !valid {
			handler.logger.Errorw("error in validating resource request", "err", err)
			common.WriteJsonResp(w, err, nil, http.StatusBadRequest)
			return
		}

		rbacObject = handler.enforcerUtilHelm.GetHelmObjectByClusterId(request.AppIdentifier.ClusterId, request.AppIdentifier.Namespace, request.AppIdentifier.ReleaseName)
		if ok := handler.enforcer.Enforce(token, casbin.ResourceHelmApp, casbin.ActionGet, rbacObject); !ok {
			common.WriteJsonResp(w, errors2.New("unauthorized"), nil, http.StatusForbidden)
			return
		}
	} else if request.ClusterId > 0 {
		if ok := handler.validateRbac(w, token, request, casbin.ActionGet); !ok {
			return
		}
	} else {
		common.WriteJsonResp(w, errors.New("can not resource manifest as target cluster is not provided"), nil, http.StatusBadRequest)
		return
	}

	resource, err := handler.k8sApplicationService.GetResource(r.Context(), &request)
	if err != nil {
		handler.logger.Errorw("error in getting resource", "err", err)
		common.WriteJsonResp(w, err, resource, http.StatusInternalServerError)
		return
	}

	canUpdate := true
	if request.AppId != "" {
		// Obfuscate secret if user does not have edit access
		canUpdate = handler.enforcer.Enforce(token, casbin.ResourceHelmApp, casbin.ActionUpdate, rbacObject)
	} else if request.ClusterId > 0 {
		canUpdate = handler.validateRbac(nil, token, request, casbin.ActionUpdate)
	}
	if !canUpdate && resource != nil {
		modifiedManifest, err := k8sObjectsUtil.HideValuesIfSecret(&resource.Manifest)
		if err != nil {
			handler.logger.Errorw("error in hiding secret values", "err", err)
			common.WriteJsonResp(w, err, nil, http.StatusInternalServerError)
			return
		}
		resource.Manifest = *modifiedManifest
	}

	common.WriteJsonResp(w, nil, resource, http.StatusOK)
}

func (handler *K8sApplicationRestHandlerImpl) validateRbac(w http.ResponseWriter, token string, request ResourceRequestBean, casbinAction string) bool {
	clusterBean, err := handler.clusterService.FindById(request.ClusterId)
	if err != nil {
		if w != nil {
			common.WriteJsonResp(w, errors.New("clusterId is not valid"), nil, http.StatusBadRequest)
		}
		return false
	}
	if ok := handler.verifyRbacForCluster(token, clusterBean.ClusterName, request, casbinAction); !ok {
		if w != nil {
			common.WriteJsonResp(w, errors.New("unauthorized"), nil, http.StatusForbidden)
		}
		return false
	}
	return true
}

func (handler *K8sApplicationRestHandlerImpl) GetHostUrlsByBatch(w http.ResponseWriter, r *http.Request) {
	vars := mux.Vars(r)
	clusterIdString := vars["appId"]
	if clusterIdString == "" {
		common.WriteJsonResp(w, fmt.Errorf("empty appid in request"), nil, http.StatusBadRequest)
		return
	}
	appIdentifier, err := handler.helmAppService.DecodeAppId(clusterIdString)
	if err != nil {
		common.WriteJsonResp(w, err, nil, http.StatusBadRequest)
		return
	}
	// RBAC enforcer applying
	token := r.Header.Get("token")
	if ok := handler.enforcer.Enforce(token, casbin.ResourceHelmApp, casbin.ActionGet, ""); !ok {
		common.WriteJsonResp(w, fmt.Errorf("unauthorized"), nil, http.StatusForbidden)
		return
	}
	//RBAC enforcer Ends
	appDetail, err := handler.helmAppService.GetApplicationDetail(r.Context(), appIdentifier)
	if err != nil {
		common.WriteJsonResp(w, err, nil, http.StatusInternalServerError)
		return
	}
	k8sAppDetail := bean.AppDetailContainer{
		DeploymentDetailContainer: bean.DeploymentDetailContainer{
			ClusterId: appIdentifier.ClusterId,
			Namespace: appIdentifier.Namespace,
		},
	}
	validRequests := make([]ResourceRequestBean, 0)
	var resourceTreeInf map[string]interface{}
	bytes, _ := json.Marshal(appDetail.ResourceTreeResponse)
	err = json.Unmarshal(bytes, &resourceTreeInf)
	if err != nil {
		common.WriteJsonResp(w, fmt.Errorf("unmarshal error of resource tree response"), nil, http.StatusInternalServerError)
		return
	}
	validRequests = handler.k8sApplicationService.FilterServiceAndIngress(r.Context(), resourceTreeInf, validRequests, k8sAppDetail, clusterIdString)
	if len(validRequests) == 0 {
		handler.logger.Error("neither service nor ingress found for this app", "appId", clusterIdString)
		common.WriteJsonResp(w, err, nil, http.StatusNoContent)
		return
	}

	resp, err := handler.k8sApplicationService.GetManifestsByBatch(r.Context(), validRequests)
	if err != nil {
		handler.logger.Errorw("error in getting manifests in batch", "err", err)
		common.WriteJsonResp(w, err, nil, http.StatusInternalServerError)
		return
	}
	result := handler.k8sApplicationService.GetUrlsByBatch(r.Context(), resp)
	common.WriteJsonResp(w, nil, result, http.StatusOK)
}

func (handler *K8sApplicationRestHandlerImpl) CreateResource(w http.ResponseWriter, r *http.Request) {
	decoder := json.NewDecoder(r.Body)
	var request ResourceRequestBean
	err := decoder.Decode(&request)
	if err != nil {
		handler.logger.Errorw("error in decoding request body", "err", err)
		common.WriteJsonResp(w, err, nil, http.StatusBadRequest)
		return
	}
	appIdentifier, err := handler.helmAppService.DecodeAppId(request.AppId)
	if err != nil {
		handler.logger.Errorw("error in decoding appId", "err", err, "appId", request.AppId)
		common.WriteJsonResp(w, err, nil, http.StatusBadRequest)
		return
	}
	//setting appIdentifier value in request
	request.AppIdentifier = appIdentifier
	// RBAC enforcer applying
	rbacObject := handler.enforcerUtilHelm.GetHelmObjectByClusterId(request.AppIdentifier.ClusterId, request.AppIdentifier.Namespace, request.AppIdentifier.ReleaseName)
	token := r.Header.Get("token")
	if ok := handler.enforcer.Enforce(token, casbin.ResourceHelmApp, casbin.ActionUpdate, rbacObject); !ok {
		common.WriteJsonResp(w, errors2.New("unauthorized"), nil, http.StatusForbidden)
		return
	}
	//RBAC enforcer Ends
	resource, err := handler.k8sApplicationService.CreateResource(r.Context(), &request)
	if err != nil {
		handler.logger.Errorw("error in creating resource", "err", err)
		common.WriteJsonResp(w, err, resource, http.StatusInternalServerError)
		return
	}
	common.WriteJsonResp(w, nil, resource, http.StatusOK)
}

func (handler *K8sApplicationRestHandlerImpl) UpdateResource(w http.ResponseWriter, r *http.Request) {
	decoder := json.NewDecoder(r.Body)
	token := r.Header.Get("token")
	var request ResourceRequestBean
	err := decoder.Decode(&request)
	if err != nil {
		handler.logger.Errorw("error in decoding request body", "err", err)
		common.WriteJsonResp(w, err, nil, http.StatusBadRequest)
		return
	}
<<<<<<< HEAD
	appIdentifier, err := handler.helmAppService.DecodeAppId(request.AppId)
	if err != nil {
		handler.logger.Errorw("error in decoding appId", "err", err, "appId", request.AppId)
		common.WriteJsonResp(w, err, nil, http.StatusBadRequest)
		return
	}
	//setting appIdentifier value in request
	request.AppIdentifier = appIdentifier
	valid, err := handler.k8sApplicationService.ValidateResourceRequest(r.Context(), request.AppIdentifier, request.K8sRequest)
	if err != nil || !valid {
		handler.logger.Errorw("error in validating resource request", "err", err)
		common.WriteJsonResp(w, err, nil, http.StatusBadRequest)
		return
	}
	// RBAC enforcer applying
	rbacObject := handler.enforcerUtil.GetHelmObjectByClusterId(request.AppIdentifier.ClusterId, request.AppIdentifier.Namespace, request.AppIdentifier.ReleaseName)
	token := r.Header.Get("token")
	if ok := handler.enforcer.Enforce(token, casbin.ResourceHelmApp, casbin.ActionUpdate, rbacObject); !ok {
		common.WriteJsonResp(w, errors2.New("unauthorized"), nil, http.StatusForbidden)
		return
	}
	//RBAC enforcer Ends
	resource, err := handler.k8sApplicationService.UpdateResource(r.Context(), &request)
=======

	if len(request.AppId) > 0 {
		// assume it as helm release case in which appId is supplied
		appIdentifier, err := handler.helmAppService.DecodeAppId(request.AppId)
		if err != nil {
			handler.logger.Errorw("error in decoding appId", "err", err, "appId", request.AppId)
			common.WriteJsonResp(w, err, nil, http.StatusBadRequest)
			return
		}
		//setting appIdentifier value in request
		request.AppIdentifier = appIdentifier
		request.ClusterId = appIdentifier.ClusterId
		valid, err := handler.k8sApplicationService.ValidateResourceRequest(request.AppIdentifier, request.K8sRequest)
		if err != nil || !valid {
			handler.logger.Errorw("error in validating resource request", "err", err)
			common.WriteJsonResp(w, err, nil, http.StatusBadRequest)
			return
		}
		// RBAC enforcer applying
		rbacObject := handler.enforcerUtilHelm.GetHelmObjectByClusterId(request.AppIdentifier.ClusterId, request.AppIdentifier.Namespace, request.AppIdentifier.ReleaseName)
		if ok := handler.enforcer.Enforce(token, casbin.ResourceHelmApp, casbin.ActionUpdate, rbacObject); !ok {
			common.WriteJsonResp(w, errors2.New("unauthorized"), nil, http.StatusForbidden)
			return
		}
		//RBAC enforcer Ends
	} else if request.ClusterId > 0 {
		// assume direct update in cluster
		if ok := handler.validateRbac(w, token, request, casbin.ActionUpdate); !ok {
			return
		}
	} else {
		common.WriteJsonResp(w, errors.New("can not update resource as target cluster is not provided"), nil, http.StatusBadRequest)
		return
	}

	resource, err := handler.k8sApplicationService.UpdateResource(&request)
>>>>>>> d37c1c14
	if err != nil {
		handler.logger.Errorw("error in updating resource", "err", err)
		common.WriteJsonResp(w, err, resource, http.StatusInternalServerError)
		return
	}
	common.WriteJsonResp(w, nil, resource, http.StatusOK)
}

func (handler *K8sApplicationRestHandlerImpl) DeleteResource(w http.ResponseWriter, r *http.Request) {
	decoder := json.NewDecoder(r.Body)
	token := r.Header.Get("token")
	var request ResourceRequestBean
	err := decoder.Decode(&request)
	if err != nil {
		handler.logger.Errorw("error in decoding request body", "err", err)
		common.WriteJsonResp(w, err, nil, http.StatusBadRequest)
		return
	}
<<<<<<< HEAD
	appIdentifier, err := handler.helmAppService.DecodeAppId(request.AppId)
	if err != nil {
		handler.logger.Errorw("error in decoding appId", "err", err, "appId", request.AppId)
		common.WriteJsonResp(w, err, nil, http.StatusBadRequest)
		return
	}
	//setting appIdentifier value in request
	request.AppIdentifier = appIdentifier
	valid, err := handler.k8sApplicationService.ValidateResourceRequest(r.Context(), request.AppIdentifier, request.K8sRequest)
	if err != nil || !valid {
		handler.logger.Errorw("error in validating resource request", "err", err)
		common.WriteJsonResp(w, err, nil, http.StatusBadRequest)
		return
	}
	// RBAC enforcer applying
	rbacObject := handler.enforcerUtil.GetHelmObjectByClusterId(request.AppIdentifier.ClusterId, request.AppIdentifier.Namespace, request.AppIdentifier.ReleaseName)
	token := r.Header.Get("token")
	if ok := handler.enforcer.Enforce(token, casbin.ResourceHelmApp, casbin.ActionDelete, rbacObject); !ok {
		common.WriteJsonResp(w, errors2.New("unauthorized"), nil, http.StatusForbidden)
		return
	}
	//RBAC enforcer Ends
	resource, err := handler.k8sApplicationService.DeleteResource(r.Context(), &request)
=======

	if len(request.AppId) > 0 {
		// assume it as helm release case in which appId is supplied
		appIdentifier, err := handler.helmAppService.DecodeAppId(request.AppId)
		if err != nil {
			handler.logger.Errorw("error in decoding appId", "err", err, "appId", request.AppId)
			common.WriteJsonResp(w, err, nil, http.StatusBadRequest)
			return
		}
		//setting appIdentifier value in request
		request.AppIdentifier = appIdentifier
		request.ClusterId = appIdentifier.ClusterId
		valid, err := handler.k8sApplicationService.ValidateResourceRequest(request.AppIdentifier, request.K8sRequest)
		if err != nil || !valid {
			handler.logger.Errorw("error in validating resource request", "err", err)
			common.WriteJsonResp(w, err, nil, http.StatusBadRequest)
			return
		}
		// RBAC enforcer applying
		rbacObject := handler.enforcerUtilHelm.GetHelmObjectByClusterId(request.AppIdentifier.ClusterId, request.AppIdentifier.Namespace, request.AppIdentifier.ReleaseName)
		if ok := handler.enforcer.Enforce(token, casbin.ResourceHelmApp, casbin.ActionDelete, rbacObject); !ok {
			common.WriteJsonResp(w, errors2.New("unauthorized"), nil, http.StatusForbidden)
			return
		}
		//RBAC enforcer Ends
	} else if request.ClusterId > 0 {
		if ok := handler.validateRbac(w, token, request, casbin.ActionDelete); !ok {
			return
		}
	} else {
		common.WriteJsonResp(w, errors.New("can not delete resource as target cluster is not provided"), nil, http.StatusBadRequest)
		return
	}

	resource, err := handler.k8sApplicationService.DeleteResource(&request)
>>>>>>> d37c1c14
	if err != nil {
		handler.logger.Errorw("error in deleting resource", "err", err)
		common.WriteJsonResp(w, err, resource, http.StatusInternalServerError)
		return
	}
	common.WriteJsonResp(w, nil, resource, http.StatusOK)
}

func (handler *K8sApplicationRestHandlerImpl) ListEvents(w http.ResponseWriter, r *http.Request) {
	decoder := json.NewDecoder(r.Body)
	token := r.Header.Get("token")
	var request ResourceRequestBean
	err := decoder.Decode(&request)
	if err != nil {
		handler.logger.Errorw("error in decoding request body", "err", err)
		common.WriteJsonResp(w, err, nil, http.StatusBadRequest)
		return
	}
<<<<<<< HEAD
	appIdentifier, err := handler.helmAppService.DecodeAppId(request.AppId)
	if err != nil {
		handler.logger.Errorw("error in decoding appId", "err", err, "appId", request.AppId)
		common.WriteJsonResp(w, err, nil, http.StatusBadRequest)
		return
	}
	//setting appIdentifier value in request
	request.AppIdentifier = appIdentifier
	valid, err := handler.k8sApplicationService.ValidateResourceRequest(r.Context(), request.AppIdentifier, request.K8sRequest)
	if err != nil || !valid {
		handler.logger.Errorw("error in validating resource request", "err", err)
		common.WriteJsonResp(w, err, nil, http.StatusBadRequest)
		return
	}
	// RBAC enforcer applying
	rbacObject := handler.enforcerUtil.GetHelmObjectByClusterId(request.AppIdentifier.ClusterId, request.AppIdentifier.Namespace, request.AppIdentifier.ReleaseName)
	token := r.Header.Get("token")
	if ok := handler.enforcer.Enforce(token, casbin.ResourceHelmApp, casbin.ActionGet, rbacObject); !ok {
		common.WriteJsonResp(w, errors2.New("unauthorized"), nil, http.StatusForbidden)
		return
	}
	//RBAC enforcer Ends
	events, err := handler.k8sApplicationService.ListEvents(r.Context(), &request)
=======
	if len(request.AppId) > 0 {
		// assume it as helm release case in which appId is supplied
		appIdentifier, err := handler.helmAppService.DecodeAppId(request.AppId)
		if err != nil {
			handler.logger.Errorw("error in decoding appId", "err", err, "appId", request.AppId)
			common.WriteJsonResp(w, err, nil, http.StatusBadRequest)
			return
		}
		//setting appIdentifier value in request
		request.AppIdentifier = appIdentifier
		request.ClusterId = appIdentifier.ClusterId
		valid, err := handler.k8sApplicationService.ValidateResourceRequest(request.AppIdentifier, request.K8sRequest)
		if err != nil || !valid {
			handler.logger.Errorw("error in validating resource request", "err", err)
			common.WriteJsonResp(w, err, nil, http.StatusBadRequest)
			return
		}
		// RBAC enforcer applying
		rbacObject := handler.enforcerUtilHelm.GetHelmObjectByClusterId(request.AppIdentifier.ClusterId, request.AppIdentifier.Namespace, request.AppIdentifier.ReleaseName)
		if ok := handler.enforcer.Enforce(token, casbin.ResourceHelmApp, casbin.ActionGet, rbacObject); !ok {
			common.WriteJsonResp(w, errors2.New("unauthorized"), nil, http.StatusForbidden)
			return
		}
		//RBAC enforcer Ends
	} else if request.ClusterId > 0 {
		if ok := handler.validateRbac(w, token, request, casbin.ActionGet); !ok {
			return
		}
	} else {
		common.WriteJsonResp(w, errors.New("can not get resource as target cluster is not provided"), nil, http.StatusBadRequest)
		return
	}
	events, err := handler.k8sApplicationService.ListEvents(&request)
>>>>>>> d37c1c14
	if err != nil {
		handler.logger.Errorw("error in getting events list", "err", err)
		common.WriteJsonResp(w, err, events, http.StatusInternalServerError)
		return
	}
	common.WriteJsonResp(w, nil, events, http.StatusOK)
}

func (handler *K8sApplicationRestHandlerImpl) GetPodLogs(w http.ResponseWriter, r *http.Request) {
	v := r.URL.Query()
	vars := mux.Vars(r)
	podName := vars["podName"]
	containerName := v.Get("containerName")
	appId := v.Get("appId")
	clusterIdString := v.Get("clusterId")
	namespace := v.Get("namespace")
	/*sinceSeconds, err := strconv.Atoi(v.Get("sinceSeconds"))
	if err != nil {
		sinceSeconds = 0
	}*/
	token := r.Header.Get("token")
	follow, err := strconv.ParseBool(v.Get("follow"))
	if err != nil {
		follow = false
	}
	tailLines, err := strconv.Atoi(v.Get("tailLines"))
	if err != nil {
		tailLines = 0
	}
	var request *ResourceRequestBean
	if appId != "" {
		appIdentifier, err := handler.helmAppService.DecodeAppId(appId)
		if err != nil {
			handler.logger.Errorw("error in decoding appId", "err", err, "appId", appId)
			common.WriteJsonResp(w, err, nil, http.StatusBadRequest)
			return
		}
		request = &ResourceRequestBean{
			AppIdentifier: appIdentifier,
			ClusterId:     appIdentifier.ClusterId,
			K8sRequest: &application.K8sRequestBean{
				ResourceIdentifier: application.ResourceIdentifier{
					Name:             podName,
					Namespace:        appIdentifier.Namespace,
					GroupVersionKind: schema.GroupVersionKind{},
				},
				PodLogsRequest: application.PodLogsRequest{
					//SinceTime:     sinceSeconds,
					TailLines:     tailLines,
					Follow:        follow,
					ContainerName: containerName,
				},
			},
		}

<<<<<<< HEAD
	valid, err := handler.k8sApplicationService.ValidateResourceRequest(r.Context(), request.AppIdentifier, request.K8sRequest)
	if err != nil || !valid {
		handler.logger.Errorw("error in validating resource request", "err", err)
		common.WriteJsonResp(w, err, nil, http.StatusBadRequest)
		return
	}
	// RBAC enforcer applying
	rbacObject := handler.enforcerUtil.GetHelmObjectByClusterId(request.AppIdentifier.ClusterId, request.AppIdentifier.Namespace, request.AppIdentifier.ReleaseName)
	token := r.Header.Get("token")
	if ok := handler.enforcer.Enforce(token, casbin.ResourceHelmApp, casbin.ActionGet, rbacObject); !ok {
		common.WriteJsonResp(w, errors2.New("unauthorized"), nil, http.StatusForbidden)
=======
		valid, err := handler.k8sApplicationService.ValidateResourceRequest(request.AppIdentifier, request.K8sRequest)
		if err != nil || !valid {
			handler.logger.Errorw("error in validating resource request", "err", err)
			common.WriteJsonResp(w, err, nil, http.StatusBadRequest)
			return
		}
		// RBAC enforcer applying
		rbacObject := handler.enforcerUtilHelm.GetHelmObjectByClusterId(request.AppIdentifier.ClusterId, request.AppIdentifier.Namespace, request.AppIdentifier.ReleaseName)
		if ok := handler.enforcer.Enforce(token, casbin.ResourceHelmApp, casbin.ActionGet, rbacObject); !ok {
			common.WriteJsonResp(w, errors2.New("unauthorized"), nil, http.StatusForbidden)
			return
		}
		//RBAC enforcer Ends
	} else if clusterIdString != "" && namespace != "" {
		clusterId, err := strconv.Atoi(clusterIdString)
		if err != nil {
			handler.logger.Errorw("invalid cluster id", "clusterId", clusterIdString, "err", err)
			common.WriteJsonResp(w, err, nil, http.StatusBadRequest)
			return
		}
		request = &ResourceRequestBean{
			ClusterId: clusterId,
			K8sRequest: &application.K8sRequestBean{
				ResourceIdentifier: application.ResourceIdentifier{
					Name:      podName,
					Namespace: namespace,
					GroupVersionKind: schema.GroupVersionKind{
						Group:   "",
						Kind:    "Pod",
						Version: "v1",
					},
				},
				PodLogsRequest: application.PodLogsRequest{
					//SinceTime:     sinceSeconds,
					TailLines:     tailLines,
					Follow:        follow,
					ContainerName: containerName,
				},
			},
		}
		if ok := handler.validateRbac(w, token, *request, casbin.ActionGet); !ok {
			return
		}
	} else {
		common.WriteJsonResp(w, errors.New("can not get pod logs as target cluster or namespace is not provided"), nil, http.StatusBadRequest)
>>>>>>> d37c1c14
		return
	}

	lastEventId := r.Header.Get("Last-Event-ID")
	isReconnect := false
	if len(lastEventId) > 0 {
		lastSeenMsgId, err := strconv.ParseInt(lastEventId, 10, 64)
		if err != nil {
			common.WriteJsonResp(w, err, nil, http.StatusBadRequest)
			return
		}
		lastSeenMsgId = lastSeenMsgId + 1 //increased by one ns to avoid duplicate
		t := v1.Unix(0, lastSeenMsgId)
		request.K8sRequest.PodLogsRequest.SinceTime = &t
		isReconnect = true
	}
	stream, err := handler.k8sApplicationService.GetPodLogs(r.Context(), request)
	defer util.Close(stream, handler.logger)
	handler.pump.StartK8sStreamWithHeartBeat(w, isReconnect, stream, err)
}

func (handler *K8sApplicationRestHandlerImpl) GetTerminalSession(w http.ResponseWriter, r *http.Request) {
	request := &terminal.TerminalSessionRequest{}
	vars := mux.Vars(r)
	token := r.Header.Get("token")
	request.ContainerName = vars["container"]
	request.Namespace = vars["namespace"]
	request.PodName = vars["pod"]
	request.Shell = vars["shell"]
	clusterIdString := ""
	appId := ""
	identifier := vars["identifier"]
	if strings.Contains(identifier, "|") {
		appId = identifier
	} else {
		clusterIdString = identifier
	}

	if appId != "" {
		request.ApplicationId = appId
		app, err := handler.helmAppService.DecodeAppId(request.ApplicationId)
		if err != nil {
			handler.logger.Errorw("invalid app id", "err", err)
			common.WriteJsonResp(w, err, nil, http.StatusBadRequest)
			return
		}
		request.ClusterId = app.ClusterId

		// RBAC enforcer applying
		rbacObject := handler.enforcerUtilHelm.GetHelmObjectByClusterId(app.ClusterId, app.Namespace, app.ReleaseName)
		if ok := handler.enforcer.Enforce(token, casbin.ResourceHelmApp, casbin.ActionGet, rbacObject); !ok {
			common.WriteJsonResp(w, errors2.New("unauthorized"), nil, http.StatusForbidden)
			return
		}
		//RBAC enforcer Ends
	} else if clusterIdString != "" {
		clusterId, err := strconv.Atoi(clusterIdString)
		if err != nil {
			handler.logger.Errorw("invalid cluster id", "clusterId", clusterIdString, "err", err)
			common.WriteJsonResp(w, err, nil, http.StatusBadRequest)
			return
		}
		request.ClusterId = clusterId
		resourceRequestBean := ResourceRequestBean{
			ClusterId: clusterId,
			K8sRequest: &application.K8sRequestBean{
				ResourceIdentifier: application.ResourceIdentifier{
					Name:      request.PodName,
					Namespace: request.Namespace,
					GroupVersionKind: schema.GroupVersionKind{
						Group:   "",
						Kind:    "Pod",
						Version: "v1",
					},
				},
			},
		}
		if ok := handler.validateRbac(w, token, resourceRequestBean, casbin.ActionUpdate); !ok {
			return
		}
	} else {
		common.WriteJsonResp(w, errors.New("can not get terminal session as target cluster is not provided"), nil, http.StatusBadRequest)
		return
	}

	status, message, err := handler.terminalSessionHandler.GetTerminalSession(request)
	common.WriteJsonResp(w, err, message, status)
}

func (handler *K8sApplicationRestHandlerImpl) GetResourceInfo(w http.ResponseWriter, r *http.Request) {
	userId, err := handler.userService.GetLoggedInUser(r)
	if userId == 0 || err != nil {
		common.WriteJsonResp(w, err, "Unauthorized User", http.StatusUnauthorized)
		return
	}

	// this is auth free api
	response, err := handler.k8sApplicationService.GetResourceInfo(r.Context())
	if err != nil {
		handler.logger.Errorw("error on resource info", "err", err)
		common.WriteJsonResp(w, err, nil, http.StatusInternalServerError)
		return
	}
	common.WriteJsonResp(w, nil, response, http.StatusOK)
	return
}

func (handler *K8sApplicationRestHandlerImpl) GetAllApiResources(w http.ResponseWriter, r *http.Request) {
	userId, err := handler.userService.GetLoggedInUser(r)
	if userId == 0 || err != nil {
		common.WriteJsonResp(w, err, "Unauthorized User", http.StatusUnauthorized)
		return
	}

	// get clusterId from request
	vars := mux.Vars(r)
	clusterId, err := strconv.Atoi(vars["clusterId"])
	if err != nil {
		handler.logger.Errorw("request err in getting clusterId in GetAllApiResources", "err", err)
		common.WriteJsonResp(w, err, nil, http.StatusBadRequest)
		return
	}

	isSuperAdmin := false
	token := r.Header.Get("token")
	if ok := handler.enforcer.Enforce(token, casbin.ResourceGlobal, casbin.ActionGet, "*"); ok {
		isSuperAdmin = true
	}

	// get data from service
	response, err := handler.k8sApplicationService.GetAllApiResources(clusterId, isSuperAdmin, userId)
	if err != nil {
		handler.logger.Errorw("error in getting api-resources", "clusterId", clusterId, "err", err)
		common.WriteJsonResp(w, err, nil, http.StatusInternalServerError)
		return
	}

	// send unauthorised if response is empty
	if !isSuperAdmin && (response == nil || len(response.ApiResources) == 0) {
		common.WriteJsonResp(w, errors.New("unauthorized"), nil, http.StatusForbidden)
		return
	}

	common.WriteJsonResp(w, nil, response, http.StatusOK)
}

func (handler *K8sApplicationRestHandlerImpl) GetResourceList(w http.ResponseWriter, r *http.Request) {
	decoder := json.NewDecoder(r.Body)
	token := r.Header.Get("token")
	var request ResourceRequestBean
	err := decoder.Decode(&request)
	if err != nil {
		handler.logger.Errorw("error in decoding request body", "err", err)
		common.WriteJsonResp(w, err, nil, http.StatusBadRequest)
		return
	}
	response, err := handler.k8sApplicationService.GetResourceList(token, &request, handler.verifyRbacForCluster)
	if err != nil {
		handler.logger.Errorw("error in getting resource list", "err", err)
		if statusErr, ok := err.(*errors3.StatusError); ok && statusErr.Status().Code == 404 {
			err = &util2.ApiError{Code: "404", HttpStatusCode: 404, UserMessage: "no resource found", InternalMessage: err.Error()}
		}
		common.WriteJsonResp(w, err, response, http.StatusInternalServerError)
		return
	}
	common.WriteJsonResp(w, nil, response, http.StatusOK)
}

func (handler *K8sApplicationRestHandlerImpl) ApplyResources(w http.ResponseWriter, r *http.Request) {
	decoder := json.NewDecoder(r.Body)
	var request application.ApplyResourcesRequest
	token := r.Header.Get("token")
	err := decoder.Decode(&request)
	if err != nil {
		handler.logger.Errorw("error in decoding request body", "err", err)
		common.WriteJsonResp(w, err, nil, http.StatusBadRequest)
		return
	}

	response, err := handler.k8sApplicationService.ApplyResources(token, &request, handler.verifyRbacForCluster)
	if err != nil {
		handler.logger.Errorw("error in applying resource", "err", err)
		common.WriteJsonResp(w, err, nil, http.StatusInternalServerError)
		return
	}
	common.WriteJsonResp(w, nil, response, http.StatusOK)
}

func (handler *K8sApplicationRestHandlerImpl) verifyRbacForCluster(token string, clusterName string, request ResourceRequestBean, casbinAction string) bool {
	k8sRequest := request.K8sRequest
	resourceIdentifier := k8sRequest.ResourceIdentifier
	resourceName, objectName := handler.enforcerUtil.GetRBACNameForClusterEntity(clusterName, resourceIdentifier)
	return handler.enforcer.Enforce(token, resourceName, casbinAction, strings.ToLower(objectName))
}<|MERGE_RESOLUTION|>--- conflicted
+++ resolved
@@ -84,28 +84,7 @@
 		common.WriteJsonResp(w, err, nil, http.StatusBadRequest)
 		return
 	}
-<<<<<<< HEAD
-	appIdentifier, err := handler.helmAppService.DecodeAppId(request.AppId)
-	if err != nil {
-		handler.logger.Errorw("error in decoding appId", "err", err, "appId", request.AppId)
-		common.WriteJsonResp(w, err, nil, http.StatusBadRequest)
-		return
-	}
-	//setting appIdentifier value in request
-	request.AppIdentifier = appIdentifier
-	ctx := r.Context()
-	valid, err := handler.k8sApplicationService.ValidateResourceRequest(ctx, request.AppIdentifier, request.K8sRequest)
-	if err != nil || !valid {
-		handler.logger.Errorw("error in validating resource request", "err", err)
-		common.WriteJsonResp(w, err, nil, http.StatusBadRequest)
-		return
-	}
-
-	// RBAC enforcer applying
-	rbacObject := handler.enforcerUtil.GetHelmObjectByClusterId(request.AppIdentifier.ClusterId, request.AppIdentifier.Namespace, request.AppIdentifier.ReleaseName)
-=======
 	rbacObject := ""
->>>>>>> d37c1c14
 	token := r.Header.Get("token")
 	if request.AppId != "" {
 		appIdentifier, err := handler.helmAppService.DecodeAppId(request.AppId)
@@ -117,7 +96,7 @@
 		//setting appIdentifier value in request
 		request.AppIdentifier = appIdentifier
 		request.ClusterId = request.AppIdentifier.ClusterId
-		valid, err := handler.k8sApplicationService.ValidateResourceRequest(request.AppIdentifier, request.K8sRequest)
+		valid, err := handler.k8sApplicationService.ValidateResourceRequest(r.Context(), request.AppIdentifier, request.K8sRequest)
 		if err != nil || !valid {
 			handler.logger.Errorw("error in validating resource request", "err", err)
 			common.WriteJsonResp(w, err, nil, http.StatusBadRequest)
@@ -281,31 +260,6 @@
 		common.WriteJsonResp(w, err, nil, http.StatusBadRequest)
 		return
 	}
-<<<<<<< HEAD
-	appIdentifier, err := handler.helmAppService.DecodeAppId(request.AppId)
-	if err != nil {
-		handler.logger.Errorw("error in decoding appId", "err", err, "appId", request.AppId)
-		common.WriteJsonResp(w, err, nil, http.StatusBadRequest)
-		return
-	}
-	//setting appIdentifier value in request
-	request.AppIdentifier = appIdentifier
-	valid, err := handler.k8sApplicationService.ValidateResourceRequest(r.Context(), request.AppIdentifier, request.K8sRequest)
-	if err != nil || !valid {
-		handler.logger.Errorw("error in validating resource request", "err", err)
-		common.WriteJsonResp(w, err, nil, http.StatusBadRequest)
-		return
-	}
-	// RBAC enforcer applying
-	rbacObject := handler.enforcerUtil.GetHelmObjectByClusterId(request.AppIdentifier.ClusterId, request.AppIdentifier.Namespace, request.AppIdentifier.ReleaseName)
-	token := r.Header.Get("token")
-	if ok := handler.enforcer.Enforce(token, casbin.ResourceHelmApp, casbin.ActionUpdate, rbacObject); !ok {
-		common.WriteJsonResp(w, errors2.New("unauthorized"), nil, http.StatusForbidden)
-		return
-	}
-	//RBAC enforcer Ends
-	resource, err := handler.k8sApplicationService.UpdateResource(r.Context(), &request)
-=======
 
 	if len(request.AppId) > 0 {
 		// assume it as helm release case in which appId is supplied
@@ -318,7 +272,7 @@
 		//setting appIdentifier value in request
 		request.AppIdentifier = appIdentifier
 		request.ClusterId = appIdentifier.ClusterId
-		valid, err := handler.k8sApplicationService.ValidateResourceRequest(request.AppIdentifier, request.K8sRequest)
+		valid, err := handler.k8sApplicationService.ValidateResourceRequest(r.Context(), request.AppIdentifier, request.K8sRequest)
 		if err != nil || !valid {
 			handler.logger.Errorw("error in validating resource request", "err", err)
 			common.WriteJsonResp(w, err, nil, http.StatusBadRequest)
@@ -341,8 +295,7 @@
 		return
 	}
 
-	resource, err := handler.k8sApplicationService.UpdateResource(&request)
->>>>>>> d37c1c14
+	resource, err := handler.k8sApplicationService.UpdateResource(r.Context(), &request)
 	if err != nil {
 		handler.logger.Errorw("error in updating resource", "err", err)
 		common.WriteJsonResp(w, err, resource, http.StatusInternalServerError)
@@ -361,31 +314,6 @@
 		common.WriteJsonResp(w, err, nil, http.StatusBadRequest)
 		return
 	}
-<<<<<<< HEAD
-	appIdentifier, err := handler.helmAppService.DecodeAppId(request.AppId)
-	if err != nil {
-		handler.logger.Errorw("error in decoding appId", "err", err, "appId", request.AppId)
-		common.WriteJsonResp(w, err, nil, http.StatusBadRequest)
-		return
-	}
-	//setting appIdentifier value in request
-	request.AppIdentifier = appIdentifier
-	valid, err := handler.k8sApplicationService.ValidateResourceRequest(r.Context(), request.AppIdentifier, request.K8sRequest)
-	if err != nil || !valid {
-		handler.logger.Errorw("error in validating resource request", "err", err)
-		common.WriteJsonResp(w, err, nil, http.StatusBadRequest)
-		return
-	}
-	// RBAC enforcer applying
-	rbacObject := handler.enforcerUtil.GetHelmObjectByClusterId(request.AppIdentifier.ClusterId, request.AppIdentifier.Namespace, request.AppIdentifier.ReleaseName)
-	token := r.Header.Get("token")
-	if ok := handler.enforcer.Enforce(token, casbin.ResourceHelmApp, casbin.ActionDelete, rbacObject); !ok {
-		common.WriteJsonResp(w, errors2.New("unauthorized"), nil, http.StatusForbidden)
-		return
-	}
-	//RBAC enforcer Ends
-	resource, err := handler.k8sApplicationService.DeleteResource(r.Context(), &request)
-=======
 
 	if len(request.AppId) > 0 {
 		// assume it as helm release case in which appId is supplied
@@ -398,7 +326,7 @@
 		//setting appIdentifier value in request
 		request.AppIdentifier = appIdentifier
 		request.ClusterId = appIdentifier.ClusterId
-		valid, err := handler.k8sApplicationService.ValidateResourceRequest(request.AppIdentifier, request.K8sRequest)
+		valid, err := handler.k8sApplicationService.ValidateResourceRequest(r.Context(), request.AppIdentifier, request.K8sRequest)
 		if err != nil || !valid {
 			handler.logger.Errorw("error in validating resource request", "err", err)
 			common.WriteJsonResp(w, err, nil, http.StatusBadRequest)
@@ -420,8 +348,7 @@
 		return
 	}
 
-	resource, err := handler.k8sApplicationService.DeleteResource(&request)
->>>>>>> d37c1c14
+	resource, err := handler.k8sApplicationService.DeleteResource(r.Context(), &request)
 	if err != nil {
 		handler.logger.Errorw("error in deleting resource", "err", err)
 		common.WriteJsonResp(w, err, resource, http.StatusInternalServerError)
@@ -440,31 +367,6 @@
 		common.WriteJsonResp(w, err, nil, http.StatusBadRequest)
 		return
 	}
-<<<<<<< HEAD
-	appIdentifier, err := handler.helmAppService.DecodeAppId(request.AppId)
-	if err != nil {
-		handler.logger.Errorw("error in decoding appId", "err", err, "appId", request.AppId)
-		common.WriteJsonResp(w, err, nil, http.StatusBadRequest)
-		return
-	}
-	//setting appIdentifier value in request
-	request.AppIdentifier = appIdentifier
-	valid, err := handler.k8sApplicationService.ValidateResourceRequest(r.Context(), request.AppIdentifier, request.K8sRequest)
-	if err != nil || !valid {
-		handler.logger.Errorw("error in validating resource request", "err", err)
-		common.WriteJsonResp(w, err, nil, http.StatusBadRequest)
-		return
-	}
-	// RBAC enforcer applying
-	rbacObject := handler.enforcerUtil.GetHelmObjectByClusterId(request.AppIdentifier.ClusterId, request.AppIdentifier.Namespace, request.AppIdentifier.ReleaseName)
-	token := r.Header.Get("token")
-	if ok := handler.enforcer.Enforce(token, casbin.ResourceHelmApp, casbin.ActionGet, rbacObject); !ok {
-		common.WriteJsonResp(w, errors2.New("unauthorized"), nil, http.StatusForbidden)
-		return
-	}
-	//RBAC enforcer Ends
-	events, err := handler.k8sApplicationService.ListEvents(r.Context(), &request)
-=======
 	if len(request.AppId) > 0 {
 		// assume it as helm release case in which appId is supplied
 		appIdentifier, err := handler.helmAppService.DecodeAppId(request.AppId)
@@ -476,7 +378,7 @@
 		//setting appIdentifier value in request
 		request.AppIdentifier = appIdentifier
 		request.ClusterId = appIdentifier.ClusterId
-		valid, err := handler.k8sApplicationService.ValidateResourceRequest(request.AppIdentifier, request.K8sRequest)
+		valid, err := handler.k8sApplicationService.ValidateResourceRequest(r.Context(), request.AppIdentifier, request.K8sRequest)
 		if err != nil || !valid {
 			handler.logger.Errorw("error in validating resource request", "err", err)
 			common.WriteJsonResp(w, err, nil, http.StatusBadRequest)
@@ -497,8 +399,7 @@
 		common.WriteJsonResp(w, errors.New("can not get resource as target cluster is not provided"), nil, http.StatusBadRequest)
 		return
 	}
-	events, err := handler.k8sApplicationService.ListEvents(&request)
->>>>>>> d37c1c14
+	events, err := handler.k8sApplicationService.ListEvents(r.Context(), &request)
 	if err != nil {
 		handler.logger.Errorw("error in getting events list", "err", err)
 		common.WriteJsonResp(w, err, events, http.StatusInternalServerError)
@@ -554,20 +455,7 @@
 			},
 		}
 
-<<<<<<< HEAD
-	valid, err := handler.k8sApplicationService.ValidateResourceRequest(r.Context(), request.AppIdentifier, request.K8sRequest)
-	if err != nil || !valid {
-		handler.logger.Errorw("error in validating resource request", "err", err)
-		common.WriteJsonResp(w, err, nil, http.StatusBadRequest)
-		return
-	}
-	// RBAC enforcer applying
-	rbacObject := handler.enforcerUtil.GetHelmObjectByClusterId(request.AppIdentifier.ClusterId, request.AppIdentifier.Namespace, request.AppIdentifier.ReleaseName)
-	token := r.Header.Get("token")
-	if ok := handler.enforcer.Enforce(token, casbin.ResourceHelmApp, casbin.ActionGet, rbacObject); !ok {
-		common.WriteJsonResp(w, errors2.New("unauthorized"), nil, http.StatusForbidden)
-=======
-		valid, err := handler.k8sApplicationService.ValidateResourceRequest(request.AppIdentifier, request.K8sRequest)
+		valid, err := handler.k8sApplicationService.ValidateResourceRequest(r.Context(), request.AppIdentifier, request.K8sRequest)
 		if err != nil || !valid {
 			handler.logger.Errorw("error in validating resource request", "err", err)
 			common.WriteJsonResp(w, err, nil, http.StatusBadRequest)
@@ -612,7 +500,6 @@
 		}
 	} else {
 		common.WriteJsonResp(w, errors.New("can not get pod logs as target cluster or namespace is not provided"), nil, http.StatusBadRequest)
->>>>>>> d37c1c14
 		return
 	}
 
