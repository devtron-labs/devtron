package k8s

import (
	"context"
	"fmt"
	"github.com/devtron-labs/devtron/client/k8s/application"
	"github.com/devtron-labs/devtron/internal/util"
	"github.com/devtron-labs/devtron/pkg/cluster"
	"go.uber.org/zap"
	corev1 "k8s.io/api/core/v1"
	policyv1 "k8s.io/api/policy/v1"
	policyv1beta1 "k8s.io/api/policy/v1beta1"
	apierrors "k8s.io/apimachinery/pkg/api/errors"
	"k8s.io/apimachinery/pkg/api/resource"
	v1 "k8s.io/apimachinery/pkg/apis/meta/v1"
	"k8s.io/apimachinery/pkg/fields"
	"k8s.io/apimachinery/pkg/runtime/schema"
	"k8s.io/apimachinery/pkg/util/duration"
	utilerrors "k8s.io/apimachinery/pkg/util/errors"
	"k8s.io/apimachinery/pkg/util/sets"
	"k8s.io/apimachinery/pkg/util/validation"
	"k8s.io/client-go/kubernetes"
	"k8s.io/client-go/rest"
	resourcehelper "k8s.io/kubectl/pkg/util/resource"
	metrics "k8s.io/metrics/pkg/client/clientset/versioned"
	"net/http"
	"strings"
	"time"
)

const (
	labelNodeRolePrefix = "node-role.kubernetes.io/"
	nodeLabelRole       = "kubernetes.io/role"
	Kibibyte            = 1024
	Mebibyte            = 1024 * 1024
	Gibibyte            = 1024 * 1024 * 1024
	kilobyte            = 1000
	Megabyte            = 1000 * 1000
	Gigabyte            = 1000 * 1000 * 1000
)

// below const set is used for pod filters
const (
	daemonSetFatal       = "DaemonSet-managed Pods (use --ignore-daemonsets to ignore)"
	daemonSetWarning     = "ignoring DaemonSet-managed Pods"
	localStorageFatal    = "Pods with local storage (use --delete-emptydir-data to override)"
	localStorageWarning  = "deleting Pods with local storage"
	unmanagedFatal       = "Pods declare no controller (use --force to override)"
	unmanagedWarning     = "deleting Pods that declare no controller"
	AWSNodeGroupLabel    = "alpha.eksctl.io/nodegroup-name"
	AzureNodeGroupLabel  = "kubernetes.azure.com/agentpool"
	GcpNodeGroupLabel    = "cloud.google.com/gke-nodepool"
	KopsNodeGroupLabel   = "kops.k8s.io/instancegroup"
	AWSEKSNodeGroupLabel = "eks.amazonaws.com/nodegroup"
)

// TODO: add any new nodeGrouplabel in this array
<<<<<<< HEAD
var NodeGroupLabels = [4]string{AWSNodeGroupLabel, AzureNodeGroupLabel, GcpNodeGroupLabel, KopsNodeGroupLabel}
=======
var NodeGroupLabels = [5]string{AWSNodeGroupLabel, AzureNodeGroupLabel, GcpNodeGroupLabel, KopsNodeGroupLabel, AWSEKSNodeGroupLabel}
>>>>>>> d05c075c

// below const set is used for pod delete status
const (
	// PodDeleteStatusTypeOkay is "Okay"
	PodDeleteStatusTypeOkay = "Okay"
	// PodDeleteStatusTypeSkip is "Skip"
	PodDeleteStatusTypeSkip = "Skip"
	// PodDeleteStatusTypeWarning is "Warning"
	PodDeleteStatusTypeWarning = "Warning"
	// PodDeleteStatusTypeError is "Error"
	PodDeleteStatusTypeError = "Error"
)
const (
	// EvictionKind represents the kind of evictions object
	EvictionKind = "Eviction"
	// EvictionSubresource represents the kind of evictions object as pod's subresource
	EvictionSubresource = "pods/eviction"
)

type K8sCapacityService interface {
	GetClusterCapacityDetailList(ctx context.Context, clusters []*cluster.ClusterBean) ([]*ClusterCapacityDetail, error)
	GetClusterCapacityDetail(ctx context.Context, cluster *cluster.ClusterBean, callForList bool) (*ClusterCapacityDetail, error)
	GetNodeCapacityDetailsListByCluster(ctx context.Context, cluster *cluster.ClusterBean) ([]*NodeCapacityDetail, error)
	GetNodeCapacityDetailByNameAndCluster(ctx context.Context, cluster *cluster.ClusterBean, name string) (*NodeCapacityDetail, error)
	UpdateNodeManifest(ctx context.Context, request *NodeUpdateRequestDto) (*application.ManifestResponse, error)
	DeleteNode(ctx context.Context, request *NodeUpdateRequestDto) (*application.ManifestResponse, error)
	CordonOrUnCordonNode(ctx context.Context, request *NodeUpdateRequestDto) (string, error)
	DrainNode(ctx context.Context, request *NodeUpdateRequestDto) (string, error)
	EditNodeTaints(ctx context.Context, request *NodeUpdateRequestDto) (string, error)
}
type K8sCapacityServiceImpl struct {
	logger                *zap.SugaredLogger
	clusterService        cluster.ClusterService
	k8sApplicationService K8sApplicationService
	k8sClientService      application.K8sClientService
	clusterCronService    ClusterCronService
}

func NewK8sCapacityServiceImpl(Logger *zap.SugaredLogger,
	clusterService cluster.ClusterService,
	k8sApplicationService K8sApplicationService,
	k8sClientService application.K8sClientService,
	clusterCronService ClusterCronService) *K8sCapacityServiceImpl {
	return &K8sCapacityServiceImpl{
		logger:                Logger,
		clusterService:        clusterService,
		k8sApplicationService: k8sApplicationService,
		k8sClientService:      k8sClientService,
		clusterCronService:    clusterCronService,
	}
}

func (impl *K8sCapacityServiceImpl) GetClusterCapacityDetailList(ctx context.Context, clusters []*cluster.ClusterBean) ([]*ClusterCapacityDetail, error) {
	var clustersDetails []*ClusterCapacityDetail
	for _, cluster := range clusters {
		clusterCapacityDetail := &ClusterCapacityDetail{}
		var err error
		if len(cluster.ErrorInConnecting) > 0 {
			clusterCapacityDetail.ErrorInConnection = cluster.ErrorInConnecting
		} else {
			clusterCapacityDetail, err = impl.GetClusterCapacityDetail(ctx, cluster, true)
			if err != nil {
				impl.logger.Errorw("error in getting cluster capacity details by id", "err", err)
				clusterCapacityDetail = &ClusterCapacityDetail{
					ErrorInConnection: err.Error(),
				}
			}
		}
		clusterCapacityDetail.Id = cluster.Id
		clusterCapacityDetail.Name = cluster.ClusterName
		clustersDetails = append(clustersDetails, clusterCapacityDetail)
	}
	return clustersDetails, nil
}

func (impl *K8sCapacityServiceImpl) GetClusterCapacityDetail(ctx context.Context, cluster *cluster.ClusterBean, callForList bool) (*ClusterCapacityDetail, error) {
	//getting kubernetes clientSet by rest config
	restConfig, k8sHttpClient, k8sClientSet, err := impl.getK8sConfigAndClients(ctx, cluster)
	if err != nil {
		return nil, err
	}
	clusterDetail := &ClusterCapacityDetail{}
	nodeList, err := k8sClientSet.CoreV1().Nodes().List(ctx, v1.ListOptions{})
	if err != nil {
		impl.logger.Errorw("error in getting node list", "err", err, "clusterId", cluster.Id)
		return nil, err
	}
	clusterCpuAllocatable, clusterMemoryAllocatable, nodeCount := impl.setBasicClusterDetails(nodeList, clusterDetail)
	if callForList {
		//assigning additional data for cluster listing api call
		clusterDetail.NodeCount = nodeCount
		//getting serverVersion
		serverVersion, err := k8sClientSet.DiscoveryClient.ServerVersion()
		if err != nil {
			impl.logger.Errorw("error in getting server version", "err", err, "clusterId", cluster.Id)
			return nil, err
		}
		clusterDetail.ServerVersion = serverVersion.GitVersion
	} else {
		metricsClientSet, err := metrics.NewForConfigAndClient(restConfig, k8sHttpClient)
		if err != nil {
			impl.logger.Errorw("error in getting metrics client set", "err", err)
			return nil, err
		}
		err = impl.updateMetricsData(ctx, metricsClientSet, k8sClientSet, clusterDetail, clusterCpuAllocatable, clusterMemoryAllocatable)
		if err != nil {
			return nil, err
		}
	}
	return clusterDetail, nil
}

func (impl *K8sCapacityServiceImpl) setBasicClusterDetails(nodeList *corev1.NodeList, clusterDetail *ClusterCapacityDetail) (resource.Quantity, resource.Quantity, int) {
	var clusterCpuCapacity resource.Quantity
	var clusterMemoryCapacity resource.Quantity
	var clusterCpuAllocatable resource.Quantity
	var clusterMemoryAllocatable resource.Quantity
	nodeCount := 0
	clusterNodeDetails := make([]NodeNameGroupName, 0)
	nodesK8sVersionMap := make(map[string]bool)
	//map of node condition and name of all nodes that condition is true on
	nodeErrors := make(map[corev1.NodeConditionType][]string)
	var nodesK8sVersion []string
	for _, node := range nodeList.Items {
		nodeGroup := impl.getNodeGroup(&node)
		nodeNameGroupName := NodeNameGroupName{
			NodeName:  node.Name,
			NodeGroup: nodeGroup,
		}
		clusterNodeDetails = append(clusterNodeDetails, nodeNameGroupName)
		errorsInNode := findNodeErrors(&node)
		for conditionName := range errorsInNode {
			if nodeNames, ok := nodeErrors[conditionName]; ok {
				nodeNames = append(nodeNames, node.Name)
				nodeErrors[conditionName] = nodeNames
			} else {
				nodeErrors[conditionName] = []string{node.Name}
			}
		}
		nodeCount += 1
		if _, ok := nodesK8sVersionMap[node.Status.NodeInfo.KubeletVersion]; !ok {
			nodesK8sVersionMap[node.Status.NodeInfo.KubeletVersion] = true
			nodesK8sVersion = append(nodesK8sVersion, node.Status.NodeInfo.KubeletVersion)
		}
		clusterCpuCapacity.Add(node.Status.Capacity[corev1.ResourceCPU])
		clusterMemoryCapacity.Add(node.Status.Capacity[corev1.ResourceMemory])
		clusterCpuAllocatable.Add(node.Status.Allocatable[corev1.ResourceCPU])
		clusterMemoryAllocatable.Add(node.Status.Allocatable[corev1.ResourceMemory])
	}
	clusterDetail.NodeErrors = nodeErrors
	clusterDetail.NodeK8sVersions = nodesK8sVersion
	clusterDetail.NodeDetails = clusterNodeDetails
	clusterDetail.Cpu = &ResourceDetailObject{
		Capacity: getResourceString(clusterCpuCapacity, corev1.ResourceCPU),
	}
	clusterDetail.Memory = &ResourceDetailObject{
		Capacity: getResourceString(clusterMemoryCapacity, corev1.ResourceMemory),
	}
	return clusterCpuAllocatable, clusterMemoryAllocatable, nodeCount
}

func (impl *K8sCapacityServiceImpl) updateMetricsData(ctx context.Context, metricsClientSet *metrics.Clientset, k8sClientSet *kubernetes.Clientset, clusterDetail *ClusterCapacityDetail, clusterCpuAllocatable resource.Quantity, clusterMemoryAllocatable resource.Quantity) error {
	//update data for cluster detail api call
	//getting metrics clientSet by rest config

	//empty namespace: get pods for all namespaces
	podList, err := k8sClientSet.CoreV1().Pods(corev1.NamespaceAll).List(ctx, v1.ListOptions{})
	if err != nil {
		impl.logger.Errorw("error in getting pod list", "err", err)
		return err
	}
	var clusterCpuUsage resource.Quantity
	var clusterMemoryUsage resource.Quantity
	var clusterCpuLimits resource.Quantity
	var clusterCpuRequests resource.Quantity
	var clusterMemoryLimits resource.Quantity
	var clusterMemoryRequests resource.Quantity
	nmList, err := metricsClientSet.MetricsV1beta1().NodeMetricses().List(ctx, v1.ListOptions{})
	if err != nil {
		impl.logger.Errorw("error in getting nodeMetrics list", "err", err)
	} else if nmList != nil {
		for _, nm := range nmList.Items {
			clusterCpuUsage.Add(nm.Usage[corev1.ResourceCPU])
			clusterMemoryUsage.Add(nm.Usage[corev1.ResourceMemory])
		}
		clusterDetail.Cpu.UsagePercentage = convertToPercentage(&clusterCpuUsage, &clusterCpuAllocatable)
		clusterDetail.Memory.UsagePercentage = convertToPercentage(&clusterMemoryUsage, &clusterMemoryAllocatable)
	}
	for _, pod := range podList.Items {
		if pod.Status.Phase != corev1.PodSucceeded && pod.Status.Phase != corev1.PodFailed {
			requests, limits := resourcehelper.PodRequestsAndLimits(&pod)
			clusterCpuLimits.Add(limits[corev1.ResourceCPU])
			clusterCpuRequests.Add(requests[corev1.ResourceCPU])
			clusterMemoryLimits.Add(limits[corev1.ResourceMemory])
			clusterMemoryRequests.Add(requests[corev1.ResourceMemory])
		}
	}
	clusterDetail.Cpu.RequestPercentage = convertToPercentage(&clusterCpuRequests, &clusterCpuAllocatable)
	clusterDetail.Cpu.LimitPercentage = convertToPercentage(&clusterCpuLimits, &clusterCpuAllocatable)
	clusterDetail.Memory.RequestPercentage = convertToPercentage(&clusterMemoryRequests, &clusterMemoryAllocatable)
	clusterDetail.Memory.LimitPercentage = convertToPercentage(&clusterMemoryLimits, &clusterMemoryAllocatable)
	return nil
}

func (impl *K8sCapacityServiceImpl) GetNodeCapacityDetailsListByCluster(ctx context.Context, cluster *cluster.ClusterBean) ([]*NodeCapacityDetail, error) {
	//getting rest config by clusterId
	restConfig, err := impl.k8sApplicationService.GetRestConfigByCluster(ctx, cluster)
	if err != nil {
		impl.logger.Errorw("error in getting rest config by cluster", "err", err, "clusterId", cluster.Id)
		return nil, err
	}
	//getting kubernetes clientSet by rest config
	_, k8sHttpClient, k8sClientSet, err := impl.getK8sConfigAndClients(ctx, cluster)
	if err != nil {
		return nil, err
	}
	//getting metrics clientSet by rest config
	metricsClientSet, err := metrics.NewForConfigAndClient(restConfig, k8sHttpClient)
	if err != nil {
		impl.logger.Errorw("error in getting metrics client set", "err", err)
		return nil, err
	}
	nodeMetricsList, err := metricsClientSet.MetricsV1beta1().NodeMetricses().List(ctx, v1.ListOptions{})
	if err != nil {
		impl.logger.Errorw("error in getting node metrics", "err", err)
	}
	nodeList, err := k8sClientSet.CoreV1().Nodes().List(ctx, v1.ListOptions{})
	if err != nil {
		impl.logger.Errorw("error in getting node list", "err", err, "clusterId", cluster.Id)
		return nil, err
	}
	//empty namespace: get pods for all namespaces
	podList, err := k8sClientSet.CoreV1().Pods("").List(ctx, v1.ListOptions{})
	if err != nil {
		impl.logger.Errorw("error in getting pod list", "err", err)
		return nil, err
	}
	nodeResourceUsage := make(map[string]corev1.ResourceList)
	if nodeMetricsList != nil {
		for _, nodeMetrics := range nodeMetricsList.Items {
			nodeResourceUsage[nodeMetrics.Name] = nodeMetrics.Usage
		}
	}
	var nodeDetails []*NodeCapacityDetail
	for _, node := range nodeList.Items {
		nodeDetail, err := impl.getNodeDetail(ctx, &node, nodeResourceUsage, podList, true, restConfig, cluster)
		if err != nil {
			impl.logger.Errorw("error in getting node detail for list", "err", err)
			return nil, err
		}
		nodeDetails = append(nodeDetails, nodeDetail)
	}
	return nodeDetails, nil
}

func (impl *K8sCapacityServiceImpl) GetNodeCapacityDetailByNameAndCluster(ctx context.Context, cluster *cluster.ClusterBean, name string) (*NodeCapacityDetail, error) {

	//getting kubernetes clientSet by rest config
	restConfig, k8sHttpClient, k8sClientSet, err := impl.getK8sConfigAndClients(ctx, cluster)
	if err != nil {
		return nil, err
	}
	//getting metrics clientSet by rest config
	metricsClientSet, err := metrics.NewForConfigAndClient(restConfig, k8sHttpClient)
	if err != nil {
		impl.logger.Errorw("error in getting metrics client set", "err", err)
		return nil, err
	}
	nodeMetrics, err := metricsClientSet.MetricsV1beta1().NodeMetricses().Get(ctx, name, v1.GetOptions{})
	if err != nil {
		impl.logger.Errorw("error in getting node metrics", "err", err)
	}
	node, err := k8sClientSet.CoreV1().Nodes().Get(ctx, name, v1.GetOptions{})
	if err != nil {
		impl.logger.Errorw("error in getting node list", "err", err)
		return nil, err
	}
	//empty namespace: get pods for all namespaces
	podList, err := k8sClientSet.CoreV1().Pods("").List(ctx, v1.ListOptions{})
	if err != nil {
		impl.logger.Errorw("error in getting pod list", "err", err)
		return nil, err
	}
	nodeResourceUsage := make(map[string]corev1.ResourceList)
	if nodeMetrics != nil {
		nodeResourceUsage[nodeMetrics.Name] = nodeMetrics.Usage
	}
	nodeDetail, err := impl.getNodeDetail(ctx, node, nodeResourceUsage, podList, false, restConfig, cluster)
	if err != nil {
		impl.logger.Errorw("error in getting node detail", "err", err)
		return nil, err
	}
	//updating cluster name
	nodeDetail.ClusterName = cluster.ClusterName
	return nodeDetail, nil
}

func (impl *K8sCapacityServiceImpl) getK8sConfigAndClients(ctx context.Context, cluster *cluster.ClusterBean) (*rest.Config, *http.Client, *kubernetes.Clientset, error) {
	restConfig, err := impl.k8sApplicationService.GetRestConfigByCluster(ctx, cluster)
	if err != nil {
		impl.logger.Errorw("error in getting rest config by cluster", "err", err, "clusterId", cluster.Id)
		return nil, nil, nil, err
	}
	k8sHttpClient, err := util.OverrideK8sHttpClientWithTracer(restConfig)
	if err != nil {
		return nil, nil, nil, err
	}
	k8sClientSet, err := kubernetes.NewForConfigAndClient(restConfig, k8sHttpClient)
	if err != nil {
		impl.logger.Errorw("error in getting client set by rest config", "err", err, "restConfig", restConfig)
		return nil, nil, nil, err
	}
	return restConfig, k8sHttpClient, k8sClientSet, nil
}

func (impl *K8sCapacityServiceImpl) getNodeGroup(node *corev1.Node) string {
	var nodeGroup = ""
	//different cloud providers have their own node group label
	for _, label := range NodeGroupLabels {
		if ng, ok := node.Labels[label]; ok {
			nodeGroup = ng
		}
	}
	return nodeGroup
}

func (impl *K8sCapacityServiceImpl) getNodeDetail(ctx context.Context, node *corev1.Node, nodeResourceUsage map[string]corev1.ResourceList, podList *corev1.PodList, callForList bool, restConfig *rest.Config, cluster *cluster.ClusterBean) (*NodeCapacityDetail, error) {
	cpuAllocatable := node.Status.Allocatable[corev1.ResourceCPU]
	memoryAllocatable := node.Status.Allocatable[corev1.ResourceMemory]
	podCount := 0
	nodeRequestsResourceList := make(corev1.ResourceList)
	nodeLimitsResourceList := make(corev1.ResourceList)
	var podDetailList []*PodCapacityDetail
	for _, pod := range podList.Items {
		if pod.Spec.NodeName == node.Name && pod.Status.Phase != corev1.PodSucceeded && pod.Status.Phase != corev1.PodFailed {
			if callForList {
				podCount++
			} else {
				var requests, limits corev1.ResourceList
				requests, limits = resourcehelper.PodRequestsAndLimits(&pod)
				nodeRequestsResourceList = AddTwoResourceList(nodeRequestsResourceList, requests)
				nodeLimitsResourceList = AddTwoResourceList(nodeLimitsResourceList, limits)
				podDetailList = append(podDetailList, getPodDetail(pod, cpuAllocatable, memoryAllocatable, limits, requests))
			}
		}
	}

	labels, taints := impl.getNodeLabelsAndTaints(node)
	nodeGroup := impl.getNodeGroup(node)
	nodeDetail := &NodeCapacityDetail{
		Name:          node.Name,
		K8sVersion:    node.Status.NodeInfo.KubeletVersion,
		Errors:        findNodeErrors(node),
		InternalIp:    getNodeInternalIP(node),
		ExternalIp:    getNodeExternalIP(node),
		Unschedulable: node.Spec.Unschedulable,
		Roles:         findNodeRoles(node),
		Labels:        labels,
		Status:        findNodeStatus(node),
		CreatedAt:     node.CreationTimestamp.String(),
		ClusterName:   cluster.ClusterName,
		NodeGroup:     nodeGroup,
	}
	nodeDetail.Version = "v1"
	nodeDetail.Kind = "Node"
	nodeDetail.Taints = taints
	nodeUsageResourceList := nodeResourceUsage[node.Name]
	if callForList {
		// assigning additional data for node listing api call
		impl.updateBasicDetailsForNode(nodeDetail, node, podCount, nodeUsageResourceList, cpuAllocatable, memoryAllocatable)
	} else {
		//update data for node detail api call
		err := impl.updateAdditionalDetailForNode(nodeDetail, node, nodeLimitsResourceList, nodeRequestsResourceList, nodeUsageResourceList, podDetailList)
		if err != nil {
			impl.logger.Errorw("error in getting updating data for node detail", "err", err)
			return nil, err
		}
		err = impl.updateManifestData(ctx, nodeDetail, node, restConfig)
		if err != nil {
			return nil, err
		}
	}
	return nodeDetail, nil
}

func (impl *K8sCapacityServiceImpl) getNodeLabelsAndTaints(node *corev1.Node) ([]*LabelAnnotationTaintObject, []*LabelAnnotationTaintObject) {
	var taints []*LabelAnnotationTaintObject
	var labels []*LabelAnnotationTaintObject
	for _, taint := range node.Spec.Taints {
		taintObj := &LabelAnnotationTaintObject{
			Key:    taint.Key,
			Value:  taint.Value,
			Effect: string(taint.Effect),
		}
		taints = append(taints, taintObj)
	}
	for k, v := range node.Labels {
		labelObj := &LabelAnnotationTaintObject{
			Key:   k,
			Value: v,
		}
		labels = append(labels, labelObj)
	}
	return labels, taints
}

func (impl *K8sCapacityServiceImpl) updateBasicDetailsForNode(nodeDetail *NodeCapacityDetail, node *corev1.Node, podCount int, nodeUsageResourceList corev1.ResourceList, cpuAllocatable resource.Quantity, memoryAllocatable resource.Quantity) {
	nodeDetail.Age = translateTimestampSince(node.CreationTimestamp)
	nodeDetail.PodCount = podCount
	cpuUsage, cpuUsageOk := nodeUsageResourceList[corev1.ResourceCPU]
	memoryUsage, memoryUsageOk := nodeUsageResourceList[corev1.ResourceMemory]
	nodeDetail.Cpu = &ResourceDetailObject{
		Allocatable:        getResourceString(cpuAllocatable, corev1.ResourceCPU),
		AllocatableInBytes: cpuAllocatable.Value(),
	}
	nodeDetail.Memory = &ResourceDetailObject{
		Allocatable:        getResourceString(memoryAllocatable, corev1.ResourceMemory),
		AllocatableInBytes: memoryAllocatable.Value(),
	}
	if cpuUsageOk {
		nodeDetail.Cpu.Usage = getResourceString(cpuUsage, corev1.ResourceCPU)
		nodeDetail.Cpu.UsageInBytes = cpuUsage.Value()
		nodeDetail.Cpu.UsagePercentage = convertToPercentage(&cpuUsage, &cpuAllocatable)
	}
	if memoryUsageOk {
		nodeDetail.Memory.Usage = getResourceString(memoryUsage, corev1.ResourceMemory)
		nodeDetail.Memory.UsageInBytes = memoryUsage.Value()
		nodeDetail.Memory.UsagePercentage = convertToPercentage(&memoryUsage, &memoryAllocatable)
	}
}

func (impl *K8sCapacityServiceImpl) updateAdditionalDetailForNode(nodeDetail *NodeCapacityDetail, node *corev1.Node,
	nodeLimitsResourceList corev1.ResourceList, nodeRequestsResourceList corev1.ResourceList,
	nodeUsageResourceList corev1.ResourceList, podDetailList []*PodCapacityDetail) error {
	nodeDetail.Pods = podDetailList
	var annotations []*LabelAnnotationTaintObject
	for k, v := range node.Annotations {
		annotationObj := &LabelAnnotationTaintObject{
			Key:   k,
			Value: v,
		}
		annotations = append(annotations, annotationObj)
	}
	nodeDetail.Annotations = annotations
	impl.updateNodeConditions(node, nodeDetail)
	impl.updateNodeResources(node, nodeLimitsResourceList, nodeRequestsResourceList, nodeUsageResourceList, nodeDetail)
	return nil
}

func (impl *K8sCapacityServiceImpl) updateManifestData(ctx context.Context, nodeDetail *NodeCapacityDetail, node *corev1.Node, restConfig *rest.Config) error {
	//getting manifest
	manifestRequest := &application.K8sRequestBean{
		ResourceIdentifier: application.ResourceIdentifier{
			Name: node.Name,
			GroupVersionKind: schema.GroupVersionKind{
				Version: nodeDetail.Version,
				Kind:    nodeDetail.Kind,
			},
		},
	}
	manifestResponse, err := impl.k8sClientService.GetResource(ctx, restConfig, manifestRequest)
	if err != nil {
		impl.logger.Errorw("error in getting node manifest", "err", err)
		return err
	}
	nodeDetail.Manifest = manifestResponse.Manifest
	return nil
}

func (impl *K8sCapacityServiceImpl) updateNodeConditions(node *corev1.Node, nodeDetail *NodeCapacityDetail) {
	//map of {conditionType : isErrorCondition }, Valid/Non-error conditions to be updated with update at kubernetes end
	NodeAllConditionsMap := map[corev1.NodeConditionType]bool{corev1.NodeReady: false, corev1.NodeMemoryPressure: true,
		corev1.NodeDiskPressure: true, corev1.NodeNetworkUnavailable: true, corev1.NodePIDPressure: true}
	var conditions []*NodeConditionObject
	for _, condition := range node.Status.Conditions {
		if isErrorCondition, ok := NodeAllConditionsMap[condition.Type]; ok {
			conditionObj := &NodeConditionObject{
				Type:    string(condition.Type),
				Reason:  condition.Reason,
				Message: condition.Message,
			}
			if (!isErrorCondition && condition.Status == corev1.ConditionTrue) || (isErrorCondition && condition.Status == corev1.ConditionFalse) {
				conditionObj.HaveIssue = false
			} else {
				conditionObj.HaveIssue = true
			}
			conditions = append(conditions, conditionObj)
		}
	}
	nodeDetail.Conditions = conditions
}

func (impl *K8sCapacityServiceImpl) updateNodeResources(node *corev1.Node, nodeLimitsResourceList corev1.ResourceList, nodeRequestsResourceList corev1.ResourceList, nodeUsageResourceList corev1.ResourceList, nodeDetail *NodeCapacityDetail) {
	nodeCapacityResourceList := node.Status.Capacity
	nodeAllocatableResourceList := node.Status.Allocatable
	for resourceName, allocatable := range nodeAllocatableResourceList {
		limits, limitsOk := nodeLimitsResourceList[resourceName]
		requests, requestsOk := nodeRequestsResourceList[resourceName]
		usage, usageOk := nodeUsageResourceList[resourceName]
		capacity := nodeCapacityResourceList[resourceName]
		r := &ResourceDetailObject{
			ResourceName: string(resourceName),
			Allocatable:  getResourceString(allocatable, resourceName),
			Capacity:     getResourceString(capacity, resourceName),
		}
		if limitsOk {
			r.Limit = getResourceString(limits, resourceName)
			r.LimitPercentage = convertToPercentage(&limits, &allocatable)
		}
		if requestsOk {
			r.Request = getResourceString(requests, resourceName)
			r.RequestPercentage = convertToPercentage(&requests, &allocatable)
		}
		if usageOk {
			r.Usage = getResourceString(usage, resourceName)
			r.UsagePercentage = convertToPercentage(&usage, &allocatable)
		}
		nodeDetail.Resources = append(nodeDetail.Resources, r)
	}
}

func (impl *K8sCapacityServiceImpl) UpdateNodeManifest(ctx context.Context, request *NodeUpdateRequestDto) (*application.ManifestResponse, error) {
	//getting rest config by clusterId
	restConfig, err := impl.k8sApplicationService.GetRestConfigByClusterId(ctx, request.ClusterId)
	if err != nil {
		impl.logger.Errorw("error in getting rest config by cluster id", "err", err, "clusterId", request.ClusterId)
		return nil, err
	}
	manifestUpdateReq := &application.K8sRequestBean{
		ResourceIdentifier: application.ResourceIdentifier{
			Name: request.Name,
			GroupVersionKind: schema.GroupVersionKind{
				Group:   "",
				Version: request.Version,
				Kind:    request.Kind,
			},
		},
		Patch: request.ManifestPatch,
	}
	manifestResponse, err := impl.k8sClientService.UpdateResource(ctx, restConfig, manifestUpdateReq)
	if err != nil {
		impl.logger.Errorw("error in updating node manifest", "err", err)
		return nil, err
	}
	return manifestResponse, nil
}

func (impl *K8sCapacityServiceImpl) DeleteNode(ctx context.Context, request *NodeUpdateRequestDto) (*application.ManifestResponse, error) {
	//getting rest config by clusterId
	restConfig, err := impl.k8sApplicationService.GetRestConfigByClusterId(ctx, request.ClusterId)
	if err != nil {
		impl.logger.Errorw("error in getting rest config by cluster id", "err", err, "clusterId", request.ClusterId)
		return nil, err
	}
	deleteReq := &application.K8sRequestBean{
		ResourceIdentifier: application.ResourceIdentifier{
			Name: request.Name,
			GroupVersionKind: schema.GroupVersionKind{
				Group:   "",
				Version: request.Version,
				Kind:    request.Kind,
			},
		},
	}
	manifestResponse, err := impl.k8sClientService.DeleteResource(ctx, restConfig, deleteReq)
	if err != nil {
		impl.logger.Errorw("error in deleting node", "err", err)
		return nil, err
	}
	return manifestResponse, nil
}

func (impl *K8sCapacityServiceImpl) CordonOrUnCordonNode(ctx context.Context, request *NodeUpdateRequestDto) (string, error) {
	respMessage := ""
	cluster, err := impl.getClusterBean(request.ClusterId)
	if err != nil {
		return respMessage, err
	}
	//getting kubernetes clientSet by rest config
	_, _, k8sClientSet, err := impl.getK8sConfigAndClients(ctx, cluster)
	if err != nil {
		return respMessage, err
	}
	//get node
	node, err := k8sClientSet.CoreV1().Nodes().Get(ctx, request.Name, v1.GetOptions{})
	if err != nil {
		impl.logger.Errorw("error in getting node", "err", err)
		return respMessage, err
	}
	if node.Spec.Unschedulable == request.NodeCordonHelper.UnschedulableDesired {
		return respMessage, getErrorForCordonUpdateReq(request.NodeCordonHelper.UnschedulableDesired)
	}
	//updating node with desired cordon value
	node, err = updateNodeUnschedulableProperty(request.NodeCordonHelper.UnschedulableDesired, node, k8sClientSet)
	if err != nil {
		impl.logger.Errorw("error in updating node", "err", err)
		return respMessage, err
	}

	if request.NodeCordonHelper.UnschedulableDesired {
		respMessage = fmt.Sprintf("Node successfully Cordoned.")
	} else {
		respMessage = fmt.Sprintf("Node successfully UnCordoned.")
	}
	return respMessage, nil
}

func (impl *K8sCapacityServiceImpl) DrainNode(ctx context.Context, request *NodeUpdateRequestDto) (string, error) {
	impl.logger.Infow("received node drain request", "request", request)
	respMessage := ""
	cluster, err := impl.getClusterBean(request.ClusterId)
	if err != nil {
		return respMessage, err
	}
	//getting kubernetes clientSet by rest config
	_, _, k8sClientSet, err := impl.getK8sConfigAndClients(ctx, cluster)
	if err != nil {
		return respMessage, err
	}
	//get node
	node, err := k8sClientSet.CoreV1().Nodes().Get(context.Background(), request.Name, v1.GetOptions{})
	if err != nil {
		impl.logger.Errorw("error in getting node", "err", err)
		return respMessage, err
	}
	//checking if node is unschedulable or not, if not then need to unschedule before draining
	if !node.Spec.Unschedulable {
		node, err = updateNodeUnschedulableProperty(true, node, k8sClientSet)
		if err != nil {
			impl.logger.Errorw("error in making node unschedulable", "err", err)
			return respMessage, err
		}
	}
	request.NodeDrainHelper.k8sClientSet = k8sClientSet
	err = impl.deleteOrEvictPods(request.Name, request.NodeDrainHelper)
	if err != nil {
		impl.logger.Errorw("error in deleting/evicting pods", "err", err, "nodeName", request.Name)
		return respMessage, err
	}
	respMessage = "Node Drained Successfully."
	return respMessage, nil
}

func (impl *K8sCapacityServiceImpl) getClusterBean(clusterId int) (*cluster.ClusterBean, error) {
	cluster, err := impl.clusterService.FindById(clusterId)
	if err != nil {
		impl.logger.Errorw("error in getting cluster by ID", "err", err, "clusterId", clusterId)
		return nil, err
	}
	return cluster, err
}

func (impl *K8sCapacityServiceImpl) EditNodeTaints(ctx context.Context, request *NodeUpdateRequestDto) (string, error) {
	respMessage := ""
	cluster, err := impl.getClusterBean(request.ClusterId)
	if err != nil {
		return respMessage, err
	}
	//getting kubernetes clientSet by rest config
	_, _, k8sClientSet, err := impl.getK8sConfigAndClients(ctx, cluster)
	if err != nil {
		return respMessage, err
	}
	err = validateTaintEditRequest(request.Taints)
	if err != nil {
		impl.logger.Errorw("error in validating taint edit request", "err", err, "requestTaints", request.Taints)
		return respMessage, err
	}
	//get node
	node, err := k8sClientSet.CoreV1().Nodes().Get(context.Background(), request.Name, v1.GetOptions{})
	if err != nil {
		impl.logger.Errorw("error in getting node", "err", err)
		return respMessage, err
	}
	node.Spec.Taints = request.Taints
	node, err = k8sClientSet.CoreV1().Nodes().Update(context.Background(), node, v1.UpdateOptions{})
	if err != nil {
		impl.logger.Errorw("error in updating taints in node", "err", err)
		return respMessage, err
	}
	respMessage = "Taints edited Successfully."
	return respMessage, nil
}

func validateTaintEditRequest(reqTaints []corev1.Taint) error {
	if len(reqTaints) == 0 {
		return nil
	}
	var errs []error
	uniqueTaints := map[corev1.TaintEffect]sets.String{}
	for _, taint := range reqTaints {
		parseErr := parseTaint(taint)
		if parseErr != nil {
			errs = append(errs, parseErr)
		}
		// validate if taint is unique by <key, effect>
		if len(uniqueTaints[taint.Effect]) > 0 && uniqueTaints[taint.Effect].Has(taint.Key) {
			errs = append(errs, fmt.Errorf("duplicated taints with the same key and effect: %v", taint))
		}
		// add taint to existingTaints for uniqueness check
		if len(uniqueTaints[taint.Effect]) == 0 {
			uniqueTaints[taint.Effect] = sets.String{}
		}
		uniqueTaints[taint.Effect].Insert(taint.Key)
	}
	return utilerrors.NewAggregate(errs)
}

// parseTaint parses a taint from a string, whose form must be either
// '<key>=<value>:<effect>', '<key>:<effect>', or '<key>'.
func parseTaint(taint corev1.Taint) error {
	var key string
	var value string
	var effect corev1.TaintEffect
	var errs []error
	effect = taint.Effect
	if err := validateTaintEffect(effect); err != nil {
		errs = append(errs, err)
	}
	value = taint.Value
	if len(value) > 0 {
		if errStrs := validation.IsValidLabelValue(value); len(errStrs) > 0 {
			for _, errStr := range errStrs {
				errs = append(errs, fmt.Errorf(errStr))
			}
		}
	}
	key = taint.Key
	if errStrs := validation.IsQualifiedName(key); len(errStrs) > 0 {
		for _, errStr := range errStrs {
			errs = append(errs, fmt.Errorf(errStr))
		}
	}

	return utilerrors.NewAggregate(errs)
}

func validateTaintEffect(effect corev1.TaintEffect) error {
	if effect != corev1.TaintEffectNoSchedule && effect != corev1.TaintEffectPreferNoSchedule && effect != corev1.TaintEffectNoExecute {
		return fmt.Errorf("invalid taint effect: %v, unsupported taint effect", effect)
	}
	return nil
}

func (impl *K8sCapacityServiceImpl) deleteOrEvictPods(nodeName string, nodeDrainHelper *NodeDrainHelper) error {
	impl.logger.Infow("received node drain - deleteOrEvictPods request", "nodeName", nodeName, "nodeDrainHelper", nodeDrainHelper)
	list, errs := getPodsByNodeNameForDeletion(nodeName, nodeDrainHelper)
	if errs != nil {
		return utilerrors.NewAggregate(errs)
	}
	impl.logger.Infow("received pod list, deleteOrEvictPods", "podList", list)
	pods := list.Pods()
	if len(pods) == 0 {
		return nil
	}
	deleteOptions := v1.DeleteOptions{}
	if nodeDrainHelper.GracePeriodSeconds >= 0 {
		gracePeriodSecConverted := int64(nodeDrainHelper.GracePeriodSeconds)
		deleteOptions.GracePeriodSeconds = &gracePeriodSecConverted
	}
	if nodeDrainHelper.DisableEviction {
		//delete instead of eviction
		return impl.deletePods(pods, nodeDrainHelper.k8sClientSet, deleteOptions)
	} else {
		evictionGroupVersion, err := CheckEvictionSupport(nodeDrainHelper.k8sClientSet)
		if err != nil {
			return err
		}
		if !evictionGroupVersion.Empty() {
			return impl.evictPods(pods, nodeDrainHelper.k8sClientSet, evictionGroupVersion, deleteOptions)
		}
	}
	return nil
}

func (impl *K8sCapacityServiceImpl) evictPods(pods []corev1.Pod, k8sClientSet *kubernetes.Clientset, evictionGroupVersion schema.GroupVersion, deleteOptions v1.DeleteOptions) error {
	impl.logger.Infow("receive pod eviction request", "pods", pods)
	returnCh := make(chan error, 1)
	for _, pod := range pods {
		impl.logger.Infow("evicting pod", "pod", pod)
		go func(pod corev1.Pod, returnCh chan error) {
			// Create a temporary pod, so we don't mutate the pod in the loop.
			activePod := pod
			err := EvictPod(activePod, k8sClientSet, evictionGroupVersion, deleteOptions)
			if err == nil {
				returnCh <- nil
				return
			} else if apierrors.IsNotFound(err) {
				returnCh <- nil
				return
			} else if apierrors.IsTooManyRequests(err) {
				time.Sleep(5 * time.Second)
			} else {
				returnCh <- fmt.Errorf("error when evicting pods/%q -n %q: %v", activePod.Name, activePod.Namespace, err)
				return
			}
		}(pod, returnCh)
	}
	doneCount := 0
	var errors []error
	numPods := len(pods)
	for doneCount < numPods {
		select {
		case err := <-returnCh:
			doneCount++
			if err != nil {
				impl.logger.Errorw("error in pod eviction", "err", err)
				errors = append(errors, err)
			}
		}
	}
	return utilerrors.NewAggregate(errors)
}

// EvictPod will evict the given pod, or return an error if it couldn't
func EvictPod(pod corev1.Pod, k8sClientSet *kubernetes.Clientset, evictionGroupVersion schema.GroupVersion, deleteOptions v1.DeleteOptions) error {
	switch evictionGroupVersion {
	case policyv1.SchemeGroupVersion:
		// send policy/v1 if the server supports it
		eviction := &policyv1.Eviction{
			ObjectMeta: v1.ObjectMeta{
				Name:      pod.Name,
				Namespace: pod.Namespace,
			},
			DeleteOptions: &deleteOptions,
		}
		return k8sClientSet.PolicyV1().Evictions(eviction.Namespace).Evict(context.TODO(), eviction)

	default:
		// otherwise, fall back to policy/v1beta1, supported by all servers that support the eviction subresource
		eviction := &policyv1beta1.Eviction{
			ObjectMeta: v1.ObjectMeta{
				Name:      pod.Name,
				Namespace: pod.Namespace,
			},
			DeleteOptions: &deleteOptions,
		}
		return k8sClientSet.PolicyV1beta1().Evictions(eviction.Namespace).Evict(context.TODO(), eviction)
	}
}

// CheckEvictionSupport uses Discovery API to find out if the server support
// eviction subresource If support, it will return its groupVersion; Otherwise,
// it will return an empty GroupVersion
func CheckEvictionSupport(clientset kubernetes.Interface) (schema.GroupVersion, error) {
	discoveryClient := clientset.Discovery()

	// version info available in subresources since v1.8.0 in https://github.com/kubernetes/kubernetes/pull/49971
	resourceList, err := discoveryClient.ServerResourcesForGroupVersion("v1")
	if err != nil {
		return schema.GroupVersion{}, err
	}
	for _, resource := range resourceList.APIResources {
		if resource.Name == EvictionSubresource && resource.Kind == EvictionKind && len(resource.Group) > 0 && len(resource.Version) > 0 {
			return schema.GroupVersion{Group: resource.Group, Version: resource.Version}, nil
		}
	}
	return schema.GroupVersion{}, nil
}

func (impl *K8sCapacityServiceImpl) deletePods(pods []corev1.Pod, k8sClientSet *kubernetes.Clientset, deleteOptions v1.DeleteOptions) error {
	impl.logger.Infow("received pod deletion request", "pods", pods)
	var podDeletionErrors []error
	for _, pod := range pods {
		impl.logger.Infow("deleting pod", "pod", pod)
		err := DeletePod(pod, k8sClientSet, deleteOptions)
		if err != nil && !apierrors.IsNotFound(err) {
			podDeletionErrors = append(podDeletionErrors, err)
		}
	}
	if len(podDeletionErrors) > 0 {
		return utilerrors.NewAggregate(podDeletionErrors)
	}
	return nil
}

// DeletePod will delete the given pod, or return an error if it couldn't
func DeletePod(pod corev1.Pod, k8sClientSet *kubernetes.Clientset, deleteOptions v1.DeleteOptions) error {
	return k8sClientSet.CoreV1().Pods(pod.Namespace).Delete(context.Background(), pod.Name, deleteOptions)
}

func updateNodeUnschedulableProperty(desiredUnschedulable bool, node *corev1.Node, k8sClientSet *kubernetes.Clientset) (*corev1.Node, error) {
	node.Spec.Unschedulable = desiredUnschedulable
	node, err := k8sClientSet.CoreV1().Nodes().Update(context.Background(), node, v1.UpdateOptions{})
	return node, err
}

func getErrorForCordonUpdateReq(desired bool) error {
	if desired {
		return fmt.Errorf("node already cordoned")
	}
	return fmt.Errorf("node already uncordoned")
}

func getPodsByNodeNameForDeletion(nodeName string, nodeDrainHelper *NodeDrainHelper) (*PodDeleteList, []error) {
	initialOpts := v1.ListOptions{
		FieldSelector: fields.SelectorFromSet(fields.Set{"spec.nodeName": nodeName}).String(),
	}
	podList, err := nodeDrainHelper.k8sClientSet.CoreV1().Pods(corev1.NamespaceAll).List(context.Background(), initialOpts)
	if err != nil {
		return nil, []error{err}
	}

	list := filterPods(podList, nodeDrainHelper.makeFilters())
	if errs := list.errors(); len(errs) > 0 {
		return list, errs
	}

	return list, nil
}

// Pods returns a list of all pods marked for deletion after filtering.
func (l *PodDeleteList) Pods() []corev1.Pod {
	pods := []corev1.Pod{}
	for _, i := range l.items {
		if i.Status.Delete {
			pods = append(pods, i.Pod)
		}
	}
	return pods
}

func (l *PodDeleteList) errors() []error {
	failedPods := make(map[string][]string)
	for _, i := range l.items {
		if i.Status.Reason == PodDeleteStatusTypeError {
			msg := i.Status.Message
			if msg == "" {
				msg = "unexpected error"
			}
			failedPods[msg] = append(failedPods[msg], fmt.Sprintf("%s/%s", i.Pod.Namespace, i.Pod.Name))
		}
	}
	errs := make([]error, 0, len(failedPods))
	for msg, pods := range failedPods {
		errs = append(errs, fmt.Errorf("cannot delete %s: %s", msg, strings.Join(pods, ", ")))
	}
	return errs
}

func filterPods(podList *corev1.PodList, filters []PodFilter) *PodDeleteList {
	pods := []PodDelete{}
	for _, pod := range podList.Items {
		var status PodDeleteStatus
		for _, filter := range filters {
			status = filter(pod)
			if !status.Delete {
				// short-circuit as soon as pod is filtered out
				// at that point, there is no reason to run pod
				// through any additional filters
				break
			}
		}
		// Add the pod to PodDeleteList no matter what PodDeleteStatus is,
		// those pods whose PodDeleteStatus is false like DaemonSet will
		// be catched by list.errors()
		pod.Kind = "Pod"
		pod.APIVersion = "v1"
		pods = append(pods, PodDelete{
			Pod:    pod,
			Status: status,
		})
	}
	list := &PodDeleteList{items: pods}
	return list
}

func (f *NodeDrainHelper) makeFilters() []PodFilter {
	baseFilters := []PodFilter{
		f.skipDeletedFilter,
		f.daemonSetFilter,
		f.mirrorPodFilter,
		f.localStorageFilter,
		f.unreplicatedFilter,
	}
	return baseFilters
}

// PodDelete informs filtering logic whether a pod should be deleted or not
type PodDelete struct {
	Pod    corev1.Pod
	Status PodDeleteStatus
}

// PodDeleteList is a wrapper around []PodDelete
type PodDeleteList struct {
	items []PodDelete
}

// PodDeleteStatus informs filters if a pod should be deleted
type PodDeleteStatus struct {
	Delete  bool
	Reason  string
	Message string
}

// PodFilter takes a pod and returns a PodDeleteStatus
type PodFilter func(corev1.Pod) PodDeleteStatus

func (f *NodeDrainHelper) mirrorPodFilter(pod corev1.Pod) PodDeleteStatus {
	if _, found := pod.ObjectMeta.Annotations[corev1.MirrorPodAnnotationKey]; found {
		return MakePodDeleteStatusSkip()
	}
	return MakePodDeleteStatusOkay()
}

func (f *NodeDrainHelper) localStorageFilter(pod corev1.Pod) PodDeleteStatus {
	if !hasLocalStorage(pod) {
		return MakePodDeleteStatusOkay()
	}
	// Any finished pod can be removed.
	if pod.Status.Phase == corev1.PodSucceeded || pod.Status.Phase == corev1.PodFailed {
		return MakePodDeleteStatusOkay()
	}
	if !f.DeleteEmptyDirData {
		return MakePodDeleteStatusWithError(localStorageFatal)
	}

	// TODO: this warning gets dropped by subsequent filters;
	// consider accounting for multiple warning conditions or at least
	// preserving the last warning message.
	return MakePodDeleteStatusWithWarning(true, localStorageWarning)
}
func hasLocalStorage(pod corev1.Pod) bool {
	for _, volume := range pod.Spec.Volumes {
		if volume.EmptyDir != nil {
			return true
		}
	}

	return false
}

func (f *NodeDrainHelper) unreplicatedFilter(pod corev1.Pod) PodDeleteStatus {
	// any finished pod can be removed
	if pod.Status.Phase == corev1.PodSucceeded || pod.Status.Phase == corev1.PodFailed {
		return MakePodDeleteStatusOkay()
	}

	controllerRef := v1.GetControllerOf(&pod)
	if controllerRef != nil {
		return MakePodDeleteStatusOkay()
	}
	if f.Force {
		return MakePodDeleteStatusWithWarning(true, unmanagedWarning)
	}
	return MakePodDeleteStatusWithError(unmanagedFatal)
}

func (f *NodeDrainHelper) daemonSetFilter(pod corev1.Pod) PodDeleteStatus {
	// Note that we return false in cases where the pod is DaemonSet managed,
	// regardless of flags.
	//
	// The exception is for pods that are orphaned (the referencing
	// management resource - including DaemonSet - is not found).
	// Such pods will be deleted if --force is used.
	controllerRef := v1.GetControllerOf(&pod)
	if controllerRef == nil || controllerRef.Kind != v1.SchemeGroupVersion.WithKind("DaemonSet").Kind {
		return MakePodDeleteStatusOkay()
	}
	// Any finished pod can be removed.
	if pod.Status.Phase == corev1.PodSucceeded || pod.Status.Phase == corev1.PodFailed {
		return MakePodDeleteStatusOkay()
	}

	if _, err := f.k8sClientSet.AppsV1().DaemonSets(pod.Namespace).Get(context.TODO(), controllerRef.Name, v1.GetOptions{}); err != nil {
		// remove orphaned pods with a warning if --force is used
		if apierrors.IsNotFound(err) && f.Force {
			return MakePodDeleteStatusWithWarning(true, err.Error())
		}

		return MakePodDeleteStatusWithError(err.Error())
	}

	if !f.IgnoreAllDaemonSets {
		return MakePodDeleteStatusWithError(daemonSetFatal)
	}
	return MakePodDeleteStatusWithWarning(false, daemonSetWarning)
}
func (f *NodeDrainHelper) skipDeletedFilter(pod corev1.Pod) PodDeleteStatus {
	//hardcoded value=0 because this flag is not supported on UI yet
	//but is a base filter on kubectl side so including this in our filter set
	if shouldSkipPod(pod, 0) {
		return MakePodDeleteStatusSkip()
	}
	return MakePodDeleteStatusOkay()
}
func shouldSkipPod(pod corev1.Pod, skipDeletedTimeoutSeconds int) bool {
	return skipDeletedTimeoutSeconds > 0 &&
		!pod.ObjectMeta.DeletionTimestamp.IsZero() &&
		int(time.Now().Sub(pod.ObjectMeta.GetDeletionTimestamp().Time).Seconds()) > skipDeletedTimeoutSeconds
}

// MakePodDeleteStatusOkay is a helper method to return the corresponding PodDeleteStatus
func MakePodDeleteStatusOkay() PodDeleteStatus {
	return PodDeleteStatus{
		Delete: true,
		Reason: PodDeleteStatusTypeOkay,
	}
}

// MakePodDeleteStatusSkip is a helper method to return the corresponding PodDeleteStatus
func MakePodDeleteStatusSkip() PodDeleteStatus {
	return PodDeleteStatus{
		Delete: false,
		Reason: PodDeleteStatusTypeSkip,
	}
}

// MakePodDeleteStatusWithWarning is a helper method to return the corresponding PodDeleteStatus
func MakePodDeleteStatusWithWarning(delete bool, message string) PodDeleteStatus {
	return PodDeleteStatus{
		Delete:  delete,
		Reason:  PodDeleteStatusTypeWarning,
		Message: message,
	}
}

// MakePodDeleteStatusWithError is a helper method to return the corresponding PodDeleteStatus
func MakePodDeleteStatusWithError(message string) PodDeleteStatus {
	return PodDeleteStatus{
		Delete:  false,
		Reason:  PodDeleteStatusTypeError,
		Message: message,
	}
}

func getPodDetail(pod corev1.Pod, cpuAllocatable resource.Quantity, memoryAllocatable resource.Quantity, limits corev1.ResourceList, requests corev1.ResourceList) *PodCapacityDetail {
	cpuLimits, cpuLimitsOk := limits[corev1.ResourceCPU]
	cpuRequests, cpuRequestsOk := requests[corev1.ResourceCPU]
	memoryLimits, memoryLimitsOk := limits[corev1.ResourceMemory]
	memoryRequests, memoryRequestsOk := requests[corev1.ResourceMemory]
	podDetail := &PodCapacityDetail{
		Name:      pod.Name,
		Namespace: pod.Namespace,
		Age:       translateTimestampSince(pod.CreationTimestamp),
		CreatedAt: pod.CreationTimestamp.String(),
		Cpu: &ResourceDetailObject{
			Limit:   getResourceString(cpuLimits, corev1.ResourceCPU),
			Request: getResourceString(cpuRequests, corev1.ResourceCPU),
		},
		Memory: &ResourceDetailObject{
			Limit:   getResourceString(memoryLimits, corev1.ResourceMemory),
			Request: getResourceString(memoryRequests, corev1.ResourceMemory),
		},
	}
	if cpuLimitsOk {
		podDetail.Cpu.LimitPercentage = convertToPercentage(&cpuLimits, &cpuAllocatable)
	}
	if cpuRequestsOk {
		podDetail.Cpu.RequestPercentage = convertToPercentage(&cpuRequests, &cpuAllocatable)
	}
	if memoryLimitsOk {
		podDetail.Memory.LimitPercentage = convertToPercentage(&memoryLimits, &memoryAllocatable)
	}
	if memoryRequestsOk {
		podDetail.Memory.RequestPercentage = convertToPercentage(&memoryRequests, &memoryAllocatable)
	}
	return podDetail
}
func convertToPercentage(actual, allocatable *resource.Quantity) string {
	if actual == nil || allocatable == nil {
		return "<nil>"
	}
	utilPercent := float64(0)
	if allocatable.MilliValue() > 0 {
		utilPercent = float64(actual.MilliValue()) / float64(allocatable.MilliValue()) * 100
	}
	return fmt.Sprintf("%d%%", int64(utilPercent))
}

func getResourceString(quantity resource.Quantity, resourceName corev1.ResourceName) string {
	standardResources := map[corev1.ResourceName]bool{corev1.ResourceCPU: true, corev1.ResourceMemory: true, corev1.ResourceStorage: true, corev1.ResourceEphemeralStorage: true}

	if _, ok := standardResources[resourceName]; !ok {
		//not a standard resource, we do not know if conversion would be valid or not
		//for example - pods: "250", this is not in bytes but an integer so conversion is invalid
		return quantity.String()
	} else {
		var quantityStr string
		value := quantity.Value()
		valueGi := value / Gibibyte
		//allowing remainder 0 only, because for Gi rounding off will be highly erroneous
		if valueGi > 1 && value%Gibibyte == 0 {
			quantityStr = fmt.Sprintf("%dGi", valueGi)
		} else {
			valueMi := value / Mebibyte
			if valueMi > 10 {
				if value%Mebibyte != 0 {
					valueMi++
				}
				quantityStr = fmt.Sprintf("%dMi", valueMi)
			} else if value > 1000 {
				valueKi := value / Kibibyte
				if value%Kibibyte != 0 {
					valueKi++
				}
				quantityStr = fmt.Sprintf("%dKi", valueKi)
			} else {
				quantityStr = fmt.Sprintf("%dm", quantity.MilliValue())
			}
		}
		return quantityStr
	}
}

func translateTimestampSince(timestamp v1.Time) string {
	if timestamp.IsZero() {
		return "<unknown>"
	}
	return duration.HumanDuration(time.Since(timestamp.Time))
}

func findNodeRoles(node *corev1.Node) []string {
	roles := sets.NewString()
	for k, v := range node.Labels {
		switch {
		case strings.HasPrefix(k, labelNodeRolePrefix):
			if role := strings.TrimPrefix(k, labelNodeRolePrefix); len(role) > 0 {
				roles.Insert(role)
			}
		case k == nodeLabelRole && v != "":
			roles.Insert(v)
		}
	}
	if roles.Len() > 0 {
		return roles.List()
	} else {
		return []string{"none"}
	}
}

func findNodeStatus(node *corev1.Node) string {
	conditionMap := make(map[corev1.NodeConditionType]*corev1.NodeCondition)
	//Valid conditions to be updated with update at kubernetes end
	NodeAllValidConditions := []corev1.NodeConditionType{corev1.NodeReady}
	for _, condition := range node.Status.Conditions {
		conditionMap[condition.Type] = &condition
	}
	var status string
	for _, validCondition := range NodeAllValidConditions {
		if condition, ok := conditionMap[validCondition]; ok {
			if condition.Status == corev1.ConditionTrue {
				status = string(condition.Type)
			} else {
				status = fmt.Sprintf("Not %s", string(condition.Type))
			}
		}
	}
	if len(status) == 0 {
		status = "Unknown"
	}
	return status
}

func findNodeErrors(node *corev1.Node) map[corev1.NodeConditionType]string {
	conditionMap := make(map[corev1.NodeConditionType]corev1.NodeCondition)
	NodeAllErrorConditions := []corev1.NodeConditionType{corev1.NodeMemoryPressure, corev1.NodeDiskPressure, corev1.NodeNetworkUnavailable, corev1.NodePIDPressure}
	for _, condition := range node.Status.Conditions {
		conditionMap[condition.Type] = condition
	}
	conditionErrorMap := make(map[corev1.NodeConditionType]string)
	for _, errorCondition := range NodeAllErrorConditions {
		if condition, ok := conditionMap[errorCondition]; ok {
			if condition.Status == corev1.ConditionTrue {
				conditionErrorMap[condition.Type] = condition.Message
			}
		}
	}
	return conditionErrorMap
}

func getNodeExternalIP(node *corev1.Node) string {
	for _, address := range node.Status.Addresses {
		if address.Type == corev1.NodeExternalIP {
			return address.Address
		}
	}
	return "none"
}

func getNodeInternalIP(node *corev1.Node) string {
	for _, address := range node.Status.Addresses {
		if address.Type == corev1.NodeInternalIP {
			return address.Address
		}
	}
	return "none"
}

func AddTwoResourceList(oldResourceList corev1.ResourceList, newResourceList corev1.ResourceList) corev1.ResourceList {
	for res, quantity := range newResourceList {
		if oldQuantity, ok1 := oldResourceList[res]; ok1 {
			quantity.Add(oldQuantity)
		}
		oldResourceList[res] = quantity
	}
	return oldResourceList
}<|MERGE_RESOLUTION|>--- conflicted
+++ resolved
@@ -55,11 +55,7 @@
 )
 
 // TODO: add any new nodeGrouplabel in this array
-<<<<<<< HEAD
-var NodeGroupLabels = [4]string{AWSNodeGroupLabel, AzureNodeGroupLabel, GcpNodeGroupLabel, KopsNodeGroupLabel}
-=======
 var NodeGroupLabels = [5]string{AWSNodeGroupLabel, AzureNodeGroupLabel, GcpNodeGroupLabel, KopsNodeGroupLabel, AWSEKSNodeGroupLabel}
->>>>>>> d05c075c
 
 // below const set is used for pod delete status
 const (
