--- conflicted
+++ resolved
@@ -54,11 +54,7 @@
 	AWSEKSNodeGroupLabel = "eks.amazonaws.com/nodegroup"
 )
 
-<<<<<<< HEAD
-//TODO: add any new nodeGrouplabel in this array
-=======
 // TODO: add any new nodeGrouplabel in this array
->>>>>>> b857d255
 var NodeGroupLabels = [5]string{AWSNodeGroupLabel, AzureNodeGroupLabel, GcpNodeGroupLabel, KopsNodeGroupLabel, AWSEKSNodeGroupLabel}
 
 // below const set is used for pod delete status
