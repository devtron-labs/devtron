/*
 * Copyright (c) 2020 Devtron Labs
 *
 * Licensed under the Apache License, Version 2.0 (the "License");
 * you may not use this file except in compliance with the License.
 * You may obtain a copy of the License at
 *
 *    http://www.apache.org/licenses/LICENSE-2.0
 *
 * Unless required by applicable law or agreed to in writing, software
 * distributed under the License is distributed on an "AS IS" BASIS,
 * WITHOUT WARRANTIES OR CONDITIONS OF ANY KIND, either express or implied.
 * See the License for the specific language governing permissions and
 * limitations under the License.
 *
 */

package util

type EventType int

const (
<<<<<<< HEAD
	Trigger                   EventType = 1
	Success                   EventType = 2
	Fail                      EventType = 3
	Approval                  EventType = 4
	ConfigApproval            EventType = 5
	ArtifactPromotionApproval EventType = 6
=======
	Trigger        EventType = 1
	Success        EventType = 2
	Fail           EventType = 3
	Approval       EventType = 4
	ConfigApproval EventType = 5
	Blocked 	   EventType = 6
	ImageScanning  EventType = 8
>>>>>>> 6ab57e3a
)

var RulesSupportedEvents = []int{int(ImageScanning)}

type PipelineType string

const CI PipelineType = "CI"
const CD PipelineType = "CD"
const PRE_CD PipelineType = "PRE-CD"
const POST_CD PipelineType = "POST-CD"

type Level string

type Channel string

const (
	Slack   Channel = "slack"
	SES     Channel = "ses"
	SMTP    Channel = "smtp"
	Webhook Channel = "webhook"
)

type UpdateType string

const (
	UpdateEvents     UpdateType = "events"
	UpdateRecipients UpdateType = "recipients"
	UpdateRules      UpdateType = "rules"
)<|MERGE_RESOLUTION|>--- conflicted
+++ resolved
@@ -20,22 +20,14 @@
 type EventType int
 
 const (
-<<<<<<< HEAD
 	Trigger                   EventType = 1
 	Success                   EventType = 2
 	Fail                      EventType = 3
 	Approval                  EventType = 4
 	ConfigApproval            EventType = 5
-	ArtifactPromotionApproval EventType = 6
-=======
-	Trigger        EventType = 1
-	Success        EventType = 2
-	Fail           EventType = 3
-	Approval       EventType = 4
-	ConfigApproval EventType = 5
-	Blocked 	   EventType = 6
-	ImageScanning  EventType = 8
->>>>>>> 6ab57e3a
+	Blocked                   EventType = 6
+	ArtifactPromotionApproval EventType = 7
+	ImageScanning             EventType = 8
 )
 
 var RulesSupportedEvents = []int{int(ImageScanning)}
