/*
 * Copyright (c) 2020 Devtron Labs
 *
 * Licensed under the Apache License, Version 2.0 (the "License");
 * you may not use this file except in compliance with the License.
 * You may obtain a copy of the License at
 *
 *    http://www.apache.org/licenses/LICENSE-2.0
 *
 * Unless required by applicable law or agreed to in writing, software
 * distributed under the License is distributed on an "AS IS" BASIS,
 * WITHOUT WARRANTIES OR CONDITIONS OF ANY KIND, either express or implied.
 * See the License for the specific language governing permissions and
 * limitations under the License.
 *
 */

package util

type EventType int

const (
	Trigger                   EventType = 1
	Success                   EventType = 2
	Fail                      EventType = 3
	Approval                  EventType = 4
	ConfigApproval            EventType = 5
	Blocked                   EventType = 6
	ArtifactPromotionApproval EventType = 7
	ImageScanning             EventType = 8
)
<<<<<<< HEAD
=======
const ScoopNotification EventType = 9
>>>>>>> 0323f71c

var RulesSupportedEvents = []int{int(ImageScanning)}

type PipelineType string

const CI PipelineType = "CI"
const CD PipelineType = "CD"
const PRE_CD PipelineType = "PRE-CD"
const POST_CD PipelineType = "POST-CD"

type Level string

type Channel string

const (
	Slack   Channel = "slack"
	SES     Channel = "ses"
	SMTP    Channel = "smtp"
	Webhook Channel = "webhook"
)

type UpdateType string

const (
	UpdateEvents     UpdateType = "events"
	UpdateRecipients UpdateType = "recipients"
	UpdateRules      UpdateType = "rules"
)<|MERGE_RESOLUTION|>--- conflicted
+++ resolved
@@ -29,10 +29,7 @@
 	ArtifactPromotionApproval EventType = 7
 	ImageScanning             EventType = 8
 )
-<<<<<<< HEAD
-=======
 const ScoopNotification EventType = 9
->>>>>>> 0323f71c
 
 var RulesSupportedEvents = []int{int(ImageScanning)}
 
