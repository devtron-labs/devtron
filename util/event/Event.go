/*
 * Copyright (c) 2020 Devtron Labs
 *
 * Licensed under the Apache License, Version 2.0 (the "License");
 * you may not use this file except in compliance with the License.
 * You may obtain a copy of the License at
 *
 *    http://www.apache.org/licenses/LICENSE-2.0
 *
 * Unless required by applicable law or agreed to in writing, software
 * distributed under the License is distributed on an "AS IS" BASIS,
 * WITHOUT WARRANTIES OR CONDITIONS OF ANY KIND, either express or implied.
 * See the License for the specific language governing permissions and
 * limitations under the License.
 *
 */

package util

type EventType int

<<<<<<< HEAD
const Trigger EventType = 1
const Success EventType = 2
const Fail EventType = 3
const Approval EventType = 4
const ConfigApproval EventType = 5
=======
const (
	Trigger EventType = iota + 1
	Success
	Fail
	Approval
	ConfigApproval
)
>>>>>>> f184a901

type PipelineType string

const CI PipelineType = "CI"
const CD PipelineType = "CD"

type Level string

type Channel string

const (
	Slack   Channel = "slack"
	SES     Channel = "ses"
	SMTP    Channel = "smtp"
	Webhook Channel = "webhook"
)

type UpdateType string

const (
	UpdateEvents     UpdateType = "events"
	UpdateRecipients UpdateType = "recipients"
)<|MERGE_RESOLUTION|>--- conflicted
+++ resolved
@@ -19,13 +19,6 @@
 
 type EventType int
 
-<<<<<<< HEAD
-const Trigger EventType = 1
-const Success EventType = 2
-const Fail EventType = 3
-const Approval EventType = 4
-const ConfigApproval EventType = 5
-=======
 const (
 	Trigger EventType = iota + 1
 	Success
@@ -33,7 +26,6 @@
 	Approval
 	ConfigApproval
 )
->>>>>>> f184a901
 
 type PipelineType string
 
