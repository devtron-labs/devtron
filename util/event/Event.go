--- conflicted
+++ resolved
@@ -20,15 +20,6 @@
 type EventType int
 
 const (
-<<<<<<< HEAD
-	Trigger EventType = iota + 1
-	Success
-	Fail
-	Approval
-	ConfigApproval
-	Blocked
-)
-=======
 	Trigger        EventType = 1
 	Success        EventType = 2
 	Fail           EventType = 3
@@ -39,7 +30,6 @@
 )
 
 var RulesSupportedEvents = []int{int(ImageScanning)}
->>>>>>> 5aaad3ba
 
 type PipelineType string
 
