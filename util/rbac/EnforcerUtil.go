/*
 * Copyright (c) 2020 Devtron Labs
 *
 * Licensed under the Apache License, Version 2.0 (the "License");
 * you may not use this file except in compliance with the License.
 * You may obtain a copy of the License at
 *
 *    http://www.apache.org/licenses/LICENSE-2.0
 *
 * Unless required by applicable law or agreed to in writing, software
 * distributed under the License is distributed on an "AS IS" BASIS,
 * WITHOUT WARRANTIES OR CONDITIONS OF ANY KIND, either express or implied.
 * See the License for the specific language governing permissions and
 * limitations under the License.
 *
 */

package rbac

import (
	"fmt"
	"github.com/devtron-labs/devtron/client/k8s/application"
	"github.com/devtron-labs/devtron/internal/sql/repository/app"
	"github.com/devtron-labs/devtron/internal/sql/repository/pipelineConfig"
	"github.com/devtron-labs/devtron/pkg/bean"
	"github.com/devtron-labs/devtron/pkg/cluster/repository"
	"github.com/devtron-labs/devtron/pkg/team"
	"github.com/devtron-labs/devtron/pkg/user/casbin"
	"github.com/go-pg/pg"
	"go.uber.org/zap"
	"strings"
)

type EnforcerUtil interface {
	GetAppRBACName(appName string) string
	GetRbacObjectsForAllApps() map[int]string
	GetRbacObjectsForAllAppsWithTeamID(teamID int) map[int]string
	GetAppRBACNameByAppId(appId int) string
	GetAppRBACByAppNameAndEnvId(appName string, envId int) string
	GetAppRBACByAppIdAndPipelineId(appId int, pipelineId int) string
	GetTeamEnvRBACNameByAppId(appId int, envId int) string
	GetEnvRBACNameByAppId(appId int, envId int) string
	GetTeamRBACByCiPipelineId(pipelineId int) string
	GetEnvRBACArrayByAppId(appId int) []string
	GetEnvRBACNameByCiPipelineIdAndEnvId(ciPipelineId int, envId int) string
	GetTeamRbacObjectByCiPipelineId(ciPipelineId int) string
	GetTeamAndEnvironmentRbacObjectByCDPipelineId(pipelineId int) (string, string)
	GetRbacObjectsForAllAppsAndEnvironments() (map[int]string, map[string]string)
	GetProjectAdminRBACNameBYAppName(appName string) string
	GetHelmObject(appId int, envId int) (string, string)
	GetHelmObjectByAppNameAndEnvId(appName string, envId int) (string, string)
	GetHelmObjectByProjectIdAndEnvId(teamId int, envId int) (string, string)
	GetEnvRBACNameByCdPipelineIdAndEnvId(cdPipelineId int) string
	GetAppRBACNameByTeamIdAndAppId(teamId int, appId int) string
	GetRBACNameForClusterEntity(clusterName string, resourceIdentifier application.ResourceIdentifier) (resourceName, objectName string)
	GetAppObjectByCiPipelineIds(ciPipelineIds []int) map[int]string
	GetAppAndEnvObjectByPipelineIds(cdPipelineIds []int) map[int][]string
	GetRbacObjectsForAllAppsWithMatchingAppName(appNameMatch string) map[int]string
	GetAppAndEnvObjectByPipeline(cdPipelines []*bean.CDPipelineConfigObject) map[int][]string
	GetAppAndEnvObjectByDbPipeline(cdPipelines []*pipelineConfig.Pipeline) map[int][]string
	GetRbacObjectsByAppIds(appIds []int) map[int]string
	GetAllActiveTeamNames() ([]string, error)
	GetTeamNoEnvRBACNameByAppName(appName string) string
}

type EnforcerUtilImpl struct {
	logger                *zap.SugaredLogger
	teamRepository        team.TeamRepository
	appRepo               app.AppRepository
	environmentRepository repository.EnvironmentRepository
	pipelineRepository    pipelineConfig.PipelineRepository
	ciPipelineRepository  pipelineConfig.CiPipelineRepository
	clusterRepository     repository.ClusterRepository
	*EnforcerUtilHelmImpl
}

func NewEnforcerUtilImpl(logger *zap.SugaredLogger, teamRepository team.TeamRepository,
	appRepo app.AppRepository, environmentRepository repository.EnvironmentRepository,
	pipelineRepository pipelineConfig.PipelineRepository, ciPipelineRepository pipelineConfig.CiPipelineRepository,
	clusterRepository repository.ClusterRepository) *EnforcerUtilImpl {
	return &EnforcerUtilImpl{
		logger:                logger,
		teamRepository:        teamRepository,
		appRepo:               appRepo,
		environmentRepository: environmentRepository,
		pipelineRepository:    pipelineRepository,
		ciPipelineRepository:  ciPipelineRepository,
		clusterRepository:     clusterRepository,
		EnforcerUtilHelmImpl: &EnforcerUtilHelmImpl{
			logger:            logger,
			clusterRepository: clusterRepository,
		},
	}
}

func (impl EnforcerUtilImpl) GetRbacObjectsByAppIds(appIds []int) map[int]string {
	objects := make(map[int]string)
	result, err := impl.appRepo.FindAppAndProjectByIdsIn(appIds)
	if err != nil {
		impl.logger.Errorw("error occurred in fetching apps", "appIds", appIds)
		return objects
	}
	for _, item := range result {
		if _, ok := objects[item.Id]; !ok {
			objects[item.Id] = fmt.Sprintf("%s/%s", strings.ToLower(item.Team.Name), strings.ToLower(item.AppName))
		}
	}
	return objects
}

func (impl EnforcerUtilImpl) GetAppRBACName(appName string) string {
	application, err := impl.appRepo.FindAppAndProjectByAppName(appName)
	if err != nil {
		return fmt.Sprintf("%s/%s", "", strings.ToLower(appName))
	}
	return fmt.Sprintf("%s/%s", strings.ToLower(application.Team.Name), strings.ToLower(appName))
}

func (impl EnforcerUtilImpl) GetProjectAdminRBACNameBYAppName(appName string) string {
	application, err := impl.appRepo.FindAppAndProjectByAppName(appName)
	if err != nil {
		return fmt.Sprintf("%s/%s", "", strings.ToLower(appName))
	}
	return fmt.Sprintf("%s/%s", strings.ToLower(application.Team.Name), "*")
}

func (impl EnforcerUtilImpl) GetRbacObjectsForAllApps() map[int]string {
	objects := make(map[int]string)
	result, err := impl.appRepo.FindAllActiveAppsWithTeam()
	if err != nil {
		return objects
	}
	for _, item := range result {
		if _, ok := objects[item.Id]; !ok {
			objects[item.Id] = fmt.Sprintf("%s/%s", strings.ToLower(item.Team.Name), strings.ToLower(item.AppName))
		}
	}
	return objects
}

func (impl EnforcerUtilImpl) GetRbacObjectsForAllAppsWithTeamID(teamID int) map[int]string {
	objects := make(map[int]string)
	result, err := impl.appRepo.FindAllActiveAppsWithTeamWithTeamId(teamID)
	if err != nil {
		return objects
	}
	for _, item := range result {
		if _, ok := objects[item.Id]; !ok {
			objects[item.Id] = fmt.Sprintf("%s/%s", strings.ToLower(item.Team.Name), strings.ToLower(item.AppName))
		}
	}
	return objects
}

func (impl EnforcerUtilImpl) GetAppRBACNameByAppId(appId int) string {
	application, err := impl.appRepo.FindAppAndProjectByAppId(appId)
	if err != nil {
		return fmt.Sprintf("%s/%s", "", "")
	}
	return fmt.Sprintf("%s/%s", strings.ToLower(application.Team.Name), strings.ToLower(application.AppName))
}

func (impl EnforcerUtilImpl) GetAppRBACByAppNameAndEnvId(appName string, envId int) string {
	env, err := impl.environmentRepository.FindById(envId)
	if err != nil {
		return fmt.Sprintf("%s/%s", "", strings.ToLower(appName))
	}
	return fmt.Sprintf("%s/%s", strings.ToLower(env.EnvironmentIdentifier), strings.ToLower(appName))
}

func (impl EnforcerUtilImpl) GetAppRBACByAppIdAndPipelineId(appId int, pipelineId int) string {
	application, err := impl.appRepo.FindById(appId)
	if err != nil {
		return fmt.Sprintf("%s/%s", "", "")
	}
	pipeline, err := impl.pipelineRepository.FindById(pipelineId)
	if err != nil {
		return fmt.Sprintf("%s/%s", "", strings.ToLower(application.AppName))
	}
	env, err := impl.environmentRepository.FindById(pipeline.EnvironmentId)
	if err != nil {
		return fmt.Sprintf("%s/%s", "", strings.ToLower(application.AppName))
	}
	return fmt.Sprintf("%s/%s", strings.ToLower(env.EnvironmentIdentifier), strings.ToLower(application.AppName))
}

func (impl EnforcerUtilImpl) GetEnvRBACNameByAppId(appId int, envId int) string {
	application, err := impl.appRepo.FindById(appId)
	if err != nil {
		return fmt.Sprintf("%s/%s", "", "")
	}
	var appName = application.AppName
	env, err := impl.environmentRepository.FindById(envId)
	if err != nil {
		return fmt.Sprintf("%s/%s", "", strings.ToLower(appName))
	}
	return fmt.Sprintf("%s/%s", strings.ToLower(env.EnvironmentIdentifier), strings.ToLower(appName))
}

func (impl EnforcerUtilImpl) GetTeamEnvRBACNameByAppId(appId int, envId int) string {
	application, err := impl.appRepo.FindAppAndProjectByAppId(appId)
	if err != nil {
		return fmt.Sprintf("%s/%s/%s", "", "", "")
	}
	var appName = application.AppName
	var teamName = application.Team.Name
	env, err := impl.environmentRepository.FindById(envId)
	if err != nil {
		return fmt.Sprintf("%s/%s/%s", strings.ToLower(teamName), "", strings.ToLower(appName))
	}
	return fmt.Sprintf("%s/%s/%s", strings.ToLower(teamName), strings.ToLower(env.EnvironmentIdentifier), strings.ToLower(appName))
}

func (impl EnforcerUtilImpl) GetTeamNoEnvRBACNameByAppName(appName string) string {
	app, err := impl.appRepo.FindAppAndProjectByAppName(appName)
	if err != nil {
		return fmt.Sprintf("%s/%s", "", strings.ToLower(appName))
	}
	var teamName = app.Team.Name
	return fmt.Sprintf("%s/%s/%s", strings.ToLower(teamName), strings.ToLower(casbin.ResourceObjectIgnorePlaceholder), strings.ToLower(appName))
}

func (impl EnforcerUtilImpl) GetTeamRBACByCiPipelineId(pipelineId int) string {
	ciPipeline, err := impl.ciPipelineRepository.FindById(pipelineId)
	if err != nil {
		impl.logger.Error(err)
		return ""
	}
	return impl.GetAppRBACNameByAppId(ciPipeline.AppId)
}

func (impl EnforcerUtilImpl) GetEnvRBACArrayByAppId(appId int) []string {
	var rbacObjects []string

	pipelines, err := impl.pipelineRepository.FindActiveByAppId(appId)
	if err != nil {
		impl.logger.Error(err)
		return rbacObjects
	}
	for _, item := range pipelines {
		rbacObjects = append(rbacObjects, impl.GetAppRBACByAppIdAndPipelineId(appId, item.Id))
	}

	return rbacObjects
}

func (impl EnforcerUtilImpl) GetEnvRBACNameByCiPipelineIdAndEnvId(ciPipelineId int, envId int) string {
	ciPipeline, err := impl.ciPipelineRepository.FindById(ciPipelineId)
	if err != nil {
		return fmt.Sprintf("%s/%s", "", "")
	}
	application, err := impl.appRepo.FindById(ciPipeline.AppId)
	if err != nil {
		return fmt.Sprintf("%s/%s", "", "")
	}
	appName := application.AppName
	env, err := impl.environmentRepository.FindById(envId)
	if err != nil {
		return fmt.Sprintf("%s/%s", "", strings.ToLower(appName))
	}
	return fmt.Sprintf("%s/%s", strings.ToLower(env.EnvironmentIdentifier), strings.ToLower(appName))
}

func (impl EnforcerUtilImpl) GetEnvRBACNameByCdPipelineIdAndEnvId(cdPipelineId int) string {
	pipeline, err := impl.pipelineRepository.FindById(cdPipelineId)
	if err != nil {
		impl.logger.Error(err)
		return fmt.Sprintf("%s/%s", "", "")
	}
	return fmt.Sprintf("%s/%s", strings.ToLower(pipeline.Environment.EnvironmentIdentifier), strings.ToLower(pipeline.App.AppName))
}

func (impl EnforcerUtilImpl) GetTeamRbacObjectByCiPipelineId(ciPipelineId int) string {
	ciPipeline, err := impl.ciPipelineRepository.FindById(ciPipelineId)
	if err != nil {
		return fmt.Sprintf("%s/%s", "", "")
	}
	application, err := impl.appRepo.FindAppAndProjectByAppId(ciPipeline.AppId)
	if err != nil {
		return fmt.Sprintf("%s/%s", "", "")
	}
	return fmt.Sprintf("%s/%s", strings.ToLower(application.Team.Name), strings.ToLower(ciPipeline.App.AppName))
}

func (impl EnforcerUtilImpl) GetTeamAndEnvironmentRbacObjectByCDPipelineId(pipelineId int) (string, string) {
	pipeline, err := impl.pipelineRepository.FindById(pipelineId)
	if err != nil {
		impl.logger.Error(err)
		return "", ""
	}
	application, err := impl.appRepo.FindAppAndProjectByAppId(pipeline.AppId)
	if err != nil {
		impl.logger.Errorw("error on fetching data for rbac object", "err", err)
		return "", ""
	}
	teamRbac := fmt.Sprintf("%s/%s", strings.ToLower(application.Team.Name), strings.ToLower(pipeline.App.AppName))
	envRbac := fmt.Sprintf("%s/%s", strings.ToLower(pipeline.Environment.EnvironmentIdentifier), strings.ToLower(pipeline.App.AppName))
	return teamRbac, envRbac
}

func (impl EnforcerUtilImpl) GetRbacObjectsForAllAppsAndEnvironments() (map[int]string, map[string]string) {
	appObjects := make(map[int]string)
	envObjects := make(map[string]string)
	apps, err := impl.appRepo.FindAllActiveAppsWithTeam()
	if err != nil {
		impl.logger.Errorw("exception while fetching all active apps for rbac objects", "err", err)
		return appObjects, envObjects
	}
	for _, item := range apps {
		if _, ok := appObjects[item.Id]; !ok {
			appObjects[item.Id] = fmt.Sprintf("%s/%s", strings.ToLower(item.Team.Name), strings.ToLower(item.AppName))
		}
	}

	envs, err := impl.environmentRepository.FindAllActive()
	if err != nil {
		impl.logger.Errorw("exception while fetching all active env for rbac objects", "err", err)
		return appObjects, envObjects
	}
	for _, env := range envs {
		for _, app := range apps {
			key := fmt.Sprintf("%d-%d", env.Id, app.Id)
			if _, ok := envObjects[key]; !ok {
				envObjects[key] = fmt.Sprintf("%s/%s", strings.ToLower(env.EnvironmentIdentifier), strings.ToLower(app.AppName))
			}
		}
	}
	return appObjects, envObjects
}

func (impl EnforcerUtilImpl) GetHelmObject(appId int, envId int) (string, string) {
	application, err := impl.appRepo.FindAppAndProjectByAppId(appId)
	if err != nil {
		impl.logger.Errorw("error on fetching data for rbac object", "err", err)
		return fmt.Sprintf("%s/%s/%s", "", "", ""), ""
	}
	env, err := impl.environmentRepository.FindById(envId)
	if err != nil {
		impl.logger.Errorw("error on fetching data for rbac object", "err", err)
		return fmt.Sprintf("%s/%s/%s", "", "", ""), ""
	}
	clusterName := env.Cluster.ClusterName
	namespace := env.Namespace

	environmentIdentifier := env.EnvironmentIdentifier

	// Fix for futuristic permissions, environmentIdentifier2 will return a string object with cluster name if futuristic permissions are given,
	//otherwise it will return an empty string object

	environmentIdentifier2 := ""
<<<<<<< HEAD
	if !env.IsVirtualEnvironment { //because for virtual_environment environment identifier is equal to environment name (As namespace is optional)
		if environmentIdentifier != clusterName+"__"+namespace { // for futuristic permission cluster name is not present in environment identifier
			environmentIdentifier2 = clusterName + "__" + namespace
=======
	envIdentifierByClusterAndNamespace := clusterName + "__" + namespace
	if !env.IsVirtualEnvironment { //because for virtual_environment environment identifier is equal to environment name (As namespace is optional)
		if environmentIdentifier != envIdentifierByClusterAndNamespace { // for futuristic permission cluster name is not present in environment identifier
			environmentIdentifier2 = envIdentifierByClusterAndNamespace
>>>>>>> 4ec3430c
		}
	}
	//TODO - FIX required for futuristic permission for cluster__* all environment for migrated environment identifier only
	/*//here cluster, env, namespace must not have double underscore in names, as we are using that for separator.
	if !strings.HasPrefix(env.EnvironmentIdentifier, fmt.Sprintf("%s__", env.Cluster.ClusterName)) {
		environmentIdentifier = fmt.Sprintf("%s__%s", env.Cluster.ClusterName, env.EnvironmentIdentifier)
	}*/

	if environmentIdentifier2 == "" {
		return fmt.Sprintf("%s/%s/%s", strings.ToLower(application.Team.Name), environmentIdentifier, strings.ToLower(application.AppName)), ""
	}

	return fmt.Sprintf("%s/%s/%s", strings.ToLower(application.Team.Name), environmentIdentifier, strings.ToLower(application.AppName)),
		fmt.Sprintf("%s/%s/%s", strings.ToLower(application.Team.Name), environmentIdentifier2, strings.ToLower(application.AppName))
}

func (impl EnforcerUtilImpl) GetHelmObjectByAppNameAndEnvId(appName string, envId int) (string, string) {
	application, err := impl.appRepo.FindAppAndProjectByAppName(appName)
	if err != nil {
		impl.logger.Errorw("error on fetching data for rbac object", "err", err)
		return fmt.Sprintf("%s/%s/%s", "", "", ""), ""
	}
	env, err := impl.environmentRepository.FindById(envId)
	if err != nil {
		impl.logger.Errorw("error on fetching data for rbac object", "err", err)
		return fmt.Sprintf("%s/%s/%s", "", "", ""), ""
	}
	clusterName := env.Cluster.ClusterName
	namespace := env.Namespace
	environmentIdentifier := env.EnvironmentIdentifier

	// Fix for futuristic permissions, environmentIdentifier2 will return a string object with cluster name if futuristic permissions are given,
	//otherwise it will return an empty string object
	environmentIdentifier2 := ""
	if !env.IsVirtualEnvironment {
		if environmentIdentifier != clusterName+"__"+namespace { // for futuristic permission cluster name is not present in environment identifier
			environmentIdentifier2 = clusterName + "__" + namespace
		}
	}
	if environmentIdentifier2 == "" {
		return fmt.Sprintf("%s/%s/%s", strings.ToLower(application.Team.Name), environmentIdentifier, strings.ToLower(application.AppName)), ""
	}

	//TODO - FIX required for futuristic permission for cluster__* all environment for migrated environment identifier only
	/*//here cluster, env, namespace must not have double underscore in names, as we are using that for separator.
	if !strings.HasPrefix(env.EnvironmentIdentifier, fmt.Sprintf("%s__", env.Cluster.ClusterName)) {
		environmentIdentifier = fmt.Sprintf("%s__%s", env.Cluster.ClusterName, env.EnvironmentIdentifier)
	}*/
	return fmt.Sprintf("%s/%s/%s", strings.ToLower(application.Team.Name), environmentIdentifier, strings.ToLower(application.AppName)),
		fmt.Sprintf("%s/%s/%s", strings.ToLower(application.Team.Name), environmentIdentifier2, strings.ToLower(application.AppName))
}

func (impl EnforcerUtilImpl) GetHelmObjectByProjectIdAndEnvId(teamId int, envId int) (string, string) {
	team, err := impl.teamRepository.FindOne(teamId)
	if err != nil {
		impl.logger.Errorw("error on fetching data for rbac object", "err", err)
		return fmt.Sprintf("%s/%s/%s", "", "", ""), fmt.Sprintf("%s/%s/%s", "", "", "")
	}
	env, err := impl.environmentRepository.FindById(envId)
	if err != nil {
		impl.logger.Errorw("error on fetching data for rbac object", "err", err)
		return fmt.Sprintf("%s/%s/%s", "", "", ""), fmt.Sprintf("%s/%s/%s", "", "", "")
	}

	environmentIdentifier := env.EnvironmentIdentifier

	// Fix for futuristic permissions, environmentIdentifier2 will return a string object with cluster name if futuristic permissions are given,
	//otherwise it will return an empty string object

	environmentIdentifier2 := ""
	if !env.IsVirtualEnvironment {
<<<<<<< HEAD
		clusterName := env.Cluster.ClusterName
		namespace := env.Namespace
=======
>>>>>>> 4ec3430c
		if environmentIdentifier != clusterName+"__"+namespace { // for futuristic permission cluster name is not present in environment identifier
			environmentIdentifier2 = clusterName + "__" + namespace
		}
	}

	if environmentIdentifier2 == "" {
		return fmt.Sprintf("%s/%s/%s", strings.ToLower(team.Name), environmentIdentifier, "*"), ""
	}

	//TODO - FIX required for futuristic permission for cluster__* all environment for migrated environment identifier only
	/*//here cluster, env, namespace must not have double underscore in names, as we are using that for separator.
	if !strings.HasPrefix(env.EnvironmentIdentifier, fmt.Sprintf("%s__", env.Cluster.ClusterName)) {
		environmentIdentifier = fmt.Sprintf("%s__%s", env.Cluster.ClusterName, env.EnvironmentIdentifier)
	}*/
	return fmt.Sprintf("%s/%s/%s", strings.ToLower(team.Name), environmentIdentifier, "*"),
		fmt.Sprintf("%s/%s/%s", strings.ToLower(team.Name), environmentIdentifier2, "*")
}

func (impl EnforcerUtilImpl) GetAppRBACNameByTeamIdAndAppId(teamId int, appId int) string {
	application, err := impl.appRepo.FindById(appId)
	if err != nil {
		impl.logger.Errorw("error on fetching data for rbac object", "err", err)
		return fmt.Sprintf("%s/%s", "", "")
	}
	team, err := impl.teamRepository.FindOne(teamId)
	if err != nil {
		impl.logger.Errorw("error on fetching data for rbac object", "err", err)
		return fmt.Sprintf("%s/%s", "", "")
	}
	return fmt.Sprintf("%s/%s", strings.ToLower(team.Name), strings.ToLower(application.AppName))
}

func (impl EnforcerUtilImpl) GetRBACNameForClusterEntity(clusterName string, resourceIdentifier application.ResourceIdentifier) (resourceName, objectName string) {
	namespace := resourceIdentifier.Namespace
	objectName = resourceIdentifier.Name
	groupVersionKind := resourceIdentifier.GroupVersionKind
	groupName := groupVersionKind.Group
	kindName := groupVersionKind.Kind
	if groupName == "" {
		groupName = casbin.ClusterEmptyGroupPlaceholder
	}
	if namespace == "" { //empty value means all namespace access would occur for non-namespace resources
		namespace = "*"
	}
	resourceName = fmt.Sprintf(casbin.ClusterResourceRegex, clusterName, namespace)
	objectName = fmt.Sprintf(casbin.ClusterObjectRegex, groupName, kindName, objectName)
	return resourceName, objectName
}

func (impl EnforcerUtilImpl) GetAppObjectByCiPipelineIds(ciPipelineIds []int) map[int]string {
	objects := make(map[int]string)
	models, err := impl.ciPipelineRepository.FindAppAndProjectByCiPipelineIds(ciPipelineIds)
	if err != nil {
		impl.logger.Error(err)
		return objects
	}
	for _, pipeline := range models {
		if _, ok := objects[pipeline.Id]; !ok {
			appObject := fmt.Sprintf("%s/%s", strings.ToLower(pipeline.App.Team.Name), strings.ToLower(pipeline.App.AppName))
			objects[pipeline.Id] = appObject
		}
	}
	return objects
}

func (impl EnforcerUtilImpl) GetAppAndEnvObjectByPipelineIds(cdPipelineIds []int) map[int][]string {
	objects := make(map[int][]string)
	models, err := impl.pipelineRepository.FindAppAndEnvironmentAndProjectByPipelineIds(cdPipelineIds)
	if err != nil {
		impl.logger.Error(err)
		return objects
	}
	for _, pipeline := range models {
		if _, ok := objects[pipeline.Id]; !ok {
			appObject := fmt.Sprintf("%s/%s", strings.ToLower(pipeline.App.Team.Name), strings.ToLower(pipeline.App.AppName))
			envObject := fmt.Sprintf("%s/%s", strings.ToLower(pipeline.Environment.EnvironmentIdentifier), strings.ToLower(pipeline.App.AppName))
			objects[pipeline.Id] = []string{appObject, envObject}
		}
	}
	return objects
}

func (impl EnforcerUtilImpl) GetRbacObjectsForAllAppsWithMatchingAppName(appNameMatch string) map[int]string {
	objects := make(map[int]string)
	result, err := impl.appRepo.FindAllActiveAppsWithTeamByAppNameMatch(appNameMatch)
	if err != nil {
		return objects
	}
	for _, item := range result {
		if _, ok := objects[item.Id]; !ok {
			objects[item.Id] = fmt.Sprintf("%s/%s", strings.ToLower(item.Team.Name), strings.ToLower(item.AppName))
		}
	}
	return objects
}
func (impl EnforcerUtilImpl) GetAppAndEnvObjectByPipeline(cdPipelines []*bean.CDPipelineConfigObject) map[int][]string {
	objects := make(map[int][]string)
	var teamIds []*int
	teamMap := make(map[int]string)
	for _, pipeline := range cdPipelines {
		teamIds = append(teamIds, &pipeline.TeamId)
	}
	teams, err := impl.teamRepository.FindByIds(teamIds)
	if err != nil {
		return objects
	}
	for _, team := range teams {
		if _, ok := teamMap[team.Id]; !ok {
			teamMap[team.Id] = team.Name
		}
	}
	for _, pipeline := range cdPipelines {
		if _, ok := objects[pipeline.Id]; !ok {
			appObject := fmt.Sprintf("%s/%s", strings.ToLower(teamMap[pipeline.TeamId]), strings.ToLower(pipeline.AppName))
			envObject := fmt.Sprintf("%s/%s", strings.ToLower(pipeline.EnvironmentIdentifier), strings.ToLower(pipeline.AppName))
			objects[pipeline.Id] = []string{appObject, envObject}
		}
	}
	return objects
}

// GetAppAndEnvObjectByDbPipeline TODO - This function will be merge into GetAppAndEnvObjectByPipeline
func (impl EnforcerUtilImpl) GetAppAndEnvObjectByDbPipeline(cdPipelines []*pipelineConfig.Pipeline) map[int][]string {
	objects := make(map[int][]string)
	var teamIds []*int
	teamMap := make(map[int]string)
	for _, pipeline := range cdPipelines {
		teamIds = append(teamIds, &pipeline.App.TeamId)
	}
	teams, err := impl.teamRepository.FindByIds(teamIds)
	if err != nil {
		return objects
	}
	for _, team := range teams {
		if _, ok := teamMap[team.Id]; !ok {
			teamMap[team.Id] = team.Name
		}
	}
	for _, pipeline := range cdPipelines {
		if _, ok := objects[pipeline.Id]; !ok {
			appObject := fmt.Sprintf("%s/%s", strings.ToLower(teamMap[pipeline.App.TeamId]), strings.ToLower(pipeline.App.AppName))
			envObject := fmt.Sprintf("%s/%s", strings.ToLower(pipeline.Environment.EnvironmentIdentifier), strings.ToLower(pipeline.App.AppName))
			objects[pipeline.Id] = []string{appObject, envObject}
		}
	}
	return objects
}

func (impl EnforcerUtilImpl) GetAllActiveTeamNames() ([]string, error) {
	teamNames, err := impl.teamRepository.FindAllActiveTeamNames()
	if err != nil && err != pg.ErrNoRows {
		impl.logger.Errorw("error in fetching active team names", "err", err)
		return nil, err
	}
	for i, teamName := range teamNames {
		teamNames[i] = strings.ToLower(teamName)
	}
	return teamNames, nil
}<|MERGE_RESOLUTION|>--- conflicted
+++ resolved
@@ -348,16 +348,10 @@
 	//otherwise it will return an empty string object
 
 	environmentIdentifier2 := ""
-<<<<<<< HEAD
-	if !env.IsVirtualEnvironment { //because for virtual_environment environment identifier is equal to environment name (As namespace is optional)
-		if environmentIdentifier != clusterName+"__"+namespace { // for futuristic permission cluster name is not present in environment identifier
-			environmentIdentifier2 = clusterName + "__" + namespace
-=======
 	envIdentifierByClusterAndNamespace := clusterName + "__" + namespace
 	if !env.IsVirtualEnvironment { //because for virtual_environment environment identifier is equal to environment name (As namespace is optional)
 		if environmentIdentifier != envIdentifierByClusterAndNamespace { // for futuristic permission cluster name is not present in environment identifier
 			environmentIdentifier2 = envIdentifierByClusterAndNamespace
->>>>>>> 4ec3430c
 		}
 	}
 	//TODO - FIX required for futuristic permission for cluster__* all environment for migrated environment identifier only
@@ -429,11 +423,8 @@
 
 	environmentIdentifier2 := ""
 	if !env.IsVirtualEnvironment {
-<<<<<<< HEAD
 		clusterName := env.Cluster.ClusterName
 		namespace := env.Namespace
-=======
->>>>>>> 4ec3430c
 		if environmentIdentifier != clusterName+"__"+namespace { // for futuristic permission cluster name is not present in environment identifier
 			environmentIdentifier2 = clusterName + "__" + namespace
 		}
