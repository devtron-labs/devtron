/*
 * Copyright (c) 2020 Devtron Labs
 *
 * Licensed under the Apache License, Version 2.0 (the "License");
 * you may not use this file except in compliance with the License.
 * You may obtain a copy of the License at
 *
 *    http://www.apache.org/licenses/LICENSE-2.0
 *
 * Unless required by applicable law or agreed to in writing, software
 * distributed under the License is distributed on an "AS IS" BASIS,
 * WITHOUT WARRANTIES OR CONDITIONS OF ANY KIND, either express or implied.
 * See the License for the specific language governing permissions and
 * limitations under the License.
 *
 */

package rbac

import (
	"fmt"
	"github.com/devtron-labs/devtron/internal/sql/repository/app"
	"github.com/devtron-labs/devtron/internal/sql/repository/pipelineConfig"
	"github.com/devtron-labs/devtron/pkg/cluster/repository"
	"github.com/devtron-labs/devtron/pkg/team"
	"go.uber.org/zap"
	"strings"
)

type EnforcerUtil interface {
	GetAppRBACName(appName string) string
	GetRbacObjectsForAllApps() map[int]string
	GetAppRBACNameByAppId(appId int) string
	GetAppRBACByAppNameAndEnvId(appName string, envId int) string
	GetAppRBACByAppIdAndPipelineId(appId int, pipelineId int) string
	GetEnvRBACNameByAppId(appId int, envId int) string
	GetTeamRBACByCiPipelineId(pipelineId int) string
	GetEnvRBACArrayByAppId(appId int) []string
	GetEnvRBACNameByCiPipelineIdAndEnvId(ciPipelineId int, envId int) string
	GetTeamRbacObjectByCiPipelineId(ciPipelineId int) string
	GetTeamAndEnvironmentRbacObjectByCDPipelineId(pipelineId int) (string, string)
	GetRbacObjectsForAllAppsAndEnvironments() (map[int]string, map[string]string)
	GetProjectAdminRBACNameBYAppName(appName string) string
	GetHelmObject(appId int, envId int) string
	GetHelmObjectByAppNameAndEnvId(appName string, envId int) string
}
type EnforcerUtilImpl struct {
	logger                *zap.SugaredLogger
	teamRepository        team.TeamRepository
	appRepo               app.AppRepository
	environmentRepository repository.EnvironmentRepository
	pipelineRepository    pipelineConfig.PipelineRepository
	ciPipelineRepository  pipelineConfig.CiPipelineRepository
}

func NewEnforcerUtilImpl(logger *zap.SugaredLogger, teamRepository team.TeamRepository,
	appRepo app.AppRepository, environmentRepository repository.EnvironmentRepository,
	pipelineRepository pipelineConfig.PipelineRepository, ciPipelineRepository pipelineConfig.CiPipelineRepository) *EnforcerUtilImpl {
	return &EnforcerUtilImpl{
		logger:                logger,
		teamRepository:        teamRepository,
		appRepo:               appRepo,
		environmentRepository: environmentRepository,
		pipelineRepository:    pipelineRepository,
		ciPipelineRepository:  ciPipelineRepository,
	}
}

func (impl EnforcerUtilImpl) GetAppRBACName(appName string) string {
	application, err := impl.appRepo.FindAppAndProjectByAppName(appName)
	if err != nil {
		return fmt.Sprintf("%s/%s", "", strings.ToLower(appName))
	}
	return fmt.Sprintf("%s/%s", strings.ToLower(application.Team.Name), strings.ToLower(appName))
}

func (impl EnforcerUtilImpl) GetProjectAdminRBACNameBYAppName(appName string) string {
	application, err := impl.appRepo.FindAppAndProjectByAppName(appName)
	if err != nil {
		return fmt.Sprintf("%s/%s", "", strings.ToLower(appName))
	}
	return fmt.Sprintf("%s/%s", strings.ToLower(application.Team.Name), "*")
}

func (impl EnforcerUtilImpl) GetRbacObjectsForAllApps() map[int]string {
	objects := make(map[int]string)
	result, err := impl.appRepo.FindAllActiveAppsWithTeam()
	if err != nil {
		return objects
	}
	for _, item := range result {
		if _, ok := objects[item.Id]; !ok {
			objects[item.Id] = fmt.Sprintf("%s/%s", strings.ToLower(item.Team.Name), strings.ToLower(item.AppName))
		}
	}
	return objects
}

func (impl EnforcerUtilImpl) GetAppRBACNameByAppId(appId int) string {
	application, err := impl.appRepo.FindAppAndProjectByAppId(appId)
	if err != nil {
		return fmt.Sprintf("%s/%s", "", "")
	}
	return fmt.Sprintf("%s/%s", strings.ToLower(application.Team.Name), strings.ToLower(application.AppName))
}

func (impl EnforcerUtilImpl) GetAppRBACByAppNameAndEnvId(appName string, envId int) string {
	env, err := impl.environmentRepository.FindById(envId)
	if err != nil {
		return fmt.Sprintf("%s/%s", "", strings.ToLower(appName))
	}
	return fmt.Sprintf("%s/%s", strings.ToLower(env.EnvironmentIdentifier), strings.ToLower(appName))
}

func (impl EnforcerUtilImpl) GetAppRBACByAppIdAndPipelineId(appId int, pipelineId int) string {
	application, err := impl.appRepo.FindById(appId)
	if err != nil {
		return fmt.Sprintf("%s/%s", "", "")
	}
	pipeline, err := impl.pipelineRepository.FindById(pipelineId)
	if err != nil {
		return fmt.Sprintf("%s/%s", "", strings.ToLower(application.AppName))
	}
	env, err := impl.environmentRepository.FindById(pipeline.EnvironmentId)
	if err != nil {
		return fmt.Sprintf("%s/%s", "", strings.ToLower(application.AppName))
	}
	return fmt.Sprintf("%s/%s", strings.ToLower(env.EnvironmentIdentifier), strings.ToLower(application.AppName))
}

func (impl EnforcerUtilImpl) GetEnvRBACNameByAppId(appId int, envId int) string {
	application, err := impl.appRepo.FindById(appId)
	if err != nil {
		return fmt.Sprintf("%s/%s", "", "")
	}
	var appName = application.AppName
	env, err := impl.environmentRepository.FindById(envId)
	if err != nil {
		return fmt.Sprintf("%s/%s", "", strings.ToLower(appName))
	}
	return fmt.Sprintf("%s/%s", strings.ToLower(env.EnvironmentIdentifier), strings.ToLower(appName))
}

func (impl EnforcerUtilImpl) GetTeamRBACByCiPipelineId(pipelineId int) string {
	ciPipeline, err := impl.ciPipelineRepository.FindById(pipelineId)
	if err != nil {
		impl.logger.Error(err)
		return ""
	}
	return impl.GetAppRBACNameByAppId(ciPipeline.AppId)
}

func (impl EnforcerUtilImpl) GetEnvRBACArrayByAppId(appId int) []string {
	var rbacObjects []string

	pipelines, err := impl.pipelineRepository.FindActiveByAppId(appId)
	if err != nil {
		impl.logger.Error(err)
		return rbacObjects
	}
	for _, item := range pipelines {
		rbacObjects = append(rbacObjects, impl.GetAppRBACByAppIdAndPipelineId(appId, item.Id))
	}

	return rbacObjects
}

func (impl EnforcerUtilImpl) GetEnvRBACNameByCiPipelineIdAndEnvId(ciPipelineId int, envId int) string {
	ciPipeline, err := impl.ciPipelineRepository.FindById(ciPipelineId)
	if err != nil {
		return fmt.Sprintf("%s/%s", "", "")
	}
	application, err := impl.appRepo.FindById(ciPipeline.AppId)
	if err != nil {
		return fmt.Sprintf("%s/%s", "", "")
	}
	appName := application.AppName
	env, err := impl.environmentRepository.FindById(envId)
	if err != nil {
		return fmt.Sprintf("%s/%s", "", strings.ToLower(appName))
	}
	return fmt.Sprintf("%s/%s", strings.ToLower(env.EnvironmentIdentifier), strings.ToLower(appName))
}

func (impl EnforcerUtilImpl) GetTeamRbacObjectByCiPipelineId(ciPipelineId int) string {
	ciPipeline, err := impl.ciPipelineRepository.FindById(ciPipelineId)
	if err != nil {
		return fmt.Sprintf("%s/%s", "", "")
	}
	application, err := impl.appRepo.FindAppAndProjectByAppId(ciPipeline.AppId)
	if err != nil {
		return fmt.Sprintf("%s/%s", "", "")
	}
	return fmt.Sprintf("%s/%s", strings.ToLower(application.Team.Name), strings.ToLower(ciPipeline.App.AppName))
}

func (impl EnforcerUtilImpl) GetTeamAndEnvironmentRbacObjectByCDPipelineId(pipelineId int) (string, string) {
	pipeline, err := impl.pipelineRepository.FindById(pipelineId)
	if err != nil {
		impl.logger.Error(err)
		return "", ""
	}
	application, err := impl.appRepo.FindAppAndProjectByAppId(pipeline.AppId)
	if err != nil {
		return "", ""
	}
	teamRbac := fmt.Sprintf("%s/%s", strings.ToLower(application.Team.Name), strings.ToLower(pipeline.App.AppName))
	envRbac := fmt.Sprintf("%s/%s", strings.ToLower(pipeline.Environment.EnvironmentIdentifier), strings.ToLower(pipeline.App.AppName))
	return teamRbac, envRbac
}

func (impl EnforcerUtilImpl) GetRbacObjectsForAllAppsAndEnvironments() (map[int]string, map[string]string) {
	appObjects := make(map[int]string)
	envObjects := make(map[string]string)
	apps, err := impl.appRepo.FindAllActiveAppsWithTeam()
	if err != nil {
		impl.logger.Errorw("exception while fetching all active apps for rbac objects", "err", err)
		return appObjects, envObjects
	}
	for _, item := range apps {
		if _, ok := appObjects[item.Id]; !ok {
			appObjects[item.Id] = fmt.Sprintf("%s/%s", strings.ToLower(item.Team.Name), strings.ToLower(item.AppName))
		}
	}

	envs, err := impl.environmentRepository.FindAllActive()
	if err != nil {
		impl.logger.Errorw("exception while fetching all active env for rbac objects", "err", err)
		return appObjects, envObjects
	}
	for _, env := range envs {
		for _, app := range apps {
			key := fmt.Sprintf("%d-%d", env.Id, app.Id)
			if _, ok := envObjects[key]; !ok {
				envObjects[key] = fmt.Sprintf("%s/%s", strings.ToLower(env.EnvironmentIdentifier), strings.ToLower(app.AppName))
			}
		}
	}
	return appObjects, envObjects
}

func (impl EnforcerUtilImpl) GetHelmObject(appId int, envId int) string {
	application, err := impl.appRepo.FindAppAndProjectByAppId(appId)
	if err != nil {
<<<<<<< HEAD
		return fmt.Sprintf("%s/%s/%s", "", "")
	}
	env, err := impl.environmentRepository.FindById(envId)
	if err != nil {
		return fmt.Sprintf("%s/%s/%s", "", "")
	}
	return fmt.Sprintf("%s/%s/%s", strings.ToLower(application.Team.Name), env.Name, strings.ToLower(application.AppName))
=======
		return fmt.Sprintf("%s/%s/%s", "", "", "")
	}
	env, err := impl.environmentRepository.FindById(envId)
	if err != nil {
		return fmt.Sprintf("%s/%s/%s", "", "", "")
	}
	return fmt.Sprintf("%s/%s/%s", strings.ToLower(application.Team.Name), env.EnvironmentIdentifier, strings.ToLower(application.AppName))
>>>>>>> 22c04368
}

func (impl EnforcerUtilImpl) GetHelmObjectByAppNameAndEnvId(appName string, envId int) string {
	application, err := impl.appRepo.FindAppAndProjectByAppName(appName)
	if err != nil {
<<<<<<< HEAD
		return fmt.Sprintf("%s/%s/%s", "", "")
	}
	env, err := impl.environmentRepository.FindById(envId)
	if err != nil {
		return fmt.Sprintf("%s/%s/%s", "", "")
	}
	return fmt.Sprintf("%s/%s/%s", strings.ToLower(application.Team.Name), env.Name, strings.ToLower(application.AppName))
=======
		return fmt.Sprintf("%s/%s/%s", "", "", "")
	}
	env, err := impl.environmentRepository.FindById(envId)
	if err != nil {
		return fmt.Sprintf("%s/%s/%s", "", "", "")
	}
	return fmt.Sprintf("%s/%s/%s", strings.ToLower(application.Team.Name), env.EnvironmentIdentifier, strings.ToLower(application.AppName))
>>>>>>> 22c04368
}<|MERGE_RESOLUTION|>--- conflicted
+++ resolved
@@ -242,15 +242,6 @@
 func (impl EnforcerUtilImpl) GetHelmObject(appId int, envId int) string {
 	application, err := impl.appRepo.FindAppAndProjectByAppId(appId)
 	if err != nil {
-<<<<<<< HEAD
-		return fmt.Sprintf("%s/%s/%s", "", "")
-	}
-	env, err := impl.environmentRepository.FindById(envId)
-	if err != nil {
-		return fmt.Sprintf("%s/%s/%s", "", "")
-	}
-	return fmt.Sprintf("%s/%s/%s", strings.ToLower(application.Team.Name), env.Name, strings.ToLower(application.AppName))
-=======
 		return fmt.Sprintf("%s/%s/%s", "", "", "")
 	}
 	env, err := impl.environmentRepository.FindById(envId)
@@ -258,21 +249,11 @@
 		return fmt.Sprintf("%s/%s/%s", "", "", "")
 	}
 	return fmt.Sprintf("%s/%s/%s", strings.ToLower(application.Team.Name), env.EnvironmentIdentifier, strings.ToLower(application.AppName))
->>>>>>> 22c04368
 }
 
 func (impl EnforcerUtilImpl) GetHelmObjectByAppNameAndEnvId(appName string, envId int) string {
 	application, err := impl.appRepo.FindAppAndProjectByAppName(appName)
 	if err != nil {
-<<<<<<< HEAD
-		return fmt.Sprintf("%s/%s/%s", "", "")
-	}
-	env, err := impl.environmentRepository.FindById(envId)
-	if err != nil {
-		return fmt.Sprintf("%s/%s/%s", "", "")
-	}
-	return fmt.Sprintf("%s/%s/%s", strings.ToLower(application.Team.Name), env.Name, strings.ToLower(application.AppName))
-=======
 		return fmt.Sprintf("%s/%s/%s", "", "", "")
 	}
 	env, err := impl.environmentRepository.FindById(envId)
@@ -280,5 +261,4 @@
 		return fmt.Sprintf("%s/%s/%s", "", "", "")
 	}
 	return fmt.Sprintf("%s/%s/%s", strings.ToLower(application.Team.Name), env.EnvironmentIdentifier, strings.ToLower(application.AppName))
->>>>>>> 22c04368
 }