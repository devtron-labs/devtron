package rbac

import (
	"fmt"
	"github.com/devtron-labs/devtron/internal/sql/repository/app"
	repository2 "github.com/devtron-labs/devtron/pkg/appStore/deployment/repository"
	"github.com/devtron-labs/devtron/pkg/cluster/repository"
	"github.com/devtron-labs/devtron/pkg/team"
	"github.com/go-pg/pg"
	"go.uber.org/zap"
	"strings"
)

type EnforcerUtilHelm interface {
	GetHelmObjectByClusterId(clusterId int, namespace string, appName string) string
	GetHelmObjectByTeamIdAndClusterId(teamId int, clusterId int, namespace string, appName string) string
	GetHelmObjectByClusterIdNamespaceAndAppName(clusterId int, namespace string, appName string) (string, string)
	GetAppRBACNameByInstalledAppId(installedAppId int) (string, string)
	GetAppRBACNameByInstalledAppIdAndTeamId(installedAppId, teamId int) string
}
type EnforcerUtilHelmImpl struct {
	logger                 *zap.SugaredLogger
	clusterRepository      repository.ClusterRepository
	teamRepository         team.TeamRepository
	appRepository          app.AppRepository
	environmentRepository  repository.EnvironmentRepository
	InstalledAppRepository repository2.InstalledAppRepository
}

func NewEnforcerUtilHelmImpl(logger *zap.SugaredLogger,
	clusterRepository repository.ClusterRepository,
	teamRepository team.TeamRepository,
	appRepository app.AppRepository,
	environmentRepository repository.EnvironmentRepository,
	installedAppRepository repository2.InstalledAppRepository,
) *EnforcerUtilHelmImpl {
	return &EnforcerUtilHelmImpl{
		logger:                 logger,
		clusterRepository:      clusterRepository,
		teamRepository:         teamRepository,
		appRepository:          appRepository,
		environmentRepository:  environmentRepository,
		InstalledAppRepository: installedAppRepository,
	}
}

func (impl EnforcerUtilHelmImpl) GetHelmObjectByClusterId(clusterId int, namespace string, appName string) string {
	cluster, err := impl.clusterRepository.FindById(clusterId)
	if err != nil {
		return fmt.Sprintf("%s/%s/%s", "", "", "")
	}
	return fmt.Sprintf("%s/%s__%s/%s", team.UNASSIGNED_PROJECT, cluster.ClusterName, namespace, strings.ToLower(appName))
}

func (impl EnforcerUtilHelmImpl) GetHelmObjectByTeamIdAndClusterId(teamId int, clusterId int, namespace string, appName string) string {

	cluster, err := impl.clusterRepository.FindById(clusterId)
	teamObj, err := impl.teamRepository.FindOne(teamId)

	if err != nil {
		return fmt.Sprintf("%s/%s/%s", "", "", "")
	}
	return fmt.Sprintf("%s/%s__%s/%s", teamObj.Name, cluster.ClusterName, namespace, strings.ToLower(appName))
}

func (impl EnforcerUtilHelmImpl) GetHelmObjectByClusterIdNamespaceAndAppName(clusterId int, namespace string, appName string) (string, string) {

	installedApp, installedAppErr := impl.InstalledAppRepository.GetInstalledApplicationByClusterIdAndNamespaceAndAppName(clusterId, namespace, appName)

	if installedAppErr != nil && installedAppErr != pg.ErrNoRows {
		impl.logger.Errorw("error on fetching data for rbac object from installed app repository", "err", installedAppErr)
		return "", ""
	}

	cluster, err := impl.clusterRepository.FindById(clusterId)
	if err != nil {
		impl.logger.Errorw("error on fetching data for rbac object from cluster repository", "err", err)
		return "", ""
	}

	if installedApp == nil || installedAppErr == pg.ErrNoRows {
		// for cli apps which are not yet linked

		app, err := impl.appRepository.FindAppAndProjectByAppName(appName)
		if err != nil && err != pg.ErrNoRows {
			impl.logger.Errorw("error in fetching app details", "err", err)
			return "", ""
		}
		if app.TeamId == 0 {
			// case if project is not assigned to cli app
			return fmt.Sprintf("%s/%s__%s/%s", team.UNASSIGNED_PROJECT, cluster.ClusterName, namespace, strings.ToLower(appName)), ""
		} else {
			// case if project is assigned
			return fmt.Sprintf("%s/%s__%s/%s", app.Team.Name, cluster.ClusterName, namespace, strings.ToLower(appName)), ""
		}

	}

	if installedApp.App.TeamId == 0 {
		// for EA apps which have no project assigned to them
		return fmt.Sprintf("%s/%s__%s/%s", team.UNASSIGNED_PROJECT, cluster.ClusterName, namespace, strings.ToLower(appName)),
			fmt.Sprintf("%s/%s/%s", team.UNASSIGNED_PROJECT, installedApp.Environment.EnvironmentIdentifier, strings.ToLower(appName))

	} else {
		if installedApp.EnvironmentId == 0 {
			// for apps in EA mode, initally env can be 0.
			return fmt.Sprintf("%s/%s__%s/%s", installedApp.App.Team.Name, cluster.ClusterName, namespace, strings.ToLower(appName)), ""
		}

		// for apps which are assigned to a project and have env ID
		rbacOne := fmt.Sprintf("%s/%s/%s", installedApp.App.Team.Name, installedApp.Environment.EnvironmentIdentifier, strings.ToLower(appName))
		rbacTwo := fmt.Sprintf("%s/%s__%s/%s", installedApp.App.Team.Name, cluster.ClusterName, namespace, strings.ToLower(appName))
		if installedApp.Environment.IsVirtualEnvironment {
			return rbacOne, ""
		}
		return rbacOne, rbacTwo
	}

}

<<<<<<< HEAD
func (impl EnforcerUtilHelmImpl) GetAppRBACNameByInstalledAppId(InstalledAppId int) (string, string) {

	InstalledApp, err := impl.InstalledAppRepository.GetInstalledApp(InstalledAppId)
=======
func (impl EnforcerUtilHelmImpl) GetAppRBACNameByInstalledAppId(installedAppVersionId int) (string, string) {

	InstalledApp, err := impl.InstalledAppRepository.GetInstalledApp(installedAppVersionId)
>>>>>>> 4ec3430c
	if err != nil {
		impl.logger.Errorw("error in fetching installed app version data", "err", err)
		return fmt.Sprintf("%s/%s/%s", "", "", ""), fmt.Sprintf("%s/%s/%s", "", "", "")
	}
	rbacOne := fmt.Sprintf("%s/%s/%s", InstalledApp.App.Team.Name, InstalledApp.Environment.EnvironmentIdentifier, strings.ToLower(InstalledApp.App.AppName))
<<<<<<< HEAD
	if InstalledApp.Environment.IsVirtualEnvironment {
		return rbacOne, ""
	}
=======

	if InstalledApp.Environment.IsVirtualEnvironment {
		return rbacOne, ""
	}

>>>>>>> 4ec3430c
	var rbacTwo string
	if !InstalledApp.Environment.IsVirtualEnvironment {
		if InstalledApp.Environment.EnvironmentIdentifier != InstalledApp.Environment.Cluster.ClusterName+"__"+InstalledApp.Environment.Namespace {
			rbacTwo = fmt.Sprintf("%s/%s/%s", InstalledApp.App.Team.Name, InstalledApp.Environment.Cluster.ClusterName+"__"+InstalledApp.Environment.Namespace, strings.ToLower(InstalledApp.App.AppName))
			return rbacOne, rbacTwo
		}
	}

	return rbacOne, ""

}

func (impl EnforcerUtilHelmImpl) GetAppRBACNameByInstalledAppIdAndTeamId(installedAppId, teamId int) string {
	installedApp, err := impl.InstalledAppRepository.GetInstalledApp(installedAppId)
	if err != nil {
		impl.logger.Errorw("error in fetching installed app version data", "err", err)
		return fmt.Sprintf("%s/%s/%s", "", "", "")
	}
	project, err := impl.teamRepository.FindOne(teamId)
	if err != nil {
		impl.logger.Errorw("error in fetching project by teamID", "err", err)
		return fmt.Sprintf("%s/%s/%s", "", "", "")
	}
	rbac := fmt.Sprintf("%s/%s/%s", project.Name, installedApp.Environment.EnvironmentIdentifier, strings.ToLower(installedApp.App.AppName))
	return rbac
}<|MERGE_RESOLUTION|>--- conflicted
+++ resolved
@@ -115,34 +115,21 @@
 		}
 		return rbacOne, rbacTwo
 	}
-
 }
 
-<<<<<<< HEAD
 func (impl EnforcerUtilHelmImpl) GetAppRBACNameByInstalledAppId(InstalledAppId int) (string, string) {
 
 	InstalledApp, err := impl.InstalledAppRepository.GetInstalledApp(InstalledAppId)
-=======
-func (impl EnforcerUtilHelmImpl) GetAppRBACNameByInstalledAppId(installedAppVersionId int) (string, string) {
-
-	InstalledApp, err := impl.InstalledAppRepository.GetInstalledApp(installedAppVersionId)
->>>>>>> 4ec3430c
 	if err != nil {
 		impl.logger.Errorw("error in fetching installed app version data", "err", err)
 		return fmt.Sprintf("%s/%s/%s", "", "", ""), fmt.Sprintf("%s/%s/%s", "", "", "")
 	}
 	rbacOne := fmt.Sprintf("%s/%s/%s", InstalledApp.App.Team.Name, InstalledApp.Environment.EnvironmentIdentifier, strings.ToLower(InstalledApp.App.AppName))
-<<<<<<< HEAD
-	if InstalledApp.Environment.IsVirtualEnvironment {
-		return rbacOne, ""
-	}
-=======
 
 	if InstalledApp.Environment.IsVirtualEnvironment {
 		return rbacOne, ""
 	}
 
->>>>>>> 4ec3430c
 	var rbacTwo string
 	if !InstalledApp.Environment.IsVirtualEnvironment {
 		if InstalledApp.Environment.EnvironmentIdentifier != InstalledApp.Environment.Cluster.ClusterName+"__"+InstalledApp.Environment.Namespace {
