--- conflicted
+++ resolved
@@ -203,13 +203,8 @@
  | PG_EXPORT_PROM_METRICS | false |  | 
  | PG_LOG_ALL_FAILURE_QUERIES | true |  | 
  | PG_LOG_ALL_QUERY | false |  | 
-<<<<<<< HEAD
  | PG_LOG_SLOW_QUERY | true |  | 
- | PG_PASSWORD |  |  | 
-=======
- | PG_LOG_QUERY | true |  | 
  | PG_PASSWORD | {password} |  | 
->>>>>>> b7589488
  | PG_PORT | 5432 |  | 
  | PG_QUERY_DUR_THRESHOLD | 5000 |  | 
  | PG_READ_TIMEOUT | 30 |  | 
