

## CD Related Environment Variables
| Key   | Type     | Default Value     | Description       | Example       | Deprecated       |
|-------|----------|-------------------|-------------------|-----------------------|------------------|
 | ARGO_APP_MANUAL_SYNC_TIME | int |3 | retry argocd app manual sync if the timeline is stuck in ARGOCD_SYNC_INITIATED state for more than this defined time (in mins) |  | false |
 | CD_HELM_PIPELINE_STATUS_CRON_TIME | string |*/2 * * * * | Cron time to check the pipeline status  |  | false |
 | CD_PIPELINE_STATUS_CRON_TIME | string |*/2 * * * * | Cron time for CD pipeline status |  | false |
 | CD_PIPELINE_STATUS_TIMEOUT_DURATION | string |20 | Timeout for CD pipeline to get healthy |  | false |
 | DEPLOY_STATUS_CRON_GET_PIPELINE_DEPLOYED_WITHIN_HOURS | int |12 | This flag is used to fetch the deployment status of the application. It retrieves the status of deployments that occurred between 12 hours and 10 minutes prior to the current time. It fetches non-terminal statuses. |  | false |
 | DEVTRON_CHART_ARGO_CD_INSTALL_REQUEST_TIMEOUT | int |1 | Context timeout for gitops concurrent async deployments |  | false |
 | DEVTRON_CHART_INSTALL_REQUEST_TIMEOUT | int |6 | Context timeout for no gitops concurrent async deployments |  | false |
 | EXPOSE_CD_METRICS | bool |false |  |  | false |
 | FEATURE_MIGRATE_ARGOCD_APPLICATION_ENABLE | bool |false | enable migration of external argocd application to devtron pipeline |  | false |
 | HELM_PIPELINE_STATUS_CHECK_ELIGIBLE_TIME | string |120 | eligible time for checking helm app status periodically and update in db, value is in seconds., default is 120, if wfr is updated within configured time i.e. HELM_PIPELINE_STATUS_CHECK_ELIGIBLE_TIME then do not include for this cron cycle. |  | false |
 | IS_INTERNAL_USE | bool |true | If enabled then cd pipeline and helm apps will not need the deployment app type mandatorily. Couple this flag with HIDE_GITOPS_OR_HELM_OPTION (in Dashborad) and if gitops is configured and allowed for the env, pipeline/ helm app will gitops else no-gitops. |  | false |
 | MIGRATE_DEPLOYMENT_CONFIG_DATA | bool |false | migrate deployment config data from charts table to deployment_config table |  | false |
 | PIPELINE_DEGRADED_TIME | string |10 | Time to mark a pipeline degraded if not healthy in defined time |  | false |
 | REVISION_HISTORY_LIMIT_DEVTRON_APP | int |1 | Count for devtron application rivision history |  | false |
 | REVISION_HISTORY_LIMIT_EXTERNAL_HELM_APP | int |0 | Count for external helm application rivision history |  | false |
 | REVISION_HISTORY_LIMIT_HELM_APP | int |1 | To set the history limit for the helm app being deployed through devtron |  | false |
 | REVISION_HISTORY_LIMIT_LINKED_HELM_APP | int |15 |  |  | false |
 | RUN_HELM_INSTALL_IN_ASYNC_MODE_HELM_APPS | bool |false |  |  | false |
 | SHOULD_CHECK_NAMESPACE_ON_CLONE | bool |false | should we check if namespace exists or not while cloning app |  | false |
 | USE_DEPLOYMENT_CONFIG_DATA | bool |false | use deployment config data from deployment_config table |  | true |


## CI_RUNNER Related Environment Variables
| Key   | Type     | Default Value     | Description       | Example       | Deprecated       |
|-------|----------|-------------------|-------------------|-----------------------|------------------|
 | AZURE_ACCOUNT_KEY | string | | If blob storage is bieng used of azure then pass the secret key to access the bucket |  | false |
 | AZURE_ACCOUNT_NAME | string | | Account name for azure blob storage |  | false |
 | AZURE_BLOB_CONTAINER_CI_CACHE | string | | Cache bucket name for azure blob storage |  | false |
 | AZURE_BLOB_CONTAINER_CI_LOG | string | | Log bucket for azure blob storage |  | false |
 | AZURE_GATEWAY_CONNECTION_INSECURE | bool |true | Azure gateway connection allows insecure if true |  | false |
 | AZURE_GATEWAY_URL | string |http://devtron-minio.devtroncd:9000 | Sent to CI runner for blob |  | false |
 | BASE_LOG_LOCATION_PATH | string |/home/devtron/ | Used to store, download logs of ci workflow, artifact |  | false |
 | BLOB_STORAGE_GCP_CREDENTIALS_JSON | string | | GCP cred json for GCS blob storage |  | false |
 | BLOB_STORAGE_PROVIDER |  |S3 | Blob storage provider name(AWS/GCP/Azure) |  | false |
 | BLOB_STORAGE_S3_ACCESS_KEY | string | | S3 access key for s3 blob storage |  | false |
 | BLOB_STORAGE_S3_BUCKET_VERSIONED | bool |true | To enable buctet versioning for blob storage |  | false |
 | BLOB_STORAGE_S3_ENDPOINT | string | | S3 endpoint URL for s3 blob storage |  | false |
 | BLOB_STORAGE_S3_ENDPOINT_INSECURE | bool |false | To use insecure s3 endpoint |  | false |
 | BLOB_STORAGE_S3_SECRET_KEY | string | | Secret key for s3 blob storage |  | false |
 | BUILDX_CACHE_PATH | string |/var/lib/devtron/buildx | Path for the buildx cache |  | false |
 | BUILDX_K8S_DRIVER_OPTIONS | string | | To enable the k8s driver and pass args for k8s driver in buildx |  | false |
 | BUILDX_PROVENANCE_MODE | string | | provinance is set to true by default by docker. this will add some build related data in generated build manifest.it also adds some unknown:unknown key:value pair which may not be compatible by some container registries. with buildx k8s driver , provinenance=true is causing issue when push manifest to quay registry, so setting it to false |  | false |
 | BUILD_LOG_TTL_VALUE_IN_SECS | int |3600 | This is the time that the pods of ci/pre-cd/post-cd live after completion state. |  | false |
 | CACHE_LIMIT | int64 |5000000000 | Cache limit. |  | false |
 | CD_DEFAULT_ADDRESS_POOL_BASE_CIDR | string | | To pass the IP cidr for Pre/Post cd  |  | false |
 | CD_DEFAULT_ADDRESS_POOL_SIZE | int | | The subnet size to allocate from the base pool for CD |  | false |
 | CD_LIMIT_CI_CPU | string |0.5 | CPU Resource Limit Pre/Post CD |  | false |
 | CD_LIMIT_CI_MEM | string |3G | Memory Resource Limit Pre/Post CD |  | false |
 | CD_NODE_LABEL_SELECTOR |  | | Node label selector for  Pre/Post CD |  | false |
 | CD_NODE_TAINTS_KEY | string |dedicated | Toleration key for Pre/Post CD |  | false |
 | CD_NODE_TAINTS_VALUE | string |ci | Toleration value for Pre/Post CD |  | false |
 | CD_REQ_CI_CPU | string |0.5 | CPU Resource Rquest Pre/Post CD |  | false |
 | CD_REQ_CI_MEM | string |3G | Memory Resource Rquest Pre/Post CD |  | false |
 | CD_WORKFLOW_EXECUTOR_TYPE |  |AWF | Executor type for Pre/Post CD(AWF,System) |  | false |
 | CD_WORKFLOW_SERVICE_ACCOUNT | string |cd-runner | Service account to be used in Pre/Post CD pod |  | false |
 | CI_DEFAULT_ADDRESS_POOL_BASE_CIDR | string | | To pass the IP cidr for CI |  | false |
 | CI_DEFAULT_ADDRESS_POOL_SIZE | int | | The subnet size to allocate from the base pool for CI |  | false |
 | CI_IGNORE_DOCKER_CACHE | bool | | Ignoring docker cache  |  | false |
 | CI_LOGS_KEY_PREFIX | string | | Prefix for build logs |  | false |
 | CI_NODE_LABEL_SELECTOR |  | | Node label selector for  CI |  | false |
 | CI_NODE_TAINTS_KEY | string | | Toleration key for CI |  | false |
 | CI_NODE_TAINTS_VALUE | string | | Toleration value for CI |  | false |
 | CI_RUNNER_DOCKER_MTU_VALUE | int |-1 | this is to control the bytes of inofrmation passed in a network packet in ci-runner.  default is -1 (defaults to the underlying node mtu value) |  | false |
 | CI_SUCCESS_AUTO_TRIGGER_BATCH_SIZE | int |1 | this is to control the no of linked pipelines should be hanled in one go when a ci-success event of an parent ci is received |  | false |
 | CI_VOLUME_MOUNTS_JSON | string | | additional volume mount data for CI and JOB |  | false |
 | CI_WORKFLOW_EXECUTOR_TYPE |  |AWF | Executor type for CI(AWF,System) |  | false |
 | DEFAULT_ARTIFACT_KEY_LOCATION | string |arsenal-v1/ci-artifacts | Key location for artifacts being created |  | false |
 | DEFAULT_BUILD_LOGS_BUCKET | string |devtron-pro-ci-logs |  |  | false |
 | DEFAULT_BUILD_LOGS_KEY_PREFIX | string |arsenal-v1 | Bucket prefix for build logs |  | false |
 | DEFAULT_CACHE_BUCKET | string |ci-caching | Bucket name for build cache |  | false |
 | DEFAULT_CACHE_BUCKET_REGION | string |us-east-2 | Build Cache bucket region |  | false |
 | DEFAULT_CD_ARTIFACT_KEY_LOCATION | string | | Bucket prefix for build cache |  | false |
 | DEFAULT_CD_LOGS_BUCKET_REGION | string |us-east-2 |  |  | false |
 | DEFAULT_CD_NAMESPACE | string | | Namespace for devtron stack |  | false |
 | DEFAULT_CD_TIMEOUT | int64 |3600 | Timeout for Pre/Post-Cd to be completed |  | false |
 | DEFAULT_CI_IMAGE | string |686244538589.dkr.ecr.us-east-2.amazonaws.com/cirunner:47 | To pass the ci-runner image |  | false |
 | DEFAULT_NAMESPACE | string |devtron-ci | Timeout for CI to be completed |  | false |
 | DEFAULT_TARGET_PLATFORM | string | | Default architecture for buildx |  | false |
 | DOCKER_BUILD_CACHE_PATH | string |/var/lib/docker | Path to store cache of docker build  (/var/lib/docker-> for legacy docker build, /var/lib/devtron-> for buildx) |  | false |
 | ENABLE_BUILD_CONTEXT | bool |false | To Enable build context in Devtron. |  | false |
 | ENABLE_WORKFLOW_EXECUTION_STAGE | bool |true | if enabled then we will display build stages separately for CI/Job/Pre-Post CD | true | false |
 | EXTERNAL_BLOB_STORAGE_CM_NAME | string |blob-storage-cm | name of the config map(contains bucket name, etc.) in external cluster when there is some operation related to external cluster, for example:-downloading cd artifact pushed in external cluster's env and we need to download from there, downloads ci logs pushed in external cluster's blob |  | false |
 | EXTERNAL_BLOB_STORAGE_SECRET_NAME | string |blob-storage-secret | name of the secret(contains password, accessId,passKeys, etc.) in external cluster when there is some operation related to external cluster, for example:-downloading cd artifact pushed in external cluster's env and we need to download from there, downloads ci logs pushed in external cluster's blob |  | false |
 | EXTERNAL_CD_NODE_LABEL_SELECTOR |  | | This is an array of strings used when submitting a workflow for pre or post-CD execution. If the  |  | false |
 | EXTERNAL_CD_NODE_TAINTS_KEY | string |dedicated |  |  | false |
 | EXTERNAL_CD_NODE_TAINTS_VALUE | string |ci |  |  | false |
 | EXTERNAL_CI_API_SECRET | string |devtroncd-secret | External CI API secret. |  | false |
 | EXTERNAL_CI_PAYLOAD | string |{"ciProjectDetails":[{"gitRepository":"https://github.com/vikram1601/getting-started-nodejs.git","checkoutPath":"./abc","commitHash":"239077135f8cdeeccb7857e2851348f558cb53d3","commitTime":"2022-10-30T20:00:00","branch":"master","message":"Update README.md","author":"User Name "}],"dockerImage":"445808685819.dkr.ecr.us-east-2.amazonaws.com/orch:23907713-2"} | External CI payload with project details. |  | false |
 | EXTERNAL_CI_WEB_HOOK_URL | string | | default is {{HOST_URL}}/orchestrator/webhook/ext-ci. It is used for external ci. |  | false |
 | IGNORE_CM_CS_IN_CI_JOB | bool |false | Ignore CM/CS in CI-pipeline as Job |  | false |
 | IMAGE_RETRY_COUNT | int |0 | push artifact(image) in ci retry count  |  | false |
 | IMAGE_RETRY_INTERVAL | int |5 | image retry interval takes value in seconds |  | false |
 | IMAGE_SCANNER_ENDPOINT | string |http://image-scanner-new-demo-devtroncd-service.devtroncd:80 | Image-scanner micro-service URL |  | false |
 | IMAGE_SCAN_MAX_RETRIES | int |3 | Max retry count for image-scanning |  | false |
 | IMAGE_SCAN_RETRY_DELAY | int |5 | Delay for the image-scaning to start |  | false |
 | IN_APP_LOGGING_ENABLED | bool |false | Used in case of argo workflow is enabled. If enabled logs push will be managed by us, else will be managed by argo workflow. |  | false |
 | MAX_CD_WORKFLOW_RUNNER_RETRIES | int |0 | Maximum time pre/post-cd-workflow create pod if it fails to complete |  | false |
 | MAX_CI_WORKFLOW_RETRIES | int |0 | Maximum time CI-workflow create pod if it fails to complete |  | false |
 | MODE | string |DEV |  |  | false |
 | NATS_SERVER_HOST | string |localhost:4222 |  |  | false |
 | ORCH_HOST | string |http://devtroncd-orchestrator-service-prod.devtroncd/webhook/msg/nats | Orchestrator micro-service URL  |  | false |
 | ORCH_TOKEN | string | | Orchestrator token |  | false |
 | PRE_CI_CACHE_PATH | string |/devtroncd-cache | Cache path for Pre CI tasks |  | false |
 | SHOW_DOCKER_BUILD_ARGS | bool |true | To enable showing the args passed for CI in build logs |  | false |
 | SKIP_CI_JOB_BUILD_CACHE_PUSH_PULL | bool |false | To skip cache Push/Pull for ci job |  | false |
 | SKIP_CREATING_ECR_REPO | bool |false | By disabling this ECR repo won't get created if it's not available on ECR from build configuration |  | false |
 | TERMINATION_GRACE_PERIOD_SECS | int |180 | this is the time given to workflow pods to shutdown. (grace full termination time) |  | false |
 | USE_ARTIFACT_LISTING_QUERY_V2 | bool |true | To use the V2 query for listing artifacts |  | false |
 | USE_BLOB_STORAGE_CONFIG_IN_CD_WORKFLOW | bool |true | To enable blob storage in pre and post cd |  | false |
 | USE_BLOB_STORAGE_CONFIG_IN_CI_WORKFLOW | bool |true | To enable blob storage in pre and post ci |  | false |
 | USE_BUILDX | bool |false | To enable buildx feature globally |  | false |
 | USE_DOCKER_API_TO_GET_DIGEST | bool |false | when user do not pass the digest  then this flag controls , finding the image digest using docker API or not. if set to true we get the digest from docker API call else use docker pull command. [logic in ci-runner] |  | false |
 | USE_EXTERNAL_NODE | bool |false | It is used in case of Pre/ Post Cd with run in application mode. If enabled the node lebels are read from EXTERNAL_CD_NODE_LABEL_SELECTOR else from CD_NODE_LABEL_SELECTOR MODE: if the vale is DEV, it will read the local kube config file or else from the cluser location. |  | false |
 | USE_IMAGE_TAG_FROM_GIT_PROVIDER_FOR_TAG_BASED_BUILD | bool |false | To use the same tag in container image as that of git tag |  | false |
 | WF_CONTROLLER_INSTANCE_ID | string |devtron-runner | Workflow controller instance ID. |  | false |
 | WORKFLOW_CACHE_CONFIG | string |{} | flag is used to configure how Docker caches are handled during a CI/CD  |  | false |
 | WORKFLOW_SERVICE_ACCOUNT | string |ci-runner |  |  | false |


## DEVTRON Related Environment Variables
| Key   | Type     | Default Value     | Description       | Example       | Deprecated       |
|-------|----------|-------------------|-------------------|-----------------------|------------------|
 | - |  | |  |  | false |
 | ADDITIONAL_NODE_GROUP_LABELS |  | | Add comma separated list of additional node group labels to default labels | karpenter.sh/nodepool,cloud.google.com/gke-nodepool | false |
 | APP_SYNC_IMAGE | string |quay.io/devtron/chart-sync:1227622d-132-3775 | For the app sync image, this image will be used in app-manual sync job |  | false |
 | APP_SYNC_JOB_RESOURCES_OBJ | string | | To pass the resource of app sync |  | false |
 | APP_SYNC_SERVICE_ACCOUNT | string |chart-sync | Service account to be used in app sync Job |  | false |
 | APP_SYNC_SHUTDOWN_WAIT_DURATION | int |120 |  |  | false |
 | ARGO_AUTO_SYNC_ENABLED | bool |true | If enabled all argocd application will have auto sync enabled |  | false |
 | ARGO_GIT_COMMIT_RETRY_COUNT_ON_CONFLICT | int |3 | retry argocd app manual sync if the timeline is stuck in ARGOCD_SYNC_INITIATED state for more than this defined time (in mins) |  | false |
 | ARGO_GIT_COMMIT_RETRY_DELAY_ON_CONFLICT | int |1 | Delay on retrying the maifest commit the on gitops |  | false |
 | ARGO_REPO_REGISTER_RETRY_COUNT | int |3 | Argo app registration in argo retries on deployment |  | false |
 | ARGO_REPO_REGISTER_RETRY_DELAY | int |10 | Argo app registration in argo cd on deployment delay between retry |  | false |
 | ASYNC_BUILDX_CACHE_EXPORT | bool |false | To enable async container image cache export |  | false |
 | BATCH_SIZE | int |5 | there is feature to get URL's of services/ingresses. so to extract those, we need to parse all the servcie and ingress objects of the application. this BATCH_SIZE flag controls the no of these objects get parsed in one go. |  | false |
 | BLOB_STORAGE_ENABLED | bool |false |  |  | false |
 | BUILDX_CACHE_MODE_MIN | bool |false | To set build cache mode to minimum in buildx |  | false |
 | CD_HOST | string |localhost | Host for the devtron stack |  | false |
 | CD_NAMESPACE | string |devtroncd |  |  | false |
 | CD_PORT | string |8000 | Port for pre/post-cd |  | false |
 | CExpirationTime | int |600 | Caching expiration time. |  | false |
 | CI_TRIGGER_CRON_TIME | int |2 | For image poll plugin |  | false |
 | CI_WORKFLOW_STATUS_UPDATE_CRON | string |*/5 * * * * | Cron schedule for CI pipeline status |  | false |
 | CLI_CMD_TIMEOUT_GLOBAL_SECONDS | int |0 | Used in git cli opeartion timeout |  | false |
 | CLUSTER_STATUS_CRON_TIME | int |15 | Cron schedule for cluster status on resource browser |  | false |
 | CONSUMER_CONFIG_JSON | string | |  |  | false |
 | DEFAULT_LOG_TIME_LIMIT | int64 |1 |  |  | false |
 | DEFAULT_TIMEOUT | float64 |3600 | Timeout for CI to be completed |  | false |
 | DEVTRON_BOM_URL | string |https://raw.githubusercontent.com/devtron-labs/devtron/%s/charts/devtron/devtron-bom.yaml | Path to devtron-bom.yaml of devtron charts, used for module installation and devtron upgrade |  | false |
 | DEVTRON_DEFAULT_NAMESPACE | string |devtroncd |  |  | false |
 | DEVTRON_DEX_SECRET_NAMESPACE | string |devtroncd | Namespace of dex secret |  | false |
 | DEVTRON_HELM_RELEASE_CHART_NAME | string |devtron-operator |  |  | false |
 | DEVTRON_HELM_RELEASE_NAME | string |devtron | Name of the Devtron Helm release.  |  | false |
 | DEVTRON_HELM_RELEASE_NAMESPACE | string |devtroncd | Namespace of the Devtron Helm release |  | false |
 | DEVTRON_HELM_REPO_NAME | string |devtron | Is used to install modules (stack manager) |  | false |
 | DEVTRON_HELM_REPO_URL | string |https://helm.devtron.ai | Is used to install modules (stack manager) |  | false |
 | DEVTRON_INSTALLATION_TYPE | string | | Devtron Installation type(EA/Full) |  | false |
 | DEVTRON_MODULES_IDENTIFIER_IN_HELM_VALUES | string |installer.modules |  |  | false |
 | DEVTRON_SECRET_NAME | string |devtron-secret |  |  | false |
 | DEVTRON_VERSION_IDENTIFIER_IN_HELM_VALUES | string |installer.release | devtron operator version identifier in helm values yaml |  | false |
 | DEX_CID | string |example-app | dex client id  |  | false |
 | DEX_CLIENT_ID | string |argo-cd |  |  | false |
<<<<<<< HEAD
 | DEX_CSTOREKEY | string | |  |  | false |
 | DEX_JWTKEY | string | |  |  | false |
 | DEX_RURL | string |http://127.0.0.1:8080/callback |  |  | false |
 | DEX_SCOPES |  | |  |  | false |
 | DEX_SECRET | string | |  |  | false |
 | DEX_URL | string | |  |  | false |
 | ECR_REPO_NAME_PREFIX | string |test/ |  |  | false |
 | ENABLE_ASYNC_ARGO_CD_INSTALL_DEVTRON_CHART | bool |false |  |  | false |
 | ENABLE_ASYNC_INSTALL_DEVTRON_CHART | bool |false |  |  | false |
 | EPHEMERAL_SERVER_VERSION_REGEX | string |v[1-9]\.\b(2[3-9]\|[3-9][0-9])\b.* |  |  | false |
 | EVENT_URL | string |http://localhost:3000/notify |  |  | false |
 | EXECUTE_WIRE_NIL_CHECKER | bool |false |  |  | false |
 | EXPOSE_CI_METRICS | bool |false |  |  | false |
 | FEATURE_RESTART_WORKLOAD_BATCH_SIZE | int |1 |  |  | false |
 | FEATURE_RESTART_WORKLOAD_WORKER_POOL_SIZE | int |5 |  |  | false |
 | FORCE_SECURITY_SCANNING | bool |false |  |  | false |
 | GITOPS_REPO_PREFIX | string | |  |  | false |
=======
 | DEX_CSTOREKEY | string | | DEX CSTOREKEY. |  | false |
 | DEX_JWTKEY | string | | DEX JWT key.   |  | false |
 | DEX_RURL | string |http://127.0.0.1:8080/callback | Dex redirect URL(http://argocd-dex-server.devtroncd:8080/callback) |  | false |
 | DEX_SCOPES |  | |  |  | false |
 | DEX_SECRET | string | | Dex secret |  | false |
 | DEX_URL | string | | Dex service endpoint with dex path(http://argocd-dex-server.devtroncd:5556/dex) |  | false |
 | ECR_REPO_NAME_PREFIX | string |test/ | Prefix for ECR repo to be created in does not exist |  | false |
 | ENABLE_ASYNC_ARGO_CD_INSTALL_DEVTRON_CHART | bool |false | To enable async installation of gitops application |  | false |
 | ENABLE_ASYNC_INSTALL_DEVTRON_CHART | bool |false | To enable async installation of no-gitops application |  | false |
 | EPHEMERAL_SERVER_VERSION_REGEX | string |v[1-9]\.\b(2[3-9]\|[3-9][0-9])\b.* | ephemeral containers support version regex that is compared with k8sServerVersion |  | false |
 | EVENT_URL | string |http://localhost:3000/notify | Notifier service url |  | false |
 | EXECUTE_WIRE_NIL_CHECKER | bool |false | checks for any nil pointer in wire.go |  | false |
 | EXPOSE_CI_METRICS | bool |false | To expose CI metrics |  | false |
 | FEATURE_RESTART_WORKLOAD_BATCH_SIZE | int |1 | restart workload retrieval batch size  |  | false |
 | FEATURE_RESTART_WORKLOAD_WORKER_POOL_SIZE | int |5 | restart workload retrieval pool size |  | false |
 | FORCE_SECURITY_SCANNING | bool |false | By enabling this no one can disable image scaning on ci-pipeline from UI |  | false |
 | GITOPS_REPO_PREFIX | string | | Prefix for Gitops repo being creation for argocd application |  | false |
>>>>>>> bd387d83
 | GO_RUNTIME_ENV | string |production |  |  | false |
 | GRAFANA_HOST | string |localhost | Host URL for the grafana dashboard |  | false |
 | GRAFANA_NAMESPACE | string |devtroncd | Namespace for grafana |  | false |
 | GRAFANA_ORG_ID | int |2 | Org ID for grafana for application metrics |  | false |
 | GRAFANA_PASSWORD | string |prom-operator | Password for grafana dashboard |  | false |
 | GRAFANA_PORT | string |8090 | Port for grafana micro-service |  | false |
 | GRAFANA_URL | string | | Host URL for the grafana dashboard |  | false |
 | GRAFANA_USERNAME | string |admin | Username for grafana  |  | false |
 | HIDE_IMAGE_TAGGING_HARD_DELETE | bool |false | Flag to hide the hard delete option in the image tagging service |  | false |
 | IGNORE_AUTOCOMPLETE_AUTH_CHECK | bool |false | flag for ignoring auth check in autocomplete apis. |  | false |
 | INSTALLED_MODULES |  | | List of installed modules given in helm values/yaml are written in cm and used by devtron to know which modules are given | security.trivy,security.clair | false |
 | INSTALLER_CRD_NAMESPACE | string |devtroncd | namespace where Custom Resource Definitions get installed |  | false |
 | INSTALLER_CRD_OBJECT_GROUP_NAME | string |installer.devtron.ai | Devtron installer CRD group name, partially deprecated. |  | false |
 | INSTALLER_CRD_OBJECT_RESOURCE | string |installers | Devtron installer CRD resource name, partially deprecated |  | false |
 | INSTALLER_CRD_OBJECT_VERSION | string |v1alpha1 | version of the CRDs. default is v1alpha1 |  | false |
 | IS_AIR_GAP_ENVIRONMENT | bool |false |  |  | false |
 | JwtExpirationTime | int |120 | JWT expiration time. |  | false |
 | K8s_CLIENT_MAX_IDLE_CONNS_PER_HOST | int |25 |  |  | false |
 | K8s_TCP_IDLE_CONN_TIMEOUT | int |300 |  |  | false |
 | K8s_TCP_KEEPALIVE | int |30 |  |  | false |
 | K8s_TCP_TIMEOUT | int |30 |  |  | false |
 | K8s_TLS_HANDSHAKE_TIMEOUT | int |10 |  |  | false |
 | KUBELINK_GRPC_MAX_RECEIVE_MSG_SIZE | int |20 |  |  | false |
 | KUBELINK_GRPC_MAX_SEND_MSG_SIZE | int |4 |  |  | false |
 | LENS_TIMEOUT | int |0 | Lens microservice timeout. |  | false |
 | LENS_URL | string |http://lens-milandevtron-service:80 | Lens micro-service URL |  | false |
 | LIMIT_CI_CPU | string |0.5 |  |  | false |
 | LIMIT_CI_MEM | string |3G |  |  | false |
 | LOGGER_DEV_MODE | bool |false | Enables a different logger theme. |  | false |
 | LOG_LEVEL | int |-1 |  |  | false |
 | MAX_SESSION_PER_USER | int |5 | max no of cluster terminal pods can be created by an user |  | false |
 | MODULE_METADATA_API_URL | string |https://api.devtron.ai/module?name=%s | Modules list and meta info will be fetched from this server, that is central api server of devtron. |  | false |
 | MODULE_STATUS_HANDLING_CRON_DURATION_MIN | int |3 |  |  | false |
 | NATS_MSG_ACK_WAIT_IN_SECS | int |120 |  |  | false |
 | NATS_MSG_BUFFER_SIZE | int |-1 |  |  | false |
 | NATS_MSG_MAX_AGE | int |86400 |  |  | false |
 | NATS_MSG_PROCESSING_BATCH_SIZE | int |1 |  |  | false |
 | NATS_MSG_REPLICAS | int |0 |  |  | false |
 | NOTIFICATION_MEDIUM | NotificationMedium |rest | notification medium |  | false |
 | OTEL_COLLECTOR_URL | string | | Opentelemetry URL  |  | false |
 | PARALLELISM_LIMIT_FOR_TAG_PROCESSING | int | | App manual sync job parallel tag processing count. |  | false |
 | PG_EXPORT_PROM_METRICS | bool |true |  |  | false |
 | PG_LOG_ALL_FAILURE_QUERIES | bool |true |  |  | false |
 | PG_LOG_ALL_QUERY | bool |false |  |  | false |
 | PG_LOG_SLOW_QUERY | bool |true |  |  | false |
 | PG_QUERY_DUR_THRESHOLD | int64 |5000 |  |  | false |
 | PLUGIN_NAME | string |Pull images from container repository | Handles image retrieval from a container repository and triggers subsequent CI processes upon detecting new images.Current default plugin name: Pull Images from Container Repository. |  | false |
 | PROPAGATE_EXTRA_LABELS | bool |false | Add additional propagate labels like api.devtron.ai/appName, api.devtron.ai/envName, api.devtron.ai/project along with the user defined ones. |  | false |
 | PROXY_SERVICE_CONFIG | string |{} | Proxy configuration for micro-service to be accessible on orhcestrator ingress |  | false |
 | REQ_CI_CPU | string |0.5 |  |  | false |
 | REQ_CI_MEM | string |3G |  |  | false |
 | RESTRICT_TERMINAL_ACCESS_FOR_NON_SUPER_USER | bool |false | To restrict the cluster terminal from user having non-super admin acceess |  | false |
 | RUNTIME_CONFIG_LOCAL_DEV | LocalDevMode |true |  |  | false |
 | SCOPED_VARIABLE_ENABLED | bool |false | To enable scoped variable option |  | false |
 | SCOPED_VARIABLE_FORMAT | string |@{{%s}} | Its a scope format for varialbe name. |  | false |
 | SCOPED_VARIABLE_HANDLE_PRIMITIVES | bool |false | This describe should we handle primitives or not in scoped variable template parsing. |  | false |
 | SCOPED_VARIABLE_NAME_REGEX | string |^[a-zA-Z][a-zA-Z0-9_-]{0,62}[a-zA-Z0-9]$ | Regex for scoped variable name that must passed this regex. |  | false |
 | SOCKET_DISCONNECT_DELAY_SECONDS | int |5 | The server closes a session when a client receiving connection have not been seen for a while.This delay is configured by this setting. By default the session is closed when a receiving connection wasn't seen for 5 seconds. |  | false |
 | SOCKET_HEARTBEAT_SECONDS | int |25 | In order to keep proxies and load balancers from closing long running http requests we need to pretend that the connection is active and send a heartbeat packet once in a while. This setting controls how often this is done. By default a heartbeat packet is sent every 25 seconds. |  | false |
 | STREAM_CONFIG_JSON | string | |  |  | false |
 | SYSTEM_VAR_PREFIX | string |DEVTRON_ | Scoped variable prefix, variable name must have this prefix. |  | false |
 | TERMINAL_POD_DEFAULT_NAMESPACE | string |default | Cluster terminal default namespace |  | false |
 | TERMINAL_POD_INACTIVE_DURATION_IN_MINS | int |10 | Timeout for cluster terminal to be inactive |  | false |
 | TERMINAL_POD_STATUS_SYNC_In_SECS | int |600 | this is the time interval at which the status of the cluster terminal pod |  | false |
 | TEST_APP | string |orchestrator |  |  | false |
 | TEST_PG_ADDR | string |127.0.0.1 |  |  | false |
 | TEST_PG_DATABASE | string |orchestrator |  |  | false |
 | TEST_PG_LOG_QUERY | bool |true |  |  | false |
 | TEST_PG_PASSWORD | string |postgrespw |  |  | false |
 | TEST_PG_PORT | string |55000 |  |  | false |
 | TEST_PG_USER | string |postgres |  |  | false |
 | TIMEOUT_FOR_FAILED_CI_BUILD | string |15 | Timeout for Failed CI build  |  | false |
 | TIMEOUT_IN_SECONDS | int |5 | timeout to compute the urls from services and ingress objects of an application |  | false |
 | USER_SESSION_DURATION_SECONDS | int |86400 |  |  | false |
 | USE_ARTIFACT_LISTING_API_V2 | bool |true | To use the V2 API for listing artifacts in Listing the images in pipeline |  | false |
 | USE_CUSTOM_HTTP_TRANSPORT | bool |false |  |  | false |
 | USE_GIT_CLI | bool |false | To enable git cli |  | false |
 | USE_RBAC_CREATION_V2 | bool |true | To use the V2 for RBAC creation |  | false |
 | VARIABLE_CACHE_ENABLED | bool |true | This is used to  control caching of all the scope variables defined in the system. |  | false |
 | VARIABLE_EXPRESSION_REGEX | string |@{{([^}]+)}} | Scoped variable expression regex |  | false |
 | WEBHOOK_TOKEN | string | | If you want to continue using jenkins for CI then please provide this for authentication of requests |  | false |


## GITOPS Related Environment Variables
| Key   | Type     | Default Value     | Description       | Example       | Deprecated       |
|-------|----------|-------------------|-------------------|-----------------------|------------------|
 | ACD_CM | string |argocd-cm | Name of the argocd CM |  | false |
 | ACD_NAMESPACE | string |devtroncd | To pass the argocd namespace |  | false |
 | ACD_PASSWORD | string | | Password for the Argocd (deprecated) |  | false |
 | ACD_USERNAME | string |admin | User name for argocd |  | false |
 | GITOPS_SECRET_NAME | string |devtron-gitops-secret | devtron-gitops-secret |  | false |
 | RESOURCE_LIST_FOR_REPLICAS | string |Deployment,Rollout,StatefulSet,ReplicaSet | this holds the list of k8s resource names which support replicas key. this list used in hibernate/un hibernate process |  | false |
 | RESOURCE_LIST_FOR_REPLICAS_BATCH_SIZE | int |5 | this the batch size to control no of above resources can be parsed in one go to determine hibernate status |  | false |


## INFRA_SETUP Related Environment Variables
| Key   | Type     | Default Value     | Description       | Example       | Deprecated       |
|-------|----------|-------------------|-------------------|-----------------------|------------------|
 | DASHBOARD_HOST | string |localhost | Dashboard micro-service URL |  | false |
 | DASHBOARD_NAMESPACE | string |devtroncd | Dashboard micro-service namespace |  | false |
 | DASHBOARD_PORT | string |3000 | Port for dashboard micro-service |  | false |
 | DEX_HOST | string |http://localhost |  |  | false |
 | DEX_PORT | string |5556 |  |  | false |
 | GIT_SENSOR_PROTOCOL | string |REST | Protocol to connect with git-sensor micro-service |  | false |
 | GIT_SENSOR_TIMEOUT | int |0 | Timeout for getting response from the git-sensor |  | false |
 | GIT_SENSOR_URL | string |127.0.0.1:7070 | git-sensor micro-service url  |  | false |
 | HELM_CLIENT_URL | string |127.0.0.1:50051 | Kubelink micro-service url  |  | false |


## POSTGRES Related Environment Variables
| Key   | Type     | Default Value     | Description       | Example       | Deprecated       |
|-------|----------|-------------------|-------------------|-----------------------|------------------|
 | APP | string |orchestrator | Application name |  | false |
 | CASBIN_DATABASE | string |casbin | Database for casbin |  | false |
 | PG_ADDR | string |127.0.0.1 | address of postgres service | postgresql-postgresql.devtroncd | false |
 | PG_DATABASE | string |orchestrator | postgres database to be made connection with | orchestrator, casbin, git_sensor, lens | false |
 | PG_PASSWORD | string |{password} | password for postgres, associated with PG_USER | confidential ;) | false |
 | PG_PORT | string |5432 | port of postgresql service | 5432 | false |
 | PG_READ_TIMEOUT | int64 |30 | Time out for read operation in postgres |  | false |
 | PG_USER | string |postgres | user for postgres | postgres | false |
 | PG_WRITE_TIMEOUT | int64 |30 | Time out for write operation in postgres |  | false |


## RBAC Related Environment Variables
| Key   | Type     | Default Value     | Description       | Example       | Deprecated       |
|-------|----------|-------------------|-------------------|-----------------------|------------------|
 | ENFORCER_CACHE | bool |false | To Enable enforcer cache. |  | false |
 | ENFORCER_CACHE_EXPIRATION_IN_SEC | int |86400 | Expiration time (in seconds) for enforcer cache.  |  | false |
 | ENFORCER_MAX_BATCH_SIZE | int |1 | Maximum batch size for the enforcer. |  | false |
 | USE_CASBIN_V2 | bool |true | To enable casbin V2 API |  | false |
<|MERGE_RESOLUTION|>--- conflicted
+++ resolved
@@ -165,25 +165,6 @@
  | DEVTRON_VERSION_IDENTIFIER_IN_HELM_VALUES | string |installer.release | devtron operator version identifier in helm values yaml |  | false |
  | DEX_CID | string |example-app | dex client id  |  | false |
  | DEX_CLIENT_ID | string |argo-cd |  |  | false |
-<<<<<<< HEAD
- | DEX_CSTOREKEY | string | |  |  | false |
- | DEX_JWTKEY | string | |  |  | false |
- | DEX_RURL | string |http://127.0.0.1:8080/callback |  |  | false |
- | DEX_SCOPES |  | |  |  | false |
- | DEX_SECRET | string | |  |  | false |
- | DEX_URL | string | |  |  | false |
- | ECR_REPO_NAME_PREFIX | string |test/ |  |  | false |
- | ENABLE_ASYNC_ARGO_CD_INSTALL_DEVTRON_CHART | bool |false |  |  | false |
- | ENABLE_ASYNC_INSTALL_DEVTRON_CHART | bool |false |  |  | false |
- | EPHEMERAL_SERVER_VERSION_REGEX | string |v[1-9]\.\b(2[3-9]\|[3-9][0-9])\b.* |  |  | false |
- | EVENT_URL | string |http://localhost:3000/notify |  |  | false |
- | EXECUTE_WIRE_NIL_CHECKER | bool |false |  |  | false |
- | EXPOSE_CI_METRICS | bool |false |  |  | false |
- | FEATURE_RESTART_WORKLOAD_BATCH_SIZE | int |1 |  |  | false |
- | FEATURE_RESTART_WORKLOAD_WORKER_POOL_SIZE | int |5 |  |  | false |
- | FORCE_SECURITY_SCANNING | bool |false |  |  | false |
- | GITOPS_REPO_PREFIX | string | |  |  | false |
-=======
  | DEX_CSTOREKEY | string | | DEX CSTOREKEY. |  | false |
  | DEX_JWTKEY | string | | DEX JWT key.   |  | false |
  | DEX_RURL | string |http://127.0.0.1:8080/callback | Dex redirect URL(http://argocd-dex-server.devtroncd:8080/callback) |  | false |
@@ -201,7 +182,6 @@
  | FEATURE_RESTART_WORKLOAD_WORKER_POOL_SIZE | int |5 | restart workload retrieval pool size |  | false |
  | FORCE_SECURITY_SCANNING | bool |false | By enabling this no one can disable image scaning on ci-pipeline from UI |  | false |
  | GITOPS_REPO_PREFIX | string | | Prefix for Gitops repo being creation for argocd application |  | false |
->>>>>>> bd387d83
  | GO_RUNTIME_ENV | string |production |  |  | false |
  | GRAFANA_HOST | string |localhost | Host URL for the grafana dashboard |  | false |
  | GRAFANA_NAMESPACE | string |devtroncd | Namespace for grafana |  | false |
