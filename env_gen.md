--- conflicted
+++ resolved
@@ -35,10 +35,7 @@
  | CACHED_GVKs | [] |  | 
  | CACHED_NAMESPACES |  |  | 
  | CACHE_LIMIT | 5000000000 |  | 
-<<<<<<< HEAD
-=======
  | CACHE_PVCs | java-cache-pvc-2,node-cache-pvc-1,node-cache-pvc-2 |  | 
->>>>>>> 30d464ac
  | CAN_APPROVER_DEPLOY | false |  | 
  | CASBIN_CLIENT_URL | 127.0.0.1:9000 |  | 
  | CASBIN_DATABASE | casbin |  | 
@@ -227,11 +224,8 @@
  | PRE_CI_CACHE_PATH | /devtroncd-cache |  | 
  | PROXY_SERVICE_CONFIG | {} |  | 
  | PROXY_UP_TIME | 60 |  | 
-<<<<<<< HEAD
-=======
  | PVC_MOUNT_PATH_EXPRESSION | appLabels['devtron.ai/language'] == 'java' ? '/devtroncd/.m2' : '/devtroncd/node_modules' |  | 
  | PVC_NAME_EXPRESSION | appLabels['devtron.ai/language'] == 'java' ? 'java-cache' : 'node-cache' |  | 
->>>>>>> 30d464ac
  | REQ_CI_CPU | 0.5 |  | 
  | REQ_CI_MEM | 3G |  | 
  | RESOURCE_LIST_FOR_REPLICAS | Deployment,Rollout,StatefulSet,ReplicaSet |  | 
