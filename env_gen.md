
## Devtron Environment Variables
| Key   | Value        | Description       |
|-------|--------------|-------------------|
 | ACD_CM | argocd-cm |  | 
 | ACD_NAMESPACE | devtroncd |  | 
 | ACD_PASSWORD |  |  | 
 | ACD_USERNAME | admin |  | 
 | APP | orchestrator |  | 
 | APP_SYNC_IMAGE | quay.io/devtron/chart-sync:1227622d-132-3775 |  | 
 | APP_SYNC_JOB_RESOURCES_OBJ |  |  | 
 | ARGO_APP_MANUAL_SYNC_TIME | 3 |  | 
 | ARGO_AUTO_SYNC_ENABLED | true |  | 
 | AZURE_ACCOUNT_KEY |  |  | 
 | AZURE_ACCOUNT_NAME |  |  | 
 | AZURE_BLOB_CONTAINER_CI_CACHE |  |  | 
 | AZURE_BLOB_CONTAINER_CI_LOG |  |  | 
 | AZURE_GATEWAY_CONNECTION_INSECURE | true |  | 
 | AZURE_GATEWAY_URL | http://devtron-minio.devtroncd:9000 |  | 
 | BASE_LOG_LOCATION_PATH | /home/devtron/ |  | 
 | BATCH_SIZE | 5 |  | 
 | BLOB_STORAGE_ENABLED | false |  | 
 | BLOB_STORAGE_GCP_CREDENTIALS_JSON |  |  | 
 | BLOB_STORAGE_PROVIDER | S3 |  | 
 | BLOB_STORAGE_S3_ACCESS_KEY |  |  | 
 | BLOB_STORAGE_S3_BUCKET_VERSIONED | true |  | 
 | BLOB_STORAGE_S3_ENDPOINT |  |  | 
 | BLOB_STORAGE_S3_ENDPOINT_INSECURE | false |  | 
 | BLOB_STORAGE_S3_SECRET_KEY |  |  | 
 | BUILDX_CACHE_PATH | /var/lib/devtron/buildx |  | 
 | BUILDX_K8S_DRIVER_OPTIONS |  |  | 
 | BUILDX_PROVENANCE_MODE |  |  | 
 | BUILD_LOG_TTL_VALUE_IN_SECS | 3600 |  | 
 | CACHED_GVKs | [] |  | 
 | CACHED_NAMESPACES |  |  | 
 | CACHE_LIMIT | 5000000000 |  | 
 | CAN_APPROVER_DEPLOY | false |  | 
 | CASBIN_CLIENT_URL | 127.0.0.1:9000 |  | 
 | CASBIN_DATABASE | casbin |  | 
 | CASBIN_GRPC_DATA_TRANSFER_MAX_SIZE | 30 |  | 
 | CD_ARTIFACT_LOCATION_FORMAT | %d/%d.zip |  | 
 | CD_DEFAULT_ADDRESS_POOL_BASE_CIDR |  |  | 
 | CD_DEFAULT_ADDRESS_POOL_SIZE |  |  | 
 | CD_HELM_PIPELINE_STATUS_CRON_TIME | */2 * * * * |  | 
 | CD_HOST | localhost |  | 
 | CD_LIMIT_CI_CPU | 0.5 |  | 
 | CD_LIMIT_CI_MEM | 3G |  | 
 | CD_NAMESPACE | devtroncd |  | 
 | CD_NODE_LABEL_SELECTOR |  |  | 
 | CD_NODE_TAINTS_KEY | dedicated |  | 
 | CD_NODE_TAINTS_VALUE | ci |  | 
 | CD_PIPELINE_STATUS_CRON_TIME | */2 * * * * |  | 
 | CD_PIPELINE_STATUS_TIMEOUT_DURATION | 20 |  | 
 | CD_PORT | 8000 |  | 
 | CD_REQ_CI_CPU | 0.5 |  | 
 | CD_REQ_CI_MEM | 3G |  | 
 | CD_WORKFLOW_EXECUTOR_TYPE | AWF |  | 
 | CD_WORKFLOW_SERVICE_ACCOUNT | cd-runner |  | 
 | CExpirationTime | 600 |  | 
 | CI_ARTIFACT_LOCATION_FORMAT | %d/%d.zip |  | 
 | CI_DEFAULT_ADDRESS_POOL_BASE_CIDR |  |  | 
 | CI_DEFAULT_ADDRESS_POOL_SIZE |  |  | 
 | CI_IGNORE_DOCKER_CACHE |  |  | 
 | CI_LOGS_KEY_PREFIX |  |  | 
 | CI_NODE_LABEL_SELECTOR |  |  | 
 | CI_NODE_TAINTS_KEY |  |  | 
 | CI_NODE_TAINTS_VALUE |  |  | 
 | CI_RUNNER_DOCKER_MTU_VALUE | -1 |  | 
 | CI_SUCCESS_AUTO_TRIGGER_BATCH_SIZE | 1 |  | 
 | CI_TRIGGER_CRON_TIME | 2 |  | 
 | CI_VOLUME_MOUNTS_JSON |  |  | 
 | CI_WORKFLOW_EXECUTOR_TYPE | AWF |  | 
 | CI_WORKFLOW_STATUS_UPDATE_CRON | */5 * * * * |  | 
 | CLEAN_UP_RBAC_POLICIES | false |  | 
 | CLEAN_UP_RBAC_POLICIES_CRON_TIME | 0 0 * * * |  | 
 | CLI_CMD_TIMEOUT_GLOBAL_SECONDS | 0 |  | 
 | CLONING_MODE | SHALLOW |  | 
<<<<<<< HEAD
=======
 | CLUSTER_CACHE_ATTEMPT_LIMIT | 1 |  | 
 | CLUSTER_CACHE_LIST_PAGE_BUFFER_SIZE | 10 |  | 
 | CLUSTER_CACHE_LIST_PAGE_SIZE | 500 |  | 
 | CLUSTER_CACHE_LIST_SEMAPHORE_SIZE | 5 |  | 
 | CLUSTER_CACHE_RESYNC_DURATION | 12h |  | 
 | CLUSTER_CACHE_RETRY_USE_BACKOFF |  |  | 
 | CLUSTER_CACHE_WATCH_RESYNC_DURATION | 10m |  | 
 | CLUSTER_ID | 1 |  | 
>>>>>>> 5786d904
 | CLUSTER_STATUS_CRON_TIME | 15 |  | 
 | CLUSTER_SYNC_RETRY_TIMEOUT_DURATION | 10s |  | 
 | CONSUMER_CONFIG_JSON |  |  | 
 | CUSTOM_ROLE_CACHE_ALLOWED | false |  | 
 | DASHBOARD_HOST | localhost |  | 
 | DASHBOARD_NAMESPACE | devtroncd |  | 
 | DASHBOARD_PORT | 3000 |  | 
 | DEFAULT_ARTIFACT_KEY_LOCATION | arsenal-v1/ci-artifacts |  | 
 | DEFAULT_BUILD_LOGS_BUCKET | devtron-pro-ci-logs |  | 
 | DEFAULT_BUILD_LOGS_KEY_PREFIX | arsenal-v1 |  | 
 | DEFAULT_CACHE_BUCKET | ci-caching |  | 
 | DEFAULT_CACHE_BUCKET_REGION | us-east-2 |  | 
 | DEFAULT_CD_ARTIFACT_KEY_LOCATION |  |  | 
 | DEFAULT_CD_LOGS_BUCKET_REGION | us-east-2 |  | 
 | DEFAULT_CD_NAMESPACE |  |  | 
 | DEFAULT_CD_TIMEOUT | 3600 |  | 
 | DEFAULT_CI_IMAGE | 686244538589.dkr.ecr.us-east-2.amazonaws.com/cirunner:47 |  | 
 | DEFAULT_LOG_TIME_LIMIT | 1 |  | 
 | DEFAULT_NAMESPACE | devtron-ci |  | 
 | DEFAULT_TARGET_PLATFORM |  |  | 
 | DEFAULT_TIMEOUT | 3600 |  | 
 | DEPLOYMENT_WINDOW_FETCH_DAYS_BLACKOUT | 90 |  | 
 | DEPLOYMENT_WINDOW_FETCH_DAYS_MAINTENANCE | 90 |  | 
 | DEPLOY_STATUS_CRON_GET_PIPELINE_DEPLOYED_WITHIN_HOURS | 12 |  | 
 | DEVTRON_BOM_URL | https://raw.githubusercontent.com/devtron-labs/devtron/%s/charts/devtron/devtron-bom.yaml |  | 
 | DEVTRON_CHART_INSTALL_REQUEST_TIMEOUT | 6 |  | 
 | DEVTRON_DEFAULT_NAMESPACE | devtroncd |  | 
 | DEVTRON_DEX_SECRET_NAMESPACE | devtroncd |  | 
 | DEVTRON_HELM_RELEASE_CHART_NAME | devtron-operator |  | 
 | DEVTRON_HELM_RELEASE_NAME | devtron |  | 
 | DEVTRON_HELM_RELEASE_NAMESPACE | devtroncd |  | 
 | DEVTRON_HELM_REPO_NAME | devtron |  | 
 | DEVTRON_HELM_REPO_URL | https://helm.devtron.ai |  | 
 | DEVTRON_INSTALLATION_TYPE |  |  | 
 | DEVTRON_MODULES_IDENTIFIER_IN_HELM_VALUES | installer.modules |  | 
 | DEVTRON_SECRET_NAME | devtron-secret |  | 
 | DEVTRON_VERSION_IDENTIFIER_IN_HELM_VALUES | installer.release |  | 
 | DEX_CID | example-app |  | 
 | DEX_CLIENT_ID | argo-cd |  | 
 | DEX_CSTOREKEY |  |  | 
 | DEX_HOST | http://localhost |  | 
 | DEX_JWTKEY |  |  | 
 | DEX_PORT | 5556 |  | 
 | DEX_RURL | http://127.0.0.1:8080/callback |  | 
 | DEX_SECRET |  |  | 
 | DEX_URL |  |  | 
 | DOCKER_BUILD_CACHE_PATH | /var/lib/docker |  | 
 | ECR_REPO_NAME_PREFIX | test/ |  | 
 | ENABLE_ASYNC_INSTALL_DEVTRON_CHART | false |  | 
 | ENABLE_BUILD_CONTEXT | false |  | 
 | ENFORCER_CACHE | false |  | 
 | ENFORCER_CACHE_EXPIRATION_IN_SEC | 86400 |  | 
 | ENFORCER_MAX_BATCH_SIZE | 1 |  | 
 | ENTERPRISE_ENFORCER_ENABLED | true |  | 
 | EPHEMERAL_SERVER_VERSION_REGEX | v[1-9]\.\b(2[3-9]|[3-9][0-9])\b.* |  | 
 | EVENT_URL | http://localhost:3000/notify |  | 
 | EXECUTE_WIRE_NIL_CHECKER | false |  | 
 | EXPOSE_CD_METRICS | false |  | 
 | EXPOSE_CI_METRICS | false |  | 
 | EXTERNAL_BLOB_STORAGE_CM_NAME | blob-storage-cm |  | 
 | EXTERNAL_BLOB_STORAGE_SECRET_NAME | blob-storage-secret |  | 
 | EXTERNAL_CD_NODE_LABEL_SELECTOR |  |  | 
 | EXTERNAL_CD_NODE_TAINTS_KEY | dedicated |  | 
 | EXTERNAL_CD_NODE_TAINTS_VALUE | ci |  | 
 | EXTERNAL_CI_API_SECRET | devtroncd-secret |  | 
 | EXTERNAL_CI_PAYLOAD | {"ciProjectDetails":[{"gitRepository":"https://github.com/vikram1601/getting-started-nodejs.git","checkoutPath":"./abc","commitHash":"239077135f8cdeeccb7857e2851348f558cb53d3","commitTime":"2022-10-30T20:00:00","branch":"master","message":"Update README.md","author":"User Name "}],"dockerImage":"445808685819.dkr.ecr.us-east-2.amazonaws.com/orch:23907713-2"} |  | 
 | EXTERNAL_CI_WEB_HOOK_URL |  |  | 
 | FEATURE_RESTART_WORKLOAD_BATCH_SIZE | 1 |  | 
 | FEATURE_RESTART_WORKLOAD_WORKER_POOL_SIZE | 5 |  | 
 | FORCE_SECURITY_SCANNING | false |  | 
 | GITOPS_REPO_PREFIX |  |  | 
 | GITOPS_SECRET_NAME | devtron-gitops-secret |  | 
 | GIT_PROVIDERS | github,gitlab |  | 
 | GIT_SENSOR_GRPC_DATA_TRANSFER_MAX_SIZE | 4 |  | 
 | GIT_SENSOR_PROTOCOL | REST |  | 
 | GIT_SENSOR_TIMEOUT | 0 |  | 
 | GIT_SENSOR_URL | 127.0.0.1:7070 |  | 
 | GRAFANA_HOST | localhost |  | 
 | GRAFANA_NAMESPACE | devtroncd |  | 
 | GRAFANA_ORG_ID | 2 |  | 
 | GRAFANA_PASSWORD | prom-operator |  | 
 | GRAFANA_PORT | 8090 |  | 
 | GRAFANA_URL |  |  | 
 | GRAFANA_USERNAME | admin |  | 
 | HELM_CLIENT_URL | 127.0.0.1:50051 |  | 
 | HELM_PIPELINE_STATUS_CHECK_ELIGIBLE_TIME | 120 |  | 
 | HIDE_IMAGE_TAGGING_HARD_DELETE | false |  | 
 | IGNORE_AUTOCOMPLETE_AUTH_CHECK | false |  | 
 | IMAGE_RETRY_COUNT | 0 |  | 
 | IMAGE_RETRY_INTERVAL | 5 |  | 
 | IMAGE_SCANNER_ENDPOINT | http://image-scanner-new-demo-devtroncd-service.devtroncd:80 |  | 
 | IMAGE_SCAN_MAX_RETRIES | 3 |  | 
 | IMAGE_SCAN_RETRY_DELAY | 5 |  | 
 | INSTALLER_CRD_NAMESPACE | devtroncd |  | 
 | INSTALLER_CRD_OBJECT_GROUP_NAME | installer.devtron.ai |  | 
 | INSTALLER_CRD_OBJECT_RESOURCE | installers |  | 
 | INSTALLER_CRD_OBJECT_VERSION | v1alpha1 |  | 
 | IN_APP_LOGGING_ENABLED | false |  | 
 | IS_AIR_GAP_ENVIRONMENT | false |  | 
 | IS_INTERNAL_USE | false |  | 
 | JwtExpirationTime | 120 |  | 
 | LENS_TIMEOUT | 0 |  | 
 | LENS_URL | http://lens-milandevtron-service:80 |  | 
 | LIMIT_CI_CPU | 0.5 |  | 
 | LIMIT_CI_MEM | 3G |  | 
 | LOGGER_DEV_MODE | false |  | 
 | LOG_LEVEL | 0 |  | 
 | MAX_CD_WORKFLOW_RUNNER_RETRIES | 0 |  | 
 | MAX_CI_WORKFLOW_RETRIES | 0 |  | 
 | MAX_SESSION_PER_USER | 5 |  | 
 | MODE | DEV |  | 
 | MODULE_METADATA_API_URL | https://api.devtron.ai/module?name=%s |  | 
 | MODULE_STATUS_HANDLING_CRON_DURATION_MIN | 3 |  | 
 | NATS_MSG_ACK_WAIT_IN_SECS | 120 |  | 
 | NATS_MSG_BUFFER_SIZE | -1 |  | 
 | NATS_MSG_MAX_AGE | 86400 |  | 
 | NATS_MSG_PROCESSING_BATCH_SIZE | 1 |  | 
 | NATS_SERVER_HOST | nats://devtron-nats.devtroncd:4222 |  | 
 | NOTIFICATION_TOKEN_EXPIRY_TIME_HOURS | 720 |  | 
<<<<<<< HEAD
=======
 | ORCHESTRATOR_URL | http://localhost:8080 |  | 
>>>>>>> 5786d904
 | ORCH_HOST | http://devtroncd-orchestrator-service-prod.devtroncd/webhook/msg/nats |  | 
 | ORCH_TOKEN |  |  | 
 | OTEL_COLLECTOR_URL |  |  | 
 | PG_ADDR | 127.0.0.1 |  | 
 | PG_DATABASE | orchestrator |  | 
 | PG_EXPORT_PROM_METRICS | false |  | 
 | PG_LOG_ALL_QUERY | false |  | 
 | PG_LOG_QUERY | true |  | 
 | PG_PASSWORD |  |  | 
 | PG_PORT | 5432 |  | 
 | PG_QUERY_DUR_THRESHOLD | 5000 |  | 
 | PG_READ_TIMEOUT | 30 |  | 
 | PG_USER |  |  | 
 | PG_WRITE_TIMEOUT | 30 |  | 
 | PIPELINE_DEGRADED_TIME | 10 |  | 
 | PLUGIN_NAME | Pull images from container repository |  | 
 | PRE_CI_CACHE_PATH | /devtroncd-cache |  | 
 | PROXY_SERVICE_CONFIG | {} |  | 
<<<<<<< HEAD
=======
 | PROXY_UP_TIME | 60 |  | 
>>>>>>> 5786d904
 | REQ_CI_CPU | 0.5 |  | 
 | REQ_CI_MEM | 3G |  | 
 | RESOURCE_LIST_FOR_REPLICAS | Deployment,Rollout,StatefulSet,ReplicaSet |  | 
 | RESOURCE_LIST_FOR_REPLICAS_BATCH_SIZE | 5 |  | 
 | REVISION_HISTORY_LIMIT_DEVTRON_APP | 1 |  | 
 | REVISION_HISTORY_LIMIT_EXTERNAL_HELM_APP | 0 |  | 
 | REVISION_HISTORY_LIMIT_HELM_APP | 1 |  | 
 | RUNTIME_CONFIG_LOCAL_DEV | false |  | 
 | RUN_HELM_INSTALL_IN_ASYNC_MODE_HELM_APPS | false |  | 
 | SCAN_V2_ENABLED | false |  | 
 | SCOOP_CLUSTER_CONFIG | {} |  | 
 | SCOPED_VARIABLE_ENABLED | false |  | 
 | SCOPED_VARIABLE_FORMAT | @{{%s}} |  | 
 | SCOPED_VARIABLE_HANDLE_PRIMITIVES | false |  | 
 | SCOPED_VARIABLE_NAME_REGEX | ^[a-zA-Z][a-zA-Z0-9_-]{0,62}[a-zA-Z0-9]$ |  | 
 | SHOW_DOCKER_BUILD_ARGS | true |  | 
 | SKIP_CREATING_ECR_REPO | false |  | 
 | SOCKET_DISCONNECT_DELAY_SECONDS | 5 |  | 
 | SOCKET_HEARTBEAT_SECONDS | 25 |  | 
 | STREAM_CONFIG_JSON |  |  | 
 | SYSTEM_VAR_PREFIX | DEVTRON_ |  | 
 | TERMINAL_POD_DEFAULT_NAMESPACE | default |  | 
 | TERMINAL_POD_INACTIVE_DURATION_IN_MINS | 10 |  | 
 | TERMINAL_POD_STATUS_SYNC_In_SECS | 600 |  | 
 | TERMINATION_GRACE_PERIOD_SECS | 180 |  | 
 | TEST_APP | orchestrator |  | 
 | TEST_PG_ADDR | 127.0.0.1 |  | 
 | TEST_PG_DATABASE | orchestrator |  | 
 | TEST_PG_LOG_QUERY | true |  | 
 | TEST_PG_PASSWORD | postgrespw |  | 
 | TEST_PG_PORT | 55000 |  | 
 | TEST_PG_USER | postgres |  | 
 | TIMEOUT_FOR_FAILED_CI_BUILD | 15 |  | 
 | TIMEOUT_IN_SECONDS | 5 |  | 
 | TOKEN |  |  | 
 | USER_SESSION_DURATION_SECONDS | 86400 |  | 
 | USE_ARTIFACT_LISTING_API_V2 | true |  | 
 | USE_ARTIFACT_LISTING_QUERY_V2 | true |  | 
 | USE_BLOB_STORAGE_CONFIG_IN_CD_WORKFLOW | true |  | 
 | USE_BLOB_STORAGE_CONFIG_IN_CI_WORKFLOW | true |  | 
 | USE_BUILDX | false |  | 
 | USE_CASBIN_V2 | false |  | 
 | USE_CUSTOM_ENFORCER | true |  | 
 | USE_EXTERNAL_NODE | false |  | 
 | USE_GIT_CLI | false |  | 
 | USE_IMAGE_TAG_FROM_GIT_PROVIDER_FOR_TAG_BASED_BUILD | false |  | 
 | USE_RBAC_CREATION_V2 | true |  | 
 | USE_RESOURCE_LIST_V2 |  |  | 
 | VARIABLE_CACHE_ENABLED | true |  | 
 | VARIABLE_EXPRESSION_REGEX | @{{([^}]+)}} |  | 
 | WEBHOOK_TOKEN |  |  | 
 | WF_CONTROLLER_INSTANCE_ID | devtron-runner |  | 
 | WORKFLOW_SERVICE_ACCOUNT | ci-runner |  | <|MERGE_RESOLUTION|>--- conflicted
+++ resolved
@@ -75,8 +75,6 @@
  | CLEAN_UP_RBAC_POLICIES_CRON_TIME | 0 0 * * * |  | 
  | CLI_CMD_TIMEOUT_GLOBAL_SECONDS | 0 |  | 
  | CLONING_MODE | SHALLOW |  | 
-<<<<<<< HEAD
-=======
  | CLUSTER_CACHE_ATTEMPT_LIMIT | 1 |  | 
  | CLUSTER_CACHE_LIST_PAGE_BUFFER_SIZE | 10 |  | 
  | CLUSTER_CACHE_LIST_PAGE_SIZE | 500 |  | 
@@ -85,7 +83,6 @@
  | CLUSTER_CACHE_RETRY_USE_BACKOFF |  |  | 
  | CLUSTER_CACHE_WATCH_RESYNC_DURATION | 10m |  | 
  | CLUSTER_ID | 1 |  | 
->>>>>>> 5786d904
  | CLUSTER_STATUS_CRON_TIME | 15 |  | 
  | CLUSTER_SYNC_RETRY_TIMEOUT_DURATION | 10s |  | 
  | CONSUMER_CONFIG_JSON |  |  | 
@@ -205,10 +202,7 @@
  | NATS_MSG_PROCESSING_BATCH_SIZE | 1 |  | 
  | NATS_SERVER_HOST | nats://devtron-nats.devtroncd:4222 |  | 
  | NOTIFICATION_TOKEN_EXPIRY_TIME_HOURS | 720 |  | 
-<<<<<<< HEAD
-=======
  | ORCHESTRATOR_URL | http://localhost:8080 |  | 
->>>>>>> 5786d904
  | ORCH_HOST | http://devtroncd-orchestrator-service-prod.devtroncd/webhook/msg/nats |  | 
  | ORCH_TOKEN |  |  | 
  | OTEL_COLLECTOR_URL |  |  | 
@@ -227,10 +221,7 @@
  | PLUGIN_NAME | Pull images from container repository |  | 
  | PRE_CI_CACHE_PATH | /devtroncd-cache |  | 
  | PROXY_SERVICE_CONFIG | {} |  | 
-<<<<<<< HEAD
-=======
  | PROXY_UP_TIME | 60 |  | 
->>>>>>> 5786d904
  | REQ_CI_CPU | 0.5 |  | 
  | REQ_CI_MEM | 3G |  | 
  | RESOURCE_LIST_FOR_REPLICAS | Deployment,Rollout,StatefulSet,ReplicaSet |  | 
