--- conflicted
+++ resolved
@@ -222,12 +222,9 @@
  | PLUGIN_NAME | Pull images from container repository |  | 
  | PRE_CI_CACHE_PATH | /devtroncd-cache |  | 
  | PROXY_SERVICE_CONFIG | {} |  | 
-<<<<<<< HEAD
+ | PROXY_UP_TIME | 60 |  | 
  | PVC_MOUNT_PATH_EXPRESSION |  |  | 
  | PVC_NAME_EXPRESSION |  |  | 
-=======
- | PROXY_UP_TIME | 60 |  | 
->>>>>>> 1494a0be
  | REQ_CI_CPU | 0.5 |  | 
  | REQ_CI_MEM | 3G |  | 
  | RESOURCE_LIST_FOR_REPLICAS | Deployment,Rollout,StatefulSet,ReplicaSet |  | 
