--- conflicted
+++ resolved
@@ -195,10 +195,7 @@
  | PIPELINE_DEGRADED_TIME | 10 |  | 
  | PLUGIN_NAME | Pull images from container repository |  | 
  | PRE_CI_CACHE_PATH | /devtroncd-cache |  | 
-<<<<<<< HEAD
-=======
  | PROPAGATE_EXTRA_LABELS | false |  | 
->>>>>>> 3aa7e420
  | PROXY_SERVICE_CONFIG | {} |  | 
  | REQ_CI_CPU | 0.5 |  | 
  | REQ_CI_MEM | 3G |  | 
