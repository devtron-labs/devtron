--- conflicted
+++ resolved
@@ -43,12 +43,11 @@
 	Help: "Duration of CD process",
 }, []string{"appName", "status", "envName", "deploymentType"})
 
-<<<<<<< HEAD
 var GitOpsDuration = prometheus.NewHistogramVec(prometheus.HistogramOpts{
 	Name: "git_ops_duration_seconds",
 	Help: "Duration of GitOps",
 }, []string{"operationName", "methodName", "status", "time"})
-=======
+
 var CiDuration = promauto.NewHistogramVec(prometheus.HistogramOpts{
 	Name:    "ci_duration_seconds",
 	Help:    "Duration of CI process",
@@ -84,7 +83,6 @@
 	Help:    "Duration of Cache Upload process",
 	Buckets: prometheus.LinearBuckets(20, 20, 5),
 }, []string{"pipelineName", "appName"})
->>>>>>> b9f14205
 
 var requestCounter = promauto.NewCounterVec(
 	prometheus.CounterOpts{
