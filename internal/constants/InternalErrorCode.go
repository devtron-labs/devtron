/*
 * Copyright (c) 2020 Devtron Labs
 *
 * Licensed under the Apache License, Version 2.0 (the "License");
 * you may not use this file except in compliance with the License.
 * You may obtain a copy of the License at
 *
 *    http://www.apache.org/licenses/LICENSE-2.0
 *
 * Unless required by applicable law or agreed to in writing, software
 * distributed under the License is distributed on an "AS IS" BASIS,
 * WITHOUT WARRANTIES OR CONDITIONS OF ANY KIND, either express or implied.
 * See the License for the specific language governing permissions and
 * limitations under the License.
 *
 */

package constants

import "fmt"

/**
 	Cluster - 			1000-1999
	Environment - 		2000-2999
	Global Config - 	3000-3999
	Pipeline Config -	4000-4999
	Pipeline - 			5000-5999
	User - 				6000-6999
	Other -				7000-7999
*/

type ErrorCode struct {
	Code           string
	userErrMessage string
}

func (code ErrorCode) UserMessage(params ...interface{}) string {
	return fmt.Sprintf(code.userErrMessage, params)
}

const (
	//Cluster Errors
	ClusterCreateDBFailed      string = "1001"
	ClusterCreateACDFailed     string = "1002"
	ClusterDBRollbackFailed    string = "1003"
	ClusterUpdateDBFailed      string = "1004"
	ClusterUpdateACDFailed     string = "1005"
	ClusterCreateBadRequestACD string = "1006"
	ClusterUpdateBadRequestACD string = "1007"

	//Environment Errors
	EnvironmentCreateDBFailed          string = "2001"
	EnvironmentUpdateDBFailed          string = "2002"
	EnvironmentUpdateEnvOverrideFailed string = "2003"

	//Global Config Errors Constants; use 3000
	DockerRegCreateFailedInDb   string = "3001"
	DockerRegCreateFailedInGocd string = "3002"
	DockerRegUpdateFailedInDb   string = "3003"
	DockerRegUpdateFailedInGocd string = "3004"

	GitProviderCreateFailedAlreadyExists string = "3005"
	GitProviderCreateFailedInDb          string = "3006"
	GitProviderUpdateProviderNotExists   string = "3007"
	GitProviderUpdateFailedInDb          string = "3008"
	DockerRegDeleteFailedInDb            string = "3009"
	DockerRegDeleteFailedInGocd          string = "3010"
	GitProviderUpdateFailedInSync        string = "3011"
	// For conflicts use 900 series
	GitOpsConfigValidationConflict string = "3900"

	ChartCreatedAlreadyExists string = "5001"
	ChartNameAlreadyReserved  string = "5002"

	UserCreateDBFailed        string = "6001"
	UserCreatePolicyFailed    string = "6002"
	UserUpdateDBFailed        string = "6003"
	UserUpdatePolicyFailed    string = "6004"
	UserNoTokenProvided       string = "6005"
	UserNotFoundForToken      string = "6006"
	UserCreateFetchRoleFailed string = "6007"
	UserUpdateFetchRoleFailed string = "6008"

	AppDetailResourceTreeNotFound string = "7000"
	HelmReleaseNotFound           string = "7001"

	CasbinPolicyNotCreated string = "8000"

	GitHostCreateFailedAlreadyExists string = "9001"
	GitHostCreateFailedInDb          string = "9002"

	// feasibility errors
	VulnerabilityFound     string = "10001"
	ApprovalNodeFail       string = "10002"
	FilteringConditionFail string = "10003"
	DeploymentWindowFail   string = "10004"
)
const (
	HttpStatusUnprocessableEntity = "422"
<<<<<<< HEAD
=======
)

const (
	HttpClientSideTimeout = 499
>>>>>>> 0323f71c
)

var AppAlreadyExists = &ErrorCode{"4001", "application %s already exists"}
var AppDoesNotExist = &ErrorCode{"4004", "application %s does not exist"}

const (
	ErrorDeletingPipelineForDeletedArgoAppMsg = "error in deleting devtron pipeline for deleted argocd app"
	ArgoAppDeletedErrMsg                      = "argocd app deleted"
	UnableToFetchResourceTreeErrMsg           = "unable to fetch resource tree"
	UnableToFetchResourceTreeForAcdErrMsg     = "app detail fetched, failed to get resource tree from acd"
	CannotGetAppWithRefreshErrMsg             = "cannot get application with refresh"
)<|MERGE_RESOLUTION|>--- conflicted
+++ resolved
@@ -97,13 +97,10 @@
 )
 const (
 	HttpStatusUnprocessableEntity = "422"
-<<<<<<< HEAD
-=======
 )
 
 const (
 	HttpClientSideTimeout = 499
->>>>>>> 0323f71c
 )
 
 var AppAlreadyExists = &ErrorCode{"4001", "application %s already exists"}
