package DeploymentTemplateValidate

import (
	"encoding/json"
	"errors"
	"fmt"
<<<<<<< HEAD
=======

	"github.com/devtron-labs/devtron/internal/util"
>>>>>>> 0463b297
	"io/ioutil"

	"os"
	"regexp"

	"github.com/devtron-labs/devtron/internal/util"

	util2 "github.com/devtron-labs/devtron/util"
	"github.com/xeipuuv/gojsonschema"
)

type (
	CpuChecker    struct{}
	MemoryChecker struct{}
)

var (
	UChecker, _   = regexp.Compile("^([0-9.]+)m$")
	NoUChecker, _ = regexp.Compile("^([0-9.]+)$")
	MiChecker, _  = regexp.Compile("^[0-9]+Mi$")
	GiChecker, _  = regexp.Compile("^[0-9]+Gi$")
	TiChecker, _  = regexp.Compile("^[0-9]+Ti$")
	PiChecker, _  = regexp.Compile("^[0-9]+Pi$")
	KiChecker, _  = regexp.Compile("^[0-9]+Ki$")
)

func (f CpuChecker) IsFormat(input interface{}) bool {
	asString, ok := input.(string)
	if !ok {
		return true
	}

	if UChecker.MatchString(asString) {
		return true
	} else if NoUChecker.MatchString(asString) {
		return true
	} else {
		return false
	}
}

func (f MemoryChecker) IsFormat(input interface{}) bool {
	asString, ok := input.(string)
	if !ok {
		return true
	}

	if MiChecker.MatchString(asString) {
		return true
	} else if GiChecker.MatchString(asString) {
		return true
	} else if TiChecker.MatchString(asString) {
		return true
	} else if PiChecker.MatchString(asString) {
		return true
	} else if KiChecker.MatchString(asString) {
		return true
	} else {
		return false
	}
}

const memoryPattern = `"100Mi" or "1Gi" or "1Ti"`
const cpuPattern = `"50m" or "0.05"`
const cpu = "cpu"
const memory = "memory"

func DeploymentTemplateValidate(templatejson interface{}, schemafile string) (bool, error) {

	sugaredLogger := util.NewSugardLogger()

	gojsonschema.FormatCheckers.Add("cpu", CpuChecker{})
	gojsonschema.FormatCheckers.Add("memory", MemoryChecker{})

	jsonFile, err := os.Open(fmt.Sprintf("schema/%s.json", schemafile))
	if err != nil {
		sugaredLogger.Error(err)
	}
	byteValue, _ := ioutil.ReadAll(jsonFile)
	var schemajson map[string]interface{}
	json.Unmarshal([]byte(byteValue), &schemajson)
	schemaLoader := gojsonschema.NewGoLoader(schemajson)
	documentLoader := gojsonschema.NewGoLoader(templatejson)
	buff, err := json.Marshal(templatejson)
	if err != nil {
    sugaredLogger.Error(err)
		return false, err
	}
	fmt.Println(string(buff))
	result, err := gojsonschema.Validate(schemaLoader, documentLoader)
	if err != nil {
		sugaredLogger.Error(err)
		return false, err
	}
	if result.Valid() {
		var dat map[string]interface{}

		if err := json.Unmarshal(buff, &dat); err != nil {
			sugaredLogger.Error(err)
			return false, err
		}
		//limits and requests are mandatory fields in schema
		autoscaleEnabled := dat["autoscaling"]
		if autoscaleEnabled == nil {
			fmt.Println(autoscaleEnabled)
		} else if autoscaleEnabled.(map[string]interface{})["enabled"] == nil {
			fmt.Println("hello")
		} else {
			if autoscaleEnabled.(map[string]interface{})["enabled"].(bool) {
				limit := dat["resources"].(map[string]interface{})["limits"].(map[string]interface{})
				request := dat["resources"].(map[string]interface{})["requests"].(map[string]interface{})

				cpu_limit, _ := util2.CpuToNumber(limit["cpu"].(string))
				memory_limit, _ := util2.MemoryToNumber(limit["memory"].(string))
				cpu_request, _ := util2.CpuToNumber(request["cpu"].(string))
				memory_request, _ := util2.MemoryToNumber(request["memory"].(string))

				envoproxy_limit := dat["envoyproxy"].(map[string]interface{})["resources"].(map[string]interface{})["limits"].(map[string]interface{})
				envoproxy_request := dat["envoyproxy"].(map[string]interface{})["resources"].(map[string]interface{})["requests"].(map[string]interface{})

				envoproxy_cpu_limit, _ := util2.CpuToNumber(envoproxy_limit["cpu"].(string))
				envoproxy_memory_limit, _ := util2.MemoryToNumber(envoproxy_limit["memory"].(string))
				envoproxy_cpu_request, _ := util2.CpuToNumber(envoproxy_request["cpu"].(string))
				envoproxy_memory_request, _ := util2.MemoryToNumber(envoproxy_request["memory"].(string))
				if (envoproxy_cpu_limit < envoproxy_cpu_request) || (envoproxy_memory_limit < envoproxy_memory_request) || (cpu_limit < cpu_request) || (memory_limit < memory_request) {
					return false, errors.New("requests is greater than limits")
				}

			}
		}
		fmt.Println("ok")
		return true, nil
	} else {
		var stringerror string
		fmt.Printf("The document is not valid. see errors :\n")
		for _, err := range result.Errors() {
			fmt.Println(err.Details()["format"])
			if err.Details()["format"] == cpu {
				stringerror = stringerror + err.Field() + ": Format should be like " + cpuPattern + "\n"
			} else if err.Details()["format"] == memory {
				stringerror = stringerror + err.Field() + ": Format should be like " + memoryPattern + "\n"
			} else {
				stringerror = stringerror + err.String() + "\n"
			}
		}
		return false, errors.New(stringerror)
	}
}<|MERGE_RESOLUTION|>--- conflicted
+++ resolved
@@ -4,18 +4,11 @@
 	"encoding/json"
 	"errors"
 	"fmt"
-<<<<<<< HEAD
-=======
-
-	"github.com/devtron-labs/devtron/internal/util"
->>>>>>> 0463b297
 	"io/ioutil"
-
 	"os"
 	"regexp"
 
 	"github.com/devtron-labs/devtron/internal/util"
-
 	util2 "github.com/devtron-labs/devtron/util"
 	"github.com/xeipuuv/gojsonschema"
 )
@@ -94,7 +87,7 @@
 	documentLoader := gojsonschema.NewGoLoader(templatejson)
 	buff, err := json.Marshal(templatejson)
 	if err != nil {
-    sugaredLogger.Error(err)
+		sugaredLogger.Error(err)
 		return false, err
 	}
 	fmt.Println(string(buff))
