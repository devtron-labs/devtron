/*
 * Copyright (c) 2020 Devtron Labs
 *
 * Licensed under the Apache License, Version 2.0 (the "License");
 * you may not use this file except in compliance with the License.
 * You may obtain a copy of the License at
 *
 *    http://www.apache.org/licenses/LICENSE-2.0
 *
 * Unless required by applicable law or agreed to in writing, software
 * distributed under the License is distributed on an "AS IS" BASIS,
 * WITHOUT WARRANTIES OR CONDITIONS OF ANY KIND, either express or implied.
 * See the License for the specific language governing permissions and
 * limitations under the License.
 *
 */

package util

import (
	"context"
	"fmt"
	"github.com/devtron-labs/devtron/util"
	"io/ioutil"
	"path/filepath"
	"time"

	bean2 "github.com/devtron-labs/devtron/api/bean"
	"github.com/devtron-labs/devtron/internal/sql/repository"
	"github.com/go-pg/pg"
	"github.com/xanzy/go-gitlab"
	"go.uber.org/zap"
	"gopkg.in/src-d/go-git.v4"
	"gopkg.in/src-d/go-git.v4/plumbing/object"
	"gopkg.in/src-d/go-git.v4/plumbing/transport/http"
)

const (
	GIT_WORKING_DIR       = "/tmp/gitops/"
	GetRepoUrlStage       = "Get Repo Url"
	CreateRepoStage       = "Create Repo"
	CloneHttpStage        = "Clone Http"
	CreateReadmeStage     = "Create Readme"
	CloneSshStage         = "Clone Ssh"
	GITLAB_PROVIDER       = "GITLAB"
	GITHUB_PROVIDER       = "GITHUB"
	AZURE_DEVOPS_PROVIDER = "AZURE_DEVOPS"
	BITBUCKET_PROVIDER    = "BITBUCKET_CLOUD"
	GITHUB_API_V3         = "api/v3"
	GITHUB_HOST           = "github.com"
)

type GitClient interface {
	CreateRepository(config *bean2.GitOpsConfigDto) (url string, isNew bool, detailedErrorGitOpsConfigActions DetailedErrorGitOpsConfigActions)
	CommitValues(config *ChartConfig, gitOpsConfig *bean2.GitOpsConfigDto) (commitHash string, commitTime time.Time, err error)
	GetRepoUrl(config *bean2.GitOpsConfigDto) (repoUrl string, err error)
	DeleteRepository(config *bean2.GitOpsConfigDto) error
	CreateReadme(config *bean2.GitOpsConfigDto) (string, error)
	GetCommits(repoName, projectName string) ([]*GitCommitDto, error)
}

type GitFactory struct {
	Client           GitClient
	gitService       GitService
	GitWorkingDir    string
	logger           *zap.SugaredLogger
	gitOpsRepository repository.GitOpsConfigRepository
	gitCliUtil       *GitCliUtil
}

type DetailedErrorGitOpsConfigActions struct {
	SuccessfulStages []string         `json:"successfulStages"`
	StageErrorMap    map[string]error `json:"stageErrorMap"`
	ValidatedOn      time.Time        `json:"validatedOn"`
	DeleteRepoFailed bool             `json:"deleteRepoFailed"`
}

type GitCommitDto struct {
	CommitHash string    `json:"commitHash"`
	AuthorName string    `json:"authorName"`
	CommitTime time.Time `json:"commitTime"`
}

func (factory *GitFactory) Reload() error {
	var err error
	start := time.Now()
	defer func() {
		util.TriggerGitOpsMetrics("Reload", "GitService", start, err)
	}()
	logger.Infow("reloading gitops details")
	cfg, err := GetGitConfig(factory.gitOpsRepository)
	if err != nil {
		return err
	}
	gitService := NewGitServiceImpl(cfg, logger, factory.gitCliUtil)
	factory.gitService = gitService
	client, err := NewGitOpsClient(cfg, logger, gitService, factory.gitOpsRepository)
	if err != nil {
		return err
	}
	factory.Client = client
	logger.Infow(" gitops details reload success")
	return nil
}

func (factory *GitFactory) GetGitLabGroupPath(gitOpsConfig *bean2.GitOpsConfigDto) (string, error) {
<<<<<<< HEAD
	gitLabClient, err := CreateGitlabClient(gitOpsConfig.Host, gitOpsConfig.Token, gitOpsConfig.AllowInsecureTLS)
=======
	start := time.Now()
	var gitLabClient *gitlab.Client
	var err error
	defer func() {
		util.TriggerGitOpsMetrics("GetGitLabGroupPath", "GitService", start, err)
	}()
	if len(gitOpsConfig.Host) > 0 {
		_, err = url.ParseRequestURI(gitOpsConfig.Host)
		if err != nil {
			return "", err
		}
		gitLabClient, err = gitlab.NewClient(gitOpsConfig.Token, gitlab.WithBaseURL(gitOpsConfig.Host))
		if err != nil {
			factory.logger.Errorw("error in getting new gitlab client", "err", err)
			return "", err
		}
	} else {
		gitLabClient, err = gitlab.NewClient(gitOpsConfig.Token)
		if err != nil {
			factory.logger.Errorw("error in getting new gitlab client", "err", err)
			return "", err
		}
	}
>>>>>>> 8dfbb0d1
	group, _, err := gitLabClient.Groups.GetGroup(gitOpsConfig.GitLabGroupId, &gitlab.GetGroupOptions{})
	if err != nil {
		factory.logger.Errorw("error in fetching gitlab group name", "err", err, "gitLab groupID", gitOpsConfig.GitLabGroupId)
		return "", err
	}
	if group == nil {
		factory.logger.Errorw("no matching groups found for gitlab", "gitLab groupID", gitOpsConfig.GitLabGroupId, "err", err)
		return "", fmt.Errorf("no matching groups found for gitlab group ID : %s", gitOpsConfig.GitLabGroupId)
	}
	return group.FullPath, nil
}

func (factory *GitFactory) NewClientForValidation(gitOpsConfig *bean2.GitOpsConfigDto) (GitClient, *GitServiceImpl, error) {
	start := time.Now()
	var err error
	defer func() {
		util.TriggerGitOpsMetrics("NewClientForValidation", "GitService", start, err)
	}()
	cfg := &GitConfig{
<<<<<<< HEAD
		GitlabGroupId:      gitOpsConfig.GitLabGroupId,
		GitToken:           gitOpsConfig.Token,
		GitUserName:        gitOpsConfig.Username,
		GitWorkingDir:      GIT_WORKING_DIR,
		GithubOrganization: gitOpsConfig.GitHubOrgId,
		GitProvider:        gitOpsConfig.Provider,
		GitHost:            gitOpsConfig.Host,
		AzureToken:         gitOpsConfig.Token,
		AzureProject:       gitOpsConfig.AzureProjectName,
		AllowInsecureTLS:   gitOpsConfig.AllowInsecureTLS,
=======
		GitlabGroupId:        gitOpsConfig.GitLabGroupId,
		GitToken:             gitOpsConfig.Token,
		GitUserName:          gitOpsConfig.Username,
		GitWorkingDir:        GIT_WORKING_DIR,
		GithubOrganization:   gitOpsConfig.GitHubOrgId,
		GitProvider:          gitOpsConfig.Provider,
		GitHost:              gitOpsConfig.Host,
		AzureToken:           gitOpsConfig.Token,
		AzureProject:         gitOpsConfig.AzureProjectName,
		BitbucketWorkspaceId: gitOpsConfig.BitBucketWorkspaceId,
		BitbucketProjectKey:  gitOpsConfig.BitBucketProjectKey,
>>>>>>> 8dfbb0d1
	}
	gitService := NewGitServiceImpl(cfg, logger, factory.gitCliUtil)
	//factory.gitService = gitService
	client, err := NewGitOpsClient(cfg, logger, gitService, factory.gitOpsRepository)
	if err != nil {
		return client, gitService, err
	}

	//factory.Client = client
	logger.Infow("client changed successfully", "cfg", cfg)
	return client, gitService, nil
}

func NewGitFactory(logger *zap.SugaredLogger, gitOpsRepository repository.GitOpsConfigRepository, gitCliUtil *GitCliUtil) (*GitFactory, error) {
	cfg, err := GetGitConfig(gitOpsRepository)
	if err != nil {
		return nil, err
	}
	gitService := NewGitServiceImpl(cfg, logger, gitCliUtil)
	client, err := NewGitOpsClient(cfg, logger, gitService, gitOpsRepository)
	if err != nil {
		logger.Errorw("error in creating gitOps client", "err", err, "gitProvider", cfg.GitProvider)
	}
	return &GitFactory{
		Client:           client,
		logger:           logger,
		gitService:       gitService,
		gitOpsRepository: gitOpsRepository,
		GitWorkingDir:    cfg.GitWorkingDir,
		gitCliUtil:       gitCliUtil,
	}, nil
}

type GitConfig struct {
	GitlabGroupId        string //local
	GitlabGroupPath      string //local
	GitToken             string //not null  // public
	GitUserName          string //not null  // public
	GitWorkingDir        string //working directory for git. might use pvc
	GithubOrganization   string
	GitProvider          string // SUPPORTED VALUES  GITHUB, GITLAB
	GitHost              string
	AzureToken           string
	AzureProject         string
	BitbucketWorkspaceId string
	BitbucketProjectKey  string
	AllowInsecureTLS     bool
}

func GetGitConfig(gitOpsRepository repository.GitOpsConfigRepository) (*GitConfig, error) {
	gitOpsConfig, err := gitOpsRepository.GetGitOpsConfigActive()
	if err != nil && err != pg.ErrNoRows {
		return nil, err
	} else if err == pg.ErrNoRows {
		// adding this block for backward compatibility,TODO: remove in next  iteration
		// cfg := &GitConfig{}
		// err := env.Parse(cfg)
		// return cfg, err
		return &GitConfig{}, nil
	}

	if gitOpsConfig == nil || gitOpsConfig.Id == 0 {
		return nil, err
	}
	cfg := &GitConfig{
		GitlabGroupId:        gitOpsConfig.GitLabGroupId,
		GitToken:             gitOpsConfig.Token,
		GitUserName:          gitOpsConfig.Username,
		GitWorkingDir:        GIT_WORKING_DIR,
		GithubOrganization:   gitOpsConfig.GitHubOrgId,
		GitProvider:          gitOpsConfig.Provider,
		GitHost:              gitOpsConfig.Host,
		AzureToken:           gitOpsConfig.Token,
		AzureProject:         gitOpsConfig.AzureProject,
		BitbucketWorkspaceId: gitOpsConfig.BitBucketWorkspaceId,
		BitbucketProjectKey:  gitOpsConfig.BitBucketProjectKey,
		AllowInsecureTLS:     gitOpsConfig.AllowInsecureTLS,
	}
	return cfg, err
}

func NewGitOpsClient(config *GitConfig, logger *zap.SugaredLogger, gitService GitService, gitOpsConfigRepository repository.GitOpsConfigRepository) (GitClient, error) {
	if config.GitProvider == GITLAB_PROVIDER {
		gitLabClient, err := NewGitLabClient(config, logger, gitService)
		return gitLabClient, err
	} else if config.GitProvider == GITHUB_PROVIDER {
		gitHubClient, err := NewGithubClient(config.GitHost, config.GitToken, config.GithubOrganization, logger, gitService, gitOpsConfigRepository)
		return gitHubClient, err
	} else if config.GitProvider == AZURE_DEVOPS_PROVIDER {
		gitAzureClient, err := NewGitAzureClient(config.AzureToken, config.GitHost, config.AzureProject, logger, gitService, gitOpsConfigRepository)
		return gitAzureClient, err
	} else if config.GitProvider == BITBUCKET_PROVIDER {
		gitBitbucketClient := NewGitBitbucketClient(config.GitUserName, config.GitToken, config.GitHost, logger, gitService, gitOpsConfigRepository)
		return gitBitbucketClient, nil
	} else {
		logger.Errorw("no gitops config provided, gitops will not work ")
		return nil, nil
	}
}

type ChartConfig struct {
	ChartName      string
	ChartLocation  string
	FileName       string //filename
	FileContent    string
	ReleaseMessage string
	ChartRepoName  string
	UserName       string
	UserEmailId    string
}

// -------------------- go-git integration -------------------
type GitService interface {
	Clone(url, targetDir string) (clonedDir string, err error)
	CommitAndPushAllChanges(repoRoot, commitMsg, name, emailId string) (commitHash string, err error)
	ForceResetHead(repoRoot string) (err error)
	CommitValues(config *ChartConfig) (commitHash string, err error)

	GetCloneDirectory(targetDir string) (clonedDir string)
	Pull(repoRoot string) (err error)
}
type GitServiceImpl struct {
	Auth       *http.BasicAuth
	config     *GitConfig
	logger     *zap.SugaredLogger
	gitCliUtil *GitCliUtil
}

func NewGitServiceImpl(config *GitConfig, logger *zap.SugaredLogger, GitCliUtil *GitCliUtil) *GitServiceImpl {
	auth := &http.BasicAuth{Password: config.GitToken, Username: config.GitUserName}
	return &GitServiceImpl{
		Auth:       auth,
		logger:     logger,
		config:     config,
		gitCliUtil: GitCliUtil,
	}
}

func (impl GitServiceImpl) GetCloneDirectory(targetDir string) (clonedDir string) {

	start := time.Now()
	defer func() {
		util.TriggerGitOpsMetrics("GetCloneDirectory", "GitService", start, nil)
	}()
	clonedDir = filepath.Join(impl.config.GitWorkingDir, targetDir)
	return clonedDir
}

func (impl GitServiceImpl) Clone(url, targetDir string) (clonedDir string, err error) {
	start := time.Now()
	defer func() {
		util.TriggerGitOpsMetrics("Clone", "GitService", start, err)
	}()
	impl.logger.Debugw("git checkout ", "url", url, "dir", targetDir)
	clonedDir = filepath.Join(impl.config.GitWorkingDir, targetDir)
	_, errorMsg, err := impl.gitCliUtil.Clone(clonedDir, url, impl.Auth.Username, impl.Auth.Password)
	if err != nil {
		impl.logger.Errorw("error in git checkout", "url", url, "targetDir", targetDir, "err", err)
		return "", err
	}
	if errorMsg != "" {
		return "", fmt.Errorf(errorMsg)
	}
	return clonedDir, nil
}

func (impl GitServiceImpl) CommitAndPushAllChanges(repoRoot, commitMsg, name, emailId string) (commitHash string, err error) {
	start := time.Now()
	defer func() {
		util.TriggerGitOpsMetrics("CommitAndPushAllChanges", "GitService", start, err)
	}()
	repo, workTree, err := impl.getRepoAndWorktree(repoRoot)
	if err != nil {
		return "", err
	}
	err = workTree.AddGlob("")
	if err != nil {
		return "", err
	}
	//--  commit
	commit, err := workTree.Commit(commitMsg, &git.CommitOptions{
		Author: &object.Signature{
			Name:  name,
			Email: emailId,
			When:  time.Now(),
		},
		Committer: &object.Signature{
			Name:  name,
			Email: emailId,
			When:  time.Now(),
		},
	})
	if err != nil {
		return "", err
	}
	impl.logger.Debugw("git hash", "repo", repoRoot, "hash", commit.String())
	//-----------push
	err = repo.Push(&git.PushOptions{
		Auth: impl.Auth,
	})
	return commit.String(), err
}

func (impl GitServiceImpl) getRepoAndWorktree(repoRoot string) (*git.Repository, *git.Worktree, error) {
	var err error
	start := time.Now()
	defer func() {
		util.TriggerGitOpsMetrics("getRepoAndWorktree", "GitService", start, err)
	}()
	r, err := git.PlainOpen(repoRoot)
	if err != nil {
		return nil, nil, err
	}
	w, err := r.Worktree()
	return r, w, err
}

func (impl GitServiceImpl) ForceResetHead(repoRoot string) (err error) {
	start := time.Now()
	defer func() {
		util.TriggerGitOpsMetrics("ForceResetHead", "GitService", start, err)
	}()
	_, workTree, err := impl.getRepoAndWorktree(repoRoot)
	if err != nil {
		return err
	}
	err = workTree.Reset(&git.ResetOptions{Mode: git.HardReset})
	if err != nil {
		return err
	}
	err = workTree.Pull(&git.PullOptions{
		Auth:         impl.Auth,
		Force:        true,
		SingleBranch: true,
	})
	return err
}

func (impl GitServiceImpl) CommitValues(config *ChartConfig) (commitHash string, err error) {
	//TODO acquire lock
	start := time.Now()
	defer func() {
		util.TriggerGitOpsMetrics("CommitValues", "GitService", start, err)
	}()
	gitDir := filepath.Join(impl.config.GitWorkingDir, config.ChartName)
	if err != nil {
		return "", err
	}
	err = ioutil.WriteFile(filepath.Join(gitDir, config.ChartLocation, config.FileName), []byte(config.FileContent), 0600)
	if err != nil {
		return "", err
	}
	hash, err := impl.CommitAndPushAllChanges(gitDir, config.ReleaseMessage, "devtron bot", "devtron-bot@devtron.ai")
	return hash, err
}

func (impl GitServiceImpl) Pull(repoRoot string) (err error) {
	start := time.Now()
	defer func() {
		util.TriggerGitOpsMetrics("Pull", "GitService", start, err)
	}()
	_, workTree, err := impl.getRepoAndWorktree(repoRoot)

	if err != nil {
		return err
	}
	//-----------pull
	err = workTree.PullContext(context.Background(), &git.PullOptions{
		Auth: impl.Auth,
	})
	if err != nil && err.Error() == "already up-to-date" {
		err = nil
		return nil
	}
	return err
}<|MERGE_RESOLUTION|>--- conflicted
+++ resolved
@@ -104,33 +104,13 @@
 }
 
 func (factory *GitFactory) GetGitLabGroupPath(gitOpsConfig *bean2.GitOpsConfigDto) (string, error) {
-<<<<<<< HEAD
-	gitLabClient, err := CreateGitlabClient(gitOpsConfig.Host, gitOpsConfig.Token, gitOpsConfig.AllowInsecureTLS)
-=======
 	start := time.Now()
 	var gitLabClient *gitlab.Client
 	var err error
 	defer func() {
 		util.TriggerGitOpsMetrics("GetGitLabGroupPath", "GitService", start, err)
 	}()
-	if len(gitOpsConfig.Host) > 0 {
-		_, err = url.ParseRequestURI(gitOpsConfig.Host)
-		if err != nil {
-			return "", err
-		}
-		gitLabClient, err = gitlab.NewClient(gitOpsConfig.Token, gitlab.WithBaseURL(gitOpsConfig.Host))
-		if err != nil {
-			factory.logger.Errorw("error in getting new gitlab client", "err", err)
-			return "", err
-		}
-	} else {
-		gitLabClient, err = gitlab.NewClient(gitOpsConfig.Token)
-		if err != nil {
-			factory.logger.Errorw("error in getting new gitlab client", "err", err)
-			return "", err
-		}
-	}
->>>>>>> 8dfbb0d1
+	gitLabClient, err = CreateGitlabClient(gitOpsConfig.Host, gitOpsConfig.Token, gitOpsConfig.AllowInsecureTLS)
 	group, _, err := gitLabClient.Groups.GetGroup(gitOpsConfig.GitLabGroupId, &gitlab.GetGroupOptions{})
 	if err != nil {
 		factory.logger.Errorw("error in fetching gitlab group name", "err", err, "gitLab groupID", gitOpsConfig.GitLabGroupId)
@@ -150,18 +130,6 @@
 		util.TriggerGitOpsMetrics("NewClientForValidation", "GitService", start, err)
 	}()
 	cfg := &GitConfig{
-<<<<<<< HEAD
-		GitlabGroupId:      gitOpsConfig.GitLabGroupId,
-		GitToken:           gitOpsConfig.Token,
-		GitUserName:        gitOpsConfig.Username,
-		GitWorkingDir:      GIT_WORKING_DIR,
-		GithubOrganization: gitOpsConfig.GitHubOrgId,
-		GitProvider:        gitOpsConfig.Provider,
-		GitHost:            gitOpsConfig.Host,
-		AzureToken:         gitOpsConfig.Token,
-		AzureProject:       gitOpsConfig.AzureProjectName,
-		AllowInsecureTLS:   gitOpsConfig.AllowInsecureTLS,
-=======
 		GitlabGroupId:        gitOpsConfig.GitLabGroupId,
 		GitToken:             gitOpsConfig.Token,
 		GitUserName:          gitOpsConfig.Username,
@@ -173,7 +141,7 @@
 		AzureProject:         gitOpsConfig.AzureProjectName,
 		BitbucketWorkspaceId: gitOpsConfig.BitBucketWorkspaceId,
 		BitbucketProjectKey:  gitOpsConfig.BitBucketProjectKey,
->>>>>>> 8dfbb0d1
+		AllowInsecureTLS:     gitOpsConfig.AllowInsecureTLS,
 	}
 	gitService := NewGitServiceImpl(cfg, logger, factory.gitCliUtil)
 	//factory.gitService = gitService
