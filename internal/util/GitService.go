--- conflicted
+++ resolved
@@ -562,13 +562,8 @@
 		return url, false, detailedError
 	}
 	private := true
-<<<<<<< HEAD
-	visibility := "private"
+//	visibility := "private"
 	r, _, err := impl.Client.Repositories.Create(ctx, impl.org,
-=======
-//	visibility := "private"
-	r, _, err := impl.client.Repositories.Create(ctx, impl.org,
->>>>>>> dc6c9637
 		&github.Repository{Name: &name,
 			Description: &description,
 			Private:     &private,
