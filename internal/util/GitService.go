--- conflicted
+++ resolved
@@ -451,14 +451,10 @@
 	return "", nil
 }
 
-<<<<<<< HEAD
-func (impl GitLabClient) createReadme(namespace, projectName, userName, userEmailId string) (res interface{}, err error) {
+func (impl GitLabClient) CreateReadme(namespace, projectName, userName, userEmailId string) (string, error) {
 	fileAction := gitlab.FileCreate
 	filePath := "README.md"
 	fileContent := "devtron licence"
-=======
-func (impl GitLabClient) CreateReadme(namespace, projectName, userName, userEmailId string) (string, error) {
->>>>>>> ebca468e
 	actions := &gitlab.CreateCommitOptions{
 		Branch:        gitlab.String("master"),
 		CommitMessage: gitlab.String("test commit"),
