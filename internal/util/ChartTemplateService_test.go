package util

<<<<<<< HEAD
// import (
// 	"context"
// 	"github.com/devtron-labs/devtron/util"
// 	"github.com/stretchr/testify/assert"
// 	"k8s.io/helm/pkg/chartutil"
// 	chart2 "k8s.io/helm/pkg/proto/hapi/chart"
// 	"math/rand"
// 	"testing"
// )
//
// func TestChartTemplateService(t *testing.T) {
//
// 	t.Run("getValues", func(t *testing.T) {
// 		logger, err := NewSugardLogger()
// 		assert.Nil(t, err)
// 		impl := ChartTemplateServiceImpl{
// 			logger: logger,
// 		}
// 		directory := "/scripts/devtron-reference-helm-charts/reference-chart_3-11-0"
// 		pipelineStrategyPath := "pipeline-values.yaml"
// 		values, err := impl.getValues(directory, pipelineStrategyPath)
// 		assert.Nil(t, err)
// 		assert.NotNil(t, values)
// 	})
//
// 	t.Run("buildChart", func(t *testing.T) {
// 		logger, err := NewSugardLogger()
// 		assert.Nil(t, err)
// 		impl := ChartTemplateServiceImpl{
// 			logger:          logger,
// 			randSource:      rand.NewSource(0),
// 			chartWorkingDir: "/tmp/charts/",
// 		}
// 		chartMetaData := &chart2.Metadata{
// 			Name:    "sample-app",
// 			Version: "1.0.0",
// 		}
// 		refChartDir := "/scripts/devtron-reference-helm-charts/reference-chart_3-11-0"
//
// 		builtChartPath, err := impl.BuildChart(context.Background(), chartMetaData, refChartDir)
// 		assert.Nil(t, err)
// 		assert.DirExists(t, builtChartPath)
//
// 		isValidChart, err := chartutil.IsChartDir(builtChartPath)
// 		assert.Nil(t, err)
// 		assert.Equal(t, isValidChart, true)
// 	})
//
// 	t.Run("LoadChartInBytesWithDeleteFalse", func(t *testing.T) {
// 		logger, err := NewSugardLogger()
// 		assert.Nil(t, err)
// 		impl := ChartTemplateServiceImpl{
// 			logger:          logger,
// 			randSource:      rand.NewSource(0),
// 			chartWorkingDir: "/tmp/charts/",
// 		}
// 		chartMetaData := &chart2.Metadata{
// 			Name:    "sample-app",
// 			Version: "1.0.0",
// 		}
// 		refChartDir := "/scripts/devtron-reference-helm-charts/reference-chart_3-11-0"
//
// 		builtChartPath, err := impl.BuildChart(context.Background(), chartMetaData, refChartDir)
//
// 		chartBytes, err := impl.LoadChartInBytes(builtChartPath, false, "", "")
// 		assert.Nil(t, err)
//
// 		chartBytesLen := len(chartBytes)
// 		assert.NotEqual(t, chartBytesLen, 0)
//
// 	})
//
// 	t.Run("LoadChartInBytesWithDeleteTrue", func(t *testing.T) {
// 		logger, err := NewSugardLogger()
// 		assert.Nil(t, err)
// 		impl := ChartTemplateServiceImpl{
// 			logger:          logger,
// 			randSource:      rand.NewSource(0),
// 			chartWorkingDir: "/tmp/charts/",
// 		}
// 		chartMetaData := &chart2.Metadata{
// 			Name:    "sample-app",
// 			Version: "1.0.0",
// 		}
// 		refChartDir := "/scripts/devtron-reference-helm-charts/reference-chart_3-11-0"
//
// 		builtChartPath, err := impl.BuildChart(context.Background(), chartMetaData, refChartDir)
//
// 		chartBytes, err := impl.LoadChartInBytes(builtChartPath, true, "", "")
// 		assert.Nil(t, err)
//
// 		assert.NoDirExists(t, builtChartPath)
//
// 		chartBytesLen := len(chartBytes)
// 		assert.NotEqual(t, chartBytesLen, 0)
//
// 	})
//
// 	t.Run("GetGitOpsRepoName", func(t *testing.T) {
// 		logger, err := NewSugardLogger()
// 		assert.Nil(t, err)
// 		globalEnvVariables, err := util.GetGlobalEnvVariables()
// 		globalEnvVariables.GitOpsRepoPrefix = "devtron"
// 		impl := ChartTemplateServiceImpl{
// 			logger:             logger,
// 			globalEnvVariables: globalEnvVariables,
// 		}
// 		appName := "sample"
// 		wantedRepoName := "devtron-sample"
// 		gitOpsRepoName := impl.GetGitOpsRepoName(appName)
// 		assert.Equal(t, wantedRepoName, gitOpsRepoName)
// 	})
//
// }
=======
import (
	"context"
	"github.com/devtron-labs/devtron/util"
	"github.com/stretchr/testify/assert"
	"k8s.io/helm/pkg/chartutil"
	chart2 "k8s.io/helm/pkg/proto/hapi/chart"
	"math/rand"
	"testing"
)

func TestChartTemplateService(t *testing.T) {

	t.Run("getValues", func(t *testing.T) {
		logger, err := NewSugardLogger()
		assert.Nil(t, err)
		impl := ChartTemplateServiceImpl{
			logger: logger,
		}
		directory := "/scripts/devtron-reference-helm-charts/reference-chart_3-11-0"
		pipelineStrategyPath := "pipeline-values.yaml"
		values, err := impl.getValues(directory, pipelineStrategyPath)
		assert.Nil(t, err)
		assert.NotNil(t, values)
	})

	t.Run("buildChart", func(t *testing.T) {
		logger, err := NewSugardLogger()
		assert.Nil(t, err)
		impl := ChartTemplateServiceImpl{
			logger:          logger,
			randSource:      rand.NewSource(0),
			chartWorkingDir: "/tmp/charts/",
		}
		chartMetaData := &chart2.Metadata{
			Name:    "sample-app",
			Version: "1.0.0",
		}
		refChartDir := "/scripts/devtron-reference-helm-charts/reference-chart_3-11-0"

		builtChartPath, err := impl.BuildChart(context.Background(), chartMetaData, refChartDir)
		assert.Nil(t, err)
		assert.DirExists(t, builtChartPath)

		isValidChart, err := chartutil.IsChartDir(builtChartPath)
		assert.Nil(t, err)
		assert.Equal(t, isValidChart, true)
	})

	t.Run("LoadChartInBytesWithDeleteFalse", func(t *testing.T) {
		logger, err := NewSugardLogger()
		assert.Nil(t, err)
		impl := ChartTemplateServiceImpl{
			logger:          logger,
			randSource:      rand.NewSource(0),
			chartWorkingDir: "/tmp/charts/",
		}
		chartMetaData := &chart2.Metadata{
			Name:    "sample-app",
			Version: "1.0.0",
		}
		refChartDir := "/scripts/devtron-reference-helm-charts/reference-chart_3-11-0"

		builtChartPath, err := impl.BuildChart(context.Background(), chartMetaData, refChartDir)

		chartBytes, err := impl.LoadChartInBytes(builtChartPath, false, "", "")
		assert.Nil(t, err)

		chartBytesLen := len(chartBytes)
		assert.NotEqual(t, chartBytesLen, 0)

	})

	t.Run("LoadChartInBytesWithDeleteTrue", func(t *testing.T) {
		logger, err := NewSugardLogger()
		assert.Nil(t, err)
		impl := ChartTemplateServiceImpl{
			logger:          logger,
			randSource:      rand.NewSource(0),
			chartWorkingDir: "/tmp/charts/",
		}
		chartMetaData := &chart2.Metadata{
			Name:    "sample-app",
			Version: "1.0.0",
		}
		refChartDir := "/scripts/devtron-reference-helm-charts/reference-chart_3-11-0"

		builtChartPath, err := impl.BuildChart(context.Background(), chartMetaData, refChartDir)

		chartBytes, err := impl.LoadChartInBytes(builtChartPath, true, "", "")
		assert.Nil(t, err)

		assert.NoDirExists(t, builtChartPath)

		chartBytesLen := len(chartBytes)
		assert.NotEqual(t, chartBytesLen, 0)

	})

	t.Run("getGitOpsRepoName", func(t *testing.T) {
		logger, err := NewSugardLogger()
		assert.Nil(t, err)
		globalEnvVariables, err := util.GetGlobalEnvVariables()
		globalEnvVariables.GitOpsRepoPrefix = "devtron"
		impl := ChartTemplateServiceImpl{
			logger:             logger,
			globalEnvVariables: globalEnvVariables,
		}
		appName := "sample"
		wantedRepoName := "devtron-sample"
		gitOpsRepoName := impl.GetGitOpsRepoName(appName)
		assert.Equal(t, wantedRepoName, gitOpsRepoName)
	})

}
>>>>>>> 393d134c
<|MERGE_RESOLUTION|>--- conflicted
+++ resolved
@@ -1,121 +1,5 @@
 package util
 
-<<<<<<< HEAD
-// import (
-// 	"context"
-// 	"github.com/devtron-labs/devtron/util"
-// 	"github.com/stretchr/testify/assert"
-// 	"k8s.io/helm/pkg/chartutil"
-// 	chart2 "k8s.io/helm/pkg/proto/hapi/chart"
-// 	"math/rand"
-// 	"testing"
-// )
-//
-// func TestChartTemplateService(t *testing.T) {
-//
-// 	t.Run("getValues", func(t *testing.T) {
-// 		logger, err := NewSugardLogger()
-// 		assert.Nil(t, err)
-// 		impl := ChartTemplateServiceImpl{
-// 			logger: logger,
-// 		}
-// 		directory := "/scripts/devtron-reference-helm-charts/reference-chart_3-11-0"
-// 		pipelineStrategyPath := "pipeline-values.yaml"
-// 		values, err := impl.getValues(directory, pipelineStrategyPath)
-// 		assert.Nil(t, err)
-// 		assert.NotNil(t, values)
-// 	})
-//
-// 	t.Run("buildChart", func(t *testing.T) {
-// 		logger, err := NewSugardLogger()
-// 		assert.Nil(t, err)
-// 		impl := ChartTemplateServiceImpl{
-// 			logger:          logger,
-// 			randSource:      rand.NewSource(0),
-// 			chartWorkingDir: "/tmp/charts/",
-// 		}
-// 		chartMetaData := &chart2.Metadata{
-// 			Name:    "sample-app",
-// 			Version: "1.0.0",
-// 		}
-// 		refChartDir := "/scripts/devtron-reference-helm-charts/reference-chart_3-11-0"
-//
-// 		builtChartPath, err := impl.BuildChart(context.Background(), chartMetaData, refChartDir)
-// 		assert.Nil(t, err)
-// 		assert.DirExists(t, builtChartPath)
-//
-// 		isValidChart, err := chartutil.IsChartDir(builtChartPath)
-// 		assert.Nil(t, err)
-// 		assert.Equal(t, isValidChart, true)
-// 	})
-//
-// 	t.Run("LoadChartInBytesWithDeleteFalse", func(t *testing.T) {
-// 		logger, err := NewSugardLogger()
-// 		assert.Nil(t, err)
-// 		impl := ChartTemplateServiceImpl{
-// 			logger:          logger,
-// 			randSource:      rand.NewSource(0),
-// 			chartWorkingDir: "/tmp/charts/",
-// 		}
-// 		chartMetaData := &chart2.Metadata{
-// 			Name:    "sample-app",
-// 			Version: "1.0.0",
-// 		}
-// 		refChartDir := "/scripts/devtron-reference-helm-charts/reference-chart_3-11-0"
-//
-// 		builtChartPath, err := impl.BuildChart(context.Background(), chartMetaData, refChartDir)
-//
-// 		chartBytes, err := impl.LoadChartInBytes(builtChartPath, false, "", "")
-// 		assert.Nil(t, err)
-//
-// 		chartBytesLen := len(chartBytes)
-// 		assert.NotEqual(t, chartBytesLen, 0)
-//
-// 	})
-//
-// 	t.Run("LoadChartInBytesWithDeleteTrue", func(t *testing.T) {
-// 		logger, err := NewSugardLogger()
-// 		assert.Nil(t, err)
-// 		impl := ChartTemplateServiceImpl{
-// 			logger:          logger,
-// 			randSource:      rand.NewSource(0),
-// 			chartWorkingDir: "/tmp/charts/",
-// 		}
-// 		chartMetaData := &chart2.Metadata{
-// 			Name:    "sample-app",
-// 			Version: "1.0.0",
-// 		}
-// 		refChartDir := "/scripts/devtron-reference-helm-charts/reference-chart_3-11-0"
-//
-// 		builtChartPath, err := impl.BuildChart(context.Background(), chartMetaData, refChartDir)
-//
-// 		chartBytes, err := impl.LoadChartInBytes(builtChartPath, true, "", "")
-// 		assert.Nil(t, err)
-//
-// 		assert.NoDirExists(t, builtChartPath)
-//
-// 		chartBytesLen := len(chartBytes)
-// 		assert.NotEqual(t, chartBytesLen, 0)
-//
-// 	})
-//
-// 	t.Run("GetGitOpsRepoName", func(t *testing.T) {
-// 		logger, err := NewSugardLogger()
-// 		assert.Nil(t, err)
-// 		globalEnvVariables, err := util.GetGlobalEnvVariables()
-// 		globalEnvVariables.GitOpsRepoPrefix = "devtron"
-// 		impl := ChartTemplateServiceImpl{
-// 			logger:             logger,
-// 			globalEnvVariables: globalEnvVariables,
-// 		}
-// 		appName := "sample"
-// 		wantedRepoName := "devtron-sample"
-// 		gitOpsRepoName := impl.GetGitOpsRepoName(appName)
-// 		assert.Equal(t, wantedRepoName, gitOpsRepoName)
-// 	})
-//
-// }
-=======
 import (
 	"context"
 	"github.com/devtron-labs/devtron/util"
@@ -229,5 +113,4 @@
 		assert.Equal(t, wantedRepoName, gitOpsRepoName)
 	})
 
-}
->>>>>>> 393d134c
+}