/*
 * Copyright (c) 2020 Devtron Labs
 *
 * Licensed under the Apache License, Version 2.0 (the "License");
 * you may not use this file except in compliance with the License.
 * You may obtain a copy of the License at
 *
 *    http://www.apache.org/licenses/LICENSE-2.0
 *
 * Unless required by applicable law or agreed to in writing, software
 * distributed under the License is distributed on an "AS IS" BASIS,
 * WITHOUT WARRANTIES OR CONDITIONS OF ANY KIND, either express or implied.
 * See the License for the specific language governing permissions and
 * limitations under the License.
 *
 */

package util

import (
	"github.com/devtron-labs/devtron/pkg/auth/user/bean"
	"regexp"
	"strings"

	"gopkg.in/go-playground/validator.v9"
)

func ValidateName(fl validator.FieldLevel) bool {
	hostnameRegexString := `^[a-z]+[a-z0-9\-\?]*[a-z0-9]+$`
	hostnameRegexRFC952 := regexp.MustCompile(hostnameRegexString)
	return hostnameRegexRFC952.MatchString(fl.Field().String())
}

func ValidateNameSpace(fl validator.FieldLevel) bool {
	hostnameRegexString := `^[a-z0-9]+([a-z0-9\-\?\_]*[a-z0-9])?$`
	hostnameRegexRFC952 := regexp.MustCompile(hostnameRegexString)
	return hostnameRegexRFC952.MatchString(fl.Field().String())
}

func ValidateCheckoutPath(fl validator.FieldLevel) bool {
	checkoutPath := fl.Field().String()
	if checkoutPath != "" && (!strings.HasPrefix(checkoutPath, "./")) {
		return false
	}
	return true
}

func validateAppLabel(fl validator.FieldLevel) bool {
	label := fl.Field().String()
	if label == "" {
		return false
	}
	index := strings.Index(label, ":")
	if index == -1 || index == 0 || index == len(label)-1 {
		return false
	}
	/*kv := strings.Split(label, ":")
	if len(kv) != 2 {
		return false
	}*/
	return true
}

func validateNonEmptyUrl(fl validator.FieldLevel) bool {
	value := fl.Field().String()
	if value == "" {
		return true
	}
	return IsValidUrl(value)
}

func IntValidator() (*validator.Validate, error) {
	v := validator.New()
	err := v.RegisterValidation("name-component", ValidateName)
	if err != nil {
		return v, err
	}
	err = v.RegisterValidation("checkout-path-component", ValidateCheckoutPath)
	if err != nil {
		return v, err
	}
	err = v.RegisterValidation("app-label-component", validateAppLabel)
	if err != nil {
		return v, err
	}
	err = v.RegisterValidation("validate-non-empty-url", validateNonEmptyUrl)
	if err != nil {
		return v, err
	}
	err = v.RegisterValidation("name-space-component", ValidateNameSpace)
	if err != nil {
		return v, err
	}
	err = v.RegisterValidation("image-validator", validateDockerImage)
	if err != nil {
		return v, err
	}
<<<<<<< HEAD
	err = v.RegisterValidation("global-entity-name", validateGlobalEntityName)
=======
	err = v.RegisterValidation("not-system-admin-user-email", validateForSystemOrAdminUserEmail)
	if err != nil {
		return v, err
	}
	err = v.RegisterValidation("not-system-admin-userid", validateForSystemOrAdminUserById)
>>>>>>> 2039f645
	if err != nil {
		return v, err
	}
	return v, err
}

func validateDockerImage(fl validator.FieldLevel) bool {
	value := fl.Field().String()
	if strings.Contains(value, ":") {
		return true
	}
	return false
}

<<<<<<< HEAD
func validateGlobalEntityName(fl validator.FieldLevel) bool {
	// ^[a-z0-9]+(?:[-._]+[a-z0-9]+)*$
	hostnameRegexString := `^[a-z0-9]+(?:[-._]+[a-z0-9]+)*$`
	hostnameRegexRFC952 := regexp.MustCompile(hostnameRegexString)
	return hostnameRegexRFC952.MatchString(fl.Field().String())
=======
func validateForSystemOrAdminUserEmail(fl validator.FieldLevel) bool {
	value := fl.Field().String()
	if value == bean.AdminUser || value == bean.SystemUser {
		return false
	}
	return true
}

func validateForSystemOrAdminUserById(fl validator.FieldLevel) bool {
	value := fl.Field().Int()
	if value == bean.AdminUserId || value == bean.SystemUserId {
		return false
	}
	return true
>>>>>>> 2039f645
}<|MERGE_RESOLUTION|>--- conflicted
+++ resolved
@@ -95,15 +95,15 @@
 	if err != nil {
 		return v, err
 	}
-<<<<<<< HEAD
 	err = v.RegisterValidation("global-entity-name", validateGlobalEntityName)
-=======
+	if err != nil {
+		return v, err
+	}
 	err = v.RegisterValidation("not-system-admin-user-email", validateForSystemOrAdminUserEmail)
 	if err != nil {
 		return v, err
 	}
 	err = v.RegisterValidation("not-system-admin-userid", validateForSystemOrAdminUserById)
->>>>>>> 2039f645
 	if err != nil {
 		return v, err
 	}
@@ -118,13 +118,13 @@
 	return false
 }
 
-<<<<<<< HEAD
 func validateGlobalEntityName(fl validator.FieldLevel) bool {
 	// ^[a-z0-9]+(?:[-._]+[a-z0-9]+)*$
 	hostnameRegexString := `^[a-z0-9]+(?:[-._]+[a-z0-9]+)*$`
 	hostnameRegexRFC952 := regexp.MustCompile(hostnameRegexString)
 	return hostnameRegexRFC952.MatchString(fl.Field().String())
-=======
+}
+
 func validateForSystemOrAdminUserEmail(fl validator.FieldLevel) bool {
 	value := fl.Field().String()
 	if value == bean.AdminUser || value == bean.SystemUser {
@@ -139,5 +139,4 @@
 		return false
 	}
 	return true
->>>>>>> 2039f645
 }