package util

import (
	"context"
	"github.com/devtron-labs/devtron/util"
	"github.com/stretchr/testify/assert"
	"k8s.io/helm/pkg/chartutil"
	chart2 "k8s.io/helm/pkg/proto/hapi/chart"
	"math/rand"
	"testing"
)

func TestChartTemplateService(t *testing.T) {

	t.Run("getValues", func(t *testing.T) {
		logger, err := NewSugardLogger()
		assert.Nil(t, err)
		impl := ChartTemplateServiceImpl{
			logger: logger,
		}
<<<<<<< HEAD
		directory := "/Users/ayushmaheshwari/go/src/github.com/devtron-labs/devtron/scripts/devtron-reference-helm-charts/reference-chart_3-11-0"
=======
		directory := "/scripts/devtron-reference-helm-charts/reference-chart_3-11-0"
>>>>>>> 4ec3430c
		pipelineStrategyPath := "pipeline-values.yaml"
		values, err := impl.getValues(directory, pipelineStrategyPath)
		assert.Nil(t, err)
		assert.NotNil(t, values)
	})

	t.Run("buildChart", func(t *testing.T) {
		logger, err := NewSugardLogger()
		assert.Nil(t, err)
		impl := ChartTemplateServiceImpl{
			logger:          logger,
			randSource:      rand.NewSource(0),
			chartWorkingDir: "/tmp/charts/",
		}
		chartMetaData := &chart2.Metadata{
			Name:    "sample-app",
			Version: "1.0.0",
		}
<<<<<<< HEAD
		refChartDir := "/Users/ayushmaheshwari/go/src/github.com/devtron-labs/devtron/scripts/devtron-reference-helm-charts/reference-chart_3-11-0"
=======
		refChartDir := "/scripts/devtron-reference-helm-charts/reference-chart_3-11-0"
>>>>>>> 4ec3430c

		builtChartPath, err := impl.BuildChart(context.Background(), chartMetaData, refChartDir)
		assert.Nil(t, err)
		assert.DirExists(t, builtChartPath)

		isValidChart, err := chartutil.IsChartDir(builtChartPath)
		assert.Nil(t, err)
		assert.Equal(t, isValidChart, true)
	})

	t.Run("LoadChartInBytesWithDeleteFalse", func(t *testing.T) {
		logger, err := NewSugardLogger()
		assert.Nil(t, err)
		impl := ChartTemplateServiceImpl{
			logger:          logger,
			randSource:      rand.NewSource(0),
			chartWorkingDir: "/tmp/charts/",
		}
		chartMetaData := &chart2.Metadata{
			Name:    "sample-app",
			Version: "1.0.0",
		}
<<<<<<< HEAD
		refChartDir := "/Users/ayushmaheshwari/go/src/github.com/devtron-labs/devtron/scripts/devtron-reference-helm-charts/reference-chart_3-11-0"
=======
		refChartDir := "/scripts/devtron-reference-helm-charts/reference-chart_3-11-0"
>>>>>>> 4ec3430c

		builtChartPath, err := impl.BuildChart(context.Background(), chartMetaData, refChartDir)

		chartBytes, err := impl.LoadChartInBytes(builtChartPath, false)
		assert.Nil(t, err)

		chartBytesLen := len(chartBytes)
		assert.NotEqual(t, chartBytesLen, 0)

	})

	t.Run("LoadChartInBytesWithDeleteTrue", func(t *testing.T) {
		logger, err := NewSugardLogger()
		assert.Nil(t, err)
		impl := ChartTemplateServiceImpl{
			logger:          logger,
			randSource:      rand.NewSource(0),
			chartWorkingDir: "/tmp/charts/",
		}
		chartMetaData := &chart2.Metadata{
			Name:    "sample-app",
			Version: "1.0.0",
		}
<<<<<<< HEAD
		refChartDir := "/Users/ayushmaheshwari/go/src/github.com/devtron-labs/devtron/scripts/devtron-reference-helm-charts/reference-chart_3-11-0"
=======
		refChartDir := "/scripts/devtron-reference-helm-charts/reference-chart_3-11-0"
>>>>>>> 4ec3430c

		builtChartPath, err := impl.BuildChart(context.Background(), chartMetaData, refChartDir)

		chartBytes, err := impl.LoadChartInBytes(builtChartPath, true)
		assert.Nil(t, err)

		assert.NoDirExists(t, builtChartPath)

		chartBytesLen := len(chartBytes)
		assert.NotEqual(t, chartBytesLen, 0)

	})

	t.Run("GetGitOpsRepoName", func(t *testing.T) {
		logger, err := NewSugardLogger()
		assert.Nil(t, err)
		globalEnvVariables, err := util.GetGlobalEnvVariables()
		globalEnvVariables.GitOpsRepoPrefix = "devtron"
		impl := ChartTemplateServiceImpl{
			logger:             logger,
			globalEnvVariables: globalEnvVariables,
		}
		appName := "sample"
		wantedRepoName := "devtron-sample"
		gitOpsRepoName := impl.GetGitOpsRepoName(appName)
		assert.Equal(t, wantedRepoName, gitOpsRepoName)
	})

}<|MERGE_RESOLUTION|>--- conflicted
+++ resolved
@@ -18,11 +18,7 @@
 		impl := ChartTemplateServiceImpl{
 			logger: logger,
 		}
-<<<<<<< HEAD
-		directory := "/Users/ayushmaheshwari/go/src/github.com/devtron-labs/devtron/scripts/devtron-reference-helm-charts/reference-chart_3-11-0"
-=======
 		directory := "/scripts/devtron-reference-helm-charts/reference-chart_3-11-0"
->>>>>>> 4ec3430c
 		pipelineStrategyPath := "pipeline-values.yaml"
 		values, err := impl.getValues(directory, pipelineStrategyPath)
 		assert.Nil(t, err)
@@ -41,11 +37,7 @@
 			Name:    "sample-app",
 			Version: "1.0.0",
 		}
-<<<<<<< HEAD
-		refChartDir := "/Users/ayushmaheshwari/go/src/github.com/devtron-labs/devtron/scripts/devtron-reference-helm-charts/reference-chart_3-11-0"
-=======
 		refChartDir := "/scripts/devtron-reference-helm-charts/reference-chart_3-11-0"
->>>>>>> 4ec3430c
 
 		builtChartPath, err := impl.BuildChart(context.Background(), chartMetaData, refChartDir)
 		assert.Nil(t, err)
@@ -68,11 +60,7 @@
 			Name:    "sample-app",
 			Version: "1.0.0",
 		}
-<<<<<<< HEAD
-		refChartDir := "/Users/ayushmaheshwari/go/src/github.com/devtron-labs/devtron/scripts/devtron-reference-helm-charts/reference-chart_3-11-0"
-=======
 		refChartDir := "/scripts/devtron-reference-helm-charts/reference-chart_3-11-0"
->>>>>>> 4ec3430c
 
 		builtChartPath, err := impl.BuildChart(context.Background(), chartMetaData, refChartDir)
 
@@ -96,11 +84,7 @@
 			Name:    "sample-app",
 			Version: "1.0.0",
 		}
-<<<<<<< HEAD
-		refChartDir := "/Users/ayushmaheshwari/go/src/github.com/devtron-labs/devtron/scripts/devtron-reference-helm-charts/reference-chart_3-11-0"
-=======
 		refChartDir := "/scripts/devtron-reference-helm-charts/reference-chart_3-11-0"
->>>>>>> 4ec3430c
 
 		builtChartPath, err := impl.BuildChart(context.Background(), chartMetaData, refChartDir)
 
