/*
 * Copyright (c) 2020 Devtron Labs
 *
 * Licensed under the Apache License, Version 2.0 (the "License");
 * you may not use this file except in compliance with the License.
 * You may obtain a copy of the License at
 *
 *    http://www.apache.org/licenses/LICENSE-2.0
 *
 * Unless required by applicable law or agreed to in writing, software
 * distributed under the License is distributed on an "AS IS" BASIS,
 * WITHOUT WARRANTIES OR CONDITIONS OF ANY KIND, either express or implied.
 * See the License for the specific language governing permissions and
 * limitations under the License.
 *
 */

package util

import (
	"compress/gzip"
	"context"
	"fmt"
<<<<<<< HEAD
=======
	dockerRegistryRepository "github.com/devtron-labs/devtron/internal/sql/repository/dockerRegistry"

>>>>>>> d3a53509
	"io/ioutil"
	"math/rand"
	"net/http"
	"os"
	"path/filepath"
	"regexp"
	"strconv"
	"strings"
	"time"

	"github.com/devtron-labs/devtron/api/bean"
	"github.com/devtron-labs/devtron/internal/sql/repository"
	appStoreBean "github.com/devtron-labs/devtron/pkg/appStore/bean"
	chartRepoRepository "github.com/devtron-labs/devtron/pkg/chartRepo/repository"
	repository2 "github.com/devtron-labs/devtron/pkg/user/repository"
	"github.com/devtron-labs/devtron/util"
	"github.com/go-pg/pg"
	dirCopy "github.com/otiai10/copy"
	"go.opentelemetry.io/otel"
	"go.uber.org/zap"
	"k8s.io/helm/pkg/chartutil"
	"k8s.io/helm/pkg/proto/hapi/chart"
	"sigs.k8s.io/yaml"
)

type ChartWorkingDir string

const PIPELINE_DEPLOYMENT_TYPE_ACD string = "argo_cd"
const PIPELINE_DEPLOYMENT_TYPE_HELM string = "helm"
const PIPELINE_DEPLOYMENT_TYPE_MANIFEST_DOWNLOAD string = "manifest_download"
const PIPELINE_DEPLOYMENT_TYPE_MANIFEST_PUSH string = "manifest_push"

type ChartCreateRequest struct {
	ChartMetaData       *chart.Metadata
	ChartPath           string
	IncludePackageChart bool
}

type ChartCreateResponse struct {
	BuiltChartPath string
	valuesYaml     string
}

type ChartTemplateService interface {
	FetchValuesFromReferenceChart(chartMetaData *chart.Metadata, refChartLocation string, templateName string, userId int32, pipelineStrategyPath string) (*ChartValues, *ChartGitAttribute, error)
	GetChartVersion(location string) (string, error)
	CreateChartProxy(chartMetaData *chart.Metadata, refChartLocation string, envName string, installAppVersionRequest *appStoreBean.InstallAppVersionDTO) (string, *ChartGitAttribute, error)
	BuildChart(ctx context.Context, chartMetaData *chart.Metadata, referenceTemplatePath string) (string, error)
	BuildChartProxyForHelmApps(chartCreateRequest *ChartCreateRequest) (chartCreateResponse *ChartCreateResponse, err error)
	GitPull(clonedDir string, repoUrl string, appStoreName string) error
	GetDir() string
	CleanDir(dir string)
	GetUserEmailIdAndNameForGitOpsCommit(userId int32) (emailId, name string)
	GetGitOpsRepoName(appName string) string
	GetGitOpsRepoNameFromUrl(gitRepoUrl string) string
	CreateGitRepositoryForApp(gitOpsRepoName, baseTemplateName, version string, userId int32) (chartGitAttribute *ChartGitAttribute, err error)
	PushChartToGitRepo(gitOpsRepoName, referenceTemplate, version, tempReferenceTemplateDir string, repoUrl string, userId int32) (err error)
	GetByteArrayRefChart(chartMetaData *chart.Metadata, referenceTemplatePath string) ([]byte, error)
	CreateReadmeInGitRepo(gitOpsRepoName string, userId int32) error
	UpdateGitRepoUrlInCharts(appId int, chartGitAttribute *ChartGitAttribute, userId int32) error
	CreateAndPushToGitChartProxy(appStoreName, tmpChartLocation string, envName string, installAppVersionRequest *appStoreBean.InstallAppVersionDTO) (chartGitAttribute *ChartGitAttribute, err error)
	LoadChartInBytes(ChartPath string, deleteChart bool, chartName string, chartVersion string) ([]byte, error)
}
type ChartTemplateServiceImpl struct {
	randSource             rand.Source
	logger                 *zap.SugaredLogger
	chartWorkingDir        ChartWorkingDir
	gitFactory             *GitFactory
	client                 *http.Client
	globalEnvVariables     *util.GlobalEnvVariables
	gitOpsConfigRepository repository.GitOpsConfigRepository
	userRepository         repository2.UserRepository
	chartRepository        chartRepoRepository.ChartRepository
}

type ChartValues struct {
	Values                  string `json:"values"`            //yaml
	AppOverrides            string `json:"appOverrides"`      //json
	EnvOverrides            string `json:"envOverrides"`      //json
	ReleaseOverrides        string `json:"releaseOverrides"`  //json
	PipelineOverrides       string `json:"pipelineOverrides"` //json
	ImageDescriptorTemplate string `json:"-"`
}

func NewChartTemplateServiceImpl(logger *zap.SugaredLogger,
	chartWorkingDir ChartWorkingDir,
	client *http.Client,
	gitFactory *GitFactory, globalEnvVariables *util.GlobalEnvVariables,
	gitOpsConfigRepository repository.GitOpsConfigRepository,
	userRepository repository2.UserRepository, chartRepository chartRepoRepository.ChartRepository) *ChartTemplateServiceImpl {
	return &ChartTemplateServiceImpl{
		randSource:             rand.NewSource(time.Now().UnixNano()),
		logger:                 logger,
		chartWorkingDir:        chartWorkingDir,
		client:                 client,
		gitFactory:             gitFactory,
		globalEnvVariables:     globalEnvVariables,
		gitOpsConfigRepository: gitOpsConfigRepository,
		userRepository:         userRepository,
		chartRepository:        chartRepository,
	}
}

func (impl ChartTemplateServiceImpl) GetChartVersion(location string) (string, error) {
	if fi, err := os.Stat(location); err != nil {
		return "", err
	} else if !fi.IsDir() {
		return "", fmt.Errorf("%q is not a directory", location)
	}

	chartYaml := filepath.Join(location, "Chart.yaml")
	if _, err := os.Stat(chartYaml); os.IsNotExist(err) {
		return "", fmt.Errorf("Chart.yaml file not present in the directory %q", location)
	}
	//chartYaml = filepath.Join(chartYaml,filepath.Clean(chartYaml))
	chartYamlContent, err := ioutil.ReadFile(filepath.Clean(chartYaml))
	if err != nil {
		return "", fmt.Errorf("cannot read Chart.Yaml in directory %q", location)
	}

	chartContent, err := chartutil.UnmarshalChartfile(chartYamlContent)
	if err != nil {
		return "", fmt.Errorf("cannot read Chart.Yaml in directory %q", location)
	}

	return chartContent.Version, nil
}

func (impl ChartTemplateServiceImpl) FetchValuesFromReferenceChart(chartMetaData *chart.Metadata, refChartLocation string, templateName string, userId int32, pipelineStrategyPath string) (*ChartValues, *ChartGitAttribute, error) {
	chartMetaData.ApiVersion = "v1" // ensure always v1
	dir := impl.GetDir()
	chartDir := filepath.Join(string(impl.chartWorkingDir), dir)
	impl.logger.Debugw("chart dir ", "chart", chartMetaData.Name, "dir", chartDir)
	err := os.MkdirAll(chartDir, os.ModePerm) //hack for concurrency handling
	if err != nil {
		impl.logger.Errorw("err in creating dir", "dir", chartDir, "err", err)
		return nil, nil, err
	}

	defer impl.CleanDir(chartDir)
	err = dirCopy.Copy(refChartLocation, chartDir)

	if err != nil {
		impl.logger.Errorw("error in copying chart for app", "app", chartMetaData.Name, "error", err)
		return nil, nil, err
	}
	archivePath, valuesYaml, err := impl.packageChart(chartDir, chartMetaData)
	if err != nil {
		impl.logger.Errorw("error in creating archive", "err", err)
		return nil, nil, err
	}
	values, err := impl.getValues(chartDir, pipelineStrategyPath)
	if err != nil {
		impl.logger.Errorw("error in pushing chart", "path", archivePath, "err", err)
		return nil, nil, err
	}
	values.Values = valuesYaml
	descriptor, err := ioutil.ReadFile(filepath.Clean(filepath.Join(chartDir, ".image_descriptor_template.json")))
	if err != nil {
		impl.logger.Errorw("error in reading descriptor", "path", chartDir, "err", err)
		return nil, nil, err
	}
	values.ImageDescriptorTemplate = string(descriptor)
	chartGitAttr := &ChartGitAttribute{}
	return values, chartGitAttr, nil
}

// TODO: convert BuildChart and BuildChartProxyForHelmApps into one function
func (impl ChartTemplateServiceImpl) BuildChart(ctx context.Context, chartMetaData *chart.Metadata, referenceTemplatePath string) (string, error) {
	if chartMetaData.ApiVersion == "" {
		chartMetaData.ApiVersion = "v1" // ensure always v1
	}
	dir := impl.GetDir()
	tempReferenceTemplateDir := filepath.Join(string(impl.chartWorkingDir), dir)
	impl.logger.Debugw("chart dir ", "chart", chartMetaData.Name, "dir", tempReferenceTemplateDir)
	err := os.MkdirAll(tempReferenceTemplateDir, os.ModePerm) //hack for concurrency handling
	if err != nil {
		impl.logger.Errorw("err in creating dir", "dir", tempReferenceTemplateDir, "err", err)
		return "", err
	}
	err = dirCopy.Copy(referenceTemplatePath, tempReferenceTemplateDir)

	if err != nil {
		impl.logger.Errorw("error in copying chart for app", "app", chartMetaData.Name, "error", err)
		return "", err
	}
	_, span := otel.Tracer("orchestrator").Start(ctx, "impl.packageChart")
	_, _, err = impl.packageChart(tempReferenceTemplateDir, chartMetaData)
	span.End()
	if err != nil {
		impl.logger.Errorw("error in creating archive", "err", err)
		return "", err
	}
	return tempReferenceTemplateDir, nil
}

func (impl ChartTemplateServiceImpl) BuildChartProxyForHelmApps(chartCreateRequest *ChartCreateRequest) (*ChartCreateResponse, error) {
	chartCreateResponse := &ChartCreateResponse{}
	chartMetaData := chartCreateRequest.ChartMetaData
	chartMetaData.ApiVersion = "v2" // ensure always v2
	dir := impl.GetDir()
	chartDir := filepath.Join(string(impl.chartWorkingDir), dir)
	impl.logger.Debugw("chart dir ", "chart", chartMetaData.Name, "dir", chartDir)
	err := os.MkdirAll(chartDir, os.ModePerm) //hack for concurrency handling
	if err != nil {
		impl.logger.Errorw("err in creating dir", "dir", chartDir, "err", err)
		return chartCreateResponse, err
	}
	err = dirCopy.Copy(chartCreateRequest.ChartPath, chartDir)

	if err != nil {
		impl.logger.Errorw("error in copying chart for app", "app", chartMetaData.Name, "error", err)
		return chartCreateResponse, err
	}
	if chartCreateRequest.IncludePackageChart {
		_, valuesYaml, err := impl.packageChart(chartDir, chartMetaData)
		if err != nil {
			impl.logger.Errorw("error in creating archive", "err", err)
			return chartCreateResponse, err
		}
		chartCreateResponse.valuesYaml = valuesYaml
	} else {
		b, err := yaml.Marshal(chartMetaData)
		if err != nil {
			impl.logger.Errorw("error in marshaling chartMetadata", "err", err)
			return chartCreateResponse, err
		}
		err = ioutil.WriteFile(filepath.Join(chartDir, "Chart.yaml"), b, 0600)
		if err != nil {
			impl.logger.Errorw("err in writing Chart.yaml", "err", err)
			return chartCreateResponse, err
		}
	}

	chartCreateResponse.BuiltChartPath = chartDir
	return chartCreateResponse, nil
}

type ChartGitAttribute struct {
	RepoUrl, ChartLocation string
}

func (impl ChartTemplateServiceImpl) CreateGitRepositoryForApp(gitOpsRepoName, baseTemplateName, version string, userId int32) (chartGitAttribute *ChartGitAttribute, err error) {
	//baseTemplateName  replace whitespace
	space := regexp.MustCompile(`\s+`)
	gitOpsRepoName = space.ReplaceAllString(gitOpsRepoName, "-")

	gitOpsConfigBitbucket, err := impl.gitOpsConfigRepository.GetGitOpsConfigByProvider(BITBUCKET_PROVIDER)
	if err != nil {
		if err == pg.ErrNoRows {
			gitOpsConfigBitbucket.BitBucketWorkspaceId = ""
		} else {
			return nil, err
		}
	}
	//getting user name & emailId for commit author data
	userEmailId, userName := impl.GetUserEmailIdAndNameForGitOpsCommit(userId)
	gitRepoRequest := &bean.GitOpsConfigDto{
		GitRepoName:          gitOpsRepoName,
		Description:          fmt.Sprintf("helm chart for " + gitOpsRepoName),
		Username:             userName,
		UserEmailId:          userEmailId,
		BitBucketWorkspaceId: gitOpsConfigBitbucket.BitBucketWorkspaceId,
		BitBucketProjectKey:  gitOpsConfigBitbucket.BitBucketProjectKey,
	}
	repoUrl, _, detailedError := impl.gitFactory.Client.CreateRepository(gitRepoRequest)
	for _, err := range detailedError.StageErrorMap {
		if err != nil {
			impl.logger.Errorw("error in creating git project", "name", gitOpsRepoName, "err", err)
			return nil, err
		}
	}
	return &ChartGitAttribute{RepoUrl: repoUrl, ChartLocation: filepath.Join(baseTemplateName, version)}, nil
}

func (impl ChartTemplateServiceImpl) PushChartToGitRepo(gitOpsRepoName, referenceTemplate, version, tempReferenceTemplateDir string, repoUrl string, userId int32) (err error) {
	chartDir := fmt.Sprintf("%s-%s", gitOpsRepoName, impl.GetDir())
	clonedDir := impl.gitFactory.GitService.GetCloneDirectory(chartDir)
	if _, err := os.Stat(clonedDir); os.IsNotExist(err) {
		clonedDir, err = impl.gitFactory.GitService.Clone(repoUrl, chartDir)
		if err != nil {
			impl.logger.Errorw("error in cloning repo", "url", repoUrl, "err", err)
			return err
		}
	} else {
		err = impl.GitPull(clonedDir, repoUrl, gitOpsRepoName)
		if err != nil {
			impl.logger.Errorw("error in pulling git repo", "url", repoUrl, "err", err)
			return err
		}
	}

	dir := filepath.Join(clonedDir, referenceTemplate, version)
	pushChartToGit := true

	//if chart already exists don't overrides it by reference template
	if _, err := os.Stat(dir); os.IsNotExist(err) {
		err = os.MkdirAll(dir, os.ModePerm)
		if err != nil {
			impl.logger.Errorw("error in making dir", "err", err)
			return err
		}
		err = dirCopy.Copy(tempReferenceTemplateDir, dir)
		if err != nil {
			impl.logger.Errorw("error copying dir", "err", err)
			return err
		}
	} else {
		// auto-healing : data corruption fix - sometimes reference chart contents are not pushed in git-ops repo.
		// copying content from reference template dir to cloned dir (if Chart.yaml file is not found)
		// if Chart.yaml file is not found, we are assuming here that reference chart contents are not pushed in git-ops repo
		if _, err := os.Stat(filepath.Join(dir, "Chart.yaml")); os.IsNotExist(err) {
			impl.logger.Infow("auto-healing: Chart.yaml not found in cloned repo from git-ops. copying content", "from", tempReferenceTemplateDir, "to", dir)
			err = dirCopy.Copy(tempReferenceTemplateDir, dir)
			if err != nil {
				impl.logger.Errorw("error copying content in auto-healing", "err", err)
				return err
			}
		} else {
			// chart exists on git, hence not performing first commit
			pushChartToGit = false
		}
	}

	// if push needed, then only push
	if pushChartToGit {
		userEmailId, userName := impl.GetUserEmailIdAndNameForGitOpsCommit(userId)
		commit, err := impl.gitFactory.GitService.CommitAndPushAllChanges(clonedDir, "first commit", userName, userEmailId)
		if err != nil {
			impl.logger.Errorw("error in pushing git", "err", err)
			impl.logger.Warn("re-trying, taking pull and then push again")
			err = impl.GitPull(clonedDir, repoUrl, gitOpsRepoName)
			if err != nil {
				return err
			}
			err = dirCopy.Copy(tempReferenceTemplateDir, dir)
			if err != nil {
				impl.logger.Errorw("error copying dir", "err", err)
				return err
			}
			commit, err = impl.gitFactory.GitService.CommitAndPushAllChanges(clonedDir, "first commit", userName, userEmailId)
			if err != nil {
				impl.logger.Errorw("error in pushing git", "err", err)
				return err
			}
		}
		impl.logger.Debugw("template committed", "url", repoUrl, "commit", commit)
	}

	defer impl.CleanDir(clonedDir)
	return nil
}

func (impl ChartTemplateServiceImpl) getValues(directory, pipelineStrategyPath string) (values *ChartValues, err error) {

	if fi, err := os.Stat(directory); err != nil {
		return nil, err
	} else if !fi.IsDir() {
		return nil, fmt.Errorf("%q is not a directory", directory)
	}

	files, err := ioutil.ReadDir(directory)
	if err != nil {
		impl.logger.Errorw("failed reading directory", "err", err)
		return nil, fmt.Errorf(" Couldn't read the %q", directory)
	}

	var appOverrideByte, envOverrideByte, releaseOverrideByte, pipelineOverrideByte []byte

	for _, file := range files {
		if !file.IsDir() {
			name := strings.ToLower(file.Name())
			if name == "app-values.yaml" || name == "app-values.yml" {
				appOverrideByte, err = ioutil.ReadFile(filepath.Clean(filepath.Join(directory, file.Name())))
				if err != nil {
					impl.logger.Errorw("failed reading data from file", "err", err)
				} else {
					appOverrideByte, err = yaml.YAMLToJSON(appOverrideByte)
					if err != nil {
						return nil, err
					}
				}
			}
			if name == "env-values.yaml" || name == "env-values.yml" {
				envOverrideByte, err = ioutil.ReadFile(filepath.Clean(filepath.Join(directory, file.Name())))
				if err != nil {
					impl.logger.Errorw("failed reading data from file", "err", err)
				} else {
					envOverrideByte, err = yaml.YAMLToJSON(envOverrideByte)
					if err != nil {
						return nil, err
					}
				}
			}
			if name == "release-values.yaml" || name == "release-values.yml" {
				releaseOverrideByte, err = ioutil.ReadFile(filepath.Clean(filepath.Join(directory, file.Name())))
				if err != nil {
					impl.logger.Errorw("failed reading data from file", "err", err)
				} else {
					releaseOverrideByte, err = yaml.YAMLToJSON(releaseOverrideByte)
					if err != nil {
						return nil, err
					}
				}
			}
		}
	}
	pipelineOverrideByte, err = ioutil.ReadFile(filepath.Clean(filepath.Join(directory, pipelineStrategyPath)))
	if err != nil {
		impl.logger.Errorw("failed reading data from file", "err", err)
	} else {
		pipelineOverrideByte, err = yaml.YAMLToJSON(pipelineOverrideByte)
		if err != nil {
			return nil, err
		}
	}

	val := &ChartValues{
		AppOverrides:      string(appOverrideByte),
		EnvOverrides:      string(envOverrideByte),
		ReleaseOverrides:  string(releaseOverrideByte),
		PipelineOverrides: string(pipelineOverrideByte),
	}
	return val, nil

}

func (impl ChartTemplateServiceImpl) packageChart(tempReferenceTemplateDir string, chartMetaData *chart.Metadata) (*string, string, error) {
	valid, err := chartutil.IsChartDir(tempReferenceTemplateDir)
	if err != nil {
		impl.logger.Errorw("error in validating base chart", "dir", tempReferenceTemplateDir, "err", err)
		return nil, "", err
	}
	if !valid {
		impl.logger.Errorw("invalid chart at ", "dir", tempReferenceTemplateDir)
		return nil, "", fmt.Errorf("invalid base chart")
	}

	b, err := yaml.Marshal(chartMetaData)
	if err != nil {
		impl.logger.Errorw("error in marshaling chartMetadata", "err", err)
		return nil, "", err
	}
	err = ioutil.WriteFile(filepath.Join(tempReferenceTemplateDir, "Chart.yaml"), b, 0600)
	if err != nil {
		impl.logger.Errorw("err in writing Chart.yaml", "err", err)
		return nil, "", err
	}
	chart, err := chartutil.LoadDir(tempReferenceTemplateDir)
	if err != nil {
		impl.logger.Errorw("error in loading chart dir", "err", err, "dir", tempReferenceTemplateDir)
		return nil, "", err
	}

	archivePath, err := chartutil.Save(chart, tempReferenceTemplateDir)
	if err != nil {
		impl.logger.Errorw("error in saving", "err", err, "dir", tempReferenceTemplateDir)
		return nil, "", err
	}
	impl.logger.Debugw("chart archive path", "path", archivePath)
	//chart.Values
	valuesYaml := chart.Values.Raw
	return &archivePath, valuesYaml, nil
}

func (impl ChartTemplateServiceImpl) CleanDir(dir string) {
	err := os.RemoveAll(dir)
	if err != nil {
		impl.logger.Warnw("error in deleting dir ", "dir", dir)
	}
}

func (impl ChartTemplateServiceImpl) GetDir() string {
	/* #nosec */
	r1 := rand.New(impl.randSource).Int63()
	return strconv.FormatInt(r1, 10)
}

func (impl ChartTemplateServiceImpl) CreateChartProxy(chartMetaData *chart.Metadata, refChartLocation string, envName string, installAppVersionRequest *appStoreBean.InstallAppVersionDTO) (string, *ChartGitAttribute, error) {
	chartMetaData.ApiVersion = "v2" // ensure always v2
	dir := impl.GetDir()
	chartDir := filepath.Join(string(impl.chartWorkingDir), dir)
	impl.logger.Debugw("chart dir ", "chart", chartMetaData.Name, "dir", chartDir)
	err := os.MkdirAll(chartDir, os.ModePerm) //hack for concurrency handling
	if err != nil {
		impl.logger.Errorw("err in creating dir", "dir", chartDir, "err", err)
		return "", nil, err
	}
	defer impl.CleanDir(chartDir)
	err = dirCopy.Copy(refChartLocation, chartDir)

	if err != nil {
		impl.logger.Errorw("error in copying chart for app", "app", chartMetaData.Name, "error", err)
		return "", nil, err
	}
	archivePath, valuesYaml, err := impl.packageChart(chartDir, chartMetaData)
	if err != nil {
		impl.logger.Errorw("error in creating archive", "err", err)
		return "", nil, err
	}

	chartGitAttr, err := impl.CreateAndPushToGitChartProxy(chartMetaData.Name, chartDir, envName, installAppVersionRequest)
	if err != nil {
		impl.logger.Errorw("error in pushing chart to git ", "path", archivePath, "err", err)
		return "", nil, err
	}
	if valuesYaml == "" {
		valuesYaml = "{}"
	} else {
		valuesYamlByte, err := yaml.YAMLToJSON([]byte(valuesYaml))
		if err != nil {
			return "", nil, err
		}
		valuesYaml = string(valuesYamlByte)
	}
	return valuesYaml, chartGitAttr, nil
}

func (impl ChartTemplateServiceImpl) CreateAndPushToGitChartProxy(appStoreName, tmpChartLocation string, envName string, installAppVersionRequest *appStoreBean.InstallAppVersionDTO) (chartGitAttribute *ChartGitAttribute, err error) {
	//baseTemplateName  replace whitespace
	space := regexp.MustCompile(`\s+`)
	appStoreName = space.ReplaceAllString(appStoreName, "-")

	if len(installAppVersionRequest.GitOpsRepoName) == 0 {
		//here git ops repo will be the app name, to breaking the mono repo structure
		gitOpsRepoName := impl.GetGitOpsRepoName(installAppVersionRequest.AppName)
		installAppVersionRequest.GitOpsRepoName = gitOpsRepoName
	}
	gitOpsConfigBitbucket, err := impl.gitOpsConfigRepository.GetGitOpsConfigByProvider(BITBUCKET_PROVIDER)
	if err != nil {
		if err == pg.ErrNoRows {
			gitOpsConfigBitbucket.BitBucketWorkspaceId = ""
		} else {
			return nil, err
		}
	}
	//getting user name & emailId for commit author data
	userEmailId, userName := impl.GetUserEmailIdAndNameForGitOpsCommit(installAppVersionRequest.UserId)
	gitRepoRequest := &bean.GitOpsConfigDto{
		GitRepoName:          installAppVersionRequest.GitOpsRepoName,
		Description:          "helm chart for " + installAppVersionRequest.GitOpsRepoName,
		Username:             userName,
		UserEmailId:          userEmailId,
		BitBucketWorkspaceId: gitOpsConfigBitbucket.BitBucketWorkspaceId,
		BitBucketProjectKey:  gitOpsConfigBitbucket.BitBucketProjectKey,
	}
	repoUrl, _, detailedError := impl.gitFactory.Client.CreateRepository(gitRepoRequest)
	for _, err := range detailedError.StageErrorMap {
		if err != nil {
			impl.logger.Errorw("error in creating git project", "name", installAppVersionRequest.GitOpsRepoName, "err", err)
			return nil, err
		}
	}

	chartDir := fmt.Sprintf("%s-%s", installAppVersionRequest.AppName, impl.GetDir())
	clonedDir := impl.gitFactory.GitService.GetCloneDirectory(chartDir)
	if _, err := os.Stat(clonedDir); os.IsNotExist(err) {
		clonedDir, err = impl.gitFactory.GitService.Clone(repoUrl, chartDir)
		if err != nil {
			impl.logger.Errorw("error in cloning repo", "url", repoUrl, "err", err)
			return nil, err
		}
	} else {
		err = impl.GitPull(clonedDir, repoUrl, appStoreName)
		if err != nil {
			return nil, err
		}
	}

	acdAppName := fmt.Sprintf("%s-%s", installAppVersionRequest.AppName, envName)
	dir := filepath.Join(clonedDir, acdAppName)
	err = os.MkdirAll(dir, os.ModePerm)
	if err != nil {
		impl.logger.Errorw("error in making dir", "err", err)
		return nil, err
	}
	err = dirCopy.Copy(tmpChartLocation, dir)
	if err != nil {
		impl.logger.Errorw("error copying dir", "err", err)
		return nil, err
	}
	commit, err := impl.gitFactory.GitService.CommitAndPushAllChanges(clonedDir, "first commit", userName, userEmailId)
	if err != nil {
		impl.logger.Errorw("error in pushing git", "err", err)
		impl.logger.Warn("re-trying, taking pull and then push again")
		err = impl.GitPull(clonedDir, repoUrl, acdAppName)
		if err != nil {
			return nil, err
		}
		err = dirCopy.Copy(tmpChartLocation, dir)
		if err != nil {
			impl.logger.Errorw("error copying dir", "err", err)
			return nil, err
		}
		commit, err = impl.gitFactory.GitService.CommitAndPushAllChanges(clonedDir, "first commit", userName, userEmailId)
		if err != nil {
			impl.logger.Errorw("error in pushing git", "err", err)
			return nil, err
		}
	}
	impl.logger.Debugw("template committed", "url", repoUrl, "commit", commit)
	defer impl.CleanDir(clonedDir)
	return &ChartGitAttribute{RepoUrl: repoUrl, ChartLocation: filepath.Join("", acdAppName)}, nil
}

func (impl ChartTemplateServiceImpl) GitPull(clonedDir string, repoUrl string, appStoreName string) error {
	err := impl.gitFactory.GitService.Pull(clonedDir) //TODO check for local repo exists before clone
	if err != nil {
		impl.logger.Errorw("error in pulling git", "clonedDir", clonedDir, "err", err)
		_, err := impl.gitFactory.GitService.Clone(repoUrl, appStoreName)
		if err != nil {
			impl.logger.Errorw("error in cloning repo", "url", repoUrl, "err", err)
			return err
		}
		return nil
	}
	return nil
}

func (impl *ChartTemplateServiceImpl) GetUserEmailIdAndNameForGitOpsCommit(userId int32) (string, string) {
	emailId := "devtron-bot@devtron.ai"
	name := "devtron bot"
	//getting emailId associated with user
	userDetail, _ := impl.userRepository.GetById(userId)
	if userDetail != nil && userDetail.EmailId != "admin" && userDetail.EmailId != "system" && len(userDetail.EmailId) > 0 {
		emailId = userDetail.EmailId
	} else {
		emailIdGitOps, err := impl.gitOpsConfigRepository.GetEmailIdFromActiveGitOpsConfig()
		if err != nil {
			impl.logger.Errorw("error in getting emailId from active gitOps config", "err", err)
		} else if len(emailIdGitOps) > 0 {
			emailId = emailIdGitOps
		}
	}
	//we are getting name from emailId(replacing special characters in <user-name part of email> with space)
	emailComponents := strings.Split(emailId, "@")
	regex, _ := regexp.Compile(`[^\w]`)
	if regex != nil {
		name = regex.ReplaceAllString(emailComponents[0], " ")
	}
	return emailId, name
}

func (impl ChartTemplateServiceImpl) GetGitOpsRepoName(appName string) string {
	var repoName string
	if len(impl.globalEnvVariables.GitOpsRepoPrefix) == 0 {
		repoName = appName
	} else {
		repoName = fmt.Sprintf("%s-%s", impl.globalEnvVariables.GitOpsRepoPrefix, appName)
	}
	return repoName
}

func (impl ChartTemplateServiceImpl) GetGitOpsRepoNameFromUrl(gitRepoUrl string) string {
	gitRepoUrl = gitRepoUrl[strings.LastIndex(gitRepoUrl, "/")+1:]
	gitRepoUrl = strings.ReplaceAll(gitRepoUrl, ".git", "")
	return gitRepoUrl
}

// GetByteArrayRefChart this method will be used for getting byte array from reference chart to store in db
func (impl ChartTemplateServiceImpl) GetByteArrayRefChart(chartMetaData *chart.Metadata, referenceTemplatePath string) ([]byte, error) {
	chartMetaData.ApiVersion = "v1" // ensure always v1
	dir := impl.GetDir()
	tempReferenceTemplateDir := filepath.Join(string(impl.chartWorkingDir), dir)
	impl.logger.Debugw("chart dir ", "chart", chartMetaData.Name, "dir", tempReferenceTemplateDir)
	err := os.MkdirAll(tempReferenceTemplateDir, os.ModePerm) //hack for concurrency handling
	if err != nil {
		impl.logger.Errorw("err in creating dir", "dir", tempReferenceTemplateDir, "err", err)
		return nil, err
	}
	defer impl.CleanDir(tempReferenceTemplateDir)
	err = dirCopy.Copy(referenceTemplatePath, tempReferenceTemplateDir)
	if err != nil {
		impl.logger.Errorw("error in copying chart for app", "app", chartMetaData.Name, "error", err)
		return nil, err
	}
	activePath, _, err := impl.packageChart(tempReferenceTemplateDir, chartMetaData)
	if err != nil {
		impl.logger.Errorw("error in creating archive", "err", err)
		return nil, err
	}
	file, err := os.Open(*activePath)
	reader, err := gzip.NewReader(file)
	if err != nil {
		impl.logger.Errorw("There is a problem with os.Open", "err", err)
		return nil, err
	}
	// read the complete content of the file h.Name into the bs []byte
	bs, err := ioutil.ReadAll(reader)
	if err != nil {
		impl.logger.Errorw("There is a problem with readAll", "err", err)
		return nil, err
	}
	return bs, nil
}

func (impl ChartTemplateServiceImpl) CreateReadmeInGitRepo(gitOpsRepoName string, userId int32) error {
	userEmailId, userName := impl.GetUserEmailIdAndNameForGitOpsCommit(userId)
	gitOpsConfig, err := impl.gitOpsConfigRepository.GetGitOpsConfigActive()
	config := &bean.GitOpsConfigDto{
		Username:             userName,
		UserEmailId:          userEmailId,
		GitRepoName:          gitOpsRepoName,
		BitBucketWorkspaceId: gitOpsConfig.BitBucketWorkspaceId,
	}
	_, err = impl.gitFactory.Client.CreateReadme(config)
	if err != nil {
		return err
	}
	return nil
}

func (impl ChartTemplateServiceImpl) UpdateGitRepoUrlInCharts(appId int, chartGitAttribute *ChartGitAttribute, userId int32) error {
	charts, err := impl.chartRepository.FindActiveChartsByAppId(appId)
	if err != nil && pg.ErrNoRows != err {
		return err
	}
	for _, ch := range charts {
		if len(ch.GitRepoUrl) == 0 {
			ch.GitRepoUrl = chartGitAttribute.RepoUrl
			ch.ChartLocation = chartGitAttribute.ChartLocation
			ch.UpdatedOn = time.Now()
			ch.UpdatedBy = userId
			err = impl.chartRepository.Update(ch)
			if err != nil {
				return err
			}
		}
	}
	return nil
}

func (impl ChartTemplateServiceImpl) LoadChartInBytes(ChartPath string, deleteChart bool, chartName string, chartVersion string) ([]byte, error) {

	var chartBytesArr []byte
	//this function is removed in latest helm release and is replaced by Loader in loader package
	chart, err := chartutil.LoadDir(ChartPath)
	if err != nil {
		impl.logger.Errorw("error in loading chart dir", "err", err, "dir")
		return chartBytesArr, err
	}

	if len(chartName) > 0 && len(chartVersion) > 0 {
		chart.Metadata.Name = chartName
		chart.Metadata.Version = chartVersion
	}

	chartZipPath, err := chartutil.Save(chart, ChartPath)
	if err != nil {
		impl.logger.Errorw("error in saving", "err", err, "dir")
		return chartBytesArr, err
	}

	chartBytesArr, err = ioutil.ReadFile(chartZipPath)
	if err != nil {
<<<<<<< HEAD
		impl.logger.Errorw("There is a problem with os.Open", "err", err)
		return chartBytesArr, err
	}

	return chartBytesArr, err
=======
		return chartBytesArr, err
	}
>>>>>>> d3a53509
	if deleteChart {
		defer impl.CleanDir(ChartPath)
	}

	return chartBytesArr, err
}

func IsHelmApp(deploymentAppType string) bool {
	return deploymentAppType == PIPELINE_DEPLOYMENT_TYPE_HELM
}

func IsAcdApp(deploymentAppType string) bool {
	return deploymentAppType == PIPELINE_DEPLOYMENT_TYPE_ACD
}

func IsManifestDownload(deploymentAppType string) bool {
	return deploymentAppType == PIPELINE_DEPLOYMENT_TYPE_MANIFEST_DOWNLOAD
}

func IsManifestPush(deploymentAppType string) bool {
	return deploymentAppType == PIPELINE_DEPLOYMENT_TYPE_MANIFEST_PUSH
<<<<<<< HEAD
=======
}

func IsOCIRegistryChartProvider(ociRegistry dockerRegistryRepository.DockerArtifactStore) bool {
	if ociRegistry.OCIRegistryConfig == nil ||
		len(ociRegistry.OCIRegistryConfig) != 1 ||
		!IsOCIConfigChartProvider(ociRegistry.OCIRegistryConfig[0]) {
		return false
	}
	return true
}

func IsOCIConfigChartProvider(ociRegistryConfig *dockerRegistryRepository.OCIRegistryConfig) bool {
	if ociRegistryConfig.RepositoryType == dockerRegistryRepository.OCI_REGISRTY_REPO_TYPE_CHART &&
		(ociRegistryConfig.RepositoryAction == dockerRegistryRepository.STORAGE_ACTION_TYPE_PULL ||
			ociRegistryConfig.RepositoryAction == dockerRegistryRepository.STORAGE_ACTION_TYPE_PULL_AND_PUSH) &&
		ociRegistryConfig.RepositoryList != "" {
		return true
	}
	return false
>>>>>>> d3a53509
}<|MERGE_RESOLUTION|>--- conflicted
+++ resolved
@@ -21,11 +21,8 @@
 	"compress/gzip"
 	"context"
 	"fmt"
-<<<<<<< HEAD
-=======
 	dockerRegistryRepository "github.com/devtron-labs/devtron/internal/sql/repository/dockerRegistry"
 
->>>>>>> d3a53509
 	"io/ioutil"
 	"math/rand"
 	"net/http"
@@ -781,21 +778,19 @@
 
 	chartBytesArr, err = ioutil.ReadFile(chartZipPath)
 	if err != nil {
-<<<<<<< HEAD
 		impl.logger.Errorw("There is a problem with os.Open", "err", err)
 		return chartBytesArr, err
 	}
-
-	return chartBytesArr, err
-=======
-		return chartBytesArr, err
-	}
->>>>>>> d3a53509
 	if deleteChart {
 		defer impl.CleanDir(ChartPath)
 	}
 
 	return chartBytesArr, err
+	if deleteChart {
+		defer impl.CleanDir(ChartPath)
+	}
+
+	return chartBytesArr, err
 }
 
 func IsHelmApp(deploymentAppType string) bool {
@@ -812,8 +807,6 @@
 
 func IsManifestPush(deploymentAppType string) bool {
 	return deploymentAppType == PIPELINE_DEPLOYMENT_TYPE_MANIFEST_PUSH
-<<<<<<< HEAD
-=======
 }
 
 func IsOCIRegistryChartProvider(ociRegistry dockerRegistryRepository.DockerArtifactStore) bool {
@@ -833,5 +826,4 @@
 		return true
 	}
 	return false
->>>>>>> d3a53509
 }