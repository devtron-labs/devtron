/*
 * Copyright (c) 2020 Devtron Labs
 *
 * Licensed under the Apache License, Version 2.0 (the "License");
 * you may not use this file except in compliance with the License.
 * You may obtain a copy of the License at
 *
 *    http://www.apache.org/licenses/LICENSE-2.0
 *
 * Unless required by applicable law or agreed to in writing, software
 * distributed under the License is distributed on an "AS IS" BASIS,
 * WITHOUT WARRANTIES OR CONDITIONS OF ANY KIND, either express or implied.
 * See the License for the specific language governing permissions and
 * limitations under the License.
 *
 */

package util

import (
	"compress/gzip"
	"context"
	"fmt"
	dockerRegistryRepository "github.com/devtron-labs/devtron/internal/sql/repository/dockerRegistry"
	"io/ioutil"
	"math/rand"
	"net/http"
	"os"
	"path/filepath"
	"regexp"
	"strconv"
	"strings"
	"time"

	"github.com/devtron-labs/devtron/api/bean"
	"github.com/devtron-labs/devtron/internal/sql/repository"
	appStoreBean "github.com/devtron-labs/devtron/pkg/appStore/bean"
	chartRepoRepository "github.com/devtron-labs/devtron/pkg/chartRepo/repository"
	repository2 "github.com/devtron-labs/devtron/pkg/user/repository"
	"github.com/devtron-labs/devtron/util"
	"github.com/go-pg/pg"
	dirCopy "github.com/otiai10/copy"
	"go.opentelemetry.io/otel"
	"go.uber.org/zap"
	"k8s.io/helm/pkg/chartutil"
	"k8s.io/helm/pkg/proto/hapi/chart"
	"sigs.k8s.io/yaml"
)

type ChartWorkingDir string

const PIPELINE_DEPLOYMENT_TYPE_ACD string = "argo_cd"
const PIPELINE_DEPLOYMENT_TYPE_HELM string = "helm"
const PIPELINE_DEPLOYMENT_TYPE_MANIFEST_DOWNLOAD string = "manifest_download"

type ChartCreateRequest struct {
	ChartMetaData *chart.Metadata
	ChartPath     string
}

type ChartCreateResponse struct {
	BuiltChartPath string
	valuesYaml     string
}

type ChartTemplateService interface {
	FetchValuesFromReferenceChart(chartMetaData *chart.Metadata, refChartLocation string, templateName string, userId int32, pipelineStrategyPath string) (*ChartValues, *ChartGitAttribute, error)
	GetChartVersion(location string) (string, error)
	CreateChartProxy(chartMetaData *chart.Metadata, refChartLocation string, envName string, installAppVersionRequest *appStoreBean.InstallAppVersionDTO) (string, *ChartGitAttribute, error)
	BuildChart(ctx context.Context, chartMetaData *chart.Metadata, referenceTemplatePath string) (string, error)
	BuildChartProxyForHelmApps(chartCreateRequest *ChartCreateRequest) (chartCreateResponse *ChartCreateResponse, err error)
	GitPull(clonedDir string, repoUrl string, appStoreName string) error
	GetDir() string
	CleanDir(dir string)
	GetUserEmailIdAndNameForGitOpsCommit(userId int32) (emailId, name string)
	GetGitOpsRepoName(appName string) string
	GetGitOpsRepoNameFromUrl(gitRepoUrl string) string
	CreateGitRepositoryForApp(gitOpsRepoName, baseTemplateName, version string, userId int32) (chartGitAttribute *ChartGitAttribute, err error)
<<<<<<< HEAD
	BuildChart(ctx context.Context, chartMetaData *chart.Metadata, referenceTemplatePath string) (string, error)
=======
>>>>>>> 677aa7a1
	PushChartToGitRepo(gitOpsRepoName, referenceTemplate, version, tempReferenceTemplateDir string, repoUrl string, userId int32) (err error)
	RegisterInArgo(chartGitAttribute *ChartGitAttribute, ctx context.Context, allowInsecureTLS bool) error
	GetByteArrayRefChart(chartMetaData *chart.Metadata, referenceTemplatePath string) ([]byte, error)
	CreateReadmeInGitRepo(gitOpsRepoName string, userId int32) error
	UpdateGitRepoUrlInCharts(appId int, chartGitAttribute *ChartGitAttribute, userId int32) error
	CreateAndPushToGitChartProxy(appStoreName, tmpChartLocation string, envName string, installAppVersionRequest *appStoreBean.InstallAppVersionDTO) (chartGitAttribute *ChartGitAttribute, err error)
	LoadChartInBytes(ChartPath string, deleteChart bool) ([]byte, error)
	LoadChartFromDir(dir string) (*chart.Chart, error)
	CreateZipFileForChart(chart *chart.Chart, outputChartPathDir string) ([]byte, error)
}
type ChartTemplateServiceImpl struct {
	randSource             rand.Source
	logger                 *zap.SugaredLogger
	chartWorkingDir        ChartWorkingDir
	gitFactory             *GitFactory
	client                 *http.Client
	globalEnvVariables     *util.GlobalEnvVariables
	gitOpsConfigRepository repository.GitOpsConfigRepository
	userRepository         repository2.UserRepository
	chartRepository        chartRepoRepository.ChartRepository
}

type ChartValues struct {
	Values                  string `json:"values"`            //yaml
	AppOverrides            string `json:"appOverrides"`      //json
	EnvOverrides            string `json:"envOverrides"`      //json
	ReleaseOverrides        string `json:"releaseOverrides"`  //json
	PipelineOverrides       string `json:"pipelineOverrides"` //json
	ImageDescriptorTemplate string `json:"-"`
}

func NewChartTemplateServiceImpl(logger *zap.SugaredLogger,
	chartWorkingDir ChartWorkingDir,
	client *http.Client,
	gitFactory *GitFactory, globalEnvVariables *util.GlobalEnvVariables,
	gitOpsConfigRepository repository.GitOpsConfigRepository,
	userRepository repository2.UserRepository, chartRepository chartRepoRepository.ChartRepository) *ChartTemplateServiceImpl {
	return &ChartTemplateServiceImpl{
		randSource:             rand.NewSource(time.Now().UnixNano()),
		logger:                 logger,
		chartWorkingDir:        chartWorkingDir,
		client:                 client,
		gitFactory:             gitFactory,
		globalEnvVariables:     globalEnvVariables,
		gitOpsConfigRepository: gitOpsConfigRepository,
		userRepository:         userRepository,
<<<<<<< HEAD
		repositoryService:      repositoryService,
	}
}
func (impl ChartTemplateServiceImpl) RegisterInArgo(chartGitAttribute *ChartGitAttribute, ctx context.Context, allowInsecureTLS bool) error {
	repo := &v1alpha1.Repository{
		Repo:     chartGitAttribute.RepoUrl,
		Insecure: allowInsecureTLS,
	}
	repo, err := impl.repositoryService.Create(ctx, &repository3.RepoCreateRequest{Repo: repo, Upsert: true})
	if err != nil {
		impl.logger.Errorw("error in creating argo Repository ", "err", err)
		return err
=======
		chartRepository:        chartRepository,
>>>>>>> 677aa7a1
	}
}

func (impl ChartTemplateServiceImpl) GetChartVersion(location string) (string, error) {
	if fi, err := os.Stat(location); err != nil {
		return "", err
	} else if !fi.IsDir() {
		return "", fmt.Errorf("%q is not a directory", location)
	}

	chartYaml := filepath.Join(location, "Chart.yaml")
	if _, err := os.Stat(chartYaml); os.IsNotExist(err) {
		return "", fmt.Errorf("Chart.yaml file not present in the directory %q", location)
	}
	//chartYaml = filepath.Join(chartYaml,filepath.Clean(chartYaml))
	chartYamlContent, err := ioutil.ReadFile(filepath.Clean(chartYaml))
	if err != nil {
		return "", fmt.Errorf("cannot read Chart.Yaml in directory %q", location)
	}

	chartContent, err := chartutil.UnmarshalChartfile(chartYamlContent)
	if err != nil {
		return "", fmt.Errorf("cannot read Chart.Yaml in directory %q", location)
	}

	return chartContent.Version, nil
}

func (impl ChartTemplateServiceImpl) FetchValuesFromReferenceChart(chartMetaData *chart.Metadata, refChartLocation string, templateName string, userId int32, pipelineStrategyPath string) (*ChartValues, *ChartGitAttribute, error) {
	chartMetaData.ApiVersion = "v1" // ensure always v1
	dir := impl.GetDir()
	chartDir := filepath.Join(string(impl.chartWorkingDir), dir)
	impl.logger.Debugw("chart dir ", "chart", chartMetaData.Name, "dir", chartDir)
	err := os.MkdirAll(chartDir, os.ModePerm) //hack for concurrency handling
	if err != nil {
		impl.logger.Errorw("err in creating dir", "dir", chartDir, "err", err)
		return nil, nil, err
	}

	defer impl.CleanDir(chartDir)
	err = dirCopy.Copy(refChartLocation, chartDir)

	if err != nil {
		impl.logger.Errorw("error in copying chart for app", "app", chartMetaData.Name, "error", err)
		return nil, nil, err
	}
	archivePath, valuesYaml, err := impl.packageChart(chartDir, chartMetaData)
	if err != nil {
		impl.logger.Errorw("error in creating archive", "err", err)
		return nil, nil, err
	}
	values, err := impl.getValues(chartDir, pipelineStrategyPath)
	if err != nil {
		impl.logger.Errorw("error in pushing chart", "path", archivePath, "err", err)
		return nil, nil, err
	}
	values.Values = valuesYaml
	descriptor, err := ioutil.ReadFile(filepath.Clean(filepath.Join(chartDir, ".image_descriptor_template.json")))
	if err != nil {
		impl.logger.Errorw("error in reading descriptor", "path", chartDir, "err", err)
		return nil, nil, err
	}
	values.ImageDescriptorTemplate = string(descriptor)
	chartGitAttr := &ChartGitAttribute{}
	return values, chartGitAttr, nil
}

// TODO: convert BuildChart and BuildChartProxyForHelmApps into one function
func (impl ChartTemplateServiceImpl) BuildChart(ctx context.Context, chartMetaData *chart.Metadata, referenceTemplatePath string) (string, error) {
	chartMetaData.ApiVersion = "v1" // ensure always v1
	dir := impl.GetDir()
	tempReferenceTemplateDir := filepath.Join(string(impl.chartWorkingDir), dir)
	impl.logger.Debugw("chart dir ", "chart", chartMetaData.Name, "dir", tempReferenceTemplateDir)
	err := os.MkdirAll(tempReferenceTemplateDir, os.ModePerm) //hack for concurrency handling
	if err != nil {
		impl.logger.Errorw("err in creating dir", "dir", tempReferenceTemplateDir, "err", err)
		return "", err
	}
	err = dirCopy.Copy(referenceTemplatePath, tempReferenceTemplateDir)

	if err != nil {
		impl.logger.Errorw("error in copying chart for app", "app", chartMetaData.Name, "error", err)
		return "", err
	}
	_, span := otel.Tracer("orchestrator").Start(ctx, "impl.packageChart")
	_, _, err = impl.packageChart(tempReferenceTemplateDir, chartMetaData)
	span.End()
	if err != nil {
		impl.logger.Errorw("error in creating archive", "err", err)
		return "", err
	}
	return tempReferenceTemplateDir, nil
}

func (impl ChartTemplateServiceImpl) BuildChartProxyForHelmApps(chartCreateRequest *ChartCreateRequest) (*ChartCreateResponse, error) {
	chartCreateResponse := &ChartCreateResponse{}
	chartMetaData := chartCreateRequest.ChartMetaData
	chartMetaData.ApiVersion = "v2" // ensure always v2
	dir := impl.GetDir()
	chartDir := filepath.Join(string(impl.chartWorkingDir), dir)
	impl.logger.Debugw("chart dir ", "chart", chartMetaData.Name, "dir", chartDir)
	err := os.MkdirAll(chartDir, os.ModePerm) //hack for concurrency handling
	if err != nil {
		impl.logger.Errorw("err in creating dir", "dir", chartDir, "err", err)
		return chartCreateResponse, err
	}
	err = dirCopy.Copy(chartCreateRequest.ChartPath, chartDir)

	if err != nil {
		impl.logger.Errorw("error in copying chart for app", "app", chartMetaData.Name, "error", err)
		return chartCreateResponse, err
	}
	_, valuesYaml, err := impl.packageChart(chartDir, chartMetaData)
	if err != nil {
		impl.logger.Errorw("error in creating archive", "err", err)
		return chartCreateResponse, err
	}
	chartCreateResponse.valuesYaml = valuesYaml
	chartCreateResponse.BuiltChartPath = chartDir
	return chartCreateResponse, nil
}

type ChartGitAttribute struct {
	RepoUrl, ChartLocation string
}

func (impl ChartTemplateServiceImpl) CreateGitRepositoryForApp(gitOpsRepoName, baseTemplateName, version string, userId int32) (chartGitAttribute *ChartGitAttribute, err error) {
	//baseTemplateName  replace whitespace
	space := regexp.MustCompile(`\s+`)
	gitOpsRepoName = space.ReplaceAllString(gitOpsRepoName, "-")

	gitOpsConfigBitbucket, err := impl.gitOpsConfigRepository.GetGitOpsConfigByProvider(BITBUCKET_PROVIDER)
	if err != nil {
		if err == pg.ErrNoRows {
			gitOpsConfigBitbucket.BitBucketWorkspaceId = ""
		} else {
			return nil, err
		}
	}
	//getting user name & emailId for commit author data
	userEmailId, userName := impl.GetUserEmailIdAndNameForGitOpsCommit(userId)
	gitRepoRequest := &bean.GitOpsConfigDto{
		GitRepoName:          gitOpsRepoName,
		Description:          fmt.Sprintf("helm chart for " + gitOpsRepoName),
		Username:             userName,
		UserEmailId:          userEmailId,
		BitBucketWorkspaceId: gitOpsConfigBitbucket.BitBucketWorkspaceId,
		BitBucketProjectKey:  gitOpsConfigBitbucket.BitBucketProjectKey,
	}
	repoUrl, _, detailedError := impl.gitFactory.Client.CreateRepository(gitRepoRequest)
	for _, err := range detailedError.StageErrorMap {
		if err != nil {
			impl.logger.Errorw("error in creating git project", "name", gitOpsRepoName, "err", err)
			return nil, err
		}
	}
	return &ChartGitAttribute{RepoUrl: repoUrl, ChartLocation: filepath.Join(baseTemplateName, version)}, nil
}

func (impl ChartTemplateServiceImpl) PushChartToGitRepo(gitOpsRepoName, referenceTemplate, version, tempReferenceTemplateDir string, repoUrl string, userId int32) (err error) {
	chartDir := fmt.Sprintf("%s-%s", gitOpsRepoName, impl.GetDir())
	clonedDir := impl.gitFactory.GitService.GetCloneDirectory(chartDir)
	if _, err := os.Stat(clonedDir); os.IsNotExist(err) {
		clonedDir, err = impl.gitFactory.GitService.Clone(repoUrl, chartDir)
		if err != nil {
			impl.logger.Errorw("error in cloning repo", "url", repoUrl, "err", err)
			return err
		}
	} else {
		err = impl.GitPull(clonedDir, repoUrl, gitOpsRepoName)
		if err != nil {
			impl.logger.Errorw("error in pulling git repo", "url", repoUrl, "err", err)
			return err
		}
	}

	dir := filepath.Join(clonedDir, referenceTemplate, version)
	pushChartToGit := true

	//if chart already exists don't overrides it by reference template
	if _, err := os.Stat(dir); os.IsNotExist(err) {
		err = os.MkdirAll(dir, os.ModePerm)
		if err != nil {
			impl.logger.Errorw("error in making dir", "err", err)
			return err
		}
		err = dirCopy.Copy(tempReferenceTemplateDir, dir)
		if err != nil {
			impl.logger.Errorw("error copying dir", "err", err)
			return err
		}
	} else {
		// auto-healing : data corruption fix - sometimes reference chart contents are not pushed in git-ops repo.
		// copying content from reference template dir to cloned dir (if Chart.yaml file is not found)
		// if Chart.yaml file is not found, we are assuming here that reference chart contents are not pushed in git-ops repo
		if _, err := os.Stat(filepath.Join(dir, "Chart.yaml")); os.IsNotExist(err) {
			impl.logger.Infow("auto-healing: Chart.yaml not found in cloned repo from git-ops. copying content", "from", tempReferenceTemplateDir, "to", dir)
			err = dirCopy.Copy(tempReferenceTemplateDir, dir)
			if err != nil {
				impl.logger.Errorw("error copying content in auto-healing", "err", err)
				return err
			}
		} else {
			// chart exists on git, hence not performing first commit
			pushChartToGit = false
		}
	}

	// if push needed, then only push
	if pushChartToGit {
		userEmailId, userName := impl.GetUserEmailIdAndNameForGitOpsCommit(userId)
		commit, err := impl.gitFactory.GitService.CommitAndPushAllChanges(clonedDir, "first commit", userName, userEmailId)
		if err != nil {
			impl.logger.Errorw("error in pushing git", "err", err)
			impl.logger.Warn("re-trying, taking pull and then push again")
			err = impl.GitPull(clonedDir, repoUrl, gitOpsRepoName)
			if err != nil {
				return err
			}
			err = dirCopy.Copy(tempReferenceTemplateDir, dir)
			if err != nil {
				impl.logger.Errorw("error copying dir", "err", err)
				return err
			}
			commit, err = impl.gitFactory.GitService.CommitAndPushAllChanges(clonedDir, "first commit", userName, userEmailId)
			if err != nil {
				impl.logger.Errorw("error in pushing git", "err", err)
				return err
			}
		}
		impl.logger.Debugw("template committed", "url", repoUrl, "commit", commit)
	}

	defer impl.CleanDir(clonedDir)
	return nil
}

func (impl ChartTemplateServiceImpl) getValues(directory, pipelineStrategyPath string) (values *ChartValues, err error) {

	if fi, err := os.Stat(directory); err != nil {
		return nil, err
	} else if !fi.IsDir() {
		return nil, fmt.Errorf("%q is not a directory", directory)
	}

	files, err := ioutil.ReadDir(directory)
	if err != nil {
		impl.logger.Errorw("failed reading directory", "err", err)
		return nil, fmt.Errorf(" Couldn't read the %q", directory)
	}

	var appOverrideByte, envOverrideByte, releaseOverrideByte, pipelineOverrideByte []byte

	for _, file := range files {
		if !file.IsDir() {
			name := strings.ToLower(file.Name())
			if name == "app-values.yaml" || name == "app-values.yml" {
				appOverrideByte, err = ioutil.ReadFile(filepath.Clean(filepath.Join(directory, file.Name())))
				if err != nil {
					impl.logger.Errorw("failed reading data from file", "err", err)
				} else {
					appOverrideByte, err = yaml.YAMLToJSON(appOverrideByte)
					if err != nil {
						return nil, err
					}
				}
			}
			if name == "env-values.yaml" || name == "env-values.yml" {
				envOverrideByte, err = ioutil.ReadFile(filepath.Clean(filepath.Join(directory, file.Name())))
				if err != nil {
					impl.logger.Errorw("failed reading data from file", "err", err)
				} else {
					envOverrideByte, err = yaml.YAMLToJSON(envOverrideByte)
					if err != nil {
						return nil, err
					}
				}
			}
			if name == "release-values.yaml" || name == "release-values.yml" {
				releaseOverrideByte, err = ioutil.ReadFile(filepath.Clean(filepath.Join(directory, file.Name())))
				if err != nil {
					impl.logger.Errorw("failed reading data from file", "err", err)
				} else {
					releaseOverrideByte, err = yaml.YAMLToJSON(releaseOverrideByte)
					if err != nil {
						return nil, err
					}
				}
			}
		}
	}
	pipelineOverrideByte, err = ioutil.ReadFile(filepath.Clean(filepath.Join(directory, pipelineStrategyPath)))
	if err != nil {
		impl.logger.Errorw("failed reading data from file", "err", err)
	} else {
		pipelineOverrideByte, err = yaml.YAMLToJSON(pipelineOverrideByte)
		if err != nil {
			return nil, err
		}
	}

	val := &ChartValues{
		AppOverrides:      string(appOverrideByte),
		EnvOverrides:      string(envOverrideByte),
		ReleaseOverrides:  string(releaseOverrideByte),
		PipelineOverrides: string(pipelineOverrideByte),
	}
	return val, nil

}

func (impl ChartTemplateServiceImpl) packageChart(tempReferenceTemplateDir string, chartMetaData *chart.Metadata) (*string, string, error) {
	valid, err := chartutil.IsChartDir(tempReferenceTemplateDir)
	if err != nil {
		impl.logger.Errorw("error in validating base chart", "dir", tempReferenceTemplateDir, "err", err)
		return nil, "", err
	}
	if !valid {
		impl.logger.Errorw("invalid chart at ", "dir", tempReferenceTemplateDir)
		return nil, "", fmt.Errorf("invalid base chart")
	}

	b, err := yaml.Marshal(chartMetaData)
	if err != nil {
		impl.logger.Errorw("error in marshaling chartMetadata", "err", err)
		return nil, "", err
	}
	err = ioutil.WriteFile(filepath.Join(tempReferenceTemplateDir, "Chart.yaml"), b, 0600)
	if err != nil {
		impl.logger.Errorw("err in writing Chart.yaml", "err", err)
		return nil, "", err
	}
	chart, err := chartutil.LoadDir(tempReferenceTemplateDir)
	if err != nil {
		impl.logger.Errorw("error in loading chart dir", "err", err, "dir", tempReferenceTemplateDir)
		return nil, "", err
	}

	archivePath, err := chartutil.Save(chart, tempReferenceTemplateDir)
	if err != nil {
		impl.logger.Errorw("error in saving", "err", err, "dir", tempReferenceTemplateDir)
		return nil, "", err
	}
	impl.logger.Debugw("chart archive path", "path", archivePath)
	//chart.Values
	valuesYaml := chart.Values.Raw
	return &archivePath, valuesYaml, nil
}

func (impl ChartTemplateServiceImpl) CleanDir(dir string) {
	err := os.RemoveAll(dir)
	if err != nil {
		impl.logger.Warnw("error in deleting dir ", "dir", dir)
	}
}

func (impl ChartTemplateServiceImpl) GetDir() string {
	/* #nosec */
	r1 := rand.New(impl.randSource).Int63()
	return strconv.FormatInt(r1, 10)
}

func (impl ChartTemplateServiceImpl) CreateChartProxy(chartMetaData *chart.Metadata, refChartLocation string, envName string, installAppVersionRequest *appStoreBean.InstallAppVersionDTO) (string, *ChartGitAttribute, error) {
	chartMetaData.ApiVersion = "v2" // ensure always v2
	dir := impl.GetDir()
	chartDir := filepath.Join(string(impl.chartWorkingDir), dir)
	impl.logger.Debugw("chart dir ", "chart", chartMetaData.Name, "dir", chartDir)
	err := os.MkdirAll(chartDir, os.ModePerm) //hack for concurrency handling
	if err != nil {
		impl.logger.Errorw("err in creating dir", "dir", chartDir, "err", err)
		return "", nil, err
	}
	defer impl.CleanDir(chartDir)
	err = dirCopy.Copy(refChartLocation, chartDir)

	if err != nil {
		impl.logger.Errorw("error in copying chart for app", "app", chartMetaData.Name, "error", err)
		return "", nil, err
	}
	archivePath, valuesYaml, err := impl.packageChart(chartDir, chartMetaData)
	if err != nil {
		impl.logger.Errorw("error in creating archive", "err", err)
		return "", nil, err
	}

	chartGitAttr, err := impl.CreateAndPushToGitChartProxy(chartMetaData.Name, chartDir, envName, installAppVersionRequest)
	if err != nil {
		impl.logger.Errorw("error in pushing chart to git ", "path", archivePath, "err", err)
		return "", nil, err
	}
	if valuesYaml == "" {
		valuesYaml = "{}"
	} else {
		valuesYamlByte, err := yaml.YAMLToJSON([]byte(valuesYaml))
		if err != nil {
			return "", nil, err
		}
		valuesYaml = string(valuesYamlByte)
	}
	return valuesYaml, chartGitAttr, nil
}

func (impl ChartTemplateServiceImpl) CreateAndPushToGitChartProxy(appStoreName, tmpChartLocation string, envName string, installAppVersionRequest *appStoreBean.InstallAppVersionDTO) (chartGitAttribute *ChartGitAttribute, err error) {
	//baseTemplateName  replace whitespace
	space := regexp.MustCompile(`\s+`)
	appStoreName = space.ReplaceAllString(appStoreName, "-")

	if len(installAppVersionRequest.GitOpsRepoName) == 0 {
		//here git ops repo will be the app name, to breaking the mono repo structure
		gitOpsRepoName := impl.GetGitOpsRepoName(installAppVersionRequest.AppName)
		installAppVersionRequest.GitOpsRepoName = gitOpsRepoName
	}
	gitOpsConfigBitbucket, err := impl.gitOpsConfigRepository.GetGitOpsConfigByProvider(BITBUCKET_PROVIDER)
	if err != nil {
		if err == pg.ErrNoRows {
			gitOpsConfigBitbucket.BitBucketWorkspaceId = ""
		} else {
			return nil, err
		}
	}
	//getting user name & emailId for commit author data
	userEmailId, userName := impl.GetUserEmailIdAndNameForGitOpsCommit(installAppVersionRequest.UserId)
	gitRepoRequest := &bean.GitOpsConfigDto{
		GitRepoName:          installAppVersionRequest.GitOpsRepoName,
		Description:          "helm chart for " + installAppVersionRequest.GitOpsRepoName,
		Username:             userName,
		UserEmailId:          userEmailId,
		BitBucketWorkspaceId: gitOpsConfigBitbucket.BitBucketWorkspaceId,
		BitBucketProjectKey:  gitOpsConfigBitbucket.BitBucketProjectKey,
	}
	repoUrl, _, detailedError := impl.gitFactory.Client.CreateRepository(gitRepoRequest)
	for _, err := range detailedError.StageErrorMap {
		if err != nil {
			impl.logger.Errorw("error in creating git project", "name", installAppVersionRequest.GitOpsRepoName, "err", err)
			return nil, err
		}
	}

	chartDir := fmt.Sprintf("%s-%s", installAppVersionRequest.AppName, impl.GetDir())
	clonedDir := impl.gitFactory.GitService.GetCloneDirectory(chartDir)
	if _, err := os.Stat(clonedDir); os.IsNotExist(err) {
		clonedDir, err = impl.gitFactory.GitService.Clone(repoUrl, chartDir)
		if err != nil {
			impl.logger.Errorw("error in cloning repo", "url", repoUrl, "err", err)
			return nil, err
		}
	} else {
		err = impl.GitPull(clonedDir, repoUrl, appStoreName)
		if err != nil {
			return nil, err
		}
	}

	acdAppName := fmt.Sprintf("%s-%s", installAppVersionRequest.AppName, envName)
	dir := filepath.Join(clonedDir, acdAppName)
	err = os.MkdirAll(dir, os.ModePerm)
	if err != nil {
		impl.logger.Errorw("error in making dir", "err", err)
		return nil, err
	}
	err = dirCopy.Copy(tmpChartLocation, dir)
	if err != nil {
		impl.logger.Errorw("error copying dir", "err", err)
		return nil, err
	}
	commit, err := impl.gitFactory.GitService.CommitAndPushAllChanges(clonedDir, "first commit", userName, userEmailId)
	if err != nil {
		impl.logger.Errorw("error in pushing git", "err", err)
		impl.logger.Warn("re-trying, taking pull and then push again")
		err = impl.GitPull(clonedDir, repoUrl, acdAppName)
		if err != nil {
			return nil, err
		}
		err = dirCopy.Copy(tmpChartLocation, dir)
		if err != nil {
			impl.logger.Errorw("error copying dir", "err", err)
			return nil, err
		}
		commit, err = impl.gitFactory.GitService.CommitAndPushAllChanges(clonedDir, "first commit", userName, userEmailId)
		if err != nil {
			impl.logger.Errorw("error in pushing git", "err", err)
			return nil, err
		}
	}
	impl.logger.Debugw("template committed", "url", repoUrl, "commit", commit)
	defer impl.CleanDir(clonedDir)
	return &ChartGitAttribute{RepoUrl: repoUrl, ChartLocation: filepath.Join("", acdAppName)}, nil
}

func (impl ChartTemplateServiceImpl) GitPull(clonedDir string, repoUrl string, appStoreName string) error {
	err := impl.gitFactory.GitService.Pull(clonedDir) //TODO check for local repo exists before clone
	if err != nil {
		impl.logger.Errorw("error in pulling git", "clonedDir", clonedDir, "err", err)
		_, err := impl.gitFactory.GitService.Clone(repoUrl, appStoreName)
		if err != nil {
			impl.logger.Errorw("error in cloning repo", "url", repoUrl, "err", err)
			return err
		}
		return nil
	}
	return nil
}

func (impl *ChartTemplateServiceImpl) GetUserEmailIdAndNameForGitOpsCommit(userId int32) (string, string) {
	emailId := "devtron-bot@devtron.ai"
	name := "devtron bot"
	//getting emailId associated with user
	userDetail, _ := impl.userRepository.GetById(userId)
	if userDetail != nil && userDetail.EmailId != "admin" && userDetail.EmailId != "system" && len(userDetail.EmailId) > 0 {
		emailId = userDetail.EmailId
	} else {
		emailIdGitOps, err := impl.gitOpsConfigRepository.GetEmailIdFromActiveGitOpsConfig()
		if err != nil {
			impl.logger.Errorw("error in getting emailId from active gitOps config", "err", err)
		} else if len(emailIdGitOps) > 0 {
			emailId = emailIdGitOps
		}
	}
	//we are getting name from emailId(replacing special characters in <user-name part of email> with space)
	emailComponents := strings.Split(emailId, "@")
	regex, _ := regexp.Compile(`[^\w]`)
	if regex != nil {
		name = regex.ReplaceAllString(emailComponents[0], " ")
	}
	return emailId, name
}

func (impl ChartTemplateServiceImpl) GetGitOpsRepoName(appName string) string {
	var repoName string
	if len(impl.globalEnvVariables.GitOpsRepoPrefix) == 0 {
		repoName = appName
	} else {
		repoName = fmt.Sprintf("%s-%s", impl.globalEnvVariables.GitOpsRepoPrefix, appName)
	}
	return repoName
}

func (impl ChartTemplateServiceImpl) GetGitOpsRepoNameFromUrl(gitRepoUrl string) string {
	gitRepoUrl = gitRepoUrl[strings.LastIndex(gitRepoUrl, "/")+1:]
	gitRepoUrl = strings.ReplaceAll(gitRepoUrl, ".git", "")
	return gitRepoUrl
}

// GetByteArrayRefChart this method will be used for getting byte array from reference chart to store in db
func (impl ChartTemplateServiceImpl) GetByteArrayRefChart(chartMetaData *chart.Metadata, referenceTemplatePath string) ([]byte, error) {
	chartMetaData.ApiVersion = "v1" // ensure always v1
	dir := impl.GetDir()
	tempReferenceTemplateDir := filepath.Join(string(impl.chartWorkingDir), dir)
	impl.logger.Debugw("chart dir ", "chart", chartMetaData.Name, "dir", tempReferenceTemplateDir)
	err := os.MkdirAll(tempReferenceTemplateDir, os.ModePerm) //hack for concurrency handling
	if err != nil {
		impl.logger.Errorw("err in creating dir", "dir", tempReferenceTemplateDir, "err", err)
		return nil, err
	}
	defer impl.CleanDir(tempReferenceTemplateDir)
	err = dirCopy.Copy(referenceTemplatePath, tempReferenceTemplateDir)
	if err != nil {
		impl.logger.Errorw("error in copying chart for app", "app", chartMetaData.Name, "error", err)
		return nil, err
	}
	activePath, _, err := impl.packageChart(tempReferenceTemplateDir, chartMetaData)
	if err != nil {
		impl.logger.Errorw("error in creating archive", "err", err)
		return nil, err
	}
	file, err := os.Open(*activePath)
	reader, err := gzip.NewReader(file)
	if err != nil {
		impl.logger.Errorw("There is a problem with os.Open", "err", err)
		return nil, err
	}
	// read the complete content of the file h.Name into the bs []byte
	bs, err := ioutil.ReadAll(reader)
	if err != nil {
		impl.logger.Errorw("There is a problem with readAll", "err", err)
		return nil, err
	}
	return bs, nil
}

func (impl ChartTemplateServiceImpl) CreateReadmeInGitRepo(gitOpsRepoName string, userId int32) error {
	userEmailId, userName := impl.GetUserEmailIdAndNameForGitOpsCommit(userId)
	gitOpsConfig, err := impl.gitOpsConfigRepository.GetGitOpsConfigActive()
	config := &bean.GitOpsConfigDto{
		Username:             userName,
		UserEmailId:          userEmailId,
		GitRepoName:          gitOpsRepoName,
		BitBucketWorkspaceId: gitOpsConfig.BitBucketWorkspaceId,
	}
	_, err = impl.gitFactory.Client.CreateReadme(config)
	if err != nil {
		return err
	}
	return nil
}

func (impl ChartTemplateServiceImpl) UpdateGitRepoUrlInCharts(appId int, chartGitAttribute *ChartGitAttribute, userId int32) error {
	charts, err := impl.chartRepository.FindActiveChartsByAppId(appId)
	if err != nil && pg.ErrNoRows != err {
		return err
	}
	for _, ch := range charts {
		if len(ch.GitRepoUrl) == 0 {
			ch.GitRepoUrl = chartGitAttribute.RepoUrl
			ch.ChartLocation = chartGitAttribute.ChartLocation
			ch.UpdatedOn = time.Now()
			ch.UpdatedBy = userId
			err = impl.chartRepository.Update(ch)
			if err != nil {
				return err
			}
		}
	}
	return nil
}

func (impl ChartTemplateServiceImpl) LoadChartInBytes(ChartPath string, deleteChart bool) ([]byte, error) {

	var chartBytesArr []byte
	//this function is removed in latest helm release and is replaced by Loader in loader package
	chart, err := chartutil.LoadDir(ChartPath)
	if err != nil {
		impl.logger.Errorw("error in loading chart dir", "err", err, "dir")
		return chartBytesArr, err
	}
	chartBytesArr, err = impl.CreateZipFileForChart(chart, ChartPath)
	if err != nil {
		impl.logger.Errorw("error in saving", "err", err, "dir")
		return chartBytesArr, err
	}

	if deleteChart {
		defer impl.CleanDir(ChartPath)
	}

	return chartBytesArr, err
}

func (impl ChartTemplateServiceImpl) LoadChartFromDir(dir string) (*chart.Chart, error) {
	//this function is removed in latest helm release and is replaced by Loader in loader package
	chart, err := chartutil.LoadDir(dir)
	if err != nil {
		impl.logger.Errorw("error in loading chart dir", "err", err, "dir")
		return chart, err
	}
	return chart, nil
}

func (impl ChartTemplateServiceImpl) CreateZipFileForChart(chart *chart.Chart, outputChartPathDir string) ([]byte, error) {
	var chartBytesArr []byte
	chartZipPath, err := chartutil.Save(chart, outputChartPathDir)
	if err != nil {
		impl.logger.Errorw("error in saving", "err", err, "dir")
		return chartBytesArr, err
	}

	chartBytesArr, err = ioutil.ReadFile(chartZipPath)
	if err != nil {
		impl.logger.Errorw("There is a problem with os.Open", "err", err)
		return nil, err
	}
	return chartBytesArr, nil
}

func IsHelmApp(deploymentAppType string) bool {
	return deploymentAppType == PIPELINE_DEPLOYMENT_TYPE_HELM
}

func IsAcdApp(deploymentAppType string) bool {
	return deploymentAppType == PIPELINE_DEPLOYMENT_TYPE_ACD
}

func IsManifestDownload(deploymentAppType string) bool {
	return deploymentAppType == PIPELINE_DEPLOYMENT_TYPE_MANIFEST_DOWNLOAD
}

func IsOCIRegistryChartProvider(ociRegistry dockerRegistryRepository.DockerArtifactStore) bool {
	if ociRegistry.OCIRegistryConfig == nil ||
		len(ociRegistry.OCIRegistryConfig) != 1 ||
		!IsOCIConfigChartProvider(ociRegistry.OCIRegistryConfig[0]) {
		return false
	}
	return true
}

func IsOCIConfigChartProvider(ociRegistryConfig *dockerRegistryRepository.OCIRegistryConfig) bool {
	if ociRegistryConfig.RepositoryType == dockerRegistryRepository.OCI_REGISRTY_REPO_TYPE_CHART &&
		(ociRegistryConfig.RepositoryAction == dockerRegistryRepository.STORAGE_ACTION_TYPE_PULL ||
			ociRegistryConfig.RepositoryAction == dockerRegistryRepository.STORAGE_ACTION_TYPE_PULL_AND_PUSH) &&
		ociRegistryConfig.RepositoryList != "" {
		return true
	}
	return false
}<|MERGE_RESOLUTION|>--- conflicted
+++ resolved
@@ -76,12 +76,7 @@
 	GetGitOpsRepoName(appName string) string
 	GetGitOpsRepoNameFromUrl(gitRepoUrl string) string
 	CreateGitRepositoryForApp(gitOpsRepoName, baseTemplateName, version string, userId int32) (chartGitAttribute *ChartGitAttribute, err error)
-<<<<<<< HEAD
-	BuildChart(ctx context.Context, chartMetaData *chart.Metadata, referenceTemplatePath string) (string, error)
-=======
->>>>>>> 677aa7a1
 	PushChartToGitRepo(gitOpsRepoName, referenceTemplate, version, tempReferenceTemplateDir string, repoUrl string, userId int32) (err error)
-	RegisterInArgo(chartGitAttribute *ChartGitAttribute, ctx context.Context, allowInsecureTLS bool) error
 	GetByteArrayRefChart(chartMetaData *chart.Metadata, referenceTemplatePath string) ([]byte, error)
 	CreateReadmeInGitRepo(gitOpsRepoName string, userId int32) error
 	UpdateGitRepoUrlInCharts(appId int, chartGitAttribute *ChartGitAttribute, userId int32) error
@@ -126,22 +121,7 @@
 		globalEnvVariables:     globalEnvVariables,
 		gitOpsConfigRepository: gitOpsConfigRepository,
 		userRepository:         userRepository,
-<<<<<<< HEAD
-		repositoryService:      repositoryService,
-	}
-}
-func (impl ChartTemplateServiceImpl) RegisterInArgo(chartGitAttribute *ChartGitAttribute, ctx context.Context, allowInsecureTLS bool) error {
-	repo := &v1alpha1.Repository{
-		Repo:     chartGitAttribute.RepoUrl,
-		Insecure: allowInsecureTLS,
-	}
-	repo, err := impl.repositoryService.Create(ctx, &repository3.RepoCreateRequest{Repo: repo, Upsert: true})
-	if err != nil {
-		impl.logger.Errorw("error in creating argo Repository ", "err", err)
-		return err
-=======
 		chartRepository:        chartRepository,
->>>>>>> 677aa7a1
 	}
 }
 
