--- conflicted
+++ resolved
@@ -44,11 +44,8 @@
 	GetChartVersion(location string) (string, error)
 	CreateChartProxy(chartMetaData *chart.Metadata, refChartLocation string, templateName string, version string, envName string, appName string) (string, *ChartGitAttribute, error)
 	GitPull(clonedDir string, repoUrl string, appStoreName string) error
-<<<<<<< HEAD
 	GetDir() string
-=======
 	GetGitOpsRepoName(appName string) string
->>>>>>> f90799dc
 }
 type ChartTemplateServiceImpl struct {
 	randSource         rand.Source
@@ -178,11 +175,7 @@
 		}
 	}
 
-<<<<<<< HEAD
-	chartDir := fmt.Sprintf("%s-%s", appName, impl.GetDir())
-=======
-	chartDir := fmt.Sprintf("%s-%s", gitOpsRepoName, impl.getDir())
->>>>>>> f90799dc
+	chartDir := fmt.Sprintf("%s-%s", gitOpsRepoName, impl.GetDir())
 	clonedDir := impl.gitFactory.gitService.GetCloneDirectory(chartDir)
 	if _, err := os.Stat(clonedDir); os.IsNotExist(err) {
 		clonedDir, err = impl.gitFactory.gitService.Clone(repoUrl, chartDir)
