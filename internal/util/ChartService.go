/*
 * Copyright (c) 2020 Devtron Labs
 *
 * Licensed under the Apache License, Version 2.0 (the "License");
 * you may not use this file except in compliance with the License.
 * You may obtain a copy of the License at
 *
 *    http://www.apache.org/licenses/LICENSE-2.0
 *
 * Unless required by applicable law or agreed to in writing, software
 * distributed under the License is distributed on an "AS IS" BASIS,
 * WITHOUT WARRANTIES OR CONDITIONS OF ANY KIND, either express or implied.
 * See the License for the specific language governing permissions and
 * limitations under the License.
 *
 */

package util

import (
	"compress/gzip"
	"context"
	"fmt"
	repository3 "github.com/argoproj/argo-cd/pkg/apiclient/repository"
	"github.com/argoproj/argo-cd/pkg/apis/application/v1alpha1"
	repository4 "github.com/devtron-labs/devtron/client/argocdServer/repository"
	"github.com/devtron-labs/devtron/internal/sql/repository"
	appStoreBean "github.com/devtron-labs/devtron/pkg/appStore/bean"
	repository2 "github.com/devtron-labs/devtron/pkg/user/repository"
	"github.com/devtron-labs/devtron/util"
	"io/ioutil"
	"math/rand"
	"net/http"
	"os"
	"path/filepath"
	"regexp"
	"strconv"
	"strings"
	"time"

	"github.com/ghodss/yaml"
	"github.com/go-pg/pg"
	dirCopy "github.com/otiai10/copy"
	"go.uber.org/zap"
	"k8s.io/helm/pkg/chartutil"
	"k8s.io/helm/pkg/proto/hapi/chart"
)

type ChartWorkingDir string

type ChartTemplateService interface {
	FetchValuesFromReferenceChart(chartMetaData *chart.Metadata, refChartLocation string, templateName string, userId int32) (*ChartValues, *ChartGitAttribute, error)
	GetChartVersion(location string) (string, error)
	CreateChartProxy(chartMetaData *chart.Metadata, refChartLocation string, templateName string, version string, envName string, installAppVersionRequest *appStoreBean.InstallAppVersionDTO) (string, *ChartGitAttribute, error)
	GitPull(clonedDir string, repoUrl string, appStoreName string) error
	GetDir() string
	GetUserEmailIdAndNameForGitOpsCommit(userId int32) (emailId, name string)
	GetGitOpsRepoName(appName string) string
	GetGitOpsRepoNameFromUrl(gitRepoUrl string) string
	CreateGitRepositoryForApp(gitOpsRepoName, baseTemplateName, version string, userId int32) (chartGitAttribute *ChartGitAttribute, err error)
	RegisterInArgo(chartGitAttribute *ChartGitAttribute, ctx context.Context) error
<<<<<<< HEAD
	BuildChartAndPushToGitRepo(chartMetaData *chart.Metadata, referenceTemplatePath string, gitOpsRepoName, referenceTemplate, version, repoUrl string, userId int32, pipelineType string) (*ChartGitAttribute, error)
	GetByteArrayRefChart(chartMetaData *chart.Metadata, referenceTemplatePath string) ([]byte, error)
=======
	BuildChartAndPushToGitRepo(chartMetaData *chart.Metadata, referenceTemplatePath string, gitOpsRepoName, referenceTemplate, version, repoUrl string, userId int32) error
>>>>>>> 76714714
}
type ChartTemplateServiceImpl struct {
	randSource             rand.Source
	logger                 *zap.SugaredLogger
	chartWorkingDir        ChartWorkingDir
	gitFactory             *GitFactory
	client                 *http.Client
	globalEnvVariables     *util.GlobalEnvVariables
	gitOpsConfigRepository repository.GitOpsConfigRepository
	userRepository         repository2.UserRepository
	repositoryService      repository4.ServiceClient
}

type ChartValues struct {
	Values                  string `json:"values"`            //yaml
	AppOverrides            string `json:"appOverrides"`      //json
	EnvOverrides            string `json:"envOverrides"`      //json
	ReleaseOverrides        string `json:"releaseOverrides"`  //json
	PipelineOverrides       string `json:"pipelineOverrides"` //json
	ImageDescriptorTemplate string `json:"-"`
}

func NewChartTemplateServiceImpl(logger *zap.SugaredLogger,
	chartWorkingDir ChartWorkingDir,
	client *http.Client,
	gitFactory *GitFactory, globalEnvVariables *util.GlobalEnvVariables,
	gitOpsConfigRepository repository.GitOpsConfigRepository,
	userRepository repository2.UserRepository, repositoryService repository4.ServiceClient) *ChartTemplateServiceImpl {
	return &ChartTemplateServiceImpl{
		randSource:             rand.NewSource(time.Now().UnixNano()),
		logger:                 logger,
		chartWorkingDir:        chartWorkingDir,
		client:                 client,
		gitFactory:             gitFactory,
		globalEnvVariables:     globalEnvVariables,
		gitOpsConfigRepository: gitOpsConfigRepository,
		userRepository:         userRepository,
		repositoryService:      repositoryService,
	}
}
func (impl ChartTemplateServiceImpl) RegisterInArgo(chartGitAttribute *ChartGitAttribute, ctx context.Context) error {
	repo := &v1alpha1.Repository{
		Repo: chartGitAttribute.RepoUrl,
	}
	repo, err := impl.repositoryService.Create(ctx, &repository3.RepoCreateRequest{Repo: repo, Upsert: true})
	if err != nil {
		impl.logger.Errorw("error in creating argo Repository ", "err", err)
		return err
	}
	impl.logger.Infow("repo registered in argo", "name", chartGitAttribute.RepoUrl)
	return err
}

func (impl ChartTemplateServiceImpl) GetChartVersion(location string) (string, error) {
	if fi, err := os.Stat(location); err != nil {
		return "", err
	} else if !fi.IsDir() {
		return "", fmt.Errorf("%q is not a directory", location)
	}

	chartYaml := filepath.Join(location, "Chart.yaml")
	if _, err := os.Stat(chartYaml); os.IsNotExist(err) {
		return "", fmt.Errorf("Chart.yaml file not present in the directory %q", location)
	}
	//chartYaml = filepath.Join(chartYaml,filepath.Clean(chartYaml))
	chartYamlContent, err := ioutil.ReadFile(filepath.Clean(chartYaml))
	if err != nil {
		return "", fmt.Errorf("cannot read Chart.Yaml in directory %q", location)
	}

	chartContent, err := chartutil.UnmarshalChartfile(chartYamlContent)
	if err != nil {
		return "", fmt.Errorf("cannot read Chart.Yaml in directory %q", location)
	}

	return chartContent.Version, nil
}

func (impl ChartTemplateServiceImpl) FetchValuesFromReferenceChart(chartMetaData *chart.Metadata, refChartLocation string, templateName string, userId int32) (*ChartValues, *ChartGitAttribute, error) {
	chartMetaData.ApiVersion = "v1" // ensure always v1
	dir := impl.GetDir()
	chartDir := filepath.Join(string(impl.chartWorkingDir), dir)
	impl.logger.Debugw("chart dir ", "chart", chartMetaData.Name, "dir", chartDir)
	err := os.MkdirAll(chartDir, os.ModePerm) //hack for concurrency handling
	if err != nil {
		impl.logger.Errorw("err in creating dir", "dir", chartDir, "err", err)
		return nil, nil, err
	}

	defer impl.CleanDir(chartDir)
	err = dirCopy.Copy(refChartLocation, chartDir)

	if err != nil {
		impl.logger.Errorw("error in copying chart for app", "app", chartMetaData.Name, "error", err)
		return nil, nil, err
	}
	archivePath, valuesYaml, err := impl.packageChart(chartDir, chartMetaData)
	if err != nil {
		impl.logger.Errorw("error in creating archive", "err", err)
		return nil, nil, err
	}
	values, err := impl.getValues(chartDir)
	if err != nil {
		impl.logger.Errorw("error in pushing chart", "path", archivePath, "err", err)
		return nil, nil, err
	}
	values.Values = valuesYaml
	descriptor, err := ioutil.ReadFile(filepath.Clean(filepath.Join(chartDir, ".image_descriptor_template.json")))
	if err != nil {
		impl.logger.Errorw("error in reading descriptor", "path", chartDir, "err", err)
		return nil, nil, err
	}
	values.ImageDescriptorTemplate = string(descriptor)
	chartGitAttr := &ChartGitAttribute{}
	return values, chartGitAttr, nil
}

<<<<<<< HEAD
func (impl ChartTemplateServiceImpl) GetByteArrayRefChart(chartMetaData *chart.Metadata, referenceTemplatePath string) ([]byte, error) {
=======
func (impl ChartTemplateServiceImpl) BuildChartAndPushToGitRepo(chartMetaData *chart.Metadata, referenceTemplatePath string, gitOpsRepoName, referenceTemplate, version, repoUrl string, userId int32) error {
	impl.logger.Debugw("package chart and push to git", "gitOpsRepoName", gitOpsRepoName, "version", version, "referenceTemplate", referenceTemplate, "repoUrl", repoUrl)
>>>>>>> 76714714
	chartMetaData.ApiVersion = "v1" // ensure always v1
	dir := impl.GetDir()
	tempReferenceTemplateDir := filepath.Join(string(impl.chartWorkingDir), dir)
	impl.logger.Debugw("chart dir ", "chart", chartMetaData.Name, "dir", tempReferenceTemplateDir)
	err := os.MkdirAll(tempReferenceTemplateDir, os.ModePerm) //hack for concurrency handling
	if err != nil {
		impl.logger.Errorw("err in creating dir", "dir", tempReferenceTemplateDir, "err", err)
		return err
	}
	defer impl.CleanDir(tempReferenceTemplateDir)
	err = dirCopy.Copy(referenceTemplatePath, tempReferenceTemplateDir)

	if err != nil {
		impl.logger.Errorw("error in copying chart for app", "app", chartMetaData.Name, "error", err)
		return err
	}
	activePath, _, err := impl.packageChart(tempReferenceTemplateDir, chartMetaData)
	if err != nil {
		impl.logger.Errorw("error in creating archive", "err", err)
		return err
	}
	file, err := os.Open(*activePath)
	reader, err := gzip.NewReader(file)
	if err != nil {
		fmt.Println("There is a problem with os.Open")
		return nil, err
	}
	//tr := tar.NewReader(reader)
	// read the complete content of the file h.Name into the bs []byte
	bs, err := ioutil.ReadAll(reader)
	if err != nil {
		fmt.Println("There is a problem with readAll")
		return nil, err
	}
	return bs, nil
}

<<<<<<< HEAD
func (impl ChartTemplateServiceImpl) BuildChartAndPushToGitRepo(chartMetaData *chart.Metadata, referenceTemplatePath string, gitOpsRepoName, referenceTemplate, version, repoUrl string, userId int32, pipelineType string) (*ChartGitAttribute, error) {
	impl.logger.Debugw("package chart and push to git", "gitOpsRepoName", gitOpsRepoName, "version", version, "referenceTemplate", referenceTemplate, "repoUrl", repoUrl)
	chartMetaData.ApiVersion = "v1" // ensure always v1
	dir := impl.GetDir()
	tempReferenceTemplateDir := filepath.Join(string(impl.chartWorkingDir), dir)
	impl.logger.Debugw("chart dir ", "chart", chartMetaData.Name, "dir", tempReferenceTemplateDir)
	err := os.MkdirAll(tempReferenceTemplateDir, os.ModePerm) //hack for concurrency handling
	if err != nil {
		impl.logger.Errorw("err in creating dir", "dir", tempReferenceTemplateDir, "err", err)
		return nil, err
	}
	defer impl.CleanDir(tempReferenceTemplateDir)
	err = dirCopy.Copy(referenceTemplatePath, tempReferenceTemplateDir)

	if err != nil {
		impl.logger.Errorw("error in copying chart for app", "app", chartMetaData.Name, "error", err)
		return nil, err
	}
	_, _, err = impl.packageChart(tempReferenceTemplateDir, chartMetaData)
	if err != nil {
		impl.logger.Errorw("error in creating archive", "err", err)
		return nil, err
	}

	if pipelineType == "acd" {
		chartGitAttr, err := impl.pushChartToGitRepo(gitOpsRepoName, referenceTemplate, version, tempReferenceTemplateDir, repoUrl, userId)
		if err != nil {
			impl.logger.Errorw("error in pushing chart to git ", "path", chartGitAttr.ChartLocation, "err", err)
			return nil, err
		}
	}
	return nil, nil
=======
	err = impl.pushChartToGitRepo(gitOpsRepoName, referenceTemplate, version, tempReferenceTemplateDir, repoUrl, userId)
	if err != nil {
		impl.logger.Errorw("error in pushing chart to git ", "err", err)
		return err
	}
	return nil
>>>>>>> 76714714
}

type ChartGitAttribute struct {
	RepoUrl, ChartLocation string
}

func (impl ChartTemplateServiceImpl) CreateGitRepositoryForApp(gitOpsRepoName, baseTemplateName, version string, userId int32) (chartGitAttribute *ChartGitAttribute, err error) {
	//baseTemplateName  replace whitespace
	space := regexp.MustCompile(`\s+`)
	gitOpsRepoName = space.ReplaceAllString(gitOpsRepoName, "-")

	gitOpsConfigBitbucket, err := impl.gitFactory.gitOpsRepository.GetGitOpsConfigByProvider(BITBUCKET_PROVIDER)
	if err != nil {
		if err == pg.ErrNoRows {
			gitOpsConfigBitbucket.BitBucketWorkspaceId = ""
			gitOpsConfigBitbucket.BitBucketProjectKey = ""
		} else {
			impl.logger.Errorw("error in fetching gitOps bitbucket config", "err", err)
			return nil, err
		}
	}
	//getting user name & emailId for commit author data
	userEmailId, userName := impl.GetUserEmailIdAndNameForGitOpsCommit(userId)
	repoUrl, _, detailedError := impl.gitFactory.Client.CreateRepository(gitOpsRepoName, fmt.Sprintf("helm chart for "+gitOpsRepoName), gitOpsConfigBitbucket.BitBucketWorkspaceId, gitOpsConfigBitbucket.BitBucketProjectKey, userName, userEmailId)
	for _, err := range detailedError.StageErrorMap {
		if err != nil {
			impl.logger.Errorw("error in creating git project", "name", gitOpsRepoName, "err", err)
			return nil, err
		}
	}
	return &ChartGitAttribute{RepoUrl: repoUrl, ChartLocation: filepath.Join(baseTemplateName, version)}, nil
}

func (impl ChartTemplateServiceImpl) pushChartToGitRepo(gitOpsRepoName, referenceTemplate, version, tempReferenceTemplateDir string, repoUrl string, userId int32) (err error) {
	chartDir := fmt.Sprintf("%s-%s", gitOpsRepoName, impl.GetDir())
	clonedDir := impl.gitFactory.gitService.GetCloneDirectory(chartDir)
	if _, err := os.Stat(clonedDir); os.IsNotExist(err) {
		clonedDir, err = impl.gitFactory.gitService.Clone(repoUrl, chartDir)
		if err != nil {
			impl.logger.Errorw("error in cloning repo", "url", repoUrl, "err", err)
			return err
		}
	} else {
		err = impl.GitPull(clonedDir, repoUrl, gitOpsRepoName)
		if err != nil {
			return err
		}
	}

	dir := filepath.Join(clonedDir, referenceTemplate, version)
	err = os.MkdirAll(dir, os.ModePerm)
	if err != nil {
		impl.logger.Errorw("error in making dir", "err", err)
		return err
	}
	err = dirCopy.Copy(tempReferenceTemplateDir, dir)
	if err != nil {
		impl.logger.Errorw("error copying dir", "err", err)
		return err
	}
	userEmailId, userName := impl.GetUserEmailIdAndNameForGitOpsCommit(userId)
	commit, err := impl.gitFactory.gitService.CommitAndPushAllChanges(clonedDir, "first commit", userName, userEmailId)
	if err != nil {
		impl.logger.Errorw("error in pushing git", "err", err)
		impl.logger.Warn("re-trying, taking pull and then push again")
		err = impl.GitPull(clonedDir, repoUrl, gitOpsRepoName)
		if err != nil {
			return err
		}
		err = dirCopy.Copy(tempReferenceTemplateDir, dir)
		if err != nil {
			impl.logger.Errorw("error copying dir", "err", err)
			return err
		}
		commit, err = impl.gitFactory.gitService.CommitAndPushAllChanges(clonedDir, "first commit", userName, userEmailId)
		if err != nil {
			impl.logger.Errorw("error in pushing git", "err", err)
			return err
		}
	}
	impl.logger.Debugw("template committed", "url", repoUrl, "commit", commit)
	defer impl.CleanDir(clonedDir)
	return nil
}

func (impl ChartTemplateServiceImpl) getValues(directory string) (values *ChartValues, err error) {

	if fi, err := os.Stat(directory); err != nil {
		return nil, err
	} else if !fi.IsDir() {
		return nil, fmt.Errorf("%q is not a directory", directory)
	}

	files, err := ioutil.ReadDir(directory)
	if err != nil {
		impl.logger.Errorw("failed reading directory", "err", err)
		return nil, fmt.Errorf(" Couldn't read the %q", directory)
	}

	var appOverrideByte, envOverrideByte, releaseOverrideByte, pipelineOverrideByte []byte

	for _, file := range files {
		if !file.IsDir() {
			name := strings.ToLower(file.Name())
			if name == "app-values.yaml" || name == "app-values.yml" {
				appOverrideByte, err = ioutil.ReadFile(filepath.Clean(filepath.Join(directory, file.Name())))
				if err != nil {
					impl.logger.Errorw("failed reading data from file", "err", err)
				} else {
					appOverrideByte, err = yaml.YAMLToJSON(appOverrideByte)
					if err != nil {
						return nil, err
					}
				}
			}
			if name == "env-values.yaml" || name == "env-values.yml" {
				envOverrideByte, err = ioutil.ReadFile(filepath.Clean(filepath.Join(directory, file.Name())))
				if err != nil {
					impl.logger.Errorw("failed reading data from file", "err", err)
				} else {
					envOverrideByte, err = yaml.YAMLToJSON(envOverrideByte)
					if err != nil {
						return nil, err
					}
				}
			}
			if name == "release-values.yaml" || name == "release-values.yml" {
				releaseOverrideByte, err = ioutil.ReadFile(filepath.Clean(filepath.Join(directory, file.Name())))
				if err != nil {
					impl.logger.Errorw("failed reading data from file", "err", err)
				} else {
					releaseOverrideByte, err = yaml.YAMLToJSON(releaseOverrideByte)
					if err != nil {
						return nil, err
					}
				}
			}
			if name == "pipeline-values.yaml" || name == "pipeline-values.yml" {
				pipelineOverrideByte, err = ioutil.ReadFile(filepath.Clean(filepath.Join(directory, file.Name())))
				if err != nil {
					impl.logger.Errorw("failed reading data from file", "err", err)
				} else {
					pipelineOverrideByte, err = yaml.YAMLToJSON(pipelineOverrideByte)
					if err != nil {
						return nil, err
					}
				}
			}
		}
	}

	val := &ChartValues{
		AppOverrides:      string(appOverrideByte),
		EnvOverrides:      string(envOverrideByte),
		ReleaseOverrides:  string(releaseOverrideByte),
		PipelineOverrides: string(pipelineOverrideByte),
	}
	return val, nil

}

func (impl ChartTemplateServiceImpl) packageChart(tempReferenceTemplateDir string, chartMetaData *chart.Metadata) (*string, string, error) {
	valid, err := chartutil.IsChartDir(tempReferenceTemplateDir)
	if err != nil {
		impl.logger.Errorw("error in validating base chart", "dir", tempReferenceTemplateDir, "err", err)
		return nil, "", err
	}
	if !valid {
		impl.logger.Errorw("invalid chart at ", "dir", tempReferenceTemplateDir)
		return nil, "", fmt.Errorf("invalid base chart")
	}

	b, err := yaml.Marshal(chartMetaData)
	if err != nil {
		impl.logger.Errorw("error in marshaling chartMetadata", "err", err)
		return nil, "", err
	}
	err = ioutil.WriteFile(filepath.Join(tempReferenceTemplateDir, "Chart.yaml"), b, 0600)
	if err != nil {
		impl.logger.Errorw("err in writing Chart.yaml", "err", err)
		return nil, "", err
	}
	chart, err := chartutil.LoadDir(tempReferenceTemplateDir)
	if err != nil {
		impl.logger.Errorw("error in loading chart dir", "err", err, "dir", tempReferenceTemplateDir)
		return nil, "", err
	}

	archivePath, err := chartutil.Save(chart, tempReferenceTemplateDir)
	if err != nil {
		impl.logger.Errorw("error in saving", "err", err, "dir", tempReferenceTemplateDir)
		return nil, "", err
	}
	impl.logger.Debugw("chart archive path", "path", archivePath)
	//chart.Values
	valuesYaml := chart.Values.Raw
	return &archivePath, valuesYaml, nil
}

func (impl ChartTemplateServiceImpl) CleanDir(dir string) {
	err := os.RemoveAll(dir)
	if err != nil {
		impl.logger.Warnw("error in deleting dir ", "dir", dir)
	}
}

func (impl ChartTemplateServiceImpl) GetDir() string {
	/* #nosec */
	r1 := rand.New(impl.randSource).Int63()
	return strconv.FormatInt(r1, 10)
}

func (impl ChartTemplateServiceImpl) CreateChartProxy(chartMetaData *chart.Metadata, refChartLocation string, templateName string, version string, envName string, installAppVersionRequest *appStoreBean.InstallAppVersionDTO) (string, *ChartGitAttribute, error) {
	chartMetaData.ApiVersion = "v2" // ensure always v2
	dir := impl.GetDir()
	chartDir := filepath.Join(string(impl.chartWorkingDir), dir)
	impl.logger.Debugw("chart dir ", "chart", chartMetaData.Name, "dir", chartDir)
	err := os.MkdirAll(chartDir, os.ModePerm) //hack for concurrency handling
	if err != nil {
		impl.logger.Errorw("err in creating dir", "dir", chartDir, "err", err)
		return "", nil, err
	}
	defer impl.CleanDir(chartDir)
	err = dirCopy.Copy(refChartLocation, chartDir)

	if err != nil {
		impl.logger.Errorw("error in copying chart for app", "app", chartMetaData.Name, "error", err)
		return "", nil, err
	}
	archivePath, valuesYaml, err := impl.packageChart(chartDir, chartMetaData)
	if err != nil {
		impl.logger.Errorw("error in creating archive", "err", err)
		return "", nil, err
	}

	chartGitAttr, err := impl.createAndPushToGitChartProxy(chartMetaData.Name, templateName, version, chartDir, envName, installAppVersionRequest)
	if err != nil {
		impl.logger.Errorw("error in pushing chart to git ", "path", archivePath, "err", err)
		return "", nil, err
	}
	if valuesYaml == "" {
		valuesYaml = "{}"
	} else {
		valuesYamlByte, err := yaml.YAMLToJSON([]byte(valuesYaml))
		if err != nil {
			return "", nil, err
		}
		valuesYaml = string(valuesYamlByte)
	}
	return valuesYaml, chartGitAttr, nil
}

func (impl ChartTemplateServiceImpl) createAndPushToGitChartProxy(appStoreName, baseTemplateName, version, tmpChartLocation string, envName string, installAppVersionRequest *appStoreBean.InstallAppVersionDTO) (chartGitAttribute *ChartGitAttribute, err error) {
	//baseTemplateName  replace whitespace
	space := regexp.MustCompile(`\s+`)
	appStoreName = space.ReplaceAllString(appStoreName, "-")
	if len(installAppVersionRequest.GitOpsRepoName) == 0 {
		gitOpsRepoName := impl.GetGitOpsRepoName(appStoreName)
		installAppVersionRequest.GitOpsRepoName = gitOpsRepoName
	}
	gitOpsConfigBitbucket, err := impl.gitFactory.gitOpsRepository.GetGitOpsConfigByProvider(BITBUCKET_PROVIDER)
	if err != nil {
		if err == pg.ErrNoRows {
			gitOpsConfigBitbucket.BitBucketWorkspaceId = ""
			gitOpsConfigBitbucket.BitBucketProjectKey = ""
		} else {
			impl.logger.Errorw("error in fetching gitOps bitbucket config", "err", err)
			return nil, err
		}
	}
	//getting user name & emailId for commit author data
	userEmailId, userName := impl.GetUserEmailIdAndNameForGitOpsCommit(installAppVersionRequest.UserId)
	repoUrl, _, detailedError := impl.gitFactory.Client.CreateRepository(installAppVersionRequest.GitOpsRepoName, "helm chart for "+installAppVersionRequest.GitOpsRepoName, gitOpsConfigBitbucket.BitBucketWorkspaceId, gitOpsConfigBitbucket.BitBucketProjectKey, userName, userEmailId)
	for _, err := range detailedError.StageErrorMap {
		if err != nil {
			impl.logger.Errorw("error in creating git project", "name", installAppVersionRequest.GitOpsRepoName, "err", err)
			return nil, err
		}
	}
	chartDir := fmt.Sprintf("%s-%s", installAppVersionRequest.AppName, impl.GetDir())
	clonedDir := impl.gitFactory.gitService.GetCloneDirectory(chartDir)
	if _, err := os.Stat(clonedDir); os.IsNotExist(err) {
		clonedDir, err = impl.gitFactory.gitService.Clone(repoUrl, chartDir)
		if err != nil {
			impl.logger.Errorw("error in cloning repo", "url", repoUrl, "err", err)
			return nil, err
		}
	} else {
		err = impl.GitPull(clonedDir, repoUrl, appStoreName)
		if err != nil {
			return nil, err
		}
	}

	acdAppName := fmt.Sprintf("%s-%s", installAppVersionRequest.AppName, envName)
	dir := filepath.Join(clonedDir, acdAppName)
	err = os.MkdirAll(dir, os.ModePerm)
	if err != nil {
		impl.logger.Errorw("error in making dir", "err", err)
		return nil, err
	}
	err = dirCopy.Copy(tmpChartLocation, dir)
	if err != nil {
		impl.logger.Errorw("error copying dir", "err", err)
		return nil, err
	}
	commit, err := impl.gitFactory.gitService.CommitAndPushAllChanges(clonedDir, "first commit", userName, userEmailId)
	if err != nil {
		impl.logger.Errorw("error in pushing git", "err", err)
		impl.logger.Warn("re-trying, taking pull and then push again")
		err = impl.GitPull(clonedDir, repoUrl, acdAppName)
		if err != nil {
			return nil, err
		}
		err = dirCopy.Copy(tmpChartLocation, dir)
		if err != nil {
			impl.logger.Errorw("error copying dir", "err", err)
			return nil, err
		}
		commit, err = impl.gitFactory.gitService.CommitAndPushAllChanges(clonedDir, "first commit", userName, userEmailId)
		if err != nil {
			impl.logger.Errorw("error in pushing git", "err", err)
			return nil, err
		}
	}
	impl.logger.Debugw("template committed", "url", repoUrl, "commit", commit)
	defer impl.CleanDir(clonedDir)
	return &ChartGitAttribute{RepoUrl: repoUrl, ChartLocation: filepath.Join("", acdAppName)}, nil
}

func (impl ChartTemplateServiceImpl) GitPull(clonedDir string, repoUrl string, appStoreName string) error {
	err := impl.gitFactory.gitService.Pull(clonedDir) //TODO check for local repo exists before clone
	if err != nil {
		impl.logger.Errorw("error in pulling git", "clonedDir", clonedDir, "err", err)
		_, err := impl.gitFactory.gitService.Clone(repoUrl, appStoreName)
		if err != nil {
			impl.logger.Errorw("error in cloning repo", "url", repoUrl, "err", err)
			return err
		}
		return nil
	}
	return nil
}

func (impl *ChartTemplateServiceImpl) GetUserEmailIdAndNameForGitOpsCommit(userId int32) (string, string) {
	emailId := "devtron-bot@devtron.ai"
	name := "devtron bot"
	//getting emailId associated with user
	userDetail, _ := impl.userRepository.GetById(userId)
	if userDetail != nil && userDetail.EmailId != "admin" && userDetail.EmailId != "system" && len(userDetail.EmailId) > 0 {
		emailId = userDetail.EmailId
	} else {
		emailIdGitOps, err := impl.gitOpsConfigRepository.GetEmailIdFromActiveGitOpsConfig()
		if err != nil {
			impl.logger.Errorw("error in getting emailId from active gitOps config", "err", err)
		} else if len(emailIdGitOps) > 0 {
			emailId = emailIdGitOps
		}
	}
	//we are getting name from emailId(replacing special characters in <user-name part of email> with space)
	emailComponents := strings.Split(emailId, "@")
	regex, _ := regexp.Compile(`[^\w]`)
	if regex != nil {
		name = regex.ReplaceAllString(emailComponents[0], " ")
	}
	return emailId, name
}

func (impl ChartTemplateServiceImpl) GetGitOpsRepoName(appName string) string {
	var repoName string
	if len(impl.globalEnvVariables.GitOpsRepoPrefix) == 0 {
		repoName = appName
	} else {
		repoName = fmt.Sprintf("%s-%s", impl.globalEnvVariables.GitOpsRepoPrefix, appName)
	}
	return repoName
}

func (impl ChartTemplateServiceImpl) GetGitOpsRepoNameFromUrl(gitRepoUrl string) string {
	gitRepoUrl = gitRepoUrl[strings.LastIndex(gitRepoUrl, "/")+1:]
	gitRepoUrl = strings.ReplaceAll(gitRepoUrl, ".git", "")
	return gitRepoUrl
}<|MERGE_RESOLUTION|>--- conflicted
+++ resolved
@@ -59,12 +59,8 @@
 	GetGitOpsRepoNameFromUrl(gitRepoUrl string) string
 	CreateGitRepositoryForApp(gitOpsRepoName, baseTemplateName, version string, userId int32) (chartGitAttribute *ChartGitAttribute, err error)
 	RegisterInArgo(chartGitAttribute *ChartGitAttribute, ctx context.Context) error
-<<<<<<< HEAD
-	BuildChartAndPushToGitRepo(chartMetaData *chart.Metadata, referenceTemplatePath string, gitOpsRepoName, referenceTemplate, version, repoUrl string, userId int32, pipelineType string) (*ChartGitAttribute, error)
+	BuildChartAndPushToGitRepo(chartMetaData *chart.Metadata, referenceTemplatePath string, gitOpsRepoName, referenceTemplate, version, repoUrl string, userId int32, pipelineType string) error
 	GetByteArrayRefChart(chartMetaData *chart.Metadata, referenceTemplatePath string) ([]byte, error)
-=======
-	BuildChartAndPushToGitRepo(chartMetaData *chart.Metadata, referenceTemplatePath string, gitOpsRepoName, referenceTemplate, version, repoUrl string, userId int32) error
->>>>>>> 76714714
 }
 type ChartTemplateServiceImpl struct {
 	randSource             rand.Source
@@ -182,12 +178,7 @@
 	return values, chartGitAttr, nil
 }
 
-<<<<<<< HEAD
 func (impl ChartTemplateServiceImpl) GetByteArrayRefChart(chartMetaData *chart.Metadata, referenceTemplatePath string) ([]byte, error) {
-=======
-func (impl ChartTemplateServiceImpl) BuildChartAndPushToGitRepo(chartMetaData *chart.Metadata, referenceTemplatePath string, gitOpsRepoName, referenceTemplate, version, repoUrl string, userId int32) error {
-	impl.logger.Debugw("package chart and push to git", "gitOpsRepoName", gitOpsRepoName, "version", version, "referenceTemplate", referenceTemplate, "repoUrl", repoUrl)
->>>>>>> 76714714
 	chartMetaData.ApiVersion = "v1" // ensure always v1
 	dir := impl.GetDir()
 	tempReferenceTemplateDir := filepath.Join(string(impl.chartWorkingDir), dir)
@@ -195,19 +186,19 @@
 	err := os.MkdirAll(tempReferenceTemplateDir, os.ModePerm) //hack for concurrency handling
 	if err != nil {
 		impl.logger.Errorw("err in creating dir", "dir", tempReferenceTemplateDir, "err", err)
-		return err
+		return nil, err
 	}
 	defer impl.CleanDir(tempReferenceTemplateDir)
 	err = dirCopy.Copy(referenceTemplatePath, tempReferenceTemplateDir)
 
 	if err != nil {
 		impl.logger.Errorw("error in copying chart for app", "app", chartMetaData.Name, "error", err)
-		return err
+		return nil, err
 	}
 	activePath, _, err := impl.packageChart(tempReferenceTemplateDir, chartMetaData)
 	if err != nil {
 		impl.logger.Errorw("error in creating archive", "err", err)
-		return err
+		return nil, err
 	}
 	file, err := os.Open(*activePath)
 	reader, err := gzip.NewReader(file)
@@ -225,8 +216,7 @@
 	return bs, nil
 }
 
-<<<<<<< HEAD
-func (impl ChartTemplateServiceImpl) BuildChartAndPushToGitRepo(chartMetaData *chart.Metadata, referenceTemplatePath string, gitOpsRepoName, referenceTemplate, version, repoUrl string, userId int32, pipelineType string) (*ChartGitAttribute, error) {
+func (impl ChartTemplateServiceImpl) BuildChartAndPushToGitRepo(chartMetaData *chart.Metadata, referenceTemplatePath string, gitOpsRepoName, referenceTemplate, version, repoUrl string, userId int32, pipelineType string) error {
 	impl.logger.Debugw("package chart and push to git", "gitOpsRepoName", gitOpsRepoName, "version", version, "referenceTemplate", referenceTemplate, "repoUrl", repoUrl)
 	chartMetaData.ApiVersion = "v1" // ensure always v1
 	dir := impl.GetDir()
@@ -235,37 +225,30 @@
 	err := os.MkdirAll(tempReferenceTemplateDir, os.ModePerm) //hack for concurrency handling
 	if err != nil {
 		impl.logger.Errorw("err in creating dir", "dir", tempReferenceTemplateDir, "err", err)
-		return nil, err
+		return err
 	}
 	defer impl.CleanDir(tempReferenceTemplateDir)
 	err = dirCopy.Copy(referenceTemplatePath, tempReferenceTemplateDir)
 
 	if err != nil {
 		impl.logger.Errorw("error in copying chart for app", "app", chartMetaData.Name, "error", err)
-		return nil, err
+		return err
 	}
 	_, _, err = impl.packageChart(tempReferenceTemplateDir, chartMetaData)
 	if err != nil {
 		impl.logger.Errorw("error in creating archive", "err", err)
-		return nil, err
-	}
-
+		return err
+	}
+
+	//TODO - fixme
 	if pipelineType == "acd" {
-		chartGitAttr, err := impl.pushChartToGitRepo(gitOpsRepoName, referenceTemplate, version, tempReferenceTemplateDir, repoUrl, userId)
-		if err != nil {
-			impl.logger.Errorw("error in pushing chart to git ", "path", chartGitAttr.ChartLocation, "err", err)
-			return nil, err
-		}
-	}
-	return nil, nil
-=======
-	err = impl.pushChartToGitRepo(gitOpsRepoName, referenceTemplate, version, tempReferenceTemplateDir, repoUrl, userId)
-	if err != nil {
-		impl.logger.Errorw("error in pushing chart to git ", "err", err)
-		return err
+		err := impl.pushChartToGitRepo(gitOpsRepoName, referenceTemplate, version, tempReferenceTemplateDir, repoUrl, userId)
+		if err != nil {
+			impl.logger.Errorw("error in pushing chart to git ", "err", err)
+			return err
+		}
 	}
 	return nil
->>>>>>> 76714714
 }
 
 type ChartGitAttribute struct {
