/*
 * Copyright (c) 2020 Devtron Labs
 *
 * Licensed under the Apache License, Version 2.0 (the "License");
 * you may not use this file except in compliance with the License.
 * You may obtain a copy of the License at
 *
 *    http://www.apache.org/licenses/LICENSE-2.0
 *
 * Unless required by applicable law or agreed to in writing, software
 * distributed under the License is distributed on an "AS IS" BASIS,
 * WITHOUT WARRANTIES OR CONDITIONS OF ANY KIND, either express or implied.
 * See the License for the specific language governing permissions and
 * limitations under the License.
 *
 */

package util

import (
	"compress/gzip"
	"context"
	"fmt"
	dockerRegistryRepository "github.com/devtron-labs/devtron/internal/sql/repository/dockerRegistry"

	"io/ioutil"
	"math/rand"
	"net/http"
	"os"
	"path/filepath"
	"regexp"
	"strconv"
	"strings"
	"time"

	"github.com/devtron-labs/devtron/api/bean"
	"github.com/devtron-labs/devtron/internal/sql/repository"
	appStoreBean "github.com/devtron-labs/devtron/pkg/appStore/bean"
	chartRepoRepository "github.com/devtron-labs/devtron/pkg/chartRepo/repository"
	repository2 "github.com/devtron-labs/devtron/pkg/user/repository"
	"github.com/devtron-labs/devtron/util"
	"github.com/go-pg/pg"
	dirCopy "github.com/otiai10/copy"
	"go.opentelemetry.io/otel"
	"go.uber.org/zap"
	"k8s.io/helm/pkg/chartutil"
	"k8s.io/helm/pkg/proto/hapi/chart"
	"sigs.k8s.io/yaml"
)

type ChartWorkingDir string

const PIPELINE_DEPLOYMENT_TYPE_ACD string = "argo_cd"
const PIPELINE_DEPLOYMENT_TYPE_HELM string = "helm"
const PIPELINE_DEPLOYMENT_TYPE_MANIFEST_DOWNLOAD string = "manifest_download"
const PIPELINE_DEPLOYMENT_TYPE_MANIFEST_PUSH string = "manifest_push"

type ChartCreateRequest struct {
	ChartMetaData       *chart.Metadata
	ChartPath           string
	IncludePackageChart bool
}

type ChartCreateResponse struct {
	BuiltChartPath string
	valuesYaml     string
}

type ChartTemplateService interface {
	FetchValuesFromReferenceChart(chartMetaData *chart.Metadata, refChartLocation string, templateName string, userId int32, pipelineStrategyPath string) (*ChartValues, *ChartGitAttribute, error)
	GetChartVersion(location string) (string, error)
	CreateChartProxy(chartMetaData *chart.Metadata, refChartLocation string, envName string, installAppVersionRequest *appStoreBean.InstallAppVersionDTO) (string, *ChartGitAttribute, error)
	BuildChart(ctx context.Context, chartMetaData *chart.Metadata, referenceTemplatePath string) (string, error)
	BuildChartProxyForHelmApps(chartCreateRequest *ChartCreateRequest) (chartCreateResponse *ChartCreateResponse, err error)
	GitPull(clonedDir string, repoUrl string, appStoreName string) error
	GetDir() string
	CleanDir(dir string)
	GetUserEmailIdAndNameForGitOpsCommit(userId int32) (emailId, name string)
	GetGitOpsRepoName(appName string) string
	GetGitOpsRepoNameFromUrl(gitRepoUrl string) string
	CreateGitRepositoryForApp(gitOpsRepoName, baseTemplateName, version string, userId int32) (chartGitAttribute *ChartGitAttribute, err error)
	PushChartToGitRepo(gitOpsRepoName, referenceTemplate, version, tempReferenceTemplateDir string, repoUrl string, userId int32) (err error)
	GetByteArrayRefChart(chartMetaData *chart.Metadata, referenceTemplatePath string) ([]byte, error)
	CreateReadmeInGitRepo(gitOpsRepoName string, userId int32) error
	UpdateGitRepoUrlInCharts(appId int, chartGitAttribute *ChartGitAttribute, userId int32) error
	CreateAndPushToGitChartProxy(appStoreName, tmpChartLocation string, envName string, installAppVersionRequest *appStoreBean.InstallAppVersionDTO) (chartGitAttribute *ChartGitAttribute, err error)
	LoadChartInBytes(ChartPath string, deleteChart bool, chartName string, chartVersion string) ([]byte, error)
}
type ChartTemplateServiceImpl struct {
	randSource             rand.Source
	logger                 *zap.SugaredLogger
	chartWorkingDir        ChartWorkingDir
	gitFactory             *GitFactory
	client                 *http.Client
	globalEnvVariables     *util.GlobalEnvVariables
	gitOpsConfigRepository repository.GitOpsConfigRepository
	userRepository         repository2.UserRepository
	chartRepository        chartRepoRepository.ChartRepository
}

type ChartValues struct {
	Values                  string `json:"values"`            //yaml
	AppOverrides            string `json:"appOverrides"`      //json
	EnvOverrides            string `json:"envOverrides"`      //json
	ReleaseOverrides        string `json:"releaseOverrides"`  //json
	PipelineOverrides       string `json:"pipelineOverrides"` //json
	ImageDescriptorTemplate string `json:"-"`
}

func NewChartTemplateServiceImpl(logger *zap.SugaredLogger,
	chartWorkingDir ChartWorkingDir,
	client *http.Client,
	gitFactory *GitFactory, globalEnvVariables *util.GlobalEnvVariables,
	gitOpsConfigRepository repository.GitOpsConfigRepository,
	userRepository repository2.UserRepository, chartRepository chartRepoRepository.ChartRepository) *ChartTemplateServiceImpl {
	return &ChartTemplateServiceImpl{
		randSource:             rand.NewSource(time.Now().UnixNano()),
		logger:                 logger,
		chartWorkingDir:        chartWorkingDir,
		client:                 client,
		gitFactory:             gitFactory,
		globalEnvVariables:     globalEnvVariables,
		gitOpsConfigRepository: gitOpsConfigRepository,
		userRepository:         userRepository,
		chartRepository:        chartRepository,
	}
}

func (impl ChartTemplateServiceImpl) GetChartVersion(location string) (string, error) {
	if fi, err := os.Stat(location); err != nil {
		return "", err
	} else if !fi.IsDir() {
		return "", fmt.Errorf("%q is not a directory", location)
	}

	chartYaml := filepath.Join(location, "Chart.yaml")
	if _, err := os.Stat(chartYaml); os.IsNotExist(err) {
		return "", fmt.Errorf("Chart.yaml file not present in the directory %q", location)
	}
	//chartYaml = filepath.Join(chartYaml,filepath.Clean(chartYaml))
	chartYamlContent, err := ioutil.ReadFile(filepath.Clean(chartYaml))
	if err != nil {
		return "", fmt.Errorf("cannot read Chart.Yaml in directory %q", location)
	}

	chartContent, err := chartutil.UnmarshalChartfile(chartYamlContent)
	if err != nil {
		return "", fmt.Errorf("cannot read Chart.Yaml in directory %q", location)
	}

	return chartContent.Version, nil
}

func (impl ChartTemplateServiceImpl) FetchValuesFromReferenceChart(chartMetaData *chart.Metadata, refChartLocation string, templateName string, userId int32, pipelineStrategyPath string) (*ChartValues, *ChartGitAttribute, error) {
	chartMetaData.ApiVersion = "v1" // ensure always v1
	dir := impl.GetDir()
	chartDir := filepath.Join(string(impl.chartWorkingDir), dir)
	impl.logger.Debugw("chart dir ", "chart", chartMetaData.Name, "dir", chartDir)
	err := os.MkdirAll(chartDir, os.ModePerm) //hack for concurrency handling
	if err != nil {
		impl.logger.Errorw("err in creating dir", "dir", chartDir, "err", err)
		return nil, nil, err
	}

	defer impl.CleanDir(chartDir)
	err = dirCopy.Copy(refChartLocation, chartDir)

	if err != nil {
		impl.logger.Errorw("error in copying chart for app", "app", chartMetaData.Name, "error", err)
		return nil, nil, err
	}
	archivePath, valuesYaml, err := impl.packageChart(chartDir, chartMetaData)
	if err != nil {
		impl.logger.Errorw("error in creating archive", "err", err)
		return nil, nil, err
	}
	values, err := impl.getValues(chartDir, pipelineStrategyPath)
	if err != nil {
		impl.logger.Errorw("error in pushing chart", "path", archivePath, "err", err)
		return nil, nil, err
	}
	values.Values = valuesYaml
	descriptor, err := ioutil.ReadFile(filepath.Clean(filepath.Join(chartDir, ".image_descriptor_template.json")))
	if err != nil {
		impl.logger.Errorw("error in reading descriptor", "path", chartDir, "err", err)
		return nil, nil, err
	}
	values.ImageDescriptorTemplate = string(descriptor)
	chartGitAttr := &ChartGitAttribute{}
	return values, chartGitAttr, nil
}

// TODO: convert BuildChart and BuildChartProxyForHelmApps into one function
func (impl ChartTemplateServiceImpl) BuildChart(ctx context.Context, chartMetaData *chart.Metadata, referenceTemplatePath string) (string, error) {
	if chartMetaData.ApiVersion == "" {
		chartMetaData.ApiVersion = "v1" // ensure always v1
	}
	dir := impl.GetDir()
	tempReferenceTemplateDir := filepath.Join(string(impl.chartWorkingDir), dir)
	impl.logger.Debugw("chart dir ", "chart", chartMetaData.Name, "dir", tempReferenceTemplateDir)
	err := os.MkdirAll(tempReferenceTemplateDir, os.ModePerm) //hack for concurrency handling
	if err != nil {
		impl.logger.Errorw("err in creating dir", "dir", tempReferenceTemplateDir, "err", err)
		return "", err
	}
	err = dirCopy.Copy(referenceTemplatePath, tempReferenceTemplateDir)

	if err != nil {
		impl.logger.Errorw("error in copying chart for app", "app", chartMetaData.Name, "error", err)
		return "", err
	}
	_, span := otel.Tracer("orchestrator").Start(ctx, "impl.packageChart")
	_, _, err = impl.packageChart(tempReferenceTemplateDir, chartMetaData)
	span.End()
	if err != nil {
		impl.logger.Errorw("error in creating archive", "err", err)
		return "", err
	}
	return tempReferenceTemplateDir, nil
}

func (impl ChartTemplateServiceImpl) BuildChartProxyForHelmApps(chartCreateRequest *ChartCreateRequest) (*ChartCreateResponse, error) {
	chartCreateResponse := &ChartCreateResponse{}
	chartMetaData := chartCreateRequest.ChartMetaData
	chartMetaData.ApiVersion = "v2" // ensure always v2
	dir := impl.GetDir()
	chartDir := filepath.Join(string(impl.chartWorkingDir), dir)
	impl.logger.Debugw("chart dir ", "chart", chartMetaData.Name, "dir", chartDir)
	err := os.MkdirAll(chartDir, os.ModePerm) //hack for concurrency handling
	if err != nil {
		impl.logger.Errorw("err in creating dir", "dir", chartDir, "err", err)
		return chartCreateResponse, err
	}
	err = dirCopy.Copy(chartCreateRequest.ChartPath, chartDir)

	if err != nil {
		impl.logger.Errorw("error in copying chart for app", "app", chartMetaData.Name, "error", err)
		return chartCreateResponse, err
	}
	if chartCreateRequest.IncludePackageChart {
		_, valuesYaml, err := impl.packageChart(chartDir, chartMetaData)
		if err != nil {
			impl.logger.Errorw("error in creating archive", "err", err)
			return chartCreateResponse, err
		}
		chartCreateResponse.valuesYaml = valuesYaml
	} else {
		b, err := yaml.Marshal(chartMetaData)
		if err != nil {
			impl.logger.Errorw("error in marshaling chartMetadata", "err", err)
			return chartCreateResponse, err
		}
		err = ioutil.WriteFile(filepath.Join(chartDir, "Chart.yaml"), b, 0600)
		if err != nil {
			impl.logger.Errorw("err in writing Chart.yaml", "err", err)
			return chartCreateResponse, err
		}
	}

	chartCreateResponse.BuiltChartPath = chartDir
	return chartCreateResponse, nil
}

type ChartGitAttribute struct {
	RepoUrl, ChartLocation string
}

func (impl ChartTemplateServiceImpl) CreateGitRepositoryForApp(gitOpsRepoName, baseTemplateName, version string, userId int32) (chartGitAttribute *ChartGitAttribute, err error) {
	//baseTemplateName  replace whitespace
	space := regexp.MustCompile(`\s+`)
	gitOpsRepoName = space.ReplaceAllString(gitOpsRepoName, "-")

	gitOpsConfigBitbucket, err := impl.gitOpsConfigRepository.GetGitOpsConfigByProvider(BITBUCKET_PROVIDER)
	if err != nil {
		if err == pg.ErrNoRows {
			gitOpsConfigBitbucket.BitBucketWorkspaceId = ""
		} else {
			return nil, err
		}
	}
	//getting user name & emailId for commit author data
	userEmailId, userName := impl.GetUserEmailIdAndNameForGitOpsCommit(userId)
	gitRepoRequest := &bean.GitOpsConfigDto{
		GitRepoName:          gitOpsRepoName,
		Description:          fmt.Sprintf("helm chart for " + gitOpsRepoName),
		Username:             userName,
		UserEmailId:          userEmailId,
		BitBucketWorkspaceId: gitOpsConfigBitbucket.BitBucketWorkspaceId,
		BitBucketProjectKey:  gitOpsConfigBitbucket.BitBucketProjectKey,
	}
	repoUrl, _, detailedError := impl.gitFactory.Client.CreateRepository(gitRepoRequest)
	for _, err := range detailedError.StageErrorMap {
		if err != nil {
			impl.logger.Errorw("error in creating git project", "name", gitOpsRepoName, "err", err)
			return nil, err
		}
	}
	return &ChartGitAttribute{RepoUrl: repoUrl, ChartLocation: filepath.Join(baseTemplateName, version)}, nil
}

func (impl ChartTemplateServiceImpl) PushChartToGitRepo(gitOpsRepoName, referenceTemplate, version, tempReferenceTemplateDir string, repoUrl string, userId int32) (err error) {
	chartDir := fmt.Sprintf("%s-%s", gitOpsRepoName, impl.GetDir())
	clonedDir := impl.gitFactory.GitService.GetCloneDirectory(chartDir)
	if _, err := os.Stat(clonedDir); os.IsNotExist(err) {
		clonedDir, err = impl.gitFactory.GitService.Clone(repoUrl, chartDir)
		if err != nil {
			impl.logger.Errorw("error in cloning repo", "url", repoUrl, "err", err)
			return err
		}
	} else {
		err = impl.GitPull(clonedDir, repoUrl, gitOpsRepoName)
		if err != nil {
			impl.logger.Errorw("error in pulling git repo", "url", repoUrl, "err", err)
			return err
		}
	}

	dir := filepath.Join(clonedDir, referenceTemplate, version)
	pushChartToGit := true

	//if chart already exists don't overrides it by reference template
	if _, err := os.Stat(dir); os.IsNotExist(err) {
		err = os.MkdirAll(dir, os.ModePerm)
		if err != nil {
			impl.logger.Errorw("error in making dir", "err", err)
			return err
		}
		err = dirCopy.Copy(tempReferenceTemplateDir, dir)
		if err != nil {
			impl.logger.Errorw("error copying dir", "err", err)
			return err
		}
	} else {
		// auto-healing : data corruption fix - sometimes reference chart contents are not pushed in git-ops repo.
		// copying content from reference template dir to cloned dir (if Chart.yaml file is not found)
		// if Chart.yaml file is not found, we are assuming here that reference chart contents are not pushed in git-ops repo
		if _, err := os.Stat(filepath.Join(dir, "Chart.yaml")); os.IsNotExist(err) {
			impl.logger.Infow("auto-healing: Chart.yaml not found in cloned repo from git-ops. copying content", "from", tempReferenceTemplateDir, "to", dir)
			err = dirCopy.Copy(tempReferenceTemplateDir, dir)
			if err != nil {
				impl.logger.Errorw("error copying content in auto-healing", "err", err)
				return err
			}
		} else {
			// chart exists on git, hence not performing first commit
			pushChartToGit = false
		}
	}

	// if push needed, then only push
	if pushChartToGit {
		userEmailId, userName := impl.GetUserEmailIdAndNameForGitOpsCommit(userId)
		commit, err := impl.gitFactory.GitService.CommitAndPushAllChanges(clonedDir, "first commit", userName, userEmailId)
		if err != nil {
			impl.logger.Errorw("error in pushing git", "err", err)
			impl.logger.Warn("re-trying, taking pull and then push again")
			err = impl.GitPull(clonedDir, repoUrl, gitOpsRepoName)
			if err != nil {
				return err
			}
			err = dirCopy.Copy(tempReferenceTemplateDir, dir)
			if err != nil {
				impl.logger.Errorw("error copying dir", "err", err)
				return err
			}
			commit, err = impl.gitFactory.GitService.CommitAndPushAllChanges(clonedDir, "first commit", userName, userEmailId)
			if err != nil {
				impl.logger.Errorw("error in pushing git", "err", err)
				return err
			}
		}
		impl.logger.Debugw("template committed", "url", repoUrl, "commit", commit)
	}

	defer impl.CleanDir(clonedDir)
	return nil
}

func (impl ChartTemplateServiceImpl) getValues(directory, pipelineStrategyPath string) (values *ChartValues, err error) {

	if fi, err := os.Stat(directory); err != nil {
		return nil, err
	} else if !fi.IsDir() {
		return nil, fmt.Errorf("%q is not a directory", directory)
	}

	files, err := ioutil.ReadDir(directory)
	if err != nil {
		impl.logger.Errorw("failed reading directory", "err", err)
		return nil, fmt.Errorf(" Couldn't read the %q", directory)
	}

	var appOverrideByte, envOverrideByte, releaseOverrideByte, pipelineOverrideByte []byte

	for _, file := range files {
		if !file.IsDir() {
			name := strings.ToLower(file.Name())
			if name == "app-values.yaml" || name == "app-values.yml" {
				appOverrideByte, err = ioutil.ReadFile(filepath.Clean(filepath.Join(directory, file.Name())))
				if err != nil {
					impl.logger.Errorw("failed reading data from file", "err", err)
				} else {
					appOverrideByte, err = yaml.YAMLToJSON(appOverrideByte)
					if err != nil {
						return nil, err
					}
				}
			}
			if name == "env-values.yaml" || name == "env-values.yml" {
				envOverrideByte, err = ioutil.ReadFile(filepath.Clean(filepath.Join(directory, file.Name())))
				if err != nil {
					impl.logger.Errorw("failed reading data from file", "err", err)
				} else {
					envOverrideByte, err = yaml.YAMLToJSON(envOverrideByte)
					if err != nil {
						return nil, err
					}
				}
			}
			if name == "release-values.yaml" || name == "release-values.yml" {
				releaseOverrideByte, err = ioutil.ReadFile(filepath.Clean(filepath.Join(directory, file.Name())))
				if err != nil {
					impl.logger.Errorw("failed reading data from file", "err", err)
				} else {
					releaseOverrideByte, err = yaml.YAMLToJSON(releaseOverrideByte)
					if err != nil {
						return nil, err
					}
				}
			}
		}
	}
	pipelineOverrideByte, err = ioutil.ReadFile(filepath.Clean(filepath.Join(directory, pipelineStrategyPath)))
	if err != nil {
		impl.logger.Errorw("failed reading data from file", "err", err)
	} else {
		pipelineOverrideByte, err = yaml.YAMLToJSON(pipelineOverrideByte)
		if err != nil {
			return nil, err
		}
	}

	val := &ChartValues{
		AppOverrides:      string(appOverrideByte),
		EnvOverrides:      string(envOverrideByte),
		ReleaseOverrides:  string(releaseOverrideByte),
		PipelineOverrides: string(pipelineOverrideByte),
	}
	return val, nil

}

func (impl ChartTemplateServiceImpl) packageChart(tempReferenceTemplateDir string, chartMetaData *chart.Metadata) (*string, string, error) {
	valid, err := chartutil.IsChartDir(tempReferenceTemplateDir)
	if err != nil {
		impl.logger.Errorw("error in validating base chart", "dir", tempReferenceTemplateDir, "err", err)
		return nil, "", err
	}
	if !valid {
		impl.logger.Errorw("invalid chart at ", "dir", tempReferenceTemplateDir)
		return nil, "", fmt.Errorf("invalid base chart")
	}

	b, err := yaml.Marshal(chartMetaData)
	if err != nil {
		impl.logger.Errorw("error in marshaling chartMetadata", "err", err)
		return nil, "", err
	}
	err = ioutil.WriteFile(filepath.Join(tempReferenceTemplateDir, "Chart.yaml"), b, 0600)
	if err != nil {
		impl.logger.Errorw("err in writing Chart.yaml", "err", err)
		return nil, "", err
	}
	chart, err := chartutil.LoadDir(tempReferenceTemplateDir)
	if err != nil {
		impl.logger.Errorw("error in loading chart dir", "err", err, "dir", tempReferenceTemplateDir)
		return nil, "", err
	}

	archivePath, err := chartutil.Save(chart, tempReferenceTemplateDir)
	if err != nil {
		impl.logger.Errorw("error in saving", "err", err, "dir", tempReferenceTemplateDir)
		return nil, "", err
	}
	impl.logger.Debugw("chart archive path", "path", archivePath)
	//chart.Values
	valuesYaml := chart.Values.Raw
	return &archivePath, valuesYaml, nil
}

func (impl ChartTemplateServiceImpl) CleanDir(dir string) {
	err := os.RemoveAll(dir)
	if err != nil {
		impl.logger.Warnw("error in deleting dir ", "dir", dir)
	}
}

func (impl ChartTemplateServiceImpl) GetDir() string {
	/* #nosec */
	r1 := rand.New(impl.randSource).Int63()
	return strconv.FormatInt(r1, 10)
}

func (impl ChartTemplateServiceImpl) CreateChartProxy(chartMetaData *chart.Metadata, refChartLocation string, envName string, installAppVersionRequest *appStoreBean.InstallAppVersionDTO) (string, *ChartGitAttribute, error) {
	chartMetaData.ApiVersion = "v2" // ensure always v2
	dir := impl.GetDir()
	chartDir := filepath.Join(string(impl.chartWorkingDir), dir)
	impl.logger.Debugw("chart dir ", "chart", chartMetaData.Name, "dir", chartDir)
	err := os.MkdirAll(chartDir, os.ModePerm) //hack for concurrency handling
	if err != nil {
		impl.logger.Errorw("err in creating dir", "dir", chartDir, "err", err)
		return "", nil, err
	}
	defer impl.CleanDir(chartDir)
	err = dirCopy.Copy(refChartLocation, chartDir)

	if err != nil {
		impl.logger.Errorw("error in copying chart for app", "app", chartMetaData.Name, "error", err)
		return "", nil, err
	}
	archivePath, valuesYaml, err := impl.packageChart(chartDir, chartMetaData)
	if err != nil {
		impl.logger.Errorw("error in creating archive", "err", err)
		return "", nil, err
	}

	chartGitAttr, err := impl.CreateAndPushToGitChartProxy(chartMetaData.Name, chartDir, envName, installAppVersionRequest)
	if err != nil {
		impl.logger.Errorw("error in pushing chart to git ", "path", archivePath, "err", err)
		return "", nil, err
	}
	if valuesYaml == "" {
		valuesYaml = "{}"
	} else {
		valuesYamlByte, err := yaml.YAMLToJSON([]byte(valuesYaml))
		if err != nil {
			return "", nil, err
		}
		valuesYaml = string(valuesYamlByte)
	}
	return valuesYaml, chartGitAttr, nil
}

func (impl ChartTemplateServiceImpl) CreateAndPushToGitChartProxy(appStoreName, tmpChartLocation string, envName string, installAppVersionRequest *appStoreBean.InstallAppVersionDTO) (chartGitAttribute *ChartGitAttribute, err error) {
	//baseTemplateName  replace whitespace
	space := regexp.MustCompile(`\s+`)
	appStoreName = space.ReplaceAllString(appStoreName, "-")

	if len(installAppVersionRequest.GitOpsRepoName) == 0 {
		//here git ops repo will be the app name, to breaking the mono repo structure
		gitOpsRepoName := impl.GetGitOpsRepoName(installAppVersionRequest.AppName)
		installAppVersionRequest.GitOpsRepoName = gitOpsRepoName
	}
	gitOpsConfigBitbucket, err := impl.gitOpsConfigRepository.GetGitOpsConfigByProvider(BITBUCKET_PROVIDER)
	if err != nil {
		if err == pg.ErrNoRows {
			gitOpsConfigBitbucket.BitBucketWorkspaceId = ""
		} else {
			return nil, err
		}
	}
	//getting user name & emailId for commit author data
	userEmailId, userName := impl.GetUserEmailIdAndNameForGitOpsCommit(installAppVersionRequest.UserId)
	gitRepoRequest := &bean.GitOpsConfigDto{
		GitRepoName:          installAppVersionRequest.GitOpsRepoName,
		Description:          "helm chart for " + installAppVersionRequest.GitOpsRepoName,
		Username:             userName,
		UserEmailId:          userEmailId,
		BitBucketWorkspaceId: gitOpsConfigBitbucket.BitBucketWorkspaceId,
		BitBucketProjectKey:  gitOpsConfigBitbucket.BitBucketProjectKey,
	}
	repoUrl, _, detailedError := impl.gitFactory.Client.CreateRepository(gitRepoRequest)
	for _, err := range detailedError.StageErrorMap {
		if err != nil {
			impl.logger.Errorw("error in creating git project", "name", installAppVersionRequest.GitOpsRepoName, "err", err)
			return nil, err
		}
	}

	chartDir := fmt.Sprintf("%s-%s", installAppVersionRequest.AppName, impl.GetDir())
	clonedDir := impl.gitFactory.GitService.GetCloneDirectory(chartDir)
	if _, err := os.Stat(clonedDir); os.IsNotExist(err) {
		clonedDir, err = impl.gitFactory.GitService.Clone(repoUrl, chartDir)
		if err != nil {
			impl.logger.Errorw("error in cloning repo", "url", repoUrl, "err", err)
			return nil, err
		}
	} else {
		err = impl.GitPull(clonedDir, repoUrl, appStoreName)
		if err != nil {
			return nil, err
		}
	}

	acdAppName := fmt.Sprintf("%s-%s", installAppVersionRequest.AppName, envName)
	dir := filepath.Join(clonedDir, acdAppName)
	err = os.MkdirAll(dir, os.ModePerm)
	if err != nil {
		impl.logger.Errorw("error in making dir", "err", err)
		return nil, err
	}
	err = dirCopy.Copy(tmpChartLocation, dir)
	if err != nil {
		impl.logger.Errorw("error copying dir", "err", err)
		return nil, err
	}
	commit, err := impl.gitFactory.GitService.CommitAndPushAllChanges(clonedDir, "first commit", userName, userEmailId)
	if err != nil {
		impl.logger.Errorw("error in pushing git", "err", err)
		impl.logger.Warn("re-trying, taking pull and then push again")
		err = impl.GitPull(clonedDir, repoUrl, acdAppName)
		if err != nil {
			return nil, err
		}
		err = dirCopy.Copy(tmpChartLocation, dir)
		if err != nil {
			impl.logger.Errorw("error copying dir", "err", err)
			return nil, err
		}
		commit, err = impl.gitFactory.GitService.CommitAndPushAllChanges(clonedDir, "first commit", userName, userEmailId)
		if err != nil {
			impl.logger.Errorw("error in pushing git", "err", err)
			return nil, err
		}
	}
	impl.logger.Debugw("template committed", "url", repoUrl, "commit", commit)
	defer impl.CleanDir(clonedDir)
	return &ChartGitAttribute{RepoUrl: repoUrl, ChartLocation: filepath.Join("", acdAppName)}, nil
}

func (impl ChartTemplateServiceImpl) GitPull(clonedDir string, repoUrl string, appStoreName string) error {
	err := impl.gitFactory.GitService.Pull(clonedDir) //TODO check for local repo exists before clone
	if err != nil {
		impl.logger.Errorw("error in pulling git", "clonedDir", clonedDir, "err", err)
		_, err := impl.gitFactory.GitService.Clone(repoUrl, appStoreName)
		if err != nil {
			impl.logger.Errorw("error in cloning repo", "url", repoUrl, "err", err)
			return err
		}
		return nil
	}
	return nil
}

func (impl *ChartTemplateServiceImpl) GetUserEmailIdAndNameForGitOpsCommit(userId int32) (string, string) {
	emailId := "devtron-bot@devtron.ai"
	name := "devtron bot"
	//getting emailId associated with user
	userDetail, _ := impl.userRepository.GetById(userId)
	if userDetail != nil && userDetail.EmailId != "admin" && userDetail.EmailId != "system" && len(userDetail.EmailId) > 0 {
		emailId = userDetail.EmailId
	} else {
		emailIdGitOps, err := impl.gitOpsConfigRepository.GetEmailIdFromActiveGitOpsConfig()
		if err != nil {
			impl.logger.Errorw("error in getting emailId from active gitOps config", "err", err)
		} else if len(emailIdGitOps) > 0 {
			emailId = emailIdGitOps
		}
	}
	//we are getting name from emailId(replacing special characters in <user-name part of email> with space)
	emailComponents := strings.Split(emailId, "@")
	regex, _ := regexp.Compile(`[^\w]`)
	if regex != nil {
		name = regex.ReplaceAllString(emailComponents[0], " ")
	}
	return emailId, name
}

func (impl ChartTemplateServiceImpl) GetGitOpsRepoName(appName string) string {
	var repoName string
	if len(impl.globalEnvVariables.GitOpsRepoPrefix) == 0 {
		repoName = appName
	} else {
		repoName = fmt.Sprintf("%s-%s", impl.globalEnvVariables.GitOpsRepoPrefix, appName)
	}
	return repoName
}

func (impl ChartTemplateServiceImpl) GetGitOpsRepoNameFromUrl(gitRepoUrl string) string {
	gitRepoUrl = gitRepoUrl[strings.LastIndex(gitRepoUrl, "/")+1:]
	gitRepoUrl = strings.ReplaceAll(gitRepoUrl, ".git", "")
	return gitRepoUrl
}

// GetByteArrayRefChart this method will be used for getting byte array from reference chart to store in db
func (impl ChartTemplateServiceImpl) GetByteArrayRefChart(chartMetaData *chart.Metadata, referenceTemplatePath string) ([]byte, error) {
	chartMetaData.ApiVersion = "v1" // ensure always v1
	dir := impl.GetDir()
	tempReferenceTemplateDir := filepath.Join(string(impl.chartWorkingDir), dir)
	impl.logger.Debugw("chart dir ", "chart", chartMetaData.Name, "dir", tempReferenceTemplateDir)
	err := os.MkdirAll(tempReferenceTemplateDir, os.ModePerm) //hack for concurrency handling
	if err != nil {
		impl.logger.Errorw("err in creating dir", "dir", tempReferenceTemplateDir, "err", err)
		return nil, err
	}
	defer impl.CleanDir(tempReferenceTemplateDir)
	err = dirCopy.Copy(referenceTemplatePath, tempReferenceTemplateDir)
	if err != nil {
		impl.logger.Errorw("error in copying chart for app", "app", chartMetaData.Name, "error", err)
		return nil, err
	}
	activePath, _, err := impl.packageChart(tempReferenceTemplateDir, chartMetaData)
	if err != nil {
		impl.logger.Errorw("error in creating archive", "err", err)
		return nil, err
	}
	file, err := os.Open(*activePath)
	reader, err := gzip.NewReader(file)
	if err != nil {
		impl.logger.Errorw("There is a problem with os.Open", "err", err)
		return nil, err
	}
	// read the complete content of the file h.Name into the bs []byte
	bs, err := ioutil.ReadAll(reader)
	if err != nil {
		impl.logger.Errorw("There is a problem with readAll", "err", err)
		return nil, err
	}
	return bs, nil
}

func (impl ChartTemplateServiceImpl) CreateReadmeInGitRepo(gitOpsRepoName string, userId int32) error {
	userEmailId, userName := impl.GetUserEmailIdAndNameForGitOpsCommit(userId)
	gitOpsConfig, err := impl.gitOpsConfigRepository.GetGitOpsConfigActive()
	config := &bean.GitOpsConfigDto{
		Username:             userName,
		UserEmailId:          userEmailId,
		GitRepoName:          gitOpsRepoName,
		BitBucketWorkspaceId: gitOpsConfig.BitBucketWorkspaceId,
	}
	_, err = impl.gitFactory.Client.CreateReadme(config)
	if err != nil {
		return err
	}
	return nil
}

func (impl ChartTemplateServiceImpl) UpdateGitRepoUrlInCharts(appId int, chartGitAttribute *ChartGitAttribute, userId int32) error {
	charts, err := impl.chartRepository.FindActiveChartsByAppId(appId)
	if err != nil && pg.ErrNoRows != err {
		return err
	}
	for _, ch := range charts {
		if len(ch.GitRepoUrl) == 0 {
			ch.GitRepoUrl = chartGitAttribute.RepoUrl
			ch.ChartLocation = chartGitAttribute.ChartLocation
			ch.UpdatedOn = time.Now()
			ch.UpdatedBy = userId
			err = impl.chartRepository.Update(ch)
			if err != nil {
				return err
			}
		}
	}
	return nil
}

func (impl ChartTemplateServiceImpl) LoadChartInBytes(ChartPath string, deleteChart bool, chartName string, chartVersion string) ([]byte, error) {

	var chartBytesArr []byte
	//this function is removed in latest helm release and is replaced by Loader in loader package
	chart, err := chartutil.LoadDir(ChartPath)
	if err != nil {
		impl.logger.Errorw("error in loading chart dir", "err", err, "dir")
		return chartBytesArr, err
	}

	if len(chartName) > 0 && len(chartVersion) > 0 {
		chart.Metadata.Name = chartName
		chart.Metadata.Version = chartVersion
	}

	chartZipPath, err := chartutil.Save(chart, ChartPath)
	if err != nil {
		impl.logger.Errorw("error in saving", "err", err, "dir")
		return chartBytesArr, err
	}

	chartBytesArr, err = ioutil.ReadFile(chartZipPath)
	if err != nil {
<<<<<<< HEAD
=======
		impl.logger.Errorw("There is a problem with os.Open", "err", err)
>>>>>>> db6e1c12
		return chartBytesArr, err
	}
	if deleteChart {
		defer impl.CleanDir(ChartPath)
	}
<<<<<<< HEAD
=======

	return chartBytesArr, err
	if deleteChart {
		defer impl.CleanDir(ChartPath)
	}
>>>>>>> db6e1c12

	return chartBytesArr, err
}

func IsHelmApp(deploymentAppType string) bool {
	return deploymentAppType == PIPELINE_DEPLOYMENT_TYPE_HELM
}

func IsAcdApp(deploymentAppType string) bool {
	return deploymentAppType == PIPELINE_DEPLOYMENT_TYPE_ACD
}

func IsManifestDownload(deploymentAppType string) bool {
	return deploymentAppType == PIPELINE_DEPLOYMENT_TYPE_MANIFEST_DOWNLOAD
}

func IsManifestPush(deploymentAppType string) bool {
	return deploymentAppType == PIPELINE_DEPLOYMENT_TYPE_MANIFEST_PUSH
}

func IsOCIRegistryChartProvider(ociRegistry dockerRegistryRepository.DockerArtifactStore) bool {
	if ociRegistry.OCIRegistryConfig == nil ||
		len(ociRegistry.OCIRegistryConfig) != 1 ||
		!IsOCIConfigChartProvider(ociRegistry.OCIRegistryConfig[0]) {
		return false
	}
	return true
}

func IsOCIConfigChartProvider(ociRegistryConfig *dockerRegistryRepository.OCIRegistryConfig) bool {
	if ociRegistryConfig.RepositoryType == dockerRegistryRepository.OCI_REGISRTY_REPO_TYPE_CHART &&
		(ociRegistryConfig.RepositoryAction == dockerRegistryRepository.STORAGE_ACTION_TYPE_PULL ||
			ociRegistryConfig.RepositoryAction == dockerRegistryRepository.STORAGE_ACTION_TYPE_PULL_AND_PUSH) &&
		ociRegistryConfig.RepositoryList != "" {
		return true
	}
	return false
}<|MERGE_RESOLUTION|>--- conflicted
+++ resolved
@@ -778,23 +778,17 @@
 
 	chartBytesArr, err = ioutil.ReadFile(chartZipPath)
 	if err != nil {
-<<<<<<< HEAD
-=======
 		impl.logger.Errorw("There is a problem with os.Open", "err", err)
->>>>>>> db6e1c12
 		return chartBytesArr, err
 	}
 	if deleteChart {
 		defer impl.CleanDir(ChartPath)
 	}
-<<<<<<< HEAD
-=======
 
 	return chartBytesArr, err
 	if deleteChart {
 		defer impl.CleanDir(ChartPath)
 	}
->>>>>>> db6e1c12
 
 	return chartBytesArr, err
 }
