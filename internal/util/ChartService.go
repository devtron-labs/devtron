--- conflicted
+++ resolved
@@ -83,13 +83,9 @@
 	CreateReadmeInGitRepo(gitOpsRepoName string, userId int32) error
 	UpdateGitRepoUrlInCharts(appId int, chartGitAttribute *ChartGitAttribute, userId int32) error
 	CreateAndPushToGitChartProxy(appStoreName, tmpChartLocation string, envName string, installAppVersionRequest *appStoreBean.InstallAppVersionDTO) (chartGitAttribute *ChartGitAttribute, err error)
-<<<<<<< HEAD
 	LoadChartInBytes(ChartPath string, deleteChart bool, chartName string, chartVersion string) ([]byte, error)
-=======
-	LoadChartInBytes(ChartPath string, deleteChart bool) ([]byte, error)
 	LoadChartFromDir(dir string) (*chart.Chart, error)
 	CreateZipFileForChart(chart *chart.Chart, outputChartPathDir string) ([]byte, error)
->>>>>>> fd8d491e
 }
 type ChartTemplateServiceImpl struct {
 	randSource             rand.Source
@@ -769,30 +765,18 @@
 		impl.logger.Errorw("error in loading chart dir", "err", err, "dir")
 		return chartBytesArr, err
 	}
-<<<<<<< HEAD
 
 	if len(chartName) > 0 && len(chartVersion) > 0 {
 		chart.Metadata.Name = chartName
 		chart.Metadata.Version = chartVersion
 	}
 
-	chartZipPath, err := chartutil.Save(chart, ChartPath)
-=======
 	chartBytesArr, err = impl.CreateZipFileForChart(chart, ChartPath)
->>>>>>> fd8d491e
 	if err != nil {
 		impl.logger.Errorw("error in saving", "err", err, "dir")
 		return chartBytesArr, err
 	}
 
-<<<<<<< HEAD
-	chartBytesArr, err = ioutil.ReadFile(chartZipPath)
-	if err != nil {
-		impl.logger.Errorw("There is a problem with os.Open", "err", err)
-		return chartBytesArr, err
-	}
-=======
->>>>>>> fd8d491e
 	if deleteChart {
 		defer impl.CleanDir(ChartPath)
 	}
