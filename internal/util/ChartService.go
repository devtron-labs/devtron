/*
 * Copyright (c) 2020 Devtron Labs
 *
 * Licensed under the Apache License, Version 2.0 (the "License");
 * you may not use this file except in compliance with the License.
 * You may obtain a copy of the License at
 *
 *    http://www.apache.org/licenses/LICENSE-2.0
 *
 * Unless required by applicable law or agreed to in writing, software
 * distributed under the License is distributed on an "AS IS" BASIS,
 * WITHOUT WARRANTIES OR CONDITIONS OF ANY KIND, either express or implied.
 * See the License for the specific language governing permissions and
 * limitations under the License.
 *
 */

package util

import (
	"fmt"
	appStoreBean "github.com/devtron-labs/devtron/pkg/appStore/bean"
	"github.com/devtron-labs/devtron/util"
	"io/ioutil"
	"math/rand"
	"net/http"
	"os"
	"path/filepath"
	"regexp"
	"strconv"
	"strings"
	"time"

	"github.com/ghodss/yaml"
	"github.com/go-pg/pg"
	dirCopy "github.com/otiai10/copy"
	"go.uber.org/zap"
	"k8s.io/helm/pkg/chartutil"
	"k8s.io/helm/pkg/proto/hapi/chart"
)

type ChartWorkingDir string

type ChartTemplateService interface {
	CreateChart(chartMetaData *chart.Metadata, refChartLocation string, templateName string) (*ChartValues, *ChartGitAttribute, error)
	GetChartVersion(location string) (string, error)
	CreateChartProxy(chartMetaData *chart.Metadata, refChartLocation string, templateName string, version string, envName string, installAppVersionRequest *appStoreBean.InstallAppVersionDTO) (string, *ChartGitAttribute, error)
	GitPull(clonedDir string, repoUrl string, appStoreName string) error
	GetDir() string
	GetGitOpsRepoName(appName string) string
	GetGitOpsRepoNameFromUrl(gitRepoUrl string) string
}
type ChartTemplateServiceImpl struct {
	randSource         rand.Source
	logger             *zap.SugaredLogger
	chartWorkingDir    ChartWorkingDir
	gitFactory         *GitFactory
	client             *http.Client
	globalEnvVariables *util.GlobalEnvVariables
}

type ChartValues struct {
	Values                  string `json:"values"`            //yaml
	AppOverrides            string `json:"appOverrides"`      //json
	EnvOverrides            string `json:"envOverrides"`      //json
	ReleaseOverrides        string `json:"releaseOverrides"`  //json
	PipelineOverrides       string `json:"pipelineOverrides"` //json
	ImageDescriptorTemplate string `json:"-"`
}

func NewChartTemplateServiceImpl(logger *zap.SugaredLogger,
	chartWorkingDir ChartWorkingDir,
	client *http.Client,
	gitFactory *GitFactory, globalEnvVariables *util.GlobalEnvVariables) *ChartTemplateServiceImpl {
	return &ChartTemplateServiceImpl{
		randSource:         rand.NewSource(time.Now().UnixNano()),
		logger:             logger,
		chartWorkingDir:    chartWorkingDir,
		client:             client,
		gitFactory:         gitFactory,
		globalEnvVariables: globalEnvVariables,
	}
}

func (ChartTemplateServiceImpl) GetChartVersion(location string) (string, error) {
	if fi, err := os.Stat(location); err != nil {
		return "", err
	} else if !fi.IsDir() {
		return "", fmt.Errorf("%q is not a directory", location)
	}

	chartYaml := filepath.Join(location, "Chart.yaml")
	if _, err := os.Stat(chartYaml); os.IsNotExist(err) {
		return "", fmt.Errorf("no Chart.yaml exists in directory %q", location)
	}
	//chartYaml = filepath.Join(chartYaml,filepath.Clean(chartYaml))
	chartYamlContent, err := ioutil.ReadFile(filepath.Clean(chartYaml))
	if err != nil {
		return "", fmt.Errorf("cannot read Chart.Yaml in directory %q", location)
	}

	chartContent, err := chartutil.UnmarshalChartfile(chartYamlContent)
	if err != nil {
		return "", fmt.Errorf("cannot read Chart.Yaml in directory %q", location)
	}
	return chartContent.Version, nil
}

func (impl ChartTemplateServiceImpl) CreateChart(chartMetaData *chart.Metadata, refChartLocation string, templateName string) (*ChartValues, *ChartGitAttribute, error) {
	chartMetaData.ApiVersion = "v1" // ensure always v1
	dir := impl.GetDir()
	chartDir := filepath.Join(string(impl.chartWorkingDir), dir)
	impl.logger.Debugw("chart dir ", "chart", chartMetaData.Name, "dir", chartDir)
	err := os.MkdirAll(chartDir, os.ModePerm) //hack for concurrency handling
	if err != nil {
		impl.logger.Errorw("err in creating dir", "dir", chartDir, "err", err)
		return nil, nil, err
	}

	defer impl.CleanDir(chartDir)
	err = dirCopy.Copy(refChartLocation, chartDir)

	if err != nil {
		impl.logger.Errorw("error in copying chart for app", "app", chartMetaData.Name, "error", err)
		return nil, nil, err
	}
	archivePath, valuesYaml, err := impl.packageChart(chartDir, chartMetaData)
	if err != nil {
		impl.logger.Errorw("error in creating archive", "err", err)
		return nil, nil, err
	}
	values, err := impl.getValues(chartDir)
	if err != nil {
		impl.logger.Errorw("error in pushing chart", "path", archivePath, "err", err)
		return nil, nil, err
	}
	values.Values = valuesYaml
	gitOpsRepoName := impl.GetGitOpsRepoName(chartMetaData.Name)
	chartGitAttr, err := impl.createAndPushToGit(gitOpsRepoName, templateName, chartMetaData.Version, chartDir)
	if err != nil {
		impl.logger.Errorw("error in pushing chart to git ", "path", archivePath, "err", err)
		return nil, nil, err
	}
	descriptor, err := ioutil.ReadFile(filepath.Clean(filepath.Join(chartDir, ".image_descriptor_template.json")))
	if err != nil {
		impl.logger.Errorw("error in reading descriptor", "path", chartDir, "err", err)
		return nil, nil, err
	}
	values.ImageDescriptorTemplate = string(descriptor)
	return values, chartGitAttr, nil
}

type ChartGitAttribute struct {
	RepoUrl, ChartLocation string
}

func (impl ChartTemplateServiceImpl) createAndPushToGit(gitOpsRepoName, baseTemplateName, version, tmpChartLocation string) (chartGitAttribute *ChartGitAttribute, err error) {
	//baseTemplateName  replace whitespace
	space := regexp.MustCompile(`\s+`)
	gitOpsRepoName = space.ReplaceAllString(gitOpsRepoName, "-")

	gitOpsConfigBitbucket, err := impl.gitFactory.gitOpsRepository.GetGitOpsConfigByProvider(BITBUCKET_PROVIDER)
	if err != nil {
		if err == pg.ErrNoRows {
			gitOpsConfigBitbucket.BitBucketWorkspaceId = ""
			gitOpsConfigBitbucket.BitBucketProjectKey = ""
		} else {
			impl.logger.Errorw("error in fetching gitOps bitbucket config", "err", err)
			return nil, err
		}
	}
	repoUrl, _, detailedError := impl.gitFactory.Client.CreateRepository(gitOpsRepoName, fmt.Sprintf("helm chart for "+gitOpsRepoName), gitOpsConfigBitbucket.BitBucketWorkspaceId, gitOpsConfigBitbucket.BitBucketProjectKey)

	for _, err := range detailedError.StageErrorMap {
		if err != nil {
			impl.logger.Errorw("error in creating git project", "name", gitOpsRepoName, "err", err)
			return nil, err
		}
	}

	chartDir := fmt.Sprintf("%s-%s", gitOpsRepoName, impl.GetDir())
	clonedDir := impl.gitFactory.gitService.GetCloneDirectory(chartDir)
	if _, err := os.Stat(clonedDir); os.IsNotExist(err) {
		clonedDir, err = impl.gitFactory.gitService.Clone(repoUrl, chartDir)
		if err != nil {
			impl.logger.Errorw("error in cloning repo", "url", repoUrl, "err", err)
			return nil, err
		}
	} else {
		err = impl.GitPull(clonedDir, repoUrl, gitOpsRepoName)
		if err != nil {
			return nil, err
		}
	}

	dir := filepath.Join(clonedDir, baseTemplateName, version)
	err = os.MkdirAll(dir, os.ModePerm)
	if err != nil {
		impl.logger.Errorw("error in making dir", "err", err)
		return nil, nil
	}
	err = dirCopy.Copy(tmpChartLocation, dir)
	if err != nil {
		impl.logger.Errorw("error copying dir", "err", err)
		return nil, nil
	}
	commit, err := impl.gitFactory.gitService.CommitAndPushAllChanges(clonedDir, "first commit")
	if err != nil {
		impl.logger.Errorw("error in pushing git", "err", err)
		impl.logger.Warn("re-trying, taking pull and then push again")
		err = impl.GitPull(clonedDir, repoUrl, gitOpsRepoName)
		if err != nil {
			return nil, err
		}
		err = dirCopy.Copy(tmpChartLocation, dir)
		if err != nil {
			impl.logger.Errorw("error copying dir", "err", err)
			return nil, err
		}
		commit, err = impl.gitFactory.gitService.CommitAndPushAllChanges(clonedDir, "first commit")
		if err != nil {
			impl.logger.Errorw("error in pushing git", "err", err)
			return nil, err
		}
	}
	impl.logger.Debugw("template committed", "url", repoUrl, "commit", commit)

	defer impl.CleanDir(clonedDir)
	return &ChartGitAttribute{RepoUrl: repoUrl, ChartLocation: filepath.Join(baseTemplateName, version)}, nil
}

func (impl ChartTemplateServiceImpl) getValues(directory string) (values *ChartValues, err error) {
	appOverrideByte, err := ioutil.ReadFile(filepath.Clean(filepath.Join(directory, "app-values.yaml")))
	if err != nil {
		return nil, err
	}
	appOverrideByte, err = yaml.YAMLToJSON(appOverrideByte)
	if err != nil {
		return nil, err
	}
	envOverrideByte, err := ioutil.ReadFile(filepath.Clean(filepath.Join(directory, "env-values.yaml")))
	if err != nil {
		return nil, err
	}
	envOverrideByte, err = yaml.YAMLToJSON(envOverrideByte)
	if err != nil {
		return nil, err
	}
	releaseOverrideByte, err := ioutil.ReadFile(filepath.Clean(filepath.Join(directory, "release-values.yaml")))
	if err != nil {
		return nil, err
	}
	releaseOverrideByte, err = yaml.YAMLToJSON(releaseOverrideByte)
	if err != nil {
		return nil, err
	}

	pipelineOverrideByte, err := ioutil.ReadFile(filepath.Clean(filepath.Join(directory, "pipeline-values.yaml")))
	if err != nil {
		return nil, err
	}
	pipelineOverrideByte, err = yaml.YAMLToJSON(pipelineOverrideByte)
	if err != nil {
		return nil, err
	}

	val := &ChartValues{
		AppOverrides:      string(appOverrideByte),
		EnvOverrides:      string(envOverrideByte),
		ReleaseOverrides:  string(releaseOverrideByte),
		PipelineOverrides: string(pipelineOverrideByte),
	}
	return val, nil

}

func (impl ChartTemplateServiceImpl) packageChart(directory string, chartMetaData *chart.Metadata) (*string, string, error) {
	valid, err := chartutil.IsChartDir(directory)
	if err != nil {
		impl.logger.Errorw("error in validating base chart", "dir", directory, "err", err)
		return nil, "", err
	}
	if !valid {
		impl.logger.Errorw("invalid chart at ", "dir", directory)
		return nil, "", fmt.Errorf("invalid base chart")
	}

	b, err := yaml.Marshal(chartMetaData)
	if err != nil {
		impl.logger.Errorw("error in marshaling chartMetadata", "err", err)
		return nil, "", err
	}
	err = ioutil.WriteFile(filepath.Join(directory, "Chart.yaml"), b, 0600)
	if err != nil {
		impl.logger.Errorw("err in writing Chart.yaml", "err", err)
		return nil, "", err
	}
	chart, err := chartutil.LoadDir(directory)
	if err != nil {
		impl.logger.Errorw("error in loading chart dir", "err", err, "dir", directory)
		return nil, "", err
	}

	archivePath, err := chartutil.Save(chart, directory)
	if err != nil {
		impl.logger.Errorw("error in saving", "err", err, "dir", directory)
		return nil, "", err
	}
	impl.logger.Debugw("chart archive path", "path", archivePath)
	//chart.Values
	valuesYaml := chart.Values.Raw
	return &archivePath, valuesYaml, nil
}

func (impl ChartTemplateServiceImpl) CleanDir(dir string) {
	err := os.RemoveAll(dir)
	if err != nil {
		impl.logger.Warnw("error in deleting dir ", "dir", dir)
	}
}

func (impl ChartTemplateServiceImpl) GetDir() string {
	/* #nosec */
	r1 := rand.New(impl.randSource).Int63()
	return strconv.FormatInt(r1, 10)
}

func (impl ChartTemplateServiceImpl) CreateChartProxy(chartMetaData *chart.Metadata, refChartLocation string, templateName string, version string, envName string, installAppVersionRequest *appStoreBean.InstallAppVersionDTO) (string, *ChartGitAttribute, error) {
	chartMetaData.ApiVersion = "v2" // ensure always v2
	dir := impl.GetDir()
	chartDir := filepath.Join(string(impl.chartWorkingDir), dir)
	impl.logger.Debugw("chart dir ", "chart", chartMetaData.Name, "dir", chartDir)
	err := os.MkdirAll(chartDir, os.ModePerm) //hack for concurrency handling
	if err != nil {
		impl.logger.Errorw("err in creating dir", "dir", chartDir, "err", err)
		return "", nil, err
	}
	defer impl.CleanDir(chartDir)
	err = dirCopy.Copy(refChartLocation, chartDir)

	if err != nil {
		impl.logger.Errorw("error in copying chart for app", "app", chartMetaData.Name, "error", err)
		return "", nil, err
	}
	archivePath, valuesYaml, err := impl.packageChart(chartDir, chartMetaData)
	if err != nil {
		impl.logger.Errorw("error in creating archive", "err", err)
		return "", nil, err
	}

	chartGitAttr, err := impl.createAndPushToGitChartProxy(chartMetaData.Name, templateName, version, chartDir, envName, installAppVersionRequest)
	if err != nil {
		impl.logger.Errorw("error in pushing chart to git ", "path", archivePath, "err", err)
		return "", nil, err
	}
	if valuesYaml == "" {
		valuesYaml = "{}"
	} else {
		valuesYamlByte, err := yaml.YAMLToJSON([]byte(valuesYaml))
		if err != nil {
			return "", nil, err
		}
		valuesYaml = string(valuesYamlByte)
	}
	return valuesYaml, chartGitAttr, nil
}

func (impl ChartTemplateServiceImpl) createAndPushToGitChartProxy(appStoreName, baseTemplateName, version, tmpChartLocation string, envName string, installAppVersionRequest *appStoreBean.InstallAppVersionDTO) (chartGitAttribute *ChartGitAttribute, err error) {
	//baseTemplateName  replace whitespace
	space := regexp.MustCompile(`\s+`)
	appStoreName = space.ReplaceAllString(appStoreName, "-")
	if len(installAppVersionRequest.GitOpsRepoName) == 0 {
		gitOpsRepoName := impl.GetGitOpsRepoName(appStoreName)
		installAppVersionRequest.GitOpsRepoName = gitOpsRepoName
	}
	gitOpsConfigBitbucket, err := impl.gitFactory.gitOpsRepository.GetGitOpsConfigByProvider(BITBUCKET_PROVIDER)
	if err != nil {
		if err == pg.ErrNoRows {
			gitOpsConfigBitbucket.BitBucketWorkspaceId = ""
			gitOpsConfigBitbucket.BitBucketProjectKey = ""
		} else {
			impl.logger.Errorw("error in fetching gitOps bitbucket config", "err", err)
			return nil, err
		}
	}
	repoUrl, _, detailedError := impl.gitFactory.Client.CreateRepository(installAppVersionRequest.GitOpsRepoName, "helm chart for "+installAppVersionRequest.GitOpsRepoName, gitOpsConfigBitbucket.BitBucketWorkspaceId, gitOpsConfigBitbucket.BitBucketProjectKey)
	for _, err := range detailedError.StageErrorMap {
		if err != nil {
			impl.logger.Errorw("error in creating git project", "name", installAppVersionRequest.GitOpsRepoName, "err", err)
			return nil, err
		}
	}
<<<<<<< HEAD
	chartDir := fmt.Sprintf("%s-%s", appName, impl.GetDir())
=======
	chartDir := fmt.Sprintf("%s-%s", installAppVersionRequest.AppName, impl.getDir())
>>>>>>> af4503cc
	clonedDir := impl.gitFactory.gitService.GetCloneDirectory(chartDir)
	if _, err := os.Stat(clonedDir); os.IsNotExist(err) {
		clonedDir, err = impl.gitFactory.gitService.Clone(repoUrl, chartDir)
		if err != nil {
			impl.logger.Errorw("error in cloning repo", "url", repoUrl, "err", err)
			return nil, err
		}
	} else {
		err = impl.GitPull(clonedDir, repoUrl, appStoreName)
		if err != nil {
			return nil, err
		}
	}

	acdAppName := fmt.Sprintf("%s-%s", installAppVersionRequest.AppName, envName)
	dir := filepath.Join(clonedDir, acdAppName)
	err = os.MkdirAll(dir, os.ModePerm)
	if err != nil {
		impl.logger.Errorw("error in making dir", "err", err)
		return nil, err
	}
	err = dirCopy.Copy(tmpChartLocation, dir)
	if err != nil {
		impl.logger.Errorw("error copying dir", "err", err)
		return nil, err
	}
	commit, err := impl.gitFactory.gitService.CommitAndPushAllChanges(clonedDir, "first commit")
	if err != nil {
		impl.logger.Errorw("error in pushing git", "err", err)
		impl.logger.Warn("re-trying, taking pull and then push again")
		err = impl.GitPull(clonedDir, repoUrl, acdAppName)
		if err != nil {
			return nil, err
		}
		err = dirCopy.Copy(tmpChartLocation, dir)
		if err != nil {
			impl.logger.Errorw("error copying dir", "err", err)
			return nil, err
		}
		commit, err = impl.gitFactory.gitService.CommitAndPushAllChanges(clonedDir, "first commit")
		if err != nil {
			impl.logger.Errorw("error in pushing git", "err", err)
			return nil, err
		}
	}
	impl.logger.Debugw("template committed", "url", repoUrl, "commit", commit)
	defer impl.CleanDir(clonedDir)
	return &ChartGitAttribute{RepoUrl: repoUrl, ChartLocation: filepath.Join("", acdAppName)}, nil
}

func (impl ChartTemplateServiceImpl) GitPull(clonedDir string, repoUrl string, appStoreName string) error {
	err := impl.gitFactory.gitService.Pull(clonedDir) //TODO check for local repo exists before clone
	if err != nil {
		impl.logger.Errorw("error in pulling git", "clonedDir", clonedDir, "err", err)
		_, err := impl.gitFactory.gitService.Clone(repoUrl, appStoreName)
		if err != nil {
			impl.logger.Errorw("error in cloning repo", "url", repoUrl, "err", err)
			return err
		}
		return nil
	}
	return nil
}

func (impl ChartTemplateServiceImpl) GetGitOpsRepoName(appName string) string {
	var repoName string
	if len(impl.globalEnvVariables.GitOpsRepoPrefix) == 0 {
		repoName = appName
	} else {
		repoName = fmt.Sprintf("%s-%s", impl.globalEnvVariables.GitOpsRepoPrefix, appName)
	}
	return repoName
}

func (impl ChartTemplateServiceImpl) GetGitOpsRepoNameFromUrl(gitRepoUrl string) string {
	gitRepoUrl = gitRepoUrl[strings.LastIndex(gitRepoUrl, "/")+1:]
	gitRepoUrl = strings.ReplaceAll(gitRepoUrl, ".git", "")
	return gitRepoUrl
}<|MERGE_RESOLUTION|>--- conflicted
+++ resolved
@@ -390,11 +390,7 @@
 			return nil, err
 		}
 	}
-<<<<<<< HEAD
-	chartDir := fmt.Sprintf("%s-%s", appName, impl.GetDir())
-=======
 	chartDir := fmt.Sprintf("%s-%s", installAppVersionRequest.AppName, impl.getDir())
->>>>>>> af4503cc
 	clonedDir := impl.gitFactory.gitService.GetCloneDirectory(chartDir)
 	if _, err := os.Stat(clonedDir); os.IsNotExist(err) {
 		clonedDir, err = impl.gitFactory.gitService.Clone(repoUrl, chartDir)
