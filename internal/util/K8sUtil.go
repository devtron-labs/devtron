/*
 * Copyright (c) 2020 Devtron Labs
 *
 * Licensed under the Apache License, Version 2.0 (the "License");
 * you may not use this file except in compliance with the License.
 * You may obtain a copy of the License at
 *
 *    http://www.apache.org/licenses/LICENSE-2.0
 *
 * Unless required by applicable law or agreed to in writing, software
 * distributed under the License is distributed on an "AS IS" BASIS,
 * WITHOUT WARRANTIES OR CONDITIONS OF ANY KIND, either express or implied.
 * See the License for the specific language governing permissions and
 * limitations under the License.
 *
 */

package util

import (
	"encoding/json"
	error2 "errors"
<<<<<<< HEAD
	"github.com/davecgh/go-spew/spew"
	"k8s.io/apimachinery/pkg/watch"
	"k8s.io/klog"
	"net/http"
	"time"

=======
	"flag"
	"github.com/devtron-labs/authenticator/client"
>>>>>>> f90799dc
	"github.com/ghodss/yaml"
	"go.uber.org/zap"
	batchV1 "k8s.io/api/batch/v1"
	coreV1 "k8s.io/api/core/v1"
	v1 "k8s.io/api/core/v1"
	"k8s.io/apimachinery/pkg/api/errors"
	metav1 "k8s.io/apimachinery/pkg/apis/meta/v1"
	"k8s.io/apimachinery/pkg/types"
	"k8s.io/client-go/discovery"
	"k8s.io/client-go/kubernetes"
	v12 "k8s.io/client-go/kubernetes/typed/core/v1"
	"k8s.io/client-go/rest"
<<<<<<< HEAD
=======
	"k8s.io/client-go/tools/clientcmd"
	"os/user"
	"path/filepath"
	"time"
>>>>>>> f90799dc
)
type K8sUtil struct {
	logger        *zap.SugaredLogger
	runTimeConfig *client.RuntimeConfig
	kubeconfig    *string
}

type ClusterConfig struct {
	Host        string
	BearerToken string
}

func NewK8sUtil(logger *zap.SugaredLogger, runTimeConfig *client.RuntimeConfig) *K8sUtil {
	usr, err := user.Current()
	if err != nil {
		return nil
	}
	var kubeconfig *string;
	if runTimeConfig.LocalDevMode {
		kubeconfig = flag.String("kubeconfig-authenticator-xyz", filepath.Join(usr.HomeDir, ".kube", "config"), "(optional) absolute path to the kubeconfig file")
	}

	flag.Parse()
	return &K8sUtil{logger: logger, runTimeConfig: runTimeConfig, kubeconfig: kubeconfig}
}

func (impl K8sUtil) GetClient(clusterConfig *ClusterConfig) (*v12.CoreV1Client, error) {
	cfg := &rest.Config{}
	cfg.Host = clusterConfig.Host
	cfg.BearerToken = clusterConfig.BearerToken
	cfg.Insecure = true
	client, err := v12.NewForConfig(cfg)
	return client, err
}

func (impl K8sUtil) GetClientSet(clusterConfig *ClusterConfig) (*kubernetes.Clientset, error) {
	cfg := &rest.Config{}
	cfg.Host = clusterConfig.Host
	cfg.BearerToken = clusterConfig.BearerToken
	cfg.Insecure = true
	client, err := kubernetes.NewForConfig(cfg)
	return client, err
}

func (impl K8sUtil) getKubeConfig(devMode client.LocalDevMode) (*rest.Config, error) {
	if devMode {
		restConfig, err := clientcmd.BuildConfigFromFlags("", *impl.kubeconfig)
		if err != nil {
			return nil, err
		}
		return restConfig, nil
	} else {
		restConfig, err := rest.InClusterConfig()
		if err != nil {
			return nil, err
		}
		return restConfig, nil
	}
}

func (impl K8sUtil) GetClientForInCluster() (*v12.CoreV1Client, error) {
	// creates the in-cluster config
	config, err := impl.getKubeConfig(impl.runTimeConfig.LocalDevMode)
	// creates the clientset
	clientset, err := v12.NewForConfig(config)
	if err != nil {
		impl.logger.Errorw("error", "error", err)
		return nil, err
	}
	return clientset, err
}

func (impl K8sUtil) GetK8sDiscoveryClient(clusterConfig *ClusterConfig) (*discovery.DiscoveryClient, error) {
	cfg := &rest.Config{}
	cfg.Host = clusterConfig.Host
	cfg.BearerToken = clusterConfig.BearerToken
	cfg.Insecure = true
	client, err := discovery.NewDiscoveryClientForConfig(cfg)
	if err != nil {
		impl.logger.Errorw("error", "error", err, "clusterConfig", clusterConfig)
		return nil, err
	}
	return client, err
}

func (impl K8sUtil) GetK8sDiscoveryClientInCluster() (*discovery.DiscoveryClient, error) {
	var config *rest.Config
	var err error
	if impl.runTimeConfig.LocalDevMode {
		config, err = clientcmd.BuildConfigFromFlags("", *impl.kubeconfig)
	} else {
		config, err = rest.InClusterConfig()
	}

	if err != nil {
		impl.logger.Errorw("error", "error", err)
		return nil, err
	}
	client, err := discovery.NewDiscoveryClientForConfig(config)
	if err != nil {
		impl.logger.Errorw("error", "error", err)
		return nil, err
	}
	return client, err
}

func (impl K8sUtil) CreateNsIfNotExists(namespace string, clusterConfig *ClusterConfig) (err error) {
	client, err := impl.GetClient(clusterConfig)
	if err != nil {
		impl.logger.Errorw("error", "error", err, "clusterConfig", clusterConfig)
		return err
	}
	exists, err := impl.checkIfNsExists(namespace, client)
	if err != nil {
		impl.logger.Errorw("error", "error", err, "clusterConfig", clusterConfig)
		return err
	}
	if exists {
		return nil
	}
	impl.logger.Infow("ns not exists creating", "ns", namespace)
	_, err = impl.createNs(namespace, client)
	return err
}

func (impl K8sUtil) checkIfNsExists(namespace string, client *v12.CoreV1Client) (exists bool, err error) {
	ns, err := client.Namespaces().Get(namespace, metav1.GetOptions{})
	//ns, err := impl.k8sClient.CoreV1().Namespaces().Get(namespace, metav1.GetOptions{})
	impl.logger.Debugw("ns fetch", "name", namespace, "res", ns)
	if errors.IsNotFound(err) {
		return false, nil
	} else if err != nil {
		return false, err
	} else {
		return true, nil
	}

}

func (impl K8sUtil) createNs(namespace string, client *v12.CoreV1Client) (ns *v1.Namespace, err error) {
	nsSpec := &v1.Namespace{ObjectMeta: metav1.ObjectMeta{Name: namespace}}
	ns, err = client.Namespaces().Create(nsSpec)
	if err != nil {
		return nil, err
	} else {
		return ns, nil
	}
}

func (impl K8sUtil) deleteNs(namespace string, client *v12.CoreV1Client) error {
	err := client.Namespaces().Delete(namespace, &metav1.DeleteOptions{})
	return err
}

func (impl K8sUtil) GetConfigMap(namespace string, name string, client *v12.CoreV1Client) (*v1.ConfigMap, error) {
	cm, err := client.ConfigMaps(namespace).Get(name, metav1.GetOptions{})
	if err != nil {
		return nil, err
	} else {
		return cm, nil
	}
}

func (impl K8sUtil) RetryWatchConfigMapWithCallback(namespace string, client kubernetes.Interface, CallbackConfigMap func(*v1.ConfigMap)) {
	for{
		_, retryTime := impl.WatchConfigMapWithCallback(namespace,client,CallbackConfigMap)
		time.Sleep(retryTime)
	}
}

func (impl K8sUtil) WatchConfigMapWithCallback(namespace string, client kubernetes.Interface, CallbackConfigMap func(*v1.ConfigMap)) (error, time.Duration){
	api := client.CoreV1().ConfigMaps(namespace)
	configMaps, err := api.List(metav1.ListOptions{})
	if err != nil {
		impl.logger.Errorw("err in configmaps list, WatchConfigMapWithCallback", "err", err)
		return err, 0
	}
	resourceVersion := configMaps.ListMeta.ResourceVersion
	watcher, err := api.Watch(metav1.ListOptions{ResourceVersion: resourceVersion})
	if err != nil {
		impl.logger.Errorw("err in configmaps watcher, WatchConfigMapWithCallback", "err", err)
		return err, 0
	}
	ch := watcher.ResultChan()
	defer watcher.Stop()

	for {
		select {
		case event, ok := <-ch:

			if !ok {
				impl.logger.Errorw("configmap event not found, WatchConfigMapWithCallback", "err", err)
				return err, 0
			}
			configMaps, ok := event.Object.(*coreV1.ConfigMap)
			if !ok {
				impl.logger.Errorw("configMaps not found err, WatchConfigMapWithCallback", "err", err)
				return err, 0
			}
			CallbackConfigMap(configMaps)

			switch event.Type {
			case watch.Error:
				// This round trip allows us to handle unstructured status
				errObject := errors.FromObject(event.Object)
				statusErr, ok := errObject.(*errors.StatusError)
				if !ok {
					klog.Error(spew.Sprintf("Received an error which is not *metav1.Status but %#+v", event.Object))
					return err, 0
				}

				status := statusErr.ErrStatus

				statusDelay := time.Duration(0)
				if status.Details != nil {
					statusDelay = time.Duration(status.Details.RetryAfterSeconds) * time.Second
				}

				switch status.Code {
				case http.StatusGone:
					impl.logger.Errorw("statusGone in watcher err, WatchConfigMapWithCallback", "err", err)
					return nil, 0

				case http.StatusGatewayTimeout, http.StatusInternalServerError:
					// Retry
					impl.logger.Errorw("statusGatewayTimeout and/or statusInternalServerError in watcher, WatchConfigMapWithCallback", "err", err)
					return err, statusDelay

				default:
					klog.V(5).Info(spew.Sprintf("Retrying after unexpected error: %#+v", event.Object))
					return err, statusDelay
				}

			}
		}
	}
}

func (impl K8sUtil) CreateConfigMap(namespace string, cm *v1.ConfigMap, client *v12.CoreV1Client) (*v1.ConfigMap, error) {
	cm, err := client.ConfigMaps(namespace).Create(cm)
	if err != nil {
		return nil, err
	} else {
		return cm, nil
	}
}

func (impl K8sUtil) UpdateConfigMap(namespace string, cm *v1.ConfigMap, client *v12.CoreV1Client) (*v1.ConfigMap, error) {
	cm, err := client.ConfigMaps(namespace).Update(cm)
	if err != nil {
		return nil, err
	} else {
		return cm, nil
	}
}

func (impl K8sUtil) PatchConfigMap(namespace string, clusterConfig *ClusterConfig, name string, data map[string]interface{}) (*v1.ConfigMap, error) {
	client, err := impl.GetClient(clusterConfig)
	if err != nil {
		return nil, err
	}
	b, err := json.Marshal(data)
	if err != nil {
		panic(err)
	}
	cm, err := client.ConfigMaps(namespace).Patch(name, types.PatchType(types.MergePatchType), b)
	if err != nil {
		return nil, err
	} else {
		return cm, nil
	}
	return cm, nil
}

func (impl K8sUtil) PatchConfigMapJsonType(namespace string, clusterConfig *ClusterConfig, name string, data interface{}, path string) (*v1.ConfigMap, error) {
	client, err := impl.GetClient(clusterConfig)
	if err != nil {
		return nil, err
	}
	var patches []*JsonPatchType
	patch := &JsonPatchType{
		Op:    "replace",
		Path:  path,
		Value: data,
	}
	patches = append(patches, patch)
	b, err := json.Marshal(patches)
	if err != nil {
		panic(err)
	}

	cm, err := client.ConfigMaps(namespace).Patch(name, types.PatchType(types.JSONPatchType), b)
	if err != nil {
		return nil, err
	} else {
		return cm, nil
	}
	return cm, nil
}

type JsonPatchType struct {
	Op    string      `json:"op"`
	Path  string      `json:"path"`
	Value interface{} `json:"value"`
}

func (impl K8sUtil) GetSecret(namespace string, name string, client *v12.CoreV1Client) (*v1.Secret, error) {
	secret, err := client.Secrets(namespace).Get(name, metav1.GetOptions{})
	if err != nil {
		return nil, err
	} else {
		return secret, nil
	}
}

func (impl K8sUtil) CreateSecret(namespace string, data map[string][]byte, secretName string, client *v12.CoreV1Client) (*v1.Secret, error) {
	secret := &v1.Secret{
		ObjectMeta: metav1.ObjectMeta{
			Name: secretName,
		},
		Data: data,
	}
	secret, err := client.Secrets(namespace).Create(secret)
	if err != nil {
		return nil, err
	} else {
		return secret, nil
	}
}

func (impl K8sUtil) UpdateSecret(namespace string, secret *v1.Secret, client *v12.CoreV1Client) (*v1.Secret, error) {
	secret, err := client.Secrets(namespace).Update(secret)
	if err != nil {
		return nil, err
	} else {
		return secret, nil
	}
}

func (impl K8sUtil) DeleteJob(namespace string, name string, clusterConfig *ClusterConfig) error {
	clientSet, err := impl.GetClientSet(clusterConfig)
	if err != nil {
		impl.logger.Errorw("clientSet err, DeleteJob", "err", err)
		return err
	}
	jobs := clientSet.BatchV1().Jobs(namespace)

	job, err := jobs.Get(name, metav1.GetOptions{})
	if err != nil && errors.IsNotFound(err) {
		impl.logger.Errorw("get job err, DeleteJob", "err", err)
		return nil
	}

	if job != nil {
		err := jobs.Delete(name, &metav1.DeleteOptions{})
		if err != nil && !errors.IsNotFound(err) {
			impl.logger.Errorw("delete err, DeleteJob", "err", err)
			return err
		}
	}

	return nil
}

func (impl K8sUtil) CreateJob(namespace string, name string, clusterConfig *ClusterConfig, job *batchV1.Job) error {
	clientSet, err := impl.GetClientSet(clusterConfig)
	if err != nil {
		impl.logger.Errorw("clientSet err, CreateJob", "err", err)
	}
	time.Sleep(5 * time.Second)

	jobs := clientSet.BatchV1().Jobs(namespace)
	_, err = jobs.Get(name, metav1.GetOptions{})
	if err == nil {
		impl.logger.Errorw("get job err, CreateJob", "err", err)
		time.Sleep(5 * time.Second)
		_, err = jobs.Get(name, metav1.GetOptions{})
		if err == nil {
			return error2.New("job deletion takes more time than expected, please try after sometime")
		}
	}

	_, err = jobs.Create(job)
	if err != nil {
		impl.logger.Errorw("create err, CreateJob", "err", err)
		return err
	}
	return nil
}

// DeletePod delete pods with label job-name

const Running = "Running"

func (impl K8sUtil) DeletePodByLabel(namespace string, labels string, clusterConfig *ClusterConfig) error {
	clientSet, err := impl.GetClientSet(clusterConfig)
	if err != nil {
		impl.logger.Errorw("clientSet err, DeletePod", "err", err)
		return err
	}

	time.Sleep(2 * time.Second)

	pods := clientSet.CoreV1().Pods(namespace)
	podList, err := pods.List(metav1.ListOptions{LabelSelector: labels})
	if err != nil && errors.IsNotFound(err) {
		impl.logger.Errorw("get pod err, DeletePod", "err", err)
		return nil
	}

	for _, pod := range (*podList).Items {
		if pod.Status.Phase != Running {
			podName := pod.ObjectMeta.Name
			err := pods.Delete(podName, &metav1.DeleteOptions{})
			if err != nil && !errors.IsNotFound(err) {
				impl.logger.Errorw("delete err, DeletePod", "err", err)
				return err
			}
		}
	}
	return nil
}

// DeleteAndCreateJob Deletes and recreates if job exists else creates the job
func (impl K8sUtil) DeleteAndCreateJob(content []byte, namespace string, clusterConfig *ClusterConfig) error {
	// Job object from content
	var job batchV1.Job
	err := yaml.Unmarshal(content, &job)
	if err != nil {
		impl.logger.Errorw("Unmarshal err, CreateJobSafely", "err", err)
		return err
	}

	// delete job if exists
	err = impl.DeleteJob(namespace, job.Name, clusterConfig)
	if err != nil {
		impl.logger.Errorw("DeleteJobIfExists err, CreateJobSafely", "err", err)
		return err
	}

	labels := "job-name=" + job.Name
	err = impl.DeletePodByLabel(namespace, labels, clusterConfig)
	if err != nil {
		impl.logger.Errorw("DeleteJobIfExists err, CreateJobSafely", "err", err)
		return err
	}
	// create job
	err = impl.CreateJob(namespace, job.Name, clusterConfig, &job)
	if err != nil {
		impl.logger.Errorw("CreateJob err, CreateJobSafely", "err", err)
		return err
	}

	return nil
}

func (impl K8sUtil) ListNamespaces(client *v12.CoreV1Client) (*v1.NamespaceList, error) {
	nsList, err := client.Namespaces().List(metav1.ListOptions{})
	if errors.IsNotFound(err) {
		return nsList, nil
	} else if err != nil {
		return nsList, err
	} else {
		return nsList, nil
	}
}

func (impl K8sUtil) GetClientByToken(serverUrl string, token map[string]string) (*v12.CoreV1Client, error) {
	bearerToken := token["bearer_token"]
	clusterCfg := &ClusterConfig{Host: serverUrl, BearerToken: bearerToken}
	client, err := impl.GetClient(clusterCfg)
	if err != nil {
		impl.logger.Errorw("error in k8s client", "error", err)
		return nil, err
	}
	return client, nil
}<|MERGE_RESOLUTION|>--- conflicted
+++ resolved
@@ -20,17 +20,12 @@
 import (
 	"encoding/json"
 	error2 "errors"
-<<<<<<< HEAD
+	"flag"
+	"github.com/devtron-labs/authenticator/client"
 	"github.com/davecgh/go-spew/spew"
 	"k8s.io/apimachinery/pkg/watch"
 	"k8s.io/klog"
 	"net/http"
-	"time"
-
-=======
-	"flag"
-	"github.com/devtron-labs/authenticator/client"
->>>>>>> f90799dc
 	"github.com/ghodss/yaml"
 	"go.uber.org/zap"
 	batchV1 "k8s.io/api/batch/v1"
@@ -43,13 +38,10 @@
 	"k8s.io/client-go/kubernetes"
 	v12 "k8s.io/client-go/kubernetes/typed/core/v1"
 	"k8s.io/client-go/rest"
-<<<<<<< HEAD
-=======
 	"k8s.io/client-go/tools/clientcmd"
 	"os/user"
 	"path/filepath"
 	"time"
->>>>>>> f90799dc
 )
 type K8sUtil struct {
 	logger        *zap.SugaredLogger
