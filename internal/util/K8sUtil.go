/*
 * Copyright (c) 2020 Devtron Labs
 *
 * Licensed under the Apache License, Version 2.0 (the "License");
 * you may not use this file except in compliance with the License.
 * You may obtain a copy of the License at
 *
 *    http://www.apache.org/licenses/LICENSE-2.0
 *
 * Unless required by applicable law or agreed to in writing, software
 * distributed under the License is distributed on an "AS IS" BASIS,
 * WITHOUT WARRANTIES OR CONDITIONS OF ANY KIND, either express or implied.
 * See the License for the specific language governing permissions and
 * limitations under the License.
 *
 */

package util

import (
	"encoding/json"
	error2 "errors"
	"flag"
	"fmt"
	"os/user"
	"path/filepath"
	"time"

	"github.com/devtron-labs/authenticator/client"
	"github.com/ghodss/yaml"
	"go.uber.org/zap"
	batchV1 "k8s.io/api/batch/v1"
	v1 "k8s.io/api/core/v1"
	"k8s.io/apimachinery/pkg/api/errors"
	metav1 "k8s.io/apimachinery/pkg/apis/meta/v1"
	"k8s.io/apimachinery/pkg/types"
	"k8s.io/client-go/discovery"
	"k8s.io/client-go/kubernetes"
	v12 "k8s.io/client-go/kubernetes/typed/core/v1"
	"k8s.io/client-go/rest"
	"k8s.io/client-go/tools/clientcmd"
)

type K8sUtil struct {
	logger        *zap.SugaredLogger
	runTimeConfig *client.RuntimeConfig
	kubeconfig    *string
}

type ClusterConfig struct {
	Host        string
	BearerToken string
}

func NewK8sUtil(logger *zap.SugaredLogger, runTimeConfig *client.RuntimeConfig) *K8sUtil {
	usr, err := user.Current()
	if err != nil {
		return nil
	}
	var kubeconfig *string
	if runTimeConfig.LocalDevMode {
		kubeconfig = flag.String("kubeconfig-authenticator-xyz", filepath.Join(usr.HomeDir, ".kube", "config"), "(optional) absolute path to the kubeconfig file")
	}

	flag.Parse()
	return &K8sUtil{logger: logger, runTimeConfig: runTimeConfig, kubeconfig: kubeconfig}
}

func (impl K8sUtil) GetClient(clusterConfig *ClusterConfig) (*v12.CoreV1Client, error) {
	cfg := &rest.Config{}
	cfg.Host = clusterConfig.Host
	cfg.BearerToken = clusterConfig.BearerToken
	cfg.Insecure = true
	client, err := v12.NewForConfig(cfg)
	return client, err
}

func (impl K8sUtil) GetClientSet(clusterConfig *ClusterConfig) (*kubernetes.Clientset, error) {
	cfg := &rest.Config{}
	cfg.Host = clusterConfig.Host
	cfg.BearerToken = clusterConfig.BearerToken
	cfg.Insecure = true
	client, err := kubernetes.NewForConfig(cfg)
	return client, err
}

func (impl K8sUtil) getKubeConfig(devMode client.LocalDevMode) (*rest.Config, error) {
	if devMode {
		restConfig, err := clientcmd.BuildConfigFromFlags("", *impl.kubeconfig)
		if err != nil {
			return nil, err
		}
		return restConfig, nil
	} else {
		restConfig, err := rest.InClusterConfig()
		if err != nil {
			return nil, err
		}
		return restConfig, nil
	}
}

func (impl K8sUtil) GetClientForInCluster() (*v12.CoreV1Client, error) {
	// creates the in-cluster config
	config, err := impl.getKubeConfig(impl.runTimeConfig.LocalDevMode)
	// creates the clientset
	clientset, err := v12.NewForConfig(config)
	if err != nil {
		impl.logger.Errorw("error", "error", err)
		return nil, err
	}
	return clientset, err
}

func (impl K8sUtil) GetK8sDiscoveryClient(clusterConfig *ClusterConfig) (*discovery.DiscoveryClient, error) {
	cfg := &rest.Config{}
	cfg.Host = clusterConfig.Host
	cfg.BearerToken = clusterConfig.BearerToken
	cfg.Insecure = true
	client, err := discovery.NewDiscoveryClientForConfig(cfg)
	if err != nil {
		impl.logger.Errorw("error", "error", err, "clusterConfig", clusterConfig)
		return nil, err
	}
	return client, err
}

func (impl K8sUtil) GetK8sDiscoveryClientInCluster() (*discovery.DiscoveryClient, error) {
	var config *rest.Config
	var err error
	if impl.runTimeConfig.LocalDevMode {
		config, err = clientcmd.BuildConfigFromFlags("", *impl.kubeconfig)
	} else {
		config, err = rest.InClusterConfig()
	}

	if err != nil {
		impl.logger.Errorw("error", "error", err)
		return nil, err
	}
	client, err := discovery.NewDiscoveryClientForConfig(config)
	if err != nil {
		impl.logger.Errorw("error", "error", err)
		return nil, err
	}
	return client, err
}

func (impl K8sUtil) CreateNsIfNotExists(namespace string, clusterConfig *ClusterConfig) (err error) {
	client, err := impl.GetClient(clusterConfig)
	if err != nil {
		impl.logger.Errorw("error", "error", err, "clusterConfig", clusterConfig)
		return err
	}
	exists, err := impl.checkIfNsExists(namespace, client)
	if err != nil {
		impl.logger.Errorw("error", "error", err, "clusterConfig", clusterConfig)
		return err
	}
	if exists {
		return nil
	}
	impl.logger.Infow("ns not exists creating", "ns", namespace)
	_, err = impl.createNs(namespace, client)
	return err
}

func (impl K8sUtil) checkIfNsExists(namespace string, client *v12.CoreV1Client) (exists bool, err error) {
	ns, err := client.Namespaces().Get(namespace, metav1.GetOptions{})
	//ns, err := impl.k8sClient.CoreV1().Namespaces().Get(namespace, metav1.GetOptions{})
	impl.logger.Debugw("ns fetch", "name", namespace, "res", ns)
	if errors.IsNotFound(err) {
		return false, nil
	} else if err != nil {
		return false, err
	} else {
		return true, nil
	}

}

func (impl K8sUtil) createNs(namespace string, client *v12.CoreV1Client) (ns *v1.Namespace, err error) {
	nsSpec := &v1.Namespace{ObjectMeta: metav1.ObjectMeta{Name: namespace}}
	ns, err = client.Namespaces().Create(nsSpec)
	if err != nil {
		return nil, err
	} else {
		return ns, nil
	}
}

func (impl K8sUtil) deleteNs(namespace string, client *v12.CoreV1Client) error {
	err := client.Namespaces().Delete(namespace, &metav1.DeleteOptions{})
	return err
}

func (impl K8sUtil) GetConfigMap(namespace string, name string, client *v12.CoreV1Client) (*v1.ConfigMap, error) {
	cm, err := client.ConfigMaps(namespace).Get(name, metav1.GetOptions{})
	if err != nil {
		return nil, err
	} else {
		return cm, nil
	}
}

func (impl K8sUtil) CreateConfigMap(namespace string, cm *v1.ConfigMap, client *v12.CoreV1Client) (*v1.ConfigMap, error) {
	cm, err := client.ConfigMaps(namespace).Create(cm)
	if err != nil {
		return nil, err
	} else {
		return cm, nil
	}
}

func (impl K8sUtil) UpdateConfigMap(namespace string, cm *v1.ConfigMap, client *v12.CoreV1Client) (*v1.ConfigMap, error) {
	cm, err := client.ConfigMaps(namespace).Update(cm)
	if err != nil {
		return nil, err
	} else {
		return cm, nil
	}
}

func (impl K8sUtil) PatchConfigMap(namespace string, clusterConfig *ClusterConfig, name string, data map[string]interface{}) (*v1.ConfigMap, error) {
	client, err := impl.GetClient(clusterConfig)
	if err != nil {
		return nil, err
	}
	b, err := json.Marshal(data)
	if err != nil {
		panic(err)
	}
	cm, err := client.ConfigMaps(namespace).Patch(name, types.PatchType(types.MergePatchType), b)
	if err != nil {
		return nil, err
	} else {
		return cm, nil
	}
	return cm, nil
}

func (impl K8sUtil) PatchConfigMapJsonType(namespace string, clusterConfig *ClusterConfig, name string, data interface{}, path string) (*v1.ConfigMap, error) {
	client, err := impl.GetClient(clusterConfig)
	if err != nil {
		return nil, err
	}
	var patches []*JsonPatchType
	patch := &JsonPatchType{
		Op:    "replace",
		Path:  path,
		Value: data,
	}
	patches = append(patches, patch)
	b, err := json.Marshal(patches)
	if err != nil {
		panic(err)
	}

	cm, err := client.ConfigMaps(namespace).Patch(name, types.PatchType(types.JSONPatchType), b)
	if err != nil {
		return nil, err
	} else {
		return cm, nil
	}
	return cm, nil
}

type JsonPatchType struct {
	Op    string      `json:"op"`
	Path  string      `json:"path"`
	Value interface{} `json:"value"`
}

func (impl K8sUtil) GetSecret(namespace string, name string, client *v12.CoreV1Client) (*v1.Secret, error) {
	secret, err := client.Secrets(namespace).Get(name, metav1.GetOptions{})
	if err != nil {
		return nil, err
	} else {
		return secret, nil
	}
}

func (impl K8sUtil) CreateSecret(namespace string, data map[string][]byte, secretName string, client *v12.CoreV1Client) (*v1.Secret, error) {
	secret := &v1.Secret{
		ObjectMeta: metav1.ObjectMeta{
			Name: secretName,
		},
		Data: data,
	}
	secret, err := client.Secrets(namespace).Create(secret)
	if err != nil {
		return nil, err
	} else {
		return secret, nil
	}
}

func (impl K8sUtil) UpdateSecret(namespace string, secret *v1.Secret, client *v12.CoreV1Client) (*v1.Secret, error) {
	secret, err := client.Secrets(namespace).Update(secret)
	if err != nil {
		return nil, err
	} else {
		return secret, nil
	}
}

func (impl K8sUtil) DeleteJob(namespace string, name string, clusterConfig *ClusterConfig) error {
	clientSet, err := impl.GetClientSet(clusterConfig)
	if err != nil {
		impl.logger.Errorw("clientSet err, DeleteJob", "err", err)
		return err
	}
	jobs := clientSet.BatchV1().Jobs(namespace)

	job, err := jobs.Get(name, metav1.GetOptions{})
	if err != nil && errors.IsNotFound(err) {
		impl.logger.Errorw("get job err, DeleteJob", "err", err)
		return nil
	}

	if job != nil {
		err := jobs.Delete(name, &metav1.DeleteOptions{})
		if err != nil && !errors.IsNotFound(err) {
			impl.logger.Errorw("delete err, DeleteJob", "err", err)
			return err
		}
	}

	return nil
}

func (impl K8sUtil) CreateJob(namespace string, name string, clusterConfig *ClusterConfig, job *batchV1.Job) error {
	clientSet, err := impl.GetClientSet(clusterConfig)
	if err != nil {
		impl.logger.Errorw("clientSet err, CreateJob", "err", err)
	}
	time.Sleep(5 * time.Second)

	jobs := clientSet.BatchV1().Jobs(namespace)
	_, err = jobs.Get(name, metav1.GetOptions{})
	if err == nil {
		impl.logger.Errorw("get job err, CreateJob", "err", err)
		time.Sleep(5 * time.Second)
		_, err = jobs.Get(name, metav1.GetOptions{})
		if err == nil {
			return error2.New("job deletion takes more time than expected, please try after sometime")
		}
	}

	_, err = jobs.Create(job)
	if err != nil {
		impl.logger.Errorw("create err, CreateJob", "err", err)
		return err
	}
	return nil
}

// DeletePod delete pods with label job-name

const Running = "Running"

func (impl K8sUtil) DeletePodByLabel(namespace string, labels string, clusterConfig *ClusterConfig) error {
	clientSet, err := impl.GetClientSet(clusterConfig)
	if err != nil {
		impl.logger.Errorw("clientSet err, DeletePod", "err", err)
		return err
	}

	time.Sleep(2 * time.Second)

	pods := clientSet.CoreV1().Pods(namespace)
	podList, err := pods.List(metav1.ListOptions{LabelSelector: labels})
	if err != nil && errors.IsNotFound(err) {
		impl.logger.Errorw("get pod err, DeletePod", "err", err)
		return nil
	}

	for _, pod := range (*podList).Items {
		if pod.Status.Phase != Running {
			podName := pod.ObjectMeta.Name
			err := pods.Delete(podName, &metav1.DeleteOptions{})
			if err != nil && !errors.IsNotFound(err) {
				impl.logger.Errorw("delete err, DeletePod", "err", err)
				return err
			}
		}
	}
	return nil
}

// DeleteAndCreateJob Deletes and recreates if job exists else creates the job
func (impl K8sUtil) DeleteAndCreateJob(content []byte, namespace string, clusterConfig *ClusterConfig) error {
	// Job object from content
	var job batchV1.Job
	err := yaml.Unmarshal(content, &job)
	if err != nil {
		impl.logger.Errorw("Unmarshal err, CreateJobSafely", "err", err)
		return err
	}

	// delete job if exists
	err = impl.DeleteJob(namespace, job.Name, clusterConfig)
	if err != nil {
		impl.logger.Errorw("DeleteJobIfExists err, CreateJobSafely", "err", err)
		return err
	}

	labels := "job-name=" + job.Name
	err = impl.DeletePodByLabel(namespace, labels, clusterConfig)
	if err != nil {
		impl.logger.Errorw("DeleteJobIfExists err, CreateJobSafely", "err", err)
		return err
	}
	// create job
	err = impl.CreateJob(namespace, job.Name, clusterConfig, &job)
	if err != nil {
		impl.logger.Errorw("CreateJob err, CreateJobSafely", "err", err)
		return err
	}

	return nil
}

func (impl K8sUtil) ListNamespaces(client *v12.CoreV1Client) (*v1.NamespaceList, error) {
	nsList, err := client.Namespaces().List(metav1.ListOptions{})
	if errors.IsNotFound(err) {
		return nsList, nil
	} else if err != nil {
		return nsList, err
	} else {
		return nsList, nil
	}
}

func (impl K8sUtil) GetClientByToken(serverUrl string, token map[string]string) (*v12.CoreV1Client, error) {
	bearerToken := token["bearer_token"]
	clusterCfg := &ClusterConfig{Host: serverUrl, BearerToken: bearerToken}
	client, err := impl.GetClient(clusterCfg)
	if err != nil {
		impl.logger.Errorw("error in k8s client", "error", err)
		return nil, err
	}
	return client, nil
}

<<<<<<< HEAD
func (impl K8sUtil) GetK8sClusterRestConfig() (*rest.Config, error) {
	impl.logger.Debug("getting k8s rest config")
	if impl.runTimeConfig.LocalDevMode {
		usr, err := user.Current()
		if err != nil {
			impl.logger.Errorw("Error while getting user current env details", "error", err)
		}
		kubeconfig := flag.String("read-kubeconfig", filepath.Join(usr.HomeDir, ".kube", "config"), "(optional) absolute path to the kubeconfig file")
		flag.Parse()
		restConfig, err := clientcmd.BuildConfigFromFlags("", *kubeconfig)
		if err != nil {
			impl.logger.Errorw("Error while building kubernetes cluster rest config", "error", err)
			return nil, err
		}
		return restConfig, nil
	} else {
		clusterConfig, err := rest.InClusterConfig()
		if err != nil {
			impl.logger.Errorw("error in fetch default cluster config", "err", err)
			return nil, err
		}
		return clusterConfig, nil
=======
func (impl K8sUtil) GetResourceInfoByLabelSelector(namespace string, labelSelector string) (*v1.Pod, error) {
	client, err := impl.GetClientForInCluster()
	if err != nil {
		impl.logger.Errorw("cluster config error", "err", err)
		return nil, err
	}
	pods, err := client.Pods(namespace).List(metav1.ListOptions{
		LabelSelector: labelSelector,
	})
	if err != nil {
		return nil, err
	} else if len(pods.Items) > 1 {
		return nil, fmt.Errorf("found more than one pod for label selector")
	} else if len(pods.Items) == 0 {
		return nil, fmt.Errorf("no pod found for label selector")
	} else {
		return &pods.Items[0], nil
>>>>>>> 1c389265
	}
}<|MERGE_RESOLUTION|>--- conflicted
+++ resolved
@@ -443,7 +443,26 @@
 	return client, nil
 }
 
-<<<<<<< HEAD
+func (impl K8sUtil) GetResourceInfoByLabelSelector(namespace string, labelSelector string) (*v1.Pod, error) {
+	client, err := impl.GetClientForInCluster()
+	if err != nil {
+		impl.logger.Errorw("cluster config error", "err", err)
+		return nil, err
+	}
+	pods, err := client.Pods(namespace).List(metav1.ListOptions{
+		LabelSelector: labelSelector,
+	})
+	if err != nil {
+		return nil, err
+	} else if len(pods.Items) > 1 {
+		return nil, fmt.Errorf("found more than one pod for label selector")
+	} else if len(pods.Items) == 0 {
+		return nil, fmt.Errorf("no pod found for label selector")
+	} else {
+		return &pods.Items[0], nil
+	}
+}
+
 func (impl K8sUtil) GetK8sClusterRestConfig() (*rest.Config, error) {
 	impl.logger.Debug("getting k8s rest config")
 	if impl.runTimeConfig.LocalDevMode {
@@ -466,24 +485,5 @@
 			return nil, err
 		}
 		return clusterConfig, nil
-=======
-func (impl K8sUtil) GetResourceInfoByLabelSelector(namespace string, labelSelector string) (*v1.Pod, error) {
-	client, err := impl.GetClientForInCluster()
-	if err != nil {
-		impl.logger.Errorw("cluster config error", "err", err)
-		return nil, err
-	}
-	pods, err := client.Pods(namespace).List(metav1.ListOptions{
-		LabelSelector: labelSelector,
-	})
-	if err != nil {
-		return nil, err
-	} else if len(pods.Items) > 1 {
-		return nil, fmt.Errorf("found more than one pod for label selector")
-	} else if len(pods.Items) == 0 {
-		return nil, fmt.Errorf("no pod found for label selector")
-	} else {
-		return &pods.Items[0], nil
->>>>>>> 1c389265
 	}
 }