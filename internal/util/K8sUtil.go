/*
 * Copyright (c) 2020 Devtron Labs
 *
 * Licensed under the Apache License, Version 2.0 (the "License");
 * you may not use this file except in compliance with the License.
 * You may obtain a copy of the License at
 *
 *    http://www.apache.org/licenses/LICENSE-2.0
 *
 * Unless required by applicable law or agreed to in writing, software
 * distributed under the License is distributed on an "AS IS" BASIS,
 * WITHOUT WARRANTIES OR CONDITIONS OF ANY KIND, either express or implied.
 * See the License for the specific language governing permissions and
 * limitations under the License.
 *
 */

package util

import (
	"context"
	"encoding/json"
	error2 "errors"
	"flag"
<<<<<<< HEAD
	"fmt"
	"go.opentelemetry.io/contrib/instrumentation/net/http/otelhttp"
	"net/http"
=======
	"github.com/devtron-labs/devtron/client/k8s/application"
	"k8s.io/apimachinery/pkg/apis/meta/v1/unstructured"
>>>>>>> d37c1c14
	"os/user"
	"path/filepath"
	"strings"
	"time"

	"github.com/devtron-labs/authenticator/client"
	"github.com/ghodss/yaml"
	"go.uber.org/zap"
	batchV1 "k8s.io/api/batch/v1"
	v1 "k8s.io/api/core/v1"
	"k8s.io/apimachinery/pkg/api/errors"
	metav1 "k8s.io/apimachinery/pkg/apis/meta/v1"
	"k8s.io/apimachinery/pkg/types"
	"k8s.io/client-go/discovery"
	"k8s.io/client-go/kubernetes"
	v12 "k8s.io/client-go/kubernetes/typed/core/v1"
	"k8s.io/client-go/rest"
	"k8s.io/client-go/tools/clientcmd"
)

type K8sUtil struct {
	logger        *zap.SugaredLogger
	runTimeConfig *client.RuntimeConfig
	kubeconfig    *string
}

type ClusterConfig struct {
	Host        string
	BearerToken string
}

func NewK8sUtil(logger *zap.SugaredLogger, runTimeConfig *client.RuntimeConfig) *K8sUtil {
	usr, err := user.Current()
	if err != nil {
		return nil
	}
	var kubeconfig *string
	if runTimeConfig.LocalDevMode {
		kubeconfig = flag.String("kubeconfig-authenticator-xyz", filepath.Join(usr.HomeDir, ".kube", "config"), "(optional) absolute path to the kubeconfig file")
	}

	flag.Parse()
	return &K8sUtil{logger: logger, runTimeConfig: runTimeConfig, kubeconfig: kubeconfig}
}

func (impl K8sUtil) GetClient(clusterConfig *ClusterConfig) (*v12.CoreV1Client, error) {
	cfg := &rest.Config{}
	cfg.Host = clusterConfig.Host
	cfg.BearerToken = clusterConfig.BearerToken
	cfg.Insecure = true
	httpClient, err := OverrideK8sHttpClient(cfg)
	if err != nil {
		return nil, err
	}
	client, err := v12.NewForConfigAndClient(cfg, httpClient)
	return client, err
}

func (impl K8sUtil) GetClientSet(clusterConfig *ClusterConfig) (*kubernetes.Clientset, error) {
	cfg := &rest.Config{}
	cfg.Host = clusterConfig.Host
	cfg.BearerToken = clusterConfig.BearerToken
	cfg.Insecure = true
	httpClient, err := OverrideK8sHttpClient(cfg)
	if err != nil {
		return nil, err
	}
	client, err := kubernetes.NewForConfigAndClient(cfg, httpClient)
	return client, err
}

func (impl K8sUtil) getKubeConfig(devMode client.LocalDevMode) (*rest.Config, error) {
	if devMode {
		restConfig, err := clientcmd.BuildConfigFromFlags("", *impl.kubeconfig)
		if err != nil {
			return nil, err
		}
		return restConfig, nil
	} else {
		restConfig, err := rest.InClusterConfig()
		if err != nil {
			return nil, err
		}
		return restConfig, nil
	}
}

func (impl K8sUtil) GetClientForInCluster() (*v12.CoreV1Client, error) {
	// creates the in-cluster config
	config, err := impl.getKubeConfig(impl.runTimeConfig.LocalDevMode)
	// creates the clientset
	httpClient, err := OverrideK8sHttpClient(config)
	if err != nil {
		return nil, err
	}
	clientset, err := v12.NewForConfigAndClient(config, httpClient)
	if err != nil {
		impl.logger.Errorw("error", "error", err)
		return nil, err
	}
	return clientset, err
}

func (impl K8sUtil) GetK8sClient() (*v12.CoreV1Client, error) {
	var config *rest.Config
	var err error
	if impl.runTimeConfig.LocalDevMode {
		config, err = clientcmd.BuildConfigFromFlags("", *impl.kubeconfig)
	} else {
		config, err = rest.InClusterConfig()
	}
	if err != nil {
		impl.logger.Errorw("error fetching cluster config", "error", err)
		return nil, err
	}
	httpClient, err := OverrideK8sHttpClient(config)
	if err != nil {
		return nil, err
	}
	client, err := v12.NewForConfigAndClient(config, httpClient)
	if err != nil {
		impl.logger.Errorw("error creating k8s client", "error", err)
		return nil, err
	}
	return client, err
}

func (impl K8sUtil) GetK8sDiscoveryClient(clusterConfig *ClusterConfig) (*discovery.DiscoveryClient, error) {
	cfg := &rest.Config{}
	cfg.Host = clusterConfig.Host
	cfg.BearerToken = clusterConfig.BearerToken
	cfg.Insecure = true
	httpClient, err := OverrideK8sHttpClient(cfg)
	if err != nil {
		return nil, err
	}
	client, err := discovery.NewDiscoveryClientForConfigAndClient(cfg, httpClient)
	if err != nil {
		impl.logger.Errorw("error", "error", err, "clusterConfig", clusterConfig)
		return nil, err
	}
	return client, err
}

func (impl K8sUtil) GetK8sDiscoveryClientInCluster() (*discovery.DiscoveryClient, error) {
	var config *rest.Config
	var err error
	if impl.runTimeConfig.LocalDevMode {
		config, err = clientcmd.BuildConfigFromFlags("", *impl.kubeconfig)
	} else {
		config, err = rest.InClusterConfig()
	}

	if err != nil {
		impl.logger.Errorw("error", "error", err)
		return nil, err
	}
	httpClient, err := OverrideK8sHttpClient(config)
	if err != nil {
		return nil, err
	}
	client, err := discovery.NewDiscoveryClientForConfigAndClient(config, httpClient)
	if err != nil {
		impl.logger.Errorw("error", "error", err)
		return nil, err
	}
	return client, err
}

func (impl K8sUtil) CreateNsIfNotExists(namespace string, clusterConfig *ClusterConfig) (err error) {
	client, err := impl.GetClient(clusterConfig)
	if err != nil {
		impl.logger.Errorw("error", "error", err, "clusterConfig", clusterConfig)
		return err
	}
	exists, err := impl.checkIfNsExists(namespace, client)
	if err != nil {
		impl.logger.Errorw("error", "error", err, "clusterConfig", clusterConfig)
		return err
	}
	if exists {
		return nil
	}
	impl.logger.Infow("ns not exists creating", "ns", namespace)
	_, err = impl.createNs(namespace, client)
	return err
}

func (impl K8sUtil) checkIfNsExists(namespace string, client *v12.CoreV1Client) (exists bool, err error) {
	ns, err := client.Namespaces().Get(context.Background(), namespace, metav1.GetOptions{})
	//ns, err := impl.k8sClient.CoreV1().Namespaces().Get(namespace, metav1.GetOptions{})
	impl.logger.Debugw("ns fetch", "name", namespace, "res", ns)
	if errors.IsNotFound(err) {
		return false, nil
	} else if err != nil {
		return false, err
	} else {
		return true, nil
	}

}

func (impl K8sUtil) createNs(namespace string, client *v12.CoreV1Client) (ns *v1.Namespace, err error) {
	nsSpec := &v1.Namespace{ObjectMeta: metav1.ObjectMeta{Name: namespace}}
	ns, err = client.Namespaces().Create(context.Background(), nsSpec, metav1.CreateOptions{})
	if err != nil {
		return nil, err
	} else {
		return ns, nil
	}
}

func (impl K8sUtil) deleteNs(namespace string, client *v12.CoreV1Client) error {
	err := client.Namespaces().Delete(context.Background(), namespace, metav1.DeleteOptions{})
	return err
}

func (impl K8sUtil) GetConfigMap(namespace string, name string, client *v12.CoreV1Client) (*v1.ConfigMap, error) {
	cm, err := client.ConfigMaps(namespace).Get(context.Background(), name, metav1.GetOptions{})
	if err != nil {
		return nil, err
	} else {
		return cm, nil
	}
}

func (impl K8sUtil) CreateConfigMap(namespace string, cm *v1.ConfigMap, client *v12.CoreV1Client) (*v1.ConfigMap, error) {
	cm, err := client.ConfigMaps(namespace).Create(context.Background(), cm, metav1.CreateOptions{})
	if err != nil {
		return nil, err
	} else {
		return cm, nil
	}
}

func (impl K8sUtil) UpdateConfigMap(namespace string, cm *v1.ConfigMap, client *v12.CoreV1Client) (*v1.ConfigMap, error) {
	cm, err := client.ConfigMaps(namespace).Update(context.Background(), cm, metav1.UpdateOptions{})
	if err != nil {
		return nil, err
	} else {
		return cm, nil
	}
}

func (impl K8sUtil) PatchConfigMap(namespace string, clusterConfig *ClusterConfig, name string, data map[string]interface{}) (*v1.ConfigMap, error) {
	client, err := impl.GetClient(clusterConfig)
	if err != nil {
		return nil, err
	}
	b, err := json.Marshal(data)
	if err != nil {
		panic(err)
	}
	cm, err := client.ConfigMaps(namespace).Patch(context.Background(), name, types.PatchType(types.MergePatchType), b, metav1.PatchOptions{})
	if err != nil {
		return nil, err
	} else {
		return cm, nil
	}
	return cm, nil
}

func (impl K8sUtil) PatchConfigMapJsonType(namespace string, clusterConfig *ClusterConfig, name string, data interface{}, path string) (*v1.ConfigMap, error) {
	client, err := impl.GetClient(clusterConfig)
	if err != nil {
		return nil, err
	}
	var patches []*JsonPatchType
	patch := &JsonPatchType{
		Op:    "replace",
		Path:  path,
		Value: data,
	}
	patches = append(patches, patch)
	b, err := json.Marshal(patches)
	if err != nil {
		panic(err)
	}

	cm, err := client.ConfigMaps(namespace).Patch(context.Background(), name, types.PatchType(types.JSONPatchType), b, metav1.PatchOptions{})
	if err != nil {
		return nil, err
	} else {
		return cm, nil
	}
	return cm, nil
}

type JsonPatchType struct {
	Op    string      `json:"op"`
	Path  string      `json:"path"`
	Value interface{} `json:"value"`
}

func (impl K8sUtil) GetSecret(namespace string, name string, client *v12.CoreV1Client) (*v1.Secret, error) {
	secret, err := client.Secrets(namespace).Get(context.Background(), name, metav1.GetOptions{})
	if err != nil {
		return nil, err
	} else {
		return secret, nil
	}
}

func (impl K8sUtil) CreateSecret(namespace string, data map[string][]byte, secretName string, secretType v1.SecretType, client *v12.CoreV1Client) (*v1.Secret, error) {
	secret := &v1.Secret{
		ObjectMeta: metav1.ObjectMeta{
			Name: secretName,
		},
		Data: data,
	}
	if len(secretType) > 0 {
		secret.Type = secretType
	}
	secret, err := client.Secrets(namespace).Create(context.Background(), secret, metav1.CreateOptions{})
	if err != nil {
		return nil, err
	} else {
		return secret, nil
	}
}

func (impl K8sUtil) UpdateSecret(namespace string, secret *v1.Secret, client *v12.CoreV1Client) (*v1.Secret, error) {
	secret, err := client.Secrets(namespace).Update(context.Background(), secret, metav1.UpdateOptions{})
	if err != nil {
		return nil, err
	} else {
		return secret, nil
	}
}

func (impl K8sUtil) DeleteJob(namespace string, name string, clusterConfig *ClusterConfig) error {
	clientSet, err := impl.GetClientSet(clusterConfig)
	if err != nil {
		impl.logger.Errorw("clientSet err, DeleteJob", "err", err)
		return err
	}
	jobs := clientSet.BatchV1().Jobs(namespace)

	job, err := jobs.Get(context.Background(), name, metav1.GetOptions{})
	if err != nil && errors.IsNotFound(err) {
		impl.logger.Errorw("get job err, DeleteJob", "err", err)
		return nil
	}

	if job != nil {
		err := jobs.Delete(context.Background(), name, metav1.DeleteOptions{})
		if err != nil && !errors.IsNotFound(err) {
			impl.logger.Errorw("delete err, DeleteJob", "err", err)
			return err
		}
	}

	return nil
}

func (impl K8sUtil) CreateJob(namespace string, name string, clusterConfig *ClusterConfig, job *batchV1.Job) error {
	clientSet, err := impl.GetClientSet(clusterConfig)
	if err != nil {
		impl.logger.Errorw("clientSet err, CreateJob", "err", err)
	}
	time.Sleep(5 * time.Second)

	jobs := clientSet.BatchV1().Jobs(namespace)
	_, err = jobs.Get(context.Background(), name, metav1.GetOptions{})
	if err == nil {
		impl.logger.Errorw("get job err, CreateJob", "err", err)
		time.Sleep(5 * time.Second)
		_, err = jobs.Get(context.Background(), name, metav1.GetOptions{})
		if err == nil {
			return error2.New("job deletion takes more time than expected, please try after sometime")
		}
	}

	_, err = jobs.Create(context.Background(), job, metav1.CreateOptions{})
	if err != nil {
		impl.logger.Errorw("create err, CreateJob", "err", err)
		return err
	}
	return nil
}

// DeletePod delete pods with label job-name

const Running = "Running"

func (impl K8sUtil) DeletePodByLabel(namespace string, labels string, clusterConfig *ClusterConfig) error {
	clientSet, err := impl.GetClientSet(clusterConfig)
	if err != nil {
		impl.logger.Errorw("clientSet err, DeletePod", "err", err)
		return err
	}

	time.Sleep(2 * time.Second)

	pods := clientSet.CoreV1().Pods(namespace)
	podList, err := pods.List(context.Background(), metav1.ListOptions{LabelSelector: labels})
	if err != nil && errors.IsNotFound(err) {
		impl.logger.Errorw("get pod err, DeletePod", "err", err)
		return nil
	}

	for _, pod := range (*podList).Items {
		if pod.Status.Phase != Running {
			podName := pod.ObjectMeta.Name
			err := pods.Delete(context.Background(), podName, metav1.DeleteOptions{})
			if err != nil && !errors.IsNotFound(err) {
				impl.logger.Errorw("delete err, DeletePod", "err", err)
				return err
			}
		}
	}
	return nil
}

// DeleteAndCreateJob Deletes and recreates if job exists else creates the job
func (impl K8sUtil) DeleteAndCreateJob(content []byte, namespace string, clusterConfig *ClusterConfig) error {
	// Job object from content
	var job batchV1.Job
	err := yaml.Unmarshal(content, &job)
	if err != nil {
		impl.logger.Errorw("Unmarshal err, CreateJobSafely", "err", err)
		return err
	}

	// delete job if exists
	err = impl.DeleteJob(namespace, job.Name, clusterConfig)
	if err != nil {
		impl.logger.Errorw("DeleteJobIfExists err, CreateJobSafely", "err", err)
		return err
	}

	labels := "job-name=" + job.Name
	err = impl.DeletePodByLabel(namespace, labels, clusterConfig)
	if err != nil {
		impl.logger.Errorw("DeleteJobIfExists err, CreateJobSafely", "err", err)
		return err
	}
	// create job
	err = impl.CreateJob(namespace, job.Name, clusterConfig, &job)
	if err != nil {
		impl.logger.Errorw("CreateJob err, CreateJobSafely", "err", err)
		return err
	}

	return nil
}

func (impl K8sUtil) ListNamespaces(client *v12.CoreV1Client) (*v1.NamespaceList, error) {
	nsList, err := client.Namespaces().List(context.Background(), metav1.ListOptions{})
	if errors.IsNotFound(err) {
		return nsList, nil
	} else if err != nil {
		return nsList, err
	} else {
		return nsList, nil
	}
}

func (impl K8sUtil) GetClientByToken(serverUrl string, token map[string]string) (*v12.CoreV1Client, error) {
	bearerToken := token["bearer_token"]
	clusterCfg := &ClusterConfig{Host: serverUrl, BearerToken: bearerToken}
	client, err := impl.GetClient(clusterCfg)
	if err != nil {
		impl.logger.Errorw("error in k8s client", "error", err)
		return nil, err
	}
	return client, nil
}

func (impl K8sUtil) GetResourceInfoByLabelSelector(ctx context.Context, namespace string, labelSelector string) (*v1.Pod, error) {
	client, err := impl.GetClientForInCluster()
	if err != nil {
		impl.logger.Errorw("cluster config error", "err", err)
		return nil, err
	}
	pods, err := client.Pods(namespace).List(ctx, metav1.ListOptions{
		LabelSelector: labelSelector,
	})
	if err != nil {
		return nil, err
	} else if len(pods.Items) > 1 {
		err = &ApiError{Code: "406", HttpStatusCode: 200, UserMessage: "found more than one pod for label selector"}
		return nil, err
	} else if len(pods.Items) == 0 {
		err = &ApiError{Code: "404", HttpStatusCode: 200, UserMessage: "no pod found for label selector"}
		return nil, err
	} else {
		return &pods.Items[0], nil
	}
}

func (impl K8sUtil) GetK8sClusterRestConfig() (*rest.Config, error) {
	impl.logger.Debug("getting k8s rest config")
	if impl.runTimeConfig.LocalDevMode {
		restConfig, err := clientcmd.BuildConfigFromFlags("", *impl.kubeconfig)
		if err != nil {
			impl.logger.Errorw("Error while building kubernetes cluster rest config", "error", err)
			return nil, err
		}
		return restConfig, nil
	} else {
		clusterConfig, err := rest.InClusterConfig()
		if err != nil {
			impl.logger.Errorw("error in fetch default cluster config", "err", err)
			return nil, err
		}
		return clusterConfig, nil
	}
}

func (impl K8sUtil) GetPodByName(namespace string, name string, client *v12.CoreV1Client) (*v1.Pod, error) {
	pod, err := client.Pods(namespace).Get(context.Background(), name, metav1.GetOptions{})
	if err != nil {
		impl.logger.Errorw("error in fetch pod name", "err", err)
		return nil, err
	} else {
		return pod, nil
	}
}

<<<<<<< HEAD
func OverrideK8sHttpClient(restConfig *rest.Config) (*http.Client, error) {
	httpClientFor, err := rest.HTTPClientFor(restConfig)
	if err != nil {
		fmt.Println("error occurred while overriding k8s client", "reason", err)
		return nil, err
	}
	httpClientFor.Transport = otelhttp.NewTransport(httpClientFor.Transport)
	return httpClientFor, nil
=======
func (impl K8sUtil) BuildK8sObjectListTableData(manifest *unstructured.UnstructuredList, namespaced bool, kind string, validateResourceAccess func(namespace, resourceName string) bool) (*application.ClusterResourceListMap, error) {
	clusterResourceListMap := &application.ClusterResourceListMap{}
	// build headers
	var headers []string
	columnIndexes := make(map[int]string)
	if kind == "Event" {
		headers, columnIndexes = impl.getEventKindHeader()
	} else {
		columnDefinitionsUncast := manifest.Object[application.K8sClusterResourceColumnDefinitionKey]
		if columnDefinitionsUncast != nil {
			columnDefinitions := columnDefinitionsUncast.([]interface{})
			for index, cd := range columnDefinitions {
				if cd == nil {
					continue
				}
				columnMap := cd.(map[string]interface{})
				columnNameUncast := columnMap[application.K8sClusterResourceNameKey]
				if columnNameUncast == nil {
					continue
				}
				priorityUncast := columnMap[application.K8sClusterResourcePriorityKey]
				if priorityUncast == nil {
					continue
				}
				columnName := columnNameUncast.(string)
				columnName = strings.ToLower(columnName)
				priority := priorityUncast.(int64)
				if namespaced && index == 1 {
					headers = append(headers, application.K8sClusterResourceNamespaceKey)
				}
				if priority == 0 || (manifest.GetKind() == "Event" && columnName == "source") {
					columnIndexes[index] = columnName
					headers = append(headers, columnName)
				}
			}
		}
	}

	// build rows
	rowsMapping := make([]map[string]interface{}, 0)
	rowsDataUncast := manifest.Object[application.K8sClusterResourceRowsKey]
	var resourceName string
	var namespace string
	var allowed bool
	if rowsDataUncast != nil {
		rows := rowsDataUncast.([]interface{})
		for _, row := range rows {
			resourceName = ""
			namespace = ""
			allowed = true
			rowIndex := make(map[string]interface{})
			rowMap := row.(map[string]interface{})
			cellsUncast := rowMap[application.K8sClusterResourceCellKey]
			if cellsUncast == nil {
				continue
			}
			rowCells := cellsUncast.([]interface{})
			for index, columnName := range columnIndexes {
				cellValUncast := rowCells[index]
				var cell interface{}
				if cellValUncast == nil {
					cell = ""
				} else {
					cell = cellValUncast.(interface{})
				}
				rowIndex[columnName] = cell
			}

			// set namespace

			cellObjUncast := rowMap[application.K8sClusterResourceObjectKey]
			if cellObjUncast != nil {
				cellObj := cellObjUncast.(map[string]interface{})
				if cellObj != nil && cellObj[application.K8sClusterResourceMetadataKey] != nil {
					metadata := cellObj[application.K8sClusterResourceMetadataKey].(map[string]interface{})
					if metadata[application.K8sClusterResourceNamespaceKey] != nil {
						namespace = metadata[application.K8sClusterResourceNamespaceKey].(string)
						if namespaced {
							rowIndex[application.K8sClusterResourceNamespaceKey] = namespace
						}
					}
					if metadata[application.K8sClusterResourceMetadataNameKey] != nil {
						resourceName = metadata[application.K8sClusterResourceMetadataNameKey].(string)
					}
				}
			}
			if resourceName != "" {
				allowed = validateResourceAccess(namespace, resourceName)
			}
			if allowed {
				rowsMapping = append(rowsMapping, rowIndex)
			}
		}
	}

	clusterResourceListMap.Headers = headers
	clusterResourceListMap.Data = rowsMapping
	impl.logger.Debugw("resource listing response", "clusterResourceListMap", clusterResourceListMap)
	return clusterResourceListMap, nil
}

func (impl K8sUtil) getEventKindHeader() ([]string, map[int]string) {
	headers := []string{"type", "message", "namespace", "involved object", "source", "count", "age", "last seen"}
	columnIndexes := make(map[int]string)
	columnIndexes[0] = "last seen"
	columnIndexes[1] = "type"
	columnIndexes[2] = "namespace"
	columnIndexes[3] = "involved object"
	columnIndexes[5] = "source"
	columnIndexes[6] = "message"
	columnIndexes[7] = "age"
	columnIndexes[8] = "count"
	return headers, columnIndexes
>>>>>>> d37c1c14
}<|MERGE_RESOLUTION|>--- conflicted
+++ resolved
@@ -22,14 +22,11 @@
 	"encoding/json"
 	error2 "errors"
 	"flag"
-<<<<<<< HEAD
+	"github.com/devtron-labs/devtron/client/k8s/application"
+	"k8s.io/apimachinery/pkg/apis/meta/v1/unstructured"
 	"fmt"
 	"go.opentelemetry.io/contrib/instrumentation/net/http/otelhttp"
 	"net/http"
-=======
-	"github.com/devtron-labs/devtron/client/k8s/application"
-	"k8s.io/apimachinery/pkg/apis/meta/v1/unstructured"
->>>>>>> d37c1c14
 	"os/user"
 	"path/filepath"
 	"strings"
@@ -550,16 +547,6 @@
 	}
 }
 
-<<<<<<< HEAD
-func OverrideK8sHttpClient(restConfig *rest.Config) (*http.Client, error) {
-	httpClientFor, err := rest.HTTPClientFor(restConfig)
-	if err != nil {
-		fmt.Println("error occurred while overriding k8s client", "reason", err)
-		return nil, err
-	}
-	httpClientFor.Transport = otelhttp.NewTransport(httpClientFor.Transport)
-	return httpClientFor, nil
-=======
 func (impl K8sUtil) BuildK8sObjectListTableData(manifest *unstructured.UnstructuredList, namespaced bool, kind string, validateResourceAccess func(namespace, resourceName string) bool) (*application.ClusterResourceListMap, error) {
 	clusterResourceListMap := &application.ClusterResourceListMap{}
 	// build headers
@@ -673,5 +660,14 @@
 	columnIndexes[7] = "age"
 	columnIndexes[8] = "count"
 	return headers, columnIndexes
->>>>>>> d37c1c14
+}
+
+func OverrideK8sHttpClient(restConfig *rest.Config) (*http.Client, error) {
+	httpClientFor, err := rest.HTTPClientFor(restConfig)
+	if err != nil {
+		fmt.Println("error occurred while overriding k8s client", "reason", err)
+		return nil, err
+	}
+	httpClientFor.Transport = otelhttp.NewTransport(httpClientFor.Transport)
+	return httpClientFor, nil
 }