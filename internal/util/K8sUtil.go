--- conflicted
+++ resolved
@@ -97,11 +97,7 @@
 }
 
 func (impl K8sUtil) GetConfigMap(namespace string, name string, clusterConfig *ClusterConfig) (*v1.ConfigMap, error) {
-<<<<<<< HEAD
-	client, err := impl.getClient(clusterConfig)
-=======
 	client, err := impl.GetClient(clusterConfig)
->>>>>>> 2dc25021
 	if err != nil {
 		return nil, err
 	}
@@ -113,10 +109,6 @@
 	}
 }
 
-<<<<<<< HEAD
-func (impl K8sUtil) PatchConfigMap(namespace string, clusterConfig *ClusterConfig, name string, data map[string]interface{}) (*v1.ConfigMap, error) {
-	client, err := impl.getClient(clusterConfig)
-=======
 func (impl K8sUtil) GetConfigMapFast(namespace string, name string, client *v12.CoreV1Client) (*v1.ConfigMap, error) {
 	cm, err := client.ConfigMaps(namespace).Get(name, metav1.GetOptions{})
 	if err != nil {
@@ -150,7 +142,6 @@
 
 func (impl K8sUtil) PatchConfigMap(namespace string, clusterConfig *ClusterConfig, name string, data map[string]interface{}) (*v1.ConfigMap, error) {
 	client, err := impl.GetClient(clusterConfig)
->>>>>>> 2dc25021
 	if err != nil {
 		return nil, err
 	}
@@ -158,14 +149,6 @@
 	if err != nil {
 		panic(err)
 	}
-<<<<<<< HEAD
-	/*	yamlByte, err := yaml.JSONToYAML(b)
-		if err != nil {
-			panic(err)
-		}*/
-	//fmt.Println(string(b))
-=======
->>>>>>> 2dc25021
 	cm, err := client.ConfigMaps(namespace).Patch(name, types.PatchType(types.MergePatchType), b)
 	if err != nil {
 		return nil, err
@@ -173,8 +156,6 @@
 		return cm, nil
 	}
 	return cm, nil
-<<<<<<< HEAD
-=======
 }
 
 func (impl K8sUtil) PatchConfigMapJsonType(namespace string, clusterConfig *ClusterConfig, name string, data interface{}, path string) (*v1.ConfigMap, error) {
@@ -207,5 +188,4 @@
 	Op    string      `json:"op"`
 	Path  string      `json:"path"`
 	Value interface{} `json:"value"`
->>>>>>> 2dc25021
 }