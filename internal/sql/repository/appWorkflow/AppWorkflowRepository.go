--- conflicted
+++ resolved
@@ -50,12 +50,9 @@
 	FindWFCDMappingByCIPipelineIds(ciPipelineIds []int) ([]*AppWorkflowMapping, error)
 	FindWFCDMappingByParentCDPipelineId(cdPipelineId int) ([]*AppWorkflowMapping, error)
 	FindAllWFMappingsByAppId(appId int) ([]*AppWorkflowMapping, error)
-<<<<<<< HEAD
 	FindWFCDMappingByExternalCiId(externalCiId int) (*AppWorkflowMapping, error)
 	FindByTypeAndComponentId(wfId int, componentId int, componentType string) (*AppWorkflowMapping, error)
-=======
 	FindAllWfsHavingCdPipelinesFromSpecificEnvsOnly(envIds []int, appIds []int) ([]*AppWorkflowMapping, error)
->>>>>>> baa82ca7
 }
 
 type AppWorkflowRepositoryImpl struct {
@@ -349,17 +346,6 @@
 	return nil
 }
 
-<<<<<<< HEAD
-func (impl AppWorkflowRepositoryImpl) FindWFCDMappingByExternalCiId(externalCiId int) (*AppWorkflowMapping, error) {
-	appWorkflowsMapping := &AppWorkflowMapping{}
-	err := impl.dbConnection.Model(appWorkflowsMapping).
-		Where("parent_id = ?", externalCiId).
-		Where("parent_type = ?", WEBHOOK).
-		Where("type = ?", CDPIPELINE).
-		Where("active = ?", true).
-		Select()
-	return appWorkflowsMapping, err
-=======
 func (impl AppWorkflowRepositoryImpl) FindAllWfsHavingCdPipelinesFromSpecificEnvsOnly(envIds []int, appIds []int) ([]*AppWorkflowMapping, error) {
 	var models []*AppWorkflowMapping
 	query := `select * from app_workflow_mapping awm inner join app_workflow aw on aw.id=awm.app_workflow_id 
@@ -372,5 +358,15 @@
 		return nil, err
 	}
 	return models, nil
->>>>>>> baa82ca7
+}
+
+func (impl AppWorkflowRepositoryImpl) FindWFCDMappingByExternalCiId(externalCiId int) (*AppWorkflowMapping, error) {
+	appWorkflowsMapping := &AppWorkflowMapping{}
+	err := impl.dbConnection.Model(appWorkflowsMapping).
+		Where("parent_id = ?", externalCiId).
+		Where("parent_type = ?", WEBHOOK).
+		Where("type = ?", CDPIPELINE).
+		Where("active = ?", true).
+		Select()
+	return appWorkflowsMapping, err
 }