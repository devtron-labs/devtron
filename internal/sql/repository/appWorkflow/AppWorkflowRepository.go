/*
 * Copyright (c) 2020 Devtron Labs
 *
 * Licensed under the Apache License, Version 2.0 (the "License");
 * you may not use this file except in compliance with the License.
 * You may obtain a copy of the License at
 *
 *    http://www.apache.org/licenses/LICENSE-2.0
 *
 * Unless required by applicable law or agreed to in writing, software
 * distributed under the License is distributed on an "AS IS" BASIS,
 * WITHOUT WARRANTIES OR CONDITIONS OF ANY KIND, either express or implied.
 * See the License for the specific language governing permissions and
 * limitations under the License.
 *
 */

package appWorkflow

import (
	"encoding/json"
	"github.com/devtron-labs/devtron/pkg/sql"
	"github.com/go-pg/pg"
	"go.uber.org/zap"
)

type AppWorkflowRepository interface {
	SaveAppWorkflow(wf *AppWorkflow) (*AppWorkflow, error)
	SaveAppWorkflowWithTx(wf *AppWorkflow, tx *pg.Tx) (*AppWorkflow, error)
	UpdateAppWorkflow(wf *AppWorkflow) (*AppWorkflow, error)
	FindByIdAndAppId(id int, appId int) (*AppWorkflow, error)
	FindByAppId(appId int) (appWorkflow []*AppWorkflow, err error)
	DeleteAppWorkflow(appWorkflow *AppWorkflow, tx *pg.Tx) error

	SaveAppWorkflowMapping(wf *AppWorkflowMapping, tx *pg.Tx) (*AppWorkflowMapping, error)
	FindByWorkflowId(workflowId int) ([]*AppWorkflowMapping, error)

	FindByComponent(id int, componentType string) ([]*AppWorkflowMapping, error)

	FindByNameAndAppId(name string, appId int) (*AppWorkflow, error)
	FindWFCIMappingByWorkflowId(workflowId int) ([]*AppWorkflowMapping, error)
	FindWFAllMappingByWorkflowId(workflowId int) ([]*AppWorkflowMapping, error)
	FindWFCIMappingByCIPipelineId(ciPipelineId int) ([]*AppWorkflowMapping, error)
	FindWFCDMappingByCIPipelineId(ciPipelineId int) ([]*AppWorkflowMapping, error)
	FindWFCDMappingByCDPipelineId(cdPipelineId int) (*AppWorkflowMapping, error)
	DeleteAppWorkflowMapping(appWorkflow *AppWorkflowMapping, tx *pg.Tx) error
	DeleteAppWorkflowMappingsByCdPipelineId(pipelineId int, tx *pg.Tx) error
	FindWFCDMappingByCIPipelineIds(ciPipelineIds []int) ([]*AppWorkflowMapping, error)
	FindWFCDMappingByParentCDPipelineId(cdPipelineId int) ([]*AppWorkflowMapping, error)
	FindAllWFMappingsByAppId(appId int) ([]*AppWorkflowMapping, error)
	FindWFCDMappingByExternalCiId(externalCiId int) (*AppWorkflowMapping, error)
	FindByTypeAndComponentId(wfId int, componentId int, componentType string) (*AppWorkflowMapping, error)
}

type AppWorkflowRepositoryImpl struct {
	dbConnection *pg.DB
	Logger       *zap.SugaredLogger
}

func NewAppWorkflowRepositoryImpl(Logger *zap.SugaredLogger, dbConnection *pg.DB) *AppWorkflowRepositoryImpl {
	return &AppWorkflowRepositoryImpl{dbConnection: dbConnection, Logger: Logger}
}

const (
	CIPIPELINE string = "CI_PIPELINE"
	CDPIPELINE string = "CD_PIPELINE"
	WEBHOOK    string = "WEBHOOK"
)

type AppWorkflow struct {
	TableName   struct{}        `sql:"app_workflow" pg:",discard_unknown_columns"`
	Id          int             `sql:"id,pk"`
	Name        string          `sql:"name,notnull"`
	Active      bool            `sql:"active"`
	WorkflowDAG json.RawMessage `sql:"workflow_dag"`
	AppId       int             `sql:"app_id"`
	sql.AuditLog
}

// TODO: Suraj - This is v1, it has to be evolved later
type WorkflowDAG struct {
	CiPipelines []int `json:"ciPipelines"`
	CdPipelines []int `json:"cdPipelines"`
}

func (impl AppWorkflowRepositoryImpl) SaveAppWorkflow(wf *AppWorkflow) (*AppWorkflow, error) {
	err := impl.dbConnection.Insert(wf)
	if err != nil {
		impl.Logger.Errorw("err", err)
		return wf, err
	}
	return wf, nil
}

func (impl AppWorkflowRepositoryImpl) SaveAppWorkflowWithTx(wf *AppWorkflow, tx *pg.Tx) (*AppWorkflow, error) {
	err := tx.Insert(wf)
	if err != nil {
		impl.Logger.Errorw("err", err)
		return wf, err
	}
	return wf, nil
}

func (impl AppWorkflowRepositoryImpl) UpdateAppWorkflow(wf *AppWorkflow) (*AppWorkflow, error) {
	_, err := impl.dbConnection.Model(wf).WherePK().UpdateNotNull()
	return wf, err
}

func (impl AppWorkflowRepositoryImpl) FindByAppId(appId int) (appWorkflow []*AppWorkflow, err error) {
	err = impl.dbConnection.Model(&appWorkflow).
		Where("app_id = ?", appId).
		Where("active = ?", true).
		Select()
	return appWorkflow, err
}

func (impl AppWorkflowRepositoryImpl) FindByIdAndAppId(id int, appId int) (*AppWorkflow, error) {
	appWorkflow := &AppWorkflow{}
	err := impl.dbConnection.Model(appWorkflow).
		Where("id = ?", id).
		Where("app_id = ?", appId).
		Where("active = ?", true).
		Select()
	return appWorkflow, err
}

func (impl AppWorkflowRepositoryImpl) DeleteAppWorkflow(appWorkflow *AppWorkflow, tx *pg.Tx) error {
	appWorkflowMappings, err := impl.FindWFCIMappingByWorkflowId(appWorkflow.Id)
	if err != nil && pg.ErrNoRows != err {
		impl.Logger.Errorw("err", err)
		return err
	}
	if len(appWorkflowMappings) > 0 {
		for _, item := range appWorkflowMappings {
			err = impl.DeleteAppWorkflowMapping(item, tx)
			if err != nil {
				impl.Logger.Errorw("err", err)
				return err
			}
		}
	}

	appWorkflow.Active = false
	err = impl.dbConnection.Update(appWorkflow)
	if err != nil {
		impl.Logger.Errorw("err", err)
		return err
	}
	return nil
}

//---------------------AppWorkflowMapping-----------------------------------

type AppWorkflowMapping struct {
	TableName     struct{} `sql:"app_workflow_mapping" pg:",discard_unknown_columns"`
	Id            int      `sql:"id,pk"`
	ComponentId   int      `sql:"component_id,notnull"`
	AppWorkflowId int      `sql:"app_workflow_id"`
	Type          string   `sql:"type,notnull"`
	ParentId      int      `sql:"parent_id"`
	Active        bool     `sql:"active"`
	ParentType    string   `sql:"parent_type,notnull"`
	AppWorkflow   *AppWorkflow
	sql.AuditLog
}

func (impl AppWorkflowRepositoryImpl) SaveAppWorkflowMapping(wf *AppWorkflowMapping, tx *pg.Tx) (*AppWorkflowMapping, error) {
	err := tx.Insert(wf)
	if err != nil {
		impl.Logger.Errorw("err", err)
		return wf, err
	}
	return wf, nil
}

func (impl AppWorkflowRepositoryImpl) FindByWorkflowId(workflowId int) ([]*AppWorkflowMapping, error) {
	var appWorkflowsMapping []*AppWorkflowMapping

	err := impl.dbConnection.Model(&appWorkflowsMapping).
		Where("app_workflow_id = ?", workflowId).
		Where("active = ?", true).
		Select()
	return appWorkflowsMapping, err
}

func (impl AppWorkflowRepositoryImpl) FindByComponent(id int, componentType string) ([]*AppWorkflowMapping, error) {
	var appWorkflowsMapping []*AppWorkflowMapping
	err := impl.dbConnection.Model(&appWorkflowsMapping).
		Where("component_id = ?", id).
		Where("type = ?", componentType).
		Where("active = ?", true).
		Select()
	return appWorkflowsMapping, err
}

func (impl AppWorkflowRepositoryImpl) FindByNameAndAppId(name string, appId int) (*AppWorkflow, error) {
	appWorkflow := &AppWorkflow{}
	err := impl.dbConnection.Model(appWorkflow).
		Where("name = ?", name).
		Where("app_id = ?", appId).
		Where("active = ?", true).
		Select()
	return appWorkflow, err
}

func (impl AppWorkflowRepositoryImpl) FindWFCIMappingByWorkflowId(workflowId int) ([]*AppWorkflowMapping, error) {
	var appWorkflowsMapping []*AppWorkflowMapping

	err := impl.dbConnection.Model(&appWorkflowsMapping).
		Where("app_workflow_id = ?", workflowId).
		Where("type = ?", CIPIPELINE).
		Where("active = ?", true).
		Select()
	return appWorkflowsMapping, err
}

func (impl AppWorkflowRepositoryImpl) FindWFAllMappingByWorkflowId(workflowId int) ([]*AppWorkflowMapping, error) {
	var appWorkflowsMapping []*AppWorkflowMapping

	err := impl.dbConnection.Model(&appWorkflowsMapping).
		Where("app_workflow_id = ?", workflowId).
		Where("active = ?", true).
		Select()
	return appWorkflowsMapping, err
}

func (impl AppWorkflowRepositoryImpl) FindWFCIMappingByCIPipelineId(ciPipelineId int) ([]*AppWorkflowMapping, error) {
	var appWorkflowsMapping []*AppWorkflowMapping

	err := impl.dbConnection.Model(&appWorkflowsMapping).
		Where("component_id = ?", ciPipelineId).
		Where("type = ?", CIPIPELINE).
		Where("active = ?", true).
		Select()
	return appWorkflowsMapping, err
}

func (impl AppWorkflowRepositoryImpl) FindWFCDMappingByCIPipelineId(ciPipelineId int) ([]*AppWorkflowMapping, error) {
	var appWorkflowsMapping []*AppWorkflowMapping

	err := impl.dbConnection.Model(&appWorkflowsMapping).
		Where("parent_id = ?", ciPipelineId).
		Where("parent_type = ?", CIPIPELINE).
		Where("type = ?", CDPIPELINE).
		Where("active = ?", true).
		Select()
	return appWorkflowsMapping, err
}

func (impl AppWorkflowRepositoryImpl) FindWFCDMappingByCIPipelineIds(ciPipelineIds []int) ([]*AppWorkflowMapping, error) {
	var appWorkflowsMapping []*AppWorkflowMapping

	err := impl.dbConnection.Model(&appWorkflowsMapping).
		Where("parent_id in (?) ", pg.In(ciPipelineIds)).
		Where("parent_type = ?", CIPIPELINE).
		Where("type = ?", CDPIPELINE).
		Where("active = ?", true).
		Select()
	return appWorkflowsMapping, err
}

func (impl AppWorkflowRepositoryImpl) FindWFCDMappingByCDPipelineId(cdPipelineId int) (*AppWorkflowMapping, error) {
	appWorkflowsMapping :=&AppWorkflowMapping{}
	err := impl.dbConnection.Model(appWorkflowsMapping).
		Where("component_id = ?", cdPipelineId).
		Where("type = ?", CDPIPELINE).
		Where("active = ?", true).
		Select()
	return appWorkflowsMapping, err
}

func (impl AppWorkflowRepositoryImpl) FindByTypeAndComponentId(wfId int, componentId int, componentType string) (*AppWorkflowMapping, error) {
	appWorkflowsMapping :=&AppWorkflowMapping{}
	err := impl.dbConnection.Model(appWorkflowsMapping).
		Where("app_workflow_id = ?", wfId).
		Where("component_id = ?", componentId).
		Where("type = ?", componentType).
		Where("active = ?", true).
		Limit(1).
		Select()
	return appWorkflowsMapping, err
}

func (impl AppWorkflowRepositoryImpl) FindWFCDMappingByParentCDPipelineId(cdPipelineId int) ([]*AppWorkflowMapping, error) {
	var appWorkflowsMapping []*AppWorkflowMapping

	err := impl.dbConnection.Model(&appWorkflowsMapping).
		Where("parent_id = ?", cdPipelineId).
		Where("parent_type = ?", CDPIPELINE).
		Where("active = ?", true).
		Select()
	return appWorkflowsMapping, err
}
func (impl AppWorkflowRepositoryImpl) DeleteAppWorkflowMapping(appWorkflow *AppWorkflowMapping, tx *pg.Tx) error {
	appWorkflow.Active = false
	err := tx.Update(appWorkflow)
	if err != nil {
		impl.Logger.Errorw("err", err)
		return err
	}
	return nil
}

func (impl AppWorkflowRepositoryImpl) FindAllWFMappingsByAppId(appId int) ([]*AppWorkflowMapping, error) {
	var appWorkflowsMapping []*AppWorkflowMapping
	err := impl.dbConnection.Model(&appWorkflowsMapping).
		Join("INNER JOIN app_workflow aw on aw.id=app_workflow_mapping.app_workflow_id").
		Where("aw.app_id = ?", appId).
		Where("aw.active = ?", true).
		Where("app_workflow_mapping.active = ?", true).
		Select()
	return appWorkflowsMapping, err
}

<<<<<<< HEAD
func (impl AppWorkflowRepositoryImpl) FindWFCDMappingByExternalCiId(externalCiId int) (*AppWorkflowMapping, error) {
	appWorkflowsMapping :=&AppWorkflowMapping{}
	err := impl.dbConnection.Model(appWorkflowsMapping).
		Where("parent_id = ?", externalCiId).
		Where("parent_type = ?", WEBHOOK).
		Where("type = ?", CDPIPELINE).
		Where("active = ?", true).
		Select()
	return appWorkflowsMapping, err
=======
func (impl AppWorkflowRepositoryImpl) DeleteAppWorkflowMappingsByCdPipelineId(pipelineId int, tx *pg.Tx) error {
	var model AppWorkflowMapping
	_, err := tx.Model(&model).Set("active = ?", false).
		Where("component_id = ?", pipelineId).
		Where("type = ?", CDPIPELINE).
		Update()
	if err != nil {
		impl.Logger.Errorw("error in deleting appWorkflowMapping by cdPipelineId", "err", err, "cdPipelineId", pipelineId)
		return err
	}
	return nil
>>>>>>> e3a2b505
}<|MERGE_RESOLUTION|>--- conflicted
+++ resolved
@@ -312,7 +312,19 @@
 	return appWorkflowsMapping, err
 }
 
-<<<<<<< HEAD
+func (impl AppWorkflowRepositoryImpl) DeleteAppWorkflowMappingsByCdPipelineId(pipelineId int, tx *pg.Tx) error {
+	var model AppWorkflowMapping
+	_, err := tx.Model(&model).Set("active = ?", false).
+		Where("component_id = ?", pipelineId).
+		Where("type = ?", CDPIPELINE).
+		Update()
+	if err != nil {
+		impl.Logger.Errorw("error in deleting appWorkflowMapping by cdPipelineId", "err", err, "cdPipelineId", pipelineId)
+		return err
+	}
+	return nil
+}
+
 func (impl AppWorkflowRepositoryImpl) FindWFCDMappingByExternalCiId(externalCiId int) (*AppWorkflowMapping, error) {
 	appWorkflowsMapping :=&AppWorkflowMapping{}
 	err := impl.dbConnection.Model(appWorkflowsMapping).
@@ -322,17 +334,4 @@
 		Where("active = ?", true).
 		Select()
 	return appWorkflowsMapping, err
-=======
-func (impl AppWorkflowRepositoryImpl) DeleteAppWorkflowMappingsByCdPipelineId(pipelineId int, tx *pg.Tx) error {
-	var model AppWorkflowMapping
-	_, err := tx.Model(&model).Set("active = ?", false).
-		Where("component_id = ?", pipelineId).
-		Where("type = ?", CDPIPELINE).
-		Update()
-	if err != nil {
-		impl.Logger.Errorw("error in deleting appWorkflowMapping by cdPipelineId", "err", err, "cdPipelineId", pipelineId)
-		return err
-	}
-	return nil
->>>>>>> e3a2b505
 }