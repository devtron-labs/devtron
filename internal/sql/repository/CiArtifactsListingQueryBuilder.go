package repository

import (
	"fmt"
	"github.com/devtron-labs/devtron/api/bean"
	"github.com/devtron-labs/devtron/internal/sql/models"
	"github.com/devtron-labs/devtron/internal/sql/repository/helper"
	"github.com/devtron-labs/devtron/pkg/policyGovernance/artifactPromotion/constants"
)

const EmptyLikeRegex = "%%"

func BuildQueryForParentTypeCIOrWebhook(listingFilterOpts bean.ArtifactsListFilterOptions, isApprovalNode bool) string {
	commonPaginatedQueryPart := fmt.Sprintf(" cia.image LIKE '%v'", listingFilterOpts.SearchString)
	orderByClause := " ORDER BY cia.id DESC"
	limitOffsetQueryPart := fmt.Sprintf(" LIMIT %v OFFSET %v", listingFilterOpts.Limit, listingFilterOpts.Offset)
	finalQuery := ""
	commonApprovalNodeSubQueryPart := fmt.Sprintf("cia.id NOT IN "+
		" ( "+
		" SELECT DISTINCT dar.ci_artifact_id "+
		" FROM deployment_approval_request dar "+
		" WHERE dar.pipeline_id = %v "+
		" AND dar.active=true "+
		" AND dar.artifact_deployment_triggered = false"+
		" ) AND ", listingFilterOpts.PipelineId)

	if listingFilterOpts.ParentStageType == bean.CI_WORKFLOW_TYPE {
		selectQuery := " SELECT cia.* "
		remainingQuery := " FROM ci_artifact cia" +
			" INNER JOIN ci_pipeline cp ON (cp.id=cia.pipeline_id or (cp.id=cia.component_id and cia.data_source='post_ci' ) )" +
			" INNER JOIN pipeline p ON (p.ci_pipeline_id = cp.id and p.id=%v )" +
			" WHERE "
		remainingQuery = fmt.Sprintf(remainingQuery, listingFilterOpts.PipelineId)
		if isApprovalNode {
			remainingQuery += commonApprovalNodeSubQueryPart
		} else if len(listingFilterOpts.ExcludeArtifactIds) > 0 {
			remainingQuery += fmt.Sprintf("cia.id NOT IN (%s) AND ", helper.GetCommaSepratedString(listingFilterOpts.ExcludeArtifactIds))
		}

		countQuery := " SELECT count(cia.id)  as total_count"
		totalCountQuery := countQuery + remainingQuery + commonPaginatedQueryPart
		selectQuery = fmt.Sprintf("%s,(%s) ", selectQuery, totalCountQuery)
		finalQuery = selectQuery + remainingQuery + commonPaginatedQueryPart + orderByClause + limitOffsetQueryPart
	} else if listingFilterOpts.ParentStageType == bean.WEBHOOK_WORKFLOW_TYPE {
		selectQuery := " SELECT cia.* "
		remainingQuery := " FROM ci_artifact cia " +
			" WHERE cia.external_ci_pipeline_id = %v AND "
		remainingQuery = fmt.Sprintf(remainingQuery, listingFilterOpts.ParentId)
		if isApprovalNode {
			remainingQuery += commonApprovalNodeSubQueryPart
		} else if len(listingFilterOpts.ExcludeArtifactIds) > 0 {
			remainingQuery += fmt.Sprintf("cia.id NOT IN (%s) AND ", helper.GetCommaSepratedString(listingFilterOpts.ExcludeArtifactIds))
		}

		countQuery := " SELECT count(cia.id)  as total_count"
		totalCountQuery := countQuery + remainingQuery + commonPaginatedQueryPart
		selectQuery = fmt.Sprintf("%s,(%s) ", selectQuery, totalCountQuery)
		finalQuery = selectQuery + remainingQuery + commonPaginatedQueryPart + orderByClause + limitOffsetQueryPart

	}
	return finalQuery
}

func BuildQueryForArtifactsForCdStage(listingFilterOptions bean.ArtifactsListFilterOptions, isApprovalNode bool) string {
	if listingFilterOptions.UseCdStageQueryV2 {
		return buildQueryForArtifactsForCdStageV2(listingFilterOptions, isApprovalNode)
	}

<<<<<<< HEAD
	//TODO: revisit this condition (cd_workflow.pipeline_id= %v and cd_workflow_runner.workflow_type = '%v' )
=======
	// TODO: revisit this condition (cd_workflow.pipeline_id= %v and cd_workflow_runner.workflow_type = '%v' )
	// TODO: remove below code
>>>>>>> 6054d2a7
	commonQuery := " from ci_artifact LEFT JOIN cd_workflow ON ci_artifact.id = cd_workflow.ci_artifact_id" +
		" LEFT JOIN cd_workflow_runner ON cd_workflow_runner.cd_workflow_id=cd_workflow.id " +
		" Where (((cd_workflow_runner.id in (select MAX(cd_workflow_runner.id) OVER (PARTITION BY cd_workflow.ci_artifact_id) FROM cd_workflow_runner inner join cd_workflow on cd_workflow.id=cd_workflow_runner.cd_workflow_id))" +
		" AND ((cd_workflow.pipeline_id= %v and cd_workflow_runner.workflow_type = '%v' ) OR (cd_workflow.pipeline_id = %v AND cd_workflow_runner.workflow_type = '%v' AND cd_workflow_runner.status IN ('Healthy','Succeeded') )))" +
		" OR (ci_artifact.component_id = %v  and ci_artifact.data_source= '%v' ))" +
		" AND (ci_artifact.image LIKE '%v' )"

	commonQuery = fmt.Sprintf(commonQuery, listingFilterOptions.PipelineId, listingFilterOptions.StageType, listingFilterOptions.ParentId, listingFilterOptions.ParentStageType, listingFilterOptions.ParentId, listingFilterOptions.PluginStage, listingFilterOptions.SearchString)
	if isApprovalNode {
		commonQuery = commonQuery + fmt.Sprintf(" AND ( cd_workflow.ci_artifact_id NOT IN (SELECT DISTINCT dar.ci_artifact_id FROM deployment_approval_request dar WHERE dar.pipeline_id = %v AND dar.active=true AND dar.artifact_deployment_triggered = false))", listingFilterOptions.PipelineId)
	} else if len(listingFilterOptions.ExcludeArtifactIds) > 0 {
		commonQuery = commonQuery + fmt.Sprintf(" AND ( cd_workflow.ci_artifact_id NOT IN (%v))", helper.GetCommaSepratedString(listingFilterOptions.ExcludeArtifactIds))
	}

	totalCountQuery := "SELECT COUNT(DISTINCT ci_artifact.id) as total_count " + commonQuery
	selectQuery := fmt.Sprintf("SELECT DISTINCT(ci_artifact.id) , (%v) ", totalCountQuery)
	// GroupByQuery := " GROUP BY cia.id "
	limitOffSetQuery := fmt.Sprintf(" order by ci_artifact.id desc LIMIT %v OFFSET %v", listingFilterOptions.Limit, listingFilterOptions.Offset)

	// finalQuery := selectQuery + commonQuery + GroupByQuery + limitOffSetQuery
	finalQuery := selectQuery + commonQuery + limitOffSetQuery
	return finalQuery
}

func buildQueryForArtifactsForCdStageV2(listingFilterOptions bean.ArtifactsListFilterOptions, isApprovalNode bool) string {
<<<<<<< HEAD
	whereCondition := fmt.Sprintf(" WHERE (id IN ("+
=======
	whereCondition := fmt.Sprintf(" WHERE ( id IN ("+
>>>>>>> 6054d2a7
		" SELECT DISTINCT(cd_workflow.ci_artifact_id) as ci_artifact_id "+
		" FROM cd_workflow_runner"+
		" INNER JOIN cd_workflow ON cd_workflow.id = cd_workflow_runner.cd_workflow_id "+
		" AND (cd_workflow.pipeline_id = %d OR cd_workflow.pipeline_id = %d)"+
		"    WHERE ("+
		"            (cd_workflow.pipeline_id = %d AND cd_workflow_runner.workflow_type = '%s')"+
		"            OR"+
		"            (cd_workflow.pipeline_id = %d"+
		"                AND cd_workflow_runner.workflow_type = '%s'"+
		"                AND cd_workflow_runner.status IN ('Healthy','Succeeded')"+
		"           )"+
		"      )   ) ", listingFilterOptions.PipelineId, listingFilterOptions.ParentId, listingFilterOptions.PipelineId, listingFilterOptions.StageType, listingFilterOptions.ParentId, listingFilterOptions.ParentStageType)

	// promoted artifacts
	// destination pipeline-id and artifact-id are indexed
	if listingFilterOptions.ParentStageType != bean.CD_WORKFLOW_TYPE_PRE && listingFilterOptions.StageType != bean.CD_WORKFLOW_TYPE_POST {
		whereCondition = fmt.Sprintf(" %s OR id in (select artifact_id from artifact_promotion_approval_request where status=%d and destination_pipeline_id = %d)", whereCondition, constants.PROMOTED, listingFilterOptions.PipelineId)
	}
	// plugin artifacts
	whereCondition = fmt.Sprintf(" %s OR (ci_artifact.component_id = %d  AND ci_artifact.data_source= '%s' ))", whereCondition, listingFilterOptions.ParentId, listingFilterOptions.PluginStage)

	if isApprovalNode {
		whereCondition = whereCondition + fmt.Sprintf(" AND ( ci_artifact.id NOT IN (SELECT DISTINCT dar.ci_artifact_id FROM deployment_approval_request dar WHERE dar.pipeline_id = %d AND dar.active=true AND dar.artifact_deployment_triggered = false))", listingFilterOptions.PipelineId)
	} else if len(listingFilterOptions.ExcludeArtifactIds) > 0 {
		whereCondition = whereCondition + fmt.Sprintf(" AND ( ci_artifact.id NOT IN (%s))", helper.GetCommaSepratedString(listingFilterOptions.ExcludeArtifactIds))
	}

	if listingFilterOptions.SearchString != EmptyLikeRegex {
		whereCondition = whereCondition + fmt.Sprintf(" AND ci_artifact.image LIKE '%s' ", listingFilterOptions.SearchString)
	}
<<<<<<< HEAD
	if isApprovalNode {
		whereCondition = whereCondition + fmt.Sprintf(" AND ( ci_artifact.id NOT IN (SELECT DISTINCT dar.ci_artifact_id FROM deployment_approval_request dar WHERE dar.pipeline_id = %d AND dar.active=true AND dar.artifact_deployment_triggered = false))", listingFilterOptions.PipelineId)
	} else if len(listingFilterOptions.ExcludeArtifactIds) > 0 {
		whereCondition = whereCondition + fmt.Sprintf(" AND ( ci_artifact.id NOT IN (%s))", helper.GetCommaSepratedString(listingFilterOptions.ExcludeArtifactIds))
	}
=======
>>>>>>> 6054d2a7

	selectQuery := fmt.Sprintf(" SELECT ci_artifact.* ,COUNT(id) OVER() AS total_count " +
		" FROM ci_artifact")
	ordeyByAndPaginated := fmt.Sprintf(" ORDER BY id DESC LIMIT %d OFFSET %d ", listingFilterOptions.Limit, listingFilterOptions.Offset)
	finalQuery := selectQuery + whereCondition + ordeyByAndPaginated
	return finalQuery
}

func BuildQueryForArtifactsForRollback(listingFilterOptions bean.ArtifactsListFilterOptions) string {
	commonQuery := " FROM cd_workflow_runner cdwr " +
		" INNER JOIN cd_workflow cdw ON cdw.id=cdwr.cd_workflow_id " +
		" INNER JOIN ci_artifact cia ON cia.id=cdw.ci_artifact_id " +
		" WHERE cdw.pipeline_id=%v AND cdwr.workflow_type = '%v' "

	commonQuery = fmt.Sprintf(commonQuery, listingFilterOptions.PipelineId, listingFilterOptions.StageType)
	if listingFilterOptions.SearchString != EmptyLikeRegex {
		commonQuery += fmt.Sprintf(" AND cia.image LIKE '%v' ", listingFilterOptions.SearchString)
	}
	if len(listingFilterOptions.ExcludeWfrIds) > 0 {
		commonQuery = fmt.Sprintf(" %s AND cdwr.id NOT IN (%s)", commonQuery, helper.GetCommaSepratedString(listingFilterOptions.ExcludeWfrIds))
	}
	totalCountQuery := " SELECT COUNT(cia.id) as total_count " + commonQuery
	orderByQuery := " ORDER BY cdwr.id DESC "
	limitOffsetQuery := fmt.Sprintf("LIMIT %v OFFSET %v", listingFilterOptions.Limit, listingFilterOptions.Offset)
	finalQuery := fmt.Sprintf(" SELECT cdwr.id as cd_workflow_runner_id,cdwr.triggered_by,cdwr.started_on,cia.*,(%s) ", totalCountQuery) + commonQuery + orderByQuery + limitOffsetQuery
	return finalQuery
}

func BuildApprovedOnlyArtifactsWithFilter(listingFilterOpts bean.ArtifactsListFilterOptions) string {
	withQuery := "WITH " +
		" approved_images AS " +
		" ( " +
		" SELECT approval_request_id,count(approval_request_id) AS approval_count " +
<<<<<<< HEAD
		" FROM deployment_approval_user_data daud " +
		" WHERE user_response is NULL " +
=======
		" FROM request_approval_user_data daud " +
		fmt.Sprintf(" WHERE user_response is NULL AND request_type=%d", models.DEPLOYMENT_APPROVAL) +
>>>>>>> 6054d2a7
		" GROUP BY approval_request_id " +
		" ) "
	countQuery := " SELECT count(cia.created_on) as total_count"

	commonQueryPart := " FROM deployment_approval_request dar " +
		" INNER JOIN approved_images ai ON ai.approval_request_id=dar.id AND ai.approval_count >= %v " +
		" INNER JOIN ci_artifact cia ON cia.id = dar.ci_artifact_id " +
		" WHERE dar.active=true AND dar.artifact_deployment_triggered = false AND dar.pipeline_id = %v "

	if listingFilterOpts.SearchString != EmptyLikeRegex {
		commonQueryPart += fmt.Sprintf(" AND cia.image LIKE '%v' ", listingFilterOpts.SearchString)
	}
	commonQueryPart = fmt.Sprintf(commonQueryPart, listingFilterOpts.ApproversCount, listingFilterOpts.PipelineId)
	if len(listingFilterOpts.ExcludeArtifactIds) > 0 {
		commonQueryPart += fmt.Sprintf(" AND cia.id NOT IN (%s) ", helper.GetCommaSepratedString(listingFilterOpts.ExcludeArtifactIds))
	}

	orderByClause := " ORDER BY cia.created_on "
	limitOffsetQueryPart := fmt.Sprintf(" LIMIT %v OFFSET %v ", listingFilterOpts.Limit, listingFilterOpts.Offset)
	totalCountQuery := withQuery + countQuery + commonQueryPart
	selectQuery := fmt.Sprintf(" SELECT cia.*,(%s)", totalCountQuery)
	finalQuery := withQuery + selectQuery + commonQueryPart + orderByClause + limitOffsetQueryPart
	return finalQuery
}

func BuildQueryForApprovedArtifactsForRollback(listingFilterOpts bean.ArtifactsListFilterOptions) string {
	subQuery := "WITH approved_requests AS " +
		" (SELECT approval_request_id,count(approval_request_id) AS approval_count " +
<<<<<<< HEAD
		" FROM deployment_approval_user_data " +
		" WHERE user_response is NULL " +
=======
		" FROM request_approval_user_data " +
		fmt.Sprintf(" WHERE user_response is NULL AND request_type = %d", models.DEPLOYMENT_APPROVAL) +
>>>>>>> 6054d2a7
		" GROUP BY approval_request_id ) " +
		" SELECT approval_request_id " +
		" FROM approved_requests WHERE approval_count >= %v "
	subQuery = fmt.Sprintf(subQuery, listingFilterOpts.ApproversCount)
	commonQuery := " FROM cd_workflow_runner cdwr " +
		"   INNER JOIN cd_workflow cdw ON cdw.id=cdwr.cd_workflow_id" +
		"	INNER JOIN ci_artifact cia ON cia.id=cdw.ci_artifact_id" +
		"	INNER JOIN deployment_approval_request dar ON dar.ci_artifact_id = cdw.ci_artifact_id" +
		"   WHERE dar.id IN (%s) AND cdw.pipeline_id = %v" +
		"   AND cdwr.workflow_type = '%v'"
	if listingFilterOpts.SearchString != EmptyLikeRegex {
		commonQuery += fmt.Sprintf(" AND cia.image LIKE '%v' ", listingFilterOpts.SearchString)
	}

	commonQuery = fmt.Sprintf(commonQuery, subQuery, listingFilterOpts.PipelineId, listingFilterOpts.StageType)
	if len(listingFilterOpts.ExcludeWfrIds) > 0 {
		commonQuery = fmt.Sprintf(" %s AND cdwr.id NOT IN (%s)", commonQuery, helper.GetCommaSepratedString(listingFilterOpts.ExcludeWfrIds))
	}

	totalCountQuery := " SELECT COUNT(cia.id) as total_count " + commonQuery
	orderByQuery := " ORDER BY cdwr.id DESC "
	limitOffsetQuery := fmt.Sprintf("LIMIT %v OFFSET %v ", listingFilterOpts.Limit, listingFilterOpts.Offset)
	finalQuery := fmt.Sprintf(" SELECT cdwr.id as cd_workflow_runner_id,cdwr.triggered_by,cdwr.started_on,cia.*,(%s) ", totalCountQuery) + commonQuery + orderByQuery + limitOffsetQuery
	return finalQuery
}<|MERGE_RESOLUTION|>--- conflicted
+++ resolved
@@ -66,12 +66,8 @@
 		return buildQueryForArtifactsForCdStageV2(listingFilterOptions, isApprovalNode)
 	}
 
-<<<<<<< HEAD
-	//TODO: revisit this condition (cd_workflow.pipeline_id= %v and cd_workflow_runner.workflow_type = '%v' )
-=======
 	// TODO: revisit this condition (cd_workflow.pipeline_id= %v and cd_workflow_runner.workflow_type = '%v' )
 	// TODO: remove below code
->>>>>>> 6054d2a7
 	commonQuery := " from ci_artifact LEFT JOIN cd_workflow ON ci_artifact.id = cd_workflow.ci_artifact_id" +
 		" LEFT JOIN cd_workflow_runner ON cd_workflow_runner.cd_workflow_id=cd_workflow.id " +
 		" Where (((cd_workflow_runner.id in (select MAX(cd_workflow_runner.id) OVER (PARTITION BY cd_workflow.ci_artifact_id) FROM cd_workflow_runner inner join cd_workflow on cd_workflow.id=cd_workflow_runner.cd_workflow_id))" +
@@ -97,11 +93,7 @@
 }
 
 func buildQueryForArtifactsForCdStageV2(listingFilterOptions bean.ArtifactsListFilterOptions, isApprovalNode bool) string {
-<<<<<<< HEAD
-	whereCondition := fmt.Sprintf(" WHERE (id IN ("+
-=======
 	whereCondition := fmt.Sprintf(" WHERE ( id IN ("+
->>>>>>> 6054d2a7
 		" SELECT DISTINCT(cd_workflow.ci_artifact_id) as ci_artifact_id "+
 		" FROM cd_workflow_runner"+
 		" INNER JOIN cd_workflow ON cd_workflow.id = cd_workflow_runner.cd_workflow_id "+
@@ -132,14 +124,6 @@
 	if listingFilterOptions.SearchString != EmptyLikeRegex {
 		whereCondition = whereCondition + fmt.Sprintf(" AND ci_artifact.image LIKE '%s' ", listingFilterOptions.SearchString)
 	}
-<<<<<<< HEAD
-	if isApprovalNode {
-		whereCondition = whereCondition + fmt.Sprintf(" AND ( ci_artifact.id NOT IN (SELECT DISTINCT dar.ci_artifact_id FROM deployment_approval_request dar WHERE dar.pipeline_id = %d AND dar.active=true AND dar.artifact_deployment_triggered = false))", listingFilterOptions.PipelineId)
-	} else if len(listingFilterOptions.ExcludeArtifactIds) > 0 {
-		whereCondition = whereCondition + fmt.Sprintf(" AND ( ci_artifact.id NOT IN (%s))", helper.GetCommaSepratedString(listingFilterOptions.ExcludeArtifactIds))
-	}
-=======
->>>>>>> 6054d2a7
 
 	selectQuery := fmt.Sprintf(" SELECT ci_artifact.* ,COUNT(id) OVER() AS total_count " +
 		" FROM ci_artifact")
@@ -173,13 +157,8 @@
 		" approved_images AS " +
 		" ( " +
 		" SELECT approval_request_id,count(approval_request_id) AS approval_count " +
-<<<<<<< HEAD
-		" FROM deployment_approval_user_data daud " +
-		" WHERE user_response is NULL " +
-=======
 		" FROM request_approval_user_data daud " +
 		fmt.Sprintf(" WHERE user_response is NULL AND request_type=%d", models.DEPLOYMENT_APPROVAL) +
->>>>>>> 6054d2a7
 		" GROUP BY approval_request_id " +
 		" ) "
 	countQuery := " SELECT count(cia.created_on) as total_count"
@@ -208,13 +187,8 @@
 func BuildQueryForApprovedArtifactsForRollback(listingFilterOpts bean.ArtifactsListFilterOptions) string {
 	subQuery := "WITH approved_requests AS " +
 		" (SELECT approval_request_id,count(approval_request_id) AS approval_count " +
-<<<<<<< HEAD
-		" FROM deployment_approval_user_data " +
-		" WHERE user_response is NULL " +
-=======
 		" FROM request_approval_user_data " +
 		fmt.Sprintf(" WHERE user_response is NULL AND request_type = %d", models.DEPLOYMENT_APPROVAL) +
->>>>>>> 6054d2a7
 		" GROUP BY approval_request_id ) " +
 		" SELECT approval_request_id " +
 		" FROM approved_requests WHERE approval_count >= %v "
