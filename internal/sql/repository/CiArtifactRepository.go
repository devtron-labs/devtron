--- conflicted
+++ resolved
@@ -59,10 +59,10 @@
 type CiArtifact struct {
 	tableName             struct{}  `sql:"ci_artifact" pg:",discard_unknown_columns"`
 	Id                    int       `sql:"id,pk"`
-	PipelineId            int       `sql:"pipeline_id"` // id of the ci pipeline from which this webhook was triggered
+	PipelineId            int       `sql:"pipeline_id"` //id of the ci pipeline from which this webhook was triggered
 	Image                 string    `sql:"image,notnull"`
 	ImageDigest           string    `sql:"image_digest,notnull"`
-	MaterialInfo          string    `sql:"material_info"`       // git material metadata json array string
+	MaterialInfo          string    `sql:"material_info"`       //git material metadata json array string
 	DataSource            string    `sql:"data_source,notnull"` // possible values -> (CI_RUNNER,ext,post_ci,pre_cd,post_cd) CI_runner is for normal build ci
 	WorkflowId            *int      `sql:"ci_workflow_id"`
 	ParentCiArtifact      int       `sql:"parent_ci_artifact"`
@@ -102,13 +102,9 @@
 	GetArtifactByCdWorkflowId(cdWorkflowId int) (artifact *CiArtifact, err error)
 	GetArtifactsByParentCiWorkflowId(parentCiWorkflowId int) ([]string, error)
 	FetchArtifactsByCdPipelineIdV2(listingFilterOptions bean.ArtifactsListFilterOptions) ([]CiArtifactWithExtraData, int, error)
-<<<<<<< HEAD
-	FindArtifactByListFilter(listingFilterOptions *bean.ArtifactsListFilterOptions, isApprovalNode bool) ([]CiArtifact, int, error)
+	FindArtifactByListFilter(listingFilterOptions *bean.ArtifactsListFilterOptions, isApprovalNode bool) ([]*CiArtifact, int, error)
 	FetchApprovedArtifactsForRollback(listingFilterOptions bean.ArtifactsListFilterOptions) ([]CiArtifactWithExtraData, int, error)
 	FindApprovedArtifactsWithFilter(listingFilterOpts *bean.ArtifactsListFilterOptions) ([]*CiArtifact, int, error)
-=======
-	FindArtifactByListFilter(listingFilterOptions *bean.ArtifactsListFilterOptions) ([]*CiArtifact, int, error)
->>>>>>> 6fd8bf83
 	GetArtifactsByDataSourceAndComponentId(dataSource string, componentId int) ([]CiArtifact, error)
 	FindCiArtifactByImagePaths(images []string) ([]CiArtifact, error)
 
@@ -325,7 +321,7 @@
 }
 
 func (impl CiArtifactRepositoryImpl) setDeployedDataInArtifacts(pipelineId int, artifacts []*CiArtifact) ([]*CiArtifact, error) {
-	// processing
+	//processing
 	artifactsMap := make(map[int]*CiArtifact)
 	artifactsIds := make([]int, 0, len(artifacts))
 	for _, artifact := range artifacts {
@@ -345,7 +341,7 @@
 		return artifacts, err
 	}
 
-	// set deployed time and latest deployed artifact
+	//set deployed time and latest deployed artifact
 	for _, deployedArtifact := range artifactsDeployed {
 		artifactId := deployedArtifact.Id
 		if _, ok := artifactsMap[artifactId]; ok {
@@ -400,8 +396,8 @@
 		" INNER JOIN cd_workflow_runner wfr on wfr.cd_workflow_id = wf.id" +
 		" WHERE p.id= ? and wfr.workflow_type = ? GROUP BY cia.id, cia.data_source, cia.image ORDER BY cia.id DESC"*/
 
-	// this query gets details for status = Succeeded, this status is only valid
-	// for pre stages & post stages, for deploy stage status will be healthy, degraded, aborted, missing etc
+	//this query gets details for status = Succeeded, this status is only valid
+	//for pre stages & post stages, for deploy stage status will be healthy, degraded, aborted, missing etc
 	queryFetchArtifacts = "SELECT cia.id, cia.data_source, cia.image, cia.image_digest FROM cd_workflow_runner wfr" +
 		" INNER JOIN cd_workflow wf on wf.id=wfr.cd_workflow_id" +
 		" INNER JOIN pipeline p on p.id = wf.pipeline_id" +
@@ -718,11 +714,7 @@
 	return artifacts, err
 }
 
-<<<<<<< HEAD
-func (impl CiArtifactRepositoryImpl) FindArtifactByListFilter(listingFilterOptions *bean.ArtifactsListFilterOptions, isApprovalNode bool) ([]CiArtifact, int, error) {
-=======
-func (impl CiArtifactRepositoryImpl) FindArtifactByListFilter(listingFilterOptions *bean.ArtifactsListFilterOptions) ([]*CiArtifact, int, error) {
->>>>>>> 6fd8bf83
+func (impl CiArtifactRepositoryImpl) FindArtifactByListFilter(listingFilterOptions *bean.ArtifactsListFilterOptions, isApprovalNode bool) ([]*CiArtifact, int, error) {
 
 	var ciArtifactsResp []CiArtifactWithExtraData
 	ciArtifacts := make([]*CiArtifact, 0)
