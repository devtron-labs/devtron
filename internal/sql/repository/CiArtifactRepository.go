/*
 * Copyright (c) 2020 Devtron Labs
 *
 * Licensed under the Apache License, Version 2.0 (the "License");
 * you may not use this file except in compliance with the License.
 * You may obtain a copy of the License at
 *
 *    http://www.apache.org/licenses/LICENSE-2.0
 *
 * Unless required by applicable law or agreed to in writing, software
 * distributed under the License is distributed on an "AS IS" BASIS,
 * WITHOUT WARRANTIES OR CONDITIONS OF ANY KIND, either express or implied.
 * See the License for the specific language governing permissions and
 * limitations under the License.
 *
 */

package repository

import (
	"encoding/json"
	"fmt"
	"github.com/devtron-labs/devtron/internal/sql/repository/helper"
	"github.com/devtron-labs/devtron/pkg/policyGovernance/artifactPromotion/constants"
	"github.com/devtron-labs/devtron/pkg/policyGovernance/artifactPromotion/repository"
	"github.com/devtron-labs/devtron/pkg/sql"
	"golang.org/x/exp/slices"
	"strings"
	"time"

	"github.com/devtron-labs/devtron/api/bean"
	"github.com/go-pg/pg"
	"github.com/go-pg/pg/orm"
	"go.uber.org/zap"
)

type credentialsSource = string
type ArtifactsSourceType = string

const (
	GLOBAL_CONTAINER_REGISTRY credentialsSource = "global_container_registry"
)

// List of possible DataSource Type for an artifact
const (
	CI_RUNNER ArtifactsSourceType = "CI-RUNNER"
	WEBHOOK   ArtifactsSourceType = "EXTERNAL" // Currently in use instead of EXT
	PRE_CD    ArtifactsSourceType = "pre_cd"
	POST_CD   ArtifactsSourceType = "post_cd"
	POST_CI   ArtifactsSourceType = "post_ci"
	GOCD      ArtifactsSourceType = "GOCD"
	// deprecated; Handled for backward compatibility
	EXT ArtifactsSourceType = "ext"
	// PRE_CI is not a valid DataSource for an artifact
)

type CiArtifactWithExtraData struct {
	CiArtifact
	PayloadSchema      string
	TotalCount         int
	TriggeredBy        int32
	StartedOn          time.Time
	CdWorkflowRunnerId int
}

type CiArtifact struct {
	tableName             struct{}  `sql:"ci_artifact" pg:",discard_unknown_columns"`
	Id                    int       `sql:"id,pk"`
	PipelineId            int       `sql:"pipeline_id"` // id of the ci pipeline from which this webhook was triggered
	Image                 string    `sql:"image,notnull"`
	ImageDigest           string    `sql:"image_digest,notnull"`
	MaterialInfo          string    `sql:"material_info"`       // git material metadata json array string
	DataSource            string    `sql:"data_source,notnull"` // possible values -> (CI_RUNNER,EXTERNAL,post_ci,pre_cd,post_cd) CI_runner is for normal build ci
	WorkflowId            *int      `sql:"ci_workflow_id"`
	ParentCiArtifact      int       `sql:"parent_ci_artifact"`
	ScanEnabled           bool      `sql:"scan_enabled,notnull"`
	Scanned               bool      `sql:"scanned,notnull"`
	ExternalCiPipelineId  int       `sql:"external_ci_pipeline_id"`
	IsArtifactUploaded    bool      `sql:"is_artifact_uploaded"`
	CredentialsSourceType string    `sql:"credentials_source_type"`
	CredentialSourceValue string    `sql:"credentials_source_value"`
	ComponentId           int       `sql:"component_id"`
	DeployedTime          time.Time `sql:"-"`
	Deployed              bool      `sql:"-"`
	Latest                bool      `sql:"-"`
	RunningOnParent       bool      `sql:"-"`
	sql.AuditLog
}

func (artifact *CiArtifact) IsMigrationRequired() bool {
	validDataSourceTypeList := []string{CI_RUNNER, WEBHOOK, PRE_CD, POST_CD, POST_CI, GOCD}
	if slices.Contains(validDataSourceTypeList, artifact.DataSource) {
		return false
	}
	return true
}

<<<<<<< HEAD
func (c *CiArtifact) GetMaterialInfo() ([]CiMaterialInfo, error) {
	var ciMaterials []CiMaterialInfo
	err := json.Unmarshal([]byte(c.MaterialInfo), &ciMaterials)
	if err != nil {
		return nil, err
	}
	return ciMaterials, nil
=======
func (artifact *CiArtifact) IsRegistryCredentialMapped() bool {
	return artifact.CredentialsSourceType == GLOBAL_CONTAINER_REGISTRY
>>>>>>> 393d134c
}

type CiArtifactRepository interface {
	Save(artifact *CiArtifact) error
	Delete(artifact *CiArtifact) error

	// Get returns the CiArtifact of the given id.
	// Note: Use Get along with MigrateToWebHookDataSourceType. For webhook artifacts, migration is required for column DataSource from 'ext' to 'EXTERNAL'
	Get(id int) (artifact *CiArtifact, err error)
	GetArtifactParentCiAndWorkflowDetailsByIdsInDesc(ids []int) ([]*CiArtifact, error)
	GetByWfId(wfId int) (artifact *CiArtifact, err error)
	GetArtifactsByCDPipeline(cdPipelineId, limit int, parentId int, searchString string, parentType bean.WorkflowType) ([]*CiArtifact, error)
	GetArtifactsByCDPipelineV3(listingFilterOpts *bean.ArtifactsListFilterOptions, isApprovalNode bool) ([]*CiArtifact, int, error)
	GetLatestArtifactTimeByCiPipelineIds(ciPipelineIds []int) ([]*CiArtifact, error)
	GetLatestArtifactTimeByCiPipelineId(ciPipelineId int) (*CiArtifact, error)
	GetArtifactsByCDPipelineV2(cdPipelineId int) ([]CiArtifact, error)
	GetArtifactsByCDPipelineAndRunnerType(cdPipelineId int, runnerType bean.WorkflowType) ([]CiArtifact, error)
	SaveAll(artifacts []*CiArtifact) ([]*CiArtifact, error)
	GetArtifactsByCiPipelineId(ciPipelineId int) ([]CiArtifact, error)
	GetArtifactsByCiPipelineIds(ciPipelineIds []int) ([]CiArtifact, error)
	FinDByParentCiArtifactAndCiId(parentCiArtifact int, ciPipelineIds []int) ([]*CiArtifact, error)
	GetLatest(cdPipelineId int) (int, error)
	GetByImageDigest(imageDigest string) (artifact *CiArtifact, err error)
	GetByIds(ids []int) ([]*CiArtifact, error)
	GetArtifactByCdWorkflowId(cdWorkflowId int) (artifact *CiArtifact, err error)
	GetArtifactsByParentCiWorkflowId(parentCiWorkflowId int) ([]string, error)
	FetchArtifactsByCdPipelineIdV2(listingFilterOptions bean.ArtifactsListFilterOptions) ([]CiArtifactWithExtraData, int, error)
	FindArtifactByListFilter(listingFilterOptions *bean.ArtifactsListFilterOptions, isApprovalNode bool) ([]*CiArtifact, int, error)
	FetchApprovedArtifactsForRollback(listingFilterOptions bean.ArtifactsListFilterOptions) ([]CiArtifactWithExtraData, int, error)
	FindApprovedArtifactsWithFilter(listingFilterOpts *bean.ArtifactsListFilterOptions) ([]*CiArtifact, int, error)
	GetArtifactsByDataSourceAndComponentId(dataSource string, componentId int) ([]CiArtifact, error)
	FindCiArtifactByImagePaths(images []string) ([]CiArtifact, error)

	// MigrateToWebHookDataSourceType is used for backward compatibility. It'll migrate the deprecated DataSource type
	MigrateToWebHookDataSourceType(id int) error
	UpdateLatestTimestamp(artifactIds []int) error
	FindDeployedArtifactsOnPipeline(artifactsListingFilterOps bean.CdNodeMaterialRequest) ([]CiArtifact, int, error)
	FindArtifactsByCIPipelineId(artifactsListingFilterOps bean.CiNodeMaterialRequest) ([]CiArtifact, int, error)
	FindArtifactsByExternalCIPipelineId(artifactsListingFilterOps bean.ExtCiNodeMaterialRequest) ([]CiArtifact, int, error)
	FindArtifactsPendingForPromotion(request bean.PromotionPendingNodeMaterialRequest) ([]CiArtifact, int, error)
	IsArtifactAvailableForDeployment(pipelineId, parentPipelineId, artifactId int, parentStage, pluginStage string) (bool, error)
}

type CiArtifactRepositoryImpl struct {
	dbConnection *pg.DB
	logger       *zap.SugaredLogger
}

func NewCiArtifactRepositoryImpl(dbConnection *pg.DB, logger *zap.SugaredLogger) *CiArtifactRepositoryImpl {
	return &CiArtifactRepositoryImpl{dbConnection: dbConnection, logger: logger}
}

func (impl CiArtifactRepositoryImpl) SaveAll(artifacts []*CiArtifact) ([]*CiArtifact, error) {
	err := impl.dbConnection.RunInTransaction(func(tx *pg.Tx) error {
		for _, ciArtifact := range artifacts {
			r, err := tx.Model(ciArtifact).Insert()
			if err != nil {
				return err
			}
			impl.logger.Debugf("total rows saved %d", r.RowsAffected())
		}
		return nil
	})
	return artifacts, err
}

func (impl CiArtifactRepositoryImpl) MigrateToWebHookDataSourceType(id int) error {
	_, err := impl.dbConnection.Model(&CiArtifact{}).
		Set("data_source = ?", WEBHOOK).
		Where("id = ?", id).
		Update()
	return err
}

func (impl CiArtifactRepositoryImpl) UpdateLatestTimestamp(artifactIds []int) error {
	if len(artifactIds) == 0 {
		impl.logger.Debug("UpdateLatestTimestamp empty list of artifacts, not updating")
		return nil
	}
	_, err := impl.dbConnection.Model(&CiArtifact{}).
		Set("updated_on = ?", time.Now()).
		Where("id IN (?)", pg.In(artifactIds)).
		Update()
	return err
}

func (impl CiArtifactRepositoryImpl) Save(artifact *CiArtifact) error {
	return impl.dbConnection.Insert(artifact)
}
func (impl CiArtifactRepositoryImpl) Delete(artifact *CiArtifact) error {
	return impl.dbConnection.Delete(artifact)
}

func (impl CiArtifactRepositoryImpl) Get(id int) (artifact *CiArtifact, err error) {
	artifact = &CiArtifact{Id: id}
	err = impl.dbConnection.Model(artifact).WherePK().Select()
	return artifact, err
}

func (impl CiArtifactRepositoryImpl) GetArtifactParentCiAndWorkflowDetailsByIdsInDesc(ids []int) ([]*CiArtifact, error) {
	artifacts := make([]*CiArtifact, 0)
	if len(ids) == 0 {
		return artifacts, nil
	}

	err := impl.dbConnection.Model(&artifacts).
		Column("ci_artifact.id", "ci_artifact.ci_workflow_id", "ci_artifact.parent_ci_artifact", "ci_artifact.external_ci_pipeline_id", "ci_artifact.pipeline_id").
		Where("ci_artifact.id in (?)", pg.In(ids)).
		Order("ci_artifact.id DESC").
		Select()

	if err != nil {
		impl.logger.Errorw("failed to get artifact parent ci and workflow details",
			"ids", ids,
			"err", err)
		return nil, err
	}
	return artifacts, nil
}

func (impl CiArtifactRepositoryImpl) GetByWfId(wfId int) (*CiArtifact, error) {
	artifact := &CiArtifact{}
	err := impl.dbConnection.Model(artifact).
		Column("ci_artifact.*").
		Where("ci_artifact.ci_workflow_id = ? ", wfId).
		Select()
	return artifact, err
}

// this method takes CD Pipeline id and Returns List of Artifacts Latest By last deployed
func (impl CiArtifactRepositoryImpl) GetArtifactsByCDPipeline(cdPipelineId, limit int, parentId int, searchString string, parentType bean.WorkflowType) ([]*CiArtifact, error) {
	artifacts := make([]*CiArtifact, 0, limit)
	searchStringFinal := "%" + searchString + "%"

	if parentType == bean.WEBHOOK_WORKFLOW_TYPE {
		// WEBHOOK type parent
		err := impl.dbConnection.Model(&artifacts).
			Column("ci_artifact.id", "ci_artifact.material_info", "ci_artifact.data_source", "ci_artifact.image", "ci_artifact.image_digest", "ci_artifact.scan_enabled", "ci_artifact.scanned").
			Where("ci_artifact.external_ci_pipeline_id = ?", parentId).
			Where("ci_artifact.image LIKE ?", searchStringFinal).
			Order("ci_artifact.id DESC").
			Limit(limit).
			Select()

		if err != nil {
			impl.logger.Errorw("error while fetching artifacts for cd pipeline from db",
				"cdPipelineId", cdPipelineId,
				"parentId", parentId,
				"err", err)

			return nil, err
		}

	} else if parentType == bean.CI_WORKFLOW_TYPE {
		// CI type parent
		err := impl.dbConnection.Model(&artifacts).
			Column("ci_artifact.id", "ci_artifact.material_info", "ci_artifact.data_source", "ci_artifact.image", "ci_artifact.image_digest", "ci_artifact.scan_enabled", "ci_artifact.scanned").
			Join("INNER JOIN ci_pipeline cp on cp.id=ci_artifact.pipeline_id").
			Join("INNER JOIN pipeline p on p.ci_pipeline_id = cp.id").
			Where("p.id = ?", cdPipelineId).
			Where("ci_artifact.image LIKE ?", searchStringFinal).
			Order("ci_artifact.id DESC").
			Limit(limit).
			Select()

		if err != nil {
			impl.logger.Errorw("error while fetching artifacts for cd pipeline from db",
				"cdPipelineId", cdPipelineId,
				"err", err)

			return nil, err
		}
	}

	artifactsDeployed := make([]*CiArtifact, 0, limit)
	query := "" +
		" SELECT cia.id, pco.created_on as created_on" +
		" FROM ci_artifact cia" +
		" INNER JOIN pipeline_config_override pco ON pco.ci_artifact_id=cia.id" +
		" WHERE pco.pipeline_id = ? ORDER BY pco.ci_artifact_id DESC, pco.created_on ASC" +
		" LIMIT ?;"

	_, err := impl.dbConnection.Query(&artifactsDeployed, query, cdPipelineId, limit)

	if err != nil {
		impl.logger.Errorw("error while fetching deployed artifacts for cd pipeline from db",
			"cdPipelineId", cdPipelineId,
			"err", err)

		return nil, err
	}

	// find latest deployed entry
	lastDeployedArtifactId := 0
	if len(artifactsDeployed) > 0 {
		createdOn := artifactsDeployed[0].CreatedOn

		for _, artifact := range artifactsDeployed {

			// Need artifact id of the most recent created one
			if createdOn.After(artifact.CreatedOn) {
				lastDeployedArtifactId = artifact.Id
				createdOn = artifact.CreatedOn
			}
		}
	}

	if err != nil {
		impl.logger.Errorw("error while fetching latest deployed artifact from db",
			"cdPipelineId", cdPipelineId,
			"err", err)

		return nil, err
	}

	artifactsAll := make([]*CiArtifact, 0, limit)
	mapData2 := make(map[int]time.Time)
	for _, a := range artifactsDeployed {
		mapData2[a.Id] = a.CreatedOn
	}
	for _, a := range artifacts {
		if val, ok := mapData2[a.Id]; ok {
			a.Deployed = true
			a.DeployedTime = val
			if lastDeployedArtifactId == a.Id {
				a.Latest = true
			}
		}
		artifactsAll = append(artifactsAll, a)
	}
	return artifactsAll, err
}

func (impl CiArtifactRepositoryImpl) GetArtifactsByCDPipelineV3(listingFilterOpts *bean.ArtifactsListFilterOptions, isApprovalNode bool) ([]*CiArtifact, int, error) {

	if listingFilterOpts.ParentStageType != bean.CI_WORKFLOW_TYPE && listingFilterOpts.ParentStageType != bean.WEBHOOK_WORKFLOW_TYPE {
		return nil, 0, nil
	}

	artifactsResp := make([]*CiArtifactWithExtraData, 0, listingFilterOpts.Limit)
	var artifacts []*CiArtifact
	totalCount := 0
	finalQuery := BuildQueryForParentTypeCIOrWebhook(*listingFilterOpts, isApprovalNode)
	_, err := impl.dbConnection.Query(&artifactsResp, finalQuery)
	if err != nil {
		return nil, totalCount, err
	}
	artifacts = make([]*CiArtifact, len(artifactsResp))
	for i, _ := range artifactsResp {
		artifacts[i] = &artifactsResp[i].CiArtifact
		totalCount = artifactsResp[i].TotalCount
	}

	if len(artifacts) == 0 {
		return artifacts, totalCount, nil
	}
	artifacts, err = impl.setDeployedDataInArtifacts(listingFilterOpts.PipelineId, artifacts)
	return artifacts, totalCount, err
}

func (impl CiArtifactRepositoryImpl) setDeployedDataInArtifacts(pipelineId int, artifacts []*CiArtifact) ([]*CiArtifact, error) {
	// processing
	artifactsMap := make(map[int]*CiArtifact)
	artifactsIds := make([]int, 0, len(artifacts))
	for _, artifact := range artifacts {
		artifactsMap[artifact.Id] = artifact
		artifactsIds = append(artifactsIds, artifact.Id)
	}

	// (this will fetch all the artifacts that were deployed on the given pipeline atleast once in new->old deployed order)
	artifactsDeployed := make([]*CiArtifact, 0, len(artifactsIds))
	query := "SELECT pco.ci_artifact_id AS id,pco.created_on AS created_on " +
		" FROM pipeline_config_override pco " +
		" WHERE pco.pipeline_id = ? " +
		" AND pco.ci_artifact_id IN (?) "

	_, err := impl.dbConnection.Query(&artifactsDeployed, query, pipelineId, pg.In(artifactsIds))
	if err != nil {
		return artifacts, err
	}

	// set deployed time and latest deployed artifact
	for _, deployedArtifact := range artifactsDeployed {
		artifactId := deployedArtifact.Id
		if _, ok := artifactsMap[artifactId]; ok {
			artifactsMap[artifactId].Deployed = true
			artifactsMap[artifactId].DeployedTime = deployedArtifact.CreatedOn
		}
	}

	return artifacts, nil
}

func (impl CiArtifactRepositoryImpl) GetLatestArtifactTimeByCiPipelineIds(ciPipelineIds []int) ([]*CiArtifact, error) {
	artifacts := make([]*CiArtifact, 0)
	query := "select cws.pipeline_id, cws.created_on from " +
		"(SELECT  pipeline_id, MAX(created_on) created_on " +
		"FROM ci_artifact " +
		"GROUP BY pipeline_id) cws " +
		"where cws.pipeline_id IN (" + helper.GetCommaSepratedString(ciPipelineIds) + "); "

	_, err := impl.dbConnection.Query(&artifacts, query)
	if err != nil {
		return nil, err
	}
	return artifacts, nil
}

// GetLatestArtifactTimeByCiPipelineId will fetch latest ci artifact time(created) against that ci pipeline
func (impl CiArtifactRepositoryImpl) GetLatestArtifactTimeByCiPipelineId(ciPipelineId int) (*CiArtifact, error) {
	artifacts := &CiArtifact{}
	query := "select cws.pipeline_id, cws.created_on from " +
		"(SELECT  pipeline_id, MAX(created_on) created_on " +
		"FROM ci_artifact " +
		"GROUP BY pipeline_id) cws " +
		"where cws.pipeline_id = ? ; "

	_, err := impl.dbConnection.Query(artifacts, query, ciPipelineId)
	if err != nil {
		return nil, err
	}
	return artifacts, nil
}

func (impl CiArtifactRepositoryImpl) GetArtifactsByCDPipelineAndRunnerType(cdPipelineId int, runnerType bean.WorkflowType) ([]CiArtifact, error) {
	var artifactsA []CiArtifact
	var artifactsAB []CiArtifact

	queryFetchArtifacts := ""
	/*	queryFetchArtifacts = "SELECT cia.id, cia.data_source, cia.image FROM ci_artifact cia" +
		" INNER JOIN ci_pipeline cp on cp.id=cia.pipeline_id" +
		" INNER JOIN pipeline p on p.ci_pipeline_id = cp.id" +
		" INNER JOIN cd_workflow wf on wf.pipeline_id=p.id" +
		" INNER JOIN cd_workflow_runner wfr on wfr.cd_workflow_id = wf.id" +
		" WHERE p.id= ? and wfr.workflow_type = ? GROUP BY cia.id, cia.data_source, cia.image ORDER BY cia.id DESC"*/

	// this query gets details for status = Succeeded, this status is only valid
	// for pre stages & post stages, for deploy stage status will be healthy, degraded, aborted, missing etc
	queryFetchArtifacts = "SELECT cia.id, cia.data_source, cia.image, cia.image_digest FROM cd_workflow_runner wfr" +
		" INNER JOIN cd_workflow wf on wf.id=wfr.cd_workflow_id" +
		" INNER JOIN pipeline p on p.id = wf.pipeline_id" +
		" INNER JOIN ci_artifact cia on cia.id=wf.ci_artifact_id" +
		" WHERE p.id= ? and wfr.workflow_type = ? and wfr.status = ?" +
		" GROUP BY cia.id, cia.data_source, cia.image, cia.image_digest ORDER BY cia.id DESC"
	_, err := impl.dbConnection.Query(&artifactsA, queryFetchArtifacts, cdPipelineId, runnerType, "Succeeded")
	if err != nil {
		impl.logger.Debugw("Error", err)
		return nil, err
	}

	// fetching material info separately because it gives error with fetching other (check its json) - FIXME
	type Object struct {
		Id           int    `json:"id"`
		MaterialInfo string `json:"material_info"`
	}

	var artifactsB []Object
	var queryTemp string = "SELECT cia.id, cia.material_info FROM ci_artifact cia" +
		" INNER JOIN ci_pipeline cp on cp.id=cia.pipeline_id" +
		" INNER JOIN pipeline p on p.ci_pipeline_id = cp.id" +
		" WHERE p.id= ? ORDER BY cia.id DESC"
	_, err = impl.dbConnection.Query(&artifactsB, queryTemp, cdPipelineId)
	if err != nil {
		return nil, err
	}

	mapData := make(map[int]string)
	for _, a := range artifactsB {
		mapData[a.Id] = a.MaterialInfo
	}
	for _, a := range artifactsA {
		a.MaterialInfo = mapData[a.Id]
		artifactsAB = append(artifactsAB, a)
	}

	var artifactsDeployed []CiArtifact
	query := "" +
		" SELECT cia.id, pco.created_on as created_on" +
		" FROM ci_artifact cia" +
		" INNER JOIN pipeline_config_override pco ON pco.ci_artifact_id=cia.id" +
		" WHERE pco.pipeline_id = ? ORDER BY pco.ci_artifact_id DESC, pco.created_on ASC;"

	_, err = impl.dbConnection.Query(&artifactsDeployed, query, cdPipelineId)
	if err != nil {
		impl.logger.Debugw("Error", err)
		return nil, err
	}

	// find latest deployed entry
	latestObj := Object{}
	latestDeployedQuery := "SELECT cia.id FROM ci_artifact cia" +
		" INNER JOIN pipeline_config_override pco ON pco.ci_artifact_id=cia.id" +
		" WHERE pco.pipeline_id = ? ORDER BY pco.created_on DESC LIMIT 1"

	_, err = impl.dbConnection.Query(&latestObj, latestDeployedQuery, cdPipelineId)
	if err != nil {
		impl.logger.Debugw("Error", err)
		return nil, err
	}

	var artifactsAll []CiArtifact
	mapData2 := make(map[int]time.Time)
	for _, a := range artifactsDeployed {
		mapData2[a.Id] = a.CreatedOn
	}
	for _, a := range artifactsAB {
		if val, ok := mapData2[a.Id]; ok {
			a.Deployed = true
			a.DeployedTime = val
			if latestObj.Id == a.Id {
				a.Latest = true
			}
		}
		artifactsAll = append(artifactsAll, a)
		if len(artifactsAll) >= 10 {
			break
		}
	}
	return artifactsAll, err
}

// return map of gitUrl:hash
func (artifact *CiArtifact) ParseMaterialInfo() (map[string]string, error) {
	if artifact.DataSource != GOCD && artifact.DataSource != CI_RUNNER && artifact.DataSource != WEBHOOK && artifact.DataSource != EXT {
		return nil, fmt.Errorf("datasource: %s not supported", artifact.DataSource)
	}
	var ciMaterials []*CiMaterialInfo
	err := json.Unmarshal([]byte(artifact.MaterialInfo), &ciMaterials)
	scmMap := map[string]string{}
	for _, material := range ciMaterials {
		var url string
		if material.Material.Type == "git" {
			url = material.Material.GitConfiguration.URL
		} else if material.Material.Type == "scm" {
			url = material.Material.ScmConfiguration.URL
		} else {
			return nil, fmt.Errorf("unknown material type:%s ", material.Material.Type)
		}
		revision := material.Modifications[0].Revision
		url = strings.TrimSpace(url)
		scmMap[url] = revision
	}
	return scmMap, err
}

type Material struct {
	PluginID         string           `json:"plugin-id"`
	GitConfiguration GitConfiguration `json:"git-configuration"`
	ScmConfiguration ScmConfiguration `json:"scm-configuration"`
	Type             string           `json:"type"`
}

type ScmConfiguration struct {
	URL string `json:"url"`
}

type GitConfiguration struct {
	URL string `json:"url"`
}

type Modification struct {
	Revision     string            `json:"revision"`
	ModifiedTime string            `json:"modified-time"`
	Data         map[string]string `json:"data"`
	Author       string            `json:"author"`
	Message      string            `json:"message"`
	Branch       string            `json:"branch"`
	Tag          string            `json:"tag,omitempty"`
	WebhookData  WebhookData       `json:"webhookData,omitempty"`
}

type WebhookData struct {
	Id              int
	EventActionType string
	Data            map[string]string
}

type CiMaterialInfo struct {
	Material      Material       `json:"material"`
	Changed       bool           `json:"changed"`
	Modifications []Modification `json:"modifications"`
}

func (impl CiArtifactRepositoryImpl) GetArtifactsByCDPipelineV2(cdPipelineId int) ([]CiArtifact, error) {
	var artifacts []CiArtifact
	err := impl.dbConnection.
		Model(&artifacts).
		Column("ci_artifact.*").
		Join("INNER JOIN ci_pipeline cp on cp.id=ci_artifact.pipeline_id").
		Join("INNER JOIN pipeline p on p.ci_pipeline_id = cp.id").
		Where("p.id = ?", cdPipelineId).
		Where("p.deleted = ?", false).
		Order("ci_artifact.id DESC").
		Select()

	var artifactsDeployed []CiArtifact
	/*	err = impl.dbConnection.
		Model(&artifactsDeployed).
		Column("ci_artifact.id as id, pco.created_on as created_on").
		Join("INNER JOIN pipeline_config_override pco ON pco.ci_artifact_id=ci_artifact.id").
		Where("pco.pipeline_id = ?", cdPipelineId).
		Order("ci_artifact.id DESC").
		Select()*/

	query := "" +
		" SELECT cia.id, pco.created_on as created_on" +
		" FROM ci_artifact cia" +
		" INNER JOIN pipeline_config_override pco ON pco.ci_artifact_id=cia.id" +
		" WHERE pco.pipeline_id = ? ORDER BY pco.ci_artifact_id DESC;"

	_, err = impl.dbConnection.Query(&artifactsDeployed, query, cdPipelineId)
	if err != nil {
		impl.logger.Debugw("Error", err)
		return nil, err
	}

	var responseCiArtifacts []CiArtifact
	mapData := make(map[int]time.Time)
	for _, a := range artifactsDeployed {
		mapData[a.Id] = a.CreatedOn
	}

	for _, artifact := range artifacts {
		if val, ok := mapData[artifact.Id]; ok {
			artifact.Deployed = true
			artifact.DeployedTime = val
		}
		responseCiArtifacts = append(responseCiArtifacts, artifact)
	}

	return responseCiArtifacts, err
}

func GetCiMaterialInfo(materialInfo string, source string) ([]CiMaterialInfo, error) {
	if source != GOCD && source != CI_RUNNER && source != WEBHOOK && source != POST_CI && source != PRE_CD && source != POST_CD && source != EXT {
		return nil, fmt.Errorf("datasource: %s not supported", source)
	}
	var ciMaterials []CiMaterialInfo
	err := json.Unmarshal([]byte(materialInfo), &ciMaterials)
	if err != nil {
		println("material info", materialInfo)
		println("unmarshal error for material info", "err", err)
	}

	return ciMaterials, err
}

func (impl CiArtifactRepositoryImpl) GetArtifactsByCiPipelineId(ciPipelineId int) ([]CiArtifact, error) {
	var artifacts []CiArtifact
	err := impl.dbConnection.
		Model(&artifacts).
		Column("ci_artifact.*").
		Join("INNER JOIN ci_pipeline cp on cp.id=ci_artifact.pipeline_id").
		Where("cp.id = ?", ciPipelineId).
		Where("cp.deleted = ?", false).
		Order("ci_artifact.id DESC").
		Select()

	return artifacts, err
}

func (impl CiArtifactRepositoryImpl) GetArtifactsByCiPipelineIds(ciPipelineIds []int) ([]CiArtifact, error) {
	var artifacts []CiArtifact
	if len(ciPipelineIds) == 0 {
		impl.logger.Debug("GetArtifactsByCiPipelineIds empty list of ids, returning empty list of artifacts")
		return artifacts, nil
	}
	err := impl.dbConnection.
		Model(&artifacts).
		Column("ci_artifact.*").
		Join("INNER JOIN ci_pipeline cp on cp.id=ci_artifact.pipeline_id").
		Where("cp.id in (?)", pg.In(ciPipelineIds)).
		Where("cp.deleted = ?", false).
		Order("ci_artifact.id DESC").
		Select()

	return artifacts, err
}

func (impl CiArtifactRepositoryImpl) FinDByParentCiArtifactAndCiId(parentCiArtifact int, ciPipelineIds []int) ([]*CiArtifact, error) {
	var CiArtifacts []*CiArtifact
	err := impl.dbConnection.
		Model(&CiArtifacts).
		WhereGroup(func(q *orm.Query) (*orm.Query, error) {
			q = q.WhereOr("parent_ci_artifact =?", parentCiArtifact).
				WhereOr("id = ?", parentCiArtifact)
			return q, nil
		}).
		Where("pipeline_id in (?)", pg.In(ciPipelineIds)).
		Select()
	return CiArtifacts, err

}

func (impl CiArtifactRepositoryImpl) GetLatest(cdPipelineId int) (int, error) {
	// find latest deployed entry
	type Object struct {
		Id           int    `json:"id"`
		MaterialInfo string `json:"material_info"`
	}
	latestObj := Object{}
	latestDeployedQuery := "SELECT cia.id FROM ci_artifact cia" +
		" INNER JOIN pipeline_config_override pco ON pco.ci_artifact_id=cia.id" +
		" WHERE pco.pipeline_id = ? ORDER BY pco.created_on DESC LIMIT 1"

	_, err := impl.dbConnection.Query(&latestObj, latestDeployedQuery, cdPipelineId)
	if err != nil {
		impl.logger.Debugw("Error", err)
		return 0, err
	}
	return latestObj.Id, nil
}

func (impl CiArtifactRepositoryImpl) GetByImageDigest(imageDigest string) (*CiArtifact, error) {
	artifact := &CiArtifact{}
	err := impl.dbConnection.Model(artifact).
		Column("ci_artifact.*").
		Where("ci_artifact.image_digest = ? ", imageDigest).
		Order("ci_artifact.id desc").Limit(1).
		Select()
	return artifact, err
}

func (impl CiArtifactRepositoryImpl) GetByIds(ids []int) ([]*CiArtifact, error) {
	var artifact []*CiArtifact
	err := impl.dbConnection.Model(&artifact).
		Column("ci_artifact.*").
		Where("ci_artifact.id in (?) ", pg.In(ids)).
		Select()
	return artifact, err
}

func (impl CiArtifactRepositoryImpl) GetArtifactByCdWorkflowId(cdWorkflowId int) (artifact *CiArtifact, err error) {
	artifact = &CiArtifact{}
	err = impl.dbConnection.Model(artifact).
		Column("ci_artifact.*").
		Join("INNER JOIN cd_workflow cdwf on cdwf.ci_artifact_id = ci_artifact.id").
		Where("cdwf.id = ? ", cdWorkflowId).
		Select()
	return artifact, err
}

// GetArtifactsByParentCiWorkflowId will get all artifacts of child workflow sorted by descending order to fetch latest at top, child workflow required for handling container image polling plugin as there can be multiple images from a single parent workflow, which are accommodated in child workflows
func (impl CiArtifactRepositoryImpl) GetArtifactsByParentCiWorkflowId(parentCiWorkflowId int) ([]string, error) {
	var artifacts []string
	query := "SELECT cia.image FROM ci_artifact cia where cia.ci_workflow_id in (SELECT wf.id from ci_workflow wf where wf.parent_ci_workflow_id = ? ) ORDER BY cia.created_on DESC ;"
	_, err := impl.dbConnection.Query(&artifacts, query, parentCiWorkflowId)
	if err != nil {
		impl.logger.Errorw("error occurred while fetching artifacts for parent ci workflow id", "err", err)
		return nil, err
	}
	return artifacts, err
}

func (impl CiArtifactRepositoryImpl) FindArtifactByListFilter(listingFilterOptions *bean.ArtifactsListFilterOptions, isApprovalNode bool) ([]*CiArtifact, int, error) {

	var ciArtifactsResp []CiArtifactWithExtraData
	ciArtifacts := make([]*CiArtifact, 0)
	totalCount := 0
	finalQuery := BuildQueryForArtifactsForCdStage(*listingFilterOptions, isApprovalNode)
	_, err := impl.dbConnection.Query(&ciArtifactsResp, finalQuery)
	if err == pg.ErrNoRows || len(ciArtifactsResp) == 0 {
		return ciArtifacts, totalCount, nil
	}

	if listingFilterOptions.UseCdStageQueryV2 {
		for i, _ := range ciArtifactsResp {
			cia := ciArtifactsResp[i]
			totalCount = cia.TotalCount
			ciArtifacts = append(ciArtifacts, &cia.CiArtifact)
		}
		ciArtifacts, err = impl.setDeployedDataInArtifacts(listingFilterOptions.PipelineId, ciArtifacts)
		return ciArtifacts, totalCount, err
	}

	artifactIds := make([]int, len(ciArtifactsResp))
	for i, af := range ciArtifactsResp {
		artifactIds[i] = af.Id
		totalCount = af.TotalCount
	}

	if len(artifactIds) > 0 {
		err = impl.dbConnection.
			Model(&ciArtifacts).
			Where("id IN (?) ", pg.In(artifactIds)).
			Select()
		if err != nil {
			if err == pg.ErrNoRows {
				err = nil
			}
			return ciArtifacts, totalCount, err
		}
	}

	ciArtifacts, err = impl.setDeployedDataInArtifacts(listingFilterOptions.PipelineId, ciArtifacts)
	return ciArtifacts, totalCount, err
}

func (impl CiArtifactRepositoryImpl) FetchArtifactsByCdPipelineIdV2(listingFilterOptions bean.ArtifactsListFilterOptions) ([]CiArtifactWithExtraData, int, error) {
	var wfrList []CiArtifactWithExtraData
	totalCount := 0
	finalQuery := BuildQueryForArtifactsForRollback(listingFilterOptions)
	_, err := impl.dbConnection.Query(&wfrList, finalQuery)
	if err != nil && err != pg.ErrNoRows {
		impl.logger.Errorw("error in getting Wfrs and ci artifacts by pipelineId", "err", err, "pipelineId", listingFilterOptions.PipelineId)
		return nil, totalCount, err
	}
	if len(wfrList) > 0 {
		totalCount = wfrList[0].TotalCount
	}
	return wfrList, totalCount, nil
}

func (impl CiArtifactRepositoryImpl) FindApprovedArtifactsWithFilter(listingFilterOpts *bean.ArtifactsListFilterOptions) ([]*CiArtifact, int, error) {
	artifacts := make([]*CiArtifactWithExtraData, 0)
	totalCount := 0

	finalQuery := BuildApprovedOnlyArtifactsWithFilter(*listingFilterOpts)
	_, err := impl.dbConnection.Query(&artifacts, finalQuery)
	artifactsResp := make([]*CiArtifact, len(artifacts))
	for i, _ := range artifacts {
		artifactsResp[i] = &artifacts[i].CiArtifact
		totalCount = artifacts[i].TotalCount
	}
	return artifactsResp, totalCount, err
}

func (impl CiArtifactRepositoryImpl) FetchApprovedArtifactsForRollback(listingFilterOpts bean.ArtifactsListFilterOptions) ([]CiArtifactWithExtraData, int, error) {
	var results []CiArtifactWithExtraData
	totalCount := 0
	finalQuery := BuildQueryForApprovedArtifactsForRollback(listingFilterOpts)
	_, err := impl.dbConnection.Query(&results, finalQuery)
	if err != nil && err != pg.ErrNoRows {
		return results, totalCount, err
	}
	if len(results) > 0 {
		totalCount = results[0].TotalCount
	}
	return results, totalCount, nil
}

func (impl CiArtifactRepositoryImpl) GetArtifactsByDataSourceAndComponentId(dataSource string, componentId int) ([]CiArtifact, error) {
	var ciArtifacts []CiArtifact
	err := impl.dbConnection.
		Model(&ciArtifacts).
		Where(" data_source=? and component_id=? ", dataSource, componentId).
		Select()
	if err != nil && err != pg.ErrNoRows {
		impl.logger.Errorw("error in getting ci artifacts by data_source and component_id")
		return ciArtifacts, err
	}
	return ciArtifacts, nil
}

func (impl CiArtifactRepositoryImpl) FindCiArtifactByImagePaths(images []string) ([]CiArtifact, error) {
	var ciArtifacts []CiArtifact
	err := impl.dbConnection.
		Model(&ciArtifacts).
		Where(" image in (?) ", pg.In(images)).
		Select()
	if err != nil && err != pg.ErrNoRows {
		impl.logger.Errorw("error in getting ci artifacts by data_source and component_id")
		return ciArtifacts, err
	}
	return ciArtifacts, nil
}

func (impl CiArtifactRepositoryImpl) FindDeployedArtifactsOnPipeline(artifactsListingFilterOps bean.CdNodeMaterialRequest) ([]CiArtifact, int, error) {

	var ciArtifacts []CiArtifact
	var ciArtifactsResp []CiArtifactWithExtraData

	query := fmt.Sprintf(" select ci_artifact.*, count(ci_artifact.id) over() as total_count from ci_artifact where ci_artifact.id in "+
		"( select distinct(cdw.ci_artifact_id) from cd_workflow cdw inner join cd_workflow_runner cdwr ON cdw.id = cdwr.cd_workflow_id and cdw.pipeline_id = %d  and cdwr.workflow_type = 'DEPLOY' and cdwr.status IN ('Healthy','Succeeded')  )", artifactsListingFilterOps.ResourceCdPipelineId)

	searchRegex := artifactsListingFilterOps.ListingOptions.GetSearchStringRegex()
	if searchRegex != EmptyLikeRegex {
		query = query + fmt.Sprintf(" and ci_artifact.image like '%s' ", searchRegex)
	}

	limitOffSetQuery := fmt.Sprintf(" order by ci_artifact.id desc LIMIT %v OFFSET %v", artifactsListingFilterOps.ListingOptions.Limit, artifactsListingFilterOps.ListingOptions.Offset)
	query = query + limitOffSetQuery

	_, err := impl.dbConnection.Query(&ciArtifactsResp, query)
	if err != nil {
		impl.logger.Errorw("error in fetching deployed artifacts for cd pipeline node", "cdPipelineId", artifactsListingFilterOps.ResourceCdPipelineId, "err", err)
		return ciArtifacts, 0, err
	}

	var totalCount int
	if len(ciArtifactsResp) > 0 {
		totalCount = ciArtifactsResp[0].TotalCount
	}
	for _, ciArtifact := range ciArtifactsResp {
		ciArtifacts = append(ciArtifacts, ciArtifact.CiArtifact)
	}
	return ciArtifacts, totalCount, nil
}

func (impl CiArtifactRepositoryImpl) FindArtifactsByCIPipelineId(request bean.CiNodeMaterialRequest) ([]CiArtifact, int, error) {

	query := impl.dbConnection.Model((*CiArtifact)(nil)).
		Column("ci_artifact.*").ColumnExpr("COUNT(ci_artifact.id) OVER() AS total_count").
		Join("join ci_pipeline ON ( ci_pipeline.id = ci_artifact.pipeline_id OR (ci_pipeline.id=ci_artifact.component_id AND ci_artifact.data_source= ? ) )", POST_CI).
		Where("ci_pipeline.active=true and ci_pipeline.id = ? ", request.CiPipelineId)

	if len(request.ListingOptions.SearchString) > 0 {
		query = query.Where("ci_artifact.image like ?", request.ListingOptions.SearchString)
	}
	query = query.Order("ci_artifact.id").Limit(request.ListingOptions.Limit).Offset(request.ListingOptions.Offset)
	ciArtifacts, totalCount, err := impl.executePromotionNodeQuery(query)
	if err != nil {
		return ciArtifacts, 0, err
	}
	return ciArtifacts, totalCount, nil
}

func (impl CiArtifactRepositoryImpl) FindArtifactsByExternalCIPipelineId(request bean.ExtCiNodeMaterialRequest) ([]CiArtifact, int, error) {

	query := impl.dbConnection.Model((*CiArtifact)(nil)).
		Column("ci_artifact.*").ColumnExpr("COUNT(id) OVER() AS total_count").
		Join("join external_ci_pipeline on external_ci_pipeline.id = ci_artifact.external_ci_pipeline_id ").
		Where("external_ci_pipeline.active=true and external_ci_pipeline.id = ? ", request.ExternalCiPipelineId)

	if len(request.ListingOptions.SearchString) > 0 {
		query = query.Where("ci_artifact.image like ?", request.ListingOptions.SearchString)
	}
	query = query.Order("ci_artifact.id").Limit(request.ListingOptions.Limit).Offset(request.ListingOptions.Offset)
	ciArtifacts, totalCount, err := impl.executePromotionNodeQuery(query)
	if err != nil {
		return ciArtifacts, 0, err
	}
	return ciArtifacts, totalCount, nil

}

func (impl CiArtifactRepositoryImpl) FindArtifactsPendingForPromotion(request bean.PromotionPendingNodeMaterialRequest) ([]CiArtifact, int, error) {

	if len(request.ResourceCdPipelineId) == 0 {
		return []CiArtifact{}, 0, nil
	}
	awaitingRequestQuery := impl.dbConnection.Model((*repository.ArtifactPromotionApprovalRequest)(nil)).
		ColumnExpr("distinct(artifact_id)").
		Where("destination_pipeline_id in (?) and status = ? ", pg.In(request.ResourceCdPipelineId), constants.AWAITING_APPROVAL)

	query := impl.dbConnection.Model((*CiArtifact)(nil)).
		Column("ci_artifact.*").ColumnExpr("COUNT(id) OVER() AS total_count").
		Where("ci_artifact.id in ( ? ) ", awaitingRequestQuery)

	if len(request.ListingOptions.SearchString) > 0 {
		query = query.Where("ci_artifact.image like ?", request.ListingOptions.SearchString)
	}
	query = query.Order("ci_artifact.id").Limit(request.ListingOptions.Limit).Offset(request.ListingOptions.Offset)

	ciArtifacts, totalCount, err := impl.executePromotionNodeQuery(query)
	if err != nil {
		return ciArtifacts, 0, err
	}
	return ciArtifacts, totalCount, nil

}

func (impl CiArtifactRepositoryImpl) executePromotionNodeQuery(query *orm.Query) ([]CiArtifact, int, error) {
	var ciArtifactArrResp []CiArtifactWithExtraData
	var ciArtifacts []CiArtifact
	err := query.Select(&ciArtifactArrResp)
	if err != nil {
		return ciArtifacts, 0, err
	}
	var totalCount int
	if len(ciArtifactArrResp) > 0 {
		totalCount = ciArtifactArrResp[0].TotalCount
	}
	for _, ciArtifactResp := range ciArtifactArrResp {
		ciArtifacts = append(ciArtifacts, ciArtifactResp.CiArtifact)
	}
	return ciArtifacts, totalCount, nil
}

func (impl CiArtifactRepositoryImpl) IsArtifactAvailableForDeployment(pipelineId, parentPipelineId, artifactId int, parentStage, pluginStage string) (bool, error) {
	var Available bool

	query := fmt.Sprintf(
		`SELECT count(*) > 0 as Available
    FROM ci_artifact 
    WHERE (
        id = %d 
        AND id IN (
            SELECT DISTINCT(cd_workflow.ci_artifact_id) as ci_artifact_id 
            FROM cd_workflow_runner 
            INNER JOIN cd_workflow ON cd_workflow.id = cd_workflow_runner.cd_workflow_id   
            AND (
                cd_workflow.pipeline_id in (%d,%d) AND cd_workflow.ci_artifact_id = %d
            )  
            WHERE (
                (cd_workflow.pipeline_id = %d AND cd_workflow_runner.workflow_type = 'DEPLOY') 
                OR  
                (
                    cd_workflow.pipeline_id = %d AND cd_workflow_runner.workflow_type = '%s' AND cd_workflow_runner.status IN ('Healthy','Succeeded')
                )
            )
        )
    ) 
    OR (
        ci_artifact.id=%d
        ci_artifact.component_id = %d  
        AND ci_artifact.data_source = '%s' 
    ) 
    OR id IN (
        SELECT artifact_id 
        FROM artifact_promotion_approval_request 
        WHERE status = %d 
        AND destination_pipeline_id = %d and artifact_id=%d
    )`,
		artifactId, pipelineId, parentPipelineId, artifactId, pipelineId, parentPipelineId, parentStage, parentPipelineId, artifactId, pluginStage, constants.PROMOTED, pipelineId, artifactId)

	_, err := impl.dbConnection.Query(&Available, query)
	if err != nil {
		return false, err
	}
	return Available, nil
}<|MERGE_RESOLUTION|>--- conflicted
+++ resolved
@@ -95,7 +95,10 @@
 	return true
 }
 
-<<<<<<< HEAD
+func (artifact *CiArtifact) IsRegistryCredentialMapped() bool {
+	return artifact.CredentialsSourceType == GLOBAL_CONTAINER_REGISTRY
+}
+
 func (c *CiArtifact) GetMaterialInfo() ([]CiMaterialInfo, error) {
 	var ciMaterials []CiMaterialInfo
 	err := json.Unmarshal([]byte(c.MaterialInfo), &ciMaterials)
@@ -103,10 +106,6 @@
 		return nil, err
 	}
 	return ciMaterials, nil
-=======
-func (artifact *CiArtifact) IsRegistryCredentialMapped() bool {
-	return artifact.CredentialsSourceType == GLOBAL_CONTAINER_REGISTRY
->>>>>>> 393d134c
 }
 
 type CiArtifactRepository interface {
