--- conflicted
+++ resolved
@@ -613,11 +613,7 @@
 }
 
 func GetCiMaterialInfo(materialInfo string, source string) ([]CiMaterialInfo, error) {
-<<<<<<< HEAD
-	if source != "GOCD" && source != "CI-RUNNER" && source != "EXTERNAL" && source != "post_ci" && source != "pre_cd" && source != "post_cd" && source != "ext" {
-=======
 	if source != GOCD && source != CI_RUNNER && source != WEBHOOK && source != POST_CI && source != PRE_CD && source != POST_CD && source != EXT {
->>>>>>> c064f80a
 		return nil, fmt.Errorf("datasource: %s not supported", source)
 	}
 	var ciMaterials []CiMaterialInfo
