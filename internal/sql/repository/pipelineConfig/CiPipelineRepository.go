/*
 * Copyright (c) 2020 Devtron Labs
 *
 * Licensed under the Apache License, Version 2.0 (the "License");
 * you may not use this file except in compliance with the License.
 * You may obtain a copy of the License at
 *
 *    http://www.apache.org/licenses/LICENSE-2.0
 *
 * Unless required by applicable law or agreed to in writing, software
 * distributed under the License is distributed on an "AS IS" BASIS,
 * WITHOUT WARRANTIES OR CONDITIONS OF ANY KIND, either express or implied.
 * See the License for the specific language governing permissions and
 * limitations under the License.
 *
 */

package pipelineConfig

import (
	"github.com/devtron-labs/devtron/internal/sql/repository/app"
	"github.com/devtron-labs/devtron/pkg/sql"
	"github.com/go-pg/pg"
	"github.com/go-pg/pg/orm"
	"go.uber.org/zap"
	"strconv"
	"time"
)

type CiPipeline struct {
	tableName                struct{} `sql:"ci_pipeline" pg:",discard_unknown_columns"`
	Id                       int      `sql:"id,pk"`
	AppId                    int      `sql:"app_id"`
	App                      *app.App
	CiTemplateId             int    `sql:"ci_template_id"`
	DockerArgs               string `sql:"docker_args"`
	Name                     string `sql:"name"`
	Version                  string `sql:"version"`
	Active                   bool   `sql:"active,notnull"`
	Deleted                  bool   `sql:"deleted,notnull"`
	IsManual                 bool   `sql:"manual,notnull"`
	IsExternal               bool   `sql:"external,notnull"`
	ParentCiPipeline         int    `sql:"parent_ci_pipeline"`
	ScanEnabled              bool   `sql:"scan_enabled,notnull"`
	IsDockerConfigOverridden bool   `sql:"is_docker_config_overridden, notnull"`
	sql.AuditLog
	CiPipelineMaterials []*CiPipelineMaterial
	CiTemplate          *CiTemplate
}

type ExternalCiPipeline struct {
	tableName   struct{} `sql:"external_ci_pipeline" pg:",discard_unknown_columns"`
	Id          int      `sql:"id,pk"`
	AppId       int      `sql:"app_id"`
	Active      bool     `sql:"active,notnull"`
	AccessToken string   `sql:"access_token"`
	sql.AuditLog
}

type CiPipelineScript struct {
	tableName      struct{} `sql:"ci_pipeline_scripts" pg:",discard_unknown_columns"`
	Id             int      `sql:"id,pk"`
	Name           string   `sql:"name"`
	Index          int      `sql:"index"`
	CiPipelineId   int      `sql:"ci_pipeline_id"`
	Script         string   `sql:"script"`
	Stage          string   `sql:"stage"`
	OutputLocation string   `sql:"output_location"`
	Active         bool     `sql:"active,notnull"`
	sql.AuditLog
}

type CiPipelineRepository interface {
	Save(pipeline *CiPipeline, tx *pg.Tx) error
	SaveExternalCi(pipeline *ExternalCiPipeline, tx *pg.Tx) (*ExternalCiPipeline, error)
	UpdateExternalCi(pipeline *ExternalCiPipeline, tx *pg.Tx) (*ExternalCiPipeline, error)
	FindExternalCiByCiPipelineId(ciPipelineId int) (*ExternalCiPipeline, error)
	FindExternalCiById(id int) (*ExternalCiPipeline, error)
	FindExternalCiByAppId(appId int) ([]*ExternalCiPipeline, error)
	FindCiScriptsByCiPipelineId(ciPipelineId int) ([]*CiPipelineScript, error)
	SaveCiPipelineScript(ciPipelineScript *CiPipelineScript, tx *pg.Tx) error
	UpdateCiPipelineScript(script *CiPipelineScript, tx *pg.Tx) error
	MarkCiPipelineScriptsInactiveByCiPipelineId(ciPipelineId int, tx *pg.Tx) error
	FindByAppId(appId int) (pipelines []*CiPipeline, err error)
	//find non deleted pipeline
	FindById(id int) (pipeline *CiPipeline, err error)
	FindByCiAndAppDetailsById(pipelineId int) (pipeline *CiPipeline, err error)
	FindByIdsIn(ids []int) ([]*CiPipeline, error)
	Update(pipeline *CiPipeline, tx *pg.Tx) error
	PipelineExistsByName(names []string) (found []string, err error)
	FindByName(pipelineName string) (pipeline *CiPipeline, err error)
	FindByParentCiPipelineId(parentCiPipelineId int) ([]*CiPipeline, error)

	FetchParentCiPipelinesForDG() ([]*CiPipelinesMap, error)
	FetchCiPipelinesForDG(parentId int, childCiPipelineIds []int) (*CiPipeline, int, error)
	FinDByParentCiPipelineAndAppId(parentCiPipeline int, appIds []int) ([]*CiPipeline, error)
	FindAllPipelineInLast24Hour() (pipelines []*CiPipeline, err error)
	FindNumberOfAppsWithCiPipeline(appIds []int) (count int, err error)
}
type CiPipelineRepositoryImpl struct {
	dbConnection *pg.DB
	logger       *zap.SugaredLogger
}

func NewCiPipelineRepositoryImpl(dbConnection *pg.DB, logger *zap.SugaredLogger) *CiPipelineRepositoryImpl {
	return &CiPipelineRepositoryImpl{
		dbConnection: dbConnection,
		logger:       logger,
	}
}

func (impl CiPipelineRepositoryImpl) FindByParentCiPipelineId(parentCiPipelineId int) ([]*CiPipeline, error) {
	var ciPipelines []*CiPipeline
	err := impl.dbConnection.Model(&ciPipelines).
		Where("parent_ci_pipeline = ?", parentCiPipelineId).
		Where("active = ?", true).
		Select()
	return ciPipelines, err
}

func (impl CiPipelineRepositoryImpl) FindByIdsIn(ids []int) ([]*CiPipeline, error) {
	var ciPipelines []*CiPipeline
	err := impl.dbConnection.Model(&ciPipelines).
		Where("id in (?)", pg.In(ids)).
		Select()
	return ciPipelines, err
}

func (impl CiPipelineRepositoryImpl) SaveExternalCi(pipeline *ExternalCiPipeline, tx *pg.Tx) (*ExternalCiPipeline, error) {
	err := tx.Insert(pipeline)
	return pipeline, err
}

func (impl CiPipelineRepositoryImpl) UpdateExternalCi(pipeline *ExternalCiPipeline, tx *pg.Tx) (*ExternalCiPipeline, error) {
	err := tx.Update(pipeline)
	return pipeline, err
}

func (impl CiPipelineRepositoryImpl) Save(pipeline *CiPipeline, tx *pg.Tx) error {
	return tx.Insert(pipeline)
}
func (impl CiPipelineRepositoryImpl) Update(pipeline *CiPipeline, tx *pg.Tx) error {
	r, err := tx.Model(pipeline).WherePK().UpdateNotNull()
	impl.logger.Debugf("total rows saved %d", r.RowsAffected())
	return err
}

func (impl CiPipelineRepositoryImpl) UpdateCiPipelineScript(script *CiPipelineScript, tx *pg.Tx) error {
	r, err := tx.Model(script).WherePK().UpdateNotNull()
	impl.logger.Debugf("total rows saved %d", r.RowsAffected())
	return err
}

func (impl CiPipelineRepositoryImpl) MarkCiPipelineScriptsInactiveByCiPipelineId(ciPipelineId int, tx *pg.Tx) error {
	var script CiPipelineScript
	_, err := tx.Model(&script).Set("active = ?", false).
		Where("ci_pipeline_id = ?", ciPipelineId).Update()
	if err != nil {
		impl.logger.Errorw("error in marking ciPipelineScript inactive by ciPipelineId", "err", err, "ciPipelineId", ciPipelineId)
		return err

	}
	return nil
}

func (impl CiPipelineRepositoryImpl) FindByAppId(appId int) (pipelines []*CiPipeline, err error) {
	err = impl.dbConnection.Model(&pipelines).
<<<<<<< HEAD
		Column("ci_pipeline.*", "CiPipelineMaterials", "CiPipelineMaterials.GitMaterial").
		Where("app_id =?", appId).
=======
		Column("ci_pipeline.*", "CiPipelineMaterials", "ExternalCiPipeline", "CiPipelineMaterials.GitMaterial").
		Where("ci_pipeline.app_id =?", appId).
>>>>>>> 87d4dcaa
		Where("deleted =? ", false).
		Select()
	return pipelines, err
}

func (impl CiPipelineRepositoryImpl) FindExternalCiByCiPipelineId(ciPipelineId int) (*ExternalCiPipeline, error) {
	externalCiPipeline := &ExternalCiPipeline{}
	err := impl.dbConnection.Model(externalCiPipeline).
		Column("external_ci_pipeline.*", "CiPipeline").
		Where("external_ci_pipeline.ci_pipeline_id = ?", ciPipelineId).
		Where("external_ci_pipeline.active =? ", true).
		Select()
	return externalCiPipeline, err
}

func (impl CiPipelineRepositoryImpl) FindExternalCiById(id int) (*ExternalCiPipeline, error) {
	externalCiPipeline := &ExternalCiPipeline{}
	err := impl.dbConnection.Model(externalCiPipeline).
		Column("external_ci_pipeline.*").
		Where("id = ?", id).
		Where("active =? ", true).
		Select()
	return externalCiPipeline, err
}

func (impl CiPipelineRepositoryImpl) FindExternalCiByAppId(appId int) ([]*ExternalCiPipeline, error) {
	var externalCiPipeline []*ExternalCiPipeline
	err := impl.dbConnection.Model(&externalCiPipeline).
		Column("external_ci_pipeline.*").
		Where("app_id = ?", appId).
		Where("active =? ", true).
		Select()
	return externalCiPipeline, err
}

func (impl CiPipelineRepositoryImpl) FindCiScriptsByCiPipelineId(ciPipelineId int) ([]*CiPipelineScript, error) {
	var ciPipelineScripts []*CiPipelineScript
	err := impl.dbConnection.Model(&ciPipelineScripts).
		Where("ci_pipeline_id = ?", ciPipelineId).
		Where("active = ?", true).
		Order("index ASC").
		Select()
	return ciPipelineScripts, err
}

func (impl CiPipelineRepositoryImpl) SaveCiPipelineScript(ciPipelineScript *CiPipelineScript, tx *pg.Tx) error {
	ciPipelineScript.Active = true
	return tx.Insert(ciPipelineScript)
}

func (impl CiPipelineRepositoryImpl) FindById(id int) (pipeline *CiPipeline, err error) {
	pipeline = &CiPipeline{Id: id}
	err = impl.dbConnection.Model(pipeline).
		Column("ci_pipeline.*", "App", "CiPipelineMaterials", "CiTemplate", "CiTemplate.DockerRegistry", "CiPipelineMaterials.GitMaterial").
		Where("ci_pipeline.id= ?", id).
		Where("ci_pipeline.deleted =? ", false).
		Select()

	return pipeline, err
}

func (impl CiPipelineRepositoryImpl) PipelineExistsByName(names []string) (found []string, err error) {
	var name []string
	err = impl.dbConnection.Model((*CiPipeline)(nil)).
		Where("name in (?)", pg.In(names)).
		Where("deleted =? ", false).
		Column("name").
		Select(&name)
	return name, err

}

func (impl CiPipelineRepositoryImpl) FindByCiAndAppDetailsById(pipelineId int) (pipeline *CiPipeline, err error) {
	pipeline = &CiPipeline{}
	err = impl.dbConnection.Model(pipeline).
		Column("ci_pipeline.*", "App").
		Join("inner join app a on ci_pipeline.app_id = a.id").
		Where("ci_pipeline.id = ?", pipelineId).
		Where("ci_pipeline.deleted =? ", false).
		Select()
	return pipeline, err
}

func (impl CiPipelineRepositoryImpl) FindByName(pipelineName string) (pipeline *CiPipeline, err error) {
	pipeline = &CiPipeline{}
	err = impl.dbConnection.Model(pipeline).
		Column("ci_pipeline.*", "App").
		Join("inner join app a on ci_pipeline.app_id = a.id").
		Where("name = ?", pipelineName).
		Where("deleted =? ", false).
		Limit(1).
		Select()

	return pipeline, err
}

func (impl CiPipelineRepositoryImpl) FetchParentCiPipelinesForDG() ([]*CiPipelinesMap, error) {
	var ciPipelinesMap []*CiPipelinesMap
	query := "SELECT cip.id, cip.parent_ci_pipeline" +
		" FROM ci_pipeline cip" +
		" WHERE cip.external = TRUE and cip.parent_ci_pipeline > 0 and cip.parent_ci_pipeline IS NOT NULL and cip.deleted = FALSE"
	impl.logger.Debugw("query:", query)
	_, err := impl.dbConnection.Query(&ciPipelinesMap, query)
	if err != nil {
		impl.logger.Error("error in fetching other environment", "error", err)
	}
	return ciPipelinesMap, err
}

type CiPipelinesMap struct {
	Id               int `json:"id"`
	ParentCiPipeline int `json:"parentCiPipeline"`
}
type ConnectedPipelinesMap struct {
	Id    int `json:"id"`
	Count int `json:"count"`
}

func (impl CiPipelineRepositoryImpl) FetchCiPipelinesForDG(parentId int, childCiPipelineIds []int) (*CiPipeline, int, error) {
	pipeline := &CiPipeline{}
	count := 0
	if len(childCiPipelineIds) > 0 {
		query := "SELECT count(p.*) as count FROM pipeline p" +
			" WHERE p.ci_pipeline_id in (" + sqlIntSeq(childCiPipelineIds) + ") and p.deleted = FALSE"
		impl.logger.Debugw("query:", query)
		_, err := impl.dbConnection.Query(&count, query)
		if err != nil && err != pg.ErrNoRows {
			impl.logger.Error("error in fetching other environment", "error", err)
			return nil, 0, err
		}
	}
	err := impl.dbConnection.Model(pipeline).
		Column("ci_pipeline.*", "CiPipelineMaterials", "CiPipelineMaterials.GitMaterial").
		Where("ci_pipeline.id = ?", parentId).
		Where("ci_pipeline.deleted = ? ", false).
		Select()
	return pipeline, count, err
}

func sqlIntSeq(ns []int) string {
	if len(ns) == 0 {
		return ""
	}
	estimate := len(ns) * 4
	b := make([]byte, 0, estimate)
	for _, n := range ns {
		b = strconv.AppendInt(b, int64(n), 10)
		b = append(b, ',')
	}
	b = b[:len(b)-1]
	return string(b)
}

func (impl *CiPipelineRepositoryImpl) FinDByParentCiPipelineAndAppId(parentCiPipeline int, appIds []int) ([]*CiPipeline, error) {
	var ciPipelines []*CiPipeline
	err := impl.dbConnection.
		Model(&ciPipelines).
		WhereGroup(func(q *orm.Query) (*orm.Query, error) {
			q = q.WhereOr("parent_ci_pipeline =?", parentCiPipeline).
				WhereOr("id = ?", parentCiPipeline)
			return q, nil
		}).
		Where("app_id in (?)", pg.In(appIds)).
		Select()
	return ciPipelines, err
}

func (impl CiPipelineRepositoryImpl) FindAllPipelineInLast24Hour() (pipelines []*CiPipeline, err error) {
	err = impl.dbConnection.Model(&pipelines).
		Column("ci_pipeline.*").
		Where("created_on > ?", time.Now().AddDate(0, 0, -1)).
		Select()
	return pipelines, err
}

func (impl CiPipelineRepositoryImpl) FindNumberOfAppsWithCiPipeline(appIds []int) (count int, err error) {
	var ciPipelines []*CiPipeline
	count, err = impl.dbConnection.
		Model(&ciPipelines).
		ColumnExpr("DISTINCT app_id").
		Where("app_id in (?)", pg.In(appIds)).
		Count()

	if err != nil {
		return 0, err
	}

	return count, nil
}<|MERGE_RESOLUTION|>--- conflicted
+++ resolved
@@ -165,13 +165,8 @@
 
 func (impl CiPipelineRepositoryImpl) FindByAppId(appId int) (pipelines []*CiPipeline, err error) {
 	err = impl.dbConnection.Model(&pipelines).
-<<<<<<< HEAD
-		Column("ci_pipeline.*", "CiPipelineMaterials", "CiPipelineMaterials.GitMaterial").
-		Where("app_id =?", appId).
-=======
 		Column("ci_pipeline.*", "CiPipelineMaterials", "ExternalCiPipeline", "CiPipelineMaterials.GitMaterial").
 		Where("ci_pipeline.app_id =?", appId).
->>>>>>> 87d4dcaa
 		Where("deleted =? ", false).
 		Select()
 	return pipelines, err
