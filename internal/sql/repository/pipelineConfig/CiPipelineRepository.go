--- conflicted
+++ resolved
@@ -171,11 +171,7 @@
 	var ciPipelines []*CiPipeline
 	err := impl.dbConnection.Model(&ciPipelines).
 		Where("parent_ci_pipeline = ?", parentCiPipelineId).
-<<<<<<< HEAD
-		Where("ci_pipeline_type != ?", ciPipelineBean.LINKED_CD).
-=======
 		Where("ci_pipeline_type != ?", constants.LINKED_CD).
->>>>>>> 6054d2a7
 		Where("active = ?", true).
 		Select()
 	return ciPipelines, err
@@ -514,11 +510,7 @@
 			return q, nil
 		}).
 		Where("app_id in (?)", pg.In(appIds)).
-<<<<<<< HEAD
-		Where("ci_pipeline_type != ?", ciPipelineBean.LINKED_CD).
-=======
 		Where("ci_pipeline_type != ?", constants.LINKED_CD).
->>>>>>> 6054d2a7
 		Select()
 	return ciPipelines, err
 }
@@ -574,11 +566,7 @@
 	var ciPipelines []*CiPipeline
 	err := impl.dbConnection.Model(&ciPipelines).
 		Where("parent_ci_pipeline in (?)", pg.In(parentCiPipelineIds)).
-<<<<<<< HEAD
-		Where("ci_pipeline_type != ?", ciPipelineBean.LINKED_CD).
-=======
 		Where("ci_pipeline_type != ?", constants.LINKED_CD).
->>>>>>> 6054d2a7
 		Where("active = ?", true).
 		Select()
 	return ciPipelines, err
