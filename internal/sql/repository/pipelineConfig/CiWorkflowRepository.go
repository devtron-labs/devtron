--- conflicted
+++ resolved
@@ -73,12 +73,8 @@
 	EnvironmentId          int               `sql:"environment_id"`
 	ImagePathReservationId int               `sql:"image_path_reservation_id"`
 	ReferenceCiWorkflowId int               `sql:"ref_ci_workflow_id"`
-<<<<<<< HEAD
-	CiPipeline             *CiPipeline
-=======
 	ParentCiWorkFlowId int               `sql:"parent_ci_workflow_id"`
 	CiPipeline            *CiPipeline
->>>>>>> b3461a43
 }
 
 type WorkflowWithArtifact struct {
