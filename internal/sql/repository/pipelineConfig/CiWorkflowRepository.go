/*
 * Copyright (c) 2020 Devtron Labs
 *
 * Licensed under the Apache License, Version 2.0 (the "License");
 * you may not use this file except in compliance with the License.
 * You may obtain a copy of the License at
 *
 *    http://www.apache.org/licenses/LICENSE-2.0
 *
 * Unless required by applicable law or agreed to in writing, software
 * distributed under the License is distributed on an "AS IS" BASIS,
 * WITHOUT WARRANTIES OR CONDITIONS OF ANY KIND, either express or implied.
 * See the License for the specific language governing permissions and
 * limitations under the License.
 *
 */

package pipelineConfig

import (
	"fmt"
	"github.com/go-pg/pg"
	"go.uber.org/zap"
	"time"
)

type CiWorkflowRepository interface {
	SaveWorkFlowConfig(config *CiWorkflowConfig) error
	FindConfigByPipelineId(pipelineId int) (*CiWorkflowConfig, error)

	SaveWorkFlow(wf *CiWorkflow) error
	FindLastTriggeredWorkflow(pipelineId int) (*CiWorkflow, error)
	UpdateWorkFlow(wf *CiWorkflow) error
	FindByStatusesIn(activeStatuses []string) ([]*CiWorkflow, error)
	FindByPipelineId(pipelineId int, offset int, size int) ([]WorkflowWithArtifact, error)
	FindById(id int) (*CiWorkflow, error)
	FindRetriedWorkflowCountByReferenceId(id int) (int, error)
	FindCiWorkflowGitTriggersById(id int) (workflow *CiWorkflow, err error)
	FindByName(name string) (*CiWorkflow, error)

	FindLastTriggeredWorkflowByCiIds(pipelineId []int) (ciWorkflow []*CiWorkflow, err error)
	FindLastTriggeredWorkflowByArtifactId(ciArtifactId int) (ciWorkflow *CiWorkflow, err error)
	FindAllLastTriggeredWorkflowByArtifactId(ciArtifactId []int) (ciWorkflow []*CiWorkflow, err error)
	FindLastTriggeredWorkflowGitTriggersByArtifactId(ciArtifactId int) (ciWorkflow *CiWorkflow, err error)
	ExistsByStatus(status string) (bool, error)
	FindBuildTypeAndStatusDataOfLast1Day() []*BuildTypeCount
	FIndCiWorkflowStatusesByAppId(appId int) ([]*CiWorkflowStatus, error)
}

type CiWorkflowRepositoryImpl struct {
	dbConnection *pg.DB
	logger       *zap.SugaredLogger
}

type CiWorkflow struct {
<<<<<<< HEAD
	tableName          struct{}          `sql:"ci_workflow" pg:",discard_unknown_columns"`
	Id                 int               `sql:"id,pk"`
	Name               string            `sql:"name"`
	Status             string            `sql:"status"`
	PodStatus          string            `sql:"pod_status"`
	Message            string            `sql:"message"`
	StartedOn          time.Time         `sql:"started_on"`
	FinishedOn         time.Time         `sql:"finished_on"`
	CiPipelineId       int               `sql:"ci_pipeline_id"`
	Namespace          string            `sql:"namespace"`
	BlobStorageEnabled bool              `sql:"blob_storage_enabled,notnull"`
	LogLocation        string            `sql:"log_file_path"`
	GitTriggers        map[int]GitCommit `sql:"git_triggers"`
	TriggeredBy        int32             `sql:"triggered_by"`
	CiArtifactLocation string            `sql:"ci_artifact_location"`
	PodName            string            `sql:"pod_name"`
	CiBuildType        string            `sql:"ci_build_type"`
	EnvironmentId      int               `sql:"environment_id"`
	ParentCiWorkFlowId int               `sql:"parent_ci_workflow_id"`
	CiPipeline         *CiPipeline
=======
	tableName             struct{}          `sql:"ci_workflow" pg:",discard_unknown_columns"`
	Id                    int               `sql:"id,pk"`
	Name                  string            `sql:"name"`
	Status                string            `sql:"status"`
	PodStatus             string            `sql:"pod_status"`
	Message               string            `sql:"message"`
	StartedOn             time.Time         `sql:"started_on"`
	FinishedOn            time.Time         `sql:"finished_on"`
	CiPipelineId          int               `sql:"ci_pipeline_id"`
	Namespace             string            `sql:"namespace"`
	BlobStorageEnabled    bool              `sql:"blob_storage_enabled,notnull"`
	LogLocation           string            `sql:"log_file_path"`
	GitTriggers           map[int]GitCommit `sql:"git_triggers"`
	TriggeredBy           int32             `sql:"triggered_by"`
	CiArtifactLocation    string            `sql:"ci_artifact_location"`
	PodName               string            `sql:"pod_name"`
	CiBuildType           string            `sql:"ci_build_type"`
	EnvironmentId         int               `sql:"environment_id"`
	ReferenceCiWorkflowId int               `sql:"ref_ci_workflow_id"`
	CiPipeline            *CiPipeline
>>>>>>> b0258a6b
}

type WorkflowWithArtifact struct {
	Id                 int               `json:"id"`
	Name               string            `json:"name"`
	PodName            string            `json:"podName"`
	Status             string            `json:"status"`
	PodStatus          string            `json:"pod_status"`
	Message            string            `json:"message"`
	StartedOn          time.Time         `json:"started_on"`
	FinishedOn         time.Time         `json:"finished_on"`
	CiPipelineId       int               `json:"ci_pipeline_id"`
	Namespace          string            `json:"namespace"`
	LogFilePath        string            `json:"log_file_path"`
	GitTriggers        map[int]GitCommit `json:"git_triggers"`
	TriggeredBy        int32             `json:"triggered_by"`
	EmailId            string            `json:"email_id"`
	Image              string            `json:"image"`
	CiArtifactLocation string            `json:"ci_artifact_location"`
	CiArtifactId       int               `json:"ci_artifact_d"`
	BlobStorageEnabled bool              `json:"blobStorageEnabled"`
	CiBuildType        string            `json:"ci_build_type"`
	IsArtifactUploaded bool              `json:"is_artifact_uploaded"`
	EnvironmentId      int               `json:"environmentId"`
	EnvironmentName    string            `json:"environmentName"`
<<<<<<< HEAD
	ParentCiWorkflowId int               `json:"parent_ci_workflow_id"`
=======
	RefCiWorkflowId    int               `json:"referenceCiWorkflowId"`
>>>>>>> b0258a6b
}

type GitCommit struct {
	Commit                 string //git hash
	Author                 string
	Date                   time.Time
	Message                string
	Changes                []string
	WebhookData            WebhookData
	CiConfigureSourceValue string
	GitRepoUrl             string
	GitRepoName            string
	CiConfigureSourceType  SourceType
}

type WebhookData struct {
	Id              int               `json:"id"`
	EventActionType string            `json:"eventActionType"`
	Data            map[string]string `json:"data"`
}

type CiWorkflowConfig struct {
	tableName                struct{} `sql:"ci_workflow_config" pg:",discard_unknown_columns"`
	Id                       int      `sql:"id,pk"`
	CiTimeout                int64    `sql:"ci_timeout"`
	MinCpu                   string   `sql:"min_cpu"`
	MaxCpu                   string   `sql:"max_cpu"`
	MinMem                   string   `sql:"min_mem"`
	MaxMem                   string   `sql:"max_mem"`
	MinStorage               string   `sql:"min_storage"`
	MaxStorage               string   `sql:"max_storage"`
	MinEphStorage            string   `sql:"min_eph_storage"`
	MaxEphStorage            string   `sql:"max_eph_storage"`
	CiCacheBucket            string   `sql:"ci_cache_bucket"`
	CiCacheRegion            string   `sql:"ci_cache_region"`
	CiImage                  string   `sql:"ci_image"`
	Namespace                string   `sql:"wf_namespace"`
	CiPipelineId             int      `sql:"ci_pipeline_id"`
	LogsBucket               string   `sql:"logs_bucket"`
	CiArtifactLocationFormat string   `sql:"ci_artifact_location_format"`
}

func NewCiWorkflowRepositoryImpl(dbConnection *pg.DB, logger *zap.SugaredLogger) *CiWorkflowRepositoryImpl {
	return &CiWorkflowRepositoryImpl{
		dbConnection: dbConnection,
		logger:       logger,
	}
}

func (impl *CiWorkflowRepositoryImpl) FindLastTriggeredWorkflow(pipelineId int) (ciWorkflow *CiWorkflow, err error) {
	workflow := &CiWorkflow{}
	err = impl.dbConnection.Model(workflow).
		Column("ci_workflow.*", "CiPipeline").
		Where("ci_workflow.ci_pipeline_id = ? ", pipelineId).
		Order("ci_workflow.started_on Desc").
		Limit(1).
		Select()
	return workflow, err
}

func (impl *CiWorkflowRepositoryImpl) FindByStatusesIn(activeStatuses []string) ([]*CiWorkflow, error) {
	var ciWorkFlows []*CiWorkflow
	err := impl.dbConnection.Model(&ciWorkFlows).
		Column("ci_workflow.*").
		Where("ci_workflow.status in (?)", pg.In(activeStatuses)).
		Select()
	return ciWorkFlows, err
}

// FindByPipelineId gets only those workflowWithArtifact whose parent_ci_workflow_id is null, this is done to accommodate multiple ci_artifacts through a single workflow(parent), making child workflows for other ci_artifacts (this has been done due to design understanding and db constraint) single workflow single ci-artifact
func (impl *CiWorkflowRepositoryImpl) FindByPipelineId(pipelineId int, offset int, limit int) ([]WorkflowWithArtifact, error) {
	var wfs []WorkflowWithArtifact
	queryTemp := "select cia.id as ci_artifact_id, env.environment_name, cia.image, cia.is_artifact_uploaded, wf.*, u.email_id from ci_workflow wf left join users u on u.id = wf.triggered_by left join ci_artifact cia on wf.id = cia.ci_workflow_id left join environment env on env.id = wf.environment_id where wf.ci_pipeline_id = ? and parent_ci_workflow_id is null order by wf.started_on desc offset ? limit ?;"
	_, err := impl.dbConnection.Query(&wfs, queryTemp, pipelineId, offset, limit)
	if err != nil {
		return nil, err
	}
	return wfs, err
}

func (impl *CiWorkflowRepositoryImpl) FindByName(name string) (*CiWorkflow, error) {
	var ciWorkFlow *CiWorkflow
	err := impl.dbConnection.Model(&ciWorkFlow).
		Column("ci_workflow.*").
		Where("ci_workflow.name = ?", name).
		Select()
	return ciWorkFlow, err
}

func (impl *CiWorkflowRepositoryImpl) FindById(id int) (*CiWorkflow, error) {
	workflow := &CiWorkflow{}
	err := impl.dbConnection.Model(workflow).
		Column("ci_workflow.*", "CiPipeline", "CiPipeline.App", "CiPipeline.CiTemplate", "CiPipeline.CiTemplate.DockerRegistry").
		Where("ci_workflow.id = ? ", id).
		Select()
	return workflow, err
}

func (impl *CiWorkflowRepositoryImpl) FindRetriedWorkflowCountByReferenceId(id int) (int, error) {
	retryCount := 0
	query := fmt.Sprintf("select count(*) "+
		"from ci_workflow where ref_ci_workflow_id = %v", id)

	_, err := impl.dbConnection.Query(&retryCount, query)
	return retryCount, err
}

func (impl *CiWorkflowRepositoryImpl) FindCiWorkflowGitTriggersById(id int) (ciWorkflow *CiWorkflow, err error) {
	workflow := &CiWorkflow{}
	err = impl.dbConnection.Model(workflow).
		Column("ci_workflow.git_triggers").
		Where("ci_workflow.id = ? ", id).
		Select()

	return workflow, err
}

func (impl *CiWorkflowRepositoryImpl) SaveWorkFlowConfig(config *CiWorkflowConfig) error {
	err := impl.dbConnection.Insert(config)
	return err
}

func (impl *CiWorkflowRepositoryImpl) FindConfigByPipelineId(pipelineId int) (*CiWorkflowConfig, error) {
	ciWorkflowConfig := &CiWorkflowConfig{}
	err := impl.dbConnection.Model(ciWorkflowConfig).Where("ci_pipeline_id = ?", pipelineId).Select()
	return ciWorkflowConfig, err
}

func (impl *CiWorkflowRepositoryImpl) SaveWorkFlow(wf *CiWorkflow) error {
	err := impl.dbConnection.Insert(wf)
	return err
}

func (impl *CiWorkflowRepositoryImpl) UpdateWorkFlow(wf *CiWorkflow) error {
	err := impl.dbConnection.Update(wf)
	return err
}

func (impl *CiWorkflowRepositoryImpl) FindLastTriggeredWorkflowByCiIds(pipelineId []int) (ciWorkflow []*CiWorkflow, err error) {
	err = impl.dbConnection.Model(&ciWorkflow).
		Column("ci_workflow.*", "CiPipeline").
		Where("ci_workflow.ci_pipeline_id in (?) ", pg.In(pipelineId)).
		Order("ci_workflow.started_on Desc").
		Select()
	return ciWorkflow, err
}

func (impl *CiWorkflowRepositoryImpl) FindLastTriggeredWorkflowByArtifactId(ciArtifactId int) (ciWorkflow *CiWorkflow, err error) {
	workflow := &CiWorkflow{}
	err = impl.dbConnection.Model(workflow).
		Column("ci_workflow.*", "CiPipeline").
		Join("inner join ci_artifact cia on cia.ci_workflow_id = ci_workflow.id").
		Where("cia.id = ? ", ciArtifactId).
		Select()
	return workflow, err
}

func (impl *CiWorkflowRepositoryImpl) FindAllLastTriggeredWorkflowByArtifactId(ciArtifactIds []int) (ciWorkflows []*CiWorkflow, err error) {
	err = impl.dbConnection.Model(&ciWorkflows).
		Column("ci_workflow.git_triggers", "ci_workflow.ci_pipeline_id", "CiPipeline", "cia.id").
		Join("inner join ci_artifact cia on cia.ci_workflow_id = ci_workflow.id").
		Where("cia.id in (?) ", pg.In(ciArtifactIds)).
		Select()
	return ciWorkflows, err
}

func (impl *CiWorkflowRepositoryImpl) FindLastTriggeredWorkflowGitTriggersByArtifactId(ciArtifactId int) (ciWorkflow *CiWorkflow, err error) {
	workflow := &CiWorkflow{}
	err = impl.dbConnection.Model(workflow).
		Column("ci_workflow.git_triggers").
		Join("inner join ci_artifact cia on cia.ci_workflow_id = ci_workflow.id").
		Where("cia.id = ? ", ciArtifactId).
		Select()

	return workflow, err
}

func (impl *CiWorkflowRepositoryImpl) ExistsByStatus(status string) (bool, error) {
	exists, err := impl.dbConnection.Model(&CiWorkflow{}).
		Where("status =?", status).
		Exists()
	return exists, err
}

func (impl *CiWorkflowRepositoryImpl) FindBuildTypeAndStatusDataOfLast1Day() []*BuildTypeCount {
	var buildTypeCounts []*BuildTypeCount
	query := "select status,ci_build_type as type, count(*) from ci_workflow where status in ('Succeeded','Failed') and started_on > ? group by (ci_build_type, status)"
	_, err := impl.dbConnection.Query(&buildTypeCounts, query, time.Now().AddDate(0, 0, -1))
	if err != nil {
		impl.logger.Errorw("error occurred while fetching build type vs status vs count data", "err", err)
	}
	return buildTypeCounts
}

func (impl *CiWorkflowRepositoryImpl) FIndCiWorkflowStatusesByAppId(appId int) ([]*CiWorkflowStatus, error) {

	ciworkflowStatuses := make([]*CiWorkflowStatus, 0)

	query := "SELECT cw1.ci_pipeline_id,cw1.status AS ci_status,cw1.blob_storage_enabled AS storage_configured " +
		" FROM ci_workflow cw1 " +
		" INNER JOIN " +
		" (WITH cp AS (SELECT id, parent_ci_pipeline FROM ci_pipeline WHERE app_id = ? AND deleted=false ) " +
		" SELECT  cw.ci_pipeline_id, max(cw.id) " +
		" FROM ci_workflow cw WHERE cw.ci_pipeline_id IN (SELECT cp.id FROM cp) OR cw.ci_pipeline_id IN (SELECT cp.parent_ci_pipeline FROM cp) " +
		" GROUP BY ci_pipeline_id) cw2 " +
		" ON cw1.id = cw2.max;"
	_, err := impl.dbConnection.Query(&ciworkflowStatuses, query, appId) //, pg.In(ciPipelineIds))
	if err != nil {
		impl.logger.Errorw("error occurred while fetching build type vs status vs count data", "err", err)
	}
	return ciworkflowStatuses, err
}<|MERGE_RESOLUTION|>--- conflicted
+++ resolved
@@ -53,28 +53,6 @@
 }
 
 type CiWorkflow struct {
-<<<<<<< HEAD
-	tableName          struct{}          `sql:"ci_workflow" pg:",discard_unknown_columns"`
-	Id                 int               `sql:"id,pk"`
-	Name               string            `sql:"name"`
-	Status             string            `sql:"status"`
-	PodStatus          string            `sql:"pod_status"`
-	Message            string            `sql:"message"`
-	StartedOn          time.Time         `sql:"started_on"`
-	FinishedOn         time.Time         `sql:"finished_on"`
-	CiPipelineId       int               `sql:"ci_pipeline_id"`
-	Namespace          string            `sql:"namespace"`
-	BlobStorageEnabled bool              `sql:"blob_storage_enabled,notnull"`
-	LogLocation        string            `sql:"log_file_path"`
-	GitTriggers        map[int]GitCommit `sql:"git_triggers"`
-	TriggeredBy        int32             `sql:"triggered_by"`
-	CiArtifactLocation string            `sql:"ci_artifact_location"`
-	PodName            string            `sql:"pod_name"`
-	CiBuildType        string            `sql:"ci_build_type"`
-	EnvironmentId      int               `sql:"environment_id"`
-	ParentCiWorkFlowId int               `sql:"parent_ci_workflow_id"`
-	CiPipeline         *CiPipeline
-=======
 	tableName             struct{}          `sql:"ci_workflow" pg:",discard_unknown_columns"`
 	Id                    int               `sql:"id,pk"`
 	Name                  string            `sql:"name"`
@@ -94,8 +72,8 @@
 	CiBuildType           string            `sql:"ci_build_type"`
 	EnvironmentId         int               `sql:"environment_id"`
 	ReferenceCiWorkflowId int               `sql:"ref_ci_workflow_id"`
+	ParentCiWorkFlowId int               `sql:"parent_ci_workflow_id"`
 	CiPipeline            *CiPipeline
->>>>>>> b0258a6b
 }
 
 type WorkflowWithArtifact struct {
@@ -121,11 +99,8 @@
 	IsArtifactUploaded bool              `json:"is_artifact_uploaded"`
 	EnvironmentId      int               `json:"environmentId"`
 	EnvironmentName    string            `json:"environmentName"`
-<<<<<<< HEAD
+	RefCiWorkflowId    int               `json:"referenceCiWorkflowId"`
 	ParentCiWorkflowId int               `json:"parent_ci_workflow_id"`
-=======
-	RefCiWorkflowId    int               `json:"referenceCiWorkflowId"`
->>>>>>> b0258a6b
 }
 
 type GitCommit struct {
