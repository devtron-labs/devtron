// Code generated by mockery v2.20.0. DO NOT EDIT.

package mocks

import (
	pg "github.com/go-pg/pg"
	mock "github.com/stretchr/testify/mock"

	pipelineConfig "github.com/devtron-labs/devtron/internal/sql/repository/pipelineConfig"
)

// CiPipelineRepository is an autogenerated mock type for the CiPipelineRepository type
type CiPipelineRepository struct {
	mock.Mock
}

// FetchCiPipelinesForDG provides a mock function with given fields: parentId, childCiPipelineIds
func (_m *CiPipelineRepository) FetchCiPipelinesForDG(parentId int, childCiPipelineIds []int) (*pipelineConfig.CiPipeline, int, error) {
	ret := _m.Called(parentId, childCiPipelineIds)

	var r0 *pipelineConfig.CiPipeline
	var r1 int
	var r2 error
	if rf, ok := ret.Get(0).(func(int, []int) (*pipelineConfig.CiPipeline, int, error)); ok {
		return rf(parentId, childCiPipelineIds)
	}
	if rf, ok := ret.Get(0).(func(int, []int) *pipelineConfig.CiPipeline); ok {
		r0 = rf(parentId, childCiPipelineIds)
	} else {
		if ret.Get(0) != nil {
			r0 = ret.Get(0).(*pipelineConfig.CiPipeline)
		}
	}

	if rf, ok := ret.Get(1).(func(int, []int) int); ok {
		r1 = rf(parentId, childCiPipelineIds)
	} else {
		r1 = ret.Get(1).(int)
	}

	if rf, ok := ret.Get(2).(func(int, []int) error); ok {
		r2 = rf(parentId, childCiPipelineIds)
	} else {
		r2 = ret.Error(2)
	}

	return r0, r1, r2
}

// FetchParentCiPipelinesForDG provides a mock function with given fields:
func (_m *CiPipelineRepository) FetchParentCiPipelinesForDG() ([]*pipelineConfig.CiPipelinesMap, error) {
	ret := _m.Called()

	var r0 []*pipelineConfig.CiPipelinesMap
	var r1 error
	if rf, ok := ret.Get(0).(func() ([]*pipelineConfig.CiPipelinesMap, error)); ok {
		return rf()
	}
	if rf, ok := ret.Get(0).(func() []*pipelineConfig.CiPipelinesMap); ok {
		r0 = rf()
	} else {
		if ret.Get(0) != nil {
			r0 = ret.Get(0).([]*pipelineConfig.CiPipelinesMap)
		}
	}

	if rf, ok := ret.Get(1).(func() error); ok {
		r1 = rf()
	} else {
		r1 = ret.Error(1)
	}

	return r0, r1
}

// FinDByParentCiPipelineAndAppId provides a mock function with given fields: parentCiPipeline, appIds
func (_m *CiPipelineRepository) FinDByParentCiPipelineAndAppId(parentCiPipeline int, appIds []int) ([]*pipelineConfig.CiPipeline, error) {
	ret := _m.Called(parentCiPipeline, appIds)

	var r0 []*pipelineConfig.CiPipeline
	var r1 error
	if rf, ok := ret.Get(0).(func(int, []int) ([]*pipelineConfig.CiPipeline, error)); ok {
		return rf(parentCiPipeline, appIds)
	}
	if rf, ok := ret.Get(0).(func(int, []int) []*pipelineConfig.CiPipeline); ok {
		r0 = rf(parentCiPipeline, appIds)
	} else {
		if ret.Get(0) != nil {
			r0 = ret.Get(0).([]*pipelineConfig.CiPipeline)
		}
	}

	if rf, ok := ret.Get(1).(func(int, []int) error); ok {
		r1 = rf(parentCiPipeline, appIds)
	} else {
		r1 = ret.Error(1)
	}

	return r0, r1
}

// FindAllPipelineInLast24Hour provides a mock function with given fields:
func (_m *CiPipelineRepository) FindAllPipelineInLast24Hour() ([]*pipelineConfig.CiPipeline, error) {
	ret := _m.Called()

	var r0 []*pipelineConfig.CiPipeline
	var r1 error
	if rf, ok := ret.Get(0).(func() ([]*pipelineConfig.CiPipeline, error)); ok {
		return rf()
	}
	if rf, ok := ret.Get(0).(func() []*pipelineConfig.CiPipeline); ok {
		r0 = rf()
	} else {
		if ret.Get(0) != nil {
			r0 = ret.Get(0).([]*pipelineConfig.CiPipeline)
		}
	}

	if rf, ok := ret.Get(1).(func() error); ok {
		r1 = rf()
	} else {
		r1 = ret.Error(1)
	}

	return r0, r1
}

// FindAppAndProjectByCiPipelineIds provides a mock function with given fields: ciPipelineIds
func (_m *CiPipelineRepository) FindAppAndProjectByCiPipelineIds(ciPipelineIds []int) ([]*pipelineConfig.CiPipeline, error) {
	ret := _m.Called(ciPipelineIds)

	var r0 []*pipelineConfig.CiPipeline
	var r1 error
	if rf, ok := ret.Get(0).(func([]int) ([]*pipelineConfig.CiPipeline, error)); ok {
		return rf(ciPipelineIds)
	}
	if rf, ok := ret.Get(0).(func([]int) []*pipelineConfig.CiPipeline); ok {
		r0 = rf(ciPipelineIds)
	} else {
		if ret.Get(0) != nil {
			r0 = ret.Get(0).([]*pipelineConfig.CiPipeline)
		}
	}

	if rf, ok := ret.Get(1).(func([]int) error); ok {
		r1 = rf(ciPipelineIds)
	} else {
		r1 = ret.Error(1)
	}

	return r0, r1
}

// FindAppIdsForCiPipelineIds provides a mock function with given fields: pipelineIds
func (_m *CiPipelineRepository) FindAppIdsForCiPipelineIds(pipelineIds []int) (map[int]int, error) {
	ret := _m.Called(pipelineIds)

	var r0 map[int]int
	var r1 error
	if rf, ok := ret.Get(0).(func([]int) (map[int]int, error)); ok {
		return rf(pipelineIds)
	}
	if rf, ok := ret.Get(0).(func([]int) map[int]int); ok {
		r0 = rf(pipelineIds)
	} else {
		if ret.Get(0) != nil {
			r0 = ret.Get(0).(map[int]int)
		}
	}

	if rf, ok := ret.Get(1).(func([]int) error); ok {
		r1 = rf(pipelineIds)
	} else {
		r1 = ret.Error(1)
	}

	return r0, r1
}

// FindByAppId provides a mock function with given fields: appId
func (_m *CiPipelineRepository) FindByAppId(appId int) ([]*pipelineConfig.CiPipeline, error) {
	ret := _m.Called(appId)

	var r0 []*pipelineConfig.CiPipeline
	var r1 error
	if rf, ok := ret.Get(0).(func(int) ([]*pipelineConfig.CiPipeline, error)); ok {
		return rf(appId)
	}
	if rf, ok := ret.Get(0).(func(int) []*pipelineConfig.CiPipeline); ok {
		r0 = rf(appId)
	} else {
		if ret.Get(0) != nil {
			r0 = ret.Get(0).([]*pipelineConfig.CiPipeline)
		}
	}

	if rf, ok := ret.Get(1).(func(int) error); ok {
		r1 = rf(appId)
	} else {
		r1 = ret.Error(1)
	}

	return r0, r1
}

// FindByAppIds provides a mock function with given fields: appIds
func (_m *CiPipelineRepository) FindByAppIds(appIds []int) ([]*pipelineConfig.CiPipeline, error) {
	ret := _m.Called(appIds)

	var r0 []*pipelineConfig.CiPipeline
	var r1 error
	if rf, ok := ret.Get(0).(func([]int) ([]*pipelineConfig.CiPipeline, error)); ok {
		return rf(appIds)
	}
	if rf, ok := ret.Get(0).(func([]int) []*pipelineConfig.CiPipeline); ok {
		r0 = rf(appIds)
	} else {
		if ret.Get(0) != nil {
			r0 = ret.Get(0).([]*pipelineConfig.CiPipeline)
		}
	}

	if rf, ok := ret.Get(1).(func([]int) error); ok {
		r1 = rf(appIds)
	} else {
		r1 = ret.Error(1)
	}

	return r0, r1
}

// FindByCiAndAppDetailsById provides a mock function with given fields: pipelineId
func (_m *CiPipelineRepository) FindByCiAndAppDetailsById(pipelineId int) (*pipelineConfig.CiPipeline, error) {
	ret := _m.Called(pipelineId)

	var r0 *pipelineConfig.CiPipeline
	var r1 error
	if rf, ok := ret.Get(0).(func(int) (*pipelineConfig.CiPipeline, error)); ok {
		return rf(pipelineId)
	}
	if rf, ok := ret.Get(0).(func(int) *pipelineConfig.CiPipeline); ok {
		r0 = rf(pipelineId)
	} else {
		if ret.Get(0) != nil {
			r0 = ret.Get(0).(*pipelineConfig.CiPipeline)
		}
	}

	if rf, ok := ret.Get(1).(func(int) error); ok {
		r1 = rf(pipelineId)
	} else {
		r1 = ret.Error(1)
	}

	return r0, r1
}

// FindById provides a mock function with given fields: id
func (_m *CiPipelineRepository) FindById(id int) (*pipelineConfig.CiPipeline, error) {
	ret := _m.Called(id)

	var r0 *pipelineConfig.CiPipeline
	var r1 error
	if rf, ok := ret.Get(0).(func(int) (*pipelineConfig.CiPipeline, error)); ok {
		return rf(id)
	}
	if rf, ok := ret.Get(0).(func(int) *pipelineConfig.CiPipeline); ok {
		r0 = rf(id)
	} else {
		if ret.Get(0) != nil {
			r0 = ret.Get(0).(*pipelineConfig.CiPipeline)
		}
	}

	if rf, ok := ret.Get(1).(func(int) error); ok {
		r1 = rf(id)
	} else {
		r1 = ret.Error(1)
	}

	return r0, r1
}

// FindByIdsIn provides a mock function with given fields: ids
func (_m *CiPipelineRepository) FindByIdsIn(ids []int) ([]*pipelineConfig.CiPipeline, error) {
	ret := _m.Called(ids)

	var r0 []*pipelineConfig.CiPipeline
	var r1 error
	if rf, ok := ret.Get(0).(func([]int) ([]*pipelineConfig.CiPipeline, error)); ok {
		return rf(ids)
	}
	if rf, ok := ret.Get(0).(func([]int) []*pipelineConfig.CiPipeline); ok {
		r0 = rf(ids)
	} else {
		if ret.Get(0) != nil {
			r0 = ret.Get(0).([]*pipelineConfig.CiPipeline)
		}
	}

	if rf, ok := ret.Get(1).(func([]int) error); ok {
		r1 = rf(ids)
	} else {
		r1 = ret.Error(1)
	}

	return r0, r1
}

// FindByName provides a mock function with given fields: pipelineName
func (_m *CiPipelineRepository) FindByName(pipelineName string) (*pipelineConfig.CiPipeline, error) {
	ret := _m.Called(pipelineName)

	var r0 *pipelineConfig.CiPipeline
	var r1 error
	if rf, ok := ret.Get(0).(func(string) (*pipelineConfig.CiPipeline, error)); ok {
		return rf(pipelineName)
	}
	if rf, ok := ret.Get(0).(func(string) *pipelineConfig.CiPipeline); ok {
		r0 = rf(pipelineName)
	} else {
		if ret.Get(0) != nil {
			r0 = ret.Get(0).(*pipelineConfig.CiPipeline)
		}
	}

	if rf, ok := ret.Get(1).(func(string) error); ok {
		r1 = rf(pipelineName)
	} else {
		r1 = ret.Error(1)
	}

	return r0, r1
}

// FindByParentCiPipelineId provides a mock function with given fields: parentCiPipelineId
func (_m *CiPipelineRepository) FindByParentCiPipelineId(parentCiPipelineId int) ([]*pipelineConfig.CiPipeline, error) {
	ret := _m.Called(parentCiPipelineId)

	var r0 []*pipelineConfig.CiPipeline
	var r1 error
	if rf, ok := ret.Get(0).(func(int) ([]*pipelineConfig.CiPipeline, error)); ok {
		return rf(parentCiPipelineId)
	}
	if rf, ok := ret.Get(0).(func(int) []*pipelineConfig.CiPipeline); ok {
		r0 = rf(parentCiPipelineId)
	} else {
		if ret.Get(0) != nil {
			r0 = ret.Get(0).([]*pipelineConfig.CiPipeline)
		}
	}

	if rf, ok := ret.Get(1).(func(int) error); ok {
		r1 = rf(parentCiPipelineId)
	} else {
		r1 = ret.Error(1)
	}

	return r0, r1
}

// FindByParentCiPipelineIds provides a mock function with given fields: parentCiPipelineIds
func (_m *CiPipelineRepository) FindByParentCiPipelineIds(parentCiPipelineIds []int) ([]*pipelineConfig.CiPipeline, error) {
	ret := _m.Called(parentCiPipelineIds)

	var r0 []*pipelineConfig.CiPipeline
	var r1 error
	if rf, ok := ret.Get(0).(func([]int) ([]*pipelineConfig.CiPipeline, error)); ok {
		return rf(parentCiPipelineIds)
	}
	if rf, ok := ret.Get(0).(func([]int) []*pipelineConfig.CiPipeline); ok {
		r0 = rf(parentCiPipelineIds)
	} else {
		if ret.Get(0) != nil {
			r0 = ret.Get(0).([]*pipelineConfig.CiPipeline)
		}
	}

	if rf, ok := ret.Get(1).(func([]int) error); ok {
		r1 = rf(parentCiPipelineIds)
	} else {
		r1 = ret.Error(1)
	}

	return r0, r1
}

// FindCiEnvMappingByCiPipelineId provides a mock function with given fields: ciPipelineId
func (_m *CiPipelineRepository) FindCiEnvMappingByCiPipelineId(ciPipelineId int) (*pipelineConfig.CiEnvMapping, error) {
	ret := _m.Called(ciPipelineId)

	var r0 *pipelineConfig.CiEnvMapping
	var r1 error
	if rf, ok := ret.Get(0).(func(int) (*pipelineConfig.CiEnvMapping, error)); ok {
		return rf(ciPipelineId)
	}
	if rf, ok := ret.Get(0).(func(int) *pipelineConfig.CiEnvMapping); ok {
		r0 = rf(ciPipelineId)
	} else {
		if ret.Get(0) != nil {
			r0 = ret.Get(0).(*pipelineConfig.CiEnvMapping)
		}
	}

	if rf, ok := ret.Get(1).(func(int) error); ok {
		r1 = rf(ciPipelineId)
	} else {
		r1 = ret.Error(1)
	}

	return r0, r1
}

// FindCiPipelineConfigsByIds provides a mock function with given fields: ids
func (_m *CiPipelineRepository) FindCiPipelineConfigsByIds(ids []int) ([]*pipelineConfig.CiPipeline, error) {
	ret := _m.Called(ids)

	var r0 []*pipelineConfig.CiPipeline
	var r1 error
	if rf, ok := ret.Get(0).(func([]int) ([]*pipelineConfig.CiPipeline, error)); ok {
		return rf(ids)
	}
	if rf, ok := ret.Get(0).(func([]int) []*pipelineConfig.CiPipeline); ok {
		r0 = rf(ids)
	} else {
		if ret.Get(0) != nil {
			r0 = ret.Get(0).([]*pipelineConfig.CiPipeline)
		}
	}

	if rf, ok := ret.Get(1).(func([]int) error); ok {
		r1 = rf(ids)
	} else {
		r1 = ret.Error(1)
	}

	return r0, r1
}

// FindCiScriptsByCiPipelineId provides a mock function with given fields: ciPipelineId
func (_m *CiPipelineRepository) FindCiScriptsByCiPipelineId(ciPipelineId int) ([]*pipelineConfig.CiPipelineScript, error) {
	ret := _m.Called(ciPipelineId)

	var r0 []*pipelineConfig.CiPipelineScript
	var r1 error
	if rf, ok := ret.Get(0).(func(int) ([]*pipelineConfig.CiPipelineScript, error)); ok {
		return rf(ciPipelineId)
	}
	if rf, ok := ret.Get(0).(func(int) []*pipelineConfig.CiPipelineScript); ok {
		r0 = rf(ciPipelineId)
	} else {
		if ret.Get(0) != nil {
			r0 = ret.Get(0).([]*pipelineConfig.CiPipelineScript)
		}
	}

	if rf, ok := ret.Get(1).(func(int) error); ok {
		r1 = rf(ciPipelineId)
	} else {
		r1 = ret.Error(1)
	}

	return r0, r1
}

// FindCiScriptsByCiPipelineIds provides a mock function with given fields: ciPipelineId
func (_m *CiPipelineRepository) FindCiScriptsByCiPipelineIds(ciPipelineId []int) ([]*pipelineConfig.CiPipelineScript, error) {
	ret := _m.Called(ciPipelineId)

	var r0 []*pipelineConfig.CiPipelineScript
	var r1 error
	if rf, ok := ret.Get(0).(func([]int) ([]*pipelineConfig.CiPipelineScript, error)); ok {
		return rf(ciPipelineId)
	}
	if rf, ok := ret.Get(0).(func([]int) []*pipelineConfig.CiPipelineScript); ok {
		r0 = rf(ciPipelineId)
	} else {
		if ret.Get(0) != nil {
			r0 = ret.Get(0).([]*pipelineConfig.CiPipelineScript)
		}
	}

	if rf, ok := ret.Get(1).(func([]int) error); ok {
		r1 = rf(ciPipelineId)
	} else {
		r1 = ret.Error(1)
	}

	return r0, r1
}

// FindExternalCiByAppId provides a mock function with given fields: appId
func (_m *CiPipelineRepository) FindExternalCiByAppId(appId int) ([]*pipelineConfig.ExternalCiPipeline, error) {
	ret := _m.Called(appId)

	var r0 []*pipelineConfig.ExternalCiPipeline
	var r1 error
	if rf, ok := ret.Get(0).(func(int) ([]*pipelineConfig.ExternalCiPipeline, error)); ok {
		return rf(appId)
	}
	if rf, ok := ret.Get(0).(func(int) []*pipelineConfig.ExternalCiPipeline); ok {
		r0 = rf(appId)
	} else {
		if ret.Get(0) != nil {
			r0 = ret.Get(0).([]*pipelineConfig.ExternalCiPipeline)
		}
	}

	if rf, ok := ret.Get(1).(func(int) error); ok {
		r1 = rf(appId)
	} else {
		r1 = ret.Error(1)
	}

	return r0, r1
}

// FindExternalCiByAppIds provides a mock function with given fields: appIds
func (_m *CiPipelineRepository) FindExternalCiByAppIds(appIds []int) ([]*pipelineConfig.ExternalCiPipeline, error) {
	ret := _m.Called(appIds)

	var r0 []*pipelineConfig.ExternalCiPipeline
	var r1 error
	if rf, ok := ret.Get(0).(func([]int) ([]*pipelineConfig.ExternalCiPipeline, error)); ok {
		return rf(appIds)
	}
	if rf, ok := ret.Get(0).(func([]int) []*pipelineConfig.ExternalCiPipeline); ok {
		r0 = rf(appIds)
	} else {
		if ret.Get(0) != nil {
			r0 = ret.Get(0).([]*pipelineConfig.ExternalCiPipeline)
		}
	}

	if rf, ok := ret.Get(1).(func([]int) error); ok {
		r1 = rf(appIds)
	} else {
		r1 = ret.Error(1)
	}

	return r0, r1
}

// FindExternalCiByCiPipelineId provides a mock function with given fields: ciPipelineId
func (_m *CiPipelineRepository) FindExternalCiByCiPipelineId(ciPipelineId int) (*pipelineConfig.ExternalCiPipeline, error) {
	ret := _m.Called(ciPipelineId)

	var r0 *pipelineConfig.ExternalCiPipeline
	var r1 error
	if rf, ok := ret.Get(0).(func(int) (*pipelineConfig.ExternalCiPipeline, error)); ok {
		return rf(ciPipelineId)
	}
	if rf, ok := ret.Get(0).(func(int) *pipelineConfig.ExternalCiPipeline); ok {
		r0 = rf(ciPipelineId)
	} else {
		if ret.Get(0) != nil {
			r0 = ret.Get(0).(*pipelineConfig.ExternalCiPipeline)
		}
	}

	if rf, ok := ret.Get(1).(func(int) error); ok {
		r1 = rf(ciPipelineId)
	} else {
		r1 = ret.Error(1)
	}

	return r0, r1
}

// FindExternalCiById provides a mock function with given fields: id
func (_m *CiPipelineRepository) FindExternalCiById(id int) (*pipelineConfig.ExternalCiPipeline, error) {
	ret := _m.Called(id)

	var r0 *pipelineConfig.ExternalCiPipeline
	var r1 error
	if rf, ok := ret.Get(0).(func(int) (*pipelineConfig.ExternalCiPipeline, error)); ok {
		return rf(id)
	}
	if rf, ok := ret.Get(0).(func(int) *pipelineConfig.ExternalCiPipeline); ok {
		r0 = rf(id)
	} else {
		if ret.Get(0) != nil {
			r0 = ret.Get(0).(*pipelineConfig.ExternalCiPipeline)
		}
	}

	if rf, ok := ret.Get(1).(func(int) error); ok {
		r1 = rf(id)
	} else {
		r1 = ret.Error(1)
	}

	return r0, r1
}

// FindNumberOfAppsWithCiPipeline provides a mock function with given fields: appIds
func (_m *CiPipelineRepository) FindNumberOfAppsWithCiPipeline(appIds []int) (int, error) {
	ret := _m.Called(appIds)

	var r0 int
	var r1 error
	if rf, ok := ret.Get(0).(func([]int) (int, error)); ok {
		return rf(appIds)
	}
	if rf, ok := ret.Get(0).(func([]int) int); ok {
		r0 = rf(appIds)
	} else {
		r0 = ret.Get(0).(int)
	}

	if rf, ok := ret.Get(1).(func([]int) error); ok {
		r1 = rf(appIds)
	} else {
		r1 = ret.Error(1)
	}

	return r0, r1
}

// FindParentCiPipelineMapByAppId provides a mock function with given fields: appId
func (_m *CiPipelineRepository) FindParentCiPipelineMapByAppId(appId int) ([]*pipelineConfig.CiPipeline, []int, error) {
	ret := _m.Called(appId)

	var r0 []*pipelineConfig.CiPipeline
	var r1 []int
	var r2 error
	if rf, ok := ret.Get(0).(func(int) ([]*pipelineConfig.CiPipeline, []int, error)); ok {
		return rf(appId)
	}
	if rf, ok := ret.Get(0).(func(int) []*pipelineConfig.CiPipeline); ok {
		r0 = rf(appId)
	} else {
		if ret.Get(0) != nil {
			r0 = ret.Get(0).([]*pipelineConfig.CiPipeline)
		}
	}

	if rf, ok := ret.Get(1).(func(int) []int); ok {
		r1 = rf(appId)
	} else {
		if ret.Get(1) != nil {
			r1 = ret.Get(1).([]int)
		}
	}

	if rf, ok := ret.Get(2).(func(int) error); ok {
		r2 = rf(appId)
	} else {
		r2 = ret.Error(2)
	}

	return r0, r1, r2
}

// FindWithMinDataByCiPipelineId provides a mock function with given fields: id
func (_m *CiPipelineRepository) FindWithMinDataByCiPipelineId(id int) (*pipelineConfig.CiPipeline, error) {
	ret := _m.Called(id)

	var r0 *pipelineConfig.CiPipeline
	var r1 error
	if rf, ok := ret.Get(0).(func(int) (*pipelineConfig.CiPipeline, error)); ok {
		return rf(id)
	}
	if rf, ok := ret.Get(0).(func(int) *pipelineConfig.CiPipeline); ok {
		r0 = rf(id)
	} else {
		if ret.Get(0) != nil {
			r0 = ret.Get(0).(*pipelineConfig.CiPipeline)
		}
	}

	if rf, ok := ret.Get(1).(func(int) error); ok {
		r1 = rf(id)
	} else {
		r1 = ret.Error(1)
	}

	return r0, r1
}

// GetAllCDsEnvAndClusterNameByCiPipelineIds provides a mock function with given fields: ciPipelineIds
func (_m *CiPipelineRepository) GetAllCDsEnvAndClusterNameByCiPipelineIds(ciPipelineIds []int) ([]*pipelineConfig.CiPipelineEnvCluster, error) {
	ret := _m.Called(ciPipelineIds)

	var r0 []*pipelineConfig.CiPipelineEnvCluster
<<<<<<< HEAD
=======
	var r1 error
	if rf, ok := ret.Get(0).(func([]int) ([]*pipelineConfig.CiPipelineEnvCluster, error)); ok {
		return rf(ciPipelineIds)
	}
>>>>>>> 8eb1f742
	if rf, ok := ret.Get(0).(func([]int) []*pipelineConfig.CiPipelineEnvCluster); ok {
		r0 = rf(ciPipelineIds)
	} else {
		if ret.Get(0) != nil {
			r0 = ret.Get(0).([]*pipelineConfig.CiPipelineEnvCluster)
		}
	}

<<<<<<< HEAD
	var r1 error
=======
>>>>>>> 8eb1f742
	if rf, ok := ret.Get(1).(func([]int) error); ok {
		r1 = rf(ciPipelineIds)
	} else {
		r1 = ret.Error(1)
	}

	return r0, r1
}

// GetAllCIAppAndProjectByProjectNames provides a mock function with given fields: projectNames
func (_m *CiPipelineRepository) GetAllCIAppAndProjectByProjectNames(projectNames []string) ([]*pipelineConfig.CiPipelineAppProject, error) {
	ret := _m.Called(projectNames)

	var r0 []*pipelineConfig.CiPipelineAppProject
<<<<<<< HEAD
=======
	var r1 error
	if rf, ok := ret.Get(0).(func([]string) ([]*pipelineConfig.CiPipelineAppProject, error)); ok {
		return rf(projectNames)
	}
>>>>>>> 8eb1f742
	if rf, ok := ret.Get(0).(func([]string) []*pipelineConfig.CiPipelineAppProject); ok {
		r0 = rf(projectNames)
	} else {
		if ret.Get(0) != nil {
			r0 = ret.Get(0).([]*pipelineConfig.CiPipelineAppProject)
		}
	}

<<<<<<< HEAD
	var r1 error
=======
>>>>>>> 8eb1f742
	if rf, ok := ret.Get(1).(func([]string) error); ok {
		r1 = rf(projectNames)
	} else {
		r1 = ret.Error(1)
	}

	return r0, r1
}

// GetAllCIsClusterAndEnvByCDClusterNames provides a mock function with given fields: clusterNames, ciPipelineIds
func (_m *CiPipelineRepository) GetAllCIsClusterAndEnvByCDClusterNames(clusterNames []string, ciPipelineIds []int) ([]*pipelineConfig.CiPipelineEnvCluster, error) {
	ret := _m.Called(clusterNames, ciPipelineIds)

	var r0 []*pipelineConfig.CiPipelineEnvCluster
<<<<<<< HEAD
=======
	var r1 error
	if rf, ok := ret.Get(0).(func([]string, []int) ([]*pipelineConfig.CiPipelineEnvCluster, error)); ok {
		return rf(clusterNames, ciPipelineIds)
	}
>>>>>>> 8eb1f742
	if rf, ok := ret.Get(0).(func([]string, []int) []*pipelineConfig.CiPipelineEnvCluster); ok {
		r0 = rf(clusterNames, ciPipelineIds)
	} else {
		if ret.Get(0) != nil {
			r0 = ret.Get(0).([]*pipelineConfig.CiPipelineEnvCluster)
		}
	}

<<<<<<< HEAD
	var r1 error
=======
>>>>>>> 8eb1f742
	if rf, ok := ret.Get(1).(func([]string, []int) error); ok {
		r1 = rf(clusterNames, ciPipelineIds)
	} else {
		r1 = ret.Error(1)
	}

	return r0, r1
}

// GetAllCIsClusterAndEnvForAllProductionEnvCD provides a mock function with given fields: ciPipelineIds
func (_m *CiPipelineRepository) GetAllCIsClusterAndEnvForAllProductionEnvCD(ciPipelineIds []int) ([]*pipelineConfig.CiPipelineEnvCluster, error) {
	ret := _m.Called(ciPipelineIds)

	var r0 []*pipelineConfig.CiPipelineEnvCluster
<<<<<<< HEAD
=======
	var r1 error
	if rf, ok := ret.Get(0).(func([]int) ([]*pipelineConfig.CiPipelineEnvCluster, error)); ok {
		return rf(ciPipelineIds)
	}
>>>>>>> 8eb1f742
	if rf, ok := ret.Get(0).(func([]int) []*pipelineConfig.CiPipelineEnvCluster); ok {
		r0 = rf(ciPipelineIds)
	} else {
		if ret.Get(0) != nil {
			r0 = ret.Get(0).([]*pipelineConfig.CiPipelineEnvCluster)
		}
	}

<<<<<<< HEAD
	var r1 error
=======
>>>>>>> 8eb1f742
	if rf, ok := ret.Get(1).(func([]int) error); ok {
		r1 = rf(ciPipelineIds)
	} else {
		r1 = ret.Error(1)
	}

	return r0, r1
}

// GetAppAndProjectNameForParentAndAllLinkedCI provides a mock function with given fields: ciPipelineId
func (_m *CiPipelineRepository) GetAppAndProjectNameForParentAndAllLinkedCI(ciPipelineId int) ([]*pipelineConfig.CiPipelineAppProject, error) {
	ret := _m.Called(ciPipelineId)

	var r0 []*pipelineConfig.CiPipelineAppProject
<<<<<<< HEAD
=======
	var r1 error
	if rf, ok := ret.Get(0).(func(int) ([]*pipelineConfig.CiPipelineAppProject, error)); ok {
		return rf(ciPipelineId)
	}
>>>>>>> 8eb1f742
	if rf, ok := ret.Get(0).(func(int) []*pipelineConfig.CiPipelineAppProject); ok {
		r0 = rf(ciPipelineId)
	} else {
		if ret.Get(0) != nil {
			r0 = ret.Get(0).([]*pipelineConfig.CiPipelineAppProject)
		}
	}

<<<<<<< HEAD
	var r1 error
=======
>>>>>>> 8eb1f742
	if rf, ok := ret.Get(1).(func(int) error); ok {
		r1 = rf(ciPipelineId)
	} else {
		r1 = ret.Error(1)
	}

	return r0, r1
}

// GetCiPipelineByArtifactId provides a mock function with given fields: artifactId
func (_m *CiPipelineRepository) GetCiPipelineByArtifactId(artifactId int) (*pipelineConfig.CiPipeline, error) {
	ret := _m.Called(artifactId)

	var r0 *pipelineConfig.CiPipeline
	var r1 error
	if rf, ok := ret.Get(0).(func(int) (*pipelineConfig.CiPipeline, error)); ok {
		return rf(artifactId)
	}
	if rf, ok := ret.Get(0).(func(int) *pipelineConfig.CiPipeline); ok {
		r0 = rf(artifactId)
	} else {
		if ret.Get(0) != nil {
			r0 = ret.Get(0).(*pipelineConfig.CiPipeline)
		}
	}

	if rf, ok := ret.Get(1).(func(int) error); ok {
		r1 = rf(artifactId)
	} else {
		r1 = ret.Error(1)
	}

	return r0, r1
}

// GetExternalCiPipelineByArtifactId provides a mock function with given fields: artifactId
func (_m *CiPipelineRepository) GetExternalCiPipelineByArtifactId(artifactId int) (*pipelineConfig.ExternalCiPipeline, error) {
	ret := _m.Called(artifactId)

	var r0 *pipelineConfig.ExternalCiPipeline
	var r1 error
	if rf, ok := ret.Get(0).(func(int) (*pipelineConfig.ExternalCiPipeline, error)); ok {
		return rf(artifactId)
	}
	if rf, ok := ret.Get(0).(func(int) *pipelineConfig.ExternalCiPipeline); ok {
		r0 = rf(artifactId)
	} else {
		if ret.Get(0) != nil {
			r0 = ret.Get(0).(*pipelineConfig.ExternalCiPipeline)
		}
	}

	if rf, ok := ret.Get(1).(func(int) error); ok {
		r1 = rf(artifactId)
	} else {
		r1 = ret.Error(1)
	}

	return r0, r1
}

// MarkCiPipelineScriptsInactiveByCiPipelineId provides a mock function with given fields: ciPipelineId, tx
func (_m *CiPipelineRepository) MarkCiPipelineScriptsInactiveByCiPipelineId(ciPipelineId int, tx *pg.Tx) error {
	ret := _m.Called(ciPipelineId, tx)

	var r0 error
	if rf, ok := ret.Get(0).(func(int, *pg.Tx) error); ok {
		r0 = rf(ciPipelineId, tx)
	} else {
		r0 = ret.Error(0)
	}

	return r0
}

// PipelineExistsByName provides a mock function with given fields: names
func (_m *CiPipelineRepository) PipelineExistsByName(names []string) ([]string, error) {
	ret := _m.Called(names)

	var r0 []string
	var r1 error
	if rf, ok := ret.Get(0).(func([]string) ([]string, error)); ok {
		return rf(names)
	}
	if rf, ok := ret.Get(0).(func([]string) []string); ok {
		r0 = rf(names)
	} else {
		if ret.Get(0) != nil {
			r0 = ret.Get(0).([]string)
		}
	}

	if rf, ok := ret.Get(1).(func([]string) error); ok {
		r1 = rf(names)
	} else {
		r1 = ret.Error(1)
	}

	return r0, r1
}

// Save provides a mock function with given fields: pipeline, tx
func (_m *CiPipelineRepository) Save(pipeline *pipelineConfig.CiPipeline, tx *pg.Tx) error {
	ret := _m.Called(pipeline, tx)

	var r0 error
	if rf, ok := ret.Get(0).(func(*pipelineConfig.CiPipeline, *pg.Tx) error); ok {
		r0 = rf(pipeline, tx)
	} else {
		r0 = ret.Error(0)
	}

	return r0
}

// SaveCiEnvMapping provides a mock function with given fields: cienvmapping, tx
func (_m *CiPipelineRepository) SaveCiEnvMapping(cienvmapping *pipelineConfig.CiEnvMapping, tx *pg.Tx) error {
	ret := _m.Called(cienvmapping, tx)

	var r0 error
	if rf, ok := ret.Get(0).(func(*pipelineConfig.CiEnvMapping, *pg.Tx) error); ok {
		r0 = rf(cienvmapping, tx)
	} else {
		r0 = ret.Error(0)
	}

	return r0
}

// SaveCiPipelineScript provides a mock function with given fields: ciPipelineScript, tx
func (_m *CiPipelineRepository) SaveCiPipelineScript(ciPipelineScript *pipelineConfig.CiPipelineScript, tx *pg.Tx) error {
	ret := _m.Called(ciPipelineScript, tx)

	var r0 error
	if rf, ok := ret.Get(0).(func(*pipelineConfig.CiPipelineScript, *pg.Tx) error); ok {
		r0 = rf(ciPipelineScript, tx)
	} else {
		r0 = ret.Error(0)
	}

	return r0
}

// SaveExternalCi provides a mock function with given fields: pipeline, tx
func (_m *CiPipelineRepository) SaveExternalCi(pipeline *pipelineConfig.ExternalCiPipeline, tx *pg.Tx) (*pipelineConfig.ExternalCiPipeline, error) {
	ret := _m.Called(pipeline, tx)

	var r0 *pipelineConfig.ExternalCiPipeline
	var r1 error
	if rf, ok := ret.Get(0).(func(*pipelineConfig.ExternalCiPipeline, *pg.Tx) (*pipelineConfig.ExternalCiPipeline, error)); ok {
		return rf(pipeline, tx)
	}
	if rf, ok := ret.Get(0).(func(*pipelineConfig.ExternalCiPipeline, *pg.Tx) *pipelineConfig.ExternalCiPipeline); ok {
		r0 = rf(pipeline, tx)
	} else {
		if ret.Get(0) != nil {
			r0 = ret.Get(0).(*pipelineConfig.ExternalCiPipeline)
		}
	}

	if rf, ok := ret.Get(1).(func(*pipelineConfig.ExternalCiPipeline, *pg.Tx) error); ok {
		r1 = rf(pipeline, tx)
	} else {
		r1 = ret.Error(1)
	}

	return r0, r1
}

// Update provides a mock function with given fields: pipeline, tx
func (_m *CiPipelineRepository) Update(pipeline *pipelineConfig.CiPipeline, tx *pg.Tx) error {
	ret := _m.Called(pipeline, tx)

	var r0 error
	if rf, ok := ret.Get(0).(func(*pipelineConfig.CiPipeline, *pg.Tx) error); ok {
		r0 = rf(pipeline, tx)
	} else {
		r0 = ret.Error(0)
	}

	return r0
}

// UpdateCiEnvMapping provides a mock function with given fields: cienvmapping, tx
func (_m *CiPipelineRepository) UpdateCiEnvMapping(cienvmapping *pipelineConfig.CiEnvMapping, tx *pg.Tx) error {
	ret := _m.Called(cienvmapping, tx)

	var r0 error
	if rf, ok := ret.Get(0).(func(*pipelineConfig.CiEnvMapping, *pg.Tx) error); ok {
		r0 = rf(cienvmapping, tx)
	} else {
		r0 = ret.Error(0)
	}

	return r0
}

// UpdateCiPipelineScript provides a mock function with given fields: script, tx
func (_m *CiPipelineRepository) UpdateCiPipelineScript(script *pipelineConfig.CiPipelineScript, tx *pg.Tx) error {
	ret := _m.Called(script, tx)

	var r0 error
	if rf, ok := ret.Get(0).(func(*pipelineConfig.CiPipelineScript, *pg.Tx) error); ok {
		r0 = rf(script, tx)
	} else {
		r0 = ret.Error(0)
	}

	return r0
}

// UpdateExternalCi provides a mock function with given fields: pipeline, tx
func (_m *CiPipelineRepository) UpdateExternalCi(pipeline *pipelineConfig.ExternalCiPipeline, tx *pg.Tx) (*pipelineConfig.ExternalCiPipeline, error) {
	ret := _m.Called(pipeline, tx)

	var r0 *pipelineConfig.ExternalCiPipeline
	var r1 error
	if rf, ok := ret.Get(0).(func(*pipelineConfig.ExternalCiPipeline, *pg.Tx) (*pipelineConfig.ExternalCiPipeline, error)); ok {
		return rf(pipeline, tx)
	}
	if rf, ok := ret.Get(0).(func(*pipelineConfig.ExternalCiPipeline, *pg.Tx) *pipelineConfig.ExternalCiPipeline); ok {
		r0 = rf(pipeline, tx)
	} else {
		if ret.Get(0) != nil {
			r0 = ret.Get(0).(*pipelineConfig.ExternalCiPipeline)
		}
	}

	if rf, ok := ret.Get(1).(func(*pipelineConfig.ExternalCiPipeline, *pg.Tx) error); ok {
		r1 = rf(pipeline, tx)
	} else {
		r1 = ret.Error(1)
	}

	return r0, r1
}

type mockConstructorTestingTNewCiPipelineRepository interface {
	mock.TestingT
	Cleanup(func())
}

// NewCiPipelineRepository creates a new instance of CiPipelineRepository. It also registers a testing interface on the mock and a cleanup function to assert the mocks expectations.
func NewCiPipelineRepository(t mockConstructorTestingTNewCiPipelineRepository) *CiPipelineRepository {
	mock := &CiPipelineRepository{}
	mock.Mock.Test(t)

	t.Cleanup(func() { mock.AssertExpectations(t) })

	return mock
}<|MERGE_RESOLUTION|>--- conflicted
+++ resolved
@@ -683,13 +683,10 @@
 	ret := _m.Called(ciPipelineIds)
 
 	var r0 []*pipelineConfig.CiPipelineEnvCluster
-<<<<<<< HEAD
-=======
 	var r1 error
 	if rf, ok := ret.Get(0).(func([]int) ([]*pipelineConfig.CiPipelineEnvCluster, error)); ok {
 		return rf(ciPipelineIds)
 	}
->>>>>>> 8eb1f742
 	if rf, ok := ret.Get(0).(func([]int) []*pipelineConfig.CiPipelineEnvCluster); ok {
 		r0 = rf(ciPipelineIds)
 	} else {
@@ -698,10 +695,6 @@
 		}
 	}
 
-<<<<<<< HEAD
-	var r1 error
-=======
->>>>>>> 8eb1f742
 	if rf, ok := ret.Get(1).(func([]int) error); ok {
 		r1 = rf(ciPipelineIds)
 	} else {
@@ -716,13 +709,10 @@
 	ret := _m.Called(projectNames)
 
 	var r0 []*pipelineConfig.CiPipelineAppProject
-<<<<<<< HEAD
-=======
 	var r1 error
 	if rf, ok := ret.Get(0).(func([]string) ([]*pipelineConfig.CiPipelineAppProject, error)); ok {
 		return rf(projectNames)
 	}
->>>>>>> 8eb1f742
 	if rf, ok := ret.Get(0).(func([]string) []*pipelineConfig.CiPipelineAppProject); ok {
 		r0 = rf(projectNames)
 	} else {
@@ -731,10 +721,6 @@
 		}
 	}
 
-<<<<<<< HEAD
-	var r1 error
-=======
->>>>>>> 8eb1f742
 	if rf, ok := ret.Get(1).(func([]string) error); ok {
 		r1 = rf(projectNames)
 	} else {
@@ -749,13 +735,10 @@
 	ret := _m.Called(clusterNames, ciPipelineIds)
 
 	var r0 []*pipelineConfig.CiPipelineEnvCluster
-<<<<<<< HEAD
-=======
 	var r1 error
 	if rf, ok := ret.Get(0).(func([]string, []int) ([]*pipelineConfig.CiPipelineEnvCluster, error)); ok {
 		return rf(clusterNames, ciPipelineIds)
 	}
->>>>>>> 8eb1f742
 	if rf, ok := ret.Get(0).(func([]string, []int) []*pipelineConfig.CiPipelineEnvCluster); ok {
 		r0 = rf(clusterNames, ciPipelineIds)
 	} else {
@@ -764,10 +747,6 @@
 		}
 	}
 
-<<<<<<< HEAD
-	var r1 error
-=======
->>>>>>> 8eb1f742
 	if rf, ok := ret.Get(1).(func([]string, []int) error); ok {
 		r1 = rf(clusterNames, ciPipelineIds)
 	} else {
@@ -782,13 +761,10 @@
 	ret := _m.Called(ciPipelineIds)
 
 	var r0 []*pipelineConfig.CiPipelineEnvCluster
-<<<<<<< HEAD
-=======
 	var r1 error
 	if rf, ok := ret.Get(0).(func([]int) ([]*pipelineConfig.CiPipelineEnvCluster, error)); ok {
 		return rf(ciPipelineIds)
 	}
->>>>>>> 8eb1f742
 	if rf, ok := ret.Get(0).(func([]int) []*pipelineConfig.CiPipelineEnvCluster); ok {
 		r0 = rf(ciPipelineIds)
 	} else {
@@ -797,10 +773,6 @@
 		}
 	}
 
-<<<<<<< HEAD
-	var r1 error
-=======
->>>>>>> 8eb1f742
 	if rf, ok := ret.Get(1).(func([]int) error); ok {
 		r1 = rf(ciPipelineIds)
 	} else {
@@ -815,13 +787,10 @@
 	ret := _m.Called(ciPipelineId)
 
 	var r0 []*pipelineConfig.CiPipelineAppProject
-<<<<<<< HEAD
-=======
 	var r1 error
 	if rf, ok := ret.Get(0).(func(int) ([]*pipelineConfig.CiPipelineAppProject, error)); ok {
 		return rf(ciPipelineId)
 	}
->>>>>>> 8eb1f742
 	if rf, ok := ret.Get(0).(func(int) []*pipelineConfig.CiPipelineAppProject); ok {
 		r0 = rf(ciPipelineId)
 	} else {
@@ -830,10 +799,6 @@
 		}
 	}
 
-<<<<<<< HEAD
-	var r1 error
-=======
->>>>>>> 8eb1f742
 	if rf, ok := ret.Get(1).(func(int) error); ok {
 		r1 = rf(ciPipelineId)
 	} else {
