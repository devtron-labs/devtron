// Code generated by mockery v2.20.0. DO NOT EDIT.

package mocks

import (
	pg "github.com/go-pg/pg"
	mock "github.com/stretchr/testify/mock"

	pipelineConfig "github.com/devtron-labs/devtron/internal/sql/repository/pipelineConfig"
)

// PipelineRepository is an autogenerated mock type for the PipelineRepository type
type PipelineRepository struct {
	mock.Mock
}

func (_m *PipelineRepository) FindActiveByAppIds(appIds []int) (pipelines []*pipelineConfig.Pipeline, err error) {
	//
	return nil, err
}

// Delete provides a mock function with given fields: id, tx
func (_m *PipelineRepository) Delete(id int, tx *pg.Tx) error {
	ret := _m.Called(id, tx)

	var r0 error
	if rf, ok := ret.Get(0).(func(int, *pg.Tx) error); ok {
		r0 = rf(id, tx)
	} else {
		r0 = ret.Error(0)
	}

	return r0
}

// FindActiveByAppId provides a mock function with given fields: appId
func (_m *PipelineRepository) FindActiveByAppId(appId int) ([]*pipelineConfig.Pipeline, error) {
	ret := _m.Called(appId)

	var r0 []*pipelineConfig.Pipeline
	var r1 error
	if rf, ok := ret.Get(0).(func(int) ([]*pipelineConfig.Pipeline, error)); ok {
		return rf(appId)
	}
	if rf, ok := ret.Get(0).(func(int) []*pipelineConfig.Pipeline); ok {
		r0 = rf(appId)
	} else {
		if ret.Get(0) != nil {
			r0 = ret.Get(0).([]*pipelineConfig.Pipeline)
		}
	}

	if rf, ok := ret.Get(1).(func(int) error); ok {
		r1 = rf(appId)
	} else {
		r1 = ret.Error(1)
	}

	return r0, r1
}

// FindActiveByAppIdAndEnvironmentId provides a mock function with given fields: appId, environmentId
func (_m *PipelineRepository) FindActiveByAppIdAndEnvironmentId(appId int, environmentId int) ([]*pipelineConfig.Pipeline, error) {
	ret := _m.Called(appId, environmentId)

	var r0 []*pipelineConfig.Pipeline
	var r1 error
	if rf, ok := ret.Get(0).(func(int, int) ([]*pipelineConfig.Pipeline, error)); ok {
		return rf(appId, environmentId)
	}
	if rf, ok := ret.Get(0).(func(int, int) []*pipelineConfig.Pipeline); ok {
		r0 = rf(appId, environmentId)
	} else {
		if ret.Get(0) != nil {
			r0 = ret.Get(0).([]*pipelineConfig.Pipeline)
		}
	}

	if rf, ok := ret.Get(1).(func(int, int) error); ok {
		r1 = rf(appId, environmentId)
	} else {
		r1 = ret.Error(1)
	}

	return r0, r1
}

// FindActiveByAppIdAndEnvironmentIdV2 provides a mock function with given fields:
func (_m *PipelineRepository) FindActiveByAppIdAndEnvironmentIdV2() ([]*pipelineConfig.Pipeline, error) {
	ret := _m.Called()

	var r0 []*pipelineConfig.Pipeline
	var r1 error
	if rf, ok := ret.Get(0).(func() ([]*pipelineConfig.Pipeline, error)); ok {
		return rf()
	}
	if rf, ok := ret.Get(0).(func() []*pipelineConfig.Pipeline); ok {
		r0 = rf()
	} else {
		if ret.Get(0) != nil {
			r0 = ret.Get(0).([]*pipelineConfig.Pipeline)
		}
	}

	if rf, ok := ret.Get(1).(func() error); ok {
		r1 = rf()
	} else {
		r1 = ret.Error(1)
	}

	return r0, r1
}

// FindActiveByAppIdAndPipelineId provides a mock function with given fields: appId, pipelineId
func (_m *PipelineRepository) FindActiveByAppIdAndPipelineId(appId int, pipelineId int) ([]*pipelineConfig.Pipeline, error) {
	ret := _m.Called(appId, pipelineId)

	var r0 []*pipelineConfig.Pipeline
	var r1 error
	if rf, ok := ret.Get(0).(func(int, int) ([]*pipelineConfig.Pipeline, error)); ok {
		return rf(appId, pipelineId)
	}
	if rf, ok := ret.Get(0).(func(int, int) []*pipelineConfig.Pipeline); ok {
		r0 = rf(appId, pipelineId)
	} else {
		if ret.Get(0) != nil {
			r0 = ret.Get(0).([]*pipelineConfig.Pipeline)
		}
	}

	if rf, ok := ret.Get(1).(func(int, int) error); ok {
		r1 = rf(appId, pipelineId)
	} else {
		r1 = ret.Error(1)
	}

	return r0, r1
}

// FindActiveByEnvId provides a mock function with given fields: envId
func (_m *PipelineRepository) FindActiveByEnvId(envId int) ([]*pipelineConfig.Pipeline, error) {
	ret := _m.Called(envId)

	var r0 []*pipelineConfig.Pipeline
	var r1 error
	if rf, ok := ret.Get(0).(func(int) ([]*pipelineConfig.Pipeline, error)); ok {
		return rf(envId)
	}
	if rf, ok := ret.Get(0).(func(int) []*pipelineConfig.Pipeline); ok {
		r0 = rf(envId)
	} else {
		if ret.Get(0) != nil {
			r0 = ret.Get(0).([]*pipelineConfig.Pipeline)
		}
	}

	if rf, ok := ret.Get(1).(func(int) error); ok {
		r1 = rf(envId)
	} else {
		r1 = ret.Error(1)
	}

	return r0, r1
}

<<<<<<< HEAD
// FindActiveByEnvIdAndDeploymentTypeExcludingAppIds provides a mock function with given fields: environmentId, deploymentAppType, exclusionList
func (_m *PipelineRepository) FindActiveByEnvIdAndDeploymentTypeExcludingAppIds(environmentId int, deploymentAppType string, exclusionList []int) ([]*pipelineConfig.Pipeline, error) {
	ret := _m.Called(environmentId, deploymentAppType, exclusionList)

	var r0 []*pipelineConfig.Pipeline
	var r1 error
	if rf, ok := ret.Get(0).(func(int, string, []int) ([]*pipelineConfig.Pipeline, error)); ok {
		return rf(environmentId, deploymentAppType, exclusionList)
	}
	if rf, ok := ret.Get(0).(func(int, string, []int) []*pipelineConfig.Pipeline); ok {
		r0 = rf(environmentId, deploymentAppType, exclusionList)
=======
// FindActiveByEnvironmentIdAndDeploymentAppType provides a mock function with given fields: environmentId, deploymentAppType
func (_m *PipelineRepository) FindActiveByEnvironmentIdAndDeploymentAppType(environmentId int, deploymentAppType string) ([]*pipelineConfig.Pipeline, error) {
	ret := _m.Called(environmentId, deploymentAppType)

	var r0 []*pipelineConfig.Pipeline
	var r1 error
	if rf, ok := ret.Get(0).(func(int, string) ([]*pipelineConfig.Pipeline, error)); ok {
		return rf(environmentId, deploymentAppType)
	}
	if rf, ok := ret.Get(0).(func(int, string) []*pipelineConfig.Pipeline); ok {
		r0 = rf(environmentId, deploymentAppType)
>>>>>>> cb18adf3
	} else {
		if ret.Get(0) != nil {
			r0 = ret.Get(0).([]*pipelineConfig.Pipeline)
		}
	}

<<<<<<< HEAD
	if rf, ok := ret.Get(1).(func(int, string, []int) error); ok {
		r1 = rf(environmentId, deploymentAppType, exclusionList)
=======
	if rf, ok := ret.Get(1).(func(int, string) error); ok {
		r1 = rf(environmentId, deploymentAppType)
>>>>>>> cb18adf3
	} else {
		r1 = ret.Error(1)
	}

	return r0, r1
}

// FindActiveByInFilter provides a mock function with given fields: envId, appIdIncludes
func (_m *PipelineRepository) FindActiveByInFilter(envId int, appIdIncludes []int) ([]*pipelineConfig.Pipeline, error) {
	ret := _m.Called(envId, appIdIncludes)

	var r0 []*pipelineConfig.Pipeline
	var r1 error
	if rf, ok := ret.Get(0).(func(int, []int) ([]*pipelineConfig.Pipeline, error)); ok {
		return rf(envId, appIdIncludes)
	}
	if rf, ok := ret.Get(0).(func(int, []int) []*pipelineConfig.Pipeline); ok {
		r0 = rf(envId, appIdIncludes)
	} else {
		if ret.Get(0) != nil {
			r0 = ret.Get(0).([]*pipelineConfig.Pipeline)
		}
	}

	if rf, ok := ret.Get(1).(func(int, []int) error); ok {
		r1 = rf(envId, appIdIncludes)
	} else {
		r1 = ret.Error(1)
	}

	return r0, r1
}

// FindActiveByNotFilter provides a mock function with given fields: envId, appIdExcludes
func (_m *PipelineRepository) FindActiveByNotFilter(envId int, appIdExcludes []int) ([]*pipelineConfig.Pipeline, error) {
	ret := _m.Called(envId, appIdExcludes)

	var r0 []*pipelineConfig.Pipeline
	var r1 error
	if rf, ok := ret.Get(0).(func(int, []int) ([]*pipelineConfig.Pipeline, error)); ok {
		return rf(envId, appIdExcludes)
	}
	if rf, ok := ret.Get(0).(func(int, []int) []*pipelineConfig.Pipeline); ok {
		r0 = rf(envId, appIdExcludes)
	} else {
		if ret.Get(0) != nil {
			r0 = ret.Get(0).([]*pipelineConfig.Pipeline)
		}
	}

	if rf, ok := ret.Get(1).(func(int, []int) error); ok {
		r1 = rf(envId, appIdExcludes)
	} else {
		r1 = ret.Error(1)
	}

	return r0, r1
}

// FindAllPipelineInLast24Hour provides a mock function with given fields:
func (_m *PipelineRepository) FindAllPipelineInLast24Hour() ([]*pipelineConfig.Pipeline, error) {
	ret := _m.Called()

	var r0 []*pipelineConfig.Pipeline
	var r1 error
	if rf, ok := ret.Get(0).(func() ([]*pipelineConfig.Pipeline, error)); ok {
		return rf()
	}
	if rf, ok := ret.Get(0).(func() []*pipelineConfig.Pipeline); ok {
		r0 = rf()
	} else {
		if ret.Get(0) != nil {
			r0 = ret.Get(0).([]*pipelineConfig.Pipeline)
		}
	}

	if rf, ok := ret.Get(1).(func() error); ok {
		r1 = rf()
	} else {
		r1 = ret.Error(1)
	}

	return r0, r1
}

// FindAllPipelinesByChartsOverrideAndAppIdAndChartId provides a mock function with given fields: chartOverridden, appId, chartId
func (_m *PipelineRepository) FindAllPipelinesByChartsOverrideAndAppIdAndChartId(chartOverridden bool, appId int, chartId int) ([]*pipelineConfig.Pipeline, error) {
	ret := _m.Called(chartOverridden, appId, chartId)

	var r0 []*pipelineConfig.Pipeline
	var r1 error
	if rf, ok := ret.Get(0).(func(bool, int, int) ([]*pipelineConfig.Pipeline, error)); ok {
		return rf(chartOverridden, appId, chartId)
	}
	if rf, ok := ret.Get(0).(func(bool, int, int) []*pipelineConfig.Pipeline); ok {
		r0 = rf(chartOverridden, appId, chartId)
	} else {
		if ret.Get(0) != nil {
			r0 = ret.Get(0).([]*pipelineConfig.Pipeline)
		}
	}

	if rf, ok := ret.Get(1).(func(bool, int, int) error); ok {
		r1 = rf(chartOverridden, appId, chartId)
	} else {
		r1 = ret.Error(1)
	}

	return r0, r1
}

// FindAutomaticByCiPipelineId provides a mock function with given fields: ciPipelineId
func (_m *PipelineRepository) FindAutomaticByCiPipelineId(ciPipelineId int) ([]*pipelineConfig.Pipeline, error) {
	ret := _m.Called(ciPipelineId)

	var r0 []*pipelineConfig.Pipeline
	var r1 error
	if rf, ok := ret.Get(0).(func(int) ([]*pipelineConfig.Pipeline, error)); ok {
		return rf(ciPipelineId)
	}
	if rf, ok := ret.Get(0).(func(int) []*pipelineConfig.Pipeline); ok {
		r0 = rf(ciPipelineId)
	} else {
		if ret.Get(0) != nil {
			r0 = ret.Get(0).([]*pipelineConfig.Pipeline)
		}
	}

	if rf, ok := ret.Get(1).(func(int) error); ok {
		r1 = rf(ciPipelineId)
	} else {
		r1 = ret.Error(1)
	}

	return r0, r1
}

// FindByCiPipelineId provides a mock function with given fields: ciPipelineId
func (_m *PipelineRepository) FindByCiPipelineId(ciPipelineId int) ([]*pipelineConfig.Pipeline, error) {
	ret := _m.Called(ciPipelineId)

	var r0 []*pipelineConfig.Pipeline
	var r1 error
	if rf, ok := ret.Get(0).(func(int) ([]*pipelineConfig.Pipeline, error)); ok {
		return rf(ciPipelineId)
	}
	if rf, ok := ret.Get(0).(func(int) []*pipelineConfig.Pipeline); ok {
		r0 = rf(ciPipelineId)
	} else {
		if ret.Get(0) != nil {
			r0 = ret.Get(0).([]*pipelineConfig.Pipeline)
		}
	}

	if rf, ok := ret.Get(1).(func(int) error); ok {
		r1 = rf(ciPipelineId)
	} else {
		r1 = ret.Error(1)
	}

	return r0, r1
}

// FindByCiPipelineIdsIn provides a mock function with given fields: ciPipelineIds
func (_m *PipelineRepository) FindByCiPipelineIdsIn(ciPipelineIds []int) ([]*pipelineConfig.Pipeline, error) {
	ret := _m.Called(ciPipelineIds)

	var r0 []*pipelineConfig.Pipeline
	var r1 error
	if rf, ok := ret.Get(0).(func([]int) ([]*pipelineConfig.Pipeline, error)); ok {
		return rf(ciPipelineIds)
	}
	if rf, ok := ret.Get(0).(func([]int) []*pipelineConfig.Pipeline); ok {
		r0 = rf(ciPipelineIds)
	} else {
		if ret.Get(0) != nil {
			r0 = ret.Get(0).([]*pipelineConfig.Pipeline)
		}
	}

	if rf, ok := ret.Get(1).(func([]int) error); ok {
		r1 = rf(ciPipelineIds)
	} else {
		r1 = ret.Error(1)
	}

	return r0, r1
}

// FindById provides a mock function with given fields: id
func (_m *PipelineRepository) FindById(id int) (*pipelineConfig.Pipeline, error) {
	ret := _m.Called(id)

	var r0 *pipelineConfig.Pipeline
	var r1 error
	if rf, ok := ret.Get(0).(func(int) (*pipelineConfig.Pipeline, error)); ok {
		return rf(id)
	}
	if rf, ok := ret.Get(0).(func(int) *pipelineConfig.Pipeline); ok {
		r0 = rf(id)
	} else {
		if ret.Get(0) != nil {
			r0 = ret.Get(0).(*pipelineConfig.Pipeline)
		}
	}

	if rf, ok := ret.Get(1).(func(int) error); ok {
		r1 = rf(id)
	} else {
		r1 = ret.Error(1)
	}

	return r0, r1
}

// FindByIdsIn provides a mock function with given fields: ids
func (_m *PipelineRepository) FindByIdsIn(ids []int) ([]*pipelineConfig.Pipeline, error) {
	ret := _m.Called(ids)

	var r0 []*pipelineConfig.Pipeline
	var r1 error
	if rf, ok := ret.Get(0).(func([]int) ([]*pipelineConfig.Pipeline, error)); ok {
		return rf(ids)
	}
	if rf, ok := ret.Get(0).(func([]int) []*pipelineConfig.Pipeline); ok {
		r0 = rf(ids)
	} else {
		if ret.Get(0) != nil {
			r0 = ret.Get(0).([]*pipelineConfig.Pipeline)
		}
	}

	if rf, ok := ret.Get(1).(func([]int) error); ok {
		r1 = rf(ids)
	} else {
		r1 = ret.Error(1)
	}

	return r0, r1
}

// FindByIdsInAndEnvironment provides a mock function with given fields: ids, environmentId
func (_m *PipelineRepository) FindByIdsInAndEnvironment(ids []int, environmentId int) ([]*pipelineConfig.Pipeline, error) {
	ret := _m.Called(ids, environmentId)

	var r0 []*pipelineConfig.Pipeline
	var r1 error
	if rf, ok := ret.Get(0).(func([]int, int) ([]*pipelineConfig.Pipeline, error)); ok {
		return rf(ids, environmentId)
	}
	if rf, ok := ret.Get(0).(func([]int, int) []*pipelineConfig.Pipeline); ok {
		r0 = rf(ids, environmentId)
	} else {
		if ret.Get(0) != nil {
			r0 = ret.Get(0).([]*pipelineConfig.Pipeline)
		}
	}

	if rf, ok := ret.Get(1).(func([]int, int) error); ok {
		r1 = rf(ids, environmentId)
	} else {
		r1 = ret.Error(1)
	}

	return r0, r1
}

// FindByName provides a mock function with given fields: pipelineName
func (_m *PipelineRepository) FindByName(pipelineName string) (*pipelineConfig.Pipeline, error) {
	ret := _m.Called(pipelineName)

	var r0 *pipelineConfig.Pipeline
	var r1 error
	if rf, ok := ret.Get(0).(func(string) (*pipelineConfig.Pipeline, error)); ok {
		return rf(pipelineName)
	}
	if rf, ok := ret.Get(0).(func(string) *pipelineConfig.Pipeline); ok {
		r0 = rf(pipelineName)
	} else {
		if ret.Get(0) != nil {
			r0 = ret.Get(0).(*pipelineConfig.Pipeline)
		}
	}

	if rf, ok := ret.Get(1).(func(string) error); ok {
		r1 = rf(pipelineName)
	} else {
		r1 = ret.Error(1)
	}

	return r0, r1
}

// FindByParentCiPipelineId provides a mock function with given fields: ciPipelineId
func (_m *PipelineRepository) FindByParentCiPipelineId(ciPipelineId int) ([]*pipelineConfig.Pipeline, error) {
	ret := _m.Called(ciPipelineId)

	var r0 []*pipelineConfig.Pipeline
	var r1 error
	if rf, ok := ret.Get(0).(func(int) ([]*pipelineConfig.Pipeline, error)); ok {
		return rf(ciPipelineId)
	}
	if rf, ok := ret.Get(0).(func(int) []*pipelineConfig.Pipeline); ok {
		r0 = rf(ciPipelineId)
	} else {
		if ret.Get(0) != nil {
			r0 = ret.Get(0).([]*pipelineConfig.Pipeline)
		}
	}

	if rf, ok := ret.Get(1).(func(int) error); ok {
		r1 = rf(ciPipelineId)
	} else {
		r1 = ret.Error(1)
	}

	return r0, r1
}

// FindByPipelineTriggerGitHash provides a mock function with given fields: gitHash
func (_m *PipelineRepository) FindByPipelineTriggerGitHash(gitHash string) (*pipelineConfig.Pipeline, error) {
	ret := _m.Called(gitHash)

	var r0 *pipelineConfig.Pipeline
	var r1 error
	if rf, ok := ret.Get(0).(func(string) (*pipelineConfig.Pipeline, error)); ok {
		return rf(gitHash)
	}
	if rf, ok := ret.Get(0).(func(string) *pipelineConfig.Pipeline); ok {
		r0 = rf(gitHash)
	} else {
		if ret.Get(0) != nil {
			r0 = ret.Get(0).(*pipelineConfig.Pipeline)
		}
	}

	if rf, ok := ret.Get(1).(func(string) error); ok {
		r1 = rf(gitHash)
	} else {
		r1 = ret.Error(1)
	}

	return r0, r1
}

// FindIdsByAppIdsAndEnvironmentIds provides a mock function with given fields: appIds, environmentIds
func (_m *PipelineRepository) FindIdsByAppIdsAndEnvironmentIds(appIds []int, environmentIds []int) ([]int, error) {
	ret := _m.Called(appIds, environmentIds)

	var r0 []int
	var r1 error
	if rf, ok := ret.Get(0).(func([]int, []int) ([]int, error)); ok {
		return rf(appIds, environmentIds)
	}
	if rf, ok := ret.Get(0).(func([]int, []int) []int); ok {
		r0 = rf(appIds, environmentIds)
	} else {
		if ret.Get(0) != nil {
			r0 = ret.Get(0).([]int)
		}
	}

	if rf, ok := ret.Get(1).(func([]int, []int) error); ok {
		r1 = rf(appIds, environmentIds)
	} else {
		r1 = ret.Error(1)
	}

	return r0, r1
}

// FindIdsByProjectIdsAndEnvironmentIds provides a mock function with given fields: projectIds, environmentIds
func (_m *PipelineRepository) FindIdsByProjectIdsAndEnvironmentIds(projectIds []int, environmentIds []int) ([]int, error) {
	ret := _m.Called(projectIds, environmentIds)

	var r0 []int
	var r1 error
	if rf, ok := ret.Get(0).(func([]int, []int) ([]int, error)); ok {
		return rf(projectIds, environmentIds)
	}
	if rf, ok := ret.Get(0).(func([]int, []int) []int); ok {
		r0 = rf(projectIds, environmentIds)
	} else {
		if ret.Get(0) != nil {
			r0 = ret.Get(0).([]int)
		}
	}

	if rf, ok := ret.Get(1).(func([]int, []int) error); ok {
		r1 = rf(projectIds, environmentIds)
	} else {
		r1 = ret.Error(1)
	}

	return r0, r1
}

// FindNumberOfAppsWithCdPipeline provides a mock function with given fields: appIds
func (_m *PipelineRepository) FindNumberOfAppsWithCdPipeline(appIds []int) (int, error) {
	ret := _m.Called(appIds)

	var r0 int
	var r1 error
	if rf, ok := ret.Get(0).(func([]int) (int, error)); ok {
		return rf(appIds)
	}
	if rf, ok := ret.Get(0).(func([]int) int); ok {
		r0 = rf(appIds)
	} else {
		r0 = ret.Get(0).(int)
	}

	if rf, ok := ret.Get(1).(func([]int) error); ok {
		r1 = rf(appIds)
	} else {
		r1 = ret.Error(1)
	}

	return r0, r1
}

// GetAppAndEnvDetailsForDeploymentAppTypePipeline provides a mock function with given fields: deploymentAppType, clusterIds
func (_m *PipelineRepository) GetAppAndEnvDetailsForDeploymentAppTypePipeline(deploymentAppType string, clusterIds []int) ([]*pipelineConfig.Pipeline, error) {
	ret := _m.Called(deploymentAppType, clusterIds)

	var r0 []*pipelineConfig.Pipeline
	var r1 error
	if rf, ok := ret.Get(0).(func(string, []int) ([]*pipelineConfig.Pipeline, error)); ok {
		return rf(deploymentAppType, clusterIds)
	}
	if rf, ok := ret.Get(0).(func(string, []int) []*pipelineConfig.Pipeline); ok {
		r0 = rf(deploymentAppType, clusterIds)
	} else {
		if ret.Get(0) != nil {
			r0 = ret.Get(0).([]*pipelineConfig.Pipeline)
		}
	}

	if rf, ok := ret.Get(1).(func(string, []int) error); ok {
		r1 = rf(deploymentAppType, clusterIds)
	} else {
		r1 = ret.Error(1)
	}

	return r0, r1
}

// GetArgoPipelineByArgoAppName provides a mock function with given fields: argoAppName
func (_m *PipelineRepository) GetArgoPipelineByArgoAppName(argoAppName string) (pipelineConfig.Pipeline, error) {
	ret := _m.Called(argoAppName)

	var r0 pipelineConfig.Pipeline
	var r1 error
	if rf, ok := ret.Get(0).(func(string) (pipelineConfig.Pipeline, error)); ok {
		return rf(argoAppName)
	}
	if rf, ok := ret.Get(0).(func(string) pipelineConfig.Pipeline); ok {
		r0 = rf(argoAppName)
	} else {
		r0 = ret.Get(0).(pipelineConfig.Pipeline)
	}

	if rf, ok := ret.Get(1).(func(string) error); ok {
		r1 = rf(argoAppName)
	} else {
		r1 = ret.Error(1)
	}

	return r0, r1
}

// GetArgoPipelinesHavingLatestTriggerStuckInNonTerminalStatuses provides a mock function with given fields: deployedBeforeMinutes
func (_m *PipelineRepository) GetArgoPipelinesHavingLatestTriggerStuckInNonTerminalStatuses(deployedBeforeMinutes int) ([]*pipelineConfig.Pipeline, error) {
	ret := _m.Called(deployedBeforeMinutes)

	var r0 []*pipelineConfig.Pipeline
	var r1 error
	if rf, ok := ret.Get(0).(func(int) ([]*pipelineConfig.Pipeline, error)); ok {
		return rf(deployedBeforeMinutes)
	}
	if rf, ok := ret.Get(0).(func(int) []*pipelineConfig.Pipeline); ok {
		r0 = rf(deployedBeforeMinutes)
	} else {
		if ret.Get(0) != nil {
			r0 = ret.Get(0).([]*pipelineConfig.Pipeline)
		}
	}

	if rf, ok := ret.Get(1).(func(int) error); ok {
		r1 = rf(deployedBeforeMinutes)
	} else {
		r1 = ret.Error(1)
	}

	return r0, r1
}

// GetArgoPipelinesHavingTriggersStuckInLastPossibleNonTerminalTimelines provides a mock function with given fields: pendingSinceSeconds, timeForDegradation
func (_m *PipelineRepository) GetArgoPipelinesHavingTriggersStuckInLastPossibleNonTerminalTimelines(pendingSinceSeconds int, timeForDegradation int) ([]*pipelineConfig.Pipeline, error) {
	ret := _m.Called(pendingSinceSeconds, timeForDegradation)

	var r0 []*pipelineConfig.Pipeline
	var r1 error
	if rf, ok := ret.Get(0).(func(int, int) ([]*pipelineConfig.Pipeline, error)); ok {
		return rf(pendingSinceSeconds, timeForDegradation)
	}
	if rf, ok := ret.Get(0).(func(int, int) []*pipelineConfig.Pipeline); ok {
		r0 = rf(pendingSinceSeconds, timeForDegradation)
	} else {
		if ret.Get(0) != nil {
			r0 = ret.Get(0).([]*pipelineConfig.Pipeline)
		}
	}

	if rf, ok := ret.Get(1).(func(int, int) error); ok {
		r1 = rf(pendingSinceSeconds, timeForDegradation)
	} else {
		r1 = ret.Error(1)
	}

	return r0, r1
}

// GetByEnvOverrideId provides a mock function with given fields: envOverrideId
func (_m *PipelineRepository) GetByEnvOverrideId(envOverrideId int) ([]pipelineConfig.Pipeline, error) {
	ret := _m.Called(envOverrideId)

	var r0 []pipelineConfig.Pipeline
	var r1 error
	if rf, ok := ret.Get(0).(func(int) ([]pipelineConfig.Pipeline, error)); ok {
		return rf(envOverrideId)
	}
	if rf, ok := ret.Get(0).(func(int) []pipelineConfig.Pipeline); ok {
		r0 = rf(envOverrideId)
	} else {
		if ret.Get(0) != nil {
			r0 = ret.Get(0).([]pipelineConfig.Pipeline)
		}
	}

	if rf, ok := ret.Get(1).(func(int) error); ok {
		r1 = rf(envOverrideId)
	} else {
		r1 = ret.Error(1)
	}

	return r0, r1
}

// GetByEnvOverrideIdAndEnvId provides a mock function with given fields: envOverrideId, envId
func (_m *PipelineRepository) GetByEnvOverrideIdAndEnvId(envOverrideId int, envId int) (pipelineConfig.Pipeline, error) {
	ret := _m.Called(envOverrideId, envId)

	var r0 pipelineConfig.Pipeline
	var r1 error
	if rf, ok := ret.Get(0).(func(int, int) (pipelineConfig.Pipeline, error)); ok {
		return rf(envOverrideId, envId)
	}
	if rf, ok := ret.Get(0).(func(int, int) pipelineConfig.Pipeline); ok {
		r0 = rf(envOverrideId, envId)
	} else {
		r0 = ret.Get(0).(pipelineConfig.Pipeline)
	}

	if rf, ok := ret.Get(1).(func(int, int) error); ok {
		r1 = rf(envOverrideId, envId)
	} else {
		r1 = ret.Error(1)
	}

	return r0, r1
}

// GetConnection provides a mock function with given fields:
func (_m *PipelineRepository) GetConnection() *pg.DB {
	ret := _m.Called()

	var r0 *pg.DB
	if rf, ok := ret.Get(0).(func() *pg.DB); ok {
		r0 = rf()
	} else {
		if ret.Get(0) != nil {
			r0 = ret.Get(0).(*pg.DB)
		}
	}

	return r0
}

// PipelineExists provides a mock function with given fields: pipelineName
func (_m *PipelineRepository) PipelineExists(pipelineName string) (bool, error) {
	ret := _m.Called(pipelineName)

	var r0 bool
	var r1 error
	if rf, ok := ret.Get(0).(func(string) (bool, error)); ok {
		return rf(pipelineName)
	}
	if rf, ok := ret.Get(0).(func(string) bool); ok {
		r0 = rf(pipelineName)
	} else {
		r0 = ret.Get(0).(bool)
	}

	if rf, ok := ret.Get(1).(func(string) error); ok {
		r1 = rf(pipelineName)
	} else {
		r1 = ret.Error(1)
	}

	return r0, r1
}

// Save provides a mock function with given fields: pipeline, tx
func (_m *PipelineRepository) Save(pipeline []*pipelineConfig.Pipeline, tx *pg.Tx) error {
	ret := _m.Called(pipeline, tx)

	var r0 error
	if rf, ok := ret.Get(0).(func([]*pipelineConfig.Pipeline, *pg.Tx) error); ok {
		r0 = rf(pipeline, tx)
	} else {
		r0 = ret.Error(0)
	}

	return r0
}

// UndoDelete provides a mock function with given fields: id
func (_m *PipelineRepository) UndoDelete(id int) error {
	ret := _m.Called(id)

	var r0 error
	if rf, ok := ret.Get(0).(func(int) error); ok {
		r0 = rf(id)
	} else {
		r0 = ret.Error(0)
	}

	return r0
}

// UniqueAppEnvironmentPipelines provides a mock function with given fields:
func (_m *PipelineRepository) UniqueAppEnvironmentPipelines() ([]*pipelineConfig.Pipeline, error) {
	ret := _m.Called()

	var r0 []*pipelineConfig.Pipeline
	var r1 error
	if rf, ok := ret.Get(0).(func() ([]*pipelineConfig.Pipeline, error)); ok {
		return rf()
	}
	if rf, ok := ret.Get(0).(func() []*pipelineConfig.Pipeline); ok {
		r0 = rf()
	} else {
		if ret.Get(0) != nil {
			r0 = ret.Get(0).([]*pipelineConfig.Pipeline)
		}
	}

	if rf, ok := ret.Get(1).(func() error); ok {
		r1 = rf()
	} else {
		r1 = ret.Error(1)
	}

	return r0, r1
}

// Update provides a mock function with given fields: pipeline, tx
func (_m *PipelineRepository) Update(pipeline *pipelineConfig.Pipeline, tx *pg.Tx) error {
	ret := _m.Called(pipeline, tx)

	var r0 error
	if rf, ok := ret.Get(0).(func(*pipelineConfig.Pipeline, *pg.Tx) error); ok {
		r0 = rf(pipeline, tx)
	} else {
		r0 = ret.Error(0)
	}

	return r0
}

// UpdateCdPipeline provides a mock function with given fields: pipeline
func (_m *PipelineRepository) UpdateCdPipeline(pipeline *pipelineConfig.Pipeline) error {
	ret := _m.Called(pipeline)

	var r0 error
	if rf, ok := ret.Get(0).(func(*pipelineConfig.Pipeline) error); ok {
		r0 = rf(pipeline)
	} else {
		r0 = ret.Error(0)
	}

	return r0
}

<<<<<<< HEAD
// UpdateCdPipelineDeploymentAppInFilter provides a mock function with given fields: deploymentAppType, cdPipelineIdIncludes
func (_m *PipelineRepository) UpdateCdPipelineDeploymentAppInFilter(deploymentAppType string, cdPipelineIdIncludes []int) error {
	ret := _m.Called(deploymentAppType, cdPipelineIdIncludes)

	var r0 error
	if rf, ok := ret.Get(0).(func(string, []int) error); ok {
		r0 = rf(deploymentAppType, cdPipelineIdIncludes)
=======
// UpdateCdPipelineDeploymentAppTypeAndDeploymentAppCreated provides a mock function with given fields: pipeline
func (_m *PipelineRepository) UpdateCdPipelineDeploymentApp(pipeline *pipelineConfig.Pipeline) error {
	ret := _m.Called(pipeline)

	var r0 error
	if rf, ok := ret.Get(0).(func(*pipelineConfig.Pipeline) error); ok {
		r0 = rf(pipeline)
>>>>>>> cb18adf3
	} else {
		r0 = ret.Error(0)
	}

	return r0
}

type mockConstructorTestingTNewPipelineRepository interface {
	mock.TestingT
	Cleanup(func())
}

// NewPipelineRepository creates a new instance of PipelineRepository. It also registers a testing interface on the mock and a cleanup function to assert the mocks expectations.
func NewPipelineRepository(t mockConstructorTestingTNewPipelineRepository) *PipelineRepository {
	mock := &PipelineRepository{}
	mock.Mock.Test(t)

	t.Cleanup(func() { mock.AssertExpectations(t) })

	return mock
}<|MERGE_RESOLUTION|>--- conflicted
+++ resolved
@@ -163,7 +163,6 @@
 	return r0, r1
 }
 
-<<<<<<< HEAD
 // FindActiveByEnvIdAndDeploymentTypeExcludingAppIds provides a mock function with given fields: environmentId, deploymentAppType, exclusionList
 func (_m *PipelineRepository) FindActiveByEnvIdAndDeploymentTypeExcludingAppIds(environmentId int, deploymentAppType string, exclusionList []int) ([]*pipelineConfig.Pipeline, error) {
 	ret := _m.Called(environmentId, deploymentAppType, exclusionList)
@@ -175,32 +174,14 @@
 	}
 	if rf, ok := ret.Get(0).(func(int, string, []int) []*pipelineConfig.Pipeline); ok {
 		r0 = rf(environmentId, deploymentAppType, exclusionList)
-=======
-// FindActiveByEnvironmentIdAndDeploymentAppType provides a mock function with given fields: environmentId, deploymentAppType
-func (_m *PipelineRepository) FindActiveByEnvironmentIdAndDeploymentAppType(environmentId int, deploymentAppType string) ([]*pipelineConfig.Pipeline, error) {
-	ret := _m.Called(environmentId, deploymentAppType)
-
-	var r0 []*pipelineConfig.Pipeline
-	var r1 error
-	if rf, ok := ret.Get(0).(func(int, string) ([]*pipelineConfig.Pipeline, error)); ok {
-		return rf(environmentId, deploymentAppType)
-	}
-	if rf, ok := ret.Get(0).(func(int, string) []*pipelineConfig.Pipeline); ok {
-		r0 = rf(environmentId, deploymentAppType)
->>>>>>> cb18adf3
-	} else {
-		if ret.Get(0) != nil {
-			r0 = ret.Get(0).([]*pipelineConfig.Pipeline)
-		}
-	}
-
-<<<<<<< HEAD
+	} else {
+		if ret.Get(0) != nil {
+			r0 = ret.Get(0).([]*pipelineConfig.Pipeline)
+		}
+	}
+
 	if rf, ok := ret.Get(1).(func(int, string, []int) error); ok {
 		r1 = rf(environmentId, deploymentAppType, exclusionList)
-=======
-	if rf, ok := ret.Get(1).(func(int, string) error); ok {
-		r1 = rf(environmentId, deploymentAppType)
->>>>>>> cb18adf3
 	} else {
 		r1 = ret.Error(1)
 	}
@@ -896,7 +877,6 @@
 	return r0
 }
 
-<<<<<<< HEAD
 // UpdateCdPipelineDeploymentAppInFilter provides a mock function with given fields: deploymentAppType, cdPipelineIdIncludes
 func (_m *PipelineRepository) UpdateCdPipelineDeploymentAppInFilter(deploymentAppType string, cdPipelineIdIncludes []int) error {
 	ret := _m.Called(deploymentAppType, cdPipelineIdIncludes)
@@ -904,15 +884,6 @@
 	var r0 error
 	if rf, ok := ret.Get(0).(func(string, []int) error); ok {
 		r0 = rf(deploymentAppType, cdPipelineIdIncludes)
-=======
-// UpdateCdPipelineDeploymentAppTypeAndDeploymentAppCreated provides a mock function with given fields: pipeline
-func (_m *PipelineRepository) UpdateCdPipelineDeploymentApp(pipeline *pipelineConfig.Pipeline) error {
-	ret := _m.Called(pipeline)
-
-	var r0 error
-	if rf, ok := ret.Get(0).(func(*pipelineConfig.Pipeline) error); ok {
-		r0 = rf(pipeline)
->>>>>>> cb18adf3
 	} else {
 		r0 = ret.Error(0)
 	}
