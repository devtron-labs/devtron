--- conflicted
+++ resolved
@@ -51,10 +51,7 @@
 
 	FindByIds(ids []*int) ([]*App, error)
 	FetchAppsByFilter(appNameIncludes string, appNameExcludes string) ([]*App, error)
-<<<<<<< HEAD
-=======
 	FetchAppsByFilterV2(appNameIncludes string, appNameExcludes string, environmentId int) ([]*App, error)
->>>>>>> be9a64bf
 }
 
 type AppRepositoryImpl struct {
@@ -179,8 +176,6 @@
 			Select()
 	}
 	return apps, err
-<<<<<<< HEAD
-=======
 }
 
 func (repo AppRepositoryImpl) FetchAppsByFilterV2(appNameIncludes string, appNameExcludes string, environmentId int) ([]*App, error) {
@@ -212,5 +207,4 @@
 			Select()
 	}
 	return apps, err
->>>>>>> be9a64bf
 }