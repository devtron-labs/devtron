/*
 * Copyright (c) 2020 Devtron Labs
 *
 * Licensed under the Apache License, Version 2.0 (the "License");
 * you may not use this file except in compliance with the License.
 * You may obtain a copy of the License at
 *
 *    http://www.apache.org/licenses/LICENSE-2.0
 *
 * Unless required by applicable law or agreed to in writing, software
 * distributed under the License is distributed on an "AS IS" BASIS,
 * WITHOUT WARRANTIES OR CONDITIONS OF ANY KIND, either express or implied.
 * See the License for the specific language governing permissions and
 * limitations under the License.
 *
 */

package pipelineConfig

import (
	"context"
	"encoding/json"
	"fmt"
	"github.com/devtron-labs/common-lib/utils/k8s/health"
	"github.com/devtron-labs/devtron/api/bean"
	"github.com/devtron-labs/devtron/internal/sql/models"
	"github.com/devtron-labs/devtron/internal/sql/repository/app"
	"github.com/devtron-labs/devtron/internal/sql/repository/appWorkflow"
	"github.com/devtron-labs/devtron/internal/sql/repository/helper"
	"github.com/devtron-labs/devtron/internal/util"
	util2 "github.com/devtron-labs/devtron/pkg/appStore/util"
	"github.com/devtron-labs/devtron/pkg/cluster/repository"
	"github.com/devtron-labs/devtron/pkg/sql"
	util3 "github.com/devtron-labs/devtron/util"
	"github.com/go-pg/pg"
	"go.opentelemetry.io/otel"
	"go.uber.org/zap"
	"k8s.io/utils/pointer"
	"time"
)

type PipelineType string
type TriggerType string // HOW pipeline should be triggered

const TRIGGER_TYPE_AUTOMATIC TriggerType = "AUTOMATIC"
const TRIGGER_TYPE_MANUAL TriggerType = "MANUAL"

type Pipeline struct {
	tableName                     struct{} `sql:"pipeline" pg:",discard_unknown_columns"`
	Id                            int      `sql:"id,pk"`
	AppId                         int      `sql:"app_id,notnull"`
	App                           app.App
	CiPipelineId                  int         `sql:"ci_pipeline_id"`
	TriggerType                   TriggerType `sql:"trigger_type,notnull"` // automatic, manual
	EnvironmentId                 int         `sql:"environment_id"`
	Name                          string      `sql:"pipeline_name,notnull"`
	Deleted                       bool        `sql:"deleted,notnull"`
	PreStageConfig                string      `sql:"pre_stage_config_yaml"`
	PostStageConfig               string      `sql:"post_stage_config_yaml"`
	PreTriggerType                TriggerType `sql:"pre_trigger_type"`                   // automatic, manual
	PostTriggerType               TriggerType `sql:"post_trigger_type"`                  // automatic, manual
	PreStageConfigMapSecretNames  string      `sql:"pre_stage_config_map_secret_names"`  // configmap names
	PostStageConfigMapSecretNames string      `sql:"post_stage_config_map_secret_names"` // secret names
	RunPreStageInEnv              bool        `sql:"run_pre_stage_in_env"`               // secret names
	RunPostStageInEnv             bool        `sql:"run_post_stage_in_env"`              // secret names
	DeploymentAppCreated          bool        `sql:"deployment_app_created,notnull"`
	DeploymentAppType             string      `sql:"deployment_app_type,notnull"` // helm, acd
	DeploymentAppName             string      `sql:"deployment_app_name"`
	DeploymentAppDeleteRequest    bool        `sql:"deployment_app_delete_request,notnull"`
	UserApprovalConfig            string      `sql:"user_approval_config"`
	Environment                   repository.Environment
	sql.AuditLog
}

type PipelineMetadata struct {
	Id                int    `sql:"id"`
	CiPipelineId      int    `sql:"ci_pipeline_id"`
	EnvironmentId     int    `sql:"environment_id"`
	EnvironmentName   string `sql:"environment_name"`
	Default           bool   `sql:"default"`
	AppId             int    `sql:"app_id"`
	AppName           string `sql:"app_name"`
	TeamId            int    `sql:"team_id"`
	DeploymentAppType string `sql:"deployment_app_type"`
}

type UserApprovalConfig struct {
	RequiredCount int    `json:"requiredCount" validate:"number,required"`
	Description   string `json:"description,omitempty"`
}

func (pipeline Pipeline) ApprovalNodeConfigured() bool {
	if len(pipeline.UserApprovalConfig) > 0 {
		approvalConfig, err := pipeline.GetApprovalConfig()
		if err != nil {
			return false
		}
		return approvalConfig.RequiredCount > 0
	}
	return false
}

func (pipeline Pipeline) GetApprovalConfig() (UserApprovalConfig, error) {
	approvalConfig := UserApprovalConfig{}
	err := json.Unmarshal([]byte(pipeline.UserApprovalConfig), &approvalConfig)
	return approvalConfig, err
}

func (pipeline Pipeline) IsManualTrigger() bool {
	return pipeline.TriggerType == TRIGGER_TYPE_MANUAL
}

type PipelineRepository interface {
	Save(pipeline []*Pipeline, tx *pg.Tx) error
	Update(pipeline *Pipeline, tx *pg.Tx) error
	FindActiveByAppId(appId int) (pipelines []*Pipeline, err error)
	Delete(id int, userId int32, tx *pg.Tx) error
	FindByName(pipelineName string) (pipeline *Pipeline, err error)
	PipelineExists(pipelineName string) (bool, error)
	FindById(id int) (pipeline *Pipeline, err error)
<<<<<<< HEAD
	FindMetadataById(id int, includeDeleted bool) (pipeline *PipelineMetadata, err error)
	FindMetadataByAppAndEnv(appId, envId int, envName string) (pipeline *PipelineMetadata, err error)
=======
	FindByIdEvenIfInactive(id int) (pipeline *Pipeline, err error)
>>>>>>> bf20b6fe
	GetPostStageConfigById(id int) (pipeline *Pipeline, err error)
	FindAppAndEnvDetailsByPipelineId(id int) (pipeline *Pipeline, err error)
	FindActiveByEnvIdAndDeploymentType(environmentId int, deploymentAppType string, exclusionList []int, includeApps []int) ([]*Pipeline, error)
	FindByIdsIn(ids []int) ([]*Pipeline, error)
	FindMetadataByIdsIn(ids []int, includeDeleted bool) ([]*PipelineMetadata, error)
	FindPipelineByIdsIn(ids []int) ([]*Pipeline, error)
	FindActiveAndDeletedByIds(ids []int) ([]*Pipeline, error)
	FindByIdsNotInAndAppId(ids []int, appId int) ([]*Pipeline, error)
	FindByCiPipelineIdsIn(ciPipelineIds []int) ([]*Pipeline, error)
	FindAutomaticByCiPipelineId(ciPipelineId int) (pipelines []*Pipeline, err error)
	GetByEnvOverrideId(envOverrideId int) ([]Pipeline, error)
	GetByEnvOverrideIdAndEnvId(envOverrideId, envId int) (Pipeline, error)
	FindActiveByAppIdAndEnvironmentId(appId int, environmentId int) (pipelines []*Pipeline, err error)
	UndoDelete(id int) error
	UniqueAppEnvironmentPipelines() ([]*Pipeline, error)
	FindByCiPipelineId(ciPipelineId int) (pipelines []*Pipeline, err error)
	FindByParentCiPipelineId(ciPipelineId int) (pipelines []*Pipeline, err error)
	FindByPipelineTriggerGitHash(gitHash string) (pipeline *Pipeline, err error)
	FindByIdsInAndEnvironment(ids []int, environmentId int) ([]*Pipeline, error)
	FindActiveByAppIdAndEnvironmentIdV2() (pipelines []*Pipeline, err error)
	GetConnection() *pg.DB
	FindAllPipelineInLast24Hour() (pipelines []*Pipeline, err error)
	FindActiveByEnvId(envId int) (pipelines []*Pipeline, err error)
	FindActivePipelineByEnvId(envId int) (pipelines []*Pipeline, err error)
	FindActiveByEnvIds(envId []int) (pipelines []*Pipeline, err error)
	FindActiveByInFilter(envId int, appIdIncludes []int) (pipelines []*Pipeline, err error)
	FindActiveByNotFilter(envId int, appIdExcludes []int) (pipelines []*Pipeline, err error)
	FindAllPipelinesByChartsOverrideAndAppIdAndChartId(chartOverridden bool, appId int, chartId int) (pipelines []*Pipeline, err error)
	FindActiveByAppIdAndPipelineId(appId int, pipelineId int) ([]*Pipeline, error)
	SetDeploymentAppCreatedInPipeline(deploymentAppCreated bool, pipelineId int, userId int32) error
	UpdateCdPipelineDeploymentAppInFilter(deploymentAppType string, cdPipelineIdIncludes []int, userId int32, deploymentAppCreated bool, delete bool) error
	UpdateCdPipelineAfterDeployment(deploymentAppType string, cdPipelineIdIncludes []int, userId int32, delete bool) error
	FindNumberOfAppsWithCdPipeline(appIds []int) (count int, err error)
	GetAppAndEnvDetailsForDeploymentAppTypePipeline(deploymentAppType string, clusterIds []int) ([]*Pipeline, error)
	GetArgoPipelinesHavingTriggersStuckInLastPossibleNonTerminalTimelines(pendingSinceSeconds int, timeForDegradation int) ([]*Pipeline, error)
	GetArgoPipelinesHavingLatestTriggerStuckInNonTerminalStatuses(deployedBeforeMinutes int, getPipelineDeployedWithinHours int) ([]*Pipeline, error)
	FindIdsByAppIdsAndEnvironmentIds(appIds, environmentIds []int) (ids []int, err error)
	FindByAppIdsAndEnvironmentIds(appIds, environmentIds []int) ([]*Pipeline, error)
	FindIdsByProjectIdsAndEnvironmentIds(projectIds, environmentIds []int) ([]int, error)

	GetArgoPipelineByArgoAppName(argoAppName string) (Pipeline, error)
	GetPartiallyDeletedPipelineByStatus(appId int, envId int) (Pipeline, error)
	FindActiveByAppIds(appIds []int) (pipelines []*Pipeline, err error)
	FindAppAndEnvironmentAndProjectByPipelineIds(pipelineIds []int) (pipelines []*Pipeline, err error)
	FilterDeploymentDeleteRequestedPipelineIds(cdPipelineIds []int) (map[int]bool, error)
	FindDeploymentTypeByPipelineIds(cdPipelineIds []int) (map[int]DeploymentObject, error)
	UpdateOldCiPipelineIdToNewCiPipelineId(tx *pg.Tx, oldCiPipelineId, newCiPipelineId int) error
<<<<<<< HEAD
	FindActiveByAppIdAndEnvNames(appId int, envNames []string) (pipelines []*Pipeline, err error)
	FindAppAndEnvDetailsByListFilter(filter CdPipelineListFilter) ([]CdPipelineMetaData, error)
=======
	// FindWithEnvironmentByCiIds Possibility of duplicate environment names when filtered by unique pipeline ids
	FindWithEnvironmentByCiIds(ctx context.Context, cIPipelineIds []int) ([]*Pipeline, error)
>>>>>>> bf20b6fe
}

type CiArtifactDTO struct {
	Id           int    `json:"id"`
	PipelineId   int    `json:"pipelineId"` // id of the ci pipeline from which this webhook was triggered
	Image        string `json:"image"`
	ImageDigest  string `json:"imageDigest"`
	MaterialInfo string `json:"materialInfo"` // git material metadata json array string
	DataSource   string `json:"dataSource"`
	WorkflowId   *int   `json:"workflowId"`
}

type DeploymentObject struct {
	DeploymentType models.DeploymentType `sql:"deployment_type"`
	PipelineId     int                   `sql:"pipeline_id"`
	Status         string                `sql:"status"`
}

type CdPipelineMetaData struct {
	AppId           int
	EnvId           int
	AppName         string
	EnvironmentName string
	TotalCount      int
}

type CdPipelineListFilter struct {
	IncludeAppEnvIds []string // comma-seperated appId,envId array, eg: {"1,3","1,5"}
	ExcludeAppEnvIds []string // comma-seperated appId,envId array, eg: {"1,3","1,5"}
	AppNames         []string
	EnvNames         []string
	util3.ListingFilterOptions
}

type PipelineRepositoryImpl struct {
	dbConnection *pg.DB
	logger       *zap.SugaredLogger
}

func NewPipelineRepositoryImpl(dbConnection *pg.DB, logger *zap.SugaredLogger) *PipelineRepositoryImpl {
	return &PipelineRepositoryImpl{dbConnection: dbConnection, logger: logger}
}

func (impl PipelineRepositoryImpl) GetConnection() *pg.DB {
	return impl.dbConnection
}

func (impl PipelineRepositoryImpl) FindByIdsIn(ids []int) ([]*Pipeline, error) {
	var pipelines []*Pipeline
	if len(ids) == 0 {
		return pipelines, nil
	}
	err := impl.dbConnection.Model(&pipelines).
		Column("pipeline.*", "App", "Environment", "Environment.Cluster").
		Join("inner join app a on pipeline.app_id = a.id").
		Join("inner join environment e on pipeline.environment_id = e.id").
		Join("inner join cluster c on c.id = e.cluster_id").
		Where("pipeline.id in (?)", pg.In(ids)).
		Where("pipeline.deleted = false").
		Select()
	if err != nil {
		impl.logger.Errorw("error on fetching pipelines", "ids", ids)
	}
	return pipelines, err
}

func (impl PipelineRepositoryImpl) FindMetadataByIdsIn(ids []int, includeDeleted bool) ([]*PipelineMetadata, error) {
	var pipelines []*PipelineMetadata
	if len(ids) == 0 {
		return pipelines, nil
	}
	query := impl.dbConnection.
		Model((*Pipeline)(nil)).
		Column("pipeline.id", "pipeline.app_id", "pipeline.ci_pipeline_id", "pipeline.environment_id", "pipeline.deployment_app_type",
			"e.environment_name", "e.default",
			"a.team_id", "a.app_name").
		Join("inner join environment e on pipeline.environment_id=e.id").
		Join("inner join app a on pipeline.app_id = a.id").
		Where("pipeline.id in (?)", pg.In(ids))

	if !includeDeleted {
		query = query.Where("pipeline.deleted = ?", false)
	}
	err := query.Select(&pipelines)
	return pipelines, err
}

func (impl PipelineRepositoryImpl) FindPipelineByIdsIn(ids []int) ([]*Pipeline, error) {
	var pipelines []*Pipeline
	if len(ids) == 0 {
		return pipelines, nil
	}
	err := impl.dbConnection.Model(&pipelines).
		Where("pipeline.id in (?)", pg.In(ids)).
		Where("pipeline.deleted = false").
		Select()
	if err != nil {
		impl.logger.Errorw("error on fetching pipelines", "ids", ids)
	}
	return pipelines, err
}

func (impl PipelineRepositoryImpl) FindActiveAndDeletedByIds(ids []int) ([]*Pipeline, error) {
	var pipelines []*Pipeline
	if len(ids) == 0 {
		return pipelines, nil
	}
	err := impl.dbConnection.Model(&pipelines).
		Column("pipeline.*", "App", "Environment", "Environment.Cluster").
		Join("inner join app a on pipeline.app_id = a.id").
		Join("inner join environment e on pipeline.environment_id = e.id").
		Join("inner join cluster c on c.id = e.cluster_id").
		Where("pipeline.id in (?)", pg.In(ids)).
		Select()
	if err != nil {
		impl.logger.Errorw("error on fetching pipelines", "ids", ids)
	}
	return pipelines, err
}

func (impl PipelineRepositoryImpl) FindByIdsNotInAndAppId(ids []int, appId int) ([]*Pipeline, error) {
	var pipelines []*Pipeline
	err := impl.dbConnection.Model(&pipelines).Where("id not in (?)", pg.In(ids)).
		Where("app_id = ?", appId).Where("deleted = ?", false).
		Select()
	if err != nil {
		impl.logger.Errorw("error on fetching pipelines by ids not in", "err", err, "ids", ids, "appId", appId)
		return nil, err
	}
	return pipelines, nil
}

func (impl PipelineRepositoryImpl) FindByIdsInAndEnvironment(ids []int, environmentId int) ([]*Pipeline, error) {
	var pipelines []*Pipeline
	err := impl.dbConnection.Model(&pipelines).
		Where("id in (?)", pg.In(ids)).
		Where("environment_id = ?", environmentId).
		Select()
	return pipelines, err
}
func (impl PipelineRepositoryImpl) FindByCiPipelineIdsIn(ciPipelineIds []int) ([]*Pipeline, error) {
	var pipelines []*Pipeline
	err := impl.dbConnection.Model(&pipelines).
		Where("ci_pipeline_id in (?)", pg.In(ciPipelineIds)).
		Select()
	return pipelines, err
}

func (impl PipelineRepositoryImpl) Save(pipeline []*Pipeline, tx *pg.Tx) error {
	var v []interface{}
	for _, i := range pipeline {
		v = append(v, i)
	}
	_, err := tx.Model(v...).Insert()
	return err
}

func (impl PipelineRepositoryImpl) Update(pipeline *Pipeline, tx *pg.Tx) error {
	err := tx.Update(pipeline)
	return err
}

func (impl PipelineRepositoryImpl) FindAutomaticByCiPipelineId(ciPipelineId int) (pipelines []*Pipeline, err error) {
	err = impl.dbConnection.Model(&pipelines).
		Where("ci_pipeline_id =?", ciPipelineId).
		Where("trigger_type =?", TRIGGER_TYPE_AUTOMATIC).
		Where("deleted =?", false).
		Select()
	if err != nil && util.IsErrNoRows(err) {
		return make([]*Pipeline, 0), nil
	} else if err != nil {
		return nil, err
	}
	return pipelines, nil
}

func (impl PipelineRepositoryImpl) FindByCiPipelineId(ciPipelineId int) (pipelines []*Pipeline, err error) {
	err = impl.dbConnection.Model(&pipelines).
		Where("ci_pipeline_id =?", ciPipelineId).
		Where("deleted =?", false).
		Select()
	if err != nil && util.IsErrNoRows(err) {
		return make([]*Pipeline, 0), nil
	} else if err != nil {
		return nil, err
	}
	return pipelines, nil
}
func (impl PipelineRepositoryImpl) FindByParentCiPipelineId(ciPipelineId int) (pipelines []*Pipeline, err error) {
	err = impl.dbConnection.Model(&pipelines).
		Column("pipeline.*").
		Join("INNER JOIN app_workflow_mapping awm on awm.component_id = pipeline.id").
		Where("pipeline.ci_pipeline_id =?", ciPipelineId).
		Where("awm.parent_type =?", appWorkflow.CIPIPELINE).
		Where("pipeline.deleted =?", false).
		Select()
	if err != nil && util.IsErrNoRows(err) {
		return make([]*Pipeline, 0), nil
	} else if err != nil {
		return nil, err
	}
	return pipelines, nil
}

func (impl PipelineRepositoryImpl) FindActiveByAppId(appId int) (pipelines []*Pipeline, err error) {
	err = impl.dbConnection.Model(&pipelines).
		Column("pipeline.*", "Environment", "App").
		Where("app_id = ?", appId).
		Where("deleted = ?", false).
		Select()
	return pipelines, err
}

func (impl PipelineRepositoryImpl) FindActiveByAppIdAndEnvironmentId(appId int, environmentId int) (pipelines []*Pipeline, err error) {
	err = impl.dbConnection.Model(&pipelines).
		Column("pipeline.*", "Environment", "App").
		Where("app_id = ?", appId).
		Where("deleted = ?", false).
		Where("environment_id = ? ", environmentId).
		Select()
	return pipelines, err
}

func (impl PipelineRepositoryImpl) FindActiveByAppIdAndEnvironmentIdV2() (pipelines []*Pipeline, err error) {
	err = impl.dbConnection.Model(&pipelines).
		Where("deleted = ?", false).
		Select()
	return pipelines, err
}

func (impl PipelineRepositoryImpl) Delete(id int, userId int32, tx *pg.Tx) error {
	pipeline := &Pipeline{}
	r, err := tx.Model(pipeline).Set("deleted =?", true).Set("deployment_app_created =?", false).
		Set("updated_on = ?", time.Now()).Set("updated_by = ?", userId).Where("id =?", id).Update()
	impl.logger.Debugw("update result", "r-affected", r.RowsAffected(), "r-return", r.RowsReturned(), "model", r.Model())
	return err
}

func (impl PipelineRepositoryImpl) UndoDelete(id int) error {
	pipeline := &Pipeline{}
	_, err := impl.dbConnection.Model(pipeline).Set("deleted =?", false).Where("id =?", id).Update()
	return err
}
func (impl PipelineRepositoryImpl) FindByName(pipelineName string) (pipeline *Pipeline, err error) {
	pipeline = &Pipeline{}
	err = impl.dbConnection.Model(pipeline).
		Where("pipeline_name = ?", pipelineName).
		Select()
	return pipeline, err
}

func (impl PipelineRepositoryImpl) PipelineExists(pipelineName string) (bool, error) {
	pipeline := &Pipeline{}
	exists, err := impl.dbConnection.Model(pipeline).
		Where("pipeline_name = ?", pipelineName).
		Where("deleted =? ", false).
		Exists()
	return exists, err
}

func (impl PipelineRepositoryImpl) FindById(id int) (pipeline *Pipeline, err error) {
	pipeline = &Pipeline{}
	err = impl.dbConnection.
		Model(pipeline).
		Column("pipeline.*", "App", "Environment").
		Join("inner join app a on pipeline.app_id = a.id").
		Where("pipeline.id = ?", id).
		Where("deleted = ?", false).
		Select()
	return pipeline, err
}

<<<<<<< HEAD
func (impl PipelineRepositoryImpl) FindMetadataById(id int, includeDeleted bool) (pipeline *PipelineMetadata, err error) {
	pipeline = &PipelineMetadata{}
	query := impl.dbConnection.
		Model((*Pipeline)(nil)).
		Column("pipeline.id", "pipeline.app_id", "pipeline.ci_pipeline_id", "pipeline.environment_id", "pipeline.deployment_app_type",
			"e.environment_name", "e.default",
			"a.team_id", "a.app_name").
		Join("inner join environment e on pipeline.environment_id=e.id").
		Join("inner join app a on pipeline.app_id = a.id").
		Where("pipeline.id = ?", id)

	if !includeDeleted {
		query = query.Where("pipeline.deleted = false")
	}
	err = query.Select(&pipeline)
	return pipeline, err
}

func (impl PipelineRepositoryImpl) FindMetadataByAppAndEnv(appId, envId int, envName string) (pipeline *PipelineMetadata, err error) {
	pipeline = &PipelineMetadata{}
	query := impl.dbConnection.
		Model((*Pipeline)(nil)).
		Column("pipeline.id", "pipeline.app_id", "pipeline.ci_pipeline_id", "pipeline.environment_id", "pipeline.deployment_app_type",
			"e.environment_name", "e.default",
			"a.team_id", "a.app_name").
		Join("inner join environment e on pipeline.environment_id=e.id").
		Join("inner join app a on pipeline.app_id = a.id").
		Where("a.id = ? and ( e.id = ? or e.environment_name = ? )", appId, envId, envName).
		Where("pipeline.deleted = false")
	err = query.Select(pipeline)
=======
func (impl PipelineRepositoryImpl) FindByIdEvenIfInactive(id int) (pipeline *Pipeline, err error) {
	pipeline = &Pipeline{}
	err = impl.dbConnection.
		Model(pipeline).
		Column("pipeline.*", "App", "Environment").
		Join("inner join app a on pipeline.app_id = a.id").
		Where("pipeline.id = ?", id).
		Select()
>>>>>>> bf20b6fe
	return pipeline, err
}

func (impl PipelineRepositoryImpl) GetPostStageConfigById(id int) (pipeline *Pipeline, err error) {
	pipeline = &Pipeline{}
	err = impl.dbConnection.
		Model(pipeline).
		Column("pipeline.post_stage_config_yaml").
		Where("pipeline.id = ?", id).
		Where("deleted = ?", false).
		Select()
	return pipeline, err
}

func (impl PipelineRepositoryImpl) FindAppAndEnvDetailsByPipelineId(id int) (pipeline *Pipeline, err error) {
	pipeline = &Pipeline{}
	err = impl.dbConnection.
		Model(pipeline).
		Column("App.id", "App.app_name", "App.app_type", "Environment.id", "Environment.cluster_id").
		Join("inner join app a on pipeline.app_id = a.id").
		Join("inner join environment e on pipeline.environment_id = e.id").
		Where("pipeline.id = ?", id).
		Where("deleted = ?", false).
		Select()
	return pipeline, err
}

// FindActiveByEnvIdAndDeploymentType takes in environment id and current deployment app type
// and fetches and returns a list of pipelines matching the same excluding given app ids.
func (impl PipelineRepositoryImpl) FindActiveByEnvIdAndDeploymentType(environmentId int,
	deploymentAppType string, exclusionList []int, includeApps []int) ([]*Pipeline, error) {

	// NOTE: PG query throws error with slice of integer
	exclusionListString := util2.ConvertIntArrayToStringArray(exclusionList)

	inclusionListString := util2.ConvertIntArrayToStringArray(includeApps)

	var pipelines []*Pipeline

	query := impl.dbConnection.
		Model(&pipelines).
		Column("pipeline.*", "App", "Environment").
		Join("inner join app a on pipeline.app_id = a.id").
		Where("pipeline.environment_id = ?", environmentId).
		Where("pipeline.deployment_app_type = ?", deploymentAppType).
		Where("pipeline.deleted = ?", false)

	if len(exclusionListString) > 0 {
		query.Where("pipeline.app_id not in (?)", pg.In(exclusionListString))
	}

	if len(inclusionListString) > 0 {
		query.Where("pipeline.app_id in (?)", pg.In(inclusionListString))
	}

	err := query.Select()
	return pipelines, err
}

// Deprecated:
func (impl PipelineRepositoryImpl) FindByEnvOverrideId(envOverrideId int) (pipeline []Pipeline, err error) {
	var pipelines []Pipeline
	err = impl.dbConnection.
		Model(&pipelines).
		Column("pipeline.*").
		Join("INNER JOIN pipeline_config_override pco on pco.pipeline_id = pipeline.id").
		Where("pco.env_config_override_id = ?", envOverrideId).Group("pipeline.id, pipeline.pipeline_name").
		Select()
	return pipelines, err
}

func (impl PipelineRepositoryImpl) GetByEnvOverrideId(envOverrideId int) ([]Pipeline, error) {
	var pipelines []Pipeline
	query := "" +
		" SELECT p.*" +
		" FROM chart_env_config_override ceco" +
		" INNER JOIN charts ch on ch.id = ceco.chart_id" +
		" INNER JOIN environment env on env.id = ceco.target_environment" +
		" INNER JOIN app ap on ap.id = ch.app_id" +
		" INNER JOIN pipeline p on p.app_id = ap.id" +
		" WHERE ceco.id=?;"
	_, err := impl.dbConnection.Query(&pipelines, query, envOverrideId)

	if err != nil {
		return nil, err
	}
	return pipelines, err
}

func (impl PipelineRepositoryImpl) GetByEnvOverrideIdAndEnvId(envOverrideId, envId int) (Pipeline, error) {
	var pipeline Pipeline
	query := "" +
		" SELECT p.*" +
		" FROM chart_env_config_override ceco" +
		" INNER JOIN charts ch on ch.id = ceco.chart_id" +
		" INNER JOIN environment env on env.id = ceco.target_environment" +
		" INNER JOIN app ap on ap.id = ch.app_id" +
		" INNER JOIN pipeline p on p.app_id = ap.id" +
		" WHERE ceco.id=? and p.environment_id=?;"
	_, err := impl.dbConnection.Query(&pipeline, query, envOverrideId, envId)

	if err != nil {
		return pipeline, err
	}
	return pipeline, err
}

func (impl PipelineRepositoryImpl) UniqueAppEnvironmentPipelines() ([]*Pipeline, error) {
	var pipelines []*Pipeline

	err := impl.dbConnection.
		Model(&pipelines).
		ColumnExpr("DISTINCT app_id, environment_id").
		Where("deleted = ?", false).
		Select()
	if err != nil {
		return nil, err
	}
	return pipelines, err
}

func (impl PipelineRepositoryImpl) FindByPipelineTriggerGitHash(gitHash string) (pipeline *Pipeline, err error) {
	var pipelines *Pipeline
	err = impl.dbConnection.
		Model(&pipelines).
		Column("pipeline.*").
		Join("INNER JOIN pipeline_config_override pco on pco.pipeline_id = pipeline.id").
		Where("pco.git_hash = ?", gitHash).Order(" ORDER BY pco.created_on DESC").Limit(1).
		Select()
	return pipelines, err
}

func (impl PipelineRepositoryImpl) FindAllPipelineInLast24Hour() (pipelines []*Pipeline, err error) {
	err = impl.dbConnection.Model(&pipelines).
		Column("pipeline.*").
		Where("created_on > ?", time.Now().AddDate(0, 0, -1)).
		Select()
	return pipelines, err
}
func (impl PipelineRepositoryImpl) FindActiveByEnvId(envId int) (pipelines []*Pipeline, err error) {
	err = impl.dbConnection.Model(&pipelines).Column("pipeline.*", "App", "Environment").
		Where("environment_id = ?", envId).
		Where("deleted = ?", false).
		Select()
	return pipelines, err
}

func (impl PipelineRepositoryImpl) FindActivePipelineByEnvId(envId int) (pipelines []*Pipeline, err error) {
	err = impl.dbConnection.Model(&pipelines).Column("pipeline.*", "App", "Environment").
		Where("environment_id = ?", envId).
		Where("deleted = ?", false).
		Where("deployment_app_delete_request = ?", false).
		Select()
	return pipelines, err
}

func (impl PipelineRepositoryImpl) FindActiveByEnvIds(envIds []int) (pipelines []*Pipeline, err error) {
	err = impl.dbConnection.Model(&pipelines).Column("pipeline.*").
		Where("environment_id in (?)", pg.In(envIds)).
		Where("deleted = ?", false).
		Select()
	return pipelines, err
}

func (impl PipelineRepositoryImpl) FindActiveByInFilter(envId int, appIdIncludes []int) (pipelines []*Pipeline, err error) {
	err = impl.dbConnection.Model(&pipelines).Column("pipeline.*", "App", "Environment").
		Where("environment_id = ?", envId).
		Where("app_id in (?)", pg.In(appIdIncludes)).
		Where("deleted = ?", false).
		Select()
	return pipelines, err
}

func (impl PipelineRepositoryImpl) FindActiveByNotFilter(envId int, appIdExcludes []int) (pipelines []*Pipeline, err error) {
	err = impl.dbConnection.Model(&pipelines).Column("pipeline.*", "App", "Environment").
		Where("environment_id = ?", envId).
		Where("app_id not in (?)", pg.In(appIdExcludes)).
		Where("deleted = ?", false).
		Select()
	return pipelines, err
}

func (impl PipelineRepositoryImpl) FindAllPipelinesByChartsOverrideAndAppIdAndChartId(hasConfigOverridden bool, appId int, chartId int) (pipelines []*Pipeline, err error) {
	err = impl.dbConnection.Model(&pipelines).
		Column("pipeline.*").
		Join("inner join charts on pipeline.app_id = charts.app_id").
		Join("inner join chart_env_config_override ceco on charts.id = ceco.chart_id").
		Where("pipeline.app_id = ?", appId).
		Where("charts.id = ?", chartId).
		Where("ceco.is_override = ?", hasConfigOverridden).
		Where("pipeline.deleted = ?", false).
		Where("ceco.active = ?", true).
		Where("charts.active = ?", true).
		Select()
	return pipelines, err
}

func (impl PipelineRepositoryImpl) FindActiveByAppIdAndPipelineId(appId int, pipelineId int) ([]*Pipeline, error) {
	var pipelines []*Pipeline
	err := impl.dbConnection.Model(&pipelines).
		Where("app_id = ?", appId).
		Where("ci_pipeline_id = ?", pipelineId).
		Where("deleted = ?", false).
		Select()
	return pipelines, err
}

func (impl PipelineRepositoryImpl) SetDeploymentAppCreatedInPipeline(deploymentAppCreated bool, pipelineId int, userId int32) error {
	query := "update pipeline set deployment_app_created=?, updated_on=?, updated_by=? where id=?;"
	var pipeline *Pipeline
	_, err := impl.dbConnection.Query(pipeline, query, deploymentAppCreated, time.Now(), userId, pipelineId)
	return err
}

// UpdateCdPipelineDeploymentAppInFilter takes in deployment app type and list of cd pipeline ids and
// updates the deployment_app_type and sets deployment_app_created to false in the table for given ids.
func (impl PipelineRepositoryImpl) UpdateCdPipelineDeploymentAppInFilter(deploymentAppType string,
	cdPipelineIdIncludes []int, userId int32, deploymentAppCreated bool, isDeleted bool) error {
	query := "update pipeline set deployment_app_created = ?, deployment_app_type = ?, " +
		"updated_by = ?, updated_on = ?, deployment_app_delete_request = ? where id in (?);"
	var pipeline *Pipeline
	_, err := impl.dbConnection.Query(pipeline, query, deploymentAppCreated, deploymentAppType, userId, time.Now(), isDeleted, pg.In(cdPipelineIdIncludes))

	return err
}

func (impl PipelineRepositoryImpl) UpdateCdPipelineAfterDeployment(deploymentAppType string,
	cdPipelineIdIncludes []int, userId int32, isDeleted bool) error {
	query := "update pipeline set deployment_app_type = ?, " +
		"updated_by = ?, updated_on = ?, deployment_app_delete_request = ? where id in (?);"
	var pipeline *Pipeline
	_, err := impl.dbConnection.Query(pipeline, query, deploymentAppType, userId, time.Now(), isDeleted, pg.In(cdPipelineIdIncludes))

	return err
}

func (impl PipelineRepositoryImpl) FindNumberOfAppsWithCdPipeline(appIds []int) (count int, err error) {
	var pipelines []*Pipeline
	count, err = impl.dbConnection.
		Model(&pipelines).
		ColumnExpr("DISTINCT app_id").
		Where("app_id in (?)", pg.In(appIds)).
		Count()
	if err != nil {
		return 0, err
	}
	return count, nil
}

func (impl PipelineRepositoryImpl) GetAppAndEnvDetailsForDeploymentAppTypePipeline(deploymentAppType string, clusterIds []int) ([]*Pipeline, error) {
	var pipelines []*Pipeline
	err := impl.dbConnection.
		Model(&pipelines).
		Column("pipeline.id", "App.app_name", "Environment.cluster_id", "Environment.namespace", "Environment.environment_name").
		Join("inner join app a on pipeline.app_id = a.id").
		Join("inner join environment e on pipeline.environment_id = e.id").
		Where("e.cluster_id in (?)", pg.In(clusterIds)).
		Where("a.active = ?", true).
		Where("pipeline.deleted = ?", false).
		Where("pipeline.deployment_app_type = ?", deploymentAppType).
		Select()
	return pipelines, err
}

func (impl PipelineRepositoryImpl) GetArgoPipelinesHavingTriggersStuckInLastPossibleNonTerminalTimelines(pendingSinceSeconds int, timeForDegradation int) ([]*Pipeline, error) {
	var pipelines []*Pipeline
	queryString := `select p.* from pipeline p inner join cd_workflow cw on cw.pipeline_id = p.id  
    inner join cd_workflow_runner cwr on cwr.cd_workflow_id=cw.id  
    where cwr.id in (select cd_workflow_runner_id from pipeline_status_timeline  
					where id in  
						(select DISTINCT ON (cd_workflow_runner_id) max(id) as id from pipeline_status_timeline 
							group by cd_workflow_runner_id, id order by cd_workflow_runner_id,id desc)  
					and status in (?) and status_time < NOW() - INTERVAL '? seconds')  
    and cwr.started_on > NOW() - INTERVAL '? minutes' and p.deployment_app_type=? and p.deleted=?;`
	_, err := impl.dbConnection.Query(&pipelines, queryString,
		pg.In([]TimelineStatus{TIMELINE_STATUS_KUBECTL_APPLY_SYNCED,
			TIMELINE_STATUS_FETCH_TIMED_OUT, TIMELINE_STATUS_UNABLE_TO_FETCH_STATUS}),
		pendingSinceSeconds, timeForDegradation, util.PIPELINE_DEPLOYMENT_TYPE_ACD, false)
	if err != nil {
		impl.logger.Errorw("error in GetArgoPipelinesHavingTriggersStuckInLastPossibleNonTerminalTimelines", "err", err)
		return nil, err
	}
	return pipelines, nil
}

func (impl PipelineRepositoryImpl) GetArgoPipelinesHavingLatestTriggerStuckInNonTerminalStatuses(getPipelineDeployedBeforeMinutes int, getPipelineDeployedWithinHours int) ([]*Pipeline, error) {
	var pipelines []*Pipeline
	queryString := `select p.id from pipeline p inner join cd_workflow cw on cw.pipeline_id = p.id  
    inner join cd_workflow_runner cwr on cwr.cd_workflow_id=cw.id  
    where cwr.id in (select id from cd_workflow_runner 
                     	where started_on < NOW() - INTERVAL '? minutes' and started_on > NOW() - INTERVAL '? hours' and status not in (?) 
                     	and workflow_type=? and cd_workflow_id in (select DISTINCT ON (pipeline_id) max(id) as id from cd_workflow
                     	  group by pipeline_id, id order by pipeline_id, id desc))
    and p.deployment_app_type=? and p.deleted=?;`
	_, err := impl.dbConnection.Query(&pipelines, queryString, getPipelineDeployedBeforeMinutes, getPipelineDeployedWithinHours,
		pg.In([]string{WorkflowAborted, WorkflowFailed, WorkflowSucceeded, string(health.HealthStatusHealthy), string(health.HealthStatusDegraded)}),
		bean.CD_WORKFLOW_TYPE_DEPLOY, util.PIPELINE_DEPLOYMENT_TYPE_ACD, false)
	if err != nil {
		impl.logger.Errorw("error in GetArgoPipelinesHavingLatestTriggerStuckInNonTerminalStatuses", "err", err)
		return nil, err
	}
	return pipelines, nil
}

func (impl PipelineRepositoryImpl) FindByAppIdsAndEnvironmentIds(appIds, environmentIds []int) ([]*Pipeline, error) {
	var pipelines []*Pipeline
	err := impl.dbConnection.Model(&pipelines).
		Where("app_id IN (?)", pg.In(appIds)).
		Where("environment_id IN (?)", pg.In(environmentIds)).
		Where("deleted = ?", false).
		Select()
	return pipelines, err
}

func (impl PipelineRepositoryImpl) FindIdsByAppIdsAndEnvironmentIds(appIds, environmentIds []int) ([]int, error) {
	var pipelineIds []int
	query := "select id from pipeline where app_id in (?) and environment_id in (?) and deleted = ?;"
	_, err := impl.dbConnection.Query(&pipelineIds, query, pg.In(appIds), pg.In(environmentIds), false)
	if err != nil {
		impl.logger.Errorw("error in getting pipelineIds by appIds and envIds", "err", err, "appIds", appIds, "envIds", environmentIds)
		return pipelineIds, err
	}
	return pipelineIds, err
}

func (impl PipelineRepositoryImpl) FindIdsByProjectIdsAndEnvironmentIds(projectIds, environmentIds []int) ([]int, error) {
	var pipelineIds []int
	query := "select p.id from pipeline p inner join app a on a.id=p.app_id where a.team_id in (?) and p.environment_id in (?) and p.deleted = ? and a.active = ?;"
	_, err := impl.dbConnection.Query(&pipelineIds, query, pg.In(projectIds), pg.In(environmentIds), false, true)
	if err != nil {
		impl.logger.Errorw("error in getting pipelineIds by projectIds and envIds", "err", err, "projectIds", projectIds, "envIds", environmentIds)
		return pipelineIds, err
	}
	return pipelineIds, err
}

func (impl PipelineRepositoryImpl) GetArgoPipelineByArgoAppName(argoAppName string) (Pipeline, error) {
	var pipeline Pipeline
	err := impl.dbConnection.Model(&pipeline).
		Where("deployment_app_name = ?", argoAppName).
		Where("deployment_app_type = ?", util.PIPELINE_DEPLOYMENT_TYPE_ACD).
		Where("deleted = ?", false).
		Select()
	if err != nil {
		impl.logger.Errorw("error in getting pipeline by argoAppName", "err", err, "argoAppName", argoAppName)
		return pipeline, err
	}
	return pipeline, nil
}

func (impl PipelineRepositoryImpl) GetPartiallyDeletedPipelineByStatus(appId int, envId int) (Pipeline, error) {
	var pipeline Pipeline
	err := impl.dbConnection.Model(&pipeline).
		Column("pipeline.*", "App.app_name", "Environment.namespace").
		Where("app_id = ?", appId).
		Where("environment_id = ?", envId).
		Where("deployment_app_delete_request = ?", true).
		Where("deployment_app_type = ?", util.PIPELINE_DEPLOYMENT_TYPE_ACD).
		Where("deleted = ?", false).Select()
	if err != nil && err != pg.ErrNoRows {
		impl.logger.Errorw("error in updating argo pipeline delete status")
	}
	return pipeline, err
}

func (impl PipelineRepositoryImpl) FindActiveByAppIds(appIds []int) (pipelines []*Pipeline, err error) {
	err = impl.dbConnection.Model(&pipelines).
		Column("pipeline.*", "App", "Environment").
		Where("app_id in(?)", pg.In(appIds)).
		Where("deleted = ?", false).
		Select()
	return pipelines, err
}

func (impl PipelineRepositoryImpl) FindAppAndEnvironmentAndProjectByPipelineIds(pipelineIds []int) (pipelines []*Pipeline, err error) {
	if len(pipelineIds) == 0 {
		return pipelines, nil
	}
	err = impl.dbConnection.Model(&pipelines).Column("pipeline.*", "App", "Environment", "App.Team").
		Where("pipeline.id in(?)", pg.In(pipelineIds)).
		Where("pipeline.deleted = ?", false).
		Select()
	return pipelines, err
}

func (impl PipelineRepositoryImpl) FilterDeploymentDeleteRequestedPipelineIds(cdPipelineIds []int) (map[int]bool, error) {
	var pipelineIds []int
	pipelineIdsMap := make(map[int]bool)
	query := "select pipeline.id from pipeline where pipeline.id in (?) and pipeline.deployment_app_delete_request = ?;"
	_, err := impl.dbConnection.Query(&pipelineIds, query, pg.In(cdPipelineIds), true)
	if err != nil {
		return pipelineIdsMap, err
	}
	for _, pipelineId := range pipelineIds {
		pipelineIdsMap[pipelineId] = true
	}
	return pipelineIdsMap, nil
}

func (impl PipelineRepositoryImpl) FindDeploymentTypeByPipelineIds(cdPipelineIds []int) (map[int]DeploymentObject, error) {

	pipelineIdsMap := make(map[int]DeploymentObject)

	var deploymentType []DeploymentObject
	query := "with pcos as(select max(id) as id from pipeline_config_override where pipeline_id in (?) " +
		"group by pipeline_id) select pco.deployment_type,pco.pipeline_id, aps.status from pipeline_config_override " +
		"pco inner join pcos on pcos.id=pco.id" +
		" inner join pipeline p on p.id=pco.pipeline_id left join app_status aps on aps.app_id=p.app_id " +
		"and aps.env_id=p.environment_id;"

	_, err := impl.dbConnection.Query(&deploymentType, query, pg.In(cdPipelineIds), true)
	if err != nil {
		return pipelineIdsMap, err
	}

	for _, v := range deploymentType {
		pipelineIdsMap[v.PipelineId] = v
	}

	return pipelineIdsMap, nil
}

func (impl PipelineRepositoryImpl) UpdateOldCiPipelineIdToNewCiPipelineId(tx *pg.Tx, oldCiPipelineId, newCiPipelineId int) error {
	newCiPipId := pointer.Int(newCiPipelineId)
	if newCiPipelineId == 0 {
		newCiPipId = nil
	}
	_, err := tx.Model((*Pipeline)(nil)).Set("ci_pipeline_id = ?", newCiPipId).
		Where("ci_pipeline_id = ? ", oldCiPipelineId).
		Where("deleted = ?", false).Update()
	return err
}
<<<<<<< HEAD

func (impl PipelineRepositoryImpl) FindActiveByAppIdAndEnvNames(appId int, envNames []string) (pipelines []*Pipeline, err error) {
	if len(envNames) == 0 {
		return nil, nil
	}
	err = impl.dbConnection.Model(&pipelines).
		Column("pipeline.*", "Environment", "App").
		Where("pipeline.app_id = ?", appId).
		Where("environment.environment_name IN (?)", pg.In(envNames)).
		Where("pipeline.deleted = ?", false).
		Select()
	return pipelines, err
}

func findAppAndEnvDetailsByListFilterQuery(filter CdPipelineListFilter) string {
	query := "SELECT p.app_id ,p.environment_id AS env_id ,a.app_name, e.environment_name ,COUNT(p.id) OVER() as total_count" +
		" FROM pipeline p INNER JOIN app a ON p.app_id = a.id AND a.active = true " +
		" INNER JOIN environment e ON e.id = p.environment_id AND e.active = true "
	where := " WHERE p.deleted = false"

	if len(filter.IncludeAppEnvIds) > 0 {
		where += fmt.Sprintf(" AND (p.app_id,p.environment_id) IN (%s)", helper.GetCommaSeperatedForMulti(filter.IncludeAppEnvIds))
	}
	if len(filter.ExcludeAppEnvIds) > 0 {
		where += fmt.Sprintf(" AND (p.app_id,p.environment_id) NOT IN (%s)", helper.GetCommaSeperatedForMulti(filter.ExcludeAppEnvIds))
	}
	if len(filter.AppNames) > 0 {
		where += fmt.Sprintf(" AND app_name IN (%s)", helper.GetCommaSepratedStringWithComma(filter.AppNames))
	}

	if len(filter.EnvNames) > 0 {
		where += fmt.Sprintf(" AND e.environment_name IN (%s)", helper.GetCommaSepratedStringWithComma(filter.EnvNames))
	}

	query += where
	orderBy := "app_name"
	if filter.SortBy == "envName" {
		orderBy = "environment_name"
	}

	if filter.Order == "DESC" {
		orderBy += " DESC"
	}
	query += " ORDER BY " + orderBy
	if filter.Limit > 0 {
		query += fmt.Sprintf(" Limit %d", filter.Limit)
	}

	if filter.Offset > 0 {
		query += fmt.Sprintf(" OFFSET %d", filter.Offset)
	}

	return query
}

func (impl PipelineRepositoryImpl) FindAppAndEnvDetailsByListFilter(filter CdPipelineListFilter) ([]CdPipelineMetaData, error) {
	result := make([]CdPipelineMetaData, 0)
	query := findAppAndEnvDetailsByListFilterQuery(filter)
	_, err := impl.dbConnection.Query(&result, query)
	return result, err
=======
func (impl PipelineRepositoryImpl) FindWithEnvironmentByCiIds(ctx context.Context, cIPipelineIds []int) ([]*Pipeline, error) {
	_, span := otel.Tracer("orchestrator").Start(ctx, "FindWithEnvironmentByCiIds")
	defer span.End()
	var cDPipelines []*Pipeline
	err := impl.dbConnection.Model(&cDPipelines).
		Column("pipeline.*", "Environment").
		Where("ci_pipeline_id in (?)", pg.In(cIPipelineIds)).
		Select()
	if err != nil {
		return nil, err
	}
	return cDPipelines, nil
>>>>>>> bf20b6fe
}<|MERGE_RESOLUTION|>--- conflicted
+++ resolved
@@ -118,12 +118,9 @@
 	FindByName(pipelineName string) (pipeline *Pipeline, err error)
 	PipelineExists(pipelineName string) (bool, error)
 	FindById(id int) (pipeline *Pipeline, err error)
-<<<<<<< HEAD
 	FindMetadataById(id int, includeDeleted bool) (pipeline *PipelineMetadata, err error)
 	FindMetadataByAppAndEnv(appId, envId int, envName string) (pipeline *PipelineMetadata, err error)
-=======
 	FindByIdEvenIfInactive(id int) (pipeline *Pipeline, err error)
->>>>>>> bf20b6fe
 	GetPostStageConfigById(id int) (pipeline *Pipeline, err error)
 	FindAppAndEnvDetailsByPipelineId(id int) (pipeline *Pipeline, err error)
 	FindActiveByEnvIdAndDeploymentType(environmentId int, deploymentAppType string, exclusionList []int, includeApps []int) ([]*Pipeline, error)
@@ -171,13 +168,10 @@
 	FilterDeploymentDeleteRequestedPipelineIds(cdPipelineIds []int) (map[int]bool, error)
 	FindDeploymentTypeByPipelineIds(cdPipelineIds []int) (map[int]DeploymentObject, error)
 	UpdateOldCiPipelineIdToNewCiPipelineId(tx *pg.Tx, oldCiPipelineId, newCiPipelineId int) error
-<<<<<<< HEAD
 	FindActiveByAppIdAndEnvNames(appId int, envNames []string) (pipelines []*Pipeline, err error)
 	FindAppAndEnvDetailsByListFilter(filter CdPipelineListFilter) ([]CdPipelineMetaData, error)
-=======
 	// FindWithEnvironmentByCiIds Possibility of duplicate environment names when filtered by unique pipeline ids
 	FindWithEnvironmentByCiIds(ctx context.Context, cIPipelineIds []int) ([]*Pipeline, error)
->>>>>>> bf20b6fe
 }
 
 type CiArtifactDTO struct {
@@ -450,7 +444,6 @@
 	return pipeline, err
 }
 
-<<<<<<< HEAD
 func (impl PipelineRepositoryImpl) FindMetadataById(id int, includeDeleted bool) (pipeline *PipelineMetadata, err error) {
 	pipeline = &PipelineMetadata{}
 	query := impl.dbConnection.
@@ -481,7 +474,9 @@
 		Where("a.id = ? and ( e.id = ? or e.environment_name = ? )", appId, envId, envName).
 		Where("pipeline.deleted = false")
 	err = query.Select(pipeline)
-=======
+	return pipeline, err
+}
+
 func (impl PipelineRepositoryImpl) FindByIdEvenIfInactive(id int) (pipeline *Pipeline, err error) {
 	pipeline = &Pipeline{}
 	err = impl.dbConnection.
@@ -490,7 +485,6 @@
 		Join("inner join app a on pipeline.app_id = a.id").
 		Where("pipeline.id = ?", id).
 		Select()
->>>>>>> bf20b6fe
 	return pipeline, err
 }
 
@@ -923,68 +917,6 @@
 		Where("deleted = ?", false).Update()
 	return err
 }
-<<<<<<< HEAD
-
-func (impl PipelineRepositoryImpl) FindActiveByAppIdAndEnvNames(appId int, envNames []string) (pipelines []*Pipeline, err error) {
-	if len(envNames) == 0 {
-		return nil, nil
-	}
-	err = impl.dbConnection.Model(&pipelines).
-		Column("pipeline.*", "Environment", "App").
-		Where("pipeline.app_id = ?", appId).
-		Where("environment.environment_name IN (?)", pg.In(envNames)).
-		Where("pipeline.deleted = ?", false).
-		Select()
-	return pipelines, err
-}
-
-func findAppAndEnvDetailsByListFilterQuery(filter CdPipelineListFilter) string {
-	query := "SELECT p.app_id ,p.environment_id AS env_id ,a.app_name, e.environment_name ,COUNT(p.id) OVER() as total_count" +
-		" FROM pipeline p INNER JOIN app a ON p.app_id = a.id AND a.active = true " +
-		" INNER JOIN environment e ON e.id = p.environment_id AND e.active = true "
-	where := " WHERE p.deleted = false"
-
-	if len(filter.IncludeAppEnvIds) > 0 {
-		where += fmt.Sprintf(" AND (p.app_id,p.environment_id) IN (%s)", helper.GetCommaSeperatedForMulti(filter.IncludeAppEnvIds))
-	}
-	if len(filter.ExcludeAppEnvIds) > 0 {
-		where += fmt.Sprintf(" AND (p.app_id,p.environment_id) NOT IN (%s)", helper.GetCommaSeperatedForMulti(filter.ExcludeAppEnvIds))
-	}
-	if len(filter.AppNames) > 0 {
-		where += fmt.Sprintf(" AND app_name IN (%s)", helper.GetCommaSepratedStringWithComma(filter.AppNames))
-	}
-
-	if len(filter.EnvNames) > 0 {
-		where += fmt.Sprintf(" AND e.environment_name IN (%s)", helper.GetCommaSepratedStringWithComma(filter.EnvNames))
-	}
-
-	query += where
-	orderBy := "app_name"
-	if filter.SortBy == "envName" {
-		orderBy = "environment_name"
-	}
-
-	if filter.Order == "DESC" {
-		orderBy += " DESC"
-	}
-	query += " ORDER BY " + orderBy
-	if filter.Limit > 0 {
-		query += fmt.Sprintf(" Limit %d", filter.Limit)
-	}
-
-	if filter.Offset > 0 {
-		query += fmt.Sprintf(" OFFSET %d", filter.Offset)
-	}
-
-	return query
-}
-
-func (impl PipelineRepositoryImpl) FindAppAndEnvDetailsByListFilter(filter CdPipelineListFilter) ([]CdPipelineMetaData, error) {
-	result := make([]CdPipelineMetaData, 0)
-	query := findAppAndEnvDetailsByListFilterQuery(filter)
-	_, err := impl.dbConnection.Query(&result, query)
-	return result, err
-=======
 func (impl PipelineRepositoryImpl) FindWithEnvironmentByCiIds(ctx context.Context, cIPipelineIds []int) ([]*Pipeline, error) {
 	_, span := otel.Tracer("orchestrator").Start(ctx, "FindWithEnvironmentByCiIds")
 	defer span.End()
@@ -997,5 +929,65 @@
 		return nil, err
 	}
 	return cDPipelines, nil
->>>>>>> bf20b6fe
+}
+
+func (impl PipelineRepositoryImpl) FindActiveByAppIdAndEnvNames(appId int, envNames []string) (pipelines []*Pipeline, err error) {
+	if len(envNames) == 0 {
+		return nil, nil
+	}
+	err = impl.dbConnection.Model(&pipelines).
+		Column("pipeline.*", "Environment", "App").
+		Where("pipeline.app_id = ?", appId).
+		Where("environment.environment_name IN (?)", pg.In(envNames)).
+		Where("pipeline.deleted = ?", false).
+		Select()
+	return pipelines, err
+}
+
+func findAppAndEnvDetailsByListFilterQuery(filter CdPipelineListFilter) string {
+	query := "SELECT p.app_id ,p.environment_id AS env_id ,a.app_name, e.environment_name ,COUNT(p.id) OVER() as total_count" +
+		" FROM pipeline p INNER JOIN app a ON p.app_id = a.id AND a.active = true " +
+		" INNER JOIN environment e ON e.id = p.environment_id AND e.active = true "
+	where := " WHERE p.deleted = false"
+
+	if len(filter.IncludeAppEnvIds) > 0 {
+		where += fmt.Sprintf(" AND (p.app_id,p.environment_id) IN (%s)", helper.GetCommaSeperatedForMulti(filter.IncludeAppEnvIds))
+	}
+	if len(filter.ExcludeAppEnvIds) > 0 {
+		where += fmt.Sprintf(" AND (p.app_id,p.environment_id) NOT IN (%s)", helper.GetCommaSeperatedForMulti(filter.ExcludeAppEnvIds))
+	}
+	if len(filter.AppNames) > 0 {
+		where += fmt.Sprintf(" AND app_name IN (%s)", helper.GetCommaSepratedStringWithComma(filter.AppNames))
+	}
+
+	if len(filter.EnvNames) > 0 {
+		where += fmt.Sprintf(" AND e.environment_name IN (%s)", helper.GetCommaSepratedStringWithComma(filter.EnvNames))
+	}
+
+	query += where
+	orderBy := "app_name"
+	if filter.SortBy == "envName" {
+		orderBy = "environment_name"
+	}
+
+	if filter.Order == "DESC" {
+		orderBy += " DESC"
+	}
+	query += " ORDER BY " + orderBy
+	if filter.Limit > 0 {
+		query += fmt.Sprintf(" Limit %d", filter.Limit)
+	}
+
+	if filter.Offset > 0 {
+		query += fmt.Sprintf(" OFFSET %d", filter.Offset)
+	}
+
+	return query
+}
+
+func (impl PipelineRepositoryImpl) FindAppAndEnvDetailsByListFilter(filter CdPipelineListFilter) ([]CdPipelineMetaData, error) {
+	result := make([]CdPipelineMetaData, 0)
+	query := findAppAndEnvDetailsByListFilterQuery(filter)
+	_, err := impl.dbConnection.Query(&result, query)
+	return result, err
 }