/*
 * Copyright (c) 2020 Devtron Labs
 *
 * Licensed under the Apache License, Version 2.0 (the "License");
 * you may not use this file except in compliance with the License.
 * You may obtain a copy of the License at
 *
 *    http://www.apache.org/licenses/LICENSE-2.0
 *
 * Unless required by applicable law or agreed to in writing, software
 * distributed under the License is distributed on an "AS IS" BASIS,
 * WITHOUT WARRANTIES OR CONDITIONS OF ANY KIND, either express or implied.
 * See the License for the specific language governing permissions and
 * limitations under the License.
 *
 */

package pipelineConfig

import (
	"context"
	"encoding/json"
	"fmt"
	"github.com/devtron-labs/common-lib/utils/k8s/health"
	"github.com/devtron-labs/devtron/api/bean"
	"github.com/devtron-labs/devtron/internal/sql/models"
	"github.com/devtron-labs/devtron/internal/sql/repository/app"
	"github.com/devtron-labs/devtron/internal/sql/repository/appWorkflow"
	"github.com/devtron-labs/devtron/internal/sql/repository/helper"
	"github.com/devtron-labs/devtron/internal/util"
	util2 "github.com/devtron-labs/devtron/pkg/appStore/util"
	"github.com/devtron-labs/devtron/pkg/cluster/repository"
	"github.com/devtron-labs/devtron/pkg/sql"
	util3 "github.com/devtron-labs/devtron/util"
	"github.com/go-pg/pg"
	"go.opentelemetry.io/otel"
	"go.uber.org/zap"
	"k8s.io/utils/pointer"
	"time"
)

type PipelineType string
type TriggerType string // HOW pipeline should be triggered

const TRIGGER_TYPE_AUTOMATIC TriggerType = "AUTOMATIC"
const TRIGGER_TYPE_MANUAL TriggerType = "MANUAL"

type Pipeline struct {
	tableName                     struct{} `sql:"pipeline" pg:",discard_unknown_columns"`
	Id                            int      `sql:"id,pk"`
	AppId                         int      `sql:"app_id,notnull"`
	App                           app.App
	CiPipelineId                  int         `sql:"ci_pipeline_id"`
	TriggerType                   TriggerType `sql:"trigger_type,notnull"` // automatic, manual
	EnvironmentId                 int         `sql:"environment_id"`
	Name                          string      `sql:"pipeline_name,notnull"`
	Deleted                       bool        `sql:"deleted,notnull"`
	PreStageConfig                string      `sql:"pre_stage_config_yaml"`
	PostStageConfig               string      `sql:"post_stage_config_yaml"`
	PreTriggerType                TriggerType `sql:"pre_trigger_type"`                   // automatic, manual
	PostTriggerType               TriggerType `sql:"post_trigger_type"`                  // automatic, manual
	PreStageConfigMapSecretNames  string      `sql:"pre_stage_config_map_secret_names"`  // configmap names
	PostStageConfigMapSecretNames string      `sql:"post_stage_config_map_secret_names"` // secret names
	RunPreStageInEnv              bool        `sql:"run_pre_stage_in_env"`               // secret names
	RunPostStageInEnv             bool        `sql:"run_post_stage_in_env"`              // secret names
	DeploymentAppCreated          bool        `sql:"deployment_app_created,notnull"`
	DeploymentAppType             string      `sql:"deployment_app_type,notnull"` // helm, acd
	DeploymentAppName             string      `sql:"deployment_app_name"`
	DeploymentAppDeleteRequest    bool        `sql:"deployment_app_delete_request,notnull"`
	UserApprovalConfig            string      `sql:"user_approval_config"`
	Environment                   repository.Environment
	sql.AuditLog
}

<<<<<<< HEAD
=======
type PipelineMetadata struct {
	Id                         int    `sql:"id"`
	Name                       string `sql:"pipeline_name,notnull"`
	CiPipelineId               int    `sql:"ci_pipeline_id"`
	EnvironmentId              int    `sql:"environment_id"`
	EnvironmentName            string `sql:"environment_name"`
	EnvironmentIdentifier      string `sql:"environment_identifier"`
	Namespace                  string `sql:"namespace"`
	Default                    bool   `sql:"default"`
	AppId                      int    `sql:"app_id"`
	AppName                    string `sql:"app_name"`
	TeamId                     int    `sql:"team_id"`
	DeploymentAppType          string `sql:"deployment_app_type"`
	DeploymentAppCreated       bool   `sql:"deployment_app_created,notnull"`
	DeploymentAppDeleteRequest bool   `sql:"deployment_app_delete_request,notnull"`
}

>>>>>>> 6054d2a7
type UserApprovalConfig struct {
	RequiredCount int    `json:"requiredCount" validate:"number,required"`
	Description   string `json:"description,omitempty"`
}

func (pipeline Pipeline) ApprovalNodeConfigured() bool {
	if len(pipeline.UserApprovalConfig) > 0 {
		approvalConfig, err := pipeline.GetApprovalConfig()
		if err != nil {
			return false
		}
		return approvalConfig.RequiredCount > 0
	}
	return false
}

func (pipeline Pipeline) GetApprovalConfig() (UserApprovalConfig, error) {
	approvalConfig := UserApprovalConfig{}
	err := json.Unmarshal([]byte(pipeline.UserApprovalConfig), &approvalConfig)
	return approvalConfig, err
}

func (pipeline Pipeline) IsManualTrigger() bool {
	return pipeline.TriggerType == TRIGGER_TYPE_MANUAL
}

type PipelineRepository interface {
	Save(pipeline []*Pipeline, tx *pg.Tx) error
	Update(pipeline *Pipeline, tx *pg.Tx) error
	FindActiveByAppId(appId int) (pipelines []*Pipeline, err error)
	FindPipelineEnvsByAppId(appId int) (pipelines []*Pipeline, err error)
	Delete(id int, userId int32, tx *pg.Tx) error
	FindByName(pipelineName string) (pipeline *Pipeline, err error)
	PipelineExists(pipelineName string) (bool, error)
	FindById(id int) (pipeline *Pipeline, err error)
	FindMetadataById(id int, includeDeleted bool) (pipeline *PipelineMetadata, err error)
	FindMetadataByAppAndEnv(appId, envId int, envName string) (pipeline *PipelineMetadata, err error)
	FindByIdEvenIfInactive(id int) (pipeline *Pipeline, err error)
	GetPostStageConfigById(id int) (pipeline *Pipeline, err error)
	FindAppAndEnvDetailsByPipelineId(id int) (pipeline *Pipeline, err error)
	FindActiveByEnvIdAndDeploymentType(environmentId int, deploymentAppType string, exclusionList []int, includeApps []int) ([]*Pipeline, error)
	FindByIdsIn(ids []int) ([]*Pipeline, error)
<<<<<<< HEAD
=======
	FindMetadataByIdsIn(ids []int, includeDeleted bool) ([]*PipelineMetadata, error)
	FindPipelineByIdsIn(ids []int) ([]*Pipeline, error)
	FindActiveAndDeletedByIds(ids []int) ([]*Pipeline, error)
>>>>>>> 6054d2a7
	FindByIdsNotInAndAppId(ids []int, appId int) ([]*Pipeline, error)
	FindByCiPipelineIdsIn(ciPipelineIds []int) ([]*Pipeline, error)
	FindAutomaticByCiPipelineId(ciPipelineId int) (pipelines []*Pipeline, err error)
	GetByEnvOverrideId(envOverrideId int) ([]Pipeline, error)
	GetByEnvOverrideIdAndEnvId(envOverrideId, envId int) (Pipeline, error)
	FindActiveByAppIdAndEnvironmentId(appId int, environmentId int) (pipelines []*Pipeline, err error)
	UndoDelete(id int) error
	UniqueAppEnvironmentPipelines() ([]*Pipeline, error)
	FindByCiPipelineId(ciPipelineId int) (pipelines []*Pipeline, err error)
	FindByParentCiPipelineId(ciPipelineId int) (pipelines []*Pipeline, err error)
	FindByPipelineTriggerGitHash(gitHash string) (pipeline *Pipeline, err error)
	FindByIdsInAndEnvironment(ids []int, environmentId int) ([]*Pipeline, error)
	FindActiveByAppIdAndEnvironmentIdV2() (pipelines []*Pipeline, err error)
	GetConnection() *pg.DB
	FindAllPipelineCreatedCountInLast24Hour() (pipelineCount int, err error)
	FindAllDeletedPipelineCountInLast24Hour() (pipelineCount int, err error)
	FindActiveByEnvId(envId int) (pipelines []*Pipeline, err error)
	FindActivePipelineByEnvId(envId int) (pipelines []*Pipeline, err error)
	FindActiveByEnvIds(envId []int) (pipelines []*Pipeline, err error)
	FindActiveByInFilter(envId int, appIdIncludes []int) (pipelines []*Pipeline, err error)
	FindActiveByNotFilter(envId int, appIdExcludes []int) (pipelines []*Pipeline, err error)
	FindAllPipelinesByChartsOverrideAndAppIdAndChartId(chartOverridden bool, appId int, chartId int) (pipelines []*Pipeline, err error)
	FindActiveByAppIdAndPipelineId(appId int, pipelineId int) ([]*Pipeline, error)
	SetDeploymentAppCreatedInPipeline(deploymentAppCreated bool, pipelineId int, userId int32) error
	UpdateCdPipelineDeploymentAppInFilter(deploymentAppType string, cdPipelineIdIncludes []int, userId int32, deploymentAppCreated bool, delete bool) error
	UpdateCdPipelineAfterDeployment(deploymentAppType string, cdPipelineIdIncludes []int, userId int32, delete bool) error
	FindNumberOfAppsWithCdPipeline(appIds []int) (count int, err error)
	GetAppAndEnvDetailsForDeploymentAppTypePipeline(deploymentAppType string, clusterIds []int) ([]*Pipeline, error)
	GetArgoPipelinesHavingTriggersStuckInLastPossibleNonTerminalTimelines(pendingSinceSeconds int, timeForDegradation int) ([]*Pipeline, error)
	GetArgoPipelinesHavingLatestTriggerStuckInNonTerminalStatuses(deployedBeforeMinutes int, getPipelineDeployedWithinHours int) ([]*Pipeline, error)
	FindIdsByAppIdsAndEnvironmentIds(appIds, environmentIds []int) (ids []int, err error)
	FindByAppIdsAndEnvironmentIds(appIds, environmentIds []int) ([]*Pipeline, error)
	FindIdsByProjectIdsAndEnvironmentIds(projectIds, environmentIds []int) ([]int, error)

	GetArgoPipelineByArgoAppName(argoAppName string) (Pipeline, error)
	GetPartiallyDeletedPipelineByStatus(appId int, envId int) (Pipeline, error)
	FindActiveByAppIds(appIds []int) (pipelines []*Pipeline, err error)
	FindAppAndEnvironmentAndProjectByPipelineIds(pipelineIds []int) (pipelines []*Pipeline, err error)
	FilterDeploymentDeleteRequestedPipelineIds(cdPipelineIds []int) (map[int]bool, error)
	FindDeploymentTypeByPipelineIds(cdPipelineIds []int) (map[int]DeploymentObject, error)
	UpdateOldCiPipelineIdToNewCiPipelineId(tx *pg.Tx, oldCiPipelineId, newCiPipelineId int) error
	FindActiveByAppIdAndEnvNames(appId int, envNames []string) (pipelines []*Pipeline, err error)
	FindAppAndEnvDetailsByListFilter(filter CdPipelineListFilter) ([]CdPipelineMetaData, error)
	// FindWithEnvironmentByCiIds Possibility of duplicate environment names when filtered by unique pipeline ids
	FindWithEnvironmentByCiIds(ctx context.Context, cIPipelineIds []int) ([]*Pipeline, error)
}

type CiArtifactDTO struct {
	Id           int    `json:"id"`
	PipelineId   int    `json:"pipelineId"` // id of the ci pipeline from which this webhook was triggered
	Image        string `json:"image"`
	ImageDigest  string `json:"imageDigest"`
	MaterialInfo string `json:"materialInfo"` // git material metadata json array string
	DataSource   string `json:"dataSource"`
	WorkflowId   *int   `json:"workflowId"`
}

type DeploymentObject struct {
	DeploymentType models.DeploymentType `sql:"deployment_type"`
	PipelineId     int                   `sql:"pipeline_id"`
	Status         string                `sql:"status"`
}

type CdPipelineMetaData struct {
	AppId           int
	EnvId           int
	AppName         string
	EnvironmentName string
	TotalCount      int
}

type CdPipelineListFilter struct {
	IncludeAppEnvIds []string // comma-seperated appId,envId array, eg: {"1,3","1,5"}
	ExcludeAppEnvIds []string // comma-seperated appId,envId array, eg: {"1,3","1,5"}
	AppNames         []string
	EnvNames         []string
	util3.ListingFilterOptions
}

type PipelineRepositoryImpl struct {
	dbConnection *pg.DB
	logger       *zap.SugaredLogger
}

func NewPipelineRepositoryImpl(dbConnection *pg.DB, logger *zap.SugaredLogger) *PipelineRepositoryImpl {
	return &PipelineRepositoryImpl{dbConnection: dbConnection, logger: logger}
}

func (impl PipelineRepositoryImpl) GetConnection() *pg.DB {
	return impl.dbConnection
}

func (impl PipelineRepositoryImpl) FindByIdsIn(ids []int) ([]*Pipeline, error) {
	var pipelines []*Pipeline
	if len(ids) == 0 {
		return pipelines, nil
	}
	err := impl.dbConnection.Model(&pipelines).
		Column("pipeline.*", "App", "Environment", "Environment.Cluster").
		Join("inner join app a on pipeline.app_id = a.id").
		Join("inner join environment e on pipeline.environment_id = e.id").
		Join("inner join cluster c on c.id = e.cluster_id").
		Where("pipeline.id in (?)", pg.In(ids)).
		Where("pipeline.deleted = false").
		Select()
	if err != nil {
		impl.logger.Errorw("error on fetching pipelines", "ids", ids)
	}
	return pipelines, err
}

<<<<<<< HEAD
=======
func (impl PipelineRepositoryImpl) FindMetadataByIdsIn(ids []int, includeDeleted bool) ([]*PipelineMetadata, error) {
	var pipelines []*PipelineMetadata
	if len(ids) == 0 {
		return pipelines, nil
	}
	query := impl.dbConnection.
		Model((*Pipeline)(nil)).
		Column("pipeline.id", "pipeline.app_id", "pipeline.ci_pipeline_id", "pipeline.environment_id", "pipeline.deployment_app_type",
			"e.environment_name", "e.default", "e.environment_identifier",
			"pipeline.deployment_app_created", "pipeline.deployment_app_delete_request", "pipeline.pipeline_name",
			"e.namespace",
			"a.team_id", "a.app_name").
		Join("inner join environment e on pipeline.environment_id=e.id").
		Join("inner join app a on pipeline.app_id = a.id").
		Where("pipeline.id in (?)", pg.In(ids))

	if !includeDeleted {
		query = query.Where("pipeline.deleted = ?", false)
	}
	err := query.Select(&pipelines)
	return pipelines, err
}

func (impl PipelineRepositoryImpl) FindPipelineByIdsIn(ids []int) ([]*Pipeline, error) {
	var pipelines []*Pipeline
	if len(ids) == 0 {
		return pipelines, nil
	}
	err := impl.dbConnection.Model(&pipelines).
		Where("pipeline.id in (?)", pg.In(ids)).
		Where("pipeline.deleted = false").
		Select()
	if err != nil {
		impl.logger.Errorw("error on fetching pipelines", "ids", ids)
	}
	return pipelines, err
}

func (impl PipelineRepositoryImpl) FindActiveAndDeletedByIds(ids []int) ([]*Pipeline, error) {
	var pipelines []*Pipeline
	if len(ids) == 0 {
		return pipelines, nil
	}
	err := impl.dbConnection.Model(&pipelines).
		Column("pipeline.*", "App", "Environment", "Environment.Cluster").
		Join("inner join app a on pipeline.app_id = a.id").
		Join("inner join environment e on pipeline.environment_id = e.id").
		Join("inner join cluster c on c.id = e.cluster_id").
		Where("pipeline.id in (?)", pg.In(ids)).
		Select()
	if err != nil {
		impl.logger.Errorw("error on fetching pipelines", "ids", ids)
	}
	return pipelines, err
}

>>>>>>> 6054d2a7
func (impl PipelineRepositoryImpl) FindByIdsNotInAndAppId(ids []int, appId int) ([]*Pipeline, error) {
	var pipelines []*Pipeline
	err := impl.dbConnection.Model(&pipelines).Where("id not in (?)", pg.In(ids)).
		Where("app_id = ?", appId).Where("deleted = ?", false).
		Select()
	if err != nil {
		impl.logger.Errorw("error on fetching pipelines by ids not in", "err", err, "ids", ids, "appId", appId)
		return nil, err
	}
	return pipelines, nil
}

func (impl PipelineRepositoryImpl) FindByIdsInAndEnvironment(ids []int, environmentId int) ([]*Pipeline, error) {
	var pipelines []*Pipeline
	err := impl.dbConnection.Model(&pipelines).
		Where("id in (?)", pg.In(ids)).
		Where("environment_id = ?", environmentId).
		Select()
	return pipelines, err
}
func (impl PipelineRepositoryImpl) FindByCiPipelineIdsIn(ciPipelineIds []int) ([]*Pipeline, error) {
	var pipelines []*Pipeline
	err := impl.dbConnection.Model(&pipelines).
		Where("ci_pipeline_id in (?)", pg.In(ciPipelineIds)).
		Select()
	return pipelines, err
}

func (impl PipelineRepositoryImpl) Save(pipeline []*Pipeline, tx *pg.Tx) error {
	var v []interface{}
	for _, i := range pipeline {
		v = append(v, i)
	}
	_, err := tx.Model(v...).Insert()
	return err
}

func (impl PipelineRepositoryImpl) Update(pipeline *Pipeline, tx *pg.Tx) error {
	err := tx.Update(pipeline)
	return err
}

func (impl PipelineRepositoryImpl) FindAutomaticByCiPipelineId(ciPipelineId int) (pipelines []*Pipeline, err error) {
	err = impl.dbConnection.Model(&pipelines).
		Where("ci_pipeline_id =?", ciPipelineId).
		Where("trigger_type =?", TRIGGER_TYPE_AUTOMATIC).
		Where("deleted =?", false).
		Select()
	if err != nil && util.IsErrNoRows(err) {
		return make([]*Pipeline, 0), nil
	} else if err != nil {
		return nil, err
	}
	return pipelines, nil
}

func (impl PipelineRepositoryImpl) FindByCiPipelineId(ciPipelineId int) (pipelines []*Pipeline, err error) {
	err = impl.dbConnection.Model(&pipelines).
		Where("ci_pipeline_id =?", ciPipelineId).
		Where("deleted =?", false).
		Select()
	if err != nil && util.IsErrNoRows(err) {
		return make([]*Pipeline, 0), nil
	} else if err != nil {
		return nil, err
	}
	return pipelines, nil
}
func (impl PipelineRepositoryImpl) FindByParentCiPipelineId(ciPipelineId int) (pipelines []*Pipeline, err error) {
	err = impl.dbConnection.Model(&pipelines).
		Column("pipeline.*").
		Join("INNER JOIN app_workflow_mapping awm on awm.component_id = pipeline.id").
		Where("pipeline.ci_pipeline_id =?", ciPipelineId).
		Where("awm.parent_type =?", appWorkflow.CIPIPELINE).
		Where("pipeline.deleted =?", false).
		Select()
	if err != nil && util.IsErrNoRows(err) {
		return make([]*Pipeline, 0), nil
	} else if err != nil {
		return nil, err
	}
	return pipelines, nil
}

func (impl PipelineRepositoryImpl) FindActiveByAppId(appId int) (pipelines []*Pipeline, err error) {
	err = impl.dbConnection.Model(&pipelines).
		Column("pipeline.*", "Environment", "App").
		Where("app_id = ?", appId).
		Where("deleted = ?", false).
		Select()
	return pipelines, err
}

func (impl PipelineRepositoryImpl) FindPipelineEnvsByAppId(appId int) (pipelines []*Pipeline, err error) {
	err = impl.dbConnection.Model(&pipelines).
		Column("pipeline.environment_id", "pipeline.app_id").
		Where("app_id = ?", appId).
		Where("deleted = ?", false).
		Select()
	return pipelines, err
}

func (impl PipelineRepositoryImpl) FindActiveByAppIdAndEnvironmentId(appId int, environmentId int) (pipelines []*Pipeline, err error) {
	err = impl.dbConnection.Model(&pipelines).
		Column("pipeline.*", "Environment", "App").
		Where("app_id = ?", appId).
		Where("deleted = ?", false).
		Where("environment_id = ? ", environmentId).
		Select()
	return pipelines, err
}

func (impl PipelineRepositoryImpl) FindActiveByAppIdAndEnvironmentIdV2() (pipelines []*Pipeline, err error) {
	err = impl.dbConnection.Model(&pipelines).
		Where("deleted = ?", false).
		Select()
	return pipelines, err
}

func (impl PipelineRepositoryImpl) Delete(id int, userId int32, tx *pg.Tx) error {
	pipeline := &Pipeline{}
	r, err := tx.Model(pipeline).Set("deleted =?", true).Set("deployment_app_created =?", false).
		Set("updated_on = ?", time.Now()).Set("updated_by = ?", userId).Where("id =?", id).Update()
	impl.logger.Debugw("update result", "r-affected", r.RowsAffected(), "r-return", r.RowsReturned(), "model", r.Model())
	return err
}

func (impl PipelineRepositoryImpl) UndoDelete(id int) error {
	pipeline := &Pipeline{}
	_, err := impl.dbConnection.Model(pipeline).Set("deleted =?", false).Where("id =?", id).Update()
	return err
}
func (impl PipelineRepositoryImpl) FindByName(pipelineName string) (pipeline *Pipeline, err error) {
	pipeline = &Pipeline{}
	err = impl.dbConnection.Model(pipeline).
		Where("pipeline_name = ?", pipelineName).
		Select()
	return pipeline, err
}

func (impl PipelineRepositoryImpl) PipelineExists(pipelineName string) (bool, error) {
	pipeline := &Pipeline{}
	exists, err := impl.dbConnection.Model(pipeline).
		Where("pipeline_name = ?", pipelineName).
		Where("deleted =? ", false).
		Exists()
	return exists, err
}

func (impl PipelineRepositoryImpl) FindById(id int) (pipeline *Pipeline, err error) {
	pipeline = &Pipeline{}
	err = impl.dbConnection.
		Model(pipeline).
		Column("pipeline.*", "App", "Environment").
		Join("inner join app a on pipeline.app_id = a.id").
		Where("pipeline.id = ?", id).
		Where("deleted = ?", false).
		Select()
	return pipeline, err
}

func (impl PipelineRepositoryImpl) FindMetadataById(id int, includeDeleted bool) (pipeline *PipelineMetadata, err error) {
	pipeline = &PipelineMetadata{}
	query := impl.dbConnection.
		Model((*Pipeline)(nil)).
		Column("pipeline.id", "pipeline.app_id", "pipeline.ci_pipeline_id", "pipeline.environment_id", "pipeline.deployment_app_type",
			"e.environment_name", "e.default", "e.environment_identifier",
			"pipeline.deployment_app_created", "pipeline.deployment_app_delete_request", "pipeline.pipeline_name",
			"e.namespace",
			"a.team_id", "a.app_name").
		Join("inner join environment e on pipeline.environment_id=e.id").
		Join("inner join app a on pipeline.app_id = a.id").
		Where("pipeline.id = ?", id)

	if !includeDeleted {
		query = query.Where("pipeline.deleted = false")
	}
	err = query.Select(&pipeline)
	return pipeline, err
}

func (impl PipelineRepositoryImpl) FindMetadataByAppAndEnv(appId, envId int, envName string) (pipeline *PipelineMetadata, err error) {
	pipeline = &PipelineMetadata{}
	query := impl.dbConnection.
		Model((*Pipeline)(nil)).
		Column("pipeline.id", "pipeline.app_id", "pipeline.ci_pipeline_id", "pipeline.environment_id", "pipeline.deployment_app_type",
			"e.environment_name", "e.default", "e.environment_identifier",
			"pipeline.deployment_app_created", "pipeline.deployment_app_delete_request", "pipeline.pipeline_name",
			"e.namespace",
			"a.team_id", "a.app_name").
		Join("inner join environment e on pipeline.environment_id=e.id").
		Join("inner join app a on pipeline.app_id = a.id").
		Where("a.id = ? and ( e.id = ? or e.environment_name = ? )", appId, envId, envName).
		Where("pipeline.deleted = false")
	err = query.Select(pipeline)
	return pipeline, err
}

func (impl PipelineRepositoryImpl) FindByIdEvenIfInactive(id int) (pipeline *Pipeline, err error) {
	pipeline = &Pipeline{}
	err = impl.dbConnection.
		Model(pipeline).
		Column("pipeline.*", "App", "Environment").
		Join("inner join app a on pipeline.app_id = a.id").
		Where("pipeline.id = ?", id).
		Select()
	return pipeline, err
}

func (impl PipelineRepositoryImpl) GetPostStageConfigById(id int) (pipeline *Pipeline, err error) {
	pipeline = &Pipeline{}
	err = impl.dbConnection.
		Model(pipeline).
		Column("pipeline.post_stage_config_yaml").
		Where("pipeline.id = ?", id).
		Where("deleted = ?", false).
		Select()
	return pipeline, err
}

func (impl PipelineRepositoryImpl) FindAppAndEnvDetailsByPipelineId(id int) (pipeline *Pipeline, err error) {
	pipeline = &Pipeline{}
	err = impl.dbConnection.
		Model(pipeline).
		Column("App.id", "App.app_name", "App.app_type", "Environment.id", "Environment.cluster_id").
		Join("inner join app a on pipeline.app_id = a.id").
		Join("inner join environment e on pipeline.environment_id = e.id").
		Where("pipeline.id = ?", id).
		Where("deleted = ?", false).
		Select()
	return pipeline, err
}

// FindActiveByEnvIdAndDeploymentType takes in environment id and current deployment app type
// and fetches and returns a list of pipelines matching the same excluding given app ids.
func (impl PipelineRepositoryImpl) FindActiveByEnvIdAndDeploymentType(environmentId int,
	deploymentAppType string, exclusionList []int, includeApps []int) ([]*Pipeline, error) {

	// NOTE: PG query throws error with slice of integer
	exclusionListString := util2.ConvertIntArrayToStringArray(exclusionList)

	inclusionListString := util2.ConvertIntArrayToStringArray(includeApps)

	var pipelines []*Pipeline

	query := impl.dbConnection.
		Model(&pipelines).
		Column("pipeline.*", "App", "Environment").
		Join("inner join app a on pipeline.app_id = a.id").
		Where("pipeline.environment_id = ?", environmentId).
		Where("pipeline.deployment_app_type = ?", deploymentAppType).
		Where("pipeline.deleted = ?", false)

	if len(exclusionListString) > 0 {
		query.Where("pipeline.app_id not in (?)", pg.In(exclusionListString))
	}

	if len(inclusionListString) > 0 {
		query.Where("pipeline.app_id in (?)", pg.In(inclusionListString))
	}

	err := query.Select()
	return pipelines, err
}

// Deprecated:
func (impl PipelineRepositoryImpl) FindByEnvOverrideId(envOverrideId int) (pipeline []Pipeline, err error) {
	var pipelines []Pipeline
	err = impl.dbConnection.
		Model(&pipelines).
		Column("pipeline.*").
		Join("INNER JOIN pipeline_config_override pco on pco.pipeline_id = pipeline.id").
		Where("pco.env_config_override_id = ?", envOverrideId).Group("pipeline.id, pipeline.pipeline_name").
		Select()
	return pipelines, err
}

func (impl PipelineRepositoryImpl) GetByEnvOverrideId(envOverrideId int) ([]Pipeline, error) {
	var pipelines []Pipeline
	query := "" +
		" SELECT p.*" +
		" FROM chart_env_config_override ceco" +
		" INNER JOIN charts ch on ch.id = ceco.chart_id" +
		" INNER JOIN environment env on env.id = ceco.target_environment" +
		" INNER JOIN app ap on ap.id = ch.app_id" +
		" INNER JOIN pipeline p on p.app_id = ap.id" +
		" WHERE ceco.id=?;"
	_, err := impl.dbConnection.Query(&pipelines, query, envOverrideId)

	if err != nil {
		return nil, err
	}
	return pipelines, err
}

func (impl PipelineRepositoryImpl) GetByEnvOverrideIdAndEnvId(envOverrideId, envId int) (Pipeline, error) {
	var pipeline Pipeline
	query := "" +
		" SELECT p.*" +
		" FROM chart_env_config_override ceco" +
		" INNER JOIN charts ch on ch.id = ceco.chart_id" +
		" INNER JOIN environment env on env.id = ceco.target_environment" +
		" INNER JOIN app ap on ap.id = ch.app_id" +
		" INNER JOIN pipeline p on p.app_id = ap.id" +
		" WHERE ceco.id=? and p.environment_id=?;"
	_, err := impl.dbConnection.Query(&pipeline, query, envOverrideId, envId)

	if err != nil {
		return pipeline, err
	}
	return pipeline, err
}

func (impl PipelineRepositoryImpl) UniqueAppEnvironmentPipelines() ([]*Pipeline, error) {
	var pipelines []*Pipeline

	err := impl.dbConnection.
		Model(&pipelines).
		ColumnExpr("DISTINCT app_id, environment_id").
		Where("deleted = ?", false).
		Select()
	if err != nil {
		return nil, err
	}
	return pipelines, err
}

func (impl PipelineRepositoryImpl) FindByPipelineTriggerGitHash(gitHash string) (pipeline *Pipeline, err error) {
	var pipelines *Pipeline
	err = impl.dbConnection.
		Model(&pipelines).
		Column("pipeline.*").
		Join("INNER JOIN pipeline_config_override pco on pco.pipeline_id = pipeline.id").
		Where("pco.git_hash = ?", gitHash).Order(" ORDER BY pco.created_on DESC").Limit(1).
		Select()
	return pipelines, err
}

func (impl PipelineRepositoryImpl) FindAllPipelineCreatedCountInLast24Hour() (pipelineCount int, err error) {
	pipelineCount, err = impl.dbConnection.Model(&Pipeline{}).
		Where("created_on > ?", time.Now().AddDate(0, 0, -1)).
		Count()
	return pipelineCount, err
}
func (impl PipelineRepositoryImpl) FindAllDeletedPipelineCountInLast24Hour() (pipelineCount int, err error) {
	pipelineCount, err = impl.dbConnection.Model(&Pipeline{}).
		Where("created_on > ? and deleted=?", time.Now().AddDate(0, 0, -1), true).
		Count()
	return pipelineCount, err
}
func (impl PipelineRepositoryImpl) FindActiveByEnvId(envId int) (pipelines []*Pipeline, err error) {
	err = impl.dbConnection.Model(&pipelines).Column("pipeline.*", "App", "Environment").
		Where("environment_id = ?", envId).
		Where("deleted = ?", false).
		Select()
	return pipelines, err
}

func (impl PipelineRepositoryImpl) FindActivePipelineByEnvId(envId int) (pipelines []*Pipeline, err error) {
	err = impl.dbConnection.Model(&pipelines).Column("pipeline.*", "App", "Environment").
		Where("environment_id = ?", envId).
		Where("deleted = ?", false).
		Where("deployment_app_delete_request = ?", false).
		Select()
	return pipelines, err
}

func (impl PipelineRepositoryImpl) FindActiveByEnvIds(envIds []int) (pipelines []*Pipeline, err error) {
	err = impl.dbConnection.Model(&pipelines).Column("pipeline.*").
		Where("environment_id in (?)", pg.In(envIds)).
		Where("deleted = ?", false).
		Select()
	return pipelines, err
}

func (impl PipelineRepositoryImpl) FindActiveByInFilter(envId int, appIdIncludes []int) (pipelines []*Pipeline, err error) {
	err = impl.dbConnection.Model(&pipelines).Column("pipeline.*", "App", "Environment").
		Where("environment_id = ?", envId).
		Where("app_id in (?)", pg.In(appIdIncludes)).
		Where("deleted = ?", false).
		Select()
	return pipelines, err
}

func (impl PipelineRepositoryImpl) FindActiveByNotFilter(envId int, appIdExcludes []int) (pipelines []*Pipeline, err error) {
	err = impl.dbConnection.Model(&pipelines).Column("pipeline.*", "App", "Environment").
		Where("environment_id = ?", envId).
		Where("app_id not in (?)", pg.In(appIdExcludes)).
		Where("deleted = ?", false).
		Select()
	return pipelines, err
}

func (impl PipelineRepositoryImpl) FindAllPipelinesByChartsOverrideAndAppIdAndChartId(hasConfigOverridden bool, appId int, chartId int) (pipelines []*Pipeline, err error) {
	err = impl.dbConnection.Model(&pipelines).
		Column("pipeline.*").
		Join("inner join charts on pipeline.app_id = charts.app_id").
		Join("inner join chart_env_config_override ceco on charts.id = ceco.chart_id").
		Where("pipeline.app_id = ?", appId).
		Where("charts.id = ?", chartId).
		Where("ceco.is_override = ?", hasConfigOverridden).
		Where("pipeline.deleted = ?", false).
		Where("ceco.active = ?", true).
		Where("charts.active = ?", true).
		Select()
	return pipelines, err
}

func (impl PipelineRepositoryImpl) FindActiveByAppIdAndPipelineId(appId int, pipelineId int) ([]*Pipeline, error) {
	var pipelines []*Pipeline
	err := impl.dbConnection.Model(&pipelines).
		Where("app_id = ?", appId).
		Where("ci_pipeline_id = ?", pipelineId).
		Where("deleted = ?", false).
		Select()
	return pipelines, err
}

func (impl PipelineRepositoryImpl) SetDeploymentAppCreatedInPipeline(deploymentAppCreated bool, pipelineId int, userId int32) error {
	query := "update pipeline set deployment_app_created=?, updated_on=?, updated_by=? where id=?;"
	var pipeline *Pipeline
	_, err := impl.dbConnection.Query(pipeline, query, deploymentAppCreated, time.Now(), userId, pipelineId)
	return err
}

// UpdateCdPipelineDeploymentAppInFilter takes in deployment app type and list of cd pipeline ids and
// updates the deployment_app_type and sets deployment_app_created to false in the table for given ids.
func (impl PipelineRepositoryImpl) UpdateCdPipelineDeploymentAppInFilter(deploymentAppType string,
	cdPipelineIdIncludes []int, userId int32, deploymentAppCreated bool, isDeleted bool) error {
	query := "update pipeline set deployment_app_created = ?, deployment_app_type = ?, " +
		"updated_by = ?, updated_on = ?, deployment_app_delete_request = ? where id in (?);"
	var pipeline *Pipeline
	_, err := impl.dbConnection.Query(pipeline, query, deploymentAppCreated, deploymentAppType, userId, time.Now(), isDeleted, pg.In(cdPipelineIdIncludes))

	return err
}

func (impl PipelineRepositoryImpl) UpdateCdPipelineAfterDeployment(deploymentAppType string,
	cdPipelineIdIncludes []int, userId int32, isDeleted bool) error {
	query := "update pipeline set deployment_app_type = ?, " +
		"updated_by = ?, updated_on = ?, deployment_app_delete_request = ? where id in (?);"
	var pipeline *Pipeline
	_, err := impl.dbConnection.Query(pipeline, query, deploymentAppType, userId, time.Now(), isDeleted, pg.In(cdPipelineIdIncludes))

	return err
}

func (impl PipelineRepositoryImpl) FindNumberOfAppsWithCdPipeline(appIds []int) (count int, err error) {
	var pipelines []*Pipeline
	count, err = impl.dbConnection.
		Model(&pipelines).
		ColumnExpr("DISTINCT app_id").
		Where("app_id in (?)", pg.In(appIds)).
		Count()
	if err != nil {
		return 0, err
	}
	return count, nil
}

func (impl PipelineRepositoryImpl) GetAppAndEnvDetailsForDeploymentAppTypePipeline(deploymentAppType string, clusterIds []int) ([]*Pipeline, error) {
	var pipelines []*Pipeline
	err := impl.dbConnection.
		Model(&pipelines).
		Column("pipeline.id", "App.app_name", "Environment.cluster_id", "Environment.namespace", "Environment.environment_name").
		Join("inner join app a on pipeline.app_id = a.id").
		Join("inner join environment e on pipeline.environment_id = e.id").
		Where("e.cluster_id in (?)", pg.In(clusterIds)).
		Where("a.active = ?", true).
		Where("pipeline.deleted = ?", false).
		Where("pipeline.deployment_app_type = ?", deploymentAppType).
		Select()
	return pipelines, err
}

func (impl PipelineRepositoryImpl) GetArgoPipelinesHavingTriggersStuckInLastPossibleNonTerminalTimelines(pendingSinceSeconds int, timeForDegradation int) ([]*Pipeline, error) {
	var pipelines []*Pipeline
	queryString := `select p.* from pipeline p inner join cd_workflow cw on cw.pipeline_id = p.id  
    inner join cd_workflow_runner cwr on cwr.cd_workflow_id=cw.id  
    where cwr.id in (select cd_workflow_runner_id from pipeline_status_timeline  
					where id in  
						(select DISTINCT ON (cd_workflow_runner_id) max(id) as id from pipeline_status_timeline 
							group by cd_workflow_runner_id, id order by cd_workflow_runner_id,id desc)  
					and status in (?) and status_time < NOW() - INTERVAL '? seconds')  
    and cwr.started_on > NOW() - INTERVAL '? minutes' and p.deployment_app_type=? and p.deleted=?;`
	_, err := impl.dbConnection.Query(&pipelines, queryString,
		pg.In([]TimelineStatus{TIMELINE_STATUS_KUBECTL_APPLY_SYNCED,
			TIMELINE_STATUS_FETCH_TIMED_OUT, TIMELINE_STATUS_UNABLE_TO_FETCH_STATUS}),
		pendingSinceSeconds, timeForDegradation, util.PIPELINE_DEPLOYMENT_TYPE_ACD, false)
	if err != nil {
		impl.logger.Errorw("error in GetArgoPipelinesHavingTriggersStuckInLastPossibleNonTerminalTimelines", "err", err)
		return nil, err
	}
	return pipelines, nil
}

func (impl PipelineRepositoryImpl) GetArgoPipelinesHavingLatestTriggerStuckInNonTerminalStatuses(getPipelineDeployedBeforeMinutes int, getPipelineDeployedWithinHours int) ([]*Pipeline, error) {
	var pipelines []*Pipeline
	queryString := `select p.id from pipeline p inner join cd_workflow cw on cw.pipeline_id = p.id  
    inner join cd_workflow_runner cwr on cwr.cd_workflow_id=cw.id  
    where cwr.id in (select id from cd_workflow_runner 
                     	where started_on < NOW() - INTERVAL '? minutes' and started_on > NOW() - INTERVAL '? hours' and status not in (?) 
                     	and workflow_type=? and cd_workflow_id in (select DISTINCT ON (pipeline_id) max(id) as id from cd_workflow
                     	  group by pipeline_id, id order by pipeline_id, id desc))
    and p.deployment_app_type=? and p.deleted=?;`
	_, err := impl.dbConnection.Query(&pipelines, queryString, getPipelineDeployedBeforeMinutes, getPipelineDeployedWithinHours,
		pg.In([]string{WorkflowAborted, WorkflowFailed, WorkflowSucceeded, string(health.HealthStatusHealthy), string(health.HealthStatusDegraded)}),
		bean.CD_WORKFLOW_TYPE_DEPLOY, util.PIPELINE_DEPLOYMENT_TYPE_ACD, false)
	if err != nil {
		impl.logger.Errorw("error in GetArgoPipelinesHavingLatestTriggerStuckInNonTerminalStatuses", "err", err)
		return nil, err
	}
	return pipelines, nil
}

func (impl PipelineRepositoryImpl) FindByAppIdsAndEnvironmentIds(appIds, environmentIds []int) ([]*Pipeline, error) {
	var pipelines []*Pipeline
	err := impl.dbConnection.Model(&pipelines).
		Where("app_id IN (?)", pg.In(appIds)).
		Where("environment_id IN (?)", pg.In(environmentIds)).
		Where("deleted = ?", false).
		Select()
	return pipelines, err
}

func (impl PipelineRepositoryImpl) FindIdsByAppIdsAndEnvironmentIds(appIds, environmentIds []int) ([]int, error) {
	var pipelineIds []int
	query := "select id from pipeline where app_id in (?) and environment_id in (?) and deleted = ?;"
	_, err := impl.dbConnection.Query(&pipelineIds, query, pg.In(appIds), pg.In(environmentIds), false)
	if err != nil {
		impl.logger.Errorw("error in getting pipelineIds by appIds and envIds", "err", err, "appIds", appIds, "envIds", environmentIds)
		return pipelineIds, err
	}
	return pipelineIds, err
}

func (impl PipelineRepositoryImpl) FindIdsByProjectIdsAndEnvironmentIds(projectIds, environmentIds []int) ([]int, error) {
	var pipelineIds []int
	query := "select p.id from pipeline p inner join app a on a.id=p.app_id where a.team_id in (?) and p.environment_id in (?) and p.deleted = ? and a.active = ?;"
	_, err := impl.dbConnection.Query(&pipelineIds, query, pg.In(projectIds), pg.In(environmentIds), false, true)
	if err != nil {
		impl.logger.Errorw("error in getting pipelineIds by projectIds and envIds", "err", err, "projectIds", projectIds, "envIds", environmentIds)
		return pipelineIds, err
	}
	return pipelineIds, err
}

func (impl PipelineRepositoryImpl) GetArgoPipelineByArgoAppName(argoAppName string) (Pipeline, error) {
	var pipeline Pipeline
	err := impl.dbConnection.Model(&pipeline).
		Where("deployment_app_name = ?", argoAppName).
		Where("deployment_app_type = ?", util.PIPELINE_DEPLOYMENT_TYPE_ACD).
		Where("deleted = ?", false).
		Select()
	if err != nil {
		impl.logger.Errorw("error in getting pipeline by argoAppName", "err", err, "argoAppName", argoAppName)
		return pipeline, err
	}
	return pipeline, nil
}

func (impl PipelineRepositoryImpl) GetPartiallyDeletedPipelineByStatus(appId int, envId int) (Pipeline, error) {
	var pipeline Pipeline
	err := impl.dbConnection.Model(&pipeline).
		Column("pipeline.*", "App.app_name", "Environment.namespace").
		Where("app_id = ?", appId).
		Where("environment_id = ?", envId).
		Where("deployment_app_delete_request = ?", true).
		Where("deployment_app_type = ?", util.PIPELINE_DEPLOYMENT_TYPE_ACD).
		Where("deleted = ?", false).Select()
	if err != nil && err != pg.ErrNoRows {
		impl.logger.Errorw("error in updating argo pipeline delete status")
	}
	return pipeline, err
}

func (impl PipelineRepositoryImpl) FindActiveByAppIds(appIds []int) (pipelines []*Pipeline, err error) {
	err = impl.dbConnection.Model(&pipelines).
		Column("pipeline.*", "App", "Environment").
		Where("app_id in(?)", pg.In(appIds)).
		Where("deleted = ?", false).
		Select()
	return pipelines, err
}

func (impl PipelineRepositoryImpl) FindAppAndEnvironmentAndProjectByPipelineIds(pipelineIds []int) (pipelines []*Pipeline, err error) {
	if len(pipelineIds) == 0 {
		return pipelines, nil
	}
	err = impl.dbConnection.Model(&pipelines).Column("pipeline.*", "App", "Environment", "App.Team").
		Where("pipeline.id in(?)", pg.In(pipelineIds)).
		Where("pipeline.deleted = ?", false).
		Select()
	return pipelines, err
}

func (impl PipelineRepositoryImpl) FilterDeploymentDeleteRequestedPipelineIds(cdPipelineIds []int) (map[int]bool, error) {
	var pipelineIds []int
	pipelineIdsMap := make(map[int]bool)
	query := "select pipeline.id from pipeline where pipeline.id in (?) and pipeline.deployment_app_delete_request = ?;"
	_, err := impl.dbConnection.Query(&pipelineIds, query, pg.In(cdPipelineIds), true)
	if err != nil {
		return pipelineIdsMap, err
	}
	for _, pipelineId := range pipelineIds {
		pipelineIdsMap[pipelineId] = true
	}
	return pipelineIdsMap, nil
}

func (impl PipelineRepositoryImpl) FindDeploymentTypeByPipelineIds(cdPipelineIds []int) (map[int]DeploymentObject, error) {

	pipelineIdsMap := make(map[int]DeploymentObject)

	var deploymentType []DeploymentObject
	query := "with pcos as(select max(id) as id from pipeline_config_override where pipeline_id in (?) " +
		"group by pipeline_id) select pco.deployment_type,pco.pipeline_id, aps.status from pipeline_config_override " +
		"pco inner join pcos on pcos.id=pco.id" +
		" inner join pipeline p on p.id=pco.pipeline_id left join app_status aps on aps.app_id=p.app_id " +
		"and aps.env_id=p.environment_id;"

	_, err := impl.dbConnection.Query(&deploymentType, query, pg.In(cdPipelineIds), true)
	if err != nil {
		return pipelineIdsMap, err
	}

	for _, v := range deploymentType {
		pipelineIdsMap[v.PipelineId] = v
	}

	return pipelineIdsMap, nil
}

func (impl PipelineRepositoryImpl) UpdateOldCiPipelineIdToNewCiPipelineId(tx *pg.Tx, oldCiPipelineId, newCiPipelineId int) error {
	newCiPipId := pointer.Int(newCiPipelineId)
	if newCiPipelineId == 0 {
		newCiPipId = nil
	}
	_, err := tx.Model((*Pipeline)(nil)).Set("ci_pipeline_id = ?", newCiPipId).
		Where("ci_pipeline_id = ? ", oldCiPipelineId).
		Where("deleted = ?", false).Update()
	return err
}
func (impl PipelineRepositoryImpl) FindWithEnvironmentByCiIds(ctx context.Context, cIPipelineIds []int) ([]*Pipeline, error) {
	_, span := otel.Tracer("orchestrator").Start(ctx, "FindWithEnvironmentByCiIds")
	defer span.End()
	var cDPipelines []*Pipeline
	err := impl.dbConnection.Model(&cDPipelines).
		Column("pipeline.*", "Environment").
		Where("ci_pipeline_id in (?)", pg.In(cIPipelineIds)).
		Select()
	if err != nil {
		return nil, err
	}
	return cDPipelines, nil
}

func (impl PipelineRepositoryImpl) FindActiveByAppIdAndEnvNames(appId int, envNames []string) (pipelines []*Pipeline, err error) {
	if len(envNames) == 0 {
		return nil, nil
	}
	err = impl.dbConnection.Model(&pipelines).
		Column("pipeline.*", "Environment", "App").
		Where("pipeline.app_id = ?", appId).
		Where("environment.environment_name IN (?)", pg.In(envNames)).
		Where("pipeline.deleted = ?", false).
		Select()
	return pipelines, err
}

func findAppAndEnvDetailsByListFilterQuery(filter CdPipelineListFilter) string {
	query := "SELECT p.app_id ,p.environment_id AS env_id ,a.app_name, e.environment_name ,COUNT(p.id) OVER() as total_count" +
		" FROM pipeline p INNER JOIN app a ON p.app_id = a.id AND a.active = true " +
		" INNER JOIN environment e ON e.id = p.environment_id AND e.active = true "
	where := " WHERE p.deleted = false"

	if len(filter.IncludeAppEnvIds) > 0 {
		where += fmt.Sprintf(" AND (p.app_id,p.environment_id) IN (%s)", helper.GetCommaSeperatedForMulti(filter.IncludeAppEnvIds))
	}
	if len(filter.ExcludeAppEnvIds) > 0 {
		where += fmt.Sprintf(" AND (p.app_id,p.environment_id) NOT IN (%s)", helper.GetCommaSeperatedForMulti(filter.ExcludeAppEnvIds))
	}
	if len(filter.AppNames) > 0 {
		where += fmt.Sprintf(" AND app_name IN (%s)", helper.GetCommaSepratedStringWithComma(filter.AppNames))
	}

	if len(filter.EnvNames) > 0 {
		where += fmt.Sprintf(" AND e.environment_name IN (%s)", helper.GetCommaSepratedStringWithComma(filter.EnvNames))
	}

	query += where
	orderBy := "app_name"
	if filter.SortBy == "envName" {
		orderBy = "environment_name"
	}

	if filter.Order == "DESC" {
		orderBy += " DESC"
	}
	query += " ORDER BY " + orderBy
	if filter.Limit > 0 {
		query += fmt.Sprintf(" Limit %d", filter.Limit)
	}

	if filter.Offset > 0 {
		query += fmt.Sprintf(" OFFSET %d", filter.Offset)
	}

	return query
}

func (impl PipelineRepositoryImpl) FindAppAndEnvDetailsByListFilter(filter CdPipelineListFilter) ([]CdPipelineMetaData, error) {
	result := make([]CdPipelineMetaData, 0)
	query := findAppAndEnvDetailsByListFilterQuery(filter)
	_, err := impl.dbConnection.Query(&result, query)
	return result, err
}<|MERGE_RESOLUTION|>--- conflicted
+++ resolved
@@ -72,8 +72,6 @@
 	sql.AuditLog
 }
 
-<<<<<<< HEAD
-=======
 type PipelineMetadata struct {
 	Id                         int    `sql:"id"`
 	Name                       string `sql:"pipeline_name,notnull"`
@@ -91,7 +89,6 @@
 	DeploymentAppDeleteRequest bool   `sql:"deployment_app_delete_request,notnull"`
 }
 
->>>>>>> 6054d2a7
 type UserApprovalConfig struct {
 	RequiredCount int    `json:"requiredCount" validate:"number,required"`
 	Description   string `json:"description,omitempty"`
@@ -134,12 +131,9 @@
 	FindAppAndEnvDetailsByPipelineId(id int) (pipeline *Pipeline, err error)
 	FindActiveByEnvIdAndDeploymentType(environmentId int, deploymentAppType string, exclusionList []int, includeApps []int) ([]*Pipeline, error)
 	FindByIdsIn(ids []int) ([]*Pipeline, error)
-<<<<<<< HEAD
-=======
 	FindMetadataByIdsIn(ids []int, includeDeleted bool) ([]*PipelineMetadata, error)
 	FindPipelineByIdsIn(ids []int) ([]*Pipeline, error)
 	FindActiveAndDeletedByIds(ids []int) ([]*Pipeline, error)
->>>>>>> 6054d2a7
 	FindByIdsNotInAndAppId(ids []int, appId int) ([]*Pipeline, error)
 	FindByCiPipelineIdsIn(ciPipelineIds []int) ([]*Pipeline, error)
 	FindAutomaticByCiPipelineId(ciPipelineId int) (pipelines []*Pipeline, err error)
@@ -251,8 +245,6 @@
 	return pipelines, err
 }
 
-<<<<<<< HEAD
-=======
 func (impl PipelineRepositoryImpl) FindMetadataByIdsIn(ids []int, includeDeleted bool) ([]*PipelineMetadata, error) {
 	var pipelines []*PipelineMetadata
 	if len(ids) == 0 {
@@ -309,7 +301,6 @@
 	return pipelines, err
 }
 
->>>>>>> 6054d2a7
 func (impl PipelineRepositoryImpl) FindByIdsNotInAndAppId(ids []int, appId int) ([]*Pipeline, error) {
 	var pipelines []*Pipeline
 	err := impl.dbConnection.Model(&pipelines).Where("id not in (?)", pg.In(ids)).
