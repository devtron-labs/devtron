/*
 * Copyright (c) 2020 Devtron Labs
 *
 * Licensed under the Apache License, Version 2.0 (the "License");
 * you may not use this file except in compliance with the License.
 * You may obtain a copy of the License at
 *
 *    http://www.apache.org/licenses/LICENSE-2.0
 *
 * Unless required by applicable law or agreed to in writing, software
 * distributed under the License is distributed on an "AS IS" BASIS,
 * WITHOUT WARRANTIES OR CONDITIONS OF ANY KIND, either express or implied.
 * See the License for the specific language governing permissions and
 * limitations under the License.
 *
 */

package pipelineConfig

import (
	"github.com/argoproj/gitops-engine/pkg/health"
	"github.com/devtron-labs/devtron/api/bean"
	"github.com/devtron-labs/devtron/internal/sql/repository/app"
	"github.com/devtron-labs/devtron/internal/sql/repository/appWorkflow"
	"github.com/devtron-labs/devtron/internal/util"
	"github.com/devtron-labs/devtron/pkg/cluster/repository"
	"github.com/devtron-labs/devtron/pkg/sql"
	"github.com/go-pg/pg"
	"go.uber.org/zap"
	"strconv"
	"time"
)

type PipelineType string
type TriggerType string //HOW pipeline should be triggered

const TRIGGER_TYPE_AUTOMATIC TriggerType = "AUTOMATIC"
const TRIGGER_TYPE_MANUAL TriggerType = "MANUAL"

type Pipeline struct {
	tableName                     struct{} `sql:"pipeline" pg:",discard_unknown_columns"`
	Id                            int      `sql:"id,pk"`
	AppId                         int      `sql:"app_id,notnull"`
	App                           app.App
	CiPipelineId                  int         `sql:"ci_pipeline_id"`
	TriggerType                   TriggerType `sql:"trigger_type,notnull"` // automatic, manual
	EnvironmentId                 int         `sql:"environment_id"`
	Name                          string      `sql:"pipeline_name,notnull"`
	Deleted                       bool        `sql:"deleted,notnull"`
	PreStageConfig                string      `sql:"pre_stage_config_yaml"`
	PostStageConfig               string      `sql:"post_stage_config_yaml"`
	PreTriggerType                TriggerType `sql:"pre_trigger_type"`                   // automatic, manual
	PostTriggerType               TriggerType `sql:"post_trigger_type"`                  // automatic, manual
	PreStageConfigMapSecretNames  string      `sql:"pre_stage_config_map_secret_names"`  // configmap names
	PostStageConfigMapSecretNames string      `sql:"post_stage_config_map_secret_names"` // secret names
	RunPreStageInEnv              bool        `sql:"run_pre_stage_in_env"`               // secret names
	RunPostStageInEnv             bool        `sql:"run_post_stage_in_env"`              // secret names
	DeploymentAppCreated          bool        `sql:"deployment_app_created,notnull"`
	DeploymentAppType             string      `sql:"deployment_app_type,notnull"` //helm, acd
	DeploymentAppName             string      `sql:"deployment_app_name"`
	DeploymentAppDeleteRequest    bool        `sql:"deployment_app_delete_request,notnull"`
	Environment                   repository.Environment
	sql.AuditLog
}

type PipelineRepository interface {
	Save(pipeline []*Pipeline, tx *pg.Tx) error
	Update(pipeline *Pipeline, tx *pg.Tx) error
	FindActiveByAppId(appId int) (pipelines []*Pipeline, err error)
	Delete(id int, tx *pg.Tx) error
	FindByName(pipelineName string) (pipeline *Pipeline, err error)
	PipelineExists(pipelineName string) (bool, error)
	FindById(id int) (pipeline *Pipeline, err error)
	FindActiveByEnvIdAndDeploymentType(environmentId int, deploymentAppType string, exclusionList []int, includeApps []int) ([]*Pipeline, error)
	FindByIdsIn(ids []int) ([]*Pipeline, error)
	FindByCiPipelineIdsIn(ciPipelineIds []int) ([]*Pipeline, error)
	FindAutomaticByCiPipelineId(ciPipelineId int) (pipelines []*Pipeline, err error)
	GetByEnvOverrideId(envOverrideId int) ([]Pipeline, error)
	GetByEnvOverrideIdAndEnvId(envOverrideId, envId int) (Pipeline, error)
	FindActiveByAppIdAndEnvironmentId(appId int, environmentId int) (pipelines []*Pipeline, err error)
	UndoDelete(id int) error
	UniqueAppEnvironmentPipelines() ([]*Pipeline, error)
	FindByCiPipelineId(ciPipelineId int) (pipelines []*Pipeline, err error)
	FindByParentCiPipelineId(ciPipelineId int) (pipelines []*Pipeline, err error)
	FindByPipelineTriggerGitHash(gitHash string) (pipeline *Pipeline, err error)
	FindByIdsInAndEnvironment(ids []int, environmentId int) ([]*Pipeline, error)
	FindActiveByAppIdAndEnvironmentIdV2() (pipelines []*Pipeline, err error)
	GetConnection() *pg.DB
	FindAllPipelineInLast24Hour() (pipelines []*Pipeline, err error)
	FindActiveByEnvId(envId int) (pipelines []*Pipeline, err error)
	FindActiveByInFilter(envId int, appIdIncludes []int) (pipelines []*Pipeline, err error)
	FindActiveByNotFilter(envId int, appIdExcludes []int) (pipelines []*Pipeline, err error)
	FindAllPipelinesByChartsOverrideAndAppIdAndChartId(chartOverridden bool, appId int, chartId int) (pipelines []*Pipeline, err error)
	FindActiveByAppIdAndPipelineId(appId int, pipelineId int) ([]*Pipeline, error)
	UpdateCdPipeline(pipeline *Pipeline) error
	UpdateCdPipelineDeploymentAppInFilter(deploymentAppType string, cdPipelineIdIncludes []int, userId int32) error
	FindNumberOfAppsWithCdPipeline(appIds []int) (count int, err error)
	GetAppAndEnvDetailsForDeploymentAppTypePipeline(deploymentAppType string, clusterIds []int) ([]*Pipeline, error)
	GetArgoPipelinesHavingTriggersStuckInLastPossibleNonTerminalTimelines(pendingSinceSeconds int, timeForDegradation int) ([]*Pipeline, error)
	GetArgoPipelinesHavingLatestTriggerStuckInNonTerminalStatuses(deployedBeforeMinutes int) ([]*Pipeline, error)
	FindIdsByAppIdsAndEnvironmentIds(appIds, environmentIds []int) (ids []int, err error)
	FindIdsByProjectIdsAndEnvironmentIds(projectIds, environmentIds []int) ([]int, error)

	GetArgoPipelineByArgoAppName(argoAppName string) (Pipeline, error)
<<<<<<< HEAD
	GetPartiallyDeletedPipelineByStatus(appId int, envId int) (Pipeline, error)
=======
	FindActiveByAppIds(appIds []int) (pipelines []*Pipeline, err error)
>>>>>>> bef3eb35
}

type CiArtifactDTO struct {
	Id           int    `json:"id"`
	PipelineId   int    `json:"pipelineId"` //id of the ci pipeline from which this webhook was triggered
	Image        string `json:"image"`
	ImageDigest  string `json:"imageDigest"`
	MaterialInfo string `json:"materialInfo"` //git material metadata json array string
	DataSource   string `json:"dataSource"`
	WorkflowId   *int   `json:"workflowId"`
}

type PipelineRepositoryImpl struct {
	dbConnection *pg.DB
	logger       *zap.SugaredLogger
}

func NewPipelineRepositoryImpl(dbConnection *pg.DB, logger *zap.SugaredLogger) *PipelineRepositoryImpl {
	return &PipelineRepositoryImpl{dbConnection: dbConnection, logger: logger}
}

func (impl PipelineRepositoryImpl) GetConnection() *pg.DB {
	return impl.dbConnection
}

func (impl PipelineRepositoryImpl) FindByIdsIn(ids []int) ([]*Pipeline, error) {
	var pipelines []*Pipeline
	err := impl.dbConnection.Model(&pipelines).
		Column("pipeline.*", "App.app_name", "Environment.environment_name", "Environment.Cluster").
		Join("inner join app a on pipeline.app_id = a.id").
		Join("inner join environment e on pipeline.environment_id = e.id").
		Join("inner join cluster c on c.id = e.cluster_id").
		Where("pipeline.id in (?)", pg.In(ids)).
		Where("pipeline.deleted = false").
		Select()
	if err != nil {
		impl.logger.Errorw("error on fetching pipelines", "ids", ids)
	}
	return pipelines, err
}

func (impl PipelineRepositoryImpl) FindByIdsInAndEnvironment(ids []int, environmentId int) ([]*Pipeline, error) {
	var pipelines []*Pipeline
	err := impl.dbConnection.Model(&pipelines).
		Where("id in (?)", pg.In(ids)).
		Where("environment_id = ?", environmentId).
		Select()
	return pipelines, err
}
func (impl PipelineRepositoryImpl) FindByCiPipelineIdsIn(ciPipelineIds []int) ([]*Pipeline, error) {
	var pipelines []*Pipeline
	err := impl.dbConnection.Model(&pipelines).
		Where("ci_pipeline_id in (?)", pg.In(ciPipelineIds)).
		Select()
	return pipelines, err
}

func (impl PipelineRepositoryImpl) Save(pipeline []*Pipeline, tx *pg.Tx) error {
	var v []interface{}
	for _, i := range pipeline {
		v = append(v, i)
	}
	_, err := tx.Model(v...).Insert()
	return err
}

func (impl PipelineRepositoryImpl) Update(pipeline *Pipeline, tx *pg.Tx) error {
	err := tx.Update(pipeline)
	return err
}

func (impl PipelineRepositoryImpl) FindAutomaticByCiPipelineId(ciPipelineId int) (pipelines []*Pipeline, err error) {
	err = impl.dbConnection.Model(&pipelines).
		Where("ci_pipeline_id =?", ciPipelineId).
		Where("trigger_type =?", TRIGGER_TYPE_AUTOMATIC).
		Where("deleted =?", false).
		Select()
	if err != nil && util.IsErrNoRows(err) {
		return make([]*Pipeline, 0), nil
	} else if err != nil {
		return nil, err
	}
	return pipelines, nil
}

func (impl PipelineRepositoryImpl) FindByCiPipelineId(ciPipelineId int) (pipelines []*Pipeline, err error) {
	err = impl.dbConnection.Model(&pipelines).
		Where("ci_pipeline_id =?", ciPipelineId).
		Where("deleted =?", false).
		Select()
	if err != nil && util.IsErrNoRows(err) {
		return make([]*Pipeline, 0), nil
	} else if err != nil {
		return nil, err
	}
	return pipelines, nil
}
func (impl PipelineRepositoryImpl) FindByParentCiPipelineId(ciPipelineId int) (pipelines []*Pipeline, err error) {
	err = impl.dbConnection.Model(&pipelines).
		Column("pipeline.*").
		Join("INNER JOIN app_workflow_mapping awm on awm.component_id = pipeline.id").
		Where("pipeline.ci_pipeline_id =?", ciPipelineId).
		Where("awm.parent_type =?", appWorkflow.CIPIPELINE).
		Where("pipeline.deleted =?", false).
		Select()
	if err != nil && util.IsErrNoRows(err) {
		return make([]*Pipeline, 0), nil
	} else if err != nil {
		return nil, err
	}
	return pipelines, nil
}

func (impl PipelineRepositoryImpl) FindActiveByAppId(appId int) (pipelines []*Pipeline, err error) {
	err = impl.dbConnection.Model(&pipelines).
		Column("pipeline.*", "Environment").
		Where("app_id = ?", appId).
		Where("deleted = ?", false).
		Select()
	return pipelines, err
}

func (impl PipelineRepositoryImpl) FindActiveByAppIdAndEnvironmentId(appId int, environmentId int) (pipelines []*Pipeline, err error) {
	err = impl.dbConnection.Model(&pipelines).
		Where("app_id = ?", appId).
		Where("deleted = ?", false).
		Where("environment_id = ? ", environmentId).
		Select()
	return pipelines, err
}

func (impl PipelineRepositoryImpl) FindActiveByAppIdAndEnvironmentIdV2() (pipelines []*Pipeline, err error) {
	err = impl.dbConnection.Model(&pipelines).
		Where("deleted = ?", false).
		Select()
	return pipelines, err
}

func (impl PipelineRepositoryImpl) Delete(id int, tx *pg.Tx) error {
	pipeline := &Pipeline{}
	r, err := tx.Model(pipeline).Set("deleted =?", true).Set("deployment_app_created =?", false).Where("id =?", id).Update()
	impl.logger.Debugw("update result", "r-affected", r.RowsAffected(), "r-return", r.RowsReturned(), "model", r.Model())
	return err
}

func (impl PipelineRepositoryImpl) UndoDelete(id int) error {
	pipeline := &Pipeline{}
	_, err := impl.dbConnection.Model(pipeline).Set("deleted =?", false).Where("id =?", id).Update()
	return err
}
func (impl PipelineRepositoryImpl) FindByName(pipelineName string) (pipeline *Pipeline, err error) {
	pipeline = &Pipeline{}
	err = impl.dbConnection.Model(pipeline).
		Where("pipeline_name = ?", pipelineName).
		Select()
	return pipeline, err
}

func (impl PipelineRepositoryImpl) PipelineExists(pipelineName string) (bool, error) {
	pipeline := &Pipeline{}
	exists, err := impl.dbConnection.Model(pipeline).
		Where("pipeline_name = ?", pipelineName).
		Where("deleted =? ", false).
		Exists()
	return exists, err
}

func (impl PipelineRepositoryImpl) FindById(id int) (pipeline *Pipeline, err error) {
	pipeline = &Pipeline{}
	err = impl.dbConnection.
		Model(pipeline).
		Column("pipeline.*", "App", "Environment").
		Join("inner join app a on pipeline.app_id = a.id").
		Where("pipeline.id = ?", id).
		Where("deleted = ?", false).
		Select()
	return pipeline, err
}

// FindActiveByEnvIdAndDeploymentType takes in environment id and current deployment app type
// and fetches and returns a list of pipelines matching the same excluding given app ids.
func (impl PipelineRepositoryImpl) FindActiveByEnvIdAndDeploymentType(environmentId int,
	deploymentAppType string, exclusionList []int, includeApps []int) ([]*Pipeline, error) {

	// NOTE: PG query throws error with slice of integer
	exclusionListString := []string{}
	for _, appId := range exclusionList {
		exclusionListString = append(exclusionListString, strconv.Itoa(appId))
	}

	inclusionListString := []string{}
	for _, appId := range includeApps {
		inclusionListString = append(inclusionListString, strconv.Itoa(appId))
	}

	var pipelines []*Pipeline

	query := impl.dbConnection.
		Model(&pipelines).
		Column("pipeline.*", "App", "Environment").
		Join("inner join app a on pipeline.app_id = a.id").
		Where("pipeline.environment_id = ?", environmentId).
		Where("pipeline.deployment_app_type = ?", deploymentAppType).
		Where("pipeline.deleted = ?", false)

	if len(exclusionListString) > 0 {
		query.Where("pipeline.app_id not in (?)", pg.In(exclusionListString))
	}

	if len(inclusionListString) > 0 {
		query.Where("pipeline.app_id in (?)", pg.In(inclusionListString))
	}

	err := query.Select()
	return pipelines, err
}

// Deprecated:
func (impl PipelineRepositoryImpl) FindByEnvOverrideId(envOverrideId int) (pipeline []Pipeline, err error) {
	var pipelines []Pipeline
	err = impl.dbConnection.
		Model(&pipelines).
		Column("pipeline.*").
		Join("INNER JOIN pipeline_config_override pco on pco.pipeline_id = pipeline.id").
		Where("pco.env_config_override_id = ?", envOverrideId).Group("pipeline.id, pipeline.pipeline_name").
		Select()
	return pipelines, err
}

func (impl PipelineRepositoryImpl) GetByEnvOverrideId(envOverrideId int) ([]Pipeline, error) {
	var pipelines []Pipeline
	query := "" +
		" SELECT p.*" +
		" FROM chart_env_config_override ceco" +
		" INNER JOIN charts ch on ch.id = ceco.chart_id" +
		" INNER JOIN environment env on env.id = ceco.target_environment" +
		" INNER JOIN app ap on ap.id = ch.app_id" +
		" INNER JOIN pipeline p on p.app_id = ap.id" +
		" WHERE ceco.id=?;"
	_, err := impl.dbConnection.Query(&pipelines, query, envOverrideId)

	if err != nil {
		return nil, err
	}
	return pipelines, err
}

func (impl PipelineRepositoryImpl) GetByEnvOverrideIdAndEnvId(envOverrideId, envId int) (Pipeline, error) {
	var pipeline Pipeline
	query := "" +
		" SELECT p.*" +
		" FROM chart_env_config_override ceco" +
		" INNER JOIN charts ch on ch.id = ceco.chart_id" +
		" INNER JOIN environment env on env.id = ceco.target_environment" +
		" INNER JOIN app ap on ap.id = ch.app_id" +
		" INNER JOIN pipeline p on p.app_id = ap.id" +
		" WHERE ceco.id=? and p.environment_id=?;"
	_, err := impl.dbConnection.Query(&pipeline, query, envOverrideId, envId)

	if err != nil {
		return pipeline, err
	}
	return pipeline, err
}

func (impl PipelineRepositoryImpl) UniqueAppEnvironmentPipelines() ([]*Pipeline, error) {
	var pipelines []*Pipeline

	err := impl.dbConnection.
		Model(&pipelines).
		ColumnExpr("DISTINCT app_id, environment_id").
		Where("deleted = ?", false).
		Select()
	if err != nil {
		return nil, err
	}
	return pipelines, err
}

func (impl PipelineRepositoryImpl) FindByPipelineTriggerGitHash(gitHash string) (pipeline *Pipeline, err error) {
	var pipelines *Pipeline
	err = impl.dbConnection.
		Model(&pipelines).
		Column("pipeline.*").
		Join("INNER JOIN pipeline_config_override pco on pco.pipeline_id = pipeline.id").
		Where("pco.git_hash = ?", gitHash).Order(" ORDER BY pco.created_on DESC").Limit(1).
		Select()
	return pipelines, err
}

func (impl PipelineRepositoryImpl) FindAllPipelineInLast24Hour() (pipelines []*Pipeline, err error) {
	err = impl.dbConnection.Model(&pipelines).
		Column("pipeline.*").
		Where("created_on > ?", time.Now().AddDate(0, 0, -1)).
		Select()
	return pipelines, err
}
func (impl PipelineRepositoryImpl) FindActiveByEnvId(envId int) (pipelines []*Pipeline, err error) {
	err = impl.dbConnection.Model(&pipelines).Column("pipeline.*", "App", "Environment").
		Where("environment_id = ?", envId).
		Where("deleted = ?", false).
		Select()
	return pipelines, err
}

func (impl PipelineRepositoryImpl) FindActiveByInFilter(envId int, appIdIncludes []int) (pipelines []*Pipeline, err error) {
	err = impl.dbConnection.Model(&pipelines).Column("pipeline.*", "App", "Environment").
		Where("environment_id = ?", envId).
		Where("app_id in (?)", pg.In(appIdIncludes)).
		Where("deleted = ?", false).
		Select()
	return pipelines, err
}

func (impl PipelineRepositoryImpl) FindActiveByNotFilter(envId int, appIdExcludes []int) (pipelines []*Pipeline, err error) {
	err = impl.dbConnection.Model(&pipelines).Column("pipeline.*", "App", "Environment").
		Where("environment_id = ?", envId).
		Where("app_id not in (?)", pg.In(appIdExcludes)).
		Where("deleted = ?", false).
		Select()
	return pipelines, err
}

func (impl PipelineRepositoryImpl) FindAllPipelinesByChartsOverrideAndAppIdAndChartId(hasConfigOverridden bool, appId int, chartId int) (pipelines []*Pipeline, err error) {
	err = impl.dbConnection.Model(&pipelines).
		Column("pipeline.*").
		Join("inner join charts on pipeline.app_id = charts.app_id").
		Join("inner join chart_env_config_override ceco on charts.id = ceco.chart_id").
		Where("pipeline.app_id = ?", appId).
		Where("charts.id = ?", chartId).
		Where("ceco.is_override = ?", hasConfigOverridden).
		Where("pipeline.deleted = ?", false).
		Where("ceco.active = ?", true).
		Where("charts.active = ?", true).
		Select()
	return pipelines, err
}

func (impl PipelineRepositoryImpl) FindActiveByAppIdAndPipelineId(appId int, pipelineId int) ([]*Pipeline, error) {
	var pipelines []*Pipeline
	err := impl.dbConnection.Model(&pipelines).
		Where("app_id = ?", appId).
		Where("ci_pipeline_id = ?", pipelineId).
		Where("deleted = ?", false).
		Select()
	return pipelines, err
}

func (impl PipelineRepositoryImpl) UpdateCdPipeline(pipeline *Pipeline) error {
	err := impl.dbConnection.Update(pipeline)
	return err
}

// UpdateCdPipelineDeploymentAppInFilter takes in deployment app type and list of cd pipeline ids and
// updates the deployment_app_type and sets deployment_app_created to false in the table for given ids.
func (impl PipelineRepositoryImpl) UpdateCdPipelineDeploymentAppInFilter(deploymentAppType string,
	cdPipelineIdIncludes []int, userId int32) error {

	query := "update pipeline set " +
		"deployment_app_created = false, " +
		"deployment_app_type = ?, " +
		"updated_by = ?, " +
		"updated_on = ? " +
		"where id in (?)"

	var pipeline *Pipeline
	_, err := impl.dbConnection.Query(pipeline, query, deploymentAppType, userId, time.Now(), pg.In(cdPipelineIdIncludes))

	return err
}

func (impl PipelineRepositoryImpl) FindNumberOfAppsWithCdPipeline(appIds []int) (count int, err error) {
	var pipelines []*Pipeline
	count, err = impl.dbConnection.
		Model(&pipelines).
		ColumnExpr("DISTINCT app_id").
		Where("app_id in (?)", pg.In(appIds)).
		Count()
	if err != nil {
		return 0, err
	}
	return count, nil
}

func (impl PipelineRepositoryImpl) GetAppAndEnvDetailsForDeploymentAppTypePipeline(deploymentAppType string, clusterIds []int) ([]*Pipeline, error) {
	var pipelines []*Pipeline
	err := impl.dbConnection.
		Model(&pipelines).
		Column("pipeline.id", "App.app_name", "Environment.cluster_id", "Environment.namespace", "Environment.environment_name").
		Join("inner join app a on pipeline.app_id = a.id").
		Join("inner join environment e on pipeline.environment_id = e.id").
		Where("e.cluster_id in (?)", pg.In(clusterIds)).
		Where("a.active = ?", true).
		Where("pipeline.deleted = ?", false).
		Where("pipeline.deployment_app_type = ?", deploymentAppType).
		Select()
	return pipelines, err
}

func (impl PipelineRepositoryImpl) GetArgoPipelinesHavingTriggersStuckInLastPossibleNonTerminalTimelines(pendingSinceSeconds int, timeForDegradation int) ([]*Pipeline, error) {
	var pipelines []*Pipeline
	queryString := `select p.* from pipeline p inner join cd_workflow cw on cw.pipeline_id = p.id  
    inner join cd_workflow_runner cwr on cwr.cd_workflow_id=cw.id  
    where cwr.id in (select cd_workflow_runner_id from pipeline_status_timeline  
					where id in  
						(select DISTINCT ON (cd_workflow_runner_id) max(id) as id from pipeline_status_timeline 
							group by cd_workflow_runner_id, id order by cd_workflow_runner_id,id desc)  
					and status in (?) and status_time < NOW() - INTERVAL '? seconds')  
    and cwr.started_on > NOW() - INTERVAL '? minutes' and p.deployment_app_type=? and p.deleted=?;`
	_, err := impl.dbConnection.Query(&pipelines, queryString,
		pg.In([]TimelineStatus{TIMELINE_STATUS_KUBECTL_APPLY_SYNCED,
			TIMELINE_STATUS_FETCH_TIMED_OUT, TIMELINE_STATUS_UNABLE_TO_FETCH_STATUS}),
		pendingSinceSeconds, timeForDegradation, util.PIPELINE_DEPLOYMENT_TYPE_ACD, false)
	if err != nil {
		impl.logger.Errorw("error in GetArgoPipelinesHavingTriggersStuckInLastPossibleNonTerminalTimelines", "err", err)
		return nil, err
	}
	return pipelines, nil
}

func (impl PipelineRepositoryImpl) GetArgoPipelinesHavingLatestTriggerStuckInNonTerminalStatuses(deployedBeforeMinutes int) ([]*Pipeline, error) {
	var pipelines []*Pipeline
	queryString := `select p.* from pipeline p inner join cd_workflow cw on cw.pipeline_id = p.id  
    inner join cd_workflow_runner cwr on cwr.cd_workflow_id=cw.id  
    where cwr.id in (select id from cd_workflow_runner 
                     	where started_on < NOW() - INTERVAL '? minutes' and status not in (?) 
                     	and workflow_type=? and cd_workflow_id in (select DISTINCT ON (pipeline_id) max(id) as id from cd_workflow
                     	  group by pipeline_id, id order by pipeline_id, id desc))
    and p.deployment_app_type=? and p.deleted=?;`
	_, err := impl.dbConnection.Query(&pipelines, queryString, deployedBeforeMinutes,
		pg.In([]string{WorkflowAborted, WorkflowFailed, WorkflowSucceeded, string(health.HealthStatusHealthy), string(health.HealthStatusDegraded)}),
		bean.CD_WORKFLOW_TYPE_DEPLOY, util.PIPELINE_DEPLOYMENT_TYPE_ACD, false)
	if err != nil {
		impl.logger.Errorw("error in GetArgoPipelinesHavingLatestTriggerStuckInNonTerminalStatuses", "err", err)
		return nil, err
	}
	return pipelines, nil
}

func (impl PipelineRepositoryImpl) FindIdsByAppIdsAndEnvironmentIds(appIds, environmentIds []int) ([]int, error) {
	var pipelineIds []int
	query := "select id from pipeline where app_id in (?) and environment_id in (?) and deleted = ?;"
	_, err := impl.dbConnection.Query(&pipelineIds, query, pg.In(appIds), pg.In(environmentIds), false)
	if err != nil {
		impl.logger.Errorw("error in getting pipelineIds by appIds and envIds", "err", err, "appIds", appIds, "envIds", environmentIds)
		return pipelineIds, err
	}
	return pipelineIds, err
}

func (impl PipelineRepositoryImpl) FindIdsByProjectIdsAndEnvironmentIds(projectIds, environmentIds []int) ([]int, error) {
	var pipelineIds []int
	query := "select p.id from pipeline p inner join app a on a.id=p.app_id where a.team_id in (?) and p.environment_id in (?) and p.deleted = ? and a.active = ?;"
	_, err := impl.dbConnection.Query(&pipelineIds, query, pg.In(projectIds), pg.In(environmentIds), false, true)
	if err != nil {
		impl.logger.Errorw("error in getting pipelineIds by projectIds and envIds", "err", err, "projectIds", projectIds, "envIds", environmentIds)
		return pipelineIds, err
	}
	return pipelineIds, err
}

func (impl PipelineRepositoryImpl) GetArgoPipelineByArgoAppName(argoAppName string) (Pipeline, error) {
	var pipeline Pipeline
	err := impl.dbConnection.Model(&pipeline).
		Where("deployment_app_name = ?", argoAppName).
		Where("deployment_app_type = ?", util.PIPELINE_DEPLOYMENT_TYPE_ACD).
		Where("deleted = ?", false).
		Select()
	if err != nil {
		impl.logger.Errorw("error in getting pipeline by argoAppName", "err", err, "argoAppName", argoAppName)
		return pipeline, err
	}
	return pipeline, nil
}

<<<<<<< HEAD
func (impl PipelineRepositoryImpl) GetPartiallyDeletedPipelineByStatus(appId int, envId int) (Pipeline, error) {
	var pipeline Pipeline
	err := impl.dbConnection.Model(&pipeline).
		Column("pipeline.*", "App.app_name", "Environment.namespace").
		Where("app_id = ?", appId).
		Where("environment_id = ?", envId).
		Where("deployment_app_delete_request = ?", true).
		Where("deployment_app_type = ?", util.PIPELINE_DEPLOYMENT_TYPE_ACD).
		Where("deleted = ?", false).Select()
	if err != nil && err != pg.ErrNoRows {
		impl.logger.Errorw("error in updating argo pipeline delete status")
	}
	return pipeline, err
=======
func (impl PipelineRepositoryImpl) FindActiveByAppIds(appIds []int) (pipelines []*Pipeline, err error) {
	err = impl.dbConnection.Model(&pipelines).
		Column("pipeline.*", "App", "Environment").
		Where("app_id in(?)", pg.In(appIds)).
		Where("deleted = ?", false).
		Select()
	return pipelines, err
>>>>>>> bef3eb35
}<|MERGE_RESOLUTION|>--- conflicted
+++ resolved
@@ -102,11 +102,8 @@
 	FindIdsByProjectIdsAndEnvironmentIds(projectIds, environmentIds []int) ([]int, error)
 
 	GetArgoPipelineByArgoAppName(argoAppName string) (Pipeline, error)
-<<<<<<< HEAD
 	GetPartiallyDeletedPipelineByStatus(appId int, envId int) (Pipeline, error)
-=======
 	FindActiveByAppIds(appIds []int) (pipelines []*Pipeline, err error)
->>>>>>> bef3eb35
 }
 
 type CiArtifactDTO struct {
@@ -582,7 +579,6 @@
 	return pipeline, nil
 }
 
-<<<<<<< HEAD
 func (impl PipelineRepositoryImpl) GetPartiallyDeletedPipelineByStatus(appId int, envId int) (Pipeline, error) {
 	var pipeline Pipeline
 	err := impl.dbConnection.Model(&pipeline).
@@ -596,7 +592,8 @@
 		impl.logger.Errorw("error in updating argo pipeline delete status")
 	}
 	return pipeline, err
-=======
+}
+
 func (impl PipelineRepositoryImpl) FindActiveByAppIds(appIds []int) (pipelines []*Pipeline, err error) {
 	err = impl.dbConnection.Model(&pipelines).
 		Column("pipeline.*", "App", "Environment").
@@ -604,5 +601,4 @@
 		Where("deleted = ?", false).
 		Select()
 	return pipelines, err
->>>>>>> bef3eb35
 }