--- conflicted
+++ resolved
@@ -141,12 +141,9 @@
 	FindActiveByAppIds(appIds []int) (pipelines []*Pipeline, err error)
 	FindAppAndEnvironmentAndProjectByPipelineIds(pipelineIds []int) (pipelines []*Pipeline, err error)
 	FilterDeploymentDeleteRequestedPipelineIds(cdPipelineIds []int) (map[int]bool, error)
-<<<<<<< HEAD
-	GetArgoPipelineStuckInGitCommitState(deployedBeforeMinutes int) ([]*Pipeline, error)
-=======
 	FindDeploymentTypeByPipelineIds(cdPipelineIds []int) (map[int]DeploymentObject, error)
 	UpdateOldCiPipelineIdToNewCiPipelineId(tx *pg.Tx, oldCiPipelineId, newCiPipelineId int) error
->>>>>>> 6a9c97c1
+	GetArgoPipelineStuckInGitCommitState(deployedBeforeMinutes int) ([]*Pipeline, error)
 }
 
 type CiArtifactDTO struct {
@@ -723,7 +720,40 @@
 	return pipelineIdsMap, nil
 }
 
-<<<<<<< HEAD
+func (impl PipelineRepositoryImpl) FindDeploymentTypeByPipelineIds(cdPipelineIds []int) (map[int]DeploymentObject, error) {
+
+	pipelineIdsMap := make(map[int]DeploymentObject)
+
+	var deploymentType []DeploymentObject
+	query := "with pcos as(select max(id) as id from pipeline_config_override where pipeline_id in (?) " +
+		"group by pipeline_id) select pco.deployment_type,pco.pipeline_id, aps.status from pipeline_config_override " +
+		"pco inner join pcos on pcos.id=pco.id" +
+		" inner join pipeline p on p.id=pco.pipeline_id left join app_status aps on aps.app_id=p.app_id " +
+		"and aps.env_id=p.environment_id;"
+
+	_, err := impl.dbConnection.Query(&deploymentType, query, pg.In(cdPipelineIds), true)
+	if err != nil {
+		return pipelineIdsMap, err
+	}
+
+	for _, v := range deploymentType {
+		pipelineIdsMap[v.PipelineId] = v
+	}
+
+	return pipelineIdsMap, nil
+}
+
+func (impl PipelineRepositoryImpl) UpdateOldCiPipelineIdToNewCiPipelineId(tx *pg.Tx, oldCiPipelineId, newCiPipelineId int) error {
+	newCiPipId := pointer.Int(newCiPipelineId)
+	if newCiPipelineId == 0 {
+		newCiPipId = nil
+	}
+	_, err := tx.Model((*Pipeline)(nil)).Set("ci_pipeline_id = ?", newCiPipId).
+		Where("ci_pipeline_id = ? ", oldCiPipelineId).
+		Where("deleted = ?", false).Update()
+	return err
+}
+
 func (impl PipelineRepositoryImpl) GetArgoPipelineStuckInGitCommitState(deployedBeforeMinutes int) ([]*Pipeline, error) {
 	var pipelines []*Pipeline
 	queryString := `select p.* from pipeline p inner join cd_workflow cw on cw.pipeline_id = p.id  
@@ -741,38 +771,4 @@
 		return nil, err
 	}
 	return pipelines, nil
-=======
-func (impl PipelineRepositoryImpl) FindDeploymentTypeByPipelineIds(cdPipelineIds []int) (map[int]DeploymentObject, error) {
-
-	pipelineIdsMap := make(map[int]DeploymentObject)
-
-	var deploymentType []DeploymentObject
-	query := "with pcos as(select max(id) as id from pipeline_config_override where pipeline_id in (?) " +
-		"group by pipeline_id) select pco.deployment_type,pco.pipeline_id, aps.status from pipeline_config_override " +
-		"pco inner join pcos on pcos.id=pco.id" +
-		" inner join pipeline p on p.id=pco.pipeline_id left join app_status aps on aps.app_id=p.app_id " +
-		"and aps.env_id=p.environment_id;"
-
-	_, err := impl.dbConnection.Query(&deploymentType, query, pg.In(cdPipelineIds), true)
-	if err != nil {
-		return pipelineIdsMap, err
-	}
-
-	for _, v := range deploymentType {
-		pipelineIdsMap[v.PipelineId] = v
-	}
-
-	return pipelineIdsMap, nil
-}
-
-func (impl PipelineRepositoryImpl) UpdateOldCiPipelineIdToNewCiPipelineId(tx *pg.Tx, oldCiPipelineId, newCiPipelineId int) error {
-	newCiPipId := pointer.Int(newCiPipelineId)
-	if newCiPipelineId == 0 {
-		newCiPipId = nil
-	}
-	_, err := tx.Model((*Pipeline)(nil)).Set("ci_pipeline_id = ?", newCiPipId).
-		Where("ci_pipeline_id = ? ", oldCiPipelineId).
-		Where("deleted = ?", false).Update()
-	return err
->>>>>>> 6a9c97c1
 }