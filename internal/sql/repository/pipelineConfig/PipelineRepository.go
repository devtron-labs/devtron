/*
 * Copyright (c) 2020 Devtron Labs
 *
 * Licensed under the Apache License, Version 2.0 (the "License");
 * you may not use this file except in compliance with the License.
 * You may obtain a copy of the License at
 *
 *    http://www.apache.org/licenses/LICENSE-2.0
 *
 * Unless required by applicable law or agreed to in writing, software
 * distributed under the License is distributed on an "AS IS" BASIS,
 * WITHOUT WARRANTIES OR CONDITIONS OF ANY KIND, either express or implied.
 * See the License for the specific language governing permissions and
 * limitations under the License.
 *
 */

package pipelineConfig

import (
	"github.com/argoproj/gitops-engine/pkg/health"
	"github.com/devtron-labs/devtron/api/bean"
	"github.com/devtron-labs/devtron/internal/sql/repository/app"
	"github.com/devtron-labs/devtron/internal/sql/repository/appWorkflow"
	"github.com/devtron-labs/devtron/internal/util"
	"github.com/devtron-labs/devtron/pkg/cluster/repository"
	"github.com/devtron-labs/devtron/pkg/sql"
	"github.com/go-pg/pg"
	"go.uber.org/zap"
	"strconv"
	"time"
)

type PipelineType string
type TriggerType string //HOW pipeline should be triggered

const TRIGGER_TYPE_AUTOMATIC TriggerType = "AUTOMATIC"
const TRIGGER_TYPE_MANUAL TriggerType = "MANUAL"

type Pipeline struct {
	tableName                     struct{} `sql:"pipeline" pg:",discard_unknown_columns"`
	Id                            int      `sql:"id,pk"`
	AppId                         int      `sql:"app_id,notnull"`
	App                           app.App
	CiPipelineId                  int         `sql:"ci_pipeline_id"`
	TriggerType                   TriggerType `sql:"trigger_type,notnull"` // automatic, manual
	EnvironmentId                 int         `sql:"environment_id"`
	Name                          string      `sql:"pipeline_name,notnull"`
	Deleted                       bool        `sql:"deleted,notnull"`
	PreStageConfig                string      `sql:"pre_stage_config_yaml"`
	PostStageConfig               string      `sql:"post_stage_config_yaml"`
	PreTriggerType                TriggerType `sql:"pre_trigger_type"`                   // automatic, manual
	PostTriggerType               TriggerType `sql:"post_trigger_type"`                  // automatic, manual
	PreStageConfigMapSecretNames  string      `sql:"pre_stage_config_map_secret_names"`  // configmap names
	PostStageConfigMapSecretNames string      `sql:"post_stage_config_map_secret_names"` // secret names
	RunPreStageInEnv              bool        `sql:"run_pre_stage_in_env"`               // secret names
	RunPostStageInEnv             bool        `sql:"run_post_stage_in_env"`              // secret names
	DeploymentAppCreated          bool        `sql:"deployment_app_created,notnull"`
	DeploymentAppType             string      `sql:"deployment_app_type,notnull"` //helm, acd
	DeploymentAppName             string      `sql:"deployment_app_name"`
	Environment                   repository.Environment
	sql.AuditLog
}

type PipelineRepository interface {
	Save(pipeline []*Pipeline, tx *pg.Tx) error
	Update(pipeline *Pipeline, tx *pg.Tx) error
	FindActiveByAppId(appId int) (pipelines []*Pipeline, err error)
	Delete(id int, tx *pg.Tx) error
	FindByName(pipelineName string) (pipeline *Pipeline, err error)
	PipelineExists(pipelineName string) (bool, error)
	FindById(id int) (pipeline *Pipeline, err error)
	FindActiveByEnvIdAndDeploymentType(environmentId int, deploymentAppType string, exclusionList []int, includeApps []int) ([]*Pipeline, error)
	FindByIdsIn(ids []int) ([]*Pipeline, error)
	FindByCiPipelineIdsIn(ciPipelineIds []int) ([]*Pipeline, error)
	FindAutomaticByCiPipelineId(ciPipelineId int) (pipelines []*Pipeline, err error)
	GetByEnvOverrideId(envOverrideId int) ([]Pipeline, error)
	GetByEnvOverrideIdAndEnvId(envOverrideId, envId int) (Pipeline, error)
	FindActiveByAppIdAndEnvironmentId(appId int, environmentId int) (pipelines []*Pipeline, err error)
	UndoDelete(id int) error
	UniqueAppEnvironmentPipelines() ([]*Pipeline, error)
	FindByCiPipelineId(ciPipelineId int) (pipelines []*Pipeline, err error)
	FindByParentCiPipelineId(ciPipelineId int) (pipelines []*Pipeline, err error)
	FindByPipelineTriggerGitHash(gitHash string) (pipeline *Pipeline, err error)
	FindByIdsInAndEnvironment(ids []int, environmentId int) ([]*Pipeline, error)
	FindActiveByAppIdAndEnvironmentIdV2() (pipelines []*Pipeline, err error)
	GetConnection() *pg.DB
	FindAllPipelineInLast24Hour() (pipelines []*Pipeline, err error)
	FindActiveByEnvId(envId int) (pipelines []*Pipeline, err error)
	FindActiveByInFilter(envId int, appIdIncludes []int) (pipelines []*Pipeline, err error)
	FindActiveByNotFilter(envId int, appIdExcludes []int) (pipelines []*Pipeline, err error)
	FindAllPipelinesByChartsOverrideAndAppIdAndChartId(chartOverridden bool, appId int, chartId int) (pipelines []*Pipeline, err error)
	FindActiveByAppIdAndPipelineId(appId int, pipelineId int) ([]*Pipeline, error)
	UpdateCdPipeline(pipeline *Pipeline) error
	UpdateCdPipelineDeploymentAppInFilter(deploymentAppType string, cdPipelineIdIncludes []int, userId int32) error
	FindNumberOfAppsWithCdPipeline(appIds []int) (count int, err error)
	GetAppAndEnvDetailsForDeploymentAppTypePipeline(deploymentAppType string, clusterIds []int) ([]*Pipeline, error)
	GetArgoPipelinesHavingTriggersStuckInLastPossibleNonTerminalTimelines(pendingSinceSeconds int, timeForDegradation int) ([]*Pipeline, error)
	GetArgoPipelinesHavingLatestTriggerStuckInNonTerminalStatuses(deployedBeforeMinutes int) ([]*Pipeline, error)
	FindIdsByAppIdsAndEnvironmentIds(appIds, environmentIds []int) (ids []int, err error)
	FindIdsByProjectIdsAndEnvironmentIds(projectIds, environmentIds []int) ([]int, error)

	GetArgoPipelineByArgoAppName(argoAppName string) (Pipeline, error)
	FindActiveByAppIds(appIds []int) (pipelines []*Pipeline, err error)
}

type CiArtifactDTO struct {
	Id           int    `json:"id"`
	PipelineId   int    `json:"pipelineId"` //id of the ci pipeline from which this webhook was triggered
	Image        string `json:"image"`
	ImageDigest  string `json:"imageDigest"`
	MaterialInfo string `json:"materialInfo"` //git material metadata json array string
	DataSource   string `json:"dataSource"`
	WorkflowId   *int   `json:"workflowId"`
}

type PipelineRepositoryImpl struct {
	dbConnection *pg.DB
	logger       *zap.SugaredLogger
}

const (
	IsPipelineDeletedWhereCondition string = "pipeline.deleted = ?"
)

func NewPipelineRepositoryImpl(dbConnection *pg.DB, logger *zap.SugaredLogger) *PipelineRepositoryImpl {
	return &PipelineRepositoryImpl{dbConnection: dbConnection, logger: logger}
}

func (impl PipelineRepositoryImpl) GetConnection() *pg.DB {
	return impl.dbConnection
}

func (impl PipelineRepositoryImpl) FindByIdsIn(ids []int) ([]*Pipeline, error) {
	var pipelines []*Pipeline
	err := impl.dbConnection.Model(&pipelines).
		Column("pipeline.*", "App.app_name", "Environment.environment_name", "Environment.Cluster").
		Join("inner join app a on pipeline.app_id = a.id").
		Join("inner join environment e on pipeline.environment_id = e.id").
		Join("inner join cluster c on c.id = e.cluster_id").
		Where("pipeline.id in (?)", pg.In(ids)).
		Where("pipeline.deleted = false").
		Select()
	if err != nil {
		impl.logger.Errorw("error on fetching pipelines", "ids", ids)
	}
	return pipelines, err
}

func (impl PipelineRepositoryImpl) FindByIdsInAndEnvironment(ids []int, environmentId int) ([]*Pipeline, error) {
	var pipelines []*Pipeline
	err := impl.dbConnection.Model(&pipelines).
		Where("id in (?)", pg.In(ids)).
		Where("environment_id = ?", environmentId).
		Select()
	return pipelines, err
}
func (impl PipelineRepositoryImpl) FindByCiPipelineIdsIn(ciPipelineIds []int) ([]*Pipeline, error) {
	var pipelines []*Pipeline
	err := impl.dbConnection.Model(&pipelines).
		Where("ci_pipeline_id in (?)", pg.In(ciPipelineIds)).
		Select()
	return pipelines, err
}

func (impl PipelineRepositoryImpl) Save(pipeline []*Pipeline, tx *pg.Tx) error {
	var v []interface{}
	for _, i := range pipeline {
		v = append(v, i)
	}
	_, err := tx.Model(v...).Insert()
	return err
}

func (impl PipelineRepositoryImpl) Update(pipeline *Pipeline, tx *pg.Tx) error {
	err := tx.Update(pipeline)
	return err
}

func (impl PipelineRepositoryImpl) FindAutomaticByCiPipelineId(ciPipelineId int) (pipelines []*Pipeline, err error) {
	err = impl.dbConnection.Model(&pipelines).
		Where("ci_pipeline_id =?", ciPipelineId).
		Where("trigger_type =?", TRIGGER_TYPE_AUTOMATIC).
		Where("deleted =?", false).
		Select()
	if err != nil && util.IsErrNoRows(err) {
		return make([]*Pipeline, 0), nil
	} else if err != nil {
		return nil, err
	}
	return pipelines, nil
}

func (impl PipelineRepositoryImpl) FindByCiPipelineId(ciPipelineId int) (pipelines []*Pipeline, err error) {
	err = impl.dbConnection.Model(&pipelines).
		Where("ci_pipeline_id =?", ciPipelineId).
		Where("deleted =?", false).
		Select()
	if err != nil && util.IsErrNoRows(err) {
		return make([]*Pipeline, 0), nil
	} else if err != nil {
		return nil, err
	}
	return pipelines, nil
}
func (impl PipelineRepositoryImpl) FindByParentCiPipelineId(ciPipelineId int) (pipelines []*Pipeline, err error) {
	err = impl.dbConnection.Model(&pipelines).
		Column("pipeline.*").
		Join("INNER JOIN app_workflow_mapping awm on awm.component_id = pipeline.id").
		Where("pipeline.ci_pipeline_id =?", ciPipelineId).
		Where("awm.parent_type =?", appWorkflow.CIPIPELINE).
		Where("pipeline.deleted =?", false).
		Select()
	if err != nil && util.IsErrNoRows(err) {
		return make([]*Pipeline, 0), nil
	} else if err != nil {
		return nil, err
	}
	return pipelines, nil
}

func (impl PipelineRepositoryImpl) FindActiveByAppId(appId int) (pipelines []*Pipeline, err error) {
	err = impl.dbConnection.Model(&pipelines).
		Column("pipeline.*", "Environment").
		Where("app_id = ?", appId).
		Where("deleted = ?", false).
		Select()
	return pipelines, err
}

func (impl PipelineRepositoryImpl) FindActiveByAppIdAndEnvironmentId(appId int, environmentId int) (pipelines []*Pipeline, err error) {
	err = impl.dbConnection.Model(&pipelines).
		Where("app_id = ?", appId).
		Where("deleted = ?", false).
		Where("environment_id = ? ", environmentId).
		Select()
	return pipelines, err
}

func (impl PipelineRepositoryImpl) FindActiveByAppIdAndEnvironmentIdV2() (pipelines []*Pipeline, err error) {
	err = impl.dbConnection.Model(&pipelines).
		Where("deleted = ?", false).
		Select()
	return pipelines, err
}

func (impl PipelineRepositoryImpl) Delete(id int, tx *pg.Tx) error {
	pipeline := &Pipeline{}
	r, err := tx.Model(pipeline).Set("deleted =?", true).Set("deployment_app_created =?", false).Where("id =?", id).Update()
	impl.logger.Debugw("update result", "r-affected", r.RowsAffected(), "r-return", r.RowsReturned(), "model", r.Model())
	return err
}

func (impl PipelineRepositoryImpl) UndoDelete(id int) error {
	pipeline := &Pipeline{}
	_, err := impl.dbConnection.Model(pipeline).Set("deleted =?", false).Where("id =?", id).Update()
	return err
}
func (impl PipelineRepositoryImpl) FindByName(pipelineName string) (pipeline *Pipeline, err error) {
	pipeline = &Pipeline{}
	err = impl.dbConnection.Model(pipeline).
		Where("pipeline_name = ?", pipelineName).
		Select()
	return pipeline, err
}

func (impl PipelineRepositoryImpl) PipelineExists(pipelineName string) (bool, error) {
	pipeline := &Pipeline{}
	exists, err := impl.dbConnection.Model(pipeline).
		Where("pipeline_name = ?", pipelineName).
		Where("deleted =? ", false).
		Exists()
	return exists, err
}

func (impl PipelineRepositoryImpl) FindById(id int) (pipeline *Pipeline, err error) {
	pipeline = &Pipeline{}
	err = impl.dbConnection.
		Model(pipeline).
		Column("pipeline.*", "App", "Environment").
		Join("inner join app a on pipeline.app_id = a.id").
		Where("pipeline.id = ?", id).
		Where("deleted = ?", false).
		Select()
	return pipeline, err
}

// FindActiveByEnvIdAndDeploymentType takes in environment id and current deployment app type
// and fetches and returns a list of pipelines matching the same excluding given app ids.
func (impl PipelineRepositoryImpl) FindActiveByEnvIdAndDeploymentType(environmentId int,
	deploymentAppType string, exclusionList []int, includeApps []int) ([]*Pipeline, error) {

	// NOTE: PG query throws error with slice of integer
	exclusionListString := []string{}
	for _, appId := range exclusionList {
		exclusionListString = append(exclusionListString, strconv.Itoa(appId))
	}

	inclusionListString := []string{}
	for _, appId := range includeApps {
		inclusionListString = append(inclusionListString, strconv.Itoa(appId))
	}

	var pipelines []*Pipeline

	query := impl.dbConnection.
		Model(&pipelines).
		Column("pipeline.*", "App", "Environment").
		Join("inner join app a on pipeline.app_id = a.id").
		Where("pipeline.environment_id = ?", environmentId).
		Where("pipeline.deployment_app_type = ?", deploymentAppType).
		Where("pipeline.deleted = ?", false)

	if len(exclusionListString) > 0 {
		query.Where("pipeline.app_id not in (?)", pg.In(exclusionListString))
	}

	if len(inclusionListString) > 0 {
		query.Where("pipeline.app_id in (?)", pg.In(inclusionListString))
	}
<<<<<<< HEAD

=======
>>>>>>> ba4795d0
	err := query.Select()
	return pipelines, err
}

// Deprecated:
func (impl PipelineRepositoryImpl) FindByEnvOverrideId(envOverrideId int) (pipeline []Pipeline, err error) {
	var pipelines []Pipeline
	err = impl.dbConnection.
		Model(&pipelines).
		Column("pipeline.*").
		Join("INNER JOIN pipeline_config_override pco on pco.pipeline_id = pipeline.id").
		Where("pco.env_config_override_id = ?", envOverrideId).Group("pipeline.id, pipeline.pipeline_name").
		Select()
	return pipelines, err
}

func (impl PipelineRepositoryImpl) GetByEnvOverrideId(envOverrideId int) ([]Pipeline, error) {
	var pipelines []Pipeline
	query := "" +
		" SELECT p.*" +
		" FROM chart_env_config_override ceco" +
		" INNER JOIN charts ch on ch.id = ceco.chart_id" +
		" INNER JOIN environment env on env.id = ceco.target_environment" +
		" INNER JOIN app ap on ap.id = ch.app_id" +
		" INNER JOIN pipeline p on p.app_id = ap.id" +
		" WHERE ceco.id=?;"
	_, err := impl.dbConnection.Query(&pipelines, query, envOverrideId)

	if err != nil {
		return nil, err
	}
	return pipelines, err
}

func (impl PipelineRepositoryImpl) GetByEnvOverrideIdAndEnvId(envOverrideId, envId int) (Pipeline, error) {
	var pipeline Pipeline
	query := "" +
		" SELECT p.*" +
		" FROM chart_env_config_override ceco" +
		" INNER JOIN charts ch on ch.id = ceco.chart_id" +
		" INNER JOIN environment env on env.id = ceco.target_environment" +
		" INNER JOIN app ap on ap.id = ch.app_id" +
		" INNER JOIN pipeline p on p.app_id = ap.id" +
		" WHERE ceco.id=? and p.environment_id=?;"
	_, err := impl.dbConnection.Query(&pipeline, query, envOverrideId, envId)

	if err != nil {
		return pipeline, err
	}
	return pipeline, err
}

func (impl PipelineRepositoryImpl) UniqueAppEnvironmentPipelines() ([]*Pipeline, error) {
	var pipelines []*Pipeline

	err := impl.dbConnection.
		Model(&pipelines).
		ColumnExpr("DISTINCT app_id, environment_id").
		Where("deleted = ?", false).
		Select()
	if err != nil {
		return nil, err
	}
	return pipelines, err
}

func (impl PipelineRepositoryImpl) FindByPipelineTriggerGitHash(gitHash string) (pipeline *Pipeline, err error) {
	var pipelines *Pipeline
	err = impl.dbConnection.
		Model(&pipelines).
		Column("pipeline.*").
		Join("INNER JOIN pipeline_config_override pco on pco.pipeline_id = pipeline.id").
		Where("pco.git_hash = ?", gitHash).Order(" ORDER BY pco.created_on DESC").Limit(1).
		Select()
	return pipelines, err
}

func (impl PipelineRepositoryImpl) FindAllPipelineInLast24Hour() (pipelines []*Pipeline, err error) {
	err = impl.dbConnection.Model(&pipelines).
		Column("pipeline.*").
		Where("created_on > ?", time.Now().AddDate(0, 0, -1)).
		Select()
	return pipelines, err
}
func (impl PipelineRepositoryImpl) FindActiveByEnvId(envId int) (pipelines []*Pipeline, err error) {
	err = impl.dbConnection.Model(&pipelines).Column("pipeline.*", "App", "Environment").
		Where("environment_id = ?", envId).
		Where("deleted = ?", false).
		Select()
	return pipelines, err
}

func (impl PipelineRepositoryImpl) FindActiveByInFilter(envId int, appIdIncludes []int) (pipelines []*Pipeline, err error) {
	err = impl.dbConnection.Model(&pipelines).Column("pipeline.*", "App", "Environment").
		Where("environment_id = ?", envId).
		Where("app_id in (?)", pg.In(appIdIncludes)).
		Where("deleted = ?", false).
		Select()
	return pipelines, err
}

func (impl PipelineRepositoryImpl) FindActiveByNotFilter(envId int, appIdExcludes []int) (pipelines []*Pipeline, err error) {
	err = impl.dbConnection.Model(&pipelines).Column("pipeline.*", "App", "Environment").
		Where("environment_id = ?", envId).
		Where("app_id not in (?)", pg.In(appIdExcludes)).
		Where("deleted = ?", false).
		Select()
	return pipelines, err
}

func (impl PipelineRepositoryImpl) FindAllPipelinesByChartsOverrideAndAppIdAndChartId(hasConfigOverridden bool, appId int, chartId int) (pipelines []*Pipeline, err error) {
	err = impl.dbConnection.Model(&pipelines).
		Column("pipeline.*").
		Join("inner join charts on pipeline.app_id = charts.app_id").
		Join("inner join chart_env_config_override ceco on charts.id = ceco.chart_id").
		Where("pipeline.app_id = ?", appId).
		Where("charts.id = ?", chartId).
		Where("ceco.is_override = ?", hasConfigOverridden).
		Where(IsPipelineDeletedWhereCondition, false).
		Where("ceco.active = ?", true).
		Where("charts.active = ?", true).
		Select()
	return pipelines, err
}

func (impl PipelineRepositoryImpl) FindActiveByAppIdAndPipelineId(appId int, pipelineId int) ([]*Pipeline, error) {
	var pipelines []*Pipeline
	err := impl.dbConnection.Model(&pipelines).
		Where("app_id = ?", appId).
		Where("ci_pipeline_id = ?", pipelineId).
		Where("deleted = ?", false).
		Select()
	return pipelines, err
}

func (impl PipelineRepositoryImpl) UpdateCdPipeline(pipeline *Pipeline) error {
	err := impl.dbConnection.Update(pipeline)
	return err
}

// UpdateCdPipelineDeploymentAppInFilter takes in deployment app type and list of cd pipeline ids and
// updates the deployment_app_type and sets deployment_app_created to false in the table for given ids.
func (impl PipelineRepositoryImpl) UpdateCdPipelineDeploymentAppInFilter(deploymentAppType string,
	cdPipelineIdIncludes []int, userId int32) error {

	query := "update pipeline set " +
		"deployment_app_created = false, " +
		"deployment_app_type = '" + deploymentAppType + "', " +
		"updated_by = ?, " +
		"updated_on = ? " +
		"where id in (?)"

	var pipeline *Pipeline
	_, err := impl.dbConnection.Query(pipeline, query, userId, time.Now(), pg.In(cdPipelineIdIncludes))

	return err
}

func (impl PipelineRepositoryImpl) FindNumberOfAppsWithCdPipeline(appIds []int) (count int, err error) {
	var pipelines []*Pipeline
	count, err = impl.dbConnection.
		Model(&pipelines).
		ColumnExpr("DISTINCT app_id").
		Where("app_id in (?)", pg.In(appIds)).
		Count()
	if err != nil {
		return 0, err
	}
	return count, nil
}

func (impl PipelineRepositoryImpl) GetAppAndEnvDetailsForDeploymentAppTypePipeline(deploymentAppType string, clusterIds []int) ([]*Pipeline, error) {
	var pipelines []*Pipeline
	err := impl.dbConnection.
		Model(&pipelines).
		Column("pipeline.id", "App.app_name", "Environment.cluster_id", "Environment.namespace", "Environment.environment_name").
		Join("inner join app a on pipeline.app_id = a.id").
		Join("inner join environment e on pipeline.environment_id = e.id").
		Where("e.cluster_id in (?)", pg.In(clusterIds)).
		Where("a.active = ?", true).
		Where(IsPipelineDeletedWhereCondition, false).
		Where("pipeline.deployment_app_type = ?", deploymentAppType).
		Select()
	return pipelines, err
}

func (impl PipelineRepositoryImpl) GetArgoPipelinesHavingTriggersStuckInLastPossibleNonTerminalTimelines(pendingSinceSeconds int, timeForDegradation int) ([]*Pipeline, error) {
	var pipelines []*Pipeline
	queryString := `select p.* from pipeline p inner join cd_workflow cw on cw.pipeline_id = p.id  
    inner join cd_workflow_runner cwr on cwr.cd_workflow_id=cw.id  
    where cwr.id in (select cd_workflow_runner_id from pipeline_status_timeline  
					where id in  
						(select DISTINCT ON (cd_workflow_runner_id) max(id) as id from pipeline_status_timeline 
							group by cd_workflow_runner_id, id order by cd_workflow_runner_id,id desc)  
					and status in (?) and status_time < NOW() - INTERVAL '? seconds')  
    and cwr.started_on > NOW() - INTERVAL '? minutes' and p.deployment_app_type=? and p.deleted=?;`
	_, err := impl.dbConnection.Query(&pipelines, queryString,
		pg.In([]TimelineStatus{TIMELINE_STATUS_KUBECTL_APPLY_SYNCED,
			TIMELINE_STATUS_FETCH_TIMED_OUT, TIMELINE_STATUS_UNABLE_TO_FETCH_STATUS}),
		pendingSinceSeconds, timeForDegradation, util.PIPELINE_DEPLOYMENT_TYPE_ACD, false)
	if err != nil {
		impl.logger.Errorw("error in GetArgoPipelinesHavingTriggersStuckInLastPossibleNonTerminalTimelines", "err", err)
		return nil, err
	}
	return pipelines, nil
}

func (impl PipelineRepositoryImpl) GetArgoPipelinesHavingLatestTriggerStuckInNonTerminalStatuses(deployedBeforeMinutes int) ([]*Pipeline, error) {
	var pipelines []*Pipeline
	queryString := `select p.* from pipeline p inner join cd_workflow cw on cw.pipeline_id = p.id  
    inner join cd_workflow_runner cwr on cwr.cd_workflow_id=cw.id  
    where cwr.id in (select id from cd_workflow_runner 
                     	where started_on < NOW() - INTERVAL '? minutes' and status not in (?) 
                     	and workflow_type=? and cd_workflow_id in (select DISTINCT ON (pipeline_id) max(id) as id from cd_workflow
                     	  group by pipeline_id, id order by pipeline_id, id desc))
    and p.deployment_app_type=? and p.deleted=?;`
	_, err := impl.dbConnection.Query(&pipelines, queryString, deployedBeforeMinutes,
		pg.In([]string{WorkflowAborted, WorkflowFailed, WorkflowSucceeded, string(health.HealthStatusHealthy), string(health.HealthStatusDegraded)}),
		bean.CD_WORKFLOW_TYPE_DEPLOY, util.PIPELINE_DEPLOYMENT_TYPE_ACD, false)
	if err != nil {
		impl.logger.Errorw("error in GetArgoPipelinesHavingLatestTriggerStuckInNonTerminalStatuses", "err", err)
		return nil, err
	}
	return pipelines, nil
}

func (impl PipelineRepositoryImpl) FindIdsByAppIdsAndEnvironmentIds(appIds, environmentIds []int) ([]int, error) {
	var pipelineIds []int
	query := "select id from pipeline where app_id in (?) and environment_id in (?) and deleted = ?;"
	_, err := impl.dbConnection.Query(&pipelineIds, query, pg.In(appIds), pg.In(environmentIds), false)
	if err != nil {
		impl.logger.Errorw("error in getting pipelineIds by appIds and envIds", "err", err, "appIds", appIds, "envIds", environmentIds)
		return pipelineIds, err
	}
	return pipelineIds, err
}

func (impl PipelineRepositoryImpl) FindIdsByProjectIdsAndEnvironmentIds(projectIds, environmentIds []int) ([]int, error) {
	var pipelineIds []int
	query := "select p.id from pipeline p inner join app a on a.id=p.app_id where a.team_id in (?) and p.environment_id in (?) and p.deleted = ? and a.active = ?;"
	_, err := impl.dbConnection.Query(&pipelineIds, query, pg.In(projectIds), pg.In(environmentIds), false, true)
	if err != nil {
		impl.logger.Errorw("error in getting pipelineIds by projectIds and envIds", "err", err, "projectIds", projectIds, "envIds", environmentIds)
		return pipelineIds, err
	}
	return pipelineIds, err
}

func (impl PipelineRepositoryImpl) GetArgoPipelineByArgoAppName(argoAppName string) (Pipeline, error) {
	var pipeline Pipeline
	err := impl.dbConnection.Model(&pipeline).
		Where("deployment_app_name = ?", argoAppName).
		Where("deployment_app_type = ?", util.PIPELINE_DEPLOYMENT_TYPE_ACD).
		Where("deleted = ?", false).
		Select()
	if err != nil {
		impl.logger.Errorw("error in getting pipeline by argoAppName", "err", err, "argoAppName", argoAppName)
		return pipeline, err
	}
	return pipeline, nil
}

func (impl PipelineRepositoryImpl) FindActiveByAppIds(appIds []int) (pipelines []*Pipeline, err error) {
	err = impl.dbConnection.Model(&pipelines).
		Column("pipeline.*", "App", "Environment").
		Where("app_id in(?)", pg.In(appIds)).
		Where("deleted = ?", false).
		Select()
	return pipelines, err
}<|MERGE_RESOLUTION|>--- conflicted
+++ resolved
@@ -318,10 +318,7 @@
 	if len(inclusionListString) > 0 {
 		query.Where("pipeline.app_id in (?)", pg.In(inclusionListString))
 	}
-<<<<<<< HEAD
-
-=======
->>>>>>> ba4795d0
+
 	err := query.Select()
 	return pipelines, err
 }
