/*
 * Copyright (c) 2020 Devtron Labs
 *
 * Licensed under the Apache License, Version 2.0 (the "License");
 * you may not use this file except in compliance with the License.
 * You may obtain a copy of the License at
 *
 *    http://www.apache.org/licenses/LICENSE-2.0
 *
 * Unless required by applicable law or agreed to in writing, software
 * distributed under the License is distributed on an "AS IS" BASIS,
 * WITHOUT WARRANTIES OR CONDITIONS OF ANY KIND, either express or implied.
 * See the License for the specific language governing permissions and
 * limitations under the License.
 *
 */

package pipelineConfig

import (
	"github.com/devtron-labs/devtron/internal/sql/repository/app"
	"github.com/devtron-labs/devtron/internal/util"
	"github.com/devtron-labs/devtron/pkg/cluster/repository"
	"github.com/devtron-labs/devtron/pkg/sql"
	"github.com/go-pg/pg"
	"go.uber.org/zap"
	"time"
)

type PipelineType string
type TriggerType string //HOW pipeline should be triggered
type DeploymentTemplate string

const TRIGGER_TYPE_AUTOMATIC TriggerType = "AUTOMATIC"
const TRIGGER_TYPE_MANUAL TriggerType = "MANUAL"

const DEPLOYMENT_TEMPLATE_BLUE_GREEN DeploymentTemplate = "BLUE-GREEN"
const DEPLOYMENT_TEMPLATE_ROLLING DeploymentTemplate = "ROLLING"
const DEPLOYMENT_TEMPLATE_CANARY DeploymentTemplate = "CANARY"
const DEPLOYMENT_TEMPLATE_RECREATE DeploymentTemplate = "RECREATE"

type Pipeline struct {
	tableName                     struct{} `sql:"pipeline" pg:",discard_unknown_columns"`
	Id                            int      `sql:"id,pk"`
<<<<<<< HEAD
	AppId        int      `sql:"app_id,notnull"`
	App          app.App
	CiPipelineId int         `sql:"ci_pipeline_id"`
=======
	AppId                         int      `sql:"app_id,notnull"`
	App                           app.App
	CiPipelineId                  int         `sql:"ci_pipeline_id"`
>>>>>>> e7512d45
	TriggerType                   TriggerType `sql:"trigger_type,notnull"` // automatic, manual
	EnvironmentId                 int         `sql:"environment_id"`
	Name                          string      `sql:"pipeline_name,notnull"`
	Deleted                       bool        `sql:"deleted,notnull"`
	PreStageConfig                string      `sql:"pre_stage_config_yaml"`
	PostStageConfig               string      `sql:"post_stage_config_yaml"`
	PreTriggerType                TriggerType `sql:"pre_trigger_type"`                   // automatic, manual
	PostTriggerType               TriggerType `sql:"post_trigger_type"`                  // automatic, manual
	PreStageConfigMapSecretNames  string      `sql:"pre_stage_config_map_secret_names"`  // configmap names
	PostStageConfigMapSecretNames string      `sql:"post_stage_config_map_secret_names"` // secret names
	RunPreStageInEnv              bool        `sql:"run_pre_stage_in_env"`               // secret names
	RunPostStageInEnv             bool        `sql:"run_post_stage_in_env"`              // secret names
<<<<<<< HEAD
	Environment repository.Environment
=======
	Environment                   repository.Environment
>>>>>>> e7512d45
	sql.AuditLog
}

type PipelineRepository interface {
	Save(pipeline []*Pipeline, tx *pg.Tx) error
	Update(pipeline *Pipeline, tx *pg.Tx) error
	FindActiveByAppId(appId int) (pipelines []*Pipeline, err error)
	Delete(id int, tx *pg.Tx) error
	FindByName(pipelineName string) (pipeline *Pipeline, err error)
	PipelineExists(pipelineName string) (bool, error)
	FindById(id int) (pipeline *Pipeline, err error)
	FindByIdsIn(ids []int) ([]*Pipeline, error)
	FindByCiPipelineIdsIn(ciPipelineIds []int) ([]*Pipeline, error)
	FindAutomaticByCiPipelineId(ciPipelineId int) (pipelines []*Pipeline, err error)
	GetByEnvOverrideId(envOverrideId int) ([]Pipeline, error)
	FindActiveByAppIdAndEnvironmentId(appId int, environmentId int) (pipelines []*Pipeline, err error)
	UndoDelete(id int) error
	UniqueAppEnvironmentPipelines() ([]*Pipeline, error)
	FindByCiPipelineId(ciPipelineId int) (pipelines []*Pipeline, err error)
	FindByPipelineTriggerGitHash(gitHash string) (pipeline *Pipeline, err error)
	FindByIdsInAndEnvironment(ids []int, environmentId int) ([]*Pipeline, error)
	FindActiveByAppIdAndEnvironmentIdV2() (pipelines []*Pipeline, err error)
	GetConnection() *pg.DB
	FindAllPipelineInLast24Hour() (pipelines []*Pipeline, err error)
}

type CiArtifactDTO struct {
	Id           int    `json:"id"`
	PipelineId   int    `json:"pipelineId"` //id of the ci pipeline from which this webhook was triggered
	Image        string `json:"image"`
	ImageDigest  string `json:"imageDigest"`
	MaterialInfo string `json:"materialInfo"` //git material metadata json array string
	DataSource   string `json:"dataSource"`
	WorkflowId   *int   `json:"workflowId"`
}

type PipelineRepositoryImpl struct {
	dbConnection *pg.DB
	logger       *zap.SugaredLogger
}

func NewPipelineRepositoryImpl(dbConnection *pg.DB, logger *zap.SugaredLogger) *PipelineRepositoryImpl {
	return &PipelineRepositoryImpl{dbConnection: dbConnection, logger: logger}
}

func (impl PipelineRepositoryImpl) GetConnection() *pg.DB {
	return impl.dbConnection
}

func (impl PipelineRepositoryImpl) FindByIdsIn(ids []int) ([]*Pipeline, error) {
	var pipelines []*Pipeline
	err := impl.dbConnection.Model(&pipelines).
		Where("id in (?)", pg.In(ids)).
		Select()
	if err != nil {
		impl.logger.Errorw("error on fetching pipelines", "ids", ids)
	}
	return pipelines, err
}

func (impl PipelineRepositoryImpl) FindByIdsInAndEnvironment(ids []int, environmentId int) ([]*Pipeline, error) {
	var pipelines []*Pipeline
	err := impl.dbConnection.Model(&pipelines).
		Where("id in (?)", pg.In(ids)).
		Where("environment_id = ?", environmentId).
		Select()
	return pipelines, err
}
func (impl PipelineRepositoryImpl) FindByCiPipelineIdsIn(ciPipelineIds []int) ([]*Pipeline, error) {
	var pipelines []*Pipeline
	err := impl.dbConnection.Model(&pipelines).
		Where("ci_pipeline_id in (?)", pg.In(ciPipelineIds)).
		Select()
	return pipelines, err
}

func (impl PipelineRepositoryImpl) Save(pipeline []*Pipeline, tx *pg.Tx) error {
	var v []interface{}
	for _, i := range pipeline {
		v = append(v, i)
	}
	_, err := tx.Model(v...).Insert()
	return err
}

func (impl PipelineRepositoryImpl) Update(pipeline *Pipeline, tx *pg.Tx) error {
	err := tx.Update(pipeline)
	return err
}

func (impl PipelineRepositoryImpl) FindAutomaticByCiPipelineId(ciPipelineId int) (pipelines []*Pipeline, err error) {
	err = impl.dbConnection.Model(&pipelines).
		Where("ci_pipeline_id =?", ciPipelineId).
		Where("trigger_type =?", TRIGGER_TYPE_AUTOMATIC).
		Where("deleted =?", false).
		Select()
	if err != nil && util.IsErrNoRows(err) {
		return make([]*Pipeline, 0), nil
	} else if err != nil {
		return nil, err
	}
	return pipelines, nil
}

func (impl PipelineRepositoryImpl) FindByCiPipelineId(ciPipelineId int) (pipelines []*Pipeline, err error) {
	err = impl.dbConnection.Model(&pipelines).
		Where("ci_pipeline_id =?", ciPipelineId).
		Where("deleted =?", false).
		Select()
	if err != nil && util.IsErrNoRows(err) {
		return make([]*Pipeline, 0), nil
	} else if err != nil {
		return nil, err
	}
	return pipelines, nil
}

func (impl PipelineRepositoryImpl) FindActiveByAppId(appId int) (pipelines []*Pipeline, err error) {
	err = impl.dbConnection.Model(&pipelines).
		Where("app_id = ?", appId).
		Where("deleted = ?", false).
		Select()
	return pipelines, err
}

func (impl PipelineRepositoryImpl) FindActiveByAppIdAndEnvironmentId(appId int, environmentId int) (pipelines []*Pipeline, err error) {
	err = impl.dbConnection.Model(&pipelines).
		Where("app_id = ?", appId).
		Where("deleted = ?", false).
		Where("environment_id = ? ", environmentId).
		Select()
	return pipelines, err
}

func (impl PipelineRepositoryImpl) FindActiveByAppIdAndEnvironmentIdV2() (pipelines []*Pipeline, err error) {
	err = impl.dbConnection.Model(&pipelines).
		Where("deleted = ?", false).
		Select()
	return pipelines, err
}

func (impl PipelineRepositoryImpl) Delete(id int, tx *pg.Tx) error {
	pipeline := &Pipeline{}
	r, err := tx.Model(pipeline).Set("deleted =?", true).Where("id =?", id).Update()
	impl.logger.Debugw("update result", "r-affected", r.RowsAffected(), "r-return", r.RowsReturned(), "model", r.Model())
	return err
}

func (impl PipelineRepositoryImpl) UndoDelete(id int) error {
	pipeline := &Pipeline{}
	_, err := impl.dbConnection.Model(pipeline).Set("deleted =?", false).Where("id =?", id).Update()
	return err
}
func (impl PipelineRepositoryImpl) FindByName(pipelineName string) (pipeline *Pipeline, err error) {
	pipeline = &Pipeline{}
	err = impl.dbConnection.Model(pipeline).
		Where("pipeline_name = ?", pipelineName).
		Select()
	return pipeline, err
}

func (impl PipelineRepositoryImpl) PipelineExists(pipelineName string) (bool, error) {
	pipeline := &Pipeline{}
	exists, err := impl.dbConnection.Model(pipeline).
		Where("pipeline_name = ?", pipelineName).
		Where("deleted =? ", false).
		Exists()
	return exists, err
}

func (impl PipelineRepositoryImpl) FindById(id int) (pipeline *Pipeline, err error) {
	pipeline = &Pipeline{}
	err = impl.dbConnection.
		Model(pipeline).
		Column("pipeline.*", "App", "Environment").
		Join("inner join app a on pipeline.app_id = a.id").
		Where("pipeline.id = ?", id).
		Where("deleted = ?", false).
		Select()
	return pipeline, err
}

//Deprecated:
func (impl PipelineRepositoryImpl) FindByEnvOverrideId(envOverrideId int) (pipeline []Pipeline, err error) {
	var pipelines []Pipeline
	err = impl.dbConnection.
		Model(&pipelines).
		Column("pipeline.*").
		Join("INNER JOIN pipeline_config_override pco on pco.pipeline_id = pipeline.id").
		Where("pco.env_config_override_id = ?", envOverrideId).Group("pipeline.id, pipeline.pipeline_name").
		Select()
	return pipelines, err
}

func (impl PipelineRepositoryImpl) GetByEnvOverrideId(envOverrideId int) ([]Pipeline, error) {
	var pipelines []Pipeline
	query := "" +
		" SELECT p.*" +
		" FROM chart_env_config_override ceco" +
		" INNER JOIN chart ch on ch.id = ceco.chart_id" +
		" INNER JOIN environment env on env.id = ceco.target_environment" +
		" INNER JOIN app ap on ap.id = ch.app_id" +
		" INNER JOIN pipeline p on p.app_id = ap.id" +
		" WHERE ceco.id=?;"
	_, err := impl.dbConnection.Query(&pipelines, query, envOverrideId)

	if err != nil {
		return nil, err
	}
	return pipelines, err
}

func (impl PipelineRepositoryImpl) UniqueAppEnvironmentPipelines() ([]*Pipeline, error) {
	var pipelines []*Pipeline

	err := impl.dbConnection.
		Model(&pipelines).
		ColumnExpr("DISTINCT app_id, environment_id").
		Where("deleted = ?", false).
		Select()
	if err != nil {
		return nil, err
	}
	return pipelines, err
}

func (impl PipelineRepositoryImpl) FindByPipelineTriggerGitHash(gitHash string) (pipeline *Pipeline, err error) {
	var pipelines *Pipeline
	err = impl.dbConnection.
		Model(&pipelines).
		Column("pipeline.*").
		Join("INNER JOIN pipeline_config_override pco on pco.pipeline_id = pipeline.id").
		Where("pco.git_hash = ?", gitHash).Order(" ORDER BY pco.created_on DESC").Limit(1).
		Select()
	return pipelines, err
}

func (impl PipelineRepositoryImpl) FindAllPipelineInLast24Hour() (pipelines []*Pipeline, err error) {
	err = impl.dbConnection.Model(&pipelines).
		Column("pipeline.*").
		Where("created_on > ?", time.Now().AddDate(0, 0, -1)).
		Select()
	return pipelines, err
}<|MERGE_RESOLUTION|>--- conflicted
+++ resolved
@@ -42,15 +42,9 @@
 type Pipeline struct {
 	tableName                     struct{} `sql:"pipeline" pg:",discard_unknown_columns"`
 	Id                            int      `sql:"id,pk"`
-<<<<<<< HEAD
-	AppId        int      `sql:"app_id,notnull"`
-	App          app.App
-	CiPipelineId int         `sql:"ci_pipeline_id"`
-=======
 	AppId                         int      `sql:"app_id,notnull"`
 	App                           app.App
 	CiPipelineId                  int         `sql:"ci_pipeline_id"`
->>>>>>> e7512d45
 	TriggerType                   TriggerType `sql:"trigger_type,notnull"` // automatic, manual
 	EnvironmentId                 int         `sql:"environment_id"`
 	Name                          string      `sql:"pipeline_name,notnull"`
@@ -63,11 +57,7 @@
 	PostStageConfigMapSecretNames string      `sql:"post_stage_config_map_secret_names"` // secret names
 	RunPreStageInEnv              bool        `sql:"run_pre_stage_in_env"`               // secret names
 	RunPostStageInEnv             bool        `sql:"run_post_stage_in_env"`              // secret names
-<<<<<<< HEAD
-	Environment repository.Environment
-=======
 	Environment                   repository.Environment
->>>>>>> e7512d45
 	sql.AuditLog
 }
 
