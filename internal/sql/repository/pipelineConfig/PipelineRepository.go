--- conflicted
+++ resolved
@@ -70,11 +70,7 @@
 	FindByName(pipelineName string) (pipeline *Pipeline, err error)
 	PipelineExists(pipelineName string) (bool, error)
 	FindById(id int) (pipeline *Pipeline, err error)
-<<<<<<< HEAD
 	FindActiveByEnvIdAndDeploymentTypeExcludingAppIds(environmentId int, deploymentAppType string, exclusionList []int) ([]*Pipeline, error)
-=======
-	FindActiveByEnvironmentIdAndDeploymentAppType(environmentId int, deploymentAppType string) ([]*Pipeline, error)
->>>>>>> cb18adf3
 	FindByIdsIn(ids []int) ([]*Pipeline, error)
 	FindByCiPipelineIdsIn(ciPipelineIds []int) ([]*Pipeline, error)
 	FindAutomaticByCiPipelineId(ciPipelineId int) (pipelines []*Pipeline, err error)
@@ -96,11 +92,7 @@
 	FindAllPipelinesByChartsOverrideAndAppIdAndChartId(chartOverridden bool, appId int, chartId int) (pipelines []*Pipeline, err error)
 	FindActiveByAppIdAndPipelineId(appId int, pipelineId int) ([]*Pipeline, error)
 	UpdateCdPipeline(pipeline *Pipeline) error
-<<<<<<< HEAD
 	UpdateCdPipelineDeploymentAppInFilter(deploymentAppType string, cdPipelineIdIncludes []int) error
-=======
-	UpdateCdPipelineDeploymentApp(pipeline *Pipeline) error
->>>>>>> cb18adf3
 	FindNumberOfAppsWithCdPipeline(appIds []int) (count int, err error)
 	GetAppAndEnvDetailsForDeploymentAppTypePipeline(deploymentAppType string, clusterIds []int) ([]*Pipeline, error)
 	GetArgoPipelinesHavingTriggersStuckInLastPossibleNonTerminalTimelines(pendingSinceSeconds int, timeForDegradation int) ([]*Pipeline, error)
@@ -293,7 +285,6 @@
 	return pipeline, err
 }
 
-<<<<<<< HEAD
 // FindActiveByEnvIdAndDeploymentTypeExcludingAppIds takes in environment id and current deployment app type
 // and fetches and returns a list of pipelines matching the same excluding given app ids.
 func (impl PipelineRepositoryImpl) FindActiveByEnvIdAndDeploymentTypeExcludingAppIds(environmentId int,
@@ -304,31 +295,18 @@
 	for _, i := range exclusionList {
 		exclusionListString = append(exclusionListString, strconv.Itoa(i))
 	}
-=======
-// FindActiveByEnvironmentIdAndDeploymentAppType takes in environment id and current deployment app type
-// and fetches and returns a list of pipelines matching the same.
-func (impl PipelineRepositoryImpl) FindActiveByEnvironmentIdAndDeploymentAppType(environmentId int,
-	deploymentAppType string) ([]*Pipeline, error) {
->>>>>>> cb18adf3
 
 	var pipelines []*Pipeline
 	err := impl.dbConnection.
 		Model(&pipelines).
 		Column("pipeline.*", "App", "Environment").
 		Join("inner join app a on pipeline.app_id = a.id").
-<<<<<<< HEAD
 		Where("pipeline.app_id not in (?)", pg.In(exclusionListString)).
 		Where("pipeline.environment_id = ?", environmentId).
 		Where("pipeline.deployment_app_type = ?", deploymentAppType).
 		Where("pipeline.deleted = ?", false).
 		Select()
 
-=======
-		Where("pipeline.environment_id = ?", environmentId).
-		Where("pipeline.deployment_app_type = ?", deploymentAppType).
-		Where(IsPipelineDeletedWhereCondition, false).
-		Select()
->>>>>>> cb18adf3
 	return pipelines, err
 }
 
@@ -468,7 +446,6 @@
 	return err
 }
 
-<<<<<<< HEAD
 // UpdateCdPipelineDeploymentAppInFilter takes in deployment app type and list of cd pipeline ids and
 // updates the deployment_app_type and sets deployment_app_created to false in the table for given ids.
 func (impl PipelineRepositoryImpl) UpdateCdPipelineDeploymentAppInFilter(deploymentAppType string,
@@ -481,16 +458,6 @@
 
 	var pipeline *Pipeline
 	_, err := impl.dbConnection.Query(pipeline, query, pg.In(cdPipelineIdIncludes))
-=======
-// UpdateCdPipelineDeploymentApp takes in pipeline struct and updates
-// deployment_app_type and deployment_app_created columns in the table.
-func (impl PipelineRepositoryImpl) UpdateCdPipelineDeploymentApp(pipeline *Pipeline) error {
-	_, err := impl.dbConnection.
-		Model(pipeline).
-		Column("deployment_app_type", "deployment_app_created").
-		Where("id = ?", pipeline.Id).
-		Update()
->>>>>>> cb18adf3
 
 	return err
 }
