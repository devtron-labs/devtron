/*
 * Copyright (c) 2020 Devtron Labs
 *
 * Licensed under the Apache License, Version 2.0 (the "License");
 * you may not use this file except in compliance with the License.
 * You may obtain a copy of the License at
 *
 *    http://www.apache.org/licenses/LICENSE-2.0
 *
 * Unless required by applicable law or agreed to in writing, software
 * distributed under the License is distributed on an "AS IS" BASIS,
 * WITHOUT WARRANTIES OR CONDITIONS OF ANY KIND, either express or implied.
 * See the License for the specific language governing permissions and
 * limitations under the License.
 *
 */

package pipelineConfig

import (
	"github.com/devtron-labs/common-lib/utils/k8s/health"
	"github.com/devtron-labs/devtron/api/bean"
	"github.com/devtron-labs/devtron/internal/sql/models"
	"github.com/devtron-labs/devtron/internal/sql/repository/app"
	"github.com/devtron-labs/devtron/internal/sql/repository/appWorkflow"
	"github.com/devtron-labs/devtron/internal/util"
	"github.com/devtron-labs/devtron/pkg/cluster/repository"
	"github.com/devtron-labs/devtron/pkg/sql"
	"github.com/go-pg/pg"
	"go.uber.org/zap"
	"k8s.io/utils/pointer"
	"strconv"
	"time"
)

type PipelineType string
type TriggerType string //HOW pipeline should be triggered

const TRIGGER_TYPE_AUTOMATIC TriggerType = "AUTOMATIC"
const TRIGGER_TYPE_MANUAL TriggerType = "MANUAL"

type Pipeline struct {
	tableName                     struct{} `sql:"pipeline" pg:",discard_unknown_columns"`
	Id                            int      `sql:"id,pk"`
	AppId                         int      `sql:"app_id,notnull"`
	App                           app.App
	CiPipelineId                  int         `sql:"ci_pipeline_id"`
	TriggerType                   TriggerType `sql:"trigger_type,notnull"` // automatic, manual
	EnvironmentId                 int         `sql:"environment_id"`
	Name                          string      `sql:"pipeline_name,notnull"`
	Deleted                       bool        `sql:"deleted,notnull"`
	PreStageConfig                string      `sql:"pre_stage_config_yaml"`
	PostStageConfig               string      `sql:"post_stage_config_yaml"`
	PreTriggerType                TriggerType `sql:"pre_trigger_type"`                   // automatic, manual
	PostTriggerType               TriggerType `sql:"post_trigger_type"`                  // automatic, manual
	PreStageConfigMapSecretNames  string      `sql:"pre_stage_config_map_secret_names"`  // configmap names
	PostStageConfigMapSecretNames string      `sql:"post_stage_config_map_secret_names"` // secret names
	RunPreStageInEnv              bool        `sql:"run_pre_stage_in_env"`               // secret names
	RunPostStageInEnv             bool        `sql:"run_post_stage_in_env"`              // secret names
	DeploymentAppCreated          bool        `sql:"deployment_app_created,notnull"`
	DeploymentAppType             string      `sql:"deployment_app_type,notnull"` //helm, acd
	DeploymentAppName             string      `sql:"deployment_app_name"`
	DeploymentAppDeleteRequest    bool        `sql:"deployment_app_delete_request,notnull"`
	Environment                   repository.Environment
	sql.AuditLog
}

type PipelineRepository interface {
	Save(pipeline []*Pipeline, tx *pg.Tx) error
	Update(pipeline *Pipeline, tx *pg.Tx) error
	FindActiveByAppId(appId int) (pipelines []*Pipeline, err error)
	Delete(id int, userId int32, tx *pg.Tx) error
	FindByName(pipelineName string) (pipeline *Pipeline, err error)
	PipelineExists(pipelineName string) (bool, error)
	FindById(id int) (pipeline *Pipeline, err error)
	GetPostStageConfigById(id int) (pipeline *Pipeline, err error)
	FindAppAndEnvDetailsByPipelineId(id int) (pipeline *Pipeline, err error)
	FindActiveByEnvIdAndDeploymentType(environmentId int, deploymentAppType string, exclusionList []int, includeApps []int) ([]*Pipeline, error)
	FindByIdsIn(ids []int) ([]*Pipeline, error)
	FindByCiPipelineIdsIn(ciPipelineIds []int) ([]*Pipeline, error)
	FindAutomaticByCiPipelineId(ciPipelineId int) (pipelines []*Pipeline, err error)
	GetByEnvOverrideId(envOverrideId int) ([]Pipeline, error)
	GetByEnvOverrideIdAndEnvId(envOverrideId, envId int) (Pipeline, error)
	FindActiveByAppIdAndEnvironmentId(appId int, environmentId int) (pipelines []*Pipeline, err error)
	UndoDelete(id int) error
	UniqueAppEnvironmentPipelines() ([]*Pipeline, error)
	FindByCiPipelineId(ciPipelineId int) (pipelines []*Pipeline, err error)
	FindByParentCiPipelineId(ciPipelineId int) (pipelines []*Pipeline, err error)
	FindByPipelineTriggerGitHash(gitHash string) (pipeline *Pipeline, err error)
	FindByIdsInAndEnvironment(ids []int, environmentId int) ([]*Pipeline, error)
	FindActiveByAppIdAndEnvironmentIdV2() (pipelines []*Pipeline, err error)
	GetConnection() *pg.DB
	FindAllPipelineInLast24Hour() (pipelines []*Pipeline, err error)
	FindActiveByEnvId(envId int) (pipelines []*Pipeline, err error)
	FindActiveByEnvIds(envId []int) (pipelines []*Pipeline, err error)
	FindActiveByInFilter(envId int, appIdIncludes []int) (pipelines []*Pipeline, err error)
	FindActiveByNotFilter(envId int, appIdExcludes []int) (pipelines []*Pipeline, err error)
	FindAllPipelinesByChartsOverrideAndAppIdAndChartId(chartOverridden bool, appId int, chartId int) (pipelines []*Pipeline, err error)
	FindActiveByAppIdAndPipelineId(appId int, pipelineId int) ([]*Pipeline, error)
	SetDeploymentAppCreatedInPipeline(deploymentAppCreated bool, pipelineId int, userId int32) error
	UpdateCdPipelineDeploymentAppInFilter(deploymentAppType string, cdPipelineIdIncludes []int, userId int32, deploymentAppCreated bool, delete bool) error
	UpdateCdPipelineAfterDeployment(deploymentAppType string, cdPipelineIdIncludes []int, userId int32, delete bool) error
	FindNumberOfAppsWithCdPipeline(appIds []int) (count int, err error)
	GetAppAndEnvDetailsForDeploymentAppTypePipeline(deploymentAppType string, clusterIds []int) ([]*Pipeline, error)
	GetArgoPipelinesHavingTriggersStuckInLastPossibleNonTerminalTimelines(pendingSinceSeconds int, timeForDegradation int) ([]*Pipeline, error)
	GetArgoPipelinesHavingLatestTriggerStuckInNonTerminalStatuses(deployedBeforeMinutes int, getPipelineDeployedWithinHours int) ([]*Pipeline, error)
	FindIdsByAppIdsAndEnvironmentIds(appIds, environmentIds []int) (ids []int, err error)
	FindIdsByProjectIdsAndEnvironmentIds(projectIds, environmentIds []int) ([]int, error)

	GetArgoPipelineByArgoAppName(argoAppName string) (Pipeline, error)
	GetPartiallyDeletedPipelineByStatus(appId int, envId int) (Pipeline, error)
	FindActiveByAppIds(appIds []int) (pipelines []*Pipeline, err error)
	FindAppAndEnvironmentAndProjectByPipelineIds(pipelineIds []int) (pipelines []*Pipeline, err error)
	FilterDeploymentDeleteRequestedPipelineIds(cdPipelineIds []int) (map[int]bool, error)
<<<<<<< HEAD
	UpdateOldCiPipelineIdToNewCiPipelineId(tx *pg.Tx, oldCiPipelineId, newCiPipelineId int) error
=======
	FindDeploymentTypeByPipelineIds(cdPipelineIds []int) (map[int]DeploymentObject, error)
>>>>>>> b5babb73
}

type CiArtifactDTO struct {
	Id           int    `json:"id"`
	PipelineId   int    `json:"pipelineId"` //id of the ci pipeline from which this webhook was triggered
	Image        string `json:"image"`
	ImageDigest  string `json:"imageDigest"`
	MaterialInfo string `json:"materialInfo"` //git material metadata json array string
	DataSource   string `json:"dataSource"`
	WorkflowId   *int   `json:"workflowId"`
}

type DeploymentObject struct {
	DeploymentType models.DeploymentType `sql:"deployment_type"`
	PipelineId     int                   `sql:"pipeline_id"`
	Status         string                `sql:"status"`
}

type PipelineRepositoryImpl struct {
	dbConnection *pg.DB
	logger       *zap.SugaredLogger
}

func NewPipelineRepositoryImpl(dbConnection *pg.DB, logger *zap.SugaredLogger) *PipelineRepositoryImpl {
	return &PipelineRepositoryImpl{dbConnection: dbConnection, logger: logger}
}

func (impl PipelineRepositoryImpl) GetConnection() *pg.DB {
	return impl.dbConnection
}

func (impl PipelineRepositoryImpl) FindByIdsIn(ids []int) ([]*Pipeline, error) {
	var pipelines []*Pipeline
	err := impl.dbConnection.Model(&pipelines).
		Column("pipeline.*", "App", "Environment", "Environment.Cluster").
		Join("inner join app a on pipeline.app_id = a.id").
		Join("inner join environment e on pipeline.environment_id = e.id").
		Join("inner join cluster c on c.id = e.cluster_id").
		Where("pipeline.id in (?)", pg.In(ids)).
		Where("pipeline.deleted = false").
		Select()
	if err != nil {
		impl.logger.Errorw("error on fetching pipelines", "ids", ids)
	}
	return pipelines, err
}

func (impl PipelineRepositoryImpl) FindByIdsInAndEnvironment(ids []int, environmentId int) ([]*Pipeline, error) {
	var pipelines []*Pipeline
	err := impl.dbConnection.Model(&pipelines).
		Where("id in (?)", pg.In(ids)).
		Where("environment_id = ?", environmentId).
		Select()
	return pipelines, err
}
func (impl PipelineRepositoryImpl) FindByCiPipelineIdsIn(ciPipelineIds []int) ([]*Pipeline, error) {
	var pipelines []*Pipeline
	err := impl.dbConnection.Model(&pipelines).
		Where("ci_pipeline_id in (?)", pg.In(ciPipelineIds)).
		Select()
	return pipelines, err
}

func (impl PipelineRepositoryImpl) Save(pipeline []*Pipeline, tx *pg.Tx) error {
	var v []interface{}
	for _, i := range pipeline {
		v = append(v, i)
	}
	_, err := tx.Model(v...).Insert()
	return err
}

func (impl PipelineRepositoryImpl) Update(pipeline *Pipeline, tx *pg.Tx) error {
	err := tx.Update(pipeline)
	return err
}

func (impl PipelineRepositoryImpl) FindAutomaticByCiPipelineId(ciPipelineId int) (pipelines []*Pipeline, err error) {
	err = impl.dbConnection.Model(&pipelines).
		Where("ci_pipeline_id =?", ciPipelineId).
		Where("trigger_type =?", TRIGGER_TYPE_AUTOMATIC).
		Where("deleted =?", false).
		Select()
	if err != nil && util.IsErrNoRows(err) {
		return make([]*Pipeline, 0), nil
	} else if err != nil {
		return nil, err
	}
	return pipelines, nil
}

func (impl PipelineRepositoryImpl) FindByCiPipelineId(ciPipelineId int) (pipelines []*Pipeline, err error) {
	err = impl.dbConnection.Model(&pipelines).
		Where("ci_pipeline_id =?", ciPipelineId).
		Where("deleted =?", false).
		Select()
	if err != nil && util.IsErrNoRows(err) {
		return make([]*Pipeline, 0), nil
	} else if err != nil {
		return nil, err
	}
	return pipelines, nil
}
func (impl PipelineRepositoryImpl) FindByParentCiPipelineId(ciPipelineId int) (pipelines []*Pipeline, err error) {
	err = impl.dbConnection.Model(&pipelines).
		Column("pipeline.*").
		Join("INNER JOIN app_workflow_mapping awm on awm.component_id = pipeline.id").
		Where("pipeline.ci_pipeline_id =?", ciPipelineId).
		Where("awm.parent_type =?", appWorkflow.CIPIPELINE).
		Where("pipeline.deleted =?", false).
		Select()
	if err != nil && util.IsErrNoRows(err) {
		return make([]*Pipeline, 0), nil
	} else if err != nil {
		return nil, err
	}
	return pipelines, nil
}

func (impl PipelineRepositoryImpl) FindActiveByAppId(appId int) (pipelines []*Pipeline, err error) {
	err = impl.dbConnection.Model(&pipelines).
		Column("pipeline.*", "Environment").
		Where("app_id = ?", appId).
		Where("deleted = ?", false).
		Select()
	return pipelines, err
}

func (impl PipelineRepositoryImpl) FindActiveByAppIdAndEnvironmentId(appId int, environmentId int) (pipelines []*Pipeline, err error) {
	err = impl.dbConnection.Model(&pipelines).
		Column("pipeline.*", "Environment", "App").
		Where("app_id = ?", appId).
		Where("deleted = ?", false).
		Where("environment_id = ? ", environmentId).
		Select()
	return pipelines, err
}

func (impl PipelineRepositoryImpl) FindActiveByAppIdAndEnvironmentIdV2() (pipelines []*Pipeline, err error) {
	err = impl.dbConnection.Model(&pipelines).
		Where("deleted = ?", false).
		Select()
	return pipelines, err
}

func (impl PipelineRepositoryImpl) Delete(id int, userId int32, tx *pg.Tx) error {
	pipeline := &Pipeline{}
	r, err := tx.Model(pipeline).Set("deleted =?", true).Set("deployment_app_created =?", false).
		Set("updated_on = ?", time.Now()).Set("updated_by = ?", userId).Where("id =?", id).Update()
	impl.logger.Debugw("update result", "r-affected", r.RowsAffected(), "r-return", r.RowsReturned(), "model", r.Model())
	return err
}

func (impl PipelineRepositoryImpl) UndoDelete(id int) error {
	pipeline := &Pipeline{}
	_, err := impl.dbConnection.Model(pipeline).Set("deleted =?", false).Where("id =?", id).Update()
	return err
}
func (impl PipelineRepositoryImpl) FindByName(pipelineName string) (pipeline *Pipeline, err error) {
	pipeline = &Pipeline{}
	err = impl.dbConnection.Model(pipeline).
		Where("pipeline_name = ?", pipelineName).
		Select()
	return pipeline, err
}

func (impl PipelineRepositoryImpl) PipelineExists(pipelineName string) (bool, error) {
	pipeline := &Pipeline{}
	exists, err := impl.dbConnection.Model(pipeline).
		Where("pipeline_name = ?", pipelineName).
		Where("deleted =? ", false).
		Exists()
	return exists, err
}

func (impl PipelineRepositoryImpl) FindById(id int) (pipeline *Pipeline, err error) {
	pipeline = &Pipeline{}
	err = impl.dbConnection.
		Model(pipeline).
		Column("pipeline.*", "App", "Environment").
		Join("inner join app a on pipeline.app_id = a.id").
		Where("pipeline.id = ?", id).
		Where("deleted = ?", false).
		Select()
	return pipeline, err
}

func (impl PipelineRepositoryImpl) GetPostStageConfigById(id int) (pipeline *Pipeline, err error) {
	pipeline = &Pipeline{}
	err = impl.dbConnection.
		Model(pipeline).
		Column("pipeline.post_stage_config_yaml").
		Where("pipeline.id = ?", id).
		Where("deleted = ?", false).
		Select()
	return pipeline, err
}

func (impl PipelineRepositoryImpl) FindAppAndEnvDetailsByPipelineId(id int) (pipeline *Pipeline, err error) {
	pipeline = &Pipeline{}
	err = impl.dbConnection.
		Model(pipeline).
		Column("App.id", "App.app_name", "App.app_type", "Environment.id", "Environment.cluster_id").
		Join("inner join app a on pipeline.app_id = a.id").
		Join("inner join environment e on pipeline.environment_id = e.id").
		Where("pipeline.id = ?", id).
		Where("deleted = ?", false).
		Select()
	return pipeline, err
}

// FindActiveByEnvIdAndDeploymentType takes in environment id and current deployment app type
// and fetches and returns a list of pipelines matching the same excluding given app ids.
func (impl PipelineRepositoryImpl) FindActiveByEnvIdAndDeploymentType(environmentId int,
	deploymentAppType string, exclusionList []int, includeApps []int) ([]*Pipeline, error) {

	// NOTE: PG query throws error with slice of integer
	exclusionListString := []string{}
	for _, appId := range exclusionList {
		exclusionListString = append(exclusionListString, strconv.Itoa(appId))
	}

	inclusionListString := []string{}
	for _, appId := range includeApps {
		inclusionListString = append(inclusionListString, strconv.Itoa(appId))
	}

	var pipelines []*Pipeline

	query := impl.dbConnection.
		Model(&pipelines).
		Column("pipeline.*", "App", "Environment").
		Join("inner join app a on pipeline.app_id = a.id").
		Where("pipeline.environment_id = ?", environmentId).
		Where("pipeline.deployment_app_type = ?", deploymentAppType).
		Where("pipeline.deleted = ?", false)

	if len(exclusionListString) > 0 {
		query.Where("pipeline.app_id not in (?)", pg.In(exclusionListString))
	}

	if len(inclusionListString) > 0 {
		query.Where("pipeline.app_id in (?)", pg.In(inclusionListString))
	}

	err := query.Select()
	return pipelines, err
}

// Deprecated:
func (impl PipelineRepositoryImpl) FindByEnvOverrideId(envOverrideId int) (pipeline []Pipeline, err error) {
	var pipelines []Pipeline
	err = impl.dbConnection.
		Model(&pipelines).
		Column("pipeline.*").
		Join("INNER JOIN pipeline_config_override pco on pco.pipeline_id = pipeline.id").
		Where("pco.env_config_override_id = ?", envOverrideId).Group("pipeline.id, pipeline.pipeline_name").
		Select()
	return pipelines, err
}

func (impl PipelineRepositoryImpl) GetByEnvOverrideId(envOverrideId int) ([]Pipeline, error) {
	var pipelines []Pipeline
	query := "" +
		" SELECT p.*" +
		" FROM chart_env_config_override ceco" +
		" INNER JOIN charts ch on ch.id = ceco.chart_id" +
		" INNER JOIN environment env on env.id = ceco.target_environment" +
		" INNER JOIN app ap on ap.id = ch.app_id" +
		" INNER JOIN pipeline p on p.app_id = ap.id" +
		" WHERE ceco.id=?;"
	_, err := impl.dbConnection.Query(&pipelines, query, envOverrideId)

	if err != nil {
		return nil, err
	}
	return pipelines, err
}

func (impl PipelineRepositoryImpl) GetByEnvOverrideIdAndEnvId(envOverrideId, envId int) (Pipeline, error) {
	var pipeline Pipeline
	query := "" +
		" SELECT p.*" +
		" FROM chart_env_config_override ceco" +
		" INNER JOIN charts ch on ch.id = ceco.chart_id" +
		" INNER JOIN environment env on env.id = ceco.target_environment" +
		" INNER JOIN app ap on ap.id = ch.app_id" +
		" INNER JOIN pipeline p on p.app_id = ap.id" +
		" WHERE ceco.id=? and p.environment_id=?;"
	_, err := impl.dbConnection.Query(&pipeline, query, envOverrideId, envId)

	if err != nil {
		return pipeline, err
	}
	return pipeline, err
}

func (impl PipelineRepositoryImpl) UniqueAppEnvironmentPipelines() ([]*Pipeline, error) {
	var pipelines []*Pipeline

	err := impl.dbConnection.
		Model(&pipelines).
		ColumnExpr("DISTINCT app_id, environment_id").
		Where("deleted = ?", false).
		Select()
	if err != nil {
		return nil, err
	}
	return pipelines, err
}

func (impl PipelineRepositoryImpl) FindByPipelineTriggerGitHash(gitHash string) (pipeline *Pipeline, err error) {
	var pipelines *Pipeline
	err = impl.dbConnection.
		Model(&pipelines).
		Column("pipeline.*").
		Join("INNER JOIN pipeline_config_override pco on pco.pipeline_id = pipeline.id").
		Where("pco.git_hash = ?", gitHash).Order(" ORDER BY pco.created_on DESC").Limit(1).
		Select()
	return pipelines, err
}

func (impl PipelineRepositoryImpl) FindAllPipelineInLast24Hour() (pipelines []*Pipeline, err error) {
	err = impl.dbConnection.Model(&pipelines).
		Column("pipeline.*").
		Where("created_on > ?", time.Now().AddDate(0, 0, -1)).
		Select()
	return pipelines, err
}
func (impl PipelineRepositoryImpl) FindActiveByEnvId(envId int) (pipelines []*Pipeline, err error) {
	err = impl.dbConnection.Model(&pipelines).Column("pipeline.*", "App", "Environment").
		Where("environment_id = ?", envId).
		Where("deleted = ?", false).
		Select()
	return pipelines, err
}

func (impl PipelineRepositoryImpl) FindActiveByEnvIds(envIds []int) (pipelines []*Pipeline, err error) {
	err = impl.dbConnection.Model(&pipelines).Column("pipeline.*").
		Where("environment_id in (?)", pg.In(envIds)).
		Where("deleted = ?", false).
		Select()
	return pipelines, err
}

func (impl PipelineRepositoryImpl) FindActiveByInFilter(envId int, appIdIncludes []int) (pipelines []*Pipeline, err error) {
	err = impl.dbConnection.Model(&pipelines).Column("pipeline.*", "App", "Environment").
		Where("environment_id = ?", envId).
		Where("app_id in (?)", pg.In(appIdIncludes)).
		Where("deleted = ?", false).
		Select()
	return pipelines, err
}

func (impl PipelineRepositoryImpl) FindActiveByNotFilter(envId int, appIdExcludes []int) (pipelines []*Pipeline, err error) {
	err = impl.dbConnection.Model(&pipelines).Column("pipeline.*", "App", "Environment").
		Where("environment_id = ?", envId).
		Where("app_id not in (?)", pg.In(appIdExcludes)).
		Where("deleted = ?", false).
		Select()
	return pipelines, err
}

func (impl PipelineRepositoryImpl) FindAllPipelinesByChartsOverrideAndAppIdAndChartId(hasConfigOverridden bool, appId int, chartId int) (pipelines []*Pipeline, err error) {
	err = impl.dbConnection.Model(&pipelines).
		Column("pipeline.*").
		Join("inner join charts on pipeline.app_id = charts.app_id").
		Join("inner join chart_env_config_override ceco on charts.id = ceco.chart_id").
		Where("pipeline.app_id = ?", appId).
		Where("charts.id = ?", chartId).
		Where("ceco.is_override = ?", hasConfigOverridden).
		Where("pipeline.deleted = ?", false).
		Where("ceco.active = ?", true).
		Where("charts.active = ?", true).
		Select()
	return pipelines, err
}

func (impl PipelineRepositoryImpl) FindActiveByAppIdAndPipelineId(appId int, pipelineId int) ([]*Pipeline, error) {
	var pipelines []*Pipeline
	err := impl.dbConnection.Model(&pipelines).
		Where("app_id = ?", appId).
		Where("ci_pipeline_id = ?", pipelineId).
		Where("deleted = ?", false).
		Select()
	return pipelines, err
}

func (impl PipelineRepositoryImpl) SetDeploymentAppCreatedInPipeline(deploymentAppCreated bool, pipelineId int, userId int32) error {
	query := "update pipeline set deployment_app_created=?, updated_on=?, updated_by=? where id=?;"
	var pipeline *Pipeline
	_, err := impl.dbConnection.Query(pipeline, query, deploymentAppCreated, time.Now(), userId, pipelineId)
	return err
}

// UpdateCdPipelineDeploymentAppInFilter takes in deployment app type and list of cd pipeline ids and
// updates the deployment_app_type and sets deployment_app_created to false in the table for given ids.
func (impl PipelineRepositoryImpl) UpdateCdPipelineDeploymentAppInFilter(deploymentAppType string,
	cdPipelineIdIncludes []int, userId int32, deploymentAppCreated bool, isDeleted bool) error {
	query := "update pipeline set deployment_app_created = ?, deployment_app_type = ?, " +
		"updated_by = ?, updated_on = ?, deployment_app_delete_request = ? where id in (?);"
	var pipeline *Pipeline
	_, err := impl.dbConnection.Query(pipeline, query, deploymentAppCreated, deploymentAppType, userId, time.Now(), isDeleted, pg.In(cdPipelineIdIncludes))

	return err
}

func (impl PipelineRepositoryImpl) UpdateCdPipelineAfterDeployment(deploymentAppType string,
	cdPipelineIdIncludes []int, userId int32, isDeleted bool) error {
	query := "update pipeline set deployment_app_type = ?, " +
		"updated_by = ?, updated_on = ?, deployment_app_delete_request = ? where id in (?);"
	var pipeline *Pipeline
	_, err := impl.dbConnection.Query(pipeline, query, deploymentAppType, userId, time.Now(), isDeleted, pg.In(cdPipelineIdIncludes))

	return err
}

func (impl PipelineRepositoryImpl) FindNumberOfAppsWithCdPipeline(appIds []int) (count int, err error) {
	var pipelines []*Pipeline
	count, err = impl.dbConnection.
		Model(&pipelines).
		ColumnExpr("DISTINCT app_id").
		Where("app_id in (?)", pg.In(appIds)).
		Count()
	if err != nil {
		return 0, err
	}
	return count, nil
}

func (impl PipelineRepositoryImpl) GetAppAndEnvDetailsForDeploymentAppTypePipeline(deploymentAppType string, clusterIds []int) ([]*Pipeline, error) {
	var pipelines []*Pipeline
	err := impl.dbConnection.
		Model(&pipelines).
		Column("pipeline.id", "App.app_name", "Environment.cluster_id", "Environment.namespace", "Environment.environment_name").
		Join("inner join app a on pipeline.app_id = a.id").
		Join("inner join environment e on pipeline.environment_id = e.id").
		Where("e.cluster_id in (?)", pg.In(clusterIds)).
		Where("a.active = ?", true).
		Where("pipeline.deleted = ?", false).
		Where("pipeline.deployment_app_type = ?", deploymentAppType).
		Select()
	return pipelines, err
}

func (impl PipelineRepositoryImpl) GetArgoPipelinesHavingTriggersStuckInLastPossibleNonTerminalTimelines(pendingSinceSeconds int, timeForDegradation int) ([]*Pipeline, error) {
	var pipelines []*Pipeline
	queryString := `select p.* from pipeline p inner join cd_workflow cw on cw.pipeline_id = p.id  
    inner join cd_workflow_runner cwr on cwr.cd_workflow_id=cw.id  
    where cwr.id in (select cd_workflow_runner_id from pipeline_status_timeline  
					where id in  
						(select DISTINCT ON (cd_workflow_runner_id) max(id) as id from pipeline_status_timeline 
							group by cd_workflow_runner_id, id order by cd_workflow_runner_id,id desc)  
					and status in (?) and status_time < NOW() - INTERVAL '? seconds')  
    and cwr.started_on > NOW() - INTERVAL '? minutes' and p.deployment_app_type=? and p.deleted=?;`
	_, err := impl.dbConnection.Query(&pipelines, queryString,
		pg.In([]TimelineStatus{TIMELINE_STATUS_KUBECTL_APPLY_SYNCED,
			TIMELINE_STATUS_FETCH_TIMED_OUT, TIMELINE_STATUS_UNABLE_TO_FETCH_STATUS}),
		pendingSinceSeconds, timeForDegradation, util.PIPELINE_DEPLOYMENT_TYPE_ACD, false)
	if err != nil {
		impl.logger.Errorw("error in GetArgoPipelinesHavingTriggersStuckInLastPossibleNonTerminalTimelines", "err", err)
		return nil, err
	}
	return pipelines, nil
}

func (impl PipelineRepositoryImpl) GetArgoPipelinesHavingLatestTriggerStuckInNonTerminalStatuses(getPipelineDeployedBeforeMinutes int, getPipelineDeployedWithinHours int) ([]*Pipeline, error) {
	var pipelines []*Pipeline
	queryString := `select p.id from pipeline p inner join cd_workflow cw on cw.pipeline_id = p.id  
    inner join cd_workflow_runner cwr on cwr.cd_workflow_id=cw.id  
    where cwr.id in (select id from cd_workflow_runner 
                     	where started_on < NOW() - INTERVAL '? minutes' and started_on > NOW() - INTERVAL '? hours' and status not in (?) 
                     	and workflow_type=? and cd_workflow_id in (select DISTINCT ON (pipeline_id) max(id) as id from cd_workflow
                     	  group by pipeline_id, id order by pipeline_id, id desc))
    and p.deployment_app_type=? and p.deleted=?;`
	_, err := impl.dbConnection.Query(&pipelines, queryString, getPipelineDeployedBeforeMinutes, getPipelineDeployedWithinHours,
		pg.In([]string{WorkflowAborted, WorkflowFailed, WorkflowSucceeded, string(health.HealthStatusHealthy), string(health.HealthStatusDegraded)}),
		bean.CD_WORKFLOW_TYPE_DEPLOY, util.PIPELINE_DEPLOYMENT_TYPE_ACD, false)
	if err != nil {
		impl.logger.Errorw("error in GetArgoPipelinesHavingLatestTriggerStuckInNonTerminalStatuses", "err", err)
		return nil, err
	}
	return pipelines, nil
}

func (impl PipelineRepositoryImpl) FindIdsByAppIdsAndEnvironmentIds(appIds, environmentIds []int) ([]int, error) {
	var pipelineIds []int
	query := "select id from pipeline where app_id in (?) and environment_id in (?) and deleted = ?;"
	_, err := impl.dbConnection.Query(&pipelineIds, query, pg.In(appIds), pg.In(environmentIds), false)
	if err != nil {
		impl.logger.Errorw("error in getting pipelineIds by appIds and envIds", "err", err, "appIds", appIds, "envIds", environmentIds)
		return pipelineIds, err
	}
	return pipelineIds, err
}

func (impl PipelineRepositoryImpl) FindIdsByProjectIdsAndEnvironmentIds(projectIds, environmentIds []int) ([]int, error) {
	var pipelineIds []int
	query := "select p.id from pipeline p inner join app a on a.id=p.app_id where a.team_id in (?) and p.environment_id in (?) and p.deleted = ? and a.active = ?;"
	_, err := impl.dbConnection.Query(&pipelineIds, query, pg.In(projectIds), pg.In(environmentIds), false, true)
	if err != nil {
		impl.logger.Errorw("error in getting pipelineIds by projectIds and envIds", "err", err, "projectIds", projectIds, "envIds", environmentIds)
		return pipelineIds, err
	}
	return pipelineIds, err
}

func (impl PipelineRepositoryImpl) GetArgoPipelineByArgoAppName(argoAppName string) (Pipeline, error) {
	var pipeline Pipeline
	err := impl.dbConnection.Model(&pipeline).
		Where("deployment_app_name = ?", argoAppName).
		Where("deployment_app_type = ?", util.PIPELINE_DEPLOYMENT_TYPE_ACD).
		Where("deleted = ?", false).
		Select()
	if err != nil {
		impl.logger.Errorw("error in getting pipeline by argoAppName", "err", err, "argoAppName", argoAppName)
		return pipeline, err
	}
	return pipeline, nil
}

func (impl PipelineRepositoryImpl) GetPartiallyDeletedPipelineByStatus(appId int, envId int) (Pipeline, error) {
	var pipeline Pipeline
	err := impl.dbConnection.Model(&pipeline).
		Column("pipeline.*", "App.app_name", "Environment.namespace").
		Where("app_id = ?", appId).
		Where("environment_id = ?", envId).
		Where("deployment_app_delete_request = ?", true).
		Where("deployment_app_type = ?", util.PIPELINE_DEPLOYMENT_TYPE_ACD).
		Where("deleted = ?", false).Select()
	if err != nil && err != pg.ErrNoRows {
		impl.logger.Errorw("error in updating argo pipeline delete status")
	}
	return pipeline, err
}

func (impl PipelineRepositoryImpl) FindActiveByAppIds(appIds []int) (pipelines []*Pipeline, err error) {
	err = impl.dbConnection.Model(&pipelines).
		Column("pipeline.*", "App", "Environment").
		Where("app_id in(?)", pg.In(appIds)).
		Where("deleted = ?", false).
		Select()
	return pipelines, err
}

func (impl PipelineRepositoryImpl) FindAppAndEnvironmentAndProjectByPipelineIds(pipelineIds []int) (pipelines []*Pipeline, err error) {
	err = impl.dbConnection.Model(&pipelines).Column("pipeline.*", "App", "Environment", "App.Team").
		Where("pipeline.id in(?)", pg.In(pipelineIds)).
		Where("pipeline.deleted = ?", false).
		Select()
	return pipelines, err
}

func (impl PipelineRepositoryImpl) FilterDeploymentDeleteRequestedPipelineIds(cdPipelineIds []int) (map[int]bool, error) {
	var pipelineIds []int
	pipelineIdsMap := make(map[int]bool)
	query := "select pipeline.id from pipeline where pipeline.id in (?) and pipeline.deployment_app_delete_request = ?;"
	_, err := impl.dbConnection.Query(&pipelineIds, query, pg.In(cdPipelineIds), true)
	if err != nil {
		return pipelineIdsMap, err
	}
	for _, pipelineId := range pipelineIds {
		pipelineIdsMap[pipelineId] = true
	}
	return pipelineIdsMap, nil
}

<<<<<<< HEAD
func (impl PipelineRepositoryImpl) UpdateOldCiPipelineIdToNewCiPipelineId(tx *pg.Tx, oldCiPipelineId, newCiPipelineId int) error {
	newCiPipId := pointer.Int(newCiPipelineId)
	if newCiPipelineId == 0 {
		newCiPipId = nil
	}
	_, err := tx.Model((*Pipeline)(nil)).Set("ci_pipeline_id = ?", newCiPipId).
		Where("ci_pipeline_id = ? ", oldCiPipelineId).
		Where("deleted = ?", false).Update()
	return err
=======
func (impl PipelineRepositoryImpl) FindDeploymentTypeByPipelineIds(cdPipelineIds []int) (map[int]DeploymentObject, error) {

	pipelineIdsMap := make(map[int]DeploymentObject)

	var deploymentType []DeploymentObject
	query := "with pcos as(select max(id) as id from pipeline_config_override where pipeline_id in (?) " +
		"group by pipeline_id) select pco.deployment_type,pco.pipeline_id, aps.status from pipeline_config_override " +
		"pco inner join pcos on pcos.id=pco.id" +
		" inner join pipeline p on p.id=pco.pipeline_id left join app_status aps on aps.app_id=p.app_id " +
		"and aps.env_id=p.environment_id;"

	_, err := impl.dbConnection.Query(&deploymentType, query, pg.In(cdPipelineIds), true)
	if err != nil {
		return pipelineIdsMap, err
	}

	for _, v := range deploymentType {
		pipelineIdsMap[v.PipelineId] = v
	}

	return pipelineIdsMap, nil
>>>>>>> b5babb73
}<|MERGE_RESOLUTION|>--- conflicted
+++ resolved
@@ -112,11 +112,8 @@
 	FindActiveByAppIds(appIds []int) (pipelines []*Pipeline, err error)
 	FindAppAndEnvironmentAndProjectByPipelineIds(pipelineIds []int) (pipelines []*Pipeline, err error)
 	FilterDeploymentDeleteRequestedPipelineIds(cdPipelineIds []int) (map[int]bool, error)
-<<<<<<< HEAD
+	FindDeploymentTypeByPipelineIds(cdPipelineIds []int) (map[int]DeploymentObject, error)
 	UpdateOldCiPipelineIdToNewCiPipelineId(tx *pg.Tx, oldCiPipelineId, newCiPipelineId int) error
-=======
-	FindDeploymentTypeByPipelineIds(cdPipelineIds []int) (map[int]DeploymentObject, error)
->>>>>>> b5babb73
 }
 
 type CiArtifactDTO struct {
@@ -684,17 +681,6 @@
 	return pipelineIdsMap, nil
 }
 
-<<<<<<< HEAD
-func (impl PipelineRepositoryImpl) UpdateOldCiPipelineIdToNewCiPipelineId(tx *pg.Tx, oldCiPipelineId, newCiPipelineId int) error {
-	newCiPipId := pointer.Int(newCiPipelineId)
-	if newCiPipelineId == 0 {
-		newCiPipId = nil
-	}
-	_, err := tx.Model((*Pipeline)(nil)).Set("ci_pipeline_id = ?", newCiPipId).
-		Where("ci_pipeline_id = ? ", oldCiPipelineId).
-		Where("deleted = ?", false).Update()
-	return err
-=======
 func (impl PipelineRepositoryImpl) FindDeploymentTypeByPipelineIds(cdPipelineIds []int) (map[int]DeploymentObject, error) {
 
 	pipelineIdsMap := make(map[int]DeploymentObject)
@@ -716,5 +702,15 @@
 	}
 
 	return pipelineIdsMap, nil
->>>>>>> b5babb73
+}
+
+func (impl PipelineRepositoryImpl) UpdateOldCiPipelineIdToNewCiPipelineId(tx *pg.Tx, oldCiPipelineId, newCiPipelineId int) error {
+	newCiPipId := pointer.Int(newCiPipelineId)
+	if newCiPipelineId == 0 {
+		newCiPipId = nil
+	}
+	_, err := tx.Model((*Pipeline)(nil)).Set("ci_pipeline_id = ?", newCiPipId).
+		Where("ci_pipeline_id = ? ", oldCiPipelineId).
+		Where("deleted = ?", false).Update()
+	return err
 }