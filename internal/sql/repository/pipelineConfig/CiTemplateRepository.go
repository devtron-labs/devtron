/*
 * Copyright (c) 2020 Devtron Labs
 *
 * Licensed under the Apache License, Version 2.0 (the "License");
 * you may not use this file except in compliance with the License.
 * You may obtain a copy of the License at
 *
 *    http://www.apache.org/licenses/LICENSE-2.0
 *
 * Unless required by applicable law or agreed to in writing, software
 * distributed under the License is distributed on an "AS IS" BASIS,
 * WITHOUT WARRANTIES OR CONDITIONS OF ANY KIND, either express or implied.
 * See the License for the specific language governing permissions and
 * limitations under the License.
 *
 */

package pipelineConfig

import (
	"github.com/devtron-labs/devtron/internal/sql/repository"
	"github.com/devtron-labs/devtron/internal/sql/repository/app"
	"github.com/devtron-labs/devtron/pkg/sql"
	"github.com/go-pg/pg"
	"github.com/juju/errors"
	"go.uber.org/zap"
)

type CiTemplate struct {
	tableName         struct{} `sql:"ci_template" pg:",discard_unknown_columns"`
	Id                int      `sql:"id"`
	AppId             int      `sql:"app_id"`             //foreign key of app
	DockerRegistryId  string   `sql:"docker_registry_id"` //foreign key of registry
	DockerRepository  string   `sql:"docker_repository"`
	DockerfilePath    string   `sql:"dockerfile_path"`
	Args              string   `sql:"args"` //json string format of map[string]string
<<<<<<< HEAD
	TargetPlatform    string   `sql:"target_platform"`
=======
	TargetPlatform    string   `sql:"target_platform,notnull"`
>>>>>>> c4e87419
	BeforeDockerBuild string   `sql:"before_docker_build"` //json string  format of []*Task
	AfterDockerBuild  string   `sql:"after_docker_build"`  //json string  format of []*Task
	TemplateName      string   `sql:"template_name"`
	Version           string   `sql:"version"` //gocd etage
	Active            bool     `sql:"active,notnull"`
	GitMaterialId     int      `sql:"git_material_id"`
	sql.AuditLog
	App            *app.App
	DockerRegistry *repository.DockerArtifactStore
	GitMaterial    *GitMaterial
}

type CiTemplateRepository interface {
	Save(material *CiTemplate) error
	FindByAppId(appId int) (ciTemplate *CiTemplate, err error)
	Update(material *CiTemplate) error
	FindByDockerRegistryId(dockerRegistryId string) (ciTemplates []*CiTemplate, err error)
	FindNumberOfAppsWithDockerConfigured(appIds []int) (int, error)
}

type CiTemplateRepositoryImpl struct {
	dbConnection *pg.DB
	logger       *zap.SugaredLogger
}

func NewCiTemplateRepositoryImpl(dbConnection *pg.DB, logger *zap.SugaredLogger) *CiTemplateRepositoryImpl {
	return &CiTemplateRepositoryImpl{
		dbConnection: dbConnection,
		logger:       logger,
	}
}

func (impl CiTemplateRepositoryImpl) Save(material *CiTemplate) error {
	return impl.dbConnection.Insert(material)
}

func (impl CiTemplateRepositoryImpl) Update(material *CiTemplate) error {
	r, err := impl.dbConnection.Model(material).WherePK().UpdateNotNull()
	impl.logger.Infof("total rows saved %d", r.RowsAffected())
	return err
}
func (impl CiTemplateRepositoryImpl) FindByAppId(appId int) (ciTemplate *CiTemplate, err error) {
	template := &CiTemplate{}
	err = impl.dbConnection.Model(template).
		Where("app_id =? ", appId).
		Column("ci_template.*", "App", "DockerRegistry").
		Select()
	if pg.ErrNoRows == err {
		return nil, errors.NotFoundf(err.Error())
	}
	return template, err
}

func (impl CiTemplateRepositoryImpl) FindByDockerRegistryId(dockerRegistryId string) (ciTemplates []*CiTemplate, err error) {
	err = impl.dbConnection.Model(&ciTemplates).
		Where("docker_registry_id =? ", dockerRegistryId).
		Where("active = ?", true).
		Select()
	return ciTemplates, err
}

func (impl CiTemplateRepositoryImpl) FindNumberOfAppsWithDockerConfigured(appIds []int) (int, error) {
	var ciTemplates []*CiTemplate
	count, err := impl.dbConnection.
		Model(&ciTemplates).
		ColumnExpr("DISTINCT app_id").
		Where("app_id in (?)", pg.In(appIds)).
		Count()
	if err != nil {
		return 0, err
	}
	return count, nil
}<|MERGE_RESOLUTION|>--- conflicted
+++ resolved
@@ -34,11 +34,7 @@
 	DockerRepository  string   `sql:"docker_repository"`
 	DockerfilePath    string   `sql:"dockerfile_path"`
 	Args              string   `sql:"args"` //json string format of map[string]string
-<<<<<<< HEAD
-	TargetPlatform    string   `sql:"target_platform"`
-=======
 	TargetPlatform    string   `sql:"target_platform,notnull"`
->>>>>>> c4e87419
 	BeforeDockerBuild string   `sql:"before_docker_build"` //json string  format of []*Task
 	AfterDockerBuild  string   `sql:"after_docker_build"`  //json string  format of []*Task
 	TemplateName      string   `sql:"template_name"`
