/*
 * Copyright (c) 2020 Devtron Labs
 *
 * Licensed under the Apache License, Version 2.0 (the "License");
 * you may not use this file except in compliance with the License.
 * You may obtain a copy of the License at
 *
 *    http://www.apache.org/licenses/LICENSE-2.0
 *
 * Unless required by applicable law or agreed to in writing, software
 * distributed under the License is distributed on an "AS IS" BASIS,
 * WITHOUT WARRANTIES OR CONDITIONS OF ANY KIND, either express or implied.
 * See the License for the specific language governing permissions and
 * limitations under the License.
 *
 */

package pipelineConfig

import (
	"context"
	"github.com/argoproj/gitops-engine/pkg/health"
	"github.com/devtron-labs/devtron/api/bean"
	"github.com/devtron-labs/devtron/client/argocdServer/application"
	"github.com/devtron-labs/devtron/client/gitSensor"
	"github.com/devtron-labs/devtron/internal/sql/repository"
	repository2 "github.com/devtron-labs/devtron/internal/sql/repository/imageTagging"
	"github.com/devtron-labs/devtron/internal/util"
	"github.com/devtron-labs/devtron/pkg/sql"
	"github.com/go-pg/pg"
	"go.opentelemetry.io/otel"
	"go.uber.org/zap"
	"time"
)

type CdWorkflowRepository interface {
	SaveWorkFlow(ctx context.Context, wf *CdWorkflow) error
	UpdateWorkFlow(wf *CdWorkflow) error
	FindById(wfId int) (*CdWorkflow, error)
	FindCdWorkflowMetaByEnvironmentId(appId int, environmentId int, offset int, size int) ([]CdWorkflowRunner, error)
	FindCdWorkflowMetaByPipelineId(pipelineId int, offset int, size int) ([]CdWorkflowRunner, error)
	FindArtifactByPipelineIdAndRunnerType(pipelineId int, runnerType bean.WorkflowType, limit int) ([]CdWorkflowRunner, error)

	SaveWorkFlowRunner(wfr *CdWorkflowRunner) (*CdWorkflowRunner, error)
	UpdateWorkFlowRunner(wfr *CdWorkflowRunner) error
	UpdateWorkFlowRunnersWithTxn(wfrs []*CdWorkflowRunner, tx *pg.Tx) error
	UpdateWorkFlowRunners(wfr []*CdWorkflowRunner) error
	FindWorkflowRunnerByCdWorkflowId(wfIds []int) ([]*CdWorkflowRunner, error)
	FindPreviousCdWfRunnerByStatus(pipelineId int, currentWFRunnerId int, status []string) ([]*CdWorkflowRunner, error)
	FindConfigByPipelineId(pipelineId int) (*CdWorkflowConfig, error)
	FindWorkflowRunnerById(wfrId int) (*CdWorkflowRunner, error)
	FindLatestWfrByAppIdAndEnvironmentId(appId int, environmentId int) (*CdWorkflowRunner, error)
	FindLatestCdWorkflowRunnerByEnvironmentIdAndRunnerType(appId int, environmentId int, runnerType bean.WorkflowType) (CdWorkflowRunner, error)

	GetConnection() *pg.DB

	FindLastPreOrPostTriggeredByPipelineId(pipelineId int) (CdWorkflowRunner, error)
	FindLastPreOrPostTriggeredByEnvironmentId(appId int, environmentId int) (CdWorkflowRunner, error)

	FindByWorkflowIdAndRunnerType(ctx context.Context, wfId int, runnerType bean.WorkflowType) (CdWorkflowRunner, error)
	FindLastStatusByPipelineIdAndRunnerType(pipelineId int, runnerType bean.WorkflowType) (CdWorkflowRunner, error)
	SaveWorkFlows(wfs ...*CdWorkflow) error
	IsLatestWf(pipelineId int, wfId int) (bool, error)
	FindLatestCdWorkflowByPipelineId(pipelineIds []int) (*CdWorkflow, error)
	FindLatestCdWorkflowByPipelineIdV2(pipelineIds []int) ([]*CdWorkflow, error)
	FetchAllCdStagesLatestEntity(pipelineIds []int) ([]*CdWorkflowStatus, error)
	FetchAllCdStagesLatestEntityStatus(wfrIds []int) ([]*CdWorkflowRunner, error)
	ExistsByStatus(status string) (bool, error)

	FetchArtifactsByCdPipelineId(pipelineId int, runnerType bean.WorkflowType, offset, limit int) ([]CdWorkflowRunner, error)

	GetLatestTriggersOfHelmPipelinesStuckInNonTerminalStatuses() ([]*CdWorkflowRunner, error)
}

type CdWorkflowRepositoryImpl struct {
	dbConnection *pg.DB
	logger       *zap.SugaredLogger
}

type WorkflowStatus int

const (
	WF_UNKNOWN WorkflowStatus = iota
	REQUEST_ACCEPTED
	ENQUEUED
	QUE_ERROR
	WF_STARTED
	DROPPED_STALE
	DEQUE_ERROR
	TRIGGER_ERROR
)

const (
	WorkflowStarting           = "Starting"
	WorkflowInProgress         = "Progressing"
	WorkflowAborted            = "Aborted"
	WorkflowFailed             = "Failed"
	WorkflowSucceeded          = "Succeeded"
	WorkflowTimedOut           = "TimedOut"
	WorkflowUnableToFetchState = "UnableToFetch"
)

func (a WorkflowStatus) String() string {
	return [...]string{"WF_UNKNOWN", "REQUEST_ACCEPTED", "ENQUEUED", "QUE_ERROR", "WF_STARTED", "DROPPED_STALE", "DEQUE_ERROR", "TRIGGER_ERROR"}[a]
}

type CdWorkflow struct {
	tableName        struct{}       `sql:"cd_workflow" pg:",discard_unknown_columns"`
	Id               int            `sql:"id,pk"`
	CiArtifactId     int            `sql:"ci_artifact_id"`
	PipelineId       int            `sql:"pipeline_id"`
	WorkflowStatus   WorkflowStatus `sql:"workflow_status,notnull"`
	Pipeline         *Pipeline
	CiArtifact       *repository.CiArtifact
	CdWorkflowRunner []CdWorkflowRunner
	sql.AuditLog
}

type CdWorkflowConfig struct {
	tableName                struct{} `sql:"cd_workflow_config" pg:",discard_unknown_columns"`
	Id                       int      `sql:"id,pk"`
	CdTimeout                int64    `sql:"cd_timeout"`
	MinCpu                   string   `sql:"min_cpu"`
	MaxCpu                   string   `sql:"max_cpu"`
	MinMem                   string   `sql:"min_mem"`
	MaxMem                   string   `sql:"max_mem"`
	MinStorage               string   `sql:"min_storage"`
	MaxStorage               string   `sql:"max_storage"`
	MinEphStorage            string   `sql:"min_eph_storage"`
	MaxEphStorage            string   `sql:"max_eph_storage"`
	CdCacheBucket            string   `sql:"cd_cache_bucket"`
	CdCacheRegion            string   `sql:"cd_cache_region"`
	CdImage                  string   `sql:"cd_image"`
	Namespace                string   `sql:"wf_namespace"`
	CdPipelineId             int      `sql:"cd_pipeline_id"`
	LogsBucket               string   `sql:"logs_bucket"`
	CdArtifactLocationFormat string   `sql:"cd_artifact_location_format"`
}

type WorkflowExecutorType string

const WORKFLOW_EXECUTOR_TYPE_AWF = "AWF"
const WORKFLOW_EXECUTOR_TYPE_SYSTEM = "SYSTEM"

type CdWorkflowRunner struct {
	tableName          struct{}             `sql:"cd_workflow_runner" pg:",discard_unknown_columns"`
	Id                 int                  `sql:"id,pk"`
	Name               string               `sql:"name"`
	WorkflowType       bean.WorkflowType    `sql:"workflow_type"` //pre,post,deploy
	ExecutorType       WorkflowExecutorType `sql:"executor_type"` //awf, system
	Status             string               `sql:"status"`
	PodStatus          string               `sql:"pod_status"`
	Message            string               `sql:"message"`
	StartedOn          time.Time            `sql:"started_on"`
	FinishedOn         time.Time            `sql:"finished_on"`
	Namespace          string               `sql:"namespace"`
	LogLocation        string               `sql:"log_file_path"`
	TriggeredBy        int32                `sql:"triggered_by"`
	CdWorkflowId       int                  `sql:"cd_workflow_id"`
	PodName            string               `sql:"pod_name"`
	BlobStorageEnabled bool                 `sql:"blob_storage_enabled,notnull"`
	CdWorkflow         *CdWorkflow
	sql.AuditLog
}

type CiPipelineMaterialResponse struct {
	Id              int                    `json:"id"`
	GitMaterialId   int                    `json:"gitMaterialId"`
	GitMaterialUrl  string                 `json:"gitMaterialUrl"`
	GitMaterialName string                 `json:"gitMaterialName"`
	Type            string                 `json:"type"`
	Value           string                 `json:"value"`
	Active          bool                   `json:"active"`
	History         []*gitSensor.GitCommit `json:"history,omitempty"`
	LastFetchTime   time.Time              `json:"lastFetchTime"`
	IsRepoError     bool                   `json:"isRepoError"`
	RepoErrorMsg    string                 `json:"repoErrorMsg"`
	IsBranchError   bool                   `json:"isBranchError"`
	BranchErrorMsg  string                 `json:"branchErrorMsg"`
	Url             string                 `json:"url"`
	Regex           string                 `json:"regex"`
}

type CdWorkflowWithArtifact struct {
<<<<<<< HEAD
	Id                 int                       `json:"id"`
	CdWorkflowId       int                       `json:"cd_workflow_id"`
	Name               string                    `json:"name"`
	Status             string                    `json:"status"`
	PodStatus          string                    `json:"pod_status"`
	Message            string                    `json:"message"`
	StartedOn          time.Time                 `json:"started_on"`
	FinishedOn         time.Time                 `json:"finished_on"`
	PipelineId         int                       `json:"pipeline_id"`
	Namespace          string                    `json:"namespace"`
	LogFilePath        string                    `json:"log_file_path"`
	TriggeredBy        int32                     `json:"triggered_by"`
	EmailId            string                    `json:"email_id"`
	Image              string                    `json:"image"`
	MaterialInfo       string                    `json:"material_info,omitempty"`
	DataSource         string                    `json:"data_source,omitempty"`
	CiArtifactId       int                       `json:"ci_artifact_id,omitempty"`
	WorkflowType       string                    `json:"workflow_type,omitempty"`
	ExecutorType       string                    `json:"executor_type,omitempty"`
	BlobStorageEnabled bool                      `json:"blobStorageEnabled"`
	ImageReleaseTags   []*repository2.ImageTag   `json:"imageReleaseTags"`
	ImageComment       *repository2.ImageComment `json:"imageComment"`
=======
	Id                 int                          `json:"id"`
	CdWorkflowId       int                          `json:"cd_workflow_id"`
	Name               string                       `json:"name"`
	Status             string                       `json:"status"`
	PodStatus          string                       `json:"pod_status"`
	Message            string                       `json:"message"`
	StartedOn          time.Time                    `json:"started_on"`
	FinishedOn         time.Time                    `json:"finished_on"`
	PipelineId         int                          `json:"pipeline_id"`
	Namespace          string                       `json:"namespace"`
	LogFilePath        string                       `json:"log_file_path"`
	TriggeredBy        int32                        `json:"triggered_by"`
	EmailId            string                       `json:"email_id"`
	Image              string                       `json:"image"`
	MaterialInfo       string                       `json:"material_info,omitempty"`
	DataSource         string                       `json:"data_source,omitempty"`
	CiArtifactId       int                          `json:"ci_artifact_id,omitempty"`
	WorkflowType       string                       `json:"workflow_type,omitempty"`
	ExecutorType       string                       `json:"executor_type,omitempty"`
	BlobStorageEnabled bool                         `json:"blobStorageEnabled"`
	GitTriggers        map[int]GitCommit            `json:"gitTriggers"`
	CiMaterials        []CiPipelineMaterialResponse `json:"ciMaterials"`
>>>>>>> eae3adcd
}

type TriggerWorkflowStatus struct {
	CdWorkflowStatus []*CdWorkflowStatus `json:"cdWorkflowStatus"`
	CiWorkflowStatus []*CiWorkflowStatus `json:"ciWorkflowStatus"`
}

type CdWorkflowStatus struct {
	CiPipelineId               int    `json:"ci_pipeline_id"`
	PipelineId                 int    `json:"pipeline_id"`
	PipelineName               string `json:"pipeline_name,omitempty"`
	DeployStatus               string `json:"deploy_status"`
	PreStatus                  string `json:"pre_status"`
	PostStatus                 string `json:"post_status"`
	WorkflowType               string `json:"workflow_type,omitempty"`
	WfrId                      int    `json:"wfr_id,omitempty"`
	DeploymentAppDeleteRequest bool   `json:"deploymentAppDeleteRequest"`
}

type CiWorkflowStatus struct {
	CiPipelineId      int    `json:"ciPipelineId"`
	CiPipelineName    string `json:"ciPipelineName,omitempty"`
	CiStatus          string `json:"ciStatus"`
	StorageConfigured bool   `json:"storageConfigured"`
}

type AppDeploymentStatus struct {
	AppId        int    `json:"appId"`
	PipelineId   int    `json:"pipelineId"`
	DeployStatus string `json:"deployStatus"`
	WfrId        int    `json:"wfrId,omitempty"`
}

func NewCdWorkflowRepositoryImpl(dbConnection *pg.DB, logger *zap.SugaredLogger) *CdWorkflowRepositoryImpl {
	return &CdWorkflowRepositoryImpl{
		dbConnection: dbConnection,
		logger:       logger,
	}
}

func (impl *CdWorkflowRepositoryImpl) FindPreviousCdWfRunnerByStatus(pipelineId int, currentWFRunnerId int, status []string) ([]*CdWorkflowRunner, error) {
	var runner []*CdWorkflowRunner
	err := impl.dbConnection.
		Model(&runner).
		Column("cd_workflow_runner.*", "CdWorkflow").
		Where("cd_workflow.pipeline_id = ?", pipelineId).
		Where("cd_workflow_runner.id < ?", currentWFRunnerId).
		Where("workflow_type = ? ", bean.CD_WORKFLOW_TYPE_DEPLOY).
		Where("cd_workflow_runner.status not in (?) ", pg.In(status)).
		Order("cd_workflow_runner.id DESC").
		Select()
	return runner, err
}

func (impl *CdWorkflowRepositoryImpl) SaveWorkFlow(ctx context.Context, wf *CdWorkflow) error {
	_, span := otel.Tracer("orchestrator").Start(ctx, "cdWorkflowRepository.SaveWorkFlow")
	defer span.End()
	err := impl.dbConnection.Insert(wf)
	return err
}
func (impl *CdWorkflowRepositoryImpl) SaveWorkFlows(wfs ...*CdWorkflow) error {
	err := impl.dbConnection.Insert(&wfs)
	return err
}

func (impl *CdWorkflowRepositoryImpl) UpdateWorkFlow(wf *CdWorkflow) error {
	_, err := impl.dbConnection.Model(wf).WherePK().UpdateNotNull()
	return err
}

func (impl *CdWorkflowRepositoryImpl) FindById(wfId int) (*CdWorkflow, error) {
	ddWorkflow := &CdWorkflow{}
	err := impl.dbConnection.Model(ddWorkflow).
		Column("cd_workflow.*, CdWorkflowRunner").Where("id = ?", wfId).Select()
	return ddWorkflow, err
}

func (impl *CdWorkflowRepositoryImpl) FindConfigByPipelineId(pipelineId int) (*CdWorkflowConfig, error) {
	cdWorkflowConfig := &CdWorkflowConfig{}
	err := impl.dbConnection.Model(cdWorkflowConfig).Where("cd_pipeline_id = ?", pipelineId).Select()
	return cdWorkflowConfig, err
}

func (impl *CdWorkflowRepositoryImpl) FindLatestCdWorkflowByPipelineId(pipelineIds []int) (*CdWorkflow, error) {
	cdWorkflow := &CdWorkflow{}
	err := impl.dbConnection.Model(cdWorkflow).Where("pipeline_id in (?)", pg.In(pipelineIds)).Order("id DESC").Limit(1).Select()
	return cdWorkflow, err
}

func (impl *CdWorkflowRepositoryImpl) FindLatestCdWorkflowByPipelineIdV2(pipelineIds []int) ([]*CdWorkflow, error) {
	var cdWorkflow []*CdWorkflow
	//err := impl.dbConnection.Model(&cdWorkflow).Where("pipeline_id in (?)", pg.In(pipelineIds)).Order("id DESC").Select()
	query := "SELECT cdw.pipeline_id, cdw.workflow_status, MAX(id) as id from cd_workflow cdw" +
		" WHERE cdw.pipeline_id in(?)" +
		" GROUP by cdw.pipeline_id, cdw.workflow_status ORDER by id desc;"
	_, err := impl.dbConnection.Query(&cdWorkflow, query, pg.In(pipelineIds))
	if err != nil {
		return cdWorkflow, err
	}
	//TODO - Group By Environment And Pipeline will get latest pipeline from top
	return cdWorkflow, err
}

func (impl *CdWorkflowRepositoryImpl) FindCdWorkflowMetaByEnvironmentId(appId int, environmentId int, offset int, limit int) ([]CdWorkflowRunner, error) {
	var wfrList []CdWorkflowRunner
	err := impl.dbConnection.
		Model(&wfrList).
		Column("cd_workflow_runner.*", "CdWorkflow", "CdWorkflow.Pipeline", "CdWorkflow.CiArtifact").
		Where("p.environment_id = ?", environmentId).
		Where("p.app_id = ?", appId).
		Where("p.deleted = ?", false).
		Order("cd_workflow_runner.id DESC").
		Join("inner join cd_workflow wf on wf.id = cd_workflow_runner.cd_workflow_id").
		Join("inner join ci_artifact cia on cia.id = wf.ci_artifact_id").
		Join("inner join pipeline p on p.id = wf.pipeline_id").
		//Join("left join users u on u.id = wfr.triggered_by").
		Offset(offset).Limit(limit).
		Select()
	if err != nil {
		return nil, err
	}
	return wfrList, err
}

func (impl *CdWorkflowRepositoryImpl) FindLatestCdWorkflowRunnerByEnvironmentIdAndRunnerType(appId int, environmentId int, runnerType bean.WorkflowType) (CdWorkflowRunner, error) {
	var wfr CdWorkflowRunner
	err := impl.dbConnection.
		Model(&wfr).
		Column("cd_workflow_runner.*", "CdWorkflow", "CdWorkflow.Pipeline").
		Where("p.environment_id = ?", environmentId).
		Where("p.app_id = ?", appId).
		Where("cd_workflow_runner.workflow_type = ?", runnerType).
		Join("inner join cd_workflow wf on wf.id = cd_workflow_runner.cd_workflow_id").
		Join("inner join pipeline p on p.id = wf.pipeline_id").
		Order("cd_workflow_runner.id DESC").Limit(1).
		Select()
	if err != nil {
		impl.logger.Errorw("error in getting cdWfr by appId, envId and runner type", "appId", appId, "envId", environmentId, "runnerType", runnerType)
		return wfr, err
	}
	return wfr, err
}

func (impl *CdWorkflowRepositoryImpl) GetConnection() *pg.DB {
	return impl.dbConnection
}

func (impl *CdWorkflowRepositoryImpl) FindCdWorkflowMetaByPipelineId(pipelineId int, offset int, limit int) ([]CdWorkflowRunner, error) {
	var wfrList []CdWorkflowRunner
	err := impl.dbConnection.
		Model(&wfrList).
		Column("cd_workflow_runner.*", "CdWorkflow", "CdWorkflow.Pipeline", "CdWorkflow.CiArtifact").
		Where("cd_workflow.pipeline_id = ?", pipelineId).
		Order("cd_workflow_runner.id DESC").
		//Join("inner join cd_workflow wf on wf.id = cd_workflow_runner.cd_workflow_id").
		//Join("inner join ci_artifact cia on cia.id = wf.ci_artifact_id").
		//Join("inner join pipeline p on p.id = wf.pipeline_id").
		//Join("left join users u on u.id = wfr.triggered_by").
		//Order("ORDER BY cd_workflow_runner.started_on DESC").
		Offset(offset).Limit(limit).
		Select()

	if err != nil {
		return nil, err
	}
	return wfrList, err
}

func (impl *CdWorkflowRepositoryImpl) FindArtifactByPipelineIdAndRunnerType(pipelineId int, runnerType bean.WorkflowType, limit int) ([]CdWorkflowRunner, error) {
	var wfrList []CdWorkflowRunner
	err := impl.dbConnection.
		Model(&wfrList).
		Column("cd_workflow_runner.*", "CdWorkflow", "CdWorkflow.Pipeline", "CdWorkflow.CiArtifact").
		Where("cd_workflow.pipeline_id = ?", pipelineId).
		Where("cd_workflow_runner.workflow_type = ?", runnerType).
		Order("cd_workflow_runner.id DESC").
		//Join("inner join cd_workflow wf on wf.id = cd_workflow_runner.cd_workflow_id").
		//Join("inner join ci_artifact cia on cia.id = wf.ci_artifact_id").
		//Join("inner join pipeline p on p.id = wf.pipeline_id").
		//Join("left join users u on u.id = wfr.triggered_by").
		//Order("ORDER BY cd_workflow_runner.started_on DESC").
		Limit(limit).
		Select()
	if err != nil {
		return nil, err
	}
	return wfrList, err
}

func (impl *CdWorkflowRepositoryImpl) FindLastPreOrPostTriggeredByPipelineId(pipelineId int) (CdWorkflowRunner, error) {
	wfr := CdWorkflowRunner{}
	err := impl.dbConnection.
		Model(&wfr).
		Column("cd_workflow_runner.*", "CdWorkflow", "CdWorkflow.Pipeline", "CdWorkflow.CiArtifact").
		Where("cd_workflow.pipeline_id = ?", pipelineId).
		Where("cd_workflow_runner.workflow_type != ?", bean.CD_WORKFLOW_TYPE_DEPLOY).
		Order("cd_workflow_runner.id DESC").
		Limit(1).
		Select()
	if err != nil {
		return wfr, err
	}
	return wfr, err
}

func (impl *CdWorkflowRepositoryImpl) FindLatestWfrByAppIdAndEnvironmentId(appId int, environmentId int) (*CdWorkflowRunner, error) {
	wfr := &CdWorkflowRunner{}
	err := impl.dbConnection.
		Model(wfr).
		Column("cd_workflow_runner.*", "CdWorkflow", "CdWorkflow.Pipeline", "CdWorkflow.CiArtifact").
		Where("p.environment_id = ?", environmentId).
		Where("p.app_id = ?", appId).
		Where("cd_workflow_runner.workflow_type = ?", bean.CD_WORKFLOW_TYPE_DEPLOY).
		Order("cd_workflow_runner.id DESC").
		Join("inner join cd_workflow wf on wf.id = cd_workflow_runner.cd_workflow_id").
		Join("inner join ci_artifact cia on cia.id = wf.ci_artifact_id").
		Join("inner join pipeline p on p.id = wf.pipeline_id").
		Limit(1).
		Select()
	if err != nil {
		return wfr, err
	}
	return wfr, nil
}

func (impl *CdWorkflowRepositoryImpl) FindLastPreOrPostTriggeredByEnvironmentId(appId int, environmentId int) (CdWorkflowRunner, error) {
	wfr := CdWorkflowRunner{}
	err := impl.dbConnection.
		Model(&wfr).
		Column("cd_workflow_runner.*", "CdWorkflow", "CdWorkflow.Pipeline", "CdWorkflow.CiArtifact").
		Where("p.environment_id = ?", environmentId).
		Where("p.app_id = ?", appId).
		Where("cd_workflow_runner.workflow_type != ?", bean.CD_WORKFLOW_TYPE_DEPLOY).
		Order("cd_workflow_runner.id DESC").
		Join("inner join cd_workflow wf on wf.id = cd_workflow_runner.cd_workflow_id").
		Join("inner join ci_artifact cia on cia.id = wf.ci_artifact_id").
		Join("inner join pipeline p on p.id = wf.pipeline_id").
		Limit(1).
		Select()
	if err != nil {
		return wfr, err
	}
	return wfr, err
}

func (impl *CdWorkflowRepositoryImpl) SaveWorkFlowRunner(wfr *CdWorkflowRunner) (*CdWorkflowRunner, error) {
	err := impl.dbConnection.Insert(wfr)
	return wfr, err
}

func (impl *CdWorkflowRepositoryImpl) UpdateWorkFlowRunner(wfr *CdWorkflowRunner) error {
	err := impl.dbConnection.Update(wfr)
	return err
}

func (impl *CdWorkflowRepositoryImpl) UpdateWorkFlowRunnersWithTxn(wfrs []*CdWorkflowRunner, tx *pg.Tx) error {
	_, err := tx.Model(&wfrs).Update()
	return err
}

func (impl *CdWorkflowRepositoryImpl) UpdateWorkFlowRunners(wfr []*CdWorkflowRunner) error {
	_, err := impl.dbConnection.Model(&wfr).Update()
	return err
}
func (impl *CdWorkflowRepositoryImpl) FindWorkflowRunnerByCdWorkflowId(wfIds []int) ([]*CdWorkflowRunner, error) {
	var wfr []*CdWorkflowRunner
	err := impl.dbConnection.Model(&wfr).Where("cd_workflow_id in (?)", pg.In(wfIds)).Select()
	if err != nil {
		return nil, err
	}
	return wfr, err
}

func (impl *CdWorkflowRepositoryImpl) FindWorkflowRunnerById(wfrId int) (*CdWorkflowRunner, error) {
	wfr := &CdWorkflowRunner{}
	err := impl.dbConnection.Model(wfr).Column("cd_workflow_runner.*", "CdWorkflow", "CdWorkflow.Pipeline", "CdWorkflow.CiArtifact", "CdWorkflow.Pipeline.Environment").
		Where("cd_workflow_runner.id = ?", wfrId).Select()
	return wfr, err
}

func (impl *CdWorkflowRepositoryImpl) FindByWorkflowIdAndRunnerType(ctx context.Context, wfId int, runnerType bean.WorkflowType) (CdWorkflowRunner, error) {
	var wfr CdWorkflowRunner
	_, span := otel.Tracer("orchestrator").Start(ctx, "cdWorkflowRepository.FindByWorkflowIdAndRunnerType")
	defer span.End()
	err := impl.dbConnection.
		Model(&wfr).
		Column("cd_workflow_runner.*", "CdWorkflow", "CdWorkflow.Pipeline", "CdWorkflow.CiArtifact").
		Where("cd_workflow.id = ?", wfId).
		Where("cd_workflow_runner.workflow_type = ?", runnerType).
		Select()
	if err != nil {
		return wfr, err
	}
	return wfr, err
}

func (impl *CdWorkflowRepositoryImpl) FindLastStatusByPipelineIdAndRunnerType(pipelineId int, runnerType bean.WorkflowType) (CdWorkflowRunner, error) {
	wfr := CdWorkflowRunner{}
	err := impl.dbConnection.
		Model(&wfr).
		Column("cd_workflow_runner.*", "CdWorkflow", "CdWorkflow.Pipeline", "CdWorkflow.CiArtifact").
		Where("cd_workflow.pipeline_id = ?", pipelineId).
		Where("cd_workflow_runner.workflow_type = ?", runnerType).
		Order("cd_workflow_runner.id DESC").
		Limit(1).
		Select()
	if err != nil {
		return wfr, err
	}
	return wfr, err
}

func (impl *CdWorkflowRepositoryImpl) IsLatestWf(pipelineId int, wfId int) (bool, error) {
	exists, err := impl.dbConnection.Model(&CdWorkflow{}).
		Where("pipeline_id =?", pipelineId).
		Where("id > ?", wfId).
		Exists()
	return !exists, err
}

func (impl *CdWorkflowRepositoryImpl) FetchAllCdStagesLatestEntity(pipelineIds []int) ([]*CdWorkflowStatus, error) {
	var cdWorkflowStatus []*CdWorkflowStatus
	if len(pipelineIds) == 0 {
		return cdWorkflowStatus, nil
	}
	query := "select p.ci_pipeline_id, wf.pipeline_id, wfr.workflow_type, max(wfr.id) as wfr_id from cd_workflow_runner wfr" +
		" inner join cd_workflow wf on wf.id=wfr.cd_workflow_id" +
		" inner join pipeline p on p.id = wf.pipeline_id" +
		" where wf.pipeline_id in (" + sqlIntSeq(pipelineIds) + ")" +
		" group by p.ci_pipeline_id, wf.pipeline_id, wfr.workflow_type order by wfr_id desc;"
	_, err := impl.dbConnection.Query(&cdWorkflowStatus, query)
	if err != nil {
		impl.logger.Error("err", err)
		return cdWorkflowStatus, err
	}
	return cdWorkflowStatus, nil
}

func (impl *CdWorkflowRepositoryImpl) FetchAllCdStagesLatestEntityStatus(wfrIds []int) ([]*CdWorkflowRunner, error) {
	var wfrList []*CdWorkflowRunner
	err := impl.dbConnection.Model(&wfrList).Column("cd_workflow_runner.*").
		Where("cd_workflow_runner.id in (?)", pg.In(wfrIds)).Select()
	return wfrList, err
}

func (impl *CdWorkflowRepositoryImpl) ExistsByStatus(status string) (bool, error) {
	exists, err := impl.dbConnection.Model(&CdWorkflowRunner{}).
		Where("status =?", status).
		Exists()
	return exists, err
}

func (impl *CdWorkflowRepositoryImpl) FetchArtifactsByCdPipelineId(pipelineId int, runnerType bean.WorkflowType, offset, limit int) ([]CdWorkflowRunner, error) {
	var wfrList []CdWorkflowRunner
	err := impl.dbConnection.
		Model(&wfrList).
		Column("cd_workflow_runner.*", "CdWorkflow", "CdWorkflow.Pipeline", "CdWorkflow.CiArtifact").
		Where("cd_workflow.pipeline_id = ?", pipelineId).
		Where("cd_workflow_runner.workflow_type = ?", runnerType).
		Order("cd_workflow_runner.id DESC").
		Limit(limit).Offset(offset).
		Select()
	if err != nil {
		impl.logger.Errorw("error in getting Wfrs and ci artifacts by pipelineId", "err", err, "pipelineId", pipelineId)
		return nil, err
	}
	return wfrList, err
}

func (impl *CdWorkflowRepositoryImpl) GetLatestTriggersOfHelmPipelinesStuckInNonTerminalStatuses() ([]*CdWorkflowRunner, error) {
	var wfrList []*CdWorkflowRunner
	err := impl.dbConnection.
		Model(&wfrList).
		Column("cd_workflow_runner.*", "CdWorkflow", "CdWorkflow.Pipeline", "CdWorkflow.Pipeline.Environment").
		Join("inner join cd_workflow wf on wf.id = cd_workflow_runner.cd_workflow_id").
		Join("inner join pipeline p on p.id = wf.pipeline_id").
		Join("inner join environment e on e.id = p.environment_id").
		Where("cd_workflow_runner.workflow_type=?", bean.CD_WORKFLOW_TYPE_DEPLOY).
		Where("cd_workflow_runner.status not in (?)", pg.In([]string{WorkflowAborted, WorkflowFailed, WorkflowSucceeded, application.HIBERNATING, string(health.HealthStatusHealthy), string(health.HealthStatusDegraded)})).
		Where("cd_workflow_runner.cd_workflow_id in (select DISTINCT ON (pipeline_id) max(id) as id from cd_workflow group by pipeline_id, id order by pipeline_id, id desc)").
		Where("p.deployment_app_type = ?", util.PIPELINE_DEPLOYMENT_TYPE_HELM).
		Where("p.deleted=?", false).
		Order("cd_workflow_runner.id DESC").
		Select()
	if err != nil {
		impl.logger.Errorw("error,GetLatestTriggersOfHelmPipelinesStuckInNonTerminalStatuses ", "err", err)
		return nil, err
	}
	return wfrList, err
}<|MERGE_RESOLUTION|>--- conflicted
+++ resolved
@@ -182,30 +182,6 @@
 }
 
 type CdWorkflowWithArtifact struct {
-<<<<<<< HEAD
-	Id                 int                       `json:"id"`
-	CdWorkflowId       int                       `json:"cd_workflow_id"`
-	Name               string                    `json:"name"`
-	Status             string                    `json:"status"`
-	PodStatus          string                    `json:"pod_status"`
-	Message            string                    `json:"message"`
-	StartedOn          time.Time                 `json:"started_on"`
-	FinishedOn         time.Time                 `json:"finished_on"`
-	PipelineId         int                       `json:"pipeline_id"`
-	Namespace          string                    `json:"namespace"`
-	LogFilePath        string                    `json:"log_file_path"`
-	TriggeredBy        int32                     `json:"triggered_by"`
-	EmailId            string                    `json:"email_id"`
-	Image              string                    `json:"image"`
-	MaterialInfo       string                    `json:"material_info,omitempty"`
-	DataSource         string                    `json:"data_source,omitempty"`
-	CiArtifactId       int                       `json:"ci_artifact_id,omitempty"`
-	WorkflowType       string                    `json:"workflow_type,omitempty"`
-	ExecutorType       string                    `json:"executor_type,omitempty"`
-	BlobStorageEnabled bool                      `json:"blobStorageEnabled"`
-	ImageReleaseTags   []*repository2.ImageTag   `json:"imageReleaseTags"`
-	ImageComment       *repository2.ImageComment `json:"imageComment"`
-=======
 	Id                 int                          `json:"id"`
 	CdWorkflowId       int                          `json:"cd_workflow_id"`
 	Name               string                       `json:"name"`
@@ -228,7 +204,8 @@
 	BlobStorageEnabled bool                         `json:"blobStorageEnabled"`
 	GitTriggers        map[int]GitCommit            `json:"gitTriggers"`
 	CiMaterials        []CiPipelineMaterialResponse `json:"ciMaterials"`
->>>>>>> eae3adcd
+	ImageReleaseTags   []*repository2.ImageTag      `json:"imageReleaseTags"`
+	ImageComment       *repository2.ImageComment    `json:"imageComment"`
 }
 
 type TriggerWorkflowStatus struct {
