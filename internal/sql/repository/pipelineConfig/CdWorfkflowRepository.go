--- conflicted
+++ resolved
@@ -146,7 +146,6 @@
 const WORKFLOW_EXECUTOR_TYPE_SYSTEM = "SYSTEM"
 
 type CdWorkflowRunner struct {
-<<<<<<< HEAD
 	tableName                   struct{}             `sql:"cd_workflow_runner" pg:",discard_unknown_columns"`
 	Id                          int                  `sql:"id,pk"`
 	Name                        string               `sql:"name"`
@@ -164,30 +163,10 @@
 	PodName                     string               `sql:"pod_name"`
 	BlobStorageEnabled          bool                 `sql:"blob_storage_enabled,notnull"`
 	DeploymentApprovalRequestId int                  `sql:"deployment_approval_request_id"`
-	RefCdWorkflowRunnerId       int                  `sql:"ref_cd_workflow_runner_id"`
+	RefCdWorkflowRunnerId       int                  `sql:"ref_cd_workflow_runner_id,notnull"`
 	HelmReferenceChart          []byte               `sql:""`
 	CdWorkflow                  *CdWorkflow
 	DeploymentApprovalRequest   *DeploymentApprovalRequest
-=======
-	tableName             struct{}             `sql:"cd_workflow_runner" pg:",discard_unknown_columns"`
-	Id                    int                  `sql:"id,pk"`
-	Name                  string               `sql:"name"`
-	WorkflowType          bean.WorkflowType    `sql:"workflow_type"` //pre,post,deploy
-	ExecutorType          WorkflowExecutorType `sql:"executor_type"` //awf, system
-	Status                string               `sql:"status"`
-	PodStatus             string               `sql:"pod_status"`
-	Message               string               `sql:"message"`
-	StartedOn             time.Time            `sql:"started_on"`
-	FinishedOn            time.Time            `sql:"finished_on"`
-	Namespace             string               `sql:"namespace"`
-	LogLocation           string               `sql:"log_file_path"`
-	TriggeredBy           int32                `sql:"triggered_by"`
-	CdWorkflowId          int                  `sql:"cd_workflow_id"`
-	PodName               string               `sql:"pod_name"`
-	BlobStorageEnabled    bool                 `sql:"blob_storage_enabled,notnull"`
-	RefCdWorkflowRunnerId int                  `sql:"ref_cd_workflow_runner_id,notnull"`
-	CdWorkflow            *CdWorkflow
->>>>>>> e985af2c
 	sql.AuditLog
 }
 
