--- conflicted
+++ resolved
@@ -171,13 +171,8 @@
 	tableName                   struct{}             `sql:"cd_workflow_runner" pg:",discard_unknown_columns"`
 	Id                          int                  `sql:"id,pk"`
 	Name                        string               `sql:"name"`
-<<<<<<< HEAD
-	WorkflowType                bean.WorkflowType    `sql:"workflow_type"` //pre,post,deploy
-	ExecutorType                WorkflowExecutorType `sql:"executor_type"` //awf, system
-=======
 	WorkflowType                bean.WorkflowType    `sql:"workflow_type"` // pre,post,deploy
 	ExecutorType                WorkflowExecutorType `sql:"executor_type"` // awf, system
->>>>>>> 6054d2a7
 	Status                      string               `sql:"status"`
 	PodStatus                   string               `sql:"pod_status"`
 	Message                     string               `sql:"message"`
