/*
 * Copyright (c) 2020 Devtron Labs
 *
 * Licensed under the Apache License, Version 2.0 (the "License");
 * you may not use this file except in compliance with the License.
 * You may obtain a copy of the License at
 *
 *    http://www.apache.org/licenses/LICENSE-2.0
 *
 * Unless required by applicable law or agreed to in writing, software
 * distributed under the License is distributed on an "AS IS" BASIS,
 * WITHOUT WARRANTIES OR CONDITIONS OF ANY KIND, either express or implied.
 * See the License for the specific language governing permissions and
 * limitations under the License.
 *
 */

package pipelineConfig

import (
	"context"
	"github.com/argoproj/gitops-engine/pkg/health"
	"github.com/devtron-labs/devtron/api/bean"
	"github.com/devtron-labs/devtron/client/argocdServer/application"
	"github.com/devtron-labs/devtron/client/gitSensor"
	"github.com/devtron-labs/devtron/internal/sql/repository"
	repository2 "github.com/devtron-labs/devtron/internal/sql/repository/imageTagging"
	"github.com/devtron-labs/devtron/internal/util"
	"github.com/devtron-labs/devtron/pkg/sql"
	"github.com/go-pg/pg"
	"go.opentelemetry.io/otel"
	"go.uber.org/zap"
	"time"
)

type CdWorkflowRepository interface {
	SaveWorkFlow(ctx context.Context, wf *CdWorkflow) error
	UpdateWorkFlow(wf *CdWorkflow) error
	FindById(wfId int) (*CdWorkflow, error)
	FindCdWorkflowMetaByEnvironmentId(appId int, environmentId int, offset int, size int) ([]CdWorkflowRunner, error)
	FindCdWorkflowMetaByPipelineId(pipelineId int, offset int, size int) ([]CdWorkflowRunner, error)
	FindArtifactByPipelineIdAndRunnerType(pipelineId int, runnerType bean.WorkflowType, limit int) ([]CdWorkflowRunner, error)

	SaveWorkFlowRunner(wfr *CdWorkflowRunner) (*CdWorkflowRunner, error)
	UpdateWorkFlowRunner(wfr *CdWorkflowRunner) error
	UpdateWorkFlowRunnersWithTxn(wfrs []*CdWorkflowRunner, tx *pg.Tx) error
	UpdateWorkFlowRunners(wfr []*CdWorkflowRunner) error
	FindWorkflowRunnerByCdWorkflowId(wfIds []int) ([]*CdWorkflowRunner, error)
	FindPreviousCdWfRunnerByStatus(pipelineId int, currentWFRunnerId int, status []string) ([]*CdWorkflowRunner, error)
	FindConfigByPipelineId(pipelineId int) (*CdWorkflowConfig, error)
	FindWorkflowRunnerById(wfrId int) (*CdWorkflowRunner, error)
	FindLatestWfrByAppIdAndEnvironmentId(appId int, environmentId int) (*CdWorkflowRunner, error)
	FindLatestCdWorkflowRunnerByEnvironmentIdAndRunnerType(appId int, environmentId int, runnerType bean.WorkflowType) (CdWorkflowRunner, error)

	GetConnection() *pg.DB

	FindLastPreOrPostTriggeredByPipelineId(pipelineId int) (CdWorkflowRunner, error)
	FindLastPreOrPostTriggeredByEnvironmentId(appId int, environmentId int) (CdWorkflowRunner, error)

	FindByWorkflowIdAndRunnerType(ctx context.Context, wfId int, runnerType bean.WorkflowType) (CdWorkflowRunner, error)
	FindLastStatusByPipelineIdAndRunnerType(pipelineId int, runnerType bean.WorkflowType) (CdWorkflowRunner, error)
	SaveWorkFlows(wfs ...*CdWorkflow) error
	IsLatestWf(pipelineId int, wfId int) (bool, error)
	FindLatestCdWorkflowByPipelineId(pipelineIds []int) (*CdWorkflow, error)
	FindLatestCdWorkflowByPipelineIdV2(pipelineIds []int) ([]*CdWorkflow, error)
	FetchAllCdStagesLatestEntity(pipelineIds []int) ([]*CdWorkflowStatus, error)
	FetchAllCdStagesLatestEntityStatus(wfrIds []int) ([]*CdWorkflowRunner, error)
	ExistsByStatus(status string) (bool, error)

	FetchArtifactsByCdPipelineId(pipelineId int, runnerType bean.WorkflowType, offset, limit int) ([]CdWorkflowRunner, error)

	GetLatestTriggersOfHelmPipelinesStuckInNonTerminalStatuses() ([]*CdWorkflowRunner, error)
}

type CdWorkflowRepositoryImpl struct {
	dbConnection *pg.DB
	logger       *zap.SugaredLogger
}

type WorkflowStatus int

const (
	WF_UNKNOWN WorkflowStatus = iota
	REQUEST_ACCEPTED
	ENQUEUED
	QUE_ERROR
	WF_STARTED
	DROPPED_STALE
	DEQUE_ERROR
	TRIGGER_ERROR
)

const (
	WorkflowStarting           = "Starting"
	WorkflowInProgress         = "Progressing"
	WorkflowAborted            = "Aborted"
	WorkflowFailed             = "Failed"
	WorkflowSucceeded          = "Succeeded"
	WorkflowTimedOut           = "TimedOut"
	WorkflowUnableToFetchState = "UnableToFetch"
)

func (a WorkflowStatus) String() string {
	return [...]string{"WF_UNKNOWN", "REQUEST_ACCEPTED", "ENQUEUED", "QUE_ERROR", "WF_STARTED", "DROPPED_STALE", "DEQUE_ERROR", "TRIGGER_ERROR"}[a]
}

type CdWorkflow struct {
	tableName        struct{}       `sql:"cd_workflow" pg:",discard_unknown_columns"`
	Id               int            `sql:"id,pk"`
	CiArtifactId     int            `sql:"ci_artifact_id"`
	PipelineId       int            `sql:"pipeline_id"`
	WorkflowStatus   WorkflowStatus `sql:"workflow_status,notnull"`
	Pipeline         *Pipeline
	CiArtifact       *repository.CiArtifact
	CdWorkflowRunner []CdWorkflowRunner
	sql.AuditLog
}

type CdWorkflowConfig struct {
	tableName                struct{} `sql:"cd_workflow_config" pg:",discard_unknown_columns"`
	Id                       int      `sql:"id,pk"`
	CdTimeout                int64    `sql:"cd_timeout"`
	MinCpu                   string   `sql:"min_cpu"`
	MaxCpu                   string   `sql:"max_cpu"`
	MinMem                   string   `sql:"min_mem"`
	MaxMem                   string   `sql:"max_mem"`
	MinStorage               string   `sql:"min_storage"`
	MaxStorage               string   `sql:"max_storage"`
	MinEphStorage            string   `sql:"min_eph_storage"`
	MaxEphStorage            string   `sql:"max_eph_storage"`
	CdCacheBucket            string   `sql:"cd_cache_bucket"`
	CdCacheRegion            string   `sql:"cd_cache_region"`
	CdImage                  string   `sql:"cd_image"`
	Namespace                string   `sql:"wf_namespace"`
	CdPipelineId             int      `sql:"cd_pipeline_id"`
	LogsBucket               string   `sql:"logs_bucket"`
	CdArtifactLocationFormat string   `sql:"cd_artifact_location_format"`
}

type WorkflowExecutorType string

const WORKFLOW_EXECUTOR_TYPE_AWF = "AWF"
const WORKFLOW_EXECUTOR_TYPE_SYSTEM = "SYSTEM"

type CdWorkflowRunner struct {
	tableName                   struct{}             `sql:"cd_workflow_runner" pg:",discard_unknown_columns"`
	Id                          int                  `sql:"id,pk"`
	Name                        string               `sql:"name"`
	WorkflowType                bean.WorkflowType    `sql:"workflow_type"` //pre,post,deploy
	ExecutorType                WorkflowExecutorType `sql:"executor_type"` //awf, system
	Status                      string               `sql:"status"`
	PodStatus                   string               `sql:"pod_status"`
	Message                     string               `sql:"message"`
	StartedOn                   time.Time            `sql:"started_on"`
	FinishedOn                  time.Time            `sql:"finished_on"`
	Namespace                   string               `sql:"namespace"`
	LogLocation                 string               `sql:"log_file_path"`
	TriggeredBy                 int32                `sql:"triggered_by"`
	CdWorkflowId                int                  `sql:"cd_workflow_id"`
	PodName                     string               `sql:"pod_name"`
	BlobStorageEnabled          bool                 `sql:"blob_storage_enabled,notnull"`
	DeploymentApprovalRequestId int                  `sql:"deployment_approval_request_id"`
	HelmReferenceChart          []byte               `sql:""`
	CdWorkflow                  *CdWorkflow
	DeploymentApprovalRequest   *DeploymentApprovalRequest
	sql.AuditLog
}

type CiPipelineMaterialResponse struct {
	Id              int                    `json:"id"`
	GitMaterialId   int                    `json:"gitMaterialId"`
	GitMaterialUrl  string                 `json:"gitMaterialUrl"`
	GitMaterialName string                 `json:"gitMaterialName"`
	Type            string                 `json:"type"`
	Value           string                 `json:"value"`
	Active          bool                   `json:"active"`
	History         []*gitSensor.GitCommit `json:"history,omitempty"`
	LastFetchTime   time.Time              `json:"lastFetchTime"`
	IsRepoError     bool                   `json:"isRepoError"`
	RepoErrorMsg    string                 `json:"repoErrorMsg"`
	IsBranchError   bool                   `json:"isBranchError"`
	BranchErrorMsg  string                 `json:"branchErrorMsg"`
	Url             string                 `json:"url"`
	Regex           string                 `json:"regex"`
}

type CdWorkflowWithArtifact struct {
<<<<<<< HEAD
	Id                   int                          `json:"id"`
	CdWorkflowId         int                          `json:"cd_workflow_id"`
	Name                 string                       `json:"name"`
	Status               string                       `json:"status"`
	PodStatus            string                       `json:"pod_status"`
	Message              string                       `json:"message"`
	StartedOn            time.Time                    `json:"started_on"`
	FinishedOn           time.Time                    `json:"finished_on"`
	PipelineId           int                          `json:"pipeline_id"`
	Namespace            string                       `json:"namespace"`
	LogFilePath          string                       `json:"log_file_path"`
	TriggeredBy          int32                        `json:"triggered_by"`
	EmailId              string                       `json:"email_id"`
	Image                string                       `json:"image"`
	MaterialInfo         string                       `json:"material_info,omitempty"`
	DataSource           string                       `json:"data_source,omitempty"`
	CiArtifactId         int                          `json:"ci_artifact_id,omitempty"`
	WorkflowType         string                       `json:"workflow_type,omitempty"`
	ExecutorType         string                       `json:"executor_type,omitempty"`
	BlobStorageEnabled   bool                         `json:"blobStorageEnabled"`
	UserApprovalMetadata *UserApprovalMetadata        `json:"userApprovalMetadata"`
	GitTriggers          map[int]GitCommit            `json:"gitTriggers"`
	CiMaterials          []CiPipelineMaterialResponse `json:"ciMaterials"`
=======
	Id                 int                          `json:"id"`
	CdWorkflowId       int                          `json:"cd_workflow_id"`
	Name               string                       `json:"name"`
	Status             string                       `json:"status"`
	PodStatus          string                       `json:"pod_status"`
	Message            string                       `json:"message"`
	StartedOn          time.Time                    `json:"started_on"`
	FinishedOn         time.Time                    `json:"finished_on"`
	PipelineId         int                          `json:"pipeline_id"`
	Namespace          string                       `json:"namespace"`
	LogFilePath        string                       `json:"log_file_path"`
	TriggeredBy        int32                        `json:"triggered_by"`
	EmailId            string                       `json:"email_id"`
	Image              string                       `json:"image"`
	MaterialInfo       string                       `json:"material_info,omitempty"`
	DataSource         string                       `json:"data_source,omitempty"`
	CiArtifactId       int                          `json:"ci_artifact_id,omitempty"`
	WorkflowType       string                       `json:"workflow_type,omitempty"`
	ExecutorType       string                       `json:"executor_type,omitempty"`
	BlobStorageEnabled bool                         `json:"blobStorageEnabled"`
	GitTriggers        map[int]GitCommit            `json:"gitTriggers"`
	CiMaterials        []CiPipelineMaterialResponse `json:"ciMaterials"`
	ImageReleaseTags   []*repository2.ImageTag      `json:"imageReleaseTags"`
	ImageComment       *repository2.ImageComment    `json:"imageComment"`
>>>>>>> c6111ed4
}

type TriggerWorkflowStatus struct {
	CdWorkflowStatus []*CdWorkflowStatus `json:"cdWorkflowStatus"`
	CiWorkflowStatus []*CiWorkflowStatus `json:"ciWorkflowStatus"`
}

type CdWorkflowStatus struct {
	CiPipelineId               int    `json:"ci_pipeline_id"`
	PipelineId                 int    `json:"pipeline_id"`
	PipelineName               string `json:"pipeline_name,omitempty"`
	DeployStatus               string `json:"deploy_status"`
	PreStatus                  string `json:"pre_status"`
	PostStatus                 string `json:"post_status"`
	WorkflowType               string `json:"workflow_type,omitempty"`
	WfrId                      int    `json:"wfr_id,omitempty"`
	DeploymentAppDeleteRequest bool   `json:"deploymentAppDeleteRequest"`
}

type CiWorkflowStatus struct {
	CiPipelineId      int    `json:"ciPipelineId"`
	CiPipelineName    string `json:"ciPipelineName,omitempty"`
	CiStatus          string `json:"ciStatus"`
	StorageConfigured bool   `json:"storageConfigured"`
}

type AppDeploymentStatus struct {
	AppId        int    `json:"appId"`
	PipelineId   int    `json:"pipelineId"`
	DeployStatus string `json:"deployStatus"`
	WfrId        int    `json:"wfrId,omitempty"`
}

func NewCdWorkflowRepositoryImpl(dbConnection *pg.DB, logger *zap.SugaredLogger) *CdWorkflowRepositoryImpl {
	return &CdWorkflowRepositoryImpl{
		dbConnection: dbConnection,
		logger:       logger,
	}
}

func (impl *CdWorkflowRepositoryImpl) FindPreviousCdWfRunnerByStatus(pipelineId int, currentWFRunnerId int, status []string) ([]*CdWorkflowRunner, error) {
	var runner []*CdWorkflowRunner
	err := impl.dbConnection.
		Model(&runner).
		Column("cd_workflow_runner.*", "CdWorkflow").
		Where("cd_workflow.pipeline_id = ?", pipelineId).
		Where("cd_workflow_runner.id < ?", currentWFRunnerId).
		Where("workflow_type = ? ", bean.CD_WORKFLOW_TYPE_DEPLOY).
		Where("cd_workflow_runner.status not in (?) ", pg.In(status)).
		Order("cd_workflow_runner.id DESC").
		Select()
	return runner, err
}

func (impl *CdWorkflowRepositoryImpl) SaveWorkFlow(ctx context.Context, wf *CdWorkflow) error {
	_, span := otel.Tracer("orchestrator").Start(ctx, "cdWorkflowRepository.SaveWorkFlow")
	defer span.End()
	err := impl.dbConnection.Insert(wf)
	return err
}
func (impl *CdWorkflowRepositoryImpl) SaveWorkFlows(wfs ...*CdWorkflow) error {
	err := impl.dbConnection.Insert(&wfs)
	return err
}

func (impl *CdWorkflowRepositoryImpl) UpdateWorkFlow(wf *CdWorkflow) error {
	_, err := impl.dbConnection.Model(wf).WherePK().UpdateNotNull()
	return err
}

func (impl *CdWorkflowRepositoryImpl) FindById(wfId int) (*CdWorkflow, error) {
	ddWorkflow := &CdWorkflow{}
	err := impl.dbConnection.Model(ddWorkflow).
		Column("cd_workflow.*, CdWorkflowRunner").Where("id = ?", wfId).Select()
	return ddWorkflow, err
}

func (impl *CdWorkflowRepositoryImpl) FindConfigByPipelineId(pipelineId int) (*CdWorkflowConfig, error) {
	cdWorkflowConfig := &CdWorkflowConfig{}
	err := impl.dbConnection.Model(cdWorkflowConfig).Where("cd_pipeline_id = ?", pipelineId).Select()
	return cdWorkflowConfig, err
}

func (impl *CdWorkflowRepositoryImpl) FindLatestCdWorkflowByPipelineId(pipelineIds []int) (*CdWorkflow, error) {
	cdWorkflow := &CdWorkflow{}
	err := impl.dbConnection.Model(cdWorkflow).Where("pipeline_id in (?)", pg.In(pipelineIds)).Order("id DESC").Limit(1).Select()
	return cdWorkflow, err
}

func (impl *CdWorkflowRepositoryImpl) FindLatestCdWorkflowByPipelineIdV2(pipelineIds []int) ([]*CdWorkflow, error) {
	var cdWorkflow []*CdWorkflow
	//err := impl.dbConnection.Model(&cdWorkflow).Where("pipeline_id in (?)", pg.In(pipelineIds)).Order("id DESC").Select()
	query := "SELECT cdw.pipeline_id, cdw.workflow_status, MAX(id) as id from cd_workflow cdw" +
		" WHERE cdw.pipeline_id in(?)" +
		" GROUP by cdw.pipeline_id, cdw.workflow_status ORDER by id desc;"
	_, err := impl.dbConnection.Query(&cdWorkflow, query, pg.In(pipelineIds))
	if err != nil {
		return cdWorkflow, err
	}
	//TODO - Group By Environment And Pipeline will get latest pipeline from top
	return cdWorkflow, err
}

func (impl *CdWorkflowRepositoryImpl) FindCdWorkflowMetaByEnvironmentId(appId int, environmentId int, offset int, limit int) ([]CdWorkflowRunner, error) {
	var wfrList []CdWorkflowRunner
	err := impl.dbConnection.
		Model(&wfrList).
		Column("cd_workflow_runner.*", "CdWorkflow", "CdWorkflow.Pipeline", "CdWorkflow.CiArtifact").
		Where("p.environment_id = ?", environmentId).
		Where("p.app_id = ?", appId).
		Where("p.deleted = ?", false).
		Order("cd_workflow_runner.id DESC").
		Join("inner join cd_workflow wf on wf.id = cd_workflow_runner.cd_workflow_id").
		Join("inner join ci_artifact cia on cia.id = wf.ci_artifact_id").
		Join("inner join pipeline p on p.id = wf.pipeline_id").
		//Join("left join users u on u.id = wfr.triggered_by").
		Offset(offset).Limit(limit).
		Select()
	if err != nil {
		return nil, err
	}
	return wfrList, err
}

func (impl *CdWorkflowRepositoryImpl) FindLatestCdWorkflowRunnerByEnvironmentIdAndRunnerType(appId int, environmentId int, runnerType bean.WorkflowType) (CdWorkflowRunner, error) {
	var wfr CdWorkflowRunner
	err := impl.dbConnection.
		Model(&wfr).
		Column("cd_workflow_runner.*", "CdWorkflow", "CdWorkflow.Pipeline").
		Where("p.environment_id = ?", environmentId).
		Where("p.app_id = ?", appId).
		Where("cd_workflow_runner.workflow_type = ?", runnerType).
		Join("inner join cd_workflow wf on wf.id = cd_workflow_runner.cd_workflow_id").
		Join("inner join pipeline p on p.id = wf.pipeline_id").
		Order("cd_workflow_runner.id DESC").Limit(1).
		Select()
	if err != nil {
		impl.logger.Errorw("error in getting cdWfr by appId, envId and runner type", "appId", appId, "envId", environmentId, "runnerType", runnerType)
		return wfr, err
	}
	return wfr, err
}

func (impl *CdWorkflowRepositoryImpl) GetConnection() *pg.DB {
	return impl.dbConnection
}

func (impl *CdWorkflowRepositoryImpl) FindCdWorkflowMetaByPipelineId(pipelineId int, offset int, limit int) ([]CdWorkflowRunner, error) {
	var wfrList []CdWorkflowRunner
	err := impl.dbConnection.
		Model(&wfrList).
		Column("cd_workflow_runner.*", "CdWorkflow", "CdWorkflow.Pipeline", "CdWorkflow.CiArtifact").
		Where("cd_workflow.pipeline_id = ?", pipelineId).
		Order("cd_workflow_runner.id DESC").
		//Join("inner join cd_workflow wf on wf.id = cd_workflow_runner.cd_workflow_id").
		//Join("inner join ci_artifact cia on cia.id = wf.ci_artifact_id").
		//Join("inner join pipeline p on p.id = wf.pipeline_id").
		//Join("left join users u on u.id = wfr.triggered_by").
		//Order("ORDER BY cd_workflow_runner.started_on DESC").
		Offset(offset).Limit(limit).
		Select()

	if err != nil {
		return nil, err
	}
	return wfrList, err
}

func (impl *CdWorkflowRepositoryImpl) FindArtifactByPipelineIdAndRunnerType(pipelineId int, runnerType bean.WorkflowType, limit int) ([]CdWorkflowRunner, error) {
	var wfrList []CdWorkflowRunner
	err := impl.dbConnection.
		Model(&wfrList).
		Column("cd_workflow_runner.*", "CdWorkflow", "CdWorkflow.Pipeline", "CdWorkflow.CiArtifact").
		Where("cd_workflow.pipeline_id = ?", pipelineId).
		Where("cd_workflow_runner.workflow_type = ?", runnerType).
		Order("cd_workflow_runner.id DESC").
		//Join("inner join cd_workflow wf on wf.id = cd_workflow_runner.cd_workflow_id").
		//Join("inner join ci_artifact cia on cia.id = wf.ci_artifact_id").
		//Join("inner join pipeline p on p.id = wf.pipeline_id").
		//Join("left join users u on u.id = wfr.triggered_by").
		//Order("ORDER BY cd_workflow_runner.started_on DESC").
		Limit(limit).
		Select()
	if err != nil {
		return nil, err
	}
	return wfrList, err
}

func (impl *CdWorkflowRepositoryImpl) FindLastPreOrPostTriggeredByPipelineId(pipelineId int) (CdWorkflowRunner, error) {
	wfr := CdWorkflowRunner{}
	err := impl.dbConnection.
		Model(&wfr).
		Column("cd_workflow_runner.*", "CdWorkflow", "CdWorkflow.Pipeline", "CdWorkflow.CiArtifact").
		Where("cd_workflow.pipeline_id = ?", pipelineId).
		Where("cd_workflow_runner.workflow_type != ?", bean.CD_WORKFLOW_TYPE_DEPLOY).
		Order("cd_workflow_runner.id DESC").
		Limit(1).
		Select()
	if err != nil {
		return wfr, err
	}
	return wfr, err
}

func (impl *CdWorkflowRepositoryImpl) FindLatestWfrByAppIdAndEnvironmentId(appId int, environmentId int) (*CdWorkflowRunner, error) {
	wfr := &CdWorkflowRunner{}
	err := impl.dbConnection.
		Model(wfr).
		Column("cd_workflow_runner.*", "CdWorkflow", "DeploymentApprovalRequest",
			"CdWorkflow.Pipeline", "CdWorkflow.CiArtifact", "CdWorkflow.Pipeline.Environment", "CdWorkflow.Pipeline.App").
		Where("p.environment_id = ?", environmentId).
		Where("p.app_id = ?", appId).
		Where("cd_workflow_runner.workflow_type = ?", bean.CD_WORKFLOW_TYPE_DEPLOY).
		Order("cd_workflow_runner.id DESC").
		Join("inner join cd_workflow wf on wf.id = cd_workflow_runner.cd_workflow_id").
		Join("inner join ci_artifact cia on cia.id = wf.ci_artifact_id").
		Join("inner join pipeline p on p.id = wf.pipeline_id").
		Limit(1).
		Select()
	if err != nil {
		return wfr, err
	}
	return wfr, nil
}

func (impl *CdWorkflowRepositoryImpl) FindLastPreOrPostTriggeredByEnvironmentId(appId int, environmentId int) (CdWorkflowRunner, error) {
	wfr := CdWorkflowRunner{}
	err := impl.dbConnection.
		Model(&wfr).
		Column("cd_workflow_runner.*", "CdWorkflow", "CdWorkflow.Pipeline", "CdWorkflow.CiArtifact").
		Where("p.environment_id = ?", environmentId).
		Where("p.app_id = ?", appId).
		Where("cd_workflow_runner.workflow_type != ?", bean.CD_WORKFLOW_TYPE_DEPLOY).
		Order("cd_workflow_runner.id DESC").
		Join("inner join cd_workflow wf on wf.id = cd_workflow_runner.cd_workflow_id").
		Join("inner join ci_artifact cia on cia.id = wf.ci_artifact_id").
		Join("inner join pipeline p on p.id = wf.pipeline_id").
		Limit(1).
		Select()
	if err != nil {
		return wfr, err
	}
	return wfr, err
}

func (impl *CdWorkflowRepositoryImpl) SaveWorkFlowRunner(wfr *CdWorkflowRunner) (*CdWorkflowRunner, error) {
	err := impl.dbConnection.Insert(wfr)
	return wfr, err
}

func (impl *CdWorkflowRepositoryImpl) UpdateWorkFlowRunner(wfr *CdWorkflowRunner) error {
	err := impl.dbConnection.Update(wfr)
	return err
}

func (impl *CdWorkflowRepositoryImpl) UpdateWorkFlowRunnersWithTxn(wfrs []*CdWorkflowRunner, tx *pg.Tx) error {
	_, err := tx.Model(&wfrs).Column("finished_on", "message", "status", "updated_on", "updated_by").Update()
	return err
}

func (impl *CdWorkflowRepositoryImpl) UpdateWorkFlowRunners(wfr []*CdWorkflowRunner) error {
	_, err := impl.dbConnection.Model(&wfr).Update()
	return err
}
func (impl *CdWorkflowRepositoryImpl) FindWorkflowRunnerByCdWorkflowId(wfIds []int) ([]*CdWorkflowRunner, error) {
	var wfr []*CdWorkflowRunner
	err := impl.dbConnection.Model(&wfr).Where("cd_workflow_id in (?)", pg.In(wfIds)).Select()
	if err != nil {
		return nil, err
	}
	return wfr, err
}

func (impl *CdWorkflowRepositoryImpl) FindWorkflowRunnerById(wfrId int) (*CdWorkflowRunner, error) {
	wfr := &CdWorkflowRunner{}
	err := impl.dbConnection.Model(wfr).Column("cd_workflow_runner.*", "CdWorkflow", "DeploymentApprovalRequest", "CdWorkflow.Pipeline", "CdWorkflow.CiArtifact", "CdWorkflow.Pipeline.Environment", "CdWorkflow.Pipeline.App").
		Where("cd_workflow_runner.id = ?", wfrId).Select()
	return wfr, err
}

func (impl *CdWorkflowRepositoryImpl) FindByWorkflowIdAndRunnerType(ctx context.Context, wfId int, runnerType bean.WorkflowType) (CdWorkflowRunner, error) {
	var wfr CdWorkflowRunner
	_, span := otel.Tracer("orchestrator").Start(ctx, "cdWorkflowRepository.FindByWorkflowIdAndRunnerType")
	defer span.End()
	err := impl.dbConnection.
		Model(&wfr).
		Column("cd_workflow_runner.*", "CdWorkflow", "CdWorkflow.Pipeline", "CdWorkflow.CiArtifact").
		Where("cd_workflow.id = ?", wfId).
		Where("cd_workflow_runner.workflow_type = ?", runnerType).
		Select()
	if err != nil {
		return wfr, err
	}
	return wfr, err
}

func (impl *CdWorkflowRepositoryImpl) FindLastStatusByPipelineIdAndRunnerType(pipelineId int, runnerType bean.WorkflowType) (CdWorkflowRunner, error) {
	wfr := CdWorkflowRunner{}
	err := impl.dbConnection.
		Model(&wfr).
		Column("cd_workflow_runner.*", "CdWorkflow", "CdWorkflow.Pipeline", "CdWorkflow.CiArtifact").
		Where("cd_workflow.pipeline_id = ?", pipelineId).
		Where("cd_workflow_runner.workflow_type = ?", runnerType).
		Order("cd_workflow_runner.id DESC").
		Limit(1).
		Select()
	if err != nil {
		return wfr, err
	}
	return wfr, err
}

func (impl *CdWorkflowRepositoryImpl) IsLatestWf(pipelineId int, wfId int) (bool, error) {
	exists, err := impl.dbConnection.Model(&CdWorkflow{}).
		Where("pipeline_id =?", pipelineId).
		Where("id > ?", wfId).
		Exists()
	return !exists, err
}

func (impl *CdWorkflowRepositoryImpl) FetchAllCdStagesLatestEntity(pipelineIds []int) ([]*CdWorkflowStatus, error) {
	var cdWorkflowStatus []*CdWorkflowStatus
	if len(pipelineIds) == 0 {
		return cdWorkflowStatus, nil
	}
	query := "select p.ci_pipeline_id, wf.pipeline_id, wfr.workflow_type, max(wfr.id) as wfr_id from cd_workflow_runner wfr" +
		" inner join cd_workflow wf on wf.id=wfr.cd_workflow_id" +
		" inner join pipeline p on p.id = wf.pipeline_id" +
		" where wf.pipeline_id in (" + sqlIntSeq(pipelineIds) + ")" +
		" group by p.ci_pipeline_id, wf.pipeline_id, wfr.workflow_type order by wfr_id desc;"
	_, err := impl.dbConnection.Query(&cdWorkflowStatus, query)
	if err != nil {
		impl.logger.Error("err", err)
		return cdWorkflowStatus, err
	}
	return cdWorkflowStatus, nil
}

func (impl *CdWorkflowRepositoryImpl) FetchAllCdStagesLatestEntityStatus(wfrIds []int) ([]*CdWorkflowRunner, error) {
	var wfrList []*CdWorkflowRunner
	err := impl.dbConnection.Model(&wfrList).Column("cd_workflow_runner.*").
		Where("cd_workflow_runner.id in (?)", pg.In(wfrIds)).Select()
	return wfrList, err
}

func (impl *CdWorkflowRepositoryImpl) ExistsByStatus(status string) (bool, error) {
	exists, err := impl.dbConnection.Model(&CdWorkflowRunner{}).
		Where("status =?", status).
		Exists()
	return exists, err
}

func (impl *CdWorkflowRepositoryImpl) FetchArtifactsByCdPipelineId(pipelineId int, runnerType bean.WorkflowType, offset, limit int) ([]CdWorkflowRunner, error) {
	var wfrList []CdWorkflowRunner
	err := impl.dbConnection.
		Model(&wfrList).
		Column("cd_workflow_runner.*", "CdWorkflow", "CdWorkflow.Pipeline", "CdWorkflow.CiArtifact").
		Where("cd_workflow.pipeline_id = ?", pipelineId).
		Where("cd_workflow_runner.workflow_type = ?", runnerType).
		Order("cd_workflow_runner.id DESC").
		Limit(limit).Offset(offset).
		Select()
	if err != nil {
		impl.logger.Errorw("error in getting Wfrs and ci artifacts by pipelineId", "err", err, "pipelineId", pipelineId)
		return nil, err
	}
	return wfrList, err
}

func (impl *CdWorkflowRepositoryImpl) GetLatestTriggersOfHelmPipelinesStuckInNonTerminalStatuses() ([]*CdWorkflowRunner, error) {
	var wfrList []*CdWorkflowRunner
	err := impl.dbConnection.
		Model(&wfrList).
		Column("cd_workflow_runner.*", "CdWorkflow", "CdWorkflow.Pipeline", "CdWorkflow.Pipeline.Environment").
		Join("inner join cd_workflow wf on wf.id = cd_workflow_runner.cd_workflow_id").
		Join("inner join pipeline p on p.id = wf.pipeline_id").
		Join("inner join environment e on e.id = p.environment_id").
		Where("cd_workflow_runner.workflow_type=?", bean.CD_WORKFLOW_TYPE_DEPLOY).
		Where("cd_workflow_runner.status not in (?)", pg.In([]string{WorkflowAborted, WorkflowFailed, WorkflowSucceeded, application.HIBERNATING, string(health.HealthStatusHealthy), string(health.HealthStatusDegraded)})).
		Where("cd_workflow_runner.cd_workflow_id in (select DISTINCT ON (pipeline_id) max(id) as id from cd_workflow group by pipeline_id, id order by pipeline_id, id desc)").
		Where("p.deployment_app_type = ?", util.PIPELINE_DEPLOYMENT_TYPE_HELM).
		Where("p.deleted=?", false).
		Order("cd_workflow_runner.id DESC").
		Select()
	if err != nil {
		impl.logger.Errorw("error,GetLatestTriggersOfHelmPipelinesStuckInNonTerminalStatuses ", "err", err)
		return nil, err
	}
	return wfrList, err
}<|MERGE_RESOLUTION|>--- conflicted
+++ resolved
@@ -185,7 +185,6 @@
 }
 
 type CdWorkflowWithArtifact struct {
-<<<<<<< HEAD
 	Id                   int                          `json:"id"`
 	CdWorkflowId         int                          `json:"cd_workflow_id"`
 	Name                 string                       `json:"name"`
@@ -209,32 +208,8 @@
 	UserApprovalMetadata *UserApprovalMetadata        `json:"userApprovalMetadata"`
 	GitTriggers          map[int]GitCommit            `json:"gitTriggers"`
 	CiMaterials          []CiPipelineMaterialResponse `json:"ciMaterials"`
-=======
-	Id                 int                          `json:"id"`
-	CdWorkflowId       int                          `json:"cd_workflow_id"`
-	Name               string                       `json:"name"`
-	Status             string                       `json:"status"`
-	PodStatus          string                       `json:"pod_status"`
-	Message            string                       `json:"message"`
-	StartedOn          time.Time                    `json:"started_on"`
-	FinishedOn         time.Time                    `json:"finished_on"`
-	PipelineId         int                          `json:"pipeline_id"`
-	Namespace          string                       `json:"namespace"`
-	LogFilePath        string                       `json:"log_file_path"`
-	TriggeredBy        int32                        `json:"triggered_by"`
-	EmailId            string                       `json:"email_id"`
-	Image              string                       `json:"image"`
-	MaterialInfo       string                       `json:"material_info,omitempty"`
-	DataSource         string                       `json:"data_source,omitempty"`
-	CiArtifactId       int                          `json:"ci_artifact_id,omitempty"`
-	WorkflowType       string                       `json:"workflow_type,omitempty"`
-	ExecutorType       string                       `json:"executor_type,omitempty"`
-	BlobStorageEnabled bool                         `json:"blobStorageEnabled"`
-	GitTriggers        map[int]GitCommit            `json:"gitTriggers"`
-	CiMaterials        []CiPipelineMaterialResponse `json:"ciMaterials"`
-	ImageReleaseTags   []*repository2.ImageTag      `json:"imageReleaseTags"`
-	ImageComment       *repository2.ImageComment    `json:"imageComment"`
->>>>>>> c6111ed4
+	ImageReleaseTags     []*repository2.ImageTag      `json:"imageReleaseTags"`
+	ImageComment         *repository2.ImageComment    `json:"imageComment"`
 }
 
 type TriggerWorkflowStatus struct {
