/*
 * Copyright (c) 2020 Devtron Labs
 *
 * Licensed under the Apache License, Version 2.0 (the "License");
 * you may not use this file except in compliance with the License.
 * You may obtain a copy of the License at
 *
 *    http://www.apache.org/licenses/LICENSE-2.0
 *
 * Unless required by applicable law or agreed to in writing, software
 * distributed under the License is distributed on an "AS IS" BASIS,
 * WITHOUT WARRANTIES OR CONDITIONS OF ANY KIND, either express or implied.
 * See the License for the specific language governing permissions and
 * limitations under the License.
 *
 */

package pipelineConfig

import (
	"context"
	"github.com/argoproj/gitops-engine/pkg/health"
	"github.com/devtron-labs/devtron/api/bean"
	"github.com/devtron-labs/devtron/client/argocdServer/application"
	"github.com/devtron-labs/devtron/client/gitSensor"
	"github.com/devtron-labs/devtron/internal/sql/repository"
	"github.com/devtron-labs/devtron/internal/util"
	"github.com/devtron-labs/devtron/pkg/sql"
	"github.com/go-pg/pg"
	"go.opentelemetry.io/otel"
	"go.uber.org/zap"
	"time"
)

type CdWorkflowRepository interface {
	SaveWorkFlow(ctx context.Context, wf *CdWorkflow) error
	UpdateWorkFlow(wf *CdWorkflow) error
	FindById(wfId int) (*CdWorkflow, error)
	FindCdWorkflowMetaByEnvironmentId(appId int, environmentId int, offset int, size int) ([]CdWorkflowRunner, error)
	FindCdWorkflowMetaByPipelineId(pipelineId int, offset int, size int) ([]CdWorkflowRunner, error)
	FindArtifactByPipelineIdAndRunnerType(pipelineId int, runnerType bean.WorkflowType, limit int) ([]CdWorkflowRunner, error)

	SaveWorkFlowRunner(wfr *CdWorkflowRunner) (*CdWorkflowRunner, error)
	UpdateWorkFlowRunner(wfr *CdWorkflowRunner) error
	UpdateWorkFlowRunnersWithTxn(wfrs []*CdWorkflowRunner, tx *pg.Tx) error
	UpdateWorkFlowRunners(wfr []*CdWorkflowRunner) error
	FindWorkflowRunnerByCdWorkflowId(wfIds []int) ([]*CdWorkflowRunner, error)
	FindPreviousCdWfRunnerByStatus(pipelineId int, currentWFRunnerId int, status []string) ([]*CdWorkflowRunner, error)
	FindConfigByPipelineId(pipelineId int) (*CdWorkflowConfig, error)
	FindWorkflowRunnerById(wfrId int) (*CdWorkflowRunner, error)
	FindLatestWfrByAppIdAndEnvironmentId(appId int, environmentId int) (*CdWorkflowRunner, error)
	FindLatestCdWorkflowRunnerByEnvironmentIdAndRunnerType(appId int, environmentId int, runnerType bean.WorkflowType) (CdWorkflowRunner, error)

	GetConnection() *pg.DB

	FindLastPreOrPostTriggeredByPipelineId(pipelineId int) (CdWorkflowRunner, error)
	FindLastPreOrPostTriggeredByEnvironmentId(appId int, environmentId int) (CdWorkflowRunner, error)

	FindByWorkflowIdAndRunnerType(ctx context.Context, wfId int, runnerType bean.WorkflowType) (CdWorkflowRunner, error)
	FindLastStatusByPipelineIdAndRunnerType(pipelineId int, runnerType bean.WorkflowType) (CdWorkflowRunner, error)
	SaveWorkFlows(wfs ...*CdWorkflow) error
	IsLatestWf(pipelineId int, wfId int) (bool, error)
	FindLatestCdWorkflowByPipelineId(pipelineIds []int) (*CdWorkflow, error)
	FindLatestCdWorkflowByPipelineIdV2(pipelineIds []int) ([]*CdWorkflow, error)
	FetchAllCdStagesLatestEntity(pipelineIds []int) ([]*CdWorkflowStatus, error)
	FetchAllCdStagesLatestEntityStatus(wfrIds []int) ([]*CdWorkflowRunner, error)
	ExistsByStatus(status string) (bool, error)

	FetchArtifactsByCdPipelineId(pipelineId int, runnerType bean.WorkflowType, offset, limit int) ([]CdWorkflowRunner, error)

	GetLatestTriggersOfHelmPipelinesStuckInNonTerminalStatuses() ([]*CdWorkflowRunner, error)
}

type CdWorkflowRepositoryImpl struct {
	dbConnection *pg.DB
	logger       *zap.SugaredLogger
}

type WorkflowStatus int

const (
	WF_UNKNOWN WorkflowStatus = iota
	REQUEST_ACCEPTED
	ENQUEUED
	QUE_ERROR
	WF_STARTED
	DROPPED_STALE
	DEQUE_ERROR
	TRIGGER_ERROR
)

const (
	WorkflowStarting           = "Starting"
	WorkflowInProgress         = "Progressing"
	WorkflowAborted            = "Aborted"
	WorkflowFailed             = "Failed"
	WorkflowSucceeded          = "Succeeded"
	WorkflowTimedOut           = "TimedOut"
	WorkflowUnableToFetchState = "UnableToFetch"
)

func (a WorkflowStatus) String() string {
	return [...]string{"WF_UNKNOWN", "REQUEST_ACCEPTED", "ENQUEUED", "QUE_ERROR", "WF_STARTED", "DROPPED_STALE", "DEQUE_ERROR", "TRIGGER_ERROR"}[a]
}

type CdWorkflow struct {
	tableName        struct{}       `sql:"cd_workflow" pg:",discard_unknown_columns"`
	Id               int            `sql:"id,pk"`
	CiArtifactId     int            `sql:"ci_artifact_id"`
	PipelineId       int            `sql:"pipeline_id"`
	WorkflowStatus   WorkflowStatus `sql:"workflow_status,notnull"`
	Pipeline         *Pipeline
	CiArtifact       *repository.CiArtifact
	CdWorkflowRunner []CdWorkflowRunner
	sql.AuditLog
}

type CdWorkflowConfig struct {
	tableName                struct{} `sql:"cd_workflow_config" pg:",discard_unknown_columns"`
	Id                       int      `sql:"id,pk"`
	CdTimeout                int64    `sql:"cd_timeout"`
	MinCpu                   string   `sql:"min_cpu"`
	MaxCpu                   string   `sql:"max_cpu"`
	MinMem                   string   `sql:"min_mem"`
	MaxMem                   string   `sql:"max_mem"`
	MinStorage               string   `sql:"min_storage"`
	MaxStorage               string   `sql:"max_storage"`
	MinEphStorage            string   `sql:"min_eph_storage"`
	MaxEphStorage            string   `sql:"max_eph_storage"`
	CdCacheBucket            string   `sql:"cd_cache_bucket"`
	CdCacheRegion            string   `sql:"cd_cache_region"`
	CdImage                  string   `sql:"cd_image"`
	Namespace                string   `sql:"wf_namespace"`
	CdPipelineId             int      `sql:"cd_pipeline_id"`
	LogsBucket               string   `sql:"logs_bucket"`
	CdArtifactLocationFormat string   `sql:"cd_artifact_location_format"`
}

type WorkflowExecutorType string

const WORKFLOW_EXECUTOR_TYPE_AWF = "AWF"
const WORKFLOW_EXECUTOR_TYPE_SYSTEM = "SYSTEM"

type CdWorkflowRunner struct {
	tableName                   struct{}             `sql:"cd_workflow_runner" pg:",discard_unknown_columns"`
	Id                          int                  `sql:"id,pk"`
	Name                        string               `sql:"name"`
	WorkflowType                bean.WorkflowType    `sql:"workflow_type"` //pre,post,deploy
	ExecutorType                WorkflowExecutorType `sql:"executor_type"` //awf, system
	Status                      string    `sql:"status"`
	PodStatus                   string    `sql:"pod_status"`
	Message                     string    `sql:"message"`
	StartedOn                   time.Time `sql:"started_on"`
	FinishedOn                  time.Time `sql:"finished_on"`
	Namespace                   string    `sql:"namespace"`
	LogLocation                 string    `sql:"log_file_path"`
	TriggeredBy                 int32     `sql:"triggered_by"`
	CdWorkflowId                int       `sql:"cd_workflow_id"`
	PodName                     string    `sql:"pod_name"`
	BlobStorageEnabled          bool      `sql:"blob_storage_enabled,notnull"`
	DeploymentApprovalRequestId int       `sql:"deployment_approval_request_id"`
	CdWorkflow                  *CdWorkflow
	DeploymentApprovalRequest   *DeploymentApprovalRequest
	sql.AuditLog
}

type CiPipelineMaterialResponse struct {
	Id              int                    `json:"id"`
	GitMaterialId   int                    `json:"gitMaterialId"`
	GitMaterialUrl  string                 `json:"gitMaterialUrl"`
	GitMaterialName string                 `json:"gitMaterialName"`
	Type            string                 `json:"type"`
	Value           string                 `json:"value"`
	Active          bool                   `json:"active"`
	History         []*gitSensor.GitCommit `json:"history,omitempty"`
	LastFetchTime   time.Time              `json:"lastFetchTime"`
	IsRepoError     bool                   `json:"isRepoError"`
	RepoErrorMsg    string                 `json:"repoErrorMsg"`
	IsBranchError   bool                   `json:"isBranchError"`
	BranchErrorMsg  string                 `json:"branchErrorMsg"`
	Url             string                 `json:"url"`
	Regex           string                 `json:"regex"`
}

type CdWorkflowWithArtifact struct {
<<<<<<< HEAD
	Id                   int                   `json:"id"`
	CdWorkflowId         int                   `json:"cd_workflow_id"`
	Name                 string                `json:"name"`
	Status               string                `json:"status"`
	PodStatus            string                `json:"pod_status"`
	Message              string                `json:"message"`
	StartedOn            time.Time             `json:"started_on"`
	FinishedOn           time.Time             `json:"finished_on"`
	PipelineId           int                   `json:"pipeline_id"`
	Namespace            string                `json:"namespace"`
	LogFilePath          string                `json:"log_file_path"`
	TriggeredBy          int32                 `json:"triggered_by"`
	EmailId              string                `json:"email_id"`
	Image                string                `json:"image"`
	MaterialInfo         string                `json:"material_info,omitempty"`
	DataSource           string                `json:"data_source,omitempty"`
	CiArtifactId         int                   `json:"ci_artifact_id,omitempty"`
	WorkflowType         string                `json:"workflow_type,omitempty"`
	ExecutorType         string                `json:"executor_type,omitempty"`
	BlobStorageEnabled   bool                  `json:"blobStorageEnabled"`
	UserApprovalMetadata *UserApprovalMetadata `json:"userApprovalMetadata"`
=======
	Id                 int                          `json:"id"`
	CdWorkflowId       int                          `json:"cd_workflow_id"`
	Name               string                       `json:"name"`
	Status             string                       `json:"status"`
	PodStatus          string                       `json:"pod_status"`
	Message            string                       `json:"message"`
	StartedOn          time.Time                    `json:"started_on"`
	FinishedOn         time.Time                    `json:"finished_on"`
	PipelineId         int                          `json:"pipeline_id"`
	Namespace          string                       `json:"namespace"`
	LogFilePath        string                       `json:"log_file_path"`
	TriggeredBy        int32                        `json:"triggered_by"`
	EmailId            string                       `json:"email_id"`
	Image              string                       `json:"image"`
	MaterialInfo       string                       `json:"material_info,omitempty"`
	DataSource         string                       `json:"data_source,omitempty"`
	CiArtifactId       int                          `json:"ci_artifact_id,omitempty"`
	WorkflowType       string                       `json:"workflow_type,omitempty"`
	ExecutorType       string                       `json:"executor_type,omitempty"`
	BlobStorageEnabled bool                         `json:"blobStorageEnabled"`
	GitTriggers        map[int]GitCommit            `json:"gitTriggers"`
	CiMaterials        []CiPipelineMaterialResponse `json:"ciMaterials"`
>>>>>>> c3a71c97
}

type TriggerWorkflowStatus struct {
	CdWorkflowStatus []*CdWorkflowStatus `json:"cdWorkflowStatus"`
	CiWorkflowStatus []*CiWorkflowStatus `json:"ciWorkflowStatus"`
}

type CdWorkflowStatus struct {
	CiPipelineId               int    `json:"ci_pipeline_id"`
	PipelineId                 int    `json:"pipeline_id"`
	PipelineName               string `json:"pipeline_name,omitempty"`
	DeployStatus               string `json:"deploy_status"`
	PreStatus                  string `json:"pre_status"`
	PostStatus                 string `json:"post_status"`
	WorkflowType               string `json:"workflow_type,omitempty"`
	WfrId                      int    `json:"wfr_id,omitempty"`
	DeploymentAppDeleteRequest bool   `json:"deploymentAppDeleteRequest"`
}

type CiWorkflowStatus struct {
	CiPipelineId      int    `json:"ciPipelineId"`
	CiPipelineName    string `json:"ciPipelineName,omitempty"`
	CiStatus          string `json:"ciStatus"`
	StorageConfigured bool   `json:"storageConfigured"`
}

type AppDeploymentStatus struct {
	AppId        int    `json:"appId"`
	PipelineId   int    `json:"pipelineId"`
	DeployStatus string `json:"deployStatus"`
	WfrId        int    `json:"wfrId,omitempty"`
}

func NewCdWorkflowRepositoryImpl(dbConnection *pg.DB, logger *zap.SugaredLogger) *CdWorkflowRepositoryImpl {
	return &CdWorkflowRepositoryImpl{
		dbConnection: dbConnection,
		logger:       logger,
	}
}

func (impl *CdWorkflowRepositoryImpl) FindPreviousCdWfRunnerByStatus(pipelineId int, currentWFRunnerId int, status []string) ([]*CdWorkflowRunner, error) {
	var runner []*CdWorkflowRunner
	err := impl.dbConnection.
		Model(&runner).
		Column("cd_workflow_runner.*", "CdWorkflow").
		Where("cd_workflow.pipeline_id = ?", pipelineId).
		Where("cd_workflow_runner.id < ?", currentWFRunnerId).
		Where("workflow_type = ? ", bean.CD_WORKFLOW_TYPE_DEPLOY).
		Where("cd_workflow_runner.status not in (?) ", pg.In(status)).
		Order("cd_workflow_runner.id DESC").
		Select()
	return runner, err
}

func (impl *CdWorkflowRepositoryImpl) SaveWorkFlow(ctx context.Context, wf *CdWorkflow) error {
	_, span := otel.Tracer("orchestrator").Start(ctx, "cdWorkflowRepository.SaveWorkFlow")
	defer span.End()
	err := impl.dbConnection.Insert(wf)
	return err
}
func (impl *CdWorkflowRepositoryImpl) SaveWorkFlows(wfs ...*CdWorkflow) error {
	err := impl.dbConnection.Insert(&wfs)
	return err
}

func (impl *CdWorkflowRepositoryImpl) UpdateWorkFlow(wf *CdWorkflow) error {
	_, err := impl.dbConnection.Model(wf).WherePK().UpdateNotNull()
	return err
}

func (impl *CdWorkflowRepositoryImpl) FindById(wfId int) (*CdWorkflow, error) {
	ddWorkflow := &CdWorkflow{}
	err := impl.dbConnection.Model(ddWorkflow).
		Column("cd_workflow.*, CdWorkflowRunner").Where("id = ?", wfId).Select()
	return ddWorkflow, err
}

func (impl *CdWorkflowRepositoryImpl) FindConfigByPipelineId(pipelineId int) (*CdWorkflowConfig, error) {
	cdWorkflowConfig := &CdWorkflowConfig{}
	err := impl.dbConnection.Model(cdWorkflowConfig).Where("cd_pipeline_id = ?", pipelineId).Select()
	return cdWorkflowConfig, err
}

func (impl *CdWorkflowRepositoryImpl) FindLatestCdWorkflowByPipelineId(pipelineIds []int) (*CdWorkflow, error) {
	cdWorkflow := &CdWorkflow{}
	err := impl.dbConnection.Model(cdWorkflow).Where("pipeline_id in (?)", pg.In(pipelineIds)).Order("id DESC").Limit(1).Select()
	return cdWorkflow, err
}

func (impl *CdWorkflowRepositoryImpl) FindLatestCdWorkflowByPipelineIdV2(pipelineIds []int) ([]*CdWorkflow, error) {
	var cdWorkflow []*CdWorkflow
	//err := impl.dbConnection.Model(&cdWorkflow).Where("pipeline_id in (?)", pg.In(pipelineIds)).Order("id DESC").Select()
	query := "SELECT cdw.pipeline_id, cdw.workflow_status, MAX(id) as id from cd_workflow cdw" +
		" WHERE cdw.pipeline_id in(?)" +
		" GROUP by cdw.pipeline_id, cdw.workflow_status ORDER by id desc;"
	_, err := impl.dbConnection.Query(&cdWorkflow, query, pg.In(pipelineIds))
	if err != nil {
		return cdWorkflow, err
	}
	//TODO - Group By Environment And Pipeline will get latest pipeline from top
	return cdWorkflow, err
}

func (impl *CdWorkflowRepositoryImpl) FindCdWorkflowMetaByEnvironmentId(appId int, environmentId int, offset int, limit int) ([]CdWorkflowRunner, error) {
	var wfrList []CdWorkflowRunner
	err := impl.dbConnection.
		Model(&wfrList).
		Column("cd_workflow_runner.*", "CdWorkflow", "CdWorkflow.Pipeline", "CdWorkflow.CiArtifact").
		Where("p.environment_id = ?", environmentId).
		Where("p.app_id = ?", appId).
		Where("p.deleted = ?", false).
		Order("cd_workflow_runner.id DESC").
		Join("inner join cd_workflow wf on wf.id = cd_workflow_runner.cd_workflow_id").
		Join("inner join ci_artifact cia on cia.id = wf.ci_artifact_id").
		Join("inner join pipeline p on p.id = wf.pipeline_id").
		//Join("left join users u on u.id = wfr.triggered_by").
		Offset(offset).Limit(limit).
		Select()
	if err != nil {
		return nil, err
	}
	return wfrList, err
}

func (impl *CdWorkflowRepositoryImpl) FindLatestCdWorkflowRunnerByEnvironmentIdAndRunnerType(appId int, environmentId int, runnerType bean.WorkflowType) (CdWorkflowRunner, error) {
	var wfr CdWorkflowRunner
	err := impl.dbConnection.
		Model(&wfr).
		Column("cd_workflow_runner.*", "CdWorkflow", "CdWorkflow.Pipeline").
		Where("p.environment_id = ?", environmentId).
		Where("p.app_id = ?", appId).
		Where("cd_workflow_runner.workflow_type = ?", runnerType).
		Join("inner join cd_workflow wf on wf.id = cd_workflow_runner.cd_workflow_id").
		Join("inner join pipeline p on p.id = wf.pipeline_id").
		Order("cd_workflow_runner.id DESC").Limit(1).
		Select()
	if err != nil {
		impl.logger.Errorw("error in getting cdWfr by appId, envId and runner type", "appId", appId, "envId", environmentId, "runnerType", runnerType)
		return wfr, err
	}
	return wfr, err
}

func (impl *CdWorkflowRepositoryImpl) GetConnection() *pg.DB {
	return impl.dbConnection
}

func (impl *CdWorkflowRepositoryImpl) FindCdWorkflowMetaByPipelineId(pipelineId int, offset int, limit int) ([]CdWorkflowRunner, error) {
	var wfrList []CdWorkflowRunner
	err := impl.dbConnection.
		Model(&wfrList).
		Column("cd_workflow_runner.*", "CdWorkflow", "CdWorkflow.Pipeline", "CdWorkflow.CiArtifact").
		Where("cd_workflow.pipeline_id = ?", pipelineId).
		Order("cd_workflow_runner.id DESC").
		//Join("inner join cd_workflow wf on wf.id = cd_workflow_runner.cd_workflow_id").
		//Join("inner join ci_artifact cia on cia.id = wf.ci_artifact_id").
		//Join("inner join pipeline p on p.id = wf.pipeline_id").
		//Join("left join users u on u.id = wfr.triggered_by").
		//Order("ORDER BY cd_workflow_runner.started_on DESC").
		Offset(offset).Limit(limit).
		Select()

	if err != nil {
		return nil, err
	}
	return wfrList, err
}

func (impl *CdWorkflowRepositoryImpl) FindArtifactByPipelineIdAndRunnerType(pipelineId int, runnerType bean.WorkflowType, limit int) ([]CdWorkflowRunner, error) {
	var wfrList []CdWorkflowRunner
	err := impl.dbConnection.
		Model(&wfrList).
		Column("cd_workflow_runner.*", "CdWorkflow", "CdWorkflow.Pipeline", "CdWorkflow.CiArtifact").
		Where("cd_workflow.pipeline_id = ?", pipelineId).
		Where("cd_workflow_runner.workflow_type = ?", runnerType).
		Order("cd_workflow_runner.id DESC").
		//Join("inner join cd_workflow wf on wf.id = cd_workflow_runner.cd_workflow_id").
		//Join("inner join ci_artifact cia on cia.id = wf.ci_artifact_id").
		//Join("inner join pipeline p on p.id = wf.pipeline_id").
		//Join("left join users u on u.id = wfr.triggered_by").
		//Order("ORDER BY cd_workflow_runner.started_on DESC").
		Limit(limit).
		Select()
	if err != nil {
		return nil, err
	}
	return wfrList, err
}

func (impl *CdWorkflowRepositoryImpl) FindLastPreOrPostTriggeredByPipelineId(pipelineId int) (CdWorkflowRunner, error) {
	wfr := CdWorkflowRunner{}
	err := impl.dbConnection.
		Model(&wfr).
		Column("cd_workflow_runner.*", "CdWorkflow", "CdWorkflow.Pipeline", "CdWorkflow.CiArtifact").
		Where("cd_workflow.pipeline_id = ?", pipelineId).
		Where("cd_workflow_runner.workflow_type != ?", bean.CD_WORKFLOW_TYPE_DEPLOY).
		Order("cd_workflow_runner.id DESC").
		Limit(1).
		Select()
	if err != nil {
		return wfr, err
	}
	return wfr, err
}

func (impl *CdWorkflowRepositoryImpl) FindLatestWfrByAppIdAndEnvironmentId(appId int, environmentId int) (*CdWorkflowRunner, error) {
	wfr := &CdWorkflowRunner{}
	err := impl.dbConnection.
		Model(wfr).
		Column("cd_workflow_runner.*", "CdWorkflow", "CdWorkflow.Pipeline", "CdWorkflow.CiArtifact").
		Where("p.environment_id = ?", environmentId).
		Where("p.app_id = ?", appId).
		Where("cd_workflow_runner.workflow_type = ?", bean.CD_WORKFLOW_TYPE_DEPLOY).
		Order("cd_workflow_runner.id DESC").
		Join("inner join cd_workflow wf on wf.id = cd_workflow_runner.cd_workflow_id").
		Join("inner join ci_artifact cia on cia.id = wf.ci_artifact_id").
		Join("inner join pipeline p on p.id = wf.pipeline_id").
		Limit(1).
		Select()
	if err != nil {
		return wfr, err
	}
	return wfr, nil
}

func (impl *CdWorkflowRepositoryImpl) FindLastPreOrPostTriggeredByEnvironmentId(appId int, environmentId int) (CdWorkflowRunner, error) {
	wfr := CdWorkflowRunner{}
	err := impl.dbConnection.
		Model(&wfr).
		Column("cd_workflow_runner.*", "CdWorkflow", "CdWorkflow.Pipeline", "CdWorkflow.CiArtifact").
		Where("p.environment_id = ?", environmentId).
		Where("p.app_id = ?", appId).
		Where("cd_workflow_runner.workflow_type != ?", bean.CD_WORKFLOW_TYPE_DEPLOY).
		Order("cd_workflow_runner.id DESC").
		Join("inner join cd_workflow wf on wf.id = cd_workflow_runner.cd_workflow_id").
		Join("inner join ci_artifact cia on cia.id = wf.ci_artifact_id").
		Join("inner join pipeline p on p.id = wf.pipeline_id").
		Limit(1).
		Select()
	if err != nil {
		return wfr, err
	}
	return wfr, err
}

func (impl *CdWorkflowRepositoryImpl) SaveWorkFlowRunner(wfr *CdWorkflowRunner) (*CdWorkflowRunner, error) {
	err := impl.dbConnection.Insert(wfr)
	return wfr, err
}

func (impl *CdWorkflowRepositoryImpl) UpdateWorkFlowRunner(wfr *CdWorkflowRunner) error {
	err := impl.dbConnection.Update(wfr)
	return err
}

func (impl *CdWorkflowRepositoryImpl) UpdateWorkFlowRunnersWithTxn(wfrs []*CdWorkflowRunner, tx *pg.Tx) error {
	_, err := tx.Model(&wfrs).Column("finished_on", "message", "status", "updated_on", "updated_by").Update()
	return err
}

func (impl *CdWorkflowRepositoryImpl) UpdateWorkFlowRunners(wfr []*CdWorkflowRunner) error {
	_, err := impl.dbConnection.Model(&wfr).Update()
	return err
}
func (impl *CdWorkflowRepositoryImpl) FindWorkflowRunnerByCdWorkflowId(wfIds []int) ([]*CdWorkflowRunner, error) {
	var wfr []*CdWorkflowRunner
	err := impl.dbConnection.Model(&wfr).Where("cd_workflow_id in (?)", pg.In(wfIds)).Select()
	if err != nil {
		return nil, err
	}
	return wfr, err
}

func (impl *CdWorkflowRepositoryImpl) FindWorkflowRunnerById(wfrId int) (*CdWorkflowRunner, error) {
	wfr := &CdWorkflowRunner{}
	err := impl.dbConnection.Model(wfr).Column("cd_workflow_runner.*", "CdWorkflow", "DeploymentApprovalRequest", "CdWorkflow.Pipeline", "CdWorkflow.CiArtifact", "CdWorkflow.Pipeline.Environment").
		Where("cd_workflow_runner.id = ?", wfrId).Select()
	return wfr, err
}

func (impl *CdWorkflowRepositoryImpl) FindByWorkflowIdAndRunnerType(ctx context.Context, wfId int, runnerType bean.WorkflowType) (CdWorkflowRunner, error) {
	var wfr CdWorkflowRunner
	_, span := otel.Tracer("orchestrator").Start(ctx, "cdWorkflowRepository.FindByWorkflowIdAndRunnerType")
	defer span.End()
	err := impl.dbConnection.
		Model(&wfr).
		Column("cd_workflow_runner.*", "CdWorkflow", "CdWorkflow.Pipeline", "CdWorkflow.CiArtifact").
		Where("cd_workflow.id = ?", wfId).
		Where("cd_workflow_runner.workflow_type = ?", runnerType).
		Select()
	if err != nil {
		return wfr, err
	}
	return wfr, err
}

func (impl *CdWorkflowRepositoryImpl) FindLastStatusByPipelineIdAndRunnerType(pipelineId int, runnerType bean.WorkflowType) (CdWorkflowRunner, error) {
	wfr := CdWorkflowRunner{}
	err := impl.dbConnection.
		Model(&wfr).
		Column("cd_workflow_runner.*", "CdWorkflow", "CdWorkflow.Pipeline", "CdWorkflow.CiArtifact").
		Where("cd_workflow.pipeline_id = ?", pipelineId).
		Where("cd_workflow_runner.workflow_type = ?", runnerType).
		Order("cd_workflow_runner.id DESC").
		Limit(1).
		Select()
	if err != nil {
		return wfr, err
	}
	return wfr, err
}

func (impl *CdWorkflowRepositoryImpl) IsLatestWf(pipelineId int, wfId int) (bool, error) {
	exists, err := impl.dbConnection.Model(&CdWorkflow{}).
		Where("pipeline_id =?", pipelineId).
		Where("id > ?", wfId).
		Exists()
	return !exists, err
}

func (impl *CdWorkflowRepositoryImpl) FetchAllCdStagesLatestEntity(pipelineIds []int) ([]*CdWorkflowStatus, error) {
	var cdWorkflowStatus []*CdWorkflowStatus
	if len(pipelineIds) == 0 {
		return cdWorkflowStatus, nil
	}
	query := "select p.ci_pipeline_id, wf.pipeline_id, wfr.workflow_type, max(wfr.id) as wfr_id from cd_workflow_runner wfr" +
		" inner join cd_workflow wf on wf.id=wfr.cd_workflow_id" +
		" inner join pipeline p on p.id = wf.pipeline_id" +
		" where wf.pipeline_id in (" + sqlIntSeq(pipelineIds) + ")" +
		" group by p.ci_pipeline_id, wf.pipeline_id, wfr.workflow_type order by wfr_id desc;"
	_, err := impl.dbConnection.Query(&cdWorkflowStatus, query)
	if err != nil {
		impl.logger.Error("err", err)
		return cdWorkflowStatus, err
	}
	return cdWorkflowStatus, nil
}

func (impl *CdWorkflowRepositoryImpl) FetchAllCdStagesLatestEntityStatus(wfrIds []int) ([]*CdWorkflowRunner, error) {
	var wfrList []*CdWorkflowRunner
	err := impl.dbConnection.Model(&wfrList).Column("cd_workflow_runner.*").
		Where("cd_workflow_runner.id in (?)", pg.In(wfrIds)).Select()
	return wfrList, err
}

func (impl *CdWorkflowRepositoryImpl) ExistsByStatus(status string) (bool, error) {
	exists, err := impl.dbConnection.Model(&CdWorkflowRunner{}).
		Where("status =?", status).
		Exists()
	return exists, err
}

func (impl *CdWorkflowRepositoryImpl) FetchArtifactsByCdPipelineId(pipelineId int, runnerType bean.WorkflowType, offset, limit int) ([]CdWorkflowRunner, error) {
	var wfrList []CdWorkflowRunner
	err := impl.dbConnection.
		Model(&wfrList).
		Column("cd_workflow_runner.*", "CdWorkflow", "CdWorkflow.Pipeline", "CdWorkflow.CiArtifact").
		Where("cd_workflow.pipeline_id = ?", pipelineId).
		Where("cd_workflow_runner.workflow_type = ?", runnerType).
		Order("cd_workflow_runner.id DESC").
		Limit(limit).Offset(offset).
		Select()
	if err != nil {
		impl.logger.Errorw("error in getting Wfrs and ci artifacts by pipelineId", "err", err, "pipelineId", pipelineId)
		return nil, err
	}
	return wfrList, err
}

func (impl *CdWorkflowRepositoryImpl) GetLatestTriggersOfHelmPipelinesStuckInNonTerminalStatuses() ([]*CdWorkflowRunner, error) {
	var wfrList []*CdWorkflowRunner
	err := impl.dbConnection.
		Model(&wfrList).
		Column("cd_workflow_runner.*", "CdWorkflow", "CdWorkflow.Pipeline", "CdWorkflow.Pipeline.Environment").
		Join("inner join cd_workflow wf on wf.id = cd_workflow_runner.cd_workflow_id").
		Join("inner join pipeline p on p.id = wf.pipeline_id").
		Join("inner join environment e on e.id = p.environment_id").
		Where("cd_workflow_runner.workflow_type=?", bean.CD_WORKFLOW_TYPE_DEPLOY).
		Where("cd_workflow_runner.status not in (?)", pg.In([]string{WorkflowAborted, WorkflowFailed, WorkflowSucceeded, application.HIBERNATING, string(health.HealthStatusHealthy), string(health.HealthStatusDegraded)})).
		Where("cd_workflow_runner.cd_workflow_id in (select DISTINCT ON (pipeline_id) max(id) as id from cd_workflow group by pipeline_id, id order by pipeline_id, id desc)").
		Where("p.deployment_app_type = ?", util.PIPELINE_DEPLOYMENT_TYPE_HELM).
		Where("p.deleted=?", false).
		Order("cd_workflow_runner.id DESC").
		Select()
	if err != nil {
		impl.logger.Errorw("error,GetLatestTriggersOfHelmPipelinesStuckInNonTerminalStatuses ", "err", err)
		return nil, err
	}
	return wfrList, err
}<|MERGE_RESOLUTION|>--- conflicted
+++ resolved
@@ -147,18 +147,18 @@
 	Name                        string               `sql:"name"`
 	WorkflowType                bean.WorkflowType    `sql:"workflow_type"` //pre,post,deploy
 	ExecutorType                WorkflowExecutorType `sql:"executor_type"` //awf, system
-	Status                      string    `sql:"status"`
-	PodStatus                   string    `sql:"pod_status"`
-	Message                     string    `sql:"message"`
-	StartedOn                   time.Time `sql:"started_on"`
-	FinishedOn                  time.Time `sql:"finished_on"`
-	Namespace                   string    `sql:"namespace"`
-	LogLocation                 string    `sql:"log_file_path"`
-	TriggeredBy                 int32     `sql:"triggered_by"`
-	CdWorkflowId                int       `sql:"cd_workflow_id"`
-	PodName                     string    `sql:"pod_name"`
-	BlobStorageEnabled          bool      `sql:"blob_storage_enabled,notnull"`
-	DeploymentApprovalRequestId int       `sql:"deployment_approval_request_id"`
+	Status                      string               `sql:"status"`
+	PodStatus                   string               `sql:"pod_status"`
+	Message                     string               `sql:"message"`
+	StartedOn                   time.Time            `sql:"started_on"`
+	FinishedOn                  time.Time            `sql:"finished_on"`
+	Namespace                   string               `sql:"namespace"`
+	LogLocation                 string               `sql:"log_file_path"`
+	TriggeredBy                 int32                `sql:"triggered_by"`
+	CdWorkflowId                int                  `sql:"cd_workflow_id"`
+	PodName                     string               `sql:"pod_name"`
+	BlobStorageEnabled          bool                 `sql:"blob_storage_enabled,notnull"`
+	DeploymentApprovalRequestId int                  `sql:"deployment_approval_request_id"`
 	CdWorkflow                  *CdWorkflow
 	DeploymentApprovalRequest   *DeploymentApprovalRequest
 	sql.AuditLog
@@ -183,52 +183,29 @@
 }
 
 type CdWorkflowWithArtifact struct {
-<<<<<<< HEAD
-	Id                   int                   `json:"id"`
-	CdWorkflowId         int                   `json:"cd_workflow_id"`
-	Name                 string                `json:"name"`
-	Status               string                `json:"status"`
-	PodStatus            string                `json:"pod_status"`
-	Message              string                `json:"message"`
-	StartedOn            time.Time             `json:"started_on"`
-	FinishedOn           time.Time             `json:"finished_on"`
-	PipelineId           int                   `json:"pipeline_id"`
-	Namespace            string                `json:"namespace"`
-	LogFilePath          string                `json:"log_file_path"`
-	TriggeredBy          int32                 `json:"triggered_by"`
-	EmailId              string                `json:"email_id"`
-	Image                string                `json:"image"`
-	MaterialInfo         string                `json:"material_info,omitempty"`
-	DataSource           string                `json:"data_source,omitempty"`
-	CiArtifactId         int                   `json:"ci_artifact_id,omitempty"`
-	WorkflowType         string                `json:"workflow_type,omitempty"`
-	ExecutorType         string                `json:"executor_type,omitempty"`
-	BlobStorageEnabled   bool                  `json:"blobStorageEnabled"`
-	UserApprovalMetadata *UserApprovalMetadata `json:"userApprovalMetadata"`
-=======
-	Id                 int                          `json:"id"`
-	CdWorkflowId       int                          `json:"cd_workflow_id"`
-	Name               string                       `json:"name"`
-	Status             string                       `json:"status"`
-	PodStatus          string                       `json:"pod_status"`
-	Message            string                       `json:"message"`
-	StartedOn          time.Time                    `json:"started_on"`
-	FinishedOn         time.Time                    `json:"finished_on"`
-	PipelineId         int                          `json:"pipeline_id"`
-	Namespace          string                       `json:"namespace"`
-	LogFilePath        string                       `json:"log_file_path"`
-	TriggeredBy        int32                        `json:"triggered_by"`
-	EmailId            string                       `json:"email_id"`
-	Image              string                       `json:"image"`
-	MaterialInfo       string                       `json:"material_info,omitempty"`
-	DataSource         string                       `json:"data_source,omitempty"`
-	CiArtifactId       int                          `json:"ci_artifact_id,omitempty"`
-	WorkflowType       string                       `json:"workflow_type,omitempty"`
-	ExecutorType       string                       `json:"executor_type,omitempty"`
-	BlobStorageEnabled bool                         `json:"blobStorageEnabled"`
-	GitTriggers        map[int]GitCommit            `json:"gitTriggers"`
-	CiMaterials        []CiPipelineMaterialResponse `json:"ciMaterials"`
->>>>>>> c3a71c97
+	Id                   int                          `json:"id"`
+	CdWorkflowId         int                          `json:"cd_workflow_id"`
+	Name                 string                       `json:"name"`
+	Status               string                       `json:"status"`
+	PodStatus            string                       `json:"pod_status"`
+	Message              string                       `json:"message"`
+	StartedOn            time.Time                    `json:"started_on"`
+	FinishedOn           time.Time                    `json:"finished_on"`
+	PipelineId           int                          `json:"pipeline_id"`
+	Namespace            string                       `json:"namespace"`
+	LogFilePath          string                       `json:"log_file_path"`
+	TriggeredBy          int32                        `json:"triggered_by"`
+	EmailId              string                       `json:"email_id"`
+	Image                string                       `json:"image"`
+	MaterialInfo         string                       `json:"material_info,omitempty"`
+	DataSource           string                       `json:"data_source,omitempty"`
+	CiArtifactId         int                          `json:"ci_artifact_id,omitempty"`
+	WorkflowType         string                       `json:"workflow_type,omitempty"`
+	ExecutorType         string                       `json:"executor_type,omitempty"`
+	BlobStorageEnabled   bool                         `json:"blobStorageEnabled"`
+	UserApprovalMetadata *UserApprovalMetadata        `json:"userApprovalMetadata"`
+	GitTriggers          map[int]GitCommit            `json:"gitTriggers"`
+	CiMaterials          []CiPipelineMaterialResponse `json:"ciMaterials"`
 }
 
 type TriggerWorkflowStatus struct {
