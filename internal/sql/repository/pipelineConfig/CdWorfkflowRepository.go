/*
 * Copyright (c) 2020 Devtron Labs
 *
 * Licensed under the Apache License, Version 2.0 (the "License");
 * you may not use this file except in compliance with the License.
 * You may obtain a copy of the License at
 *
 *    http://www.apache.org/licenses/LICENSE-2.0
 *
 * Unless required by applicable law or agreed to in writing, software
 * distributed under the License is distributed on an "AS IS" BASIS,
 * WITHOUT WARRANTIES OR CONDITIONS OF ANY KIND, either express or implied.
 * See the License for the specific language governing permissions and
 * limitations under the License.
 *
 */

package pipelineConfig

import (
	"context"
	"fmt"
	"github.com/argoproj/gitops-engine/pkg/health"
	"github.com/devtron-labs/devtron/api/bean"
	"github.com/devtron-labs/devtron/client/argocdServer/application"
	"github.com/devtron-labs/devtron/client/gitSensor"
	"github.com/devtron-labs/devtron/internal/sql/repository"
	repository2 "github.com/devtron-labs/devtron/internal/sql/repository/imageTagging"
	"github.com/devtron-labs/devtron/internal/util"
	"github.com/devtron-labs/devtron/pkg/sql"
	"github.com/go-pg/pg"
	"go.opentelemetry.io/otel"
	"go.uber.org/zap"
	"time"
)

type CdWorkflowRepository interface {
	SaveWorkFlow(ctx context.Context, wf *CdWorkflow) error
	UpdateWorkFlow(wf *CdWorkflow) error
	FindById(wfId int) (*CdWorkflow, error)
	FindCdWorkflowMetaByEnvironmentId(appId int, environmentId int, offset int, size int) ([]CdWorkflowRunner, error)
	FindCdWorkflowMetaByPipelineId(pipelineId int, offset int, size int) ([]CdWorkflowRunner, error)
	FindArtifactByPipelineIdAndRunnerType(pipelineId int, runnerType bean.WorkflowType, searchString string, limit int) ([]CdWorkflowRunner, error)

	SaveWorkFlowRunner(wfr *CdWorkflowRunner) (*CdWorkflowRunner, error)
	UpdateWorkFlowRunner(wfr *CdWorkflowRunner) error
	UpdateWorkFlowRunnersWithTxn(wfrs []*CdWorkflowRunner, tx *pg.Tx) error
	UpdateWorkFlowRunners(wfr []*CdWorkflowRunner) error
	FindWorkflowRunnerByCdWorkflowId(wfIds []int) ([]*CdWorkflowRunner, error)
	FindPreviousCdWfRunnerByStatus(pipelineId int, currentWFRunnerId int, status []string) ([]*CdWorkflowRunner, error)
	FindConfigByPipelineId(pipelineId int) (*CdWorkflowConfig, error)
	FindWorkflowRunnerById(wfrId int) (*CdWorkflowRunner, error)
	FindWorkflowRunnerByIdForApproval(wfrId int) (*CdWorkflowRunner, error)
<<<<<<< HEAD
=======
	FindRetriedWorkflowCountByReferenceId(wfrId int) (int, error)
>>>>>>> ca6939e2
	FindLatestWfrByAppIdAndEnvironmentId(appId int, environmentId int) (*CdWorkflowRunner, error)
	FindLatestCdWorkflowRunnerByEnvironmentIdAndRunnerType(appId int, environmentId int, runnerType bean.WorkflowType) (CdWorkflowRunner, error)

	GetConnection() *pg.DB

	FindLastPreOrPostTriggeredByPipelineId(pipelineId int) (CdWorkflowRunner, error)
	FindLastPreOrPostTriggeredByEnvironmentId(appId int, environmentId int) (CdWorkflowRunner, error)

	FindByWorkflowIdAndRunnerType(ctx context.Context, wfId int, runnerType bean.WorkflowType) (CdWorkflowRunner, error)
	FindLastStatusByPipelineIdAndRunnerType(pipelineId int, runnerType bean.WorkflowType) (CdWorkflowRunner, error)
	SaveWorkFlows(wfs ...*CdWorkflow) error
	IsLatestWf(pipelineId int, wfId int) (bool, error)
	FindLatestCdWorkflowByPipelineId(pipelineIds []int) (*CdWorkflow, error)
	FindLatestCdWorkflowByPipelineIdV2(pipelineIds []int) ([]*CdWorkflow, error)
	FetchAllCdStagesLatestEntity(pipelineIds []int) ([]*CdWorkflowStatus, error)
	FetchAllCdStagesLatestEntityStatus(wfrIds []int) ([]*CdWorkflowRunner, error)
	ExistsByStatus(status string) (bool, error)

	FetchArtifactsByCdPipelineId(pipelineId int, runnerType bean.WorkflowType, offset, limit int) ([]CdWorkflowRunner, error)

	GetLatestTriggersOfHelmPipelinesStuckInNonTerminalStatuses(getPipelineDeployedWithinHours int) ([]*CdWorkflowRunner, error)
}

type CdWorkflowRepositoryImpl struct {
	dbConnection *pg.DB
	logger       *zap.SugaredLogger
}

type WorkflowStatus int

const (
	WF_UNKNOWN WorkflowStatus = iota
	REQUEST_ACCEPTED
	ENQUEUED
	QUE_ERROR
	WF_STARTED
	DROPPED_STALE
	DEQUE_ERROR
	TRIGGER_ERROR
)

const (
	WorkflowStarting           = "Starting"
	WorkflowInQueue            = "InQueue"
	WorkflowInProcess          = "Processing"
	WorkflowInProgress         = "Progressing"
	WorkflowAborted            = "Aborted"
	WorkflowFailed             = "Failed"
	WorkflowSucceeded          = "Succeeded"
	WorkflowTimedOut           = "TimedOut"
	WorkflowUnableToFetchState = "UnableToFetch"
)

var WfrTerminalStatusList = []string{WorkflowAborted, WorkflowFailed, WorkflowSucceeded, application.HIBERNATING, string(health.HealthStatusHealthy), string(health.HealthStatusDegraded)}

func (a WorkflowStatus) String() string {
	return [...]string{"WF_UNKNOWN", "REQUEST_ACCEPTED", "ENQUEUED", "QUE_ERROR", "WF_STARTED", "DROPPED_STALE", "DEQUE_ERROR", "TRIGGER_ERROR"}[a]
}

type CdWorkflow struct {
	tableName        struct{}       `sql:"cd_workflow" pg:",discard_unknown_columns"`
	Id               int            `sql:"id,pk"`
	CiArtifactId     int            `sql:"ci_artifact_id"`
	PipelineId       int            `sql:"pipeline_id"`
	WorkflowStatus   WorkflowStatus `sql:"workflow_status,notnull"`
	Pipeline         *Pipeline
	CiArtifact       *repository.CiArtifact
	CdWorkflowRunner []CdWorkflowRunner
	sql.AuditLog
}

type CdWorkflowConfig struct {
	tableName                struct{} `sql:"cd_workflow_config" pg:",discard_unknown_columns"`
	Id                       int      `sql:"id,pk"`
	CdTimeout                int64    `sql:"cd_timeout"`
	MinCpu                   string   `sql:"min_cpu"`
	MaxCpu                   string   `sql:"max_cpu"`
	MinMem                   string   `sql:"min_mem"`
	MaxMem                   string   `sql:"max_mem"`
	MinStorage               string   `sql:"min_storage"`
	MaxStorage               string   `sql:"max_storage"`
	MinEphStorage            string   `sql:"min_eph_storage"`
	MaxEphStorage            string   `sql:"max_eph_storage"`
	CdCacheBucket            string   `sql:"cd_cache_bucket"`
	CdCacheRegion            string   `sql:"cd_cache_region"`
	CdImage                  string   `sql:"cd_image"`
	Namespace                string   `sql:"wf_namespace"`
	CdPipelineId             int      `sql:"cd_pipeline_id"`
	LogsBucket               string   `sql:"logs_bucket"`
	CdArtifactLocationFormat string   `sql:"cd_artifact_location_format"`
}

type WorkflowExecutorType string

const WORKFLOW_EXECUTOR_TYPE_AWF = "AWF"
const WORKFLOW_EXECUTOR_TYPE_SYSTEM = "SYSTEM"

type CdWorkflowRunner struct {
	tableName                   struct{}             `sql:"cd_workflow_runner" pg:",discard_unknown_columns"`
	Id                          int                  `sql:"id,pk"`
	Name                        string               `sql:"name"`
	WorkflowType                bean.WorkflowType    `sql:"workflow_type"` //pre,post,deploy
	ExecutorType                WorkflowExecutorType `sql:"executor_type"` //awf, system
	Status                      string               `sql:"status"`
	PodStatus                   string               `sql:"pod_status"`
	Message                     string               `sql:"message"`
	StartedOn                   time.Time            `sql:"started_on"`
	FinishedOn                  time.Time            `sql:"finished_on"`
	Namespace                   string               `sql:"namespace"`
	LogLocation                 string               `sql:"log_file_path"`
	TriggeredBy                 int32                `sql:"triggered_by"`
	CdWorkflowId                int                  `sql:"cd_workflow_id"`
	PodName                     string               `sql:"pod_name"`
	BlobStorageEnabled          bool                 `sql:"blob_storage_enabled,notnull"`
	DeploymentApprovalRequestId int                  `sql:"deployment_approval_request_id"`
<<<<<<< HEAD
=======
	RefCdWorkflowRunnerId       int                  `sql:"ref_cd_workflow_runner_id"`
>>>>>>> ca6939e2
	HelmReferenceChart          []byte               `sql:""`
	CdWorkflow                  *CdWorkflow
	DeploymentApprovalRequest   *DeploymentApprovalRequest
	sql.AuditLog
}

type CiPipelineMaterialResponse struct {
	Id              int                    `json:"id"`
	GitMaterialId   int                    `json:"gitMaterialId"`
	GitMaterialUrl  string                 `json:"gitMaterialUrl"`
	GitMaterialName string                 `json:"gitMaterialName"`
	Type            string                 `json:"type"`
	Value           string                 `json:"value"`
	Active          bool                   `json:"active"`
	History         []*gitSensor.GitCommit `json:"history,omitempty"`
	LastFetchTime   time.Time              `json:"lastFetchTime"`
	IsRepoError     bool                   `json:"isRepoError"`
	RepoErrorMsg    string                 `json:"repoErrorMsg"`
	IsBranchError   bool                   `json:"isBranchError"`
	BranchErrorMsg  string                 `json:"branchErrorMsg"`
	Url             string                 `json:"url"`
	Regex           string                 `json:"regex"`
}

type CdWorkflowWithArtifact struct {
<<<<<<< HEAD
	Id                   int                          `json:"id"`
	CdWorkflowId         int                          `json:"cd_workflow_id"`
	Name                 string                       `json:"name"`
	Status               string                       `json:"status"`
	PodStatus            string                       `json:"pod_status"`
	Message              string                       `json:"message"`
	StartedOn            time.Time                    `json:"started_on"`
	FinishedOn           time.Time                    `json:"finished_on"`
	PipelineId           int                          `json:"pipeline_id"`
	Namespace            string                       `json:"namespace"`
	LogFilePath          string                       `json:"log_file_path"`
	TriggeredBy          int32                        `json:"triggered_by"`
	EmailId              string                       `json:"email_id"`
	Image                string                       `json:"image"`
	MaterialInfo         string                       `json:"material_info,omitempty"`
	DataSource           string                       `json:"data_source,omitempty"`
	CiArtifactId         int                          `json:"ci_artifact_id,omitempty"`
	WorkflowType         string                       `json:"workflow_type,omitempty"`
	ExecutorType         string                       `json:"executor_type,omitempty"`
	BlobStorageEnabled   bool                         `json:"blobStorageEnabled"`
	UserApprovalMetadata *UserApprovalMetadata        `json:"userApprovalMetadata"`
	GitTriggers          map[int]GitCommit            `json:"gitTriggers"`
	CiMaterials          []CiPipelineMaterialResponse `json:"ciMaterials"`
	ImageReleaseTags     []*repository2.ImageTag      `json:"imageReleaseTags"`
	ImageComment         *repository2.ImageComment    `json:"imageComment"`
=======
	Id                    int                          `json:"id"`
	CdWorkflowId          int                          `json:"cd_workflow_id"`
	Name                  string                       `json:"name"`
	Status                string                       `json:"status"`
	PodStatus             string                       `json:"pod_status"`
	Message               string                       `json:"message"`
	StartedOn             time.Time                    `json:"started_on"`
	FinishedOn            time.Time                    `json:"finished_on"`
	PipelineId            int                          `json:"pipeline_id"`
	Namespace             string                       `json:"namespace"`
	LogFilePath           string                       `json:"log_file_path"`
	TriggeredBy           int32                        `json:"triggered_by"`
	EmailId               string                       `json:"email_id"`
	Image                 string                       `json:"image"`
	MaterialInfo          string                       `json:"material_info,omitempty"`
	DataSource            string                       `json:"data_source,omitempty"`
	CiArtifactId          int                          `json:"ci_artifact_id,omitempty"`
	WorkflowType          string                       `json:"workflow_type,omitempty"`
	ExecutorType          string                       `json:"executor_type,omitempty"`
	BlobStorageEnabled    bool                         `json:"blobStorageEnabled"`
	UserApprovalMetadata  *UserApprovalMetadata        `json:"userApprovalMetadata"`
	GitTriggers           map[int]GitCommit            `json:"gitTriggers"`
	CiMaterials           []CiPipelineMaterialResponse `json:"ciMaterials"`
	ImageReleaseTags      []*repository2.ImageTag      `json:"imageReleaseTags"`
	ImageComment          *repository2.ImageComment    `json:"imageComment"`
	RefCdWorkflowRunnerId int                          `json:"referenceCdWorkflowRunnerId"`
>>>>>>> ca6939e2
}

type TriggerWorkflowStatus struct {
	CdWorkflowStatus []*CdWorkflowStatus `json:"cdWorkflowStatus"`
	CiWorkflowStatus []*CiWorkflowStatus `json:"ciWorkflowStatus"`
}

type CdWorkflowStatus struct {
	CiPipelineId               int    `json:"ci_pipeline_id"`
	PipelineId                 int    `json:"pipeline_id"`
	PipelineName               string `json:"pipeline_name,omitempty"`
	DeployStatus               string `json:"deploy_status"`
	PreStatus                  string `json:"pre_status"`
	PostStatus                 string `json:"post_status"`
	WorkflowType               string `json:"workflow_type,omitempty"`
	WfrId                      int    `json:"wfr_id,omitempty"`
	DeploymentAppDeleteRequest bool   `json:"deploymentAppDeleteRequest"`
}

type CiWorkflowStatus struct {
	CiPipelineId      int    `json:"ciPipelineId"`
	CiPipelineName    string `json:"ciPipelineName,omitempty"`
	CiStatus          string `json:"ciStatus"`
	StorageConfigured bool   `json:"storageConfigured"`
}

type AppDeploymentStatus struct {
	AppId        int    `json:"appId"`
	PipelineId   int    `json:"pipelineId"`
	DeployStatus string `json:"deployStatus"`
	WfrId        int    `json:"wfrId,omitempty"`
}

func NewCdWorkflowRepositoryImpl(dbConnection *pg.DB, logger *zap.SugaredLogger) *CdWorkflowRepositoryImpl {
	return &CdWorkflowRepositoryImpl{
		dbConnection: dbConnection,
		logger:       logger,
	}
}

func (impl *CdWorkflowRepositoryImpl) FindPreviousCdWfRunnerByStatus(pipelineId int, currentWFRunnerId int, status []string) ([]*CdWorkflowRunner, error) {
	var runner []*CdWorkflowRunner
	err := impl.dbConnection.
		Model(&runner).
		Column("cd_workflow_runner.*", "CdWorkflow").
		Where("cd_workflow.pipeline_id = ?", pipelineId).
		Where("cd_workflow_runner.id < ?", currentWFRunnerId).
		Where("workflow_type = ? ", bean.CD_WORKFLOW_TYPE_DEPLOY).
		Where("cd_workflow_runner.status not in (?) ", pg.In(status)).
		Order("cd_workflow_runner.id DESC").
		Select()
	return runner, err
}

func (impl *CdWorkflowRepositoryImpl) SaveWorkFlow(ctx context.Context, wf *CdWorkflow) error {
	_, span := otel.Tracer("orchestrator").Start(ctx, "cdWorkflowRepository.SaveWorkFlow")
	defer span.End()
	err := impl.dbConnection.Insert(wf)
	return err
}
func (impl *CdWorkflowRepositoryImpl) SaveWorkFlows(wfs ...*CdWorkflow) error {
	err := impl.dbConnection.Insert(&wfs)
	return err
}

func (impl *CdWorkflowRepositoryImpl) UpdateWorkFlow(wf *CdWorkflow) error {
	_, err := impl.dbConnection.Model(wf).WherePK().UpdateNotNull()
	return err
}

func (impl *CdWorkflowRepositoryImpl) FindById(wfId int) (*CdWorkflow, error) {
	ddWorkflow := &CdWorkflow{}
	err := impl.dbConnection.Model(ddWorkflow).
		Column("cd_workflow.*, CdWorkflowRunner").Where("id = ?", wfId).Select()
	return ddWorkflow, err
}

func (impl *CdWorkflowRepositoryImpl) FindConfigByPipelineId(pipelineId int) (*CdWorkflowConfig, error) {
	cdWorkflowConfig := &CdWorkflowConfig{}
	err := impl.dbConnection.Model(cdWorkflowConfig).Where("cd_pipeline_id = ?", pipelineId).Select()
	return cdWorkflowConfig, err
}

func (impl *CdWorkflowRepositoryImpl) FindLatestCdWorkflowByPipelineId(pipelineIds []int) (*CdWorkflow, error) {
	cdWorkflow := &CdWorkflow{}
	err := impl.dbConnection.Model(cdWorkflow).Where("pipeline_id in (?)", pg.In(pipelineIds)).Order("id DESC").Limit(1).Select()
	return cdWorkflow, err
}

func (impl *CdWorkflowRepositoryImpl) FindLatestCdWorkflowByPipelineIdV2(pipelineIds []int) ([]*CdWorkflow, error) {
	var cdWorkflow []*CdWorkflow
	//err := impl.dbConnection.Model(&cdWorkflow).Where("pipeline_id in (?)", pg.In(pipelineIds)).Order("id DESC").Select()
	query := "SELECT cdw.pipeline_id, cdw.workflow_status, MAX(id) as id from cd_workflow cdw" +
		" WHERE cdw.pipeline_id in(?)" +
		" GROUP by cdw.pipeline_id, cdw.workflow_status ORDER by id desc;"
	_, err := impl.dbConnection.Query(&cdWorkflow, query, pg.In(pipelineIds))
	if err != nil {
		return cdWorkflow, err
	}
	//TODO - Group By Environment And Pipeline will get latest pipeline from top
	return cdWorkflow, err
}

func (impl *CdWorkflowRepositoryImpl) FindCdWorkflowMetaByEnvironmentId(appId int, environmentId int, offset int, limit int) ([]CdWorkflowRunner, error) {
	var wfrList []CdWorkflowRunner
	err := impl.dbConnection.
		Model(&wfrList).
		Column("cd_workflow_runner.*", "CdWorkflow", "CdWorkflow.Pipeline", "CdWorkflow.CiArtifact").
		Where("p.environment_id = ?", environmentId).
		Where("p.app_id = ?", appId).
		Where("p.deleted = ?", false).
		Order("cd_workflow_runner.id DESC").
		Join("inner join cd_workflow wf on wf.id = cd_workflow_runner.cd_workflow_id").
		Join("inner join ci_artifact cia on cia.id = wf.ci_artifact_id").
		Join("inner join pipeline p on p.id = wf.pipeline_id").
		//Join("left join users u on u.id = wfr.triggered_by").
		Offset(offset).Limit(limit).
		Select()
	if err != nil {
		return nil, err
	}
	return wfrList, err
}

func (impl *CdWorkflowRepositoryImpl) FindLatestCdWorkflowRunnerByEnvironmentIdAndRunnerType(appId int, environmentId int, runnerType bean.WorkflowType) (CdWorkflowRunner, error) {
	var wfr CdWorkflowRunner
	err := impl.dbConnection.
		Model(&wfr).
		Column("cd_workflow_runner.*", "CdWorkflow", "CdWorkflow.Pipeline").
		Where("p.environment_id = ?", environmentId).
		Where("p.app_id = ?", appId).
		Where("cd_workflow_runner.workflow_type = ?", runnerType).
		Join("inner join cd_workflow wf on wf.id = cd_workflow_runner.cd_workflow_id").
		Join("inner join pipeline p on p.id = wf.pipeline_id").
		Order("cd_workflow_runner.id DESC").Limit(1).
		Select()
	if err != nil {
		impl.logger.Errorw("error in getting cdWfr by appId, envId and runner type", "appId", appId, "envId", environmentId, "runnerType", runnerType)
		return wfr, err
	}
	return wfr, err
}

func (impl *CdWorkflowRepositoryImpl) GetConnection() *pg.DB {
	return impl.dbConnection
}

func (impl *CdWorkflowRepositoryImpl) FindCdWorkflowMetaByPipelineId(pipelineId int, offset int, limit int) ([]CdWorkflowRunner, error) {
	var wfrList []CdWorkflowRunner
	err := impl.dbConnection.
		Model(&wfrList).
		Column("cd_workflow_runner.*", "CdWorkflow", "CdWorkflow.Pipeline", "CdWorkflow.CiArtifact").
		Where("cd_workflow.pipeline_id = ?", pipelineId).
		Order("cd_workflow_runner.id DESC").
		//Join("inner join cd_workflow wf on wf.id = cd_workflow_runner.cd_workflow_id").
		//Join("inner join ci_artifact cia on cia.id = wf.ci_artifact_id").
		//Join("inner join pipeline p on p.id = wf.pipeline_id").
		//Join("left join users u on u.id = wfr.triggered_by").
		//Order("ORDER BY cd_workflow_runner.started_on DESC").
		Offset(offset).Limit(limit).
		Select()

	if err != nil {
		return nil, err
	}
	return wfrList, err
}

func (impl *CdWorkflowRepositoryImpl) FindArtifactByPipelineIdAndRunnerType(pipelineId int, runnerType bean.WorkflowType, searchString string, limit int) ([]CdWorkflowRunner, error) {
	var wfrList []CdWorkflowRunner
	searchStringFinal := "%" + searchString + "%"
	err := impl.dbConnection.
		Model(&wfrList).
		Column("cd_workflow_runner.*", "CdWorkflow", "CdWorkflow.Pipeline", "CdWorkflow.CiArtifact").
		Where("cd_workflow.pipeline_id = ?", pipelineId).
		Where("cd_workflow_runner.workflow_type = ?", runnerType).
		Where("cd_workflow__ci_artifact.image LIKE ?", searchStringFinal).
		Order("cd_workflow_runner.id DESC").
		Limit(limit).
		Select()
	if err != nil {
		return nil, err
	}
	return wfrList, err
}

func (impl *CdWorkflowRepositoryImpl) FindLastPreOrPostTriggeredByPipelineId(pipelineId int) (CdWorkflowRunner, error) {
	wfr := CdWorkflowRunner{}
	err := impl.dbConnection.
		Model(&wfr).
		Column("cd_workflow_runner.*", "CdWorkflow", "CdWorkflow.Pipeline", "CdWorkflow.CiArtifact").
		Where("cd_workflow.pipeline_id = ?", pipelineId).
		Where("cd_workflow_runner.workflow_type != ?", bean.CD_WORKFLOW_TYPE_DEPLOY).
		Order("cd_workflow_runner.id DESC").
		Limit(1).
		Select()
	if err != nil {
		return wfr, err
	}
	return wfr, err
}

func (impl *CdWorkflowRepositoryImpl) FindLatestWfrByAppIdAndEnvironmentId(appId int, environmentId int) (*CdWorkflowRunner, error) {
	wfr := &CdWorkflowRunner{}
	err := impl.dbConnection.
		Model(wfr).
		Column("cd_workflow_runner.*", "CdWorkflow.Pipeline.id", "CdWorkflow.Pipeline.deployment_app_delete_request", "CdWorkflow.Pipeline.deployment_app_type").
		Where("p.environment_id = ?", environmentId).
		Where("p.app_id = ?", appId).
		Where("cd_workflow_runner.workflow_type = ?", bean.CD_WORKFLOW_TYPE_DEPLOY).
		Order("cd_workflow_runner.id DESC").
		Join("inner join cd_workflow wf on wf.id = cd_workflow_runner.cd_workflow_id").
		Join("inner join pipeline p on p.id = wf.pipeline_id").
		Limit(1).
		Select()
	if err != nil {
		return wfr, err
	}
	return wfr, nil
}

func (impl *CdWorkflowRepositoryImpl) FindLastPreOrPostTriggeredByEnvironmentId(appId int, environmentId int) (CdWorkflowRunner, error) {
	wfr := CdWorkflowRunner{}
	err := impl.dbConnection.
		Model(&wfr).
		Column("cd_workflow_runner.*", "CdWorkflow", "CdWorkflow.Pipeline", "CdWorkflow.CiArtifact").
		Where("p.environment_id = ?", environmentId).
		Where("p.app_id = ?", appId).
		Where("cd_workflow_runner.workflow_type != ?", bean.CD_WORKFLOW_TYPE_DEPLOY).
		Order("cd_workflow_runner.id DESC").
		Join("inner join cd_workflow wf on wf.id = cd_workflow_runner.cd_workflow_id").
		Join("inner join ci_artifact cia on cia.id = wf.ci_artifact_id").
		Join("inner join pipeline p on p.id = wf.pipeline_id").
		Limit(1).
		Select()
	if err != nil {
		return wfr, err
	}
	return wfr, err
}

func (impl *CdWorkflowRepositoryImpl) SaveWorkFlowRunner(wfr *CdWorkflowRunner) (*CdWorkflowRunner, error) {
	err := impl.dbConnection.Insert(wfr)
	return wfr, err
}

func (impl *CdWorkflowRepositoryImpl) UpdateWorkFlowRunner(wfr *CdWorkflowRunner) error {
	err := impl.dbConnection.Update(wfr)
	return err
}

func (impl *CdWorkflowRepositoryImpl) UpdateWorkFlowRunnersWithTxn(wfrs []*CdWorkflowRunner, tx *pg.Tx) error {
	_, err := tx.Model(&wfrs).Column("finished_on", "message", "status", "updated_on", "updated_by").Update()
	return err
}

func (impl *CdWorkflowRepositoryImpl) UpdateWorkFlowRunners(wfr []*CdWorkflowRunner) error {
	_, err := impl.dbConnection.Model(&wfr).Update()
	return err
}
func (impl *CdWorkflowRepositoryImpl) FindWorkflowRunnerByCdWorkflowId(wfIds []int) ([]*CdWorkflowRunner, error) {
	var wfr []*CdWorkflowRunner
	err := impl.dbConnection.Model(&wfr).Where("cd_workflow_id in (?)", pg.In(wfIds)).Select()
	if err != nil {
		return nil, err
	}
	return wfr, err
}

func (impl *CdWorkflowRepositoryImpl) FindWorkflowRunnerById(wfrId int) (*CdWorkflowRunner, error) {
	wfr := &CdWorkflowRunner{}
	err := impl.dbConnection.Model(wfr).Column("cd_workflow_runner.*", "CdWorkflow", "DeploymentApprovalRequest", "CdWorkflow.Pipeline", "CdWorkflow.CiArtifact", "CdWorkflow.Pipeline.Environment", "CdWorkflow.Pipeline.App").
<<<<<<< HEAD
		Where("cd_workflow_runner.id = ?", wfrId).Select()
	return wfr, err
}
func (impl *CdWorkflowRepositoryImpl) FindWorkflowRunnerByIdForApproval(wfrId int) (*CdWorkflowRunner, error) {
	wfr := &CdWorkflowRunner{}
	err := impl.dbConnection.Model(wfr).Column("cd_workflow_runner.*", "DeploymentApprovalRequest").
=======
>>>>>>> ca6939e2
		Where("cd_workflow_runner.id = ?", wfrId).Select()
	return wfr, err
}
func (impl *CdWorkflowRepositoryImpl) FindWorkflowRunnerByIdForApproval(wfrId int) (*CdWorkflowRunner, error) {
	wfr := &CdWorkflowRunner{}
	err := impl.dbConnection.Model(wfr).Column("cd_workflow_runner.*", "DeploymentApprovalRequest").
		Where("cd_workflow_runner.id = ?", wfrId).Select()
	return wfr, err
}

func (impl *CdWorkflowRepositoryImpl) FindRetriedWorkflowCountByReferenceId(wfrId int) (int, error) {
	retryCount := 0
	query := fmt.Sprintf("select count(id) "+
		"from cd_workflow_runner where ref_cd_workflow_runner_id = %v", wfrId)

	_, err := impl.dbConnection.Query(&retryCount, query)
	return retryCount, err
}

func (impl *CdWorkflowRepositoryImpl) FindByWorkflowIdAndRunnerType(ctx context.Context, wfId int, runnerType bean.WorkflowType) (CdWorkflowRunner, error) {
	var wfr CdWorkflowRunner
	_, span := otel.Tracer("orchestrator").Start(ctx, "cdWorkflowRepository.FindByWorkflowIdAndRunnerType")
	defer span.End()
	err := impl.dbConnection.
		Model(&wfr).
		Column("cd_workflow_runner.*", "CdWorkflow", "CdWorkflow.Pipeline", "CdWorkflow.CiArtifact").
		Where("cd_workflow.id = ?", wfId).
		Where("cd_workflow_runner.workflow_type = ?", runnerType).
		Select()
	if err != nil {
		return wfr, err
	}
	return wfr, err
}

func (impl *CdWorkflowRepositoryImpl) FindLastStatusByPipelineIdAndRunnerType(pipelineId int, runnerType bean.WorkflowType) (CdWorkflowRunner, error) {
	wfr := CdWorkflowRunner{}
	err := impl.dbConnection.
		Model(&wfr).
		Column("cd_workflow_runner.*", "CdWorkflow", "CdWorkflow.Pipeline", "CdWorkflow.CiArtifact").
		Where("cd_workflow.pipeline_id = ?", pipelineId).
		Where("cd_workflow_runner.workflow_type = ?", runnerType).
		Order("cd_workflow_runner.id DESC").
		Limit(1).
		Select()
	if err != nil {
		return wfr, err
	}
	return wfr, err
}

func (impl *CdWorkflowRepositoryImpl) IsLatestWf(pipelineId int, wfId int) (bool, error) {
	exists, err := impl.dbConnection.Model(&CdWorkflow{}).
		Where("pipeline_id =?", pipelineId).
		Where("id > ?", wfId).
		Exists()
	return !exists, err
}

func (impl *CdWorkflowRepositoryImpl) FetchAllCdStagesLatestEntity(pipelineIds []int) ([]*CdWorkflowStatus, error) {
	var cdWorkflowStatus []*CdWorkflowStatus
	if len(pipelineIds) == 0 {
		return cdWorkflowStatus, nil
	}
	query := "select p.ci_pipeline_id, wf.pipeline_id, wfr.workflow_type, max(wfr.id) as wfr_id from cd_workflow_runner wfr" +
		" inner join cd_workflow wf on wf.id=wfr.cd_workflow_id" +
		" inner join pipeline p on p.id = wf.pipeline_id" +
		" where wf.pipeline_id in (" + sqlIntSeq(pipelineIds) + ")" +
		" group by p.ci_pipeline_id, wf.pipeline_id, wfr.workflow_type order by wfr_id desc;"
	_, err := impl.dbConnection.Query(&cdWorkflowStatus, query)
	if err != nil {
		impl.logger.Error("err", err)
		return cdWorkflowStatus, err
	}
	return cdWorkflowStatus, nil
}

func (impl *CdWorkflowRepositoryImpl) FetchAllCdStagesLatestEntityStatus(wfrIds []int) ([]*CdWorkflowRunner, error) {
	var wfrList []*CdWorkflowRunner
	err := impl.dbConnection.Model(&wfrList).Column("cd_workflow_runner.*").
		Where("cd_workflow_runner.id in (?)", pg.In(wfrIds)).Select()
	return wfrList, err
}

func (impl *CdWorkflowRepositoryImpl) ExistsByStatus(status string) (bool, error) {
	exists, err := impl.dbConnection.Model(&CdWorkflowRunner{}).
		Where("status =?", status).
		Exists()
	return exists, err
}

func (impl *CdWorkflowRepositoryImpl) FetchArtifactsByCdPipelineId(pipelineId int, runnerType bean.WorkflowType, offset, limit int) ([]CdWorkflowRunner, error) {
	var wfrList []CdWorkflowRunner
	err := impl.dbConnection.
		Model(&wfrList).
		Column("cd_workflow_runner.*", "CdWorkflow", "CdWorkflow.Pipeline", "CdWorkflow.CiArtifact").
		Where("cd_workflow.pipeline_id = ?", pipelineId).
		Where("cd_workflow_runner.workflow_type = ?", runnerType).
		Order("cd_workflow_runner.id DESC").
		Limit(limit).Offset(offset).
		Select()
	if err != nil {
		impl.logger.Errorw("error in getting Wfrs and ci artifacts by pipelineId", "err", err, "pipelineId", pipelineId)
		return nil, err
	}
	return wfrList, err
}

func (impl *CdWorkflowRepositoryImpl) GetLatestTriggersOfHelmPipelinesStuckInNonTerminalStatuses(getPipelineDeployedWithinHours int) ([]*CdWorkflowRunner, error) {
	var wfrList []*CdWorkflowRunner
	excludedStatusList := WfrTerminalStatusList
	excludedStatusList = append(excludedStatusList, WorkflowInQueue, WorkflowInProcess)
	err := impl.dbConnection.
		Model(&wfrList).
		Column("cd_workflow_runner.*", "CdWorkflow.id", "CdWorkflow.pipeline_id", "CdWorkflow.Pipeline.id", "CdWorkflow.Pipeline.deployment_app_name", "CdWorkflow.Pipeline.deployment_app_type", "CdWorkflow.Pipeline.deleted", "CdWorkflow.Pipeline.Environment").
		Join("inner join cd_workflow wf on wf.id = cd_workflow_runner.cd_workflow_id").
		Join("inner join pipeline p on p.id = wf.pipeline_id").
		Join("inner join environment e on e.id = p.environment_id").
		Where("cd_workflow_runner.workflow_type=?", bean.CD_WORKFLOW_TYPE_DEPLOY).
		Where("cd_workflow_runner.status not in (?)", pg.In(excludedStatusList)).
		Where("cd_workflow_runner.cd_workflow_id in (select DISTINCT ON (pipeline_id) max(id) as id from cd_workflow group by pipeline_id, id order by pipeline_id, id desc)").
		Where("p.deployment_app_type = ?", util.PIPELINE_DEPLOYMENT_TYPE_HELM).
		Where("cd_workflow_runner.started_on > NOW() - INTERVAL '? hours'", getPipelineDeployedWithinHours).
		Where("p.deleted=?", false).
		Order("cd_workflow_runner.id DESC").
		Select()
	if err != nil {
		impl.logger.Errorw("error,GetLatestTriggersOfHelmPipelinesStuckInNonTerminalStatuses ", "err", err)
		return nil, err
	}
	return wfrList, err
}<|MERGE_RESOLUTION|>--- conflicted
+++ resolved
@@ -51,10 +51,7 @@
 	FindConfigByPipelineId(pipelineId int) (*CdWorkflowConfig, error)
 	FindWorkflowRunnerById(wfrId int) (*CdWorkflowRunner, error)
 	FindWorkflowRunnerByIdForApproval(wfrId int) (*CdWorkflowRunner, error)
-<<<<<<< HEAD
-=======
 	FindRetriedWorkflowCountByReferenceId(wfrId int) (int, error)
->>>>>>> ca6939e2
 	FindLatestWfrByAppIdAndEnvironmentId(appId int, environmentId int) (*CdWorkflowRunner, error)
 	FindLatestCdWorkflowRunnerByEnvironmentIdAndRunnerType(appId int, environmentId int, runnerType bean.WorkflowType) (CdWorkflowRunner, error)
 
@@ -170,10 +167,7 @@
 	PodName                     string               `sql:"pod_name"`
 	BlobStorageEnabled          bool                 `sql:"blob_storage_enabled,notnull"`
 	DeploymentApprovalRequestId int                  `sql:"deployment_approval_request_id"`
-<<<<<<< HEAD
-=======
 	RefCdWorkflowRunnerId       int                  `sql:"ref_cd_workflow_runner_id"`
->>>>>>> ca6939e2
 	HelmReferenceChart          []byte               `sql:""`
 	CdWorkflow                  *CdWorkflow
 	DeploymentApprovalRequest   *DeploymentApprovalRequest
@@ -199,33 +193,6 @@
 }
 
 type CdWorkflowWithArtifact struct {
-<<<<<<< HEAD
-	Id                   int                          `json:"id"`
-	CdWorkflowId         int                          `json:"cd_workflow_id"`
-	Name                 string                       `json:"name"`
-	Status               string                       `json:"status"`
-	PodStatus            string                       `json:"pod_status"`
-	Message              string                       `json:"message"`
-	StartedOn            time.Time                    `json:"started_on"`
-	FinishedOn           time.Time                    `json:"finished_on"`
-	PipelineId           int                          `json:"pipeline_id"`
-	Namespace            string                       `json:"namespace"`
-	LogFilePath          string                       `json:"log_file_path"`
-	TriggeredBy          int32                        `json:"triggered_by"`
-	EmailId              string                       `json:"email_id"`
-	Image                string                       `json:"image"`
-	MaterialInfo         string                       `json:"material_info,omitempty"`
-	DataSource           string                       `json:"data_source,omitempty"`
-	CiArtifactId         int                          `json:"ci_artifact_id,omitempty"`
-	WorkflowType         string                       `json:"workflow_type,omitempty"`
-	ExecutorType         string                       `json:"executor_type,omitempty"`
-	BlobStorageEnabled   bool                         `json:"blobStorageEnabled"`
-	UserApprovalMetadata *UserApprovalMetadata        `json:"userApprovalMetadata"`
-	GitTriggers          map[int]GitCommit            `json:"gitTriggers"`
-	CiMaterials          []CiPipelineMaterialResponse `json:"ciMaterials"`
-	ImageReleaseTags     []*repository2.ImageTag      `json:"imageReleaseTags"`
-	ImageComment         *repository2.ImageComment    `json:"imageComment"`
-=======
 	Id                    int                          `json:"id"`
 	CdWorkflowId          int                          `json:"cd_workflow_id"`
 	Name                  string                       `json:"name"`
@@ -252,7 +219,6 @@
 	ImageReleaseTags      []*repository2.ImageTag      `json:"imageReleaseTags"`
 	ImageComment          *repository2.ImageComment    `json:"imageComment"`
 	RefCdWorkflowRunnerId int                          `json:"referenceCdWorkflowRunnerId"`
->>>>>>> ca6939e2
 }
 
 type TriggerWorkflowStatus struct {
@@ -525,15 +491,6 @@
 func (impl *CdWorkflowRepositoryImpl) FindWorkflowRunnerById(wfrId int) (*CdWorkflowRunner, error) {
 	wfr := &CdWorkflowRunner{}
 	err := impl.dbConnection.Model(wfr).Column("cd_workflow_runner.*", "CdWorkflow", "DeploymentApprovalRequest", "CdWorkflow.Pipeline", "CdWorkflow.CiArtifact", "CdWorkflow.Pipeline.Environment", "CdWorkflow.Pipeline.App").
-<<<<<<< HEAD
-		Where("cd_workflow_runner.id = ?", wfrId).Select()
-	return wfr, err
-}
-func (impl *CdWorkflowRepositoryImpl) FindWorkflowRunnerByIdForApproval(wfrId int) (*CdWorkflowRunner, error) {
-	wfr := &CdWorkflowRunner{}
-	err := impl.dbConnection.Model(wfr).Column("cd_workflow_runner.*", "DeploymentApprovalRequest").
-=======
->>>>>>> ca6939e2
 		Where("cd_workflow_runner.id = ?", wfrId).Select()
 	return wfr, err
 }
