/*
 * Copyright (c) 2020 Devtron Labs
 *
 * Licensed under the Apache License, Version 2.0 (the "License");
 * you may not use this file except in compliance with the License.
 * You may obtain a copy of the License at
 *
 *    http://www.apache.org/licenses/LICENSE-2.0
 *
 * Unless required by applicable law or agreed to in writing, software
 * distributed under the License is distributed on an "AS IS" BASIS,
 * WITHOUT WARRANTIES OR CONDITIONS OF ANY KIND, either express or implied.
 * See the License for the specific language governing permissions and
 * limitations under the License.
 *
 */

/*
@description: app listing view
*/
package repository

import (
	"context"
	"encoding/json"
	"fmt"
	"github.com/devtron-labs/devtron/internal/middleware"
	repository2 "github.com/devtron-labs/devtron/pkg/cluster/repository"
	"go.opentelemetry.io/otel"
	"strconv"
	"strings"
	"time"

	"github.com/devtron-labs/devtron/api/bean"
	"github.com/devtron-labs/devtron/internal/sql/repository/helper"
	"github.com/go-pg/pg"
	"go.uber.org/zap"
)

type AppListingRepository interface {
	FetchAppsByEnvironment(appListingFilter helper.AppListingFilter) ([]*bean.AppEnvironmentContainer, error)
	FetchJobs(appIds []int, statuses []string, environmentIds []int, sortOrder string) ([]*bean.JobListingContainer, error)
	FetchOverviewCiPipelines(jobId int) ([]*bean.JobListingContainer, error)
	FetchJobsLastSucceededOn(ciPipelineIDs []int) ([]*bean.CiPipelineLastSucceededTime, error)
	FetchAppDetail(ctx context.Context, appId int, envId int) (bean.AppDetailContainer, error)

	FetchAppTriggerView(appId int) ([]bean.TriggerView, error)
	FetchAppStageStatus(appId int, appType int) ([]bean.AppStageStatus, error)

	//Not in used
	PrometheusApiByEnvId(id int) (*string, error)

	FetchOtherEnvironment(appId int) ([]*bean.Environment, error)
	FetchMinDetailOtherEnvironment(appId int) ([]*bean.Environment, error)
	DeploymentDetailByArtifactId(ciArtifactId int, envId int) (bean.DeploymentDetailContainer, error)
	FindAppCount(isProd bool) (int, error)
	FetchAppsByEnvironmentV2(appListingFilter helper.AppListingFilter) ([]*bean.AppEnvironmentContainer, int, error)
	FetchOverviewAppsByEnvironment(envId, limit, offset int) ([]*bean.AppEnvironmentContainer, error)
}

// below table is deprecated, not being used anywhere
type DeploymentStatus struct {
	tableName struct{}  `sql:"deployment_status" pg:",discard_unknown_columns"`
	Id        int       `sql:"id,pk"`
	AppName   string    `sql:"app_name,notnull"`
	Status    string    `sql:"status,notnull"`
	AppId     int       `sql:"app_id"`
	EnvId     int       `sql:"env_id"`
	CreatedOn time.Time `sql:"created_on"`
	UpdatedOn time.Time `sql:"updated_on"`
}

type AppNameTypeIdContainerDBResponse struct {
	AppName string `sql:"app_name"`
	AppId   int    `sql:"id"`
}

const NewDeployment string = "Deployment Initiated"

type AppListingRepositoryImpl struct {
	dbConnection                     *pg.DB
	Logger                           *zap.SugaredLogger
	appListingRepositoryQueryBuilder helper.AppListingRepositoryQueryBuilder
	environmentRepository            repository2.EnvironmentRepository
}

func NewAppListingRepositoryImpl(Logger *zap.SugaredLogger, dbConnection *pg.DB, appListingRepositoryQueryBuilder helper.AppListingRepositoryQueryBuilder, environmentRepository repository2.EnvironmentRepository) *AppListingRepositoryImpl {
	return &AppListingRepositoryImpl{dbConnection: dbConnection, Logger: Logger, appListingRepositoryQueryBuilder: appListingRepositoryQueryBuilder, environmentRepository: environmentRepository}
}

func (impl AppListingRepositoryImpl) FetchJobs(appIds []int, statuses []string, environmentIds []int, sortOrder string) ([]*bean.JobListingContainer, error) {
	var jobContainers []*bean.JobListingContainer
	if len(appIds) == 0 {
		return jobContainers, nil
	}
	jobsQuery := impl.appListingRepositoryQueryBuilder.BuildJobListingQuery(appIds, statuses, environmentIds, sortOrder)

	impl.Logger.Debugw("basic app detail query: ", jobsQuery)
	_, appsErr := impl.dbConnection.Query(&jobContainers, jobsQuery)
	if appsErr != nil {
		impl.Logger.Error(appsErr)
		return jobContainers, appsErr
	}
	jobContainers = impl.extractEnvironmentNameFromId(jobContainers)
	return jobContainers, nil
}
func (impl AppListingRepositoryImpl) FetchOverviewCiPipelines(jobId int) ([]*bean.JobListingContainer, error) {
	var jobContainers []*bean.JobListingContainer
	jobsQuery := impl.appListingRepositoryQueryBuilder.OverviewCiPipelineQuery()
	impl.Logger.Debugw("basic app detail query: ", jobsQuery)
	_, appsErr := impl.dbConnection.Query(&jobContainers, jobsQuery, jobId)
	if appsErr != nil {
		impl.Logger.Error(appsErr)
		return jobContainers, appsErr
	}
	jobContainers = impl.extractEnvironmentNameFromId(jobContainers)
	return jobContainers, nil
}

func (impl AppListingRepositoryImpl) FetchOverviewAppsByEnvironment(envId, limit, offset int) ([]*bean.AppEnvironmentContainer, error) {
	query := " SELECT a.id as app_id,a.app_name,aps.status as app_status, ld.last_deployed_time " +
		" FROM app a " +
		" INNER JOIN pipeline p ON p.app_id = a.id and p.deleted = false and p.environment_id = ? " +
		" LEFT JOIN app_status aps ON aps.app_id = a.id and aps.env_id = ? " +
		" LEFT JOIN " +
		" (SELECT pco.pipeline_id,MAX(pco.created_on) as last_deployed_time from pipeline_config_override pco " +
		" GROUP BY pco.pipeline_id) ld ON ld.pipeline_id = p.id " +
		" WHERE a.active = true " +
		" ORDER BY a.app_name "
	if limit > 0 {
		query += fmt.Sprintf("LIMIT %v", limit)
	}
	if offset > 0 {
		query += fmt.Sprintf("OFFSET %v", offset)
	}
	var envContainers []*bean.AppEnvironmentContainer
	_, err := impl.dbConnection.Query(&envContainers, query, envId, envId)
	return envContainers, err
}

func (impl AppListingRepositoryImpl) FetchJobsLastSucceededOn(CiPipelineIDs []int) ([]*bean.CiPipelineLastSucceededTime, error) {
	var lastSucceededTimeArray []*bean.CiPipelineLastSucceededTime
	if len(CiPipelineIDs) == 0 {
		return lastSucceededTimeArray, nil
	}
	jobsLastFinishedOnQuery := impl.appListingRepositoryQueryBuilder.JobsLastSucceededOnTimeQuery(CiPipelineIDs)
	impl.Logger.Debugw("basic app detail query: ", jobsLastFinishedOnQuery)
	_, appsErr := impl.dbConnection.Query(&lastSucceededTimeArray, jobsLastFinishedOnQuery)
	if appsErr != nil {
		impl.Logger.Errorw("error in fetching lastSucceededTimeArray", "error", appsErr, jobsLastFinishedOnQuery)
		return lastSucceededTimeArray, appsErr
	}
	return lastSucceededTimeArray, nil
}

func getRequiredAppIdsInSequence(appIds []int) []int {
	resIDs := make([]int, 0)
	appIdsSet := make(map[int]bool)
	for _, appId := range appIds {
		if _, ok := appIdsSet[appId]; !ok {
			resIDs = append(resIDs, appId)
			appIdsSet[appId] = true
		}
	}
	return resIDs
}

func (impl AppListingRepositoryImpl) FetchAppsByEnvironment(appListingFilter helper.AppListingFilter) ([]*bean.AppEnvironmentContainer, error) {
	impl.Logger.Debug("reached at FetchAppsByEnvironment:")
	var appEnvArr []*bean.AppEnvironmentContainer

	query := impl.appListingRepositoryQueryBuilder.BuildAppListingQueryLastDeploymentTime()
	impl.Logger.Debugw("basic app detail query: ", query)
	var lastDeployedTimeDTO []*bean.AppEnvironmentContainer
	lastDeployedTimeMap := map[int]*bean.AppEnvironmentContainer{}
	start := time.Now()
	_, err := impl.dbConnection.Query(&lastDeployedTimeDTO, query)
	middleware.AppListingDuration.WithLabelValues("buildAppListingQueryLastDeploymentTime", "devtron").Observe(time.Since(start).Seconds())
	if err != nil {
		impl.Logger.Error(err)
		return appEnvArr, err
	}
	for _, item := range lastDeployedTimeDTO {
		if _, ok := lastDeployedTimeMap[item.PipelineId]; ok {
			continue
		}
		lastDeployedTimeMap[item.PipelineId] = &bean.AppEnvironmentContainer{
			LastDeployedTime: item.LastDeployedTime,
			DataSource:       item.DataSource,
			MaterialInfoJson: item.MaterialInfoJson,
			CiArtifactId:     item.CiArtifactId,
		}
	}

	var appEnvContainer []*bean.AppEnvironmentContainer
	appsEnvquery := impl.appListingRepositoryQueryBuilder.BuildAppListingQuery(appListingFilter)
	impl.Logger.Debugw("basic app detail query: ", appsEnvquery)
	start = time.Now()
	_, appsErr := impl.dbConnection.Query(&appEnvContainer, appsEnvquery)
	middleware.AppListingDuration.WithLabelValues("buildAppListingQuery", "devtron").Observe(time.Since(start).Seconds())
	if appsErr != nil {
		impl.Logger.Error(appsErr)
		return appEnvContainer, appsErr
	}
	latestDeploymentStatusMap := map[string]*bean.AppEnvironmentContainer{}
	for _, item := range appEnvContainer {
		if item.EnvironmentId > 0 && item.PipelineId > 0 && item.Active == false {
			// skip adding apps which have linked with cd pipeline and that environment has marked as deleted.
			continue
		}
		// include only apps which are not linked with any cd pipeline + those linked with cd pipeline and env has active.
		key := strconv.Itoa(item.AppId) + "_" + strconv.Itoa(item.EnvironmentId)
		if _, ok := latestDeploymentStatusMap[key]; ok {
			continue
		}

		if lastDeployedTime, ok := lastDeployedTimeMap[item.PipelineId]; ok {
			item.LastDeployedTime = lastDeployedTime.LastDeployedTime
			item.DataSource = lastDeployedTime.DataSource
			item.MaterialInfoJson = lastDeployedTime.MaterialInfoJson
			item.CiArtifactId = lastDeployedTime.CiArtifactId
		}

		if len(item.DataSource) > 0 {
			mInfo, err := parseMaterialInfo(item.MaterialInfoJson, item.DataSource)
			if err == nil && len(mInfo) > 0 {
				item.MaterialInfo = mInfo
			} else {
				item.MaterialInfo = []byte("[]")
			}
			item.MaterialInfoJson = ""
		} else {
			item.MaterialInfo = []byte("[]")
			item.MaterialInfoJson = ""
		}
		appEnvArr = append(appEnvArr, item)
		latestDeploymentStatusMap[key] = item
	}

	return appEnvArr, nil
}

func (impl AppListingRepositoryImpl) FetchAppsByEnvironmentV2(appListingFilter helper.AppListingFilter) ([]*bean.AppEnvironmentContainer, int, error) {
	impl.Logger.Debugw("reached at FetchAppsByEnvironment ", "appListingFilter", appListingFilter)
	var appEnvArr []*bean.AppEnvironmentContainer
	appsSize := 0
	lastDeployedTimeMap := make(map[int]string)
	var appEnvContainer []*bean.AppEnvironmentContainer
	var lastDeployedTimeDTO = make([]*bean.AppEnvironmentContainer, 0)

	if string(appListingFilter.SortBy) == helper.LastDeployedSortBy {

		query := impl.appListingRepositoryQueryBuilder.GetAppIdsQueryWithPaginationForLastDeployedSearch(appListingFilter)
		impl.Logger.Debug("GetAppIdsQueryWithPaginationForLastDeployedSearch query ", query)
		start := time.Now()
		_, err := impl.dbConnection.Query(&lastDeployedTimeDTO, query)
		middleware.AppListingDuration.WithLabelValues("getAppIdsQueryWithPaginationForLastDeployedSearch", "devtron").Observe(time.Since(start).Seconds())
		if err != nil || len(lastDeployedTimeDTO) == 0 {
			if err != nil {
				impl.Logger.Errorw("error in getting appIds with appList filter from db", "err", err, "filter", appListingFilter, "query", query)
			}
			return appEnvArr, appsSize, err
		}

		appsSize = lastDeployedTimeDTO[0].TotalCount
		appIdsFound := make([]int, len(lastDeployedTimeDTO))
		for i, obj := range lastDeployedTimeDTO {
			appIdsFound[i] = obj.AppId
		}
		appListingFilter.AppIds = appIdsFound
		appContainerQuery := impl.appListingRepositoryQueryBuilder.GetQueryForAppEnvContainerss(appListingFilter)
		impl.Logger.Debug("GetQueryForAppEnvContainerss query ", query)
		_, err = impl.dbConnection.Query(&appEnvContainer, appContainerQuery)
		if err != nil {
			impl.Logger.Errorw("error in getting appEnvContainers with appList filter from db", "err", err, "filter", appListingFilter, "query", appContainerQuery)
			return appEnvArr, appsSize, err
		}

	} else {

		//to get all the appIds in appEnvs allowed for user and filtered by the appListing filter and sorted by name
		appIdCountDtos := make([]*bean.AppEnvironmentContainer, 0)
		appIdCountQuery := impl.appListingRepositoryQueryBuilder.GetAppIdsQueryWithPaginationForAppNameSearch(appListingFilter)
		impl.Logger.Debug("GetAppIdsQueryWithPaginationForAppNameSearch query ", appIdCountQuery)
		start := time.Now()
		_, appsErr := impl.dbConnection.Query(&appIdCountDtos, appIdCountQuery)
		middleware.AppListingDuration.WithLabelValues("getAppIdsQueryWithPaginationForAppNameSearch", "devtron").Observe(time.Since(start).Seconds())
		if appsErr != nil || len(appIdCountDtos) == 0 {
			if appsErr != nil {
				if appsErr != nil {
					impl.Logger.Errorw("error in getting appIds with appList filter from db", "err", appsErr, "filter", appListingFilter, "query", appIdCountQuery)
				}
			}
			return appEnvContainer, appsSize, appsErr
		}
		appsSize = appIdCountDtos[0].TotalCount
		uniqueAppIds := make([]int, len(appIdCountDtos))
		for i, obj := range appIdCountDtos {
			uniqueAppIds[i] = obj.AppId
		}
		appListingFilter.AppIds = uniqueAppIds
		//set appids required for this page in the filter and get the appEnv containers of these apps
		appListingFilter.AppIds = uniqueAppIds
		appsEnvquery := impl.appListingRepositoryQueryBuilder.GetQueryForAppEnvContainerss(appListingFilter)
		impl.Logger.Debug("GetQueryForAppEnvContainerss query: ", appsEnvquery)
		start = time.Now()
		_, appsErr = impl.dbConnection.Query(&appEnvContainer, appsEnvquery)
		middleware.AppListingDuration.WithLabelValues("buildAppListingQuery", "devtron").Observe(time.Since(start).Seconds())
		if appsErr != nil {
			impl.Logger.Errorw("error in getting appEnvContainers with appList filter from db", "err", appsErr, "filter", appListingFilter, "query", appsEnvquery)
			return appEnvContainer, appsSize, appsErr
		}

	}

	//filter out unique pipelineIds from the above result and get the deployment times for them
	//some items don't have pipelineId if no pipeline is configured for the app in the appEnv container
	pipelineIdsSet := make(map[int]bool)
	pipelineIds := make([]int, 0)
	for _, item := range appEnvContainer {
		pId := item.PipelineId
		if _, ok := pipelineIdsSet[pId]; !ok && pId > 0 {
			pipelineIds = append(pipelineIds, pId)
			pipelineIdsSet[pId] = true
		}
	}

	//if any pipeline found get the latest deployment time
	if len(pipelineIds) > 0 {
		query := impl.appListingRepositoryQueryBuilder.BuildAppListingQueryLastDeploymentTimeV2(pipelineIds)
		impl.Logger.Debugw("basic app detail query: ", query)
		start := time.Now()
		_, err := impl.dbConnection.Query(&lastDeployedTimeDTO, query)
		middleware.AppListingDuration.WithLabelValues("buildAppListingQueryLastDeploymentTime", "devtron").Observe(time.Since(start).Seconds())
		if err != nil {
			impl.Logger.Errorw("error in getting latest deployment time for given pipelines", "err", err, "pipelines", pipelineIds, "query", query)
			return appEnvArr, appsSize, err
		}
	}

	//get the last deployment time for all the items
	for _, item := range lastDeployedTimeDTO {
		if _, ok := lastDeployedTimeMap[item.PipelineId]; ok {
			continue
		}
		lastDeployedTimeMap[item.PipelineId] = item.LastDeployedTime

	}

	//set the time for corresponding appEnv container
	for _, item := range appEnvContainer {
		if lastDeployedTime, ok := lastDeployedTimeMap[item.PipelineId]; ok {
			item.LastDeployedTime = lastDeployedTime
		}
		appEnvArr = append(appEnvArr, item)
	}

	return appEnvArr, appsSize, nil
}

// DeploymentDetailsByAppIdAndEnvId It will return the deployment detail of any cd pipeline which is latest triggered for Environment of any App
func (impl AppListingRepositoryImpl) deploymentDetailsByAppIdAndEnvId(ctx context.Context, appId int, envId int) (bean.DeploymentDetailContainer, error) {
	_, span := otel.Tracer("orchestrator").Start(ctx, "DeploymentDetailsByAppIdAndEnvId")
	defer span.End()
	var deploymentDetail bean.DeploymentDetailContainer
	query := "SELECT" +
		" a.app_name," +
		" env.environment_name," +
		" env.namespace," +
		" env.default," +
		" p.deployment_app_type," +
		" p.ci_pipeline_id," +
		" p.deployment_app_delete_request," +
		" p.user_approval_config," +
		" cia.data_source," +
		" cia.id as ci_artifact_id," +
		" cl.k8s_version," +
		" env.cluster_id," +
		" env.is_virtual_environment," +
		" cl.cluster_name," +
		" cia.image" +
		" FROM pipeline p" +
		" INNER JOIN pipeline_config_override pco on pco.pipeline_id=p.id" +
		" INNER JOIN environment env ON env.id=p.environment_id" +
		" INNER JOIN cluster cl on cl.id=env.cluster_id" +
		" INNER JOIN ci_artifact cia on cia.id = pco.ci_artifact_id" +
		" INNER JOIN app a ON a.id=p.app_id" +
		" WHERE a.app_type = 0 AND a.id=? AND env.id=? AND p.deleted = FALSE AND env.active = TRUE" +
		" ORDER BY pco.created_on DESC LIMIT 1;"
	_, err := impl.dbConnection.Query(&deploymentDetail, query, appId, envId)
	if err != nil {
		impl.Logger.Errorw("Exception caught:", "err", err)
		return deploymentDetail, err
	}
	deploymentDetail.EnvironmentId = envId
	return deploymentDetail, nil
}

func parseMaterialInfo(materialInfo string, source string) (json.RawMessage, error) {
	defer func() {
		if r := recover(); r != nil {
			fmt.Printf("PARSEMATERIALINFO_MATERIAL_RECOVER,  materialInfo: %s,  source: %s, err: %s \n", materialInfo, source, r)
		}
	}()
	if source != "GOCD" && source != "CI-RUNNER" && source != "EXTERNAL" {
		return nil, fmt.Errorf("datasource: %s not supported", source)
	}
	if materialInfo == "" {
		return []byte("[]"), nil
	}
	var ciMaterials []*CiMaterialInfo
	err := json.Unmarshal([]byte(materialInfo), &ciMaterials)
	if err != nil {
		return []byte("[]"), err
	}
	var scmMaps []map[string]string
	for _, material := range ciMaterials {
		materialMap := map[string]string{}
		var url string
		if material.Material.Type == "git" {
			url = material.Material.GitConfiguration.URL
		} else if material.Material.Type == "scm" {
			url = material.Material.ScmConfiguration.URL
		} else {
			return nil, fmt.Errorf("unknown material type:%s ", material.Material.Type)
		}

		if material.Modifications != nil && len(material.Modifications) > 0 {
			_modification := material.Modifications[0]

			revision := _modification.Revision
			url = strings.TrimSpace(url)

			_webhookDataStr := ""
			_webhookDataByteArr, err := json.Marshal(_modification.WebhookData)
			if err == nil {
				_webhookDataStr = string(_webhookDataByteArr)
			}

			materialMap["url"] = url
			materialMap["revision"] = revision
			materialMap["modifiedTime"] = _modification.ModifiedTime
			materialMap["author"] = _modification.Author
			materialMap["message"] = _modification.Message
			materialMap["branch"] = _modification.Branch
			materialMap["webhookData"] = _webhookDataStr
		}
		scmMaps = append(scmMaps, materialMap)
	}
	mInfo, err := json.Marshal(scmMaps)
	return mInfo, err
}

func (impl AppListingRepositoryImpl) FetchAppDetail(ctx context.Context, appId int, envId int) (bean.AppDetailContainer, error) {
	impl.Logger.Debugf("reached at AppListingRepository:")
	var appDetailContainer bean.AppDetailContainer
	newCtx, span := otel.Tracer("orchestrator").Start(ctx, "DeploymentDetailsByAppIdAndEnvId")
	defer span.End()
	//Fetch deployment detail of cd pipeline latest triggered within env of any App.
	deploymentDetail, err := impl.deploymentDetailsByAppIdAndEnvId(newCtx, appId, envId)
	if err != nil {
		impl.Logger.Warn("unable to fetch deployment detail for app")
	}
	appDetailContainer.DeploymentDetailContainer = deploymentDetail
	return appDetailContainer, nil
}

func (impl AppListingRepositoryImpl) fetchLinkOutsByAppIdAndEnvId(appId int, envId int) ([]string, error) {
	impl.Logger.Debug("reached at AppListingRepository:")

	var linkOuts []string
	query := "SELECT ael.link from app_env_linkouts ael where ael.app_id=? and ael.environment_id=?"
	impl.Logger.Debugw("lingOut query:", query)
	_, err := impl.dbConnection.Query(&linkOuts, query, appId, envId)
	if err != nil {
		impl.Logger.Errorw("err", err)
	}
	return linkOuts, err
}

func (impl AppListingRepositoryImpl) PrometheusApiByEnvId(id int) (*string, error) {
	impl.Logger.Debug("reached at PrometheusApiByEnvId:")
	var prometheusEndpoint string
	query := "SELECT env.prometheus_endpoint from environment env" +
		" WHERE env.id = ? AND env.active = TRUE"
	impl.Logger.Debugw("query", query)
	//environments := []string{"QA"}
	_, err := impl.dbConnection.Query(&prometheusEndpoint, query, id)
	if err != nil {
		impl.Logger.Error("Exception caught:", err)
		return nil, err
	}
	return &prometheusEndpoint, nil
}

func (impl AppListingRepositoryImpl) FetchAppTriggerView(appId int) ([]bean.TriggerView, error) {
	impl.Logger.Debug("reached at FetchAppTriggerView:")
	var triggerView []bean.TriggerView
	var triggerViewResponse []bean.TriggerView
	query := "" +
		" SELECT cp.id as ci_pipeline_id,cp.name as ci_pipeline_name,p.id as cd_pipeline_id," +
		" p.pipeline_name as cd_pipeline_name, a.app_name, env.environment_name" +
		" FROM pipeline p" +
		" INNER JOIN ci_pipeline cp on cp.id = p.ci_pipeline_id" +
		" INNER JOIN app a ON a.id = p.app_id" +
		" INNER JOIN environment env on env.id = p.environment_id" +
		" WHERE p.app_id=? and p.deleted=false and a.app_type = 0 AND env.active = TRUE;"

	impl.Logger.Debugw("query", query)
	_, err := impl.dbConnection.Query(&triggerView, query, appId)
	if err != nil {
		impl.Logger.Errorw("Exception caught:", err)
		return nil, err
	}

	for _, item := range triggerView {
		if item.CdPipelineId > 0 {
			var tView bean.TriggerView
			statusQuery := "SELECT p.id as cd_pipeline_id, pco.created_on as last_deployed_time," +
				" u.email_id as last_deployed_by, pco.pipeline_release_counter as release_version," +
				" cia.material_info as material_info_json_string, cia.data_source, evt.reason as status" +
				" FROM pipeline p" +
				" INNER JOIN pipeline_config_override pco ON pco.pipeline_id = p.id" +
				" INNER JOIN ci_artifact cia on cia.id = pco.ci_artifact_id" +
				" LEFT JOIN events evt ON evt.release_version=CAST(pco.pipeline_release_counter AS varchar)" +
				" AND evt.pipeline_name=p.pipeline_name" +
				" LEFT JOIN users u on u.id=pco.created_by" +
				" WHERE p.id = ?" +
				" ORDER BY evt.created_on desc, pco.created_on desc LIMIT 1;"

			impl.Logger.Debugw("statusQuery", statusQuery)
			_, err := impl.dbConnection.Query(&tView, statusQuery, item.CdPipelineId)
			if err != nil {
				impl.Logger.Errorw("error while fetching trigger detail", "err", err)
			}
			if err == nil && tView.CdPipelineId > 0 {
				if tView.Status != "" {
					item.Status = tView.Status
					item.StatusMessage = tView.StatusMessage
				} else {
					item.Status = "Initiated"
				}

				item.LastDeployedTime = tView.LastDeployedTime
				item.LastDeployedBy = tView.LastDeployedBy
				item.ReleaseVersion = tView.ReleaseVersion
				item.DataSource = tView.DataSource
				item.MaterialInfo = tView.MaterialInfo
				mInfo, err := parseMaterialInfo(tView.MaterialInfoJsonString, tView.DataSource)
				if err == nil && len(mInfo) > 0 {
					item.MaterialInfo = mInfo
				} else {
					item.MaterialInfo = []byte("[]")
				}
			}
		}
		triggerViewResponse = append(triggerViewResponse, item)
	}

	return triggerViewResponse, nil
}

func (impl AppListingRepositoryImpl) FetchAppStageStatus(appId int, appType int) ([]bean.AppStageStatus, error) {
	impl.Logger.Debug("reached at AppListingRepository:")
	var appStageStatus []bean.AppStageStatus

	var stages struct {
		AppId        int  `json:"app_id,omitempty"`
		CiTemplateId int  `json:"ci_template_id,omitempty"`
		CiPipelineId int  `json:"ci_pipeline_id,omitempty"`
		ChartId      int  `json:"chart_id,omitempty"`
		PipelineId   int  `json:"pipeline_id,omitempty"`
		YamlStatus   int  `json:"yaml_status,omitempty"`
		YamlReviewed bool `json:"yaml_reviewed,omitempty"`
	}

	query := "SELECT " +
		" app.id as app_id, ct.id as ci_template_id, cp.id as ci_pipeline_id, ch.id as chart_id," +
		" p.id as pipeline_id, ceco.status as yaml_status, ceco.reviewed as yaml_reviewed " +
		" FROM app app" +
		" LEFT JOIN ci_template ct on ct.app_id=app.id" +
		" LEFT JOIN ci_pipeline cp on cp.app_id=app.id" +
		" LEFT JOIN charts ch on ch.app_id=app.id" +
		" LEFT JOIN pipeline p on p.app_id=app.id" +
		" LEFT JOIN chart_env_config_override ceco on ceco.chart_id=ch.id" +
		" WHERE app.id=? and app.app_type = ? limit 1;"

	impl.Logger.Debugw("last app stages status query:", "query", query)

	_, err := impl.dbConnection.Query(&stages, query, appId, appType)
	if err != nil {
		impl.Logger.Errorw("error:", err)
		return appStageStatus, err
	}

	var isMaterialExists bool
	materialQuery := "select exists(select 1 from git_material gm where gm.app_id=? and gm.active is TRUE)"
	impl.Logger.Debugw("material stage status query:", "query", query)

	_, err = impl.dbConnection.Query(&isMaterialExists, materialQuery, appId)
	if err != nil {
		impl.Logger.Errorw("error:", err)
		return appStageStatus, err
	}
	materialExists := 0
	if isMaterialExists {
		materialExists = 1
	}

	appStageStatus = append(appStageStatus, impl.makeAppStageStatus(0, "APP", stages.AppId), impl.makeAppStageStatus(1, "MATERIAL", materialExists), impl.makeAppStageStatus(2, "TEMPLATE", stages.CiTemplateId), impl.makeAppStageStatus(3, "CI_PIPELINE", stages.CiPipelineId), impl.makeAppStageStatus(4, "CHART", stages.ChartId), impl.makeAppStageStatus(5, "CD_PIPELINE", stages.PipelineId), bean.AppStageStatus{Stage: 6, StageName: "CHART_ENV_CONFIG", Status: func() bool {
		if stages.YamlStatus == 3 && stages.YamlReviewed == true {
			return true
		} else {
			return false
		}
	}(), Required: true})

	return appStageStatus, nil
}

func (impl AppListingRepositoryImpl) makeAppStageStatus(stage int, stageName string, id int) bean.AppStageStatus {
	return bean.AppStageStatus{
		Stage:     stage,
		StageName: stageName,
		Status: func() bool {
			if id > 0 {
				return true
			} else {
				return false
			}
		}(),
		Required: true,
	}
}

func (impl AppListingRepositoryImpl) FetchOtherEnvironment(appId int) ([]*bean.Environment, error) {
	// other environment tab
	var otherEnvironments []*bean.Environment
<<<<<<< HEAD
	query := "select OE.*,B.status as app_status " +
		"FROM " +
		"(SELECT p.environment_id,env.environment_name,env.description,env.is_virtual_environment, p.last_deployed,  env_app_m.app_metrics, env.default as prod, env_app_m.infra_metrics, p.deployment_app_delete_request from ( SELECT pl.id,pl.app_id,pl.environment_id,pl.deleted, pl.deployment_app_delete_request,MAX(pco.created_on) as last_deployed from pipeline pl LEFT JOIN pipeline_config_override pco on pco.pipeline_id = pl.id WHERE pl.app_id = ? and pl.deleted = FALSE GROUP BY pl.id) p INNER JOIN environment env on env.id=p.environment_id LEFT JOIN env_level_app_metrics env_app_m on env.id=env_app_m.env_id and p.app_id = env_app_m.app_id where p.app_id=? and p.deleted = FALSE AND env.active = TRUE GROUP BY 1,2,3,4,5,6,7,8,9) OE " +
		" LEFT JOIN app_status B ON OE.environment_id = B.env_id AND B.app_id = ? ;"
	impl.Logger.Debugw("other env query:", query)
	_, err := impl.dbConnection.Query(&otherEnvironments, query, appId, appId, appId)
=======
	query := `select pcwr.pipeline_id, pcwr.last_deployed, pcwr.latest_cd_workflow_runner_id, pcwr.environment_id, pcwr.deployment_app_delete_request,   
       			e.cluster_id, e.environment_name, e.default as prod, e.description, e.is_virtual_environment, ca.image as last_deployed_image, 
      			u.email_id as last_deployed_by, elam.app_metrics, elam.infra_metrics, ap.status as app_status 
    			from (select * 
      				from (select p.id as pipeline_id, p.app_id, cwr.started_on as last_deployed, cwr.triggered_by, cwr.id as latest_cd_workflow_runner_id,  
                  	 	cw.ci_artifact_id, p.environment_id, p.deployment_app_delete_request, 
                  		row_number() over (partition by p.id order by cwr.started_on desc) as max_started_on_rank  
            			from (select * from pipeline where app_id = ? and deleted=?) as p 
                     	left join cd_workflow cw on cw.pipeline_id = p.id 
                     	left join cd_workflow_runner cwr on cwr.cd_workflow_id = cw.id 
            			where cwr.workflow_type = ? or cwr.workflow_type is null) pcwrraw  
      				where max_started_on_rank = 1) pcwr 
         		INNER JOIN environment e on e.id = pcwr.environment_id 
         		LEFT JOIN ci_artifact ca on ca.id = pcwr.ci_artifact_id 
         		LEFT JOIN users u on u.id = pcwr.triggered_by 
        		LEFT JOIN env_level_app_metrics elam on pcwr.environment_id = elam.env_id and pcwr.app_id = elam.app_id 
        		LEFT JOIN app_status ap ON pcwr.environment_id = ap.env_id and pcwr.app_id=ap.app_id;`
	_, err := impl.dbConnection.Query(&otherEnvironments, query, appId, false, "DEPLOY")
>>>>>>> 91bf0cd7
	if err != nil {
		impl.Logger.Error("error in fetching other environment", "error", err)
		return nil, err
	}
	return otherEnvironments, nil
}

func (impl AppListingRepositoryImpl) FetchMinDetailOtherEnvironment(appId int) ([]*bean.Environment, error) {
	impl.Logger.Debug("reached at FetchMinDetailOtherEnvironment:")
	var otherEnvironments []*bean.Environment
	query := `SELECT p.environment_id,env.environment_name,env.description,env.is_virtual_environment, env.cluster_id, env.default as prod, p.deployment_app_delete_request,
       			env_app_m.app_metrics,env_app_m.infra_metrics from 
 				(SELECT pl.id,pl.app_id,pl.environment_id,pl.deleted, pl.deployment_app_delete_request from pipeline pl 
  					LEFT JOIN pipeline_config_override pco on pco.pipeline_id = pl.id where pl.app_id = ? and pl.deleted = FALSE 
  					GROUP BY pl.id) p INNER JOIN environment env on env.id=p.environment_id 
                	LEFT JOIN env_level_app_metrics env_app_m on env.id=env_app_m.env_id and p.app_id = env_app_m.app_id 
                    where p.app_id=? and p.deleted = FALSE AND env.active = TRUE;`
	_, err := impl.dbConnection.Query(&otherEnvironments, query, appId, appId)
	if err != nil {
		impl.Logger.Error("error in fetching other environment", "error", err)
	}
	return otherEnvironments, nil
}

func (impl AppListingRepositoryImpl) DeploymentDetailByArtifactId(ciArtifactId int, envId int) (bean.DeploymentDetailContainer, error) {
	impl.Logger.Debug("reached at AppListingRepository:")
	var deploymentDetail bean.DeploymentDetailContainer
	query := "SELECT env.id AS environment_id, env.environment_name, env.default, pco.created_on as last_deployed_time, a.app_name" +
		" FROM pipeline_config_override pco" +
		" INNER JOIN pipeline p on p.id = pco.pipeline_id" +
		" INNER JOIN environment env ON env.id=p.environment_id" +
		" INNER JOIN app a on a.id = p.app_id" +
		" WHERE pco.ci_artifact_id = ? and p.deleted=false AND env.active = TRUE AND env.id = ?" +
		" ORDER BY pco.pipeline_release_counter desc LIMIT 1;"
	impl.Logger.Debugw("last success full deployed artifact query:", query)

	_, err := impl.dbConnection.Query(&deploymentDetail, query, ciArtifactId, envId)
	if err != nil {
		impl.Logger.Errorw("Exception caught:", err)
		return deploymentDetail, err
	}

	return deploymentDetail, nil
}

func (impl AppListingRepositoryImpl) FindAppCount(isProd bool) (int, error) {
	var count int
	query := "SELECT count(distinct pipeline.app_id) from pipeline pipeline " +
		" INNER JOIN environment env on env.id=pipeline.environment_id" +
		" INNER JOIN app app on app.id=pipeline.app_id" +
		" WHERE env.default = ? and app.active=true;"
	_, err := impl.dbConnection.Query(&count, query, isProd)
	if err != nil {
		impl.Logger.Errorw("exception caught inside repository for fetching app count:", "err", err)
		return count, err
	}

	return count, nil
}

func (impl AppListingRepositoryImpl) extractEnvironmentNameFromId(jobContainers []*bean.JobListingContainer) []*bean.JobListingContainer {
	var envIds []*int
	for _, job := range jobContainers {
		if job.EnvironmentId != 0 {
			envIds = append(envIds, &job.EnvironmentId)
		}
		if job.LastTriggeredEnvironmentId != 0 {
			envIds = append(envIds, &job.LastTriggeredEnvironmentId)
		}
	}
	envs, _ := impl.environmentRepository.FindByIds(envIds)

	envIdNameMap := make(map[int]string)

	for _, env := range envs {
		envIdNameMap[env.Id] = env.Name
	}

	for _, job := range jobContainers {
		if job.EnvironmentId != 0 {
			job.EnvironmentName = envIdNameMap[job.EnvironmentId]
		}
		if job.LastTriggeredEnvironmentId != 0 {
			job.LastTriggeredEnvironmentName = envIdNameMap[job.LastTriggeredEnvironmentId]
		}
	}

	return jobContainers
}<|MERGE_RESOLUTION|>--- conflicted
+++ resolved
@@ -636,14 +636,6 @@
 func (impl AppListingRepositoryImpl) FetchOtherEnvironment(appId int) ([]*bean.Environment, error) {
 	// other environment tab
 	var otherEnvironments []*bean.Environment
-<<<<<<< HEAD
-	query := "select OE.*,B.status as app_status " +
-		"FROM " +
-		"(SELECT p.environment_id,env.environment_name,env.description,env.is_virtual_environment, p.last_deployed,  env_app_m.app_metrics, env.default as prod, env_app_m.infra_metrics, p.deployment_app_delete_request from ( SELECT pl.id,pl.app_id,pl.environment_id,pl.deleted, pl.deployment_app_delete_request,MAX(pco.created_on) as last_deployed from pipeline pl LEFT JOIN pipeline_config_override pco on pco.pipeline_id = pl.id WHERE pl.app_id = ? and pl.deleted = FALSE GROUP BY pl.id) p INNER JOIN environment env on env.id=p.environment_id LEFT JOIN env_level_app_metrics env_app_m on env.id=env_app_m.env_id and p.app_id = env_app_m.app_id where p.app_id=? and p.deleted = FALSE AND env.active = TRUE GROUP BY 1,2,3,4,5,6,7,8,9) OE " +
-		" LEFT JOIN app_status B ON OE.environment_id = B.env_id AND B.app_id = ? ;"
-	impl.Logger.Debugw("other env query:", query)
-	_, err := impl.dbConnection.Query(&otherEnvironments, query, appId, appId, appId)
-=======
 	query := `select pcwr.pipeline_id, pcwr.last_deployed, pcwr.latest_cd_workflow_runner_id, pcwr.environment_id, pcwr.deployment_app_delete_request,   
        			e.cluster_id, e.environment_name, e.default as prod, e.description, e.is_virtual_environment, ca.image as last_deployed_image, 
       			u.email_id as last_deployed_by, elam.app_metrics, elam.infra_metrics, ap.status as app_status 
@@ -662,7 +654,6 @@
         		LEFT JOIN env_level_app_metrics elam on pcwr.environment_id = elam.env_id and pcwr.app_id = elam.app_id 
         		LEFT JOIN app_status ap ON pcwr.environment_id = ap.env_id and pcwr.app_id=ap.app_id;`
 	_, err := impl.dbConnection.Query(&otherEnvironments, query, appId, false, "DEPLOY")
->>>>>>> 91bf0cd7
 	if err != nil {
 		impl.Logger.Error("error in fetching other environment", "error", err)
 		return nil, err
