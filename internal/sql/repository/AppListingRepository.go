/*
 * Copyright (c) 2020 Devtron Labs
 *
 * Licensed under the Apache License, Version 2.0 (the "License");
 * you may not use this file except in compliance with the License.
 * You may obtain a copy of the License at
 *
 *    http://www.apache.org/licenses/LICENSE-2.0
 *
 * Unless required by applicable law or agreed to in writing, software
 * distributed under the License is distributed on an "AS IS" BASIS,
 * WITHOUT WARRANTIES OR CONDITIONS OF ANY KIND, either express or implied.
 * See the License for the specific language governing permissions and
 * limitations under the License.
 *
 */

/*
@description: app listing view
*/
package repository

import (
	"context"
	"encoding/json"
	"fmt"
	"github.com/devtron-labs/devtron/api/bean/gitOps"
	"github.com/devtron-labs/devtron/internal/middleware"
	appWorkflow2 "github.com/devtron-labs/devtron/internal/sql/repository/appWorkflow"
	repository2 "github.com/devtron-labs/devtron/pkg/cluster/repository"
	"go.opentelemetry.io/otel"
	"strings"
	"time"

	"github.com/devtron-labs/devtron/api/bean"
	"github.com/devtron-labs/devtron/internal/sql/repository/helper"
	"github.com/go-pg/pg"
	"go.uber.org/zap"
)

type AppListingRepository interface {
	FetchJobs(appIds []int, statuses []string, environmentIds []int, sortOrder string) ([]*bean.JobListingContainer, error)
	FetchOverviewCiPipelines(jobId int) ([]*bean.JobListingContainer, error)
	FetchJobsLastSucceededOn(ciPipelineIDs []int) ([]*bean.CiPipelineLastSucceededTime, error)
	FetchAppDetail(ctx context.Context, appId int, envId int) (bean.AppDetailContainer, error)

	FetchAppTriggerView(appId int) ([]bean.TriggerView, error)
	FetchAppStageStatus(appId int, appType int) ([]bean.AppStageStatus, error)

	// Not in used
	PrometheusApiByEnvId(id int) (*string, error)

	FetchDependencyMetadataByPipelineIds(pipelineIds []int) ([]*bean.EnvironmentForDependency, error)
	FetchOtherEnvironment(appId int) ([]*bean.Environment, error)
	FetchMinDetailOtherEnvironment(appId int) ([]*bean.Environment, error)
	DeploymentDetailByArtifactId(ciArtifactId int, envId int) (bean.DeploymentDetailContainer, error)
	FindAppCount(isProd bool) (int, error)
	FetchAppsByEnvironmentV2(appListingFilter helper.AppListingFilter) ([]*bean.AppEnvironmentContainer, int, error)
	FetchOverviewAppsByEnvironment(envId, limit, offset int, ctx context.Context) ([]*bean.AppEnvironmentContainer, error)
	FetchLastDeployedImage(appId, envId int) (*LastDeployed, error)
}

// below table is deprecated, not being used anywhere
type DeploymentStatus struct {
	tableName struct{}  `sql:"deployment_status" pg:",discard_unknown_columns"`
	Id        int       `sql:"id,pk"`
	AppName   string    `sql:"app_name,notnull"`
	Status    string    `sql:"status,notnull"`
	AppId     int       `sql:"app_id"`
	EnvId     int       `sql:"env_id"`
	CreatedOn time.Time `sql:"created_on"`
	UpdatedOn time.Time `sql:"updated_on"`
}

type AppNameTypeIdContainerDBResponse struct {
	AppName string `sql:"app_name"`
	AppId   int    `sql:"id"`
}

type LastDeployed struct {
	CiArtifactId      int    `sql:"ci_artifact_id"`
	LastDeployedBy    string `sql:"last_deployed_by"`
	LastDeployedImage string `sql:"last_deployed_image"`
}

type AppListingRepositoryImpl struct {
	dbConnection                     *pg.DB
	Logger                           *zap.SugaredLogger
	appListingRepositoryQueryBuilder helper.AppListingRepositoryQueryBuilder
	environmentRepository            repository2.EnvironmentRepository
	gitOpsRepository                 GitOpsConfigRepository
	appWorkflowRepository            appWorkflow2.AppWorkflowRepository
}

func NewAppListingRepositoryImpl(
	Logger *zap.SugaredLogger,
	dbConnection *pg.DB,
	appListingRepositoryQueryBuilder helper.AppListingRepositoryQueryBuilder,
	environmentRepository repository2.EnvironmentRepository,
	gitOpsRepository GitOpsConfigRepository, appWorkflowRepository appWorkflow2.AppWorkflowRepository) *AppListingRepositoryImpl {
	return &AppListingRepositoryImpl{
		dbConnection:                     dbConnection,
		Logger:                           Logger,
		appListingRepositoryQueryBuilder: appListingRepositoryQueryBuilder,
		environmentRepository:            environmentRepository,
		gitOpsRepository:                 gitOpsRepository,
		appWorkflowRepository:            appWorkflowRepository,
	}
}

func (impl AppListingRepositoryImpl) FetchJobs(appIds []int, statuses []string, environmentIds []int, sortOrder string) ([]*bean.JobListingContainer, error) {
	var jobContainers []*bean.JobListingContainer
	if len(appIds) == 0 {
		return jobContainers, nil
	}
	jobsQuery := impl.appListingRepositoryQueryBuilder.BuildJobListingQuery(appIds, statuses, environmentIds, sortOrder)

	impl.Logger.Debugw("basic app detail query: ", jobsQuery)
	_, appsErr := impl.dbConnection.Query(&jobContainers, jobsQuery)
	if appsErr != nil {
		impl.Logger.Error(appsErr)
		return jobContainers, appsErr
	}
	jobContainers = impl.extractEnvironmentNameFromId(jobContainers)
	return jobContainers, nil
}

func (impl AppListingRepositoryImpl) FetchOverviewCiPipelines(jobId int) ([]*bean.JobListingContainer, error) {
	var jobContainers []*bean.JobListingContainer
	jobsQuery := impl.appListingRepositoryQueryBuilder.OverviewCiPipelineQuery()
	impl.Logger.Debugw("basic app detail query: ", jobsQuery)
	_, appsErr := impl.dbConnection.Query(&jobContainers, jobsQuery, jobId)
	if appsErr != nil {
		impl.Logger.Error(appsErr)
		return jobContainers, appsErr
	}
	jobContainers = impl.extractEnvironmentNameFromId(jobContainers)
	return jobContainers, nil
}

func (impl AppListingRepositoryImpl) FetchOverviewAppsByEnvironment(envId, limit, offset int, ctx context.Context) ([]*bean.AppEnvironmentContainer, error) {
	query := " SELECT a.id as app_id,a.app_name,aps.status as app_status, ld.last_deployed_time " +
		" FROM app a " +
		" INNER JOIN pipeline p ON p.app_id = a.id and p.deleted = false and p.environment_id = ? " +
		" LEFT JOIN app_status aps ON aps.app_id = a.id and aps.env_id = ? " +
		" LEFT JOIN " +
		" (SELECT pco.pipeline_id,MAX(pco.created_on) as last_deployed_time from pipeline_config_override pco " +
		" GROUP BY pco.pipeline_id) ld ON ld.pipeline_id = p.id " +
		" WHERE a.active = true " +
		" ORDER BY a.app_name "
	if limit > 0 {
		query += fmt.Sprintf("LIMIT %v", limit)
	}
	if offset > 0 {
		query += fmt.Sprintf("OFFSET %v", offset)
	}
	var envContainers []*bean.AppEnvironmentContainer
	_, err := impl.dbConnection.Query(&envContainers, query, envId, envId)
	return envContainers, err
}

func (impl AppListingRepositoryImpl) FetchLastDeployedImage(appId, envId int) (*LastDeployed, error) {
	var lastDeployed []*LastDeployed
	// we are adding a case in the query to concatenate the string "(inactive)" to the users' email id when user is inactive
	query := `select ca.id as ci_artifact_id,ca.image as last_deployed_image, 
			    case
					when u.active = false then u.email_id || ' (inactive)'
					else u.email_id
				end as last_deployed_by 
				from pipeline p
                join cd_workflow cw on cw.pipeline_id = p.id
			  	join cd_workflow_runner cwr on cwr.cd_workflow_id = cw.id
				join ci_artifact ca on ca.id = cw.ci_artifact_id
				join users u on u.id = cwr.triggered_by
				where p.app_id = ? and p.environment_id = ? and p.deleted = false order by cwr.created_on desc;`
	_, err := impl.dbConnection.Query(&lastDeployed, query, appId, envId)
	if len(lastDeployed) > 0 {
		return lastDeployed[0], err
	}
	return nil, err
}

func (impl AppListingRepositoryImpl) FetchJobsLastSucceededOn(CiPipelineIDs []int) ([]*bean.CiPipelineLastSucceededTime, error) {
	var lastSucceededTimeArray []*bean.CiPipelineLastSucceededTime
	if len(CiPipelineIDs) == 0 {
		return lastSucceededTimeArray, nil
	}
	jobsLastFinishedOnQuery := impl.appListingRepositoryQueryBuilder.JobsLastSucceededOnTimeQuery(CiPipelineIDs)
	impl.Logger.Debugw("basic app detail query: ", jobsLastFinishedOnQuery)
	_, appsErr := impl.dbConnection.Query(&lastSucceededTimeArray, jobsLastFinishedOnQuery)
	if appsErr != nil {
		impl.Logger.Errorw("error in fetching lastSucceededTimeArray", "error", appsErr, jobsLastFinishedOnQuery)
		return lastSucceededTimeArray, appsErr
	}
	return lastSucceededTimeArray, nil
}

func getRequiredAppIdsInSequence(appIds []int) []int {
	resIDs := make([]int, 0)
	appIdsSet := make(map[int]bool)
	for _, appId := range appIds {
		if _, ok := appIdsSet[appId]; !ok {
			resIDs = append(resIDs, appId)
			appIdsSet[appId] = true
		}
	}
	return resIDs
}

func (impl AppListingRepositoryImpl) FetchAppsByEnvironmentV2(appListingFilter helper.AppListingFilter) ([]*bean.AppEnvironmentContainer, int, error) {
	impl.Logger.Debugw("reached at FetchAppsByEnvironment ", "appListingFilter", appListingFilter)
	var appEnvArr []*bean.AppEnvironmentContainer
	appsSize := 0
	lastDeployedTimeMap := make(map[int]string)
	var appEnvContainer []*bean.AppEnvironmentContainer
	var lastDeployedTimeDTO = make([]*bean.AppEnvironmentContainer, 0)

	if string(appListingFilter.SortBy) == helper.LastDeployedSortBy {

		query := impl.appListingRepositoryQueryBuilder.GetAppIdsQueryWithPaginationForLastDeployedSearch(appListingFilter)
		impl.Logger.Debug("GetAppIdsQueryWithPaginationForLastDeployedSearch query ", query)
		start := time.Now()
		_, err := impl.dbConnection.Query(&lastDeployedTimeDTO, query)
		middleware.AppListingDuration.WithLabelValues("getAppIdsQueryWithPaginationForLastDeployedSearch", "devtron").Observe(time.Since(start).Seconds())
		if err != nil || len(lastDeployedTimeDTO) == 0 {
			if err != nil {
				impl.Logger.Errorw("error in getting appIds with appList filter from db", "err", err, "filter", appListingFilter, "query", query)
			}
			return appEnvArr, appsSize, err
		}

		appsSize = lastDeployedTimeDTO[0].TotalCount
		appIdsFound := make([]int, len(lastDeployedTimeDTO))
		for i, obj := range lastDeployedTimeDTO {
			appIdsFound[i] = obj.AppId
		}
		appListingFilter.AppIds = appIdsFound
		appContainerQuery := impl.appListingRepositoryQueryBuilder.GetQueryForAppEnvContainerss(appListingFilter)
		impl.Logger.Debug("GetQueryForAppEnvContainerss query ", query)
		_, err = impl.dbConnection.Query(&appEnvContainer, appContainerQuery)
		if err != nil {
			impl.Logger.Errorw("error in getting appEnvContainers with appList filter from db", "err", err, "filter", appListingFilter, "query", appContainerQuery)
			return appEnvArr, appsSize, err
		}

	} else {

		// to get all the appIds in appEnvs allowed for user and filtered by the appListing filter and sorted by name
		appIdCountDtos := make([]*bean.AppEnvironmentContainer, 0)
		appIdCountQuery := impl.appListingRepositoryQueryBuilder.GetAppIdsQueryWithPaginationForAppNameSearch(appListingFilter)
		impl.Logger.Debug("GetAppIdsQueryWithPaginationForAppNameSearch query ", appIdCountQuery)
		start := time.Now()
		_, appsErr := impl.dbConnection.Query(&appIdCountDtos, appIdCountQuery)
		middleware.AppListingDuration.WithLabelValues("getAppIdsQueryWithPaginationForAppNameSearch", "devtron").Observe(time.Since(start).Seconds())
		if appsErr != nil || len(appIdCountDtos) == 0 {
			if appsErr != nil {
				if appsErr != nil {
					impl.Logger.Errorw("error in getting appIds with appList filter from db", "err", appsErr, "filter", appListingFilter, "query", appIdCountQuery)
				}
			}
			return appEnvContainer, appsSize, appsErr
		}
		appsSize = appIdCountDtos[0].TotalCount
		uniqueAppIds := make([]int, len(appIdCountDtos))
		for i, obj := range appIdCountDtos {
			uniqueAppIds[i] = obj.AppId
		}
		appListingFilter.AppIds = uniqueAppIds
		// set appids required for this page in the filter and get the appEnv containers of these apps
		appListingFilter.AppIds = uniqueAppIds
		appsEnvquery := impl.appListingRepositoryQueryBuilder.GetQueryForAppEnvContainerss(appListingFilter)
		impl.Logger.Debug("GetQueryForAppEnvContainerss query: ", appsEnvquery)
		start = time.Now()
		_, appsErr = impl.dbConnection.Query(&appEnvContainer, appsEnvquery)
		middleware.AppListingDuration.WithLabelValues("buildAppListingQuery", "devtron").Observe(time.Since(start).Seconds())
		if appsErr != nil {
			impl.Logger.Errorw("error in getting appEnvContainers with appList filter from db", "err", appsErr, "filter", appListingFilter, "query", appsEnvquery)
			return appEnvContainer, appsSize, appsErr
		}

	}

	// filter out unique pipelineIds from the above result and get the deployment times for them
	// some items don't have pipelineId if no pipeline is configured for the app in the appEnv container
	pipelineIdsSet := make(map[int]bool)
	pipelineIds := make([]int, 0)
	for _, item := range appEnvContainer {
		pId := item.PipelineId
		if _, ok := pipelineIdsSet[pId]; !ok && pId > 0 {
			pipelineIds = append(pipelineIds, pId)
			pipelineIdsSet[pId] = true
		}
	}

	// if any pipeline found get the latest deployment time
	if len(pipelineIds) > 0 {
		query := impl.appListingRepositoryQueryBuilder.BuildAppListingQueryLastDeploymentTimeV2(pipelineIds)
		impl.Logger.Debugw("basic app detail query: ", query)
		start := time.Now()
		_, err := impl.dbConnection.Query(&lastDeployedTimeDTO, query)
		middleware.AppListingDuration.WithLabelValues("buildAppListingQueryLastDeploymentTime", "devtron").Observe(time.Since(start).Seconds())
		if err != nil {
			impl.Logger.Errorw("error in getting latest deployment time for given pipelines", "err", err, "pipelines", pipelineIds, "query", query)
			return appEnvArr, appsSize, err
		}
	}

	// get the last deployment time for all the items
	for _, item := range lastDeployedTimeDTO {
		if _, ok := lastDeployedTimeMap[item.PipelineId]; ok {
			continue
		}
		lastDeployedTimeMap[item.PipelineId] = item.LastDeployedTime

	}

	// set the time for corresponding appEnv container
	for _, item := range appEnvContainer {
		if lastDeployedTime, ok := lastDeployedTimeMap[item.PipelineId]; ok {
			item.LastDeployedTime = lastDeployedTime
		}
		appEnvArr = append(appEnvArr, item)
	}

	return appEnvArr, appsSize, nil
}

func (impl AppListingRepositoryImpl) getEnvironmentNameFromPipelineId(pipelineID int) (string, error) {
	var environmentName string
	query := "SELECT e.environment_name " +
		"FROM pipeline p " +
		"JOIN environment e ON p.environment_id = e.id WHERE p.id = ?"

	_, err := impl.dbConnection.Query(&environmentName, query, pipelineID)
	if err != nil {
		impl.Logger.Errorw("error in finding environment", "err", err, "pipelineID", pipelineID)
		return "", err
	}
	return environmentName, nil
}

// DeploymentDetailsByAppIdAndEnvId It will return the deployment detail of any cd pipeline which is latest triggered for Environment of any App
func (impl AppListingRepositoryImpl) deploymentDetailsByAppIdAndEnvId(ctx context.Context, appId int, envId int) (bean.DeploymentDetailContainer, error) {
	_, span := otel.Tracer("orchestrator").Start(ctx, "DeploymentDetailsByAppIdAndEnvId")
	defer span.End()
	var deploymentDetail bean.DeploymentDetailContainer
	query := "SELECT" +
		" a.app_name," +
		" env.environment_name," +
		" env.namespace," +
		" env.default," +
		" p.deployment_app_type," +
		" p.ci_pipeline_id," +
		" p.deployment_app_delete_request," +
		" p.user_approval_config," +
		" cia.data_source," +
		" cia.id as ci_artifact_id," +
		" cia.parent_ci_artifact as parent_artifact_id," +
		" cl.k8s_version," +
		" env.cluster_id," +
		" env.is_virtual_environment," +
		" cl.cluster_name," +
<<<<<<< HEAD
		" cia.image" +
=======
		" cia.image," +
>>>>>>> 6054d2a7
		" p.id as cd_pipeline_id," +
		" p.ci_pipeline_id," +
		" p.trigger_type" +
		" FROM pipeline p" +
		" INNER JOIN pipeline_config_override pco on pco.pipeline_id=p.id" +
		" INNER JOIN environment env ON env.id=p.environment_id" +
		" INNER JOIN cluster cl on cl.id=env.cluster_id" +
		" INNER JOIN ci_artifact cia on cia.id = pco.ci_artifact_id" +
		" INNER JOIN app a ON a.id=p.app_id" +
		" WHERE a.app_type = 0 AND a.id=? AND env.id=? AND p.deleted = FALSE AND env.active = TRUE" +
		" ORDER BY pco.created_on DESC LIMIT 1;"
	_, err := impl.dbConnection.Query(&deploymentDetail, query, appId, envId)
	if err != nil {
		impl.Logger.Errorw("Exception caught:", "err", err)
		return deploymentDetail, err
	}
	deploymentDetail.EnvironmentId = envId
	return deploymentDetail, nil
}

func parseMaterialInfo(materialInfo string, source string) (json.RawMessage, error) {
	defer func() {
		if r := recover(); r != nil {
			fmt.Printf("PARSEMATERIALINFO_MATERIAL_RECOVER,  materialInfo: %s,  source: %s, err: %s \n", materialInfo, source, r)
		}
	}()
	if source != GOCD && source != CI_RUNNER && source != WEBHOOK && source != EXT {
		return nil, fmt.Errorf("datasource: %s not supported", source)
	}
	if materialInfo == "" {
		return []byte("[]"), nil
	}
	var ciMaterials []*CiMaterialInfo
	err := json.Unmarshal([]byte(materialInfo), &ciMaterials)
	if err != nil {
		return []byte("[]"), err
	}
	var scmMaps []map[string]string
	for _, material := range ciMaterials {
		materialMap := map[string]string{}
		var url string
		if material.Material.Type == "git" {
			url = material.Material.GitConfiguration.URL
		} else if material.Material.Type == "scm" {
			url = material.Material.ScmConfiguration.URL
		} else {
			return nil, fmt.Errorf("unknown material type:%s ", material.Material.Type)
		}

		if material.Modifications != nil && len(material.Modifications) > 0 {
			_modification := material.Modifications[0]

			revision := _modification.Revision
			url = strings.TrimSpace(url)

			_webhookDataStr := ""
			_webhookDataByteArr, err := json.Marshal(_modification.WebhookData)
			if err == nil {
				_webhookDataStr = string(_webhookDataByteArr)
			}

			materialMap["url"] = url
			materialMap["revision"] = revision
			materialMap["modifiedTime"] = _modification.ModifiedTime
			materialMap["author"] = _modification.Author
			materialMap["message"] = _modification.Message
			materialMap["branch"] = _modification.Branch
			materialMap["webhookData"] = _webhookDataStr
		}
		scmMaps = append(scmMaps, materialMap)
	}
	mInfo, err := json.Marshal(scmMaps)
	return mInfo, err
}

func (impl AppListingRepositoryImpl) FetchAppDetail(ctx context.Context, appId int, envId int) (bean.AppDetailContainer, error) {
	impl.Logger.Debugf("reached at AppListingRepository:")
	var appDetailContainer bean.AppDetailContainer
	newCtx, span := otel.Tracer("orchestrator").Start(ctx, "DeploymentDetailsByAppIdAndEnvId")
	defer span.End()
	// Fetch deployment detail of cd pipeline latest triggered within env of any App.
	deploymentDetail, err := impl.deploymentDetailsByAppIdAndEnvId(newCtx, appId, envId)
	if err != nil {
		impl.Logger.Warn("unable to fetch deployment detail for app")
	}
	appWfMapping, _ := impl.appWorkflowRepository.FindWFCDMappingByCDPipelineId(deploymentDetail.CdPipelineId)
	if appWfMapping.ParentType == appWorkflow2.CDPIPELINE {
		parentEnvironmentName, _ := impl.getEnvironmentNameFromPipelineId(appWfMapping.ParentId)
		deploymentDetail.ParentEnvironmentName = parentEnvironmentName
	}
	appDetailContainer.DeploymentDetailContainer = deploymentDetail
	return appDetailContainer, nil
}

func (impl AppListingRepositoryImpl) PrometheusApiByEnvId(id int) (*string, error) {
	impl.Logger.Debug("reached at PrometheusApiByEnvId:")
	var prometheusEndpoint string
	query := "SELECT env.prometheus_endpoint from environment env" +
		" WHERE env.id = ? AND env.active = TRUE"
	impl.Logger.Debugw("query", query)
	// environments := []string{"QA"}
	_, err := impl.dbConnection.Query(&prometheusEndpoint, query, id)
	if err != nil {
		impl.Logger.Error("Exception caught:", err)
		return nil, err
	}
	return &prometheusEndpoint, nil
}

func (impl AppListingRepositoryImpl) FetchAppTriggerView(appId int) ([]bean.TriggerView, error) {
	impl.Logger.Debug("reached at FetchAppTriggerView:")
	var triggerView []bean.TriggerView
	var triggerViewResponse []bean.TriggerView
	query := "" +
		" SELECT cp.id as ci_pipeline_id,cp.name as ci_pipeline_name,p.id as cd_pipeline_id," +
		" p.pipeline_name as cd_pipeline_name, a.app_name, env.environment_name" +
		" FROM pipeline p" +
		" INNER JOIN ci_pipeline cp on cp.id = p.ci_pipeline_id" +
		" INNER JOIN app a ON a.id = p.app_id" +
		" INNER JOIN environment env on env.id = p.environment_id" +
		" WHERE p.app_id=? and p.deleted=false and a.app_type = 0 AND env.active = TRUE;"

	impl.Logger.Debugw("query", query)
	_, err := impl.dbConnection.Query(&triggerView, query, appId)
	if err != nil {
		impl.Logger.Errorw("Exception caught:", err)
		return nil, err
	}

	for _, item := range triggerView {
		if item.CdPipelineId > 0 {
			var tView bean.TriggerView
			statusQuery := "SELECT p.id as cd_pipeline_id, pco.created_on as last_deployed_time," +
				" u.email_id as last_deployed_by, pco.pipeline_release_counter as release_version," +
				" cia.material_info as material_info_json_string, cia.data_source, evt.reason as status" +
				" FROM pipeline p" +
				" INNER JOIN pipeline_config_override pco ON pco.pipeline_id = p.id" +
				" INNER JOIN ci_artifact cia on cia.id = pco.ci_artifact_id" +
				" LEFT JOIN events evt ON evt.release_version=CAST(pco.pipeline_release_counter AS varchar)" +
				" AND evt.pipeline_name=p.pipeline_name" +
				" LEFT JOIN users u on u.id=pco.created_by" +
				" WHERE p.id = ?" +
				" ORDER BY evt.created_on desc, pco.created_on desc LIMIT 1;"

			impl.Logger.Debugw("statusQuery", statusQuery)
			_, err := impl.dbConnection.Query(&tView, statusQuery, item.CdPipelineId)
			if err != nil {
				impl.Logger.Errorw("error while fetching trigger detail", "err", err)
			}
			if err == nil && tView.CdPipelineId > 0 {
				if tView.Status != "" {
					item.Status = tView.Status
					item.StatusMessage = tView.StatusMessage
				} else {
					item.Status = "Initiated"
				}

				item.LastDeployedTime = tView.LastDeployedTime
				item.LastDeployedBy = tView.LastDeployedBy
				item.ReleaseVersion = tView.ReleaseVersion
				item.DataSource = tView.DataSource
				item.MaterialInfo = tView.MaterialInfo
				mInfo, err := parseMaterialInfo(tView.MaterialInfoJsonString, tView.DataSource)
				if err == nil && len(mInfo) > 0 {
					item.MaterialInfo = mInfo
				} else {
					item.MaterialInfo = []byte("[]")
				}
			}
		}
		triggerViewResponse = append(triggerViewResponse, item)
	}

	return triggerViewResponse, nil
}

func (impl AppListingRepositoryImpl) FetchAppStageStatus(appId int, appType int) ([]bean.AppStageStatus, error) {
	impl.Logger.Debug("reached at AppListingRepository:")
	var appStageStatus []bean.AppStageStatus

	var stages struct {
		AppId           int    `json:"app_id,omitempty"`
		CiTemplateId    int    `json:"ci_template_id,omitempty"`
		CiPipelineId    int    `json:"ci_pipeline_id,omitempty"`
		ChartId         int    `json:"chart_id,omitempty"`
		ChartGitRepoUrl string `json:"chart_git_repo_url,omitempty"`
		PipelineId      int    `json:"pipeline_id,omitempty"`
		YamlStatus      int    `json:"yaml_status,omitempty"`
		YamlReviewed    bool   `json:"yaml_reviewed,omitempty"`
	}

	query := "SELECT " +
		" app.id as app_id, ct.id as ci_template_id, cp.id as ci_pipeline_id, ch.id as chart_id, ch.git_repo_url as chart_git_repo_url," +
		" p.id as pipeline_id, ceco.status as yaml_status, ceco.reviewed as yaml_reviewed " +
		" FROM app app" +
		" LEFT JOIN ci_template ct on ct.app_id=app.id" +
		" LEFT JOIN ci_pipeline cp on cp.app_id=app.id" +
		" LEFT JOIN charts ch on ch.app_id=app.id" +
		" LEFT JOIN pipeline p on p.app_id=app.id" +
		" LEFT JOIN chart_env_config_override ceco on ceco.chart_id=ch.id" +
		" WHERE app.id=? and app.app_type = ? limit 1;"

	impl.Logger.Debugw("last app stages status query:", "query", query)

	_, err := impl.dbConnection.Query(&stages, query, appId, appType)
	if err != nil {
		impl.Logger.Errorw("error:", err)
		return appStageStatus, err
	}

	var isMaterialExists bool
	materialQuery := "select exists(select 1 from git_material gm where gm.app_id=? and gm.active is TRUE)"
	impl.Logger.Debugw("material stage status query:", "query", query)

	_, err = impl.dbConnection.Query(&isMaterialExists, materialQuery, appId)
	if err != nil {
		impl.Logger.Errorw("error:", err)
		return appStageStatus, err
	}
	materialExists := 0
	if isMaterialExists {
		materialExists = 1
	}
	isCustomGitopsRepoUrl := false
	model, err := impl.gitOpsRepository.GetGitOpsConfigActive()
	if err != nil && err != pg.ErrNoRows {
		impl.Logger.Errorw("error while getting GetGitOpsConfigActive", "err", err)
		return appStageStatus, err
	}
	if model != nil && model.Id > 0 && model.AllowCustomRepository {
		isCustomGitopsRepoUrl = true
	}
	if gitOps.IsGitOpsRepoNotConfigured(stages.ChartGitRepoUrl) && stages.CiPipelineId == 0 {
		stages.ChartGitRepoUrl = ""
	}
	appStageStatus = append(appStageStatus, impl.makeAppStageStatus(0, "APP", stages.AppId, true),
		impl.makeAppStageStatus(1, "MATERIAL", materialExists, true),
		impl.makeAppStageStatus(2, "TEMPLATE", stages.CiTemplateId, true),
		impl.makeAppStageStatus(3, "CI_PIPELINE", stages.CiPipelineId, true),
		impl.makeAppStageStatus(4, "CHART", stages.ChartId, true),
		impl.makeAppStageStatus(5, "GITOPS_CONFIG", len(stages.ChartGitRepoUrl), isCustomGitopsRepoUrl),
		impl.makeAppStageStatus(6, "CD_PIPELINE", stages.PipelineId, true),
		impl.makeAppStageChartEnvConfigStatus(7, "CHART_ENV_CONFIG", stages.YamlStatus == 3 && stages.YamlReviewed),
	)

	return appStageStatus, nil
}

func (impl AppListingRepositoryImpl) makeAppStageChartEnvConfigStatus(stage int, stageName string, status bool) bean.AppStageStatus {
	return bean.AppStageStatus{Stage: stage, StageName: stageName, Status: status, Required: true}
}

func (impl AppListingRepositoryImpl) makeAppStageStatus(stage int, stageName string, id int, isRequired bool) bean.AppStageStatus {
	return bean.AppStageStatus{
		Stage:     stage,
		StageName: stageName,
		Status: func() bool {
			if id > 0 {
				return true
			} else {
				return false
			}
		}(),
		Required: isRequired,
	}
}

func (impl AppListingRepositoryImpl) FetchDependencyMetadataByPipelineIds(pipelineIds []int) ([]*bean.EnvironmentForDependency, error) {
	// other environment tab
	var otherEnvironments []*bean.EnvironmentForDependency
	query := `select pcwr.pipeline_id, pcwr.pipeline_name, pcwr.last_deployed, pcwr.latest_cd_workflow_runner_id, pcwr.environment_id, pcwr.deployment_app_delete_request,   
       			e.cluster_id, e.environment_name, e.default as prod, e.description, e.is_virtual_environment, ca.image as last_deployed_image, 
      			u.email_id as last_deployed_by, ap.status as app_status, a.id as app_id, a.app_name 
    			from (select * 
      				from (select p.id as pipeline_id, p.pipeline_name, p.app_id, cwr.started_on as last_deployed, cwr.triggered_by, cwr.id as latest_cd_workflow_runner_id,  
                  	 	cw.ci_artifact_id, p.environment_id, p.deployment_app_delete_request, 
                  		row_number() over (partition by p.id order by cwr.started_on desc) as max_started_on_rank  
            			from (select * from pipeline where id in (?) and deleted=?) as p 
                     	left join cd_workflow cw on cw.pipeline_id = p.id 
                     	left join cd_workflow_runner cwr on cwr.cd_workflow_id = cw.id and (cwr.workflow_type = ? or cwr.workflow_type is null)) pcwrraw  
      				where max_started_on_rank = 1) pcwr 
    			INNER JOIN app a on a.id=pcwr.app_id 
         		INNER JOIN environment e on e.id = pcwr.environment_id 
         		LEFT JOIN ci_artifact ca on ca.id = pcwr.ci_artifact_id 
         		LEFT JOIN users u on u.id = pcwr.triggered_by 
        		LEFT JOIN app_status ap ON pcwr.environment_id = ap.env_id and pcwr.app_id=ap.app_id;`
	_, err := impl.dbConnection.Query(&otherEnvironments, query, pg.In(pipelineIds), false, "DEPLOY")
	if err != nil {
		impl.Logger.Error("error, FetchDependencyMetadataByPipelineIds", "error", err, "pipelineIds", pipelineIds)
		return nil, err
	}
	return otherEnvironments, nil
}

func (impl AppListingRepositoryImpl) FetchOtherEnvironment(appId int) ([]*bean.Environment, error) {
	// other environment tab
	var otherEnvironments []*bean.Environment
	// TODO: remove infra metrics from query as it is not being used from here
	query := `select pcwr.pipeline_id, pcwr.last_deployed, pcwr.latest_cd_workflow_runner_id, pcwr.environment_id, pcwr.deployment_app_delete_request,   
       			e.cluster_id, e.environment_name, e.default as prod, e.description, ca.image as last_deployed_image,
      			u.email_id as last_deployed_by, elam.app_metrics, elam.infra_metrics, ap.status as app_status,ca.id as ci_artifact_id
    			from (select * 
      				from (select p.id as pipeline_id, p.app_id, cwr.started_on as last_deployed, cwr.triggered_by, cwr.id as latest_cd_workflow_runner_id,  
                  	 	cw.ci_artifact_id, p.environment_id, p.deployment_app_delete_request, 
                  		row_number() over (partition by p.id order by cwr.started_on desc) as max_started_on_rank  
            			from (select * from pipeline where app_id = ? and deleted=?) as p 
                     	left join cd_workflow cw on cw.pipeline_id = p.id 
                     	left join cd_workflow_runner cwr on cwr.cd_workflow_id = cw.id 
            			where cwr.workflow_type = ? or cwr.workflow_type is null) pcwrraw  
      				where max_started_on_rank = 1) pcwr 
         		INNER JOIN environment e on e.id = pcwr.environment_id 
         		LEFT JOIN ci_artifact ca on ca.id = pcwr.ci_artifact_id 
         		LEFT JOIN users u on u.id = pcwr.triggered_by 
        		LEFT JOIN env_level_app_metrics elam on pcwr.environment_id = elam.env_id and pcwr.app_id = elam.app_id 
        		LEFT JOIN app_status ap ON pcwr.environment_id = ap.env_id and pcwr.app_id=ap.app_id;`
	_, err := impl.dbConnection.Query(&otherEnvironments, query, appId, false, "DEPLOY")
	if err != nil {
		impl.Logger.Error("error in fetching other environment", "error", err)
		return nil, err
	}
	return otherEnvironments, nil
}

func (impl AppListingRepositoryImpl) FetchMinDetailOtherEnvironment(appId int) ([]*bean.Environment, error) {
	impl.Logger.Debug("reached at FetchMinDetailOtherEnvironment:")
	var otherEnvironments []*bean.Environment
	// TODO: remove infra metrics from query as it is not being used from here
	query := `SELECT p.environment_id,env.environment_name,env.description,env.is_virtual_environment, env.cluster_id, env.default as prod, p.deployment_app_delete_request,
       			env_app_m.app_metrics,env_app_m.infra_metrics from 
 				(SELECT pl.id,pl.app_id,pl.environment_id,pl.deleted, pl.deployment_app_delete_request from pipeline pl 
  					LEFT JOIN pipeline_config_override pco on pco.pipeline_id = pl.id where pl.app_id = ? and pl.deleted = FALSE 
  					GROUP BY pl.id) p INNER JOIN environment env on env.id=p.environment_id 
                	LEFT JOIN env_level_app_metrics env_app_m on env.id=env_app_m.env_id and p.app_id = env_app_m.app_id 
                    where p.app_id=? and p.deleted = FALSE AND env.active = TRUE;`
	_, err := impl.dbConnection.Query(&otherEnvironments, query, appId, appId)
	if err != nil {
		impl.Logger.Error("error in fetching other environment", "error", err)
	}
	return otherEnvironments, nil
}

func (impl AppListingRepositoryImpl) DeploymentDetailByArtifactId(ciArtifactId int, envId int) (bean.DeploymentDetailContainer, error) {
	impl.Logger.Debug("reached at AppListingRepository:")
	var deploymentDetail bean.DeploymentDetailContainer
	query := "SELECT env.id AS environment_id, env.environment_name, env.default, pco.created_on as last_deployed_time, a.app_name" +
		" FROM pipeline_config_override pco" +
		" INNER JOIN pipeline p on p.id = pco.pipeline_id" +
		" INNER JOIN environment env ON env.id=p.environment_id" +
		" INNER JOIN app a on a.id = p.app_id" +
		" WHERE pco.ci_artifact_id = ? and p.deleted=false AND env.active = TRUE AND env.id = ?" +
		" ORDER BY pco.pipeline_release_counter desc LIMIT 1;"
	impl.Logger.Debugw("last success full deployed artifact query:", query)

	_, err := impl.dbConnection.Query(&deploymentDetail, query, ciArtifactId, envId)
	if err != nil {
		impl.Logger.Errorw("Exception caught:", err)
		return deploymentDetail, err
	}

	return deploymentDetail, nil
}

func (impl AppListingRepositoryImpl) FindAppCount(isProd bool) (int, error) {
	var count int
	query := "SELECT count(distinct pipeline.app_id) from pipeline pipeline " +
		" INNER JOIN environment env on env.id=pipeline.environment_id" +
		" INNER JOIN app app on app.id=pipeline.app_id" +
		" WHERE env.default = ? and app.active=true;"
	_, err := impl.dbConnection.Query(&count, query, isProd)
	if err != nil {
		impl.Logger.Errorw("exception caught inside repository for fetching app count:", "err", err)
		return count, err
	}

	return count, nil
}

func (impl AppListingRepositoryImpl) extractEnvironmentNameFromId(jobContainers []*bean.JobListingContainer) []*bean.JobListingContainer {
	var envIds []*int
	for _, job := range jobContainers {
		if job.EnvironmentId != 0 {
			envIds = append(envIds, &job.EnvironmentId)
		}
		if job.LastTriggeredEnvironmentId != 0 {
			envIds = append(envIds, &job.LastTriggeredEnvironmentId)
		}
	}
	envs, _ := impl.environmentRepository.FindByIds(envIds)

	envIdNameMap := make(map[int]string)

	for _, env := range envs {
		envIdNameMap[env.Id] = env.Name
	}

	for _, job := range jobContainers {
		if job.EnvironmentId != 0 {
			job.EnvironmentName = envIdNameMap[job.EnvironmentId]
		}
		if job.LastTriggeredEnvironmentId != 0 {
			job.LastTriggeredEnvironmentName = envIdNameMap[job.LastTriggeredEnvironmentId]
		}
	}

	return jobContainers
}<|MERGE_RESOLUTION|>--- conflicted
+++ resolved
@@ -360,11 +360,7 @@
 		" env.cluster_id," +
 		" env.is_virtual_environment," +
 		" cl.cluster_name," +
-<<<<<<< HEAD
-		" cia.image" +
-=======
 		" cia.image," +
->>>>>>> 6054d2a7
 		" p.id as cd_pipeline_id," +
 		" p.ci_pipeline_id," +
 		" p.trigger_type" +
