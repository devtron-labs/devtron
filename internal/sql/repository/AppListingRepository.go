--- conflicted
+++ resolved
@@ -360,13 +360,10 @@
 		" env.cluster_id," +
 		" env.is_virtual_environment," +
 		" cl.cluster_name," +
-<<<<<<< HEAD
 		" cia.image" +
-=======
 		" p.id as cd_pipeline_id," +
 		" p.ci_pipeline_id," +
 		" p.trigger_type" +
->>>>>>> df83c781
 		" FROM pipeline p" +
 		" INNER JOIN pipeline_config_override pco on pco.pipeline_id=p.id" +
 		" INNER JOIN environment env ON env.id=p.environment_id" +
