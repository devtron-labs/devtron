/*
 * Copyright (c) 2020 Devtron Labs
 *
 * Licensed under the Apache License, Version 2.0 (the "License");
 * you may not use this file except in compliance with the License.
 * You may obtain a copy of the License at
 *
 *    http://www.apache.org/licenses/LICENSE-2.0
 *
 * Unless required by applicable law or agreed to in writing, software
 * distributed under the License is distributed on an "AS IS" BASIS,
 * WITHOUT WARRANTIES OR CONDITIONS OF ANY KIND, either express or implied.
 * See the License for the specific language governing permissions and
 * limitations under the License.
 *
 */

/*
@description: app listing view
*/
package repository

import (
	"context"
	"encoding/json"
	"fmt"
	"github.com/devtron-labs/devtron/api/bean/gitOps"
	"github.com/devtron-labs/devtron/internal/middleware"
	appWorkflow2 "github.com/devtron-labs/devtron/internal/sql/repository/appWorkflow"
	repository2 "github.com/devtron-labs/devtron/pkg/cluster/repository"
	"go.opentelemetry.io/otel"
	"strings"
	"time"

	"github.com/devtron-labs/devtron/api/bean"
	"github.com/devtron-labs/devtron/internal/sql/repository/helper"
	"github.com/go-pg/pg"
	"go.uber.org/zap"
)

type AppListingRepository interface {
	FetchJobs(appIds []int, statuses []string, environmentIds []int, sortOrder string) ([]*bean.JobListingContainer, error)
	FetchOverviewCiPipelines(jobId int) ([]*bean.JobListingContainer, error)
	FetchJobsLastSucceededOn(ciPipelineIDs []int) ([]*bean.CiPipelineLastSucceededTime, error)
	FetchAppDetail(ctx context.Context, appId int, envId int) (bean.AppDetailContainer, error)

	FetchAppTriggerView(appId int) ([]bean.TriggerView, error)
	FetchAppStageStatus(appId int, appType int) ([]bean.AppStageStatus, error)

	// Not in used
	PrometheusApiByEnvId(id int) (*string, error)

	FetchDependencyMetadataByPipelineIds(pipelineIds []int) ([]*bean.EnvironmentForDependency, error)
	FetchOtherEnvironment(appId int) ([]*bean.Environment, error)
	FetchMinDetailOtherEnvironment(appId int) ([]*bean.Environment, error)
	DeploymentDetailByArtifactId(ciArtifactId int, envId int) (bean.DeploymentDetailContainer, error)
	FindAppCount(isProd bool) (int, error)
	FetchAppsByEnvironmentV2(appListingFilter helper.AppListingFilter) ([]*bean.AppEnvironmentContainer, int, error)
	FetchOverviewAppsByEnvironment(envId, limit, offset int, ctx context.Context) ([]*bean.AppEnvironmentContainer, error)
	FetchLastDeployedImage(appId, envId int) (*LastDeployed, error)
}

// below table is deprecated, not being used anywhere
type DeploymentStatus struct {
	tableName struct{}  `sql:"deployment_status" pg:",discard_unknown_columns"`
	Id        int       `sql:"id,pk"`
	AppName   string    `sql:"app_name,notnull"`
	Status    string    `sql:"status,notnull"`
	AppId     int       `sql:"app_id"`
	EnvId     int       `sql:"env_id"`
	CreatedOn time.Time `sql:"created_on"`
	UpdatedOn time.Time `sql:"updated_on"`
}

type AppNameTypeIdContainerDBResponse struct {
	AppName string `sql:"app_name"`
	AppId   int    `sql:"id"`
}

type LastDeployed struct {
	CiArtifactId      int    `sql:"ci_artifact_id"`
	LastDeployedBy    string `sql:"last_deployed_by"`
	LastDeployedImage string `sql:"last_deployed_image"`
}

type AppListingRepositoryImpl struct {
	dbConnection                     *pg.DB
	Logger                           *zap.SugaredLogger
	appListingRepositoryQueryBuilder helper.AppListingRepositoryQueryBuilder
	environmentRepository            repository2.EnvironmentRepository
	gitOpsRepository                 GitOpsConfigRepository
	appWorkflowRepository            appWorkflow2.AppWorkflowRepository
}

func NewAppListingRepositoryImpl(
	Logger *zap.SugaredLogger,
	dbConnection *pg.DB,
	appListingRepositoryQueryBuilder helper.AppListingRepositoryQueryBuilder,
	environmentRepository repository2.EnvironmentRepository,
	gitOpsRepository GitOpsConfigRepository, appWorkflowRepository appWorkflow2.AppWorkflowRepository) *AppListingRepositoryImpl {
	return &AppListingRepositoryImpl{
		dbConnection:                     dbConnection,
		Logger:                           Logger,
		appListingRepositoryQueryBuilder: appListingRepositoryQueryBuilder,
		environmentRepository:            environmentRepository,
		gitOpsRepository:                 gitOpsRepository,
		appWorkflowRepository:            appWorkflowRepository,
	}
}

func (impl AppListingRepositoryImpl) FetchJobs(appIds []int, statuses []string, environmentIds []int, sortOrder string) ([]*bean.JobListingContainer, error) {
	var jobContainers []*bean.JobListingContainer
	if len(appIds) == 0 {
		return jobContainers, nil
	}
	jobsQuery := impl.appListingRepositoryQueryBuilder.BuildJobListingQuery(appIds, statuses, environmentIds, sortOrder)

	impl.Logger.Debugw("basic app detail query: ", jobsQuery)
	_, appsErr := impl.dbConnection.Query(&jobContainers, jobsQuery)
	if appsErr != nil {
		impl.Logger.Error(appsErr)
		return jobContainers, appsErr
	}
	jobContainers = impl.extractEnvironmentNameFromId(jobContainers)
	return jobContainers, nil
}

func (impl AppListingRepositoryImpl) FetchOverviewCiPipelines(jobId int) ([]*bean.JobListingContainer, error) {
	var jobContainers []*bean.JobListingContainer
	jobsQuery := impl.appListingRepositoryQueryBuilder.OverviewCiPipelineQuery()
	impl.Logger.Debugw("basic app detail query: ", jobsQuery)
	_, appsErr := impl.dbConnection.Query(&jobContainers, jobsQuery, jobId)
	if appsErr != nil {
		impl.Logger.Error(appsErr)
		return jobContainers, appsErr
	}
	jobContainers = impl.extractEnvironmentNameFromId(jobContainers)
	return jobContainers, nil
}

func (impl AppListingRepositoryImpl) FetchOverviewAppsByEnvironment(envId, limit, offset int, ctx context.Context) ([]*bean.AppEnvironmentContainer, error) {
	query := " SELECT a.id as app_id,a.app_name,aps.status as app_status, ld.last_deployed_time " +
		" FROM app a " +
		" INNER JOIN pipeline p ON p.app_id = a.id and p.deleted = false and p.environment_id = ? " +
		" LEFT JOIN app_status aps ON aps.app_id = a.id and aps.env_id = ? " +
		" LEFT JOIN " +
		" (SELECT pco.pipeline_id,MAX(pco.created_on) as last_deployed_time from pipeline_config_override pco " +
		" GROUP BY pco.pipeline_id) ld ON ld.pipeline_id = p.id " +
		" WHERE a.active = true " +
		" ORDER BY a.app_name "
	if limit > 0 {
		query += fmt.Sprintf("LIMIT %v", limit)
	}
	if offset > 0 {
		query += fmt.Sprintf("OFFSET %v", offset)
	}
	var envContainers []*bean.AppEnvironmentContainer
	_, err := impl.dbConnection.Query(&envContainers, query, envId, envId)
	return envContainers, err
}

func (impl AppListingRepositoryImpl) FetchLastDeployedImage(appId, envId int) (*LastDeployed, error) {
	var lastDeployed []*LastDeployed
	// we are adding a case in the query to concatenate the string "(inactive)" to the users' email id when user is inactive
	query := `select ca.id as ci_artifact_id,ca.image as last_deployed_image, 
			    case
					when u.active = false then u.email_id || ' (inactive)'
					else u.email_id
				end as last_deployed_by 
				from pipeline p
                join cd_workflow cw on cw.pipeline_id = p.id
			  	join cd_workflow_runner cwr on cwr.cd_workflow_id = cw.id
				join ci_artifact ca on ca.id = cw.ci_artifact_id
				join users u on u.id = cwr.triggered_by
				where p.app_id = ? and p.environment_id = ? and p.deleted = false order by cwr.created_on desc;`
	_, err := impl.dbConnection.Query(&lastDeployed, query, appId, envId)
	if len(lastDeployed) > 0 {
		return lastDeployed[0], err
	}
	return nil, err
}

func (impl AppListingRepositoryImpl) FetchJobsLastSucceededOn(CiPipelineIDs []int) ([]*bean.CiPipelineLastSucceededTime, error) {
	var lastSucceededTimeArray []*bean.CiPipelineLastSucceededTime
	if len(CiPipelineIDs) == 0 {
		return lastSucceededTimeArray, nil
	}
	jobsLastFinishedOnQuery := impl.appListingRepositoryQueryBuilder.JobsLastSucceededOnTimeQuery(CiPipelineIDs)
	impl.Logger.Debugw("basic app detail query: ", jobsLastFinishedOnQuery)
	_, appsErr := impl.dbConnection.Query(&lastSucceededTimeArray, jobsLastFinishedOnQuery)
	if appsErr != nil {
		impl.Logger.Errorw("error in fetching lastSucceededTimeArray", "error", appsErr, jobsLastFinishedOnQuery)
		return lastSucceededTimeArray, appsErr
	}
	return lastSucceededTimeArray, nil
}

func getRequiredAppIdsInSequence(appIds []int) []int {
	resIDs := make([]int, 0)
	appIdsSet := make(map[int]bool)
	for _, appId := range appIds {
		if _, ok := appIdsSet[appId]; !ok {
			resIDs = append(resIDs, appId)
			appIdsSet[appId] = true
		}
	}
	return resIDs
}

func (impl AppListingRepositoryImpl) FetchAppsByEnvironmentV2(appListingFilter helper.AppListingFilter) ([]*bean.AppEnvironmentContainer, int, error) {
	impl.Logger.Debugw("reached at FetchAppsByEnvironment ", "appListingFilter", appListingFilter)
	var appEnvArr []*bean.AppEnvironmentContainer
	appsSize := 0
	lastDeployedTimeMap := make(map[int]string)
	var appEnvContainer []*bean.AppEnvironmentContainer
	var lastDeployedTimeDTO = make([]*bean.AppEnvironmentContainer, 0)

	if string(appListingFilter.SortBy) == helper.LastDeployedSortBy {

		query := impl.appListingRepositoryQueryBuilder.GetAppIdsQueryWithPaginationForLastDeployedSearch(appListingFilter)
		impl.Logger.Debug("GetAppIdsQueryWithPaginationForLastDeployedSearch query ", query)
		start := time.Now()
		_, err := impl.dbConnection.Query(&lastDeployedTimeDTO, query)
		middleware.AppListingDuration.WithLabelValues("getAppIdsQueryWithPaginationForLastDeployedSearch", "devtron").Observe(time.Since(start).Seconds())
		if err != nil || len(lastDeployedTimeDTO) == 0 {
			if err != nil {
				impl.Logger.Errorw("error in getting appIds with appList filter from db", "err", err, "filter", appListingFilter, "query", query)
			}
			return appEnvArr, appsSize, err
		}

		appsSize = lastDeployedTimeDTO[0].TotalCount
		appIdsFound := make([]int, len(lastDeployedTimeDTO))
		for i, obj := range lastDeployedTimeDTO {
			appIdsFound[i] = obj.AppId
		}
		appListingFilter.AppIds = appIdsFound
		appContainerQuery := impl.appListingRepositoryQueryBuilder.GetQueryForAppEnvContainerss(appListingFilter)
		impl.Logger.Debug("GetQueryForAppEnvContainerss query ", query)
		_, err = impl.dbConnection.Query(&appEnvContainer, appContainerQuery)
		if err != nil {
			impl.Logger.Errorw("error in getting appEnvContainers with appList filter from db", "err", err, "filter", appListingFilter, "query", appContainerQuery)
			return appEnvArr, appsSize, err
		}

	} else {

		// to get all the appIds in appEnvs allowed for user and filtered by the appListing filter and sorted by name
		appIdCountDtos := make([]*bean.AppEnvironmentContainer, 0)
		appIdCountQuery := impl.appListingRepositoryQueryBuilder.GetAppIdsQueryWithPaginationForAppNameSearch(appListingFilter)
		impl.Logger.Debug("GetAppIdsQueryWithPaginationForAppNameSearch query ", appIdCountQuery)
		start := time.Now()
		_, appsErr := impl.dbConnection.Query(&appIdCountDtos, appIdCountQuery)
		middleware.AppListingDuration.WithLabelValues("getAppIdsQueryWithPaginationForAppNameSearch", "devtron").Observe(time.Since(start).Seconds())
		if appsErr != nil || len(appIdCountDtos) == 0 {
			if appsErr != nil {
				if appsErr != nil {
					impl.Logger.Errorw("error in getting appIds with appList filter from db", "err", appsErr, "filter", appListingFilter, "query", appIdCountQuery)
				}
			}
			return appEnvContainer, appsSize, appsErr
		}
		appsSize = appIdCountDtos[0].TotalCount
		uniqueAppIds := make([]int, len(appIdCountDtos))
		for i, obj := range appIdCountDtos {
			uniqueAppIds[i] = obj.AppId
		}
		appListingFilter.AppIds = uniqueAppIds
		// set appids required for this page in the filter and get the appEnv containers of these apps
		appListingFilter.AppIds = uniqueAppIds
		appsEnvquery := impl.appListingRepositoryQueryBuilder.GetQueryForAppEnvContainerss(appListingFilter)
		impl.Logger.Debug("GetQueryForAppEnvContainerss query: ", appsEnvquery)
		start = time.Now()
		_, appsErr = impl.dbConnection.Query(&appEnvContainer, appsEnvquery)
		middleware.AppListingDuration.WithLabelValues("buildAppListingQuery", "devtron").Observe(time.Since(start).Seconds())
		if appsErr != nil {
			impl.Logger.Errorw("error in getting appEnvContainers with appList filter from db", "err", appsErr, "filter", appListingFilter, "query", appsEnvquery)
			return appEnvContainer, appsSize, appsErr
		}

	}

	// filter out unique pipelineIds from the above result and get the deployment times for them
	// some items don't have pipelineId if no pipeline is configured for the app in the appEnv container
	pipelineIdsSet := make(map[int]bool)
	pipelineIds := make([]int, 0)
	for _, item := range appEnvContainer {
		pId := item.PipelineId
		if _, ok := pipelineIdsSet[pId]; !ok && pId > 0 {
			pipelineIds = append(pipelineIds, pId)
			pipelineIdsSet[pId] = true
		}
	}

	// if any pipeline found get the latest deployment time
	if len(pipelineIds) > 0 {
		query := impl.appListingRepositoryQueryBuilder.BuildAppListingQueryLastDeploymentTimeV2(pipelineIds)
		impl.Logger.Debugw("basic app detail query: ", query)
		start := time.Now()
		_, err := impl.dbConnection.Query(&lastDeployedTimeDTO, query)
		middleware.AppListingDuration.WithLabelValues("buildAppListingQueryLastDeploymentTime", "devtron").Observe(time.Since(start).Seconds())
		if err != nil {
			impl.Logger.Errorw("error in getting latest deployment time for given pipelines", "err", err, "pipelines", pipelineIds, "query", query)
			return appEnvArr, appsSize, err
		}
	}

	// get the last deployment time for all the items
	for _, item := range lastDeployedTimeDTO {
		if _, ok := lastDeployedTimeMap[item.PipelineId]; ok {
			continue
		}
		lastDeployedTimeMap[item.PipelineId] = item.LastDeployedTime

	}

	// set the time for corresponding appEnv container
	for _, item := range appEnvContainer {
		if lastDeployedTime, ok := lastDeployedTimeMap[item.PipelineId]; ok {
			item.LastDeployedTime = lastDeployedTime
		}
		appEnvArr = append(appEnvArr, item)
	}

	return appEnvArr, appsSize, nil
}

func (impl AppListingRepositoryImpl) getEnvironmentNameFromPipelineId(pipelineID int) (string, error) {
	var environmentName string
	query := "SELECT e.environment_name " +
		"FROM pipeline p " +
		"JOIN environment e ON p.environment_id = e.id WHERE p.id = ?"

	_, err := impl.dbConnection.Query(&environmentName, query, pipelineID)
	if err != nil {
		impl.Logger.Errorw("error in finding environment", "err", err, "pipelineID", pipelineID)
		return "", err
	}
	return environmentName, nil
}

// DeploymentDetailsByAppIdAndEnvId It will return the deployment detail of any cd pipeline which is latest triggered for Environment of any App
func (impl AppListingRepositoryImpl) deploymentDetailsByAppIdAndEnvId(ctx context.Context, appId int, envId int) (bean.DeploymentDetailContainer, error) {
	_, span := otel.Tracer("orchestrator").Start(ctx, "DeploymentDetailsByAppIdAndEnvId")
	defer span.End()
	var deploymentDetail bean.DeploymentDetailContainer
	query := "SELECT" +
		" a.app_name," +
		" env.environment_name," +
		" env.namespace," +
		" env.default," +
		" p.deployment_app_type," +
		" p.ci_pipeline_id," +
		" p.deployment_app_delete_request," +
		" p.user_approval_config," +
		" cia.data_source," +
		" cia.id as ci_artifact_id," +
		" cia.parent_ci_artifact as parent_artifact_id," +
		" cl.k8s_version," +
		" env.cluster_id," +
		" env.is_virtual_environment," +
		" cl.cluster_name," +
		" cia.image" +
<<<<<<< HEAD
=======
		" p.id as cd_pipeline_id," +
		" p.ci_pipeline_id," +
		" p.trigger_type" +
>>>>>>> 509358e6
		" FROM pipeline p" +
		" INNER JOIN pipeline_config_override pco on pco.pipeline_id=p.id" +
		" INNER JOIN environment env ON env.id=p.environment_id" +
		" INNER JOIN cluster cl on cl.id=env.cluster_id" +
		" INNER JOIN ci_artifact cia on cia.id = pco.ci_artifact_id" +
		" INNER JOIN app a ON a.id=p.app_id" +
		" WHERE a.app_type = 0 AND a.id=? AND env.id=? AND p.deleted = FALSE AND env.active = TRUE" +
		" ORDER BY pco.created_on DESC LIMIT 1;"
	_, err := impl.dbConnection.Query(&deploymentDetail, query, appId, envId)
	if err != nil {
		impl.Logger.Errorw("Exception caught:", "err", err)
		return deploymentDetail, err
	}
	deploymentDetail.EnvironmentId = envId
	return deploymentDetail, nil
}

func parseMaterialInfo(materialInfo string, source string) (json.RawMessage, error) {
	defer func() {
		if r := recover(); r != nil {
			fmt.Printf("PARSEMATERIALINFO_MATERIAL_RECOVER,  materialInfo: %s,  source: %s, err: %s \n", materialInfo, source, r)
		}
	}()
	if source != GOCD && source != CI_RUNNER && source != WEBHOOK && source != EXT {
		return nil, fmt.Errorf("datasource: %s not supported", source)
	}
	if materialInfo == "" {
		return []byte("[]"), nil
	}
	var ciMaterials []*CiMaterialInfo
	err := json.Unmarshal([]byte(materialInfo), &ciMaterials)
	if err != nil {
		return []byte("[]"), err
	}
	var scmMaps []map[string]string
	for _, material := range ciMaterials {
		materialMap := map[string]string{}
		var url string
		if material.Material.Type == "git" {
			url = material.Material.GitConfiguration.URL
		} else if material.Material.Type == "scm" {
			url = material.Material.ScmConfiguration.URL
		} else {
			return nil, fmt.Errorf("unknown material type:%s ", material.Material.Type)
		}

		if material.Modifications != nil && len(material.Modifications) > 0 {
			_modification := material.Modifications[0]

			revision := _modification.Revision
			url = strings.TrimSpace(url)

			_webhookDataStr := ""
			_webhookDataByteArr, err := json.Marshal(_modification.WebhookData)
			if err == nil {
				_webhookDataStr = string(_webhookDataByteArr)
			}

			materialMap["url"] = url
			materialMap["revision"] = revision
			materialMap["modifiedTime"] = _modification.ModifiedTime
			materialMap["author"] = _modification.Author
			materialMap["message"] = _modification.Message
			materialMap["branch"] = _modification.Branch
			materialMap["webhookData"] = _webhookDataStr
		}
		scmMaps = append(scmMaps, materialMap)
	}
	mInfo, err := json.Marshal(scmMaps)
	return mInfo, err
}

func (impl AppListingRepositoryImpl) FetchAppDetail(ctx context.Context, appId int, envId int) (bean.AppDetailContainer, error) {
	impl.Logger.Debugf("reached at AppListingRepository:")
	var appDetailContainer bean.AppDetailContainer
	newCtx, span := otel.Tracer("orchestrator").Start(ctx, "DeploymentDetailsByAppIdAndEnvId")
	defer span.End()
	// Fetch deployment detail of cd pipeline latest triggered within env of any App.
	deploymentDetail, err := impl.deploymentDetailsByAppIdAndEnvId(newCtx, appId, envId)
	if err != nil {
		impl.Logger.Warn("unable to fetch deployment detail for app")
	}
	appWfMapping, _ := impl.appWorkflowRepository.FindWFCDMappingByCDPipelineId(deploymentDetail.CdPipelineId)
	if appWfMapping.ParentType == appWorkflow2.CDPIPELINE {
		parentEnvironmentName, _ := impl.getEnvironmentNameFromPipelineId(appWfMapping.ParentId)
		deploymentDetail.ParentEnvironmentName = parentEnvironmentName
	}
	appDetailContainer.DeploymentDetailContainer = deploymentDetail
	return appDetailContainer, nil
}

func (impl AppListingRepositoryImpl) PrometheusApiByEnvId(id int) (*string, error) {
	impl.Logger.Debug("reached at PrometheusApiByEnvId:")
	var prometheusEndpoint string
	query := "SELECT env.prometheus_endpoint from environment env" +
		" WHERE env.id = ? AND env.active = TRUE"
	impl.Logger.Debugw("query", query)
	// environments := []string{"QA"}
	_, err := impl.dbConnection.Query(&prometheusEndpoint, query, id)
	if err != nil {
		impl.Logger.Error("Exception caught:", err)
		return nil, err
	}
	return &prometheusEndpoint, nil
}

func (impl AppListingRepositoryImpl) FetchAppTriggerView(appId int) ([]bean.TriggerView, error) {
	impl.Logger.Debug("reached at FetchAppTriggerView:")
	var triggerView []bean.TriggerView
	var triggerViewResponse []bean.TriggerView
	query := "" +
		" SELECT cp.id as ci_pipeline_id,cp.name as ci_pipeline_name,p.id as cd_pipeline_id," +
		" p.pipeline_name as cd_pipeline_name, a.app_name, env.environment_name" +
		" FROM pipeline p" +
		" INNER JOIN ci_pipeline cp on cp.id = p.ci_pipeline_id" +
		" INNER JOIN app a ON a.id = p.app_id" +
		" INNER JOIN environment env on env.id = p.environment_id" +
		" WHERE p.app_id=? and p.deleted=false and a.app_type = 0 AND env.active = TRUE;"

	impl.Logger.Debugw("query", query)
	_, err := impl.dbConnection.Query(&triggerView, query, appId)
	if err != nil {
		impl.Logger.Errorw("Exception caught:", err)
		return nil, err
	}

	for _, item := range triggerView {
		if item.CdPipelineId > 0 {
			var tView bean.TriggerView
			statusQuery := "SELECT p.id as cd_pipeline_id, pco.created_on as last_deployed_time," +
				" u.email_id as last_deployed_by, pco.pipeline_release_counter as release_version," +
				" cia.material_info as material_info_json_string, cia.data_source, evt.reason as status" +
				" FROM pipeline p" +
				" INNER JOIN pipeline_config_override pco ON pco.pipeline_id = p.id" +
				" INNER JOIN ci_artifact cia on cia.id = pco.ci_artifact_id" +
				" LEFT JOIN events evt ON evt.release_version=CAST(pco.pipeline_release_counter AS varchar)" +
				" AND evt.pipeline_name=p.pipeline_name" +
				" LEFT JOIN users u on u.id=pco.created_by" +
				" WHERE p.id = ?" +
				" ORDER BY evt.created_on desc, pco.created_on desc LIMIT 1;"

			impl.Logger.Debugw("statusQuery", statusQuery)
			_, err := impl.dbConnection.Query(&tView, statusQuery, item.CdPipelineId)
			if err != nil {
				impl.Logger.Errorw("error while fetching trigger detail", "err", err)
			}
			if err == nil && tView.CdPipelineId > 0 {
				if tView.Status != "" {
					item.Status = tView.Status
					item.StatusMessage = tView.StatusMessage
				} else {
					item.Status = "Initiated"
				}

				item.LastDeployedTime = tView.LastDeployedTime
				item.LastDeployedBy = tView.LastDeployedBy
				item.ReleaseVersion = tView.ReleaseVersion
				item.DataSource = tView.DataSource
				item.MaterialInfo = tView.MaterialInfo
				mInfo, err := parseMaterialInfo(tView.MaterialInfoJsonString, tView.DataSource)
				if err == nil && len(mInfo) > 0 {
					item.MaterialInfo = mInfo
				} else {
					item.MaterialInfo = []byte("[]")
				}
			}
		}
		triggerViewResponse = append(triggerViewResponse, item)
	}

	return triggerViewResponse, nil
}

func (impl AppListingRepositoryImpl) FetchAppStageStatus(appId int, appType int) ([]bean.AppStageStatus, error) {
	impl.Logger.Debug("reached at AppListingRepository:")
	var appStageStatus []bean.AppStageStatus

	var stages struct {
		AppId           int    `json:"app_id,omitempty"`
		CiTemplateId    int    `json:"ci_template_id,omitempty"`
		CiPipelineId    int    `json:"ci_pipeline_id,omitempty"`
		ChartId         int    `json:"chart_id,omitempty"`
		ChartGitRepoUrl string `json:"chart_git_repo_url,omitempty"`
		PipelineId      int    `json:"pipeline_id,omitempty"`
		YamlStatus      int    `json:"yaml_status,omitempty"`
		YamlReviewed    bool   `json:"yaml_reviewed,omitempty"`
	}

	query := "SELECT " +
		" app.id as app_id, ct.id as ci_template_id, cp.id as ci_pipeline_id, ch.id as chart_id, ch.git_repo_url as chart_git_repo_url," +
		" p.id as pipeline_id, ceco.status as yaml_status, ceco.reviewed as yaml_reviewed " +
		" FROM app app" +
		" LEFT JOIN ci_template ct on ct.app_id=app.id" +
		" LEFT JOIN ci_pipeline cp on cp.app_id=app.id" +
		" LEFT JOIN charts ch on ch.app_id=app.id" +
		" LEFT JOIN pipeline p on p.app_id=app.id" +
		" LEFT JOIN chart_env_config_override ceco on ceco.chart_id=ch.id" +
		" WHERE app.id=? and app.app_type = ? limit 1;"

	impl.Logger.Debugw("last app stages status query:", "query", query)

	_, err := impl.dbConnection.Query(&stages, query, appId, appType)
	if err != nil {
		impl.Logger.Errorw("error:", err)
		return appStageStatus, err
	}

	var isMaterialExists bool
	materialQuery := "select exists(select 1 from git_material gm where gm.app_id=? and gm.active is TRUE)"
	impl.Logger.Debugw("material stage status query:", "query", query)

	_, err = impl.dbConnection.Query(&isMaterialExists, materialQuery, appId)
	if err != nil {
		impl.Logger.Errorw("error:", err)
		return appStageStatus, err
	}
	materialExists := 0
	if isMaterialExists {
		materialExists = 1
	}
	isCustomGitopsRepoUrl := false
	model, err := impl.gitOpsRepository.GetGitOpsConfigActive()
	if err != nil && err != pg.ErrNoRows {
		impl.Logger.Errorw("error while getting GetGitOpsConfigActive", "err", err)
		return appStageStatus, err
	}
	if model != nil && model.Id > 0 && model.AllowCustomRepository {
		isCustomGitopsRepoUrl = true
	}
	if gitOps.IsGitOpsRepoNotConfigured(stages.ChartGitRepoUrl) && stages.CiPipelineId == 0 {
		stages.ChartGitRepoUrl = ""
	}
	appStageStatus = append(appStageStatus, impl.makeAppStageStatus(0, "APP", stages.AppId, true),
		impl.makeAppStageStatus(1, "MATERIAL", materialExists, true),
		impl.makeAppStageStatus(2, "TEMPLATE", stages.CiTemplateId, true),
		impl.makeAppStageStatus(3, "CI_PIPELINE", stages.CiPipelineId, true),
		impl.makeAppStageStatus(4, "CHART", stages.ChartId, true),
		impl.makeAppStageStatus(5, "GITOPS_CONFIG", len(stages.ChartGitRepoUrl), isCustomGitopsRepoUrl),
		impl.makeAppStageStatus(6, "CD_PIPELINE", stages.PipelineId, true),
		impl.makeAppStageChartEnvConfigStatus(7, "CHART_ENV_CONFIG", stages.YamlStatus == 3 && stages.YamlReviewed),
	)

	return appStageStatus, nil
}

func (impl AppListingRepositoryImpl) makeAppStageChartEnvConfigStatus(stage int, stageName string, status bool) bean.AppStageStatus {
	return bean.AppStageStatus{Stage: stage, StageName: stageName, Status: status, Required: true}
}

func (impl AppListingRepositoryImpl) makeAppStageStatus(stage int, stageName string, id int, isRequired bool) bean.AppStageStatus {
	return bean.AppStageStatus{
		Stage:     stage,
		StageName: stageName,
		Status: func() bool {
			if id > 0 {
				return true
			} else {
				return false
			}
		}(),
		Required: isRequired,
	}
}

func (impl AppListingRepositoryImpl) FetchDependencyMetadataByPipelineIds(pipelineIds []int) ([]*bean.EnvironmentForDependency, error) {
	// other environment tab
	var otherEnvironments []*bean.EnvironmentForDependency
	query := `select pcwr.pipeline_id, pcwr.pipeline_name, pcwr.last_deployed, pcwr.latest_cd_workflow_runner_id, pcwr.environment_id, pcwr.deployment_app_delete_request,   
       			e.cluster_id, e.environment_name, e.default as prod, e.description, e.is_virtual_environment, ca.image as last_deployed_image, 
      			u.email_id as last_deployed_by, ap.status as app_status, a.id as app_id, a.app_name 
    			from (select * 
      				from (select p.id as pipeline_id, p.pipeline_name, p.app_id, cwr.started_on as last_deployed, cwr.triggered_by, cwr.id as latest_cd_workflow_runner_id,  
                  	 	cw.ci_artifact_id, p.environment_id, p.deployment_app_delete_request, 
                  		row_number() over (partition by p.id order by cwr.started_on desc) as max_started_on_rank  
            			from (select * from pipeline where id in (?) and deleted=?) as p 
                     	left join cd_workflow cw on cw.pipeline_id = p.id 
                     	left join cd_workflow_runner cwr on cwr.cd_workflow_id = cw.id and (cwr.workflow_type = ? or cwr.workflow_type is null)) pcwrraw  
      				where max_started_on_rank = 1) pcwr 
    			INNER JOIN app a on a.id=pcwr.app_id 
         		INNER JOIN environment e on e.id = pcwr.environment_id 
         		LEFT JOIN ci_artifact ca on ca.id = pcwr.ci_artifact_id 
         		LEFT JOIN users u on u.id = pcwr.triggered_by 
        		LEFT JOIN app_status ap ON pcwr.environment_id = ap.env_id and pcwr.app_id=ap.app_id;`
	_, err := impl.dbConnection.Query(&otherEnvironments, query, pg.In(pipelineIds), false, "DEPLOY")
	if err != nil {
		impl.Logger.Error("error, FetchDependencyMetadataByPipelineIds", "error", err, "pipelineIds", pipelineIds)
		return nil, err
	}
	return otherEnvironments, nil
}

func (impl AppListingRepositoryImpl) FetchOtherEnvironment(appId int) ([]*bean.Environment, error) {
	// other environment tab
	var otherEnvironments []*bean.Environment
	//TODO: remove infra metrics from query as it is not being used from here
	query := `select pcwr.pipeline_id, pcwr.last_deployed, pcwr.latest_cd_workflow_runner_id, pcwr.environment_id, pcwr.deployment_app_delete_request,   
       			e.cluster_id, e.environment_name, e.default as prod, e.description, ca.image as last_deployed_image,
      			u.email_id as last_deployed_by, elam.app_metrics, elam.infra_metrics, ap.status as app_status,ca.id as ci_artifact_id
    			from (select * 
      				from (select p.id as pipeline_id, p.app_id, cwr.started_on as last_deployed, cwr.triggered_by, cwr.id as latest_cd_workflow_runner_id,  
                  	 	cw.ci_artifact_id, p.environment_id, p.deployment_app_delete_request, 
                  		row_number() over (partition by p.id order by cwr.started_on desc) as max_started_on_rank  
            			from (select * from pipeline where app_id = ? and deleted=?) as p 
                     	left join cd_workflow cw on cw.pipeline_id = p.id 
                     	left join cd_workflow_runner cwr on cwr.cd_workflow_id = cw.id 
            			where cwr.workflow_type = ? or cwr.workflow_type is null) pcwrraw  
      				where max_started_on_rank = 1) pcwr 
         		INNER JOIN environment e on e.id = pcwr.environment_id 
         		LEFT JOIN ci_artifact ca on ca.id = pcwr.ci_artifact_id 
         		LEFT JOIN users u on u.id = pcwr.triggered_by 
        		LEFT JOIN env_level_app_metrics elam on pcwr.environment_id = elam.env_id and pcwr.app_id = elam.app_id 
        		LEFT JOIN app_status ap ON pcwr.environment_id = ap.env_id and pcwr.app_id=ap.app_id;`
	_, err := impl.dbConnection.Query(&otherEnvironments, query, appId, false, "DEPLOY")
	if err != nil {
		impl.Logger.Error("error in fetching other environment", "error", err)
		return nil, err
	}
	return otherEnvironments, nil
}

func (impl AppListingRepositoryImpl) FetchMinDetailOtherEnvironment(appId int) ([]*bean.Environment, error) {
	impl.Logger.Debug("reached at FetchMinDetailOtherEnvironment:")
	var otherEnvironments []*bean.Environment
	//TODO: remove infra metrics from query as it is not being used from here
	query := `SELECT p.environment_id,env.environment_name,env.description,env.is_virtual_environment, env.cluster_id, env.default as prod, p.deployment_app_delete_request,
       			env_app_m.app_metrics,env_app_m.infra_metrics from 
 				(SELECT pl.id,pl.app_id,pl.environment_id,pl.deleted, pl.deployment_app_delete_request from pipeline pl 
  					LEFT JOIN pipeline_config_override pco on pco.pipeline_id = pl.id where pl.app_id = ? and pl.deleted = FALSE 
  					GROUP BY pl.id) p INNER JOIN environment env on env.id=p.environment_id 
                	LEFT JOIN env_level_app_metrics env_app_m on env.id=env_app_m.env_id and p.app_id = env_app_m.app_id 
                    where p.app_id=? and p.deleted = FALSE AND env.active = TRUE;`
	_, err := impl.dbConnection.Query(&otherEnvironments, query, appId, appId)
	if err != nil {
		impl.Logger.Error("error in fetching other environment", "error", err)
	}
	return otherEnvironments, nil
}

func (impl AppListingRepositoryImpl) DeploymentDetailByArtifactId(ciArtifactId int, envId int) (bean.DeploymentDetailContainer, error) {
	impl.Logger.Debug("reached at AppListingRepository:")
	var deploymentDetail bean.DeploymentDetailContainer
	query := "SELECT env.id AS environment_id, env.environment_name, env.default, pco.created_on as last_deployed_time, a.app_name" +
		" FROM pipeline_config_override pco" +
		" INNER JOIN pipeline p on p.id = pco.pipeline_id" +
		" INNER JOIN environment env ON env.id=p.environment_id" +
		" INNER JOIN app a on a.id = p.app_id" +
		" WHERE pco.ci_artifact_id = ? and p.deleted=false AND env.active = TRUE AND env.id = ?" +
		" ORDER BY pco.pipeline_release_counter desc LIMIT 1;"
	impl.Logger.Debugw("last success full deployed artifact query:", query)

	_, err := impl.dbConnection.Query(&deploymentDetail, query, ciArtifactId, envId)
	if err != nil {
		impl.Logger.Errorw("Exception caught:", err)
		return deploymentDetail, err
	}

	return deploymentDetail, nil
}

func (impl AppListingRepositoryImpl) FindAppCount(isProd bool) (int, error) {
	var count int
	query := "SELECT count(distinct pipeline.app_id) from pipeline pipeline " +
		" INNER JOIN environment env on env.id=pipeline.environment_id" +
		" INNER JOIN app app on app.id=pipeline.app_id" +
		" WHERE env.default = ? and app.active=true;"
	_, err := impl.dbConnection.Query(&count, query, isProd)
	if err != nil {
		impl.Logger.Errorw("exception caught inside repository for fetching app count:", "err", err)
		return count, err
	}

	return count, nil
}

func (impl AppListingRepositoryImpl) extractEnvironmentNameFromId(jobContainers []*bean.JobListingContainer) []*bean.JobListingContainer {
	var envIds []*int
	for _, job := range jobContainers {
		if job.EnvironmentId != 0 {
			envIds = append(envIds, &job.EnvironmentId)
		}
		if job.LastTriggeredEnvironmentId != 0 {
			envIds = append(envIds, &job.LastTriggeredEnvironmentId)
		}
	}
	envs, _ := impl.environmentRepository.FindByIds(envIds)

	envIdNameMap := make(map[int]string)

	for _, env := range envs {
		envIdNameMap[env.Id] = env.Name
	}

	for _, job := range jobContainers {
		if job.EnvironmentId != 0 {
			job.EnvironmentName = envIdNameMap[job.EnvironmentId]
		}
		if job.LastTriggeredEnvironmentId != 0 {
			job.LastTriggeredEnvironmentName = envIdNameMap[job.LastTriggeredEnvironmentId]
		}
	}

	return jobContainers
}<|MERGE_RESOLUTION|>--- conflicted
+++ resolved
@@ -361,12 +361,9 @@
 		" env.is_virtual_environment," +
 		" cl.cluster_name," +
 		" cia.image" +
-<<<<<<< HEAD
-=======
 		" p.id as cd_pipeline_id," +
 		" p.ci_pipeline_id," +
 		" p.trigger_type" +
->>>>>>> 509358e6
 		" FROM pipeline p" +
 		" INNER JOIN pipeline_config_override pco on pco.pipeline_id=p.id" +
 		" INNER JOIN environment env ON env.id=p.environment_id" +
