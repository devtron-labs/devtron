--- conflicted
+++ resolved
@@ -140,8 +140,6 @@
 	return jobContainers, nil
 }
 
-<<<<<<< HEAD
-=======
 func (impl AppListingRepositoryImpl) FetchJobCiPipelines() ([]*bean.JobListingContainer, error) {
 	var jobContainers []*bean.JobListingContainer
 	query := "SELECT cip.id AS ci_pipeline_id, cip.name AS ci_pipeline_name, a.id as job_id, a.display_name as job_name" +
@@ -152,7 +150,6 @@
 	return jobContainers, err
 }
 
->>>>>>> 5786d904
 func (impl AppListingRepositoryImpl) FetchOverviewAppsByEnvironment(envId, limit, offset int, ctx context.Context) ([]*bean.AppEnvironmentContainer, error) {
 	query := " SELECT a.id as app_id,a.app_name,aps.status as app_status, ld.last_deployed_time " +
 		" FROM app a " +
