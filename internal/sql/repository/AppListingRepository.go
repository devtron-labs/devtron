/*
 * Copyright (c) 2020-2024. Devtron Inc.
 *
 * Licensed under the Apache License, Version 2.0 (the "License");
 * you may not use this file except in compliance with the License.
 * You may obtain a copy of the License at
 *
 *     http://www.apache.org/licenses/LICENSE-2.0
 *
 * Unless required by applicable law or agreed to in writing, software
 * distributed under the License is distributed on an "AS IS" BASIS,
 * WITHOUT WARRANTIES OR CONDITIONS OF ANY KIND, either express or implied.
 * See the License for the specific language governing permissions and
 * limitations under the License.
 */

/*
@description: app listing view
*/
package repository

import (
	"context"
	"encoding/json"
	"fmt"
	"github.com/devtron-labs/devtron/api/bean/gitOps"
	"github.com/devtron-labs/devtron/internal/middleware"
	appWorkflow2 "github.com/devtron-labs/devtron/internal/sql/repository/appWorkflow"
	"github.com/devtron-labs/devtron/internal/sql/repository/deploymentConfig"
	"github.com/devtron-labs/devtron/internal/util"
	repository2 "github.com/devtron-labs/devtron/pkg/cluster/repository"
	"go.opentelemetry.io/otel"
	"strings"
	"time"

	"github.com/devtron-labs/devtron/api/bean"
	"github.com/devtron-labs/devtron/internal/sql/repository/helper"
	"github.com/go-pg/pg"
	"go.uber.org/zap"
)

type AppListingRepository interface {
	FetchJobs(appIds []int, statuses []string, environmentIds []int, sortOrder string) ([]*bean.JobListingContainer, error)
	FetchOverviewCiPipelines(jobId int) ([]*bean.JobListingContainer, error)
	FetchJobsLastSucceededOn(ciPipelineIDs []int) ([]*bean.CiPipelineLastSucceededTime, error)
	FetchAppDetail(ctx context.Context, appId int, envId int) (bean.AppDetailContainer, error)

	FetchAppTriggerView(appId int) ([]bean.TriggerView, error)
	FetchAppStageStatus(appId int, appType int) ([]bean.AppStageStatus, error)

	// Not in used
	PrometheusApiByEnvId(id int) (*string, error)

	FetchOtherEnvironment(appId int) ([]*bean.Environment, error)
	FetchMinDetailOtherEnvironment(appId int) ([]*bean.Environment, error)
	DeploymentDetailByArtifactId(ciArtifactId int, envId int) (bean.DeploymentDetailContainer, error)
	FindAppCount(isProd bool) (int, error)
	FetchAppsByEnvironmentV2(appListingFilter helper.AppListingFilter) ([]*bean.AppEnvironmentContainer, int, error)
	FetchOverviewAppsByEnvironment(envId, limit, offset int) ([]*bean.AppEnvironmentContainer, error)
	FetchLastDeployedImage(appId, envId int) (*LastDeployed, error)
}

// below table is deprecated, not being used anywhere
type DeploymentStatus struct {
	tableName struct{}  `sql:"deployment_status" pg:",discard_unknown_columns"`
	Id        int       `sql:"id,pk"`
	AppName   string    `sql:"app_name,notnull"`
	Status    string    `sql:"status,notnull"`
	AppId     int       `sql:"app_id"`
	EnvId     int       `sql:"env_id"`
	CreatedOn time.Time `sql:"created_on"`
	UpdatedOn time.Time `sql:"updated_on"`
}

type AppNameTypeIdContainerDBResponse struct {
	AppName string `sql:"app_name"`
	AppId   int    `sql:"id"`
}

type LastDeployed struct {
	CiArtifactId      int    `sql:"ci_artifact_id"`
	LastDeployedBy    string `sql:"last_deployed_by"`
	LastDeployedImage string `sql:"last_deployed_image"`
}

type AppListingRepositoryImpl struct {
	dbConnection                     *pg.DB
	Logger                           *zap.SugaredLogger
	appListingRepositoryQueryBuilder helper.AppListingRepositoryQueryBuilder
	environmentRepository            repository2.EnvironmentRepository
	gitOpsRepository                 GitOpsConfigRepository
	appWorkflowRepository            appWorkflow2.AppWorkflowRepository
	deploymentConfigRepository       deploymentConfig.Repository
}

func NewAppListingRepositoryImpl(
	Logger *zap.SugaredLogger,
	dbConnection *pg.DB,
	appListingRepositoryQueryBuilder helper.AppListingRepositoryQueryBuilder,
	environmentRepository repository2.EnvironmentRepository,
	gitOpsRepository GitOpsConfigRepository, appWorkflowRepository appWorkflow2.AppWorkflowRepository,
	deploymentConfigRepository deploymentConfig.Repository) *AppListingRepositoryImpl {
	return &AppListingRepositoryImpl{
		dbConnection:                     dbConnection,
		Logger:                           Logger,
		appListingRepositoryQueryBuilder: appListingRepositoryQueryBuilder,
		environmentRepository:            environmentRepository,
		gitOpsRepository:                 gitOpsRepository,
		appWorkflowRepository:            appWorkflowRepository,
		deploymentConfigRepository:       deploymentConfigRepository,
	}
}

func (impl AppListingRepositoryImpl) FetchJobs(appIds []int, statuses []string, environmentIds []int, sortOrder string) ([]*bean.JobListingContainer, error) {
	var jobContainers []*bean.JobListingContainer
	if len(appIds) == 0 {
		return jobContainers, nil
	}
	jobsQuery := impl.appListingRepositoryQueryBuilder.BuildJobListingQuery(appIds, statuses, environmentIds, sortOrder)

	impl.Logger.Debugw("basic app detail query: ", jobsQuery)
	_, appsErr := impl.dbConnection.Query(&jobContainers, jobsQuery)
	if appsErr != nil {
		impl.Logger.Error(appsErr)
		return jobContainers, appsErr
	}
	jobContainers = impl.extractEnvironmentNameFromId(jobContainers)
	return jobContainers, nil
}

func (impl AppListingRepositoryImpl) FetchOverviewCiPipelines(jobId int) ([]*bean.JobListingContainer, error) {
	var jobContainers []*bean.JobListingContainer
	jobsQuery := impl.appListingRepositoryQueryBuilder.OverviewCiPipelineQuery()
	impl.Logger.Debugw("basic app detail query: ", jobsQuery)
	_, appsErr := impl.dbConnection.Query(&jobContainers, jobsQuery, jobId)
	if appsErr != nil {
		impl.Logger.Error(appsErr)
		return jobContainers, appsErr
	}
	jobContainers = impl.extractEnvironmentNameFromId(jobContainers)
	return jobContainers, nil
}

func (impl AppListingRepositoryImpl) FetchOverviewAppsByEnvironment(envId, limit, offset int) ([]*bean.AppEnvironmentContainer, error) {
	query := " SELECT a.id as app_id,a.app_name,aps.status as app_status, ld.last_deployed_time " +
		" FROM app a " +
		" INNER JOIN pipeline p ON p.app_id = a.id and p.deleted = false and p.environment_id = ? " +
		" LEFT JOIN app_status aps ON aps.app_id = a.id and aps.env_id = ? " +
		" LEFT JOIN " +
		" (SELECT pco.pipeline_id,MAX(pco.created_on) as last_deployed_time from pipeline_config_override pco " +
		" GROUP BY pco.pipeline_id) ld ON ld.pipeline_id = p.id " +
		" WHERE a.active = true " +
		" ORDER BY a.app_name "
	if limit > 0 {
		query += fmt.Sprintf("LIMIT %v", limit)
	}
	if offset > 0 {
		query += fmt.Sprintf("OFFSET %v", offset)
	}
	var envContainers []*bean.AppEnvironmentContainer
	_, err := impl.dbConnection.Query(&envContainers, query, envId, envId)
	return envContainers, err
}

func (impl AppListingRepositoryImpl) FetchLastDeployedImage(appId, envId int) (*LastDeployed, error) {
	var lastDeployed []*LastDeployed
	// we are adding a case in the query to concatenate the string "(inactive)" to the users' email id when user is inactive
	query := `select ca.id as ci_artifact_id,ca.image as last_deployed_image, 
			    case
					when u.active = false then u.email_id || ' (inactive)'
					else u.email_id
				end as last_deployed_by 
				from pipeline p
                join cd_workflow cw on cw.pipeline_id = p.id
			  	join cd_workflow_runner cwr on cwr.cd_workflow_id = cw.id
				join ci_artifact ca on ca.id = cw.ci_artifact_id
				join users u on u.id = cwr.triggered_by
				where p.app_id = ? and p.environment_id = ? and p.deleted = false order by cwr.created_on desc;`
	_, err := impl.dbConnection.Query(&lastDeployed, query, appId, envId)
	if len(lastDeployed) > 0 {
		return lastDeployed[0], err
	}
	return nil, err
}

func (impl AppListingRepositoryImpl) FetchJobsLastSucceededOn(CiPipelineIDs []int) ([]*bean.CiPipelineLastSucceededTime, error) {
	var lastSucceededTimeArray []*bean.CiPipelineLastSucceededTime
	if len(CiPipelineIDs) == 0 {
		return lastSucceededTimeArray, nil
	}
	jobsLastFinishedOnQuery := impl.appListingRepositoryQueryBuilder.JobsLastSucceededOnTimeQuery(CiPipelineIDs)
	impl.Logger.Debugw("basic app detail query: ", jobsLastFinishedOnQuery)
	_, appsErr := impl.dbConnection.Query(&lastSucceededTimeArray, jobsLastFinishedOnQuery)
	if appsErr != nil {
		impl.Logger.Errorw("error in fetching lastSucceededTimeArray", "error", appsErr, jobsLastFinishedOnQuery)
		return lastSucceededTimeArray, appsErr
	}
	return lastSucceededTimeArray, nil
}

func getRequiredAppIdsInSequence(appIds []int) []int {
	resIDs := make([]int, 0)
	appIdsSet := make(map[int]bool)
	for _, appId := range appIds {
		if _, ok := appIdsSet[appId]; !ok {
			resIDs = append(resIDs, appId)
			appIdsSet[appId] = true
		}
	}
	return resIDs
}

func (impl AppListingRepositoryImpl) FetchAppsByEnvironmentV2(appListingFilter helper.AppListingFilter) ([]*bean.AppEnvironmentContainer, int, error) {
	impl.Logger.Debugw("reached at FetchAppsByEnvironment ", "appListingFilter", appListingFilter)
	var appEnvArr []*bean.AppEnvironmentContainer
	appsSize := 0
	lastDeployedTimeMap := make(map[int]string)
	var appEnvContainer []*bean.AppEnvironmentContainer
	var lastDeployedTimeDTO = make([]*bean.AppEnvironmentContainer, 0)

	if string(appListingFilter.SortBy) == helper.LastDeployedSortBy {

		query := impl.appListingRepositoryQueryBuilder.GetAppIdsQueryWithPaginationForLastDeployedSearch(appListingFilter)
		impl.Logger.Debug("GetAppIdsQueryWithPaginationForLastDeployedSearch query ", query)
		start := time.Now()
		_, err := impl.dbConnection.Query(&lastDeployedTimeDTO, query)
		middleware.AppListingDuration.WithLabelValues("getAppIdsQueryWithPaginationForLastDeployedSearch", "devtron").Observe(time.Since(start).Seconds())
		if err != nil || len(lastDeployedTimeDTO) == 0 {
			if err != nil {
				impl.Logger.Errorw("error in getting appIds with appList filter from db", "err", err, "filter", appListingFilter, "query", query)
			}
			return appEnvArr, appsSize, err
		}

		appsSize = lastDeployedTimeDTO[0].TotalCount
		appIdsFound := make([]int, len(lastDeployedTimeDTO))
		for i, obj := range lastDeployedTimeDTO {
			appIdsFound[i] = obj.AppId
		}
		appListingFilter.AppIds = appIdsFound
		appContainerQuery := impl.appListingRepositoryQueryBuilder.GetQueryForAppEnvContainerss(appListingFilter)
		impl.Logger.Debug("GetQueryForAppEnvContainerss query ", query)
		_, err = impl.dbConnection.Query(&appEnvContainer, appContainerQuery)
		if err != nil {
			impl.Logger.Errorw("error in getting appEnvContainers with appList filter from db", "err", err, "filter", appListingFilter, "query", appContainerQuery)
			return appEnvArr, appsSize, err
		}

	} else {

		// to get all the appIds in appEnvs allowed for user and filtered by the appListing filter and sorted by name
		appIdCountDtos := make([]*bean.AppEnvironmentContainer, 0)
		appIdCountQuery := impl.appListingRepositoryQueryBuilder.GetAppIdsQueryWithPaginationForAppNameSearch(appListingFilter)
		impl.Logger.Debug("GetAppIdsQueryWithPaginationForAppNameSearch query ", appIdCountQuery)
		start := time.Now()
		_, appsErr := impl.dbConnection.Query(&appIdCountDtos, appIdCountQuery)
		middleware.AppListingDuration.WithLabelValues("getAppIdsQueryWithPaginationForAppNameSearch", "devtron").Observe(time.Since(start).Seconds())
		if appsErr != nil || len(appIdCountDtos) == 0 {
			if appsErr != nil {
				if appsErr != nil {
					impl.Logger.Errorw("error in getting appIds with appList filter from db", "err", appsErr, "filter", appListingFilter, "query", appIdCountQuery)
				}
			}
			return appEnvContainer, appsSize, appsErr
		}
		appsSize = appIdCountDtos[0].TotalCount
		uniqueAppIds := make([]int, len(appIdCountDtos))
		for i, obj := range appIdCountDtos {
			uniqueAppIds[i] = obj.AppId
		}
		appListingFilter.AppIds = uniqueAppIds
		// set appids required for this page in the filter and get the appEnv containers of these apps
		appListingFilter.AppIds = uniqueAppIds
		appsEnvquery := impl.appListingRepositoryQueryBuilder.GetQueryForAppEnvContainerss(appListingFilter)
		impl.Logger.Debug("GetQueryForAppEnvContainerss query: ", appsEnvquery)
		start = time.Now()
		_, appsErr = impl.dbConnection.Query(&appEnvContainer, appsEnvquery)
		middleware.AppListingDuration.WithLabelValues("buildAppListingQuery", "devtron").Observe(time.Since(start).Seconds())
		if appsErr != nil {
			impl.Logger.Errorw("error in getting appEnvContainers with appList filter from db", "err", appsErr, "filter", appListingFilter, "query", appsEnvquery)
			return appEnvContainer, appsSize, appsErr
		}

	}

	// filter out unique pipelineIds from the above result and get the deployment times for them
	// some items don't have pipelineId if no pipeline is configured for the app in the appEnv container
	pipelineIdsSet := make(map[int]bool)
	pipelineIds := make([]int, 0)
	for _, item := range appEnvContainer {
		pId := item.PipelineId
		if _, ok := pipelineIdsSet[pId]; !ok && pId > 0 {
			pipelineIds = append(pipelineIds, pId)
			pipelineIdsSet[pId] = true
		}
	}

	// if any pipeline found get the latest deployment time
	if len(pipelineIds) > 0 {
		query := impl.appListingRepositoryQueryBuilder.BuildAppListingQueryLastDeploymentTimeV2(pipelineIds)
		impl.Logger.Debugw("basic app detail query: ", query)
		start := time.Now()
		_, err := impl.dbConnection.Query(&lastDeployedTimeDTO, query)
		middleware.AppListingDuration.WithLabelValues("buildAppListingQueryLastDeploymentTime", "devtron").Observe(time.Since(start).Seconds())
		if err != nil {
			impl.Logger.Errorw("error in getting latest deployment time for given pipelines", "err", err, "pipelines", pipelineIds, "query", query)
			return appEnvArr, appsSize, err
		}
	}

	// get the last deployment time for all the items
	for _, item := range lastDeployedTimeDTO {
		if _, ok := lastDeployedTimeMap[item.PipelineId]; ok {
			continue
		}
		lastDeployedTimeMap[item.PipelineId] = item.LastDeployedTime

	}

	// set the time for corresponding appEnv container
	for _, item := range appEnvContainer {
		if lastDeployedTime, ok := lastDeployedTimeMap[item.PipelineId]; ok {
			item.LastDeployedTime = lastDeployedTime
		}
		appEnvArr = append(appEnvArr, item)
	}

	return appEnvArr, appsSize, nil
}

func (impl AppListingRepositoryImpl) getEnvironmentNameFromPipelineId(pipelineID int) (string, error) {
	var environmentName string
	query := "SELECT e.environment_name " +
		"FROM pipeline p " +
		"JOIN environment e ON p.environment_id = e.id WHERE p.id = ?"

	_, err := impl.dbConnection.Query(&environmentName, query, pipelineID)
	if err != nil {
		impl.Logger.Errorw("error in finding environment", "err", err, "pipelineID", pipelineID)
		return "", err
	}
	return environmentName, nil
}

// DeploymentDetailsByAppIdAndEnvId It will return the deployment detail of any cd pipeline which is latest triggered for Environment of any App
func (impl AppListingRepositoryImpl) deploymentDetailsByAppIdAndEnvId(ctx context.Context, appId int, envId int) (bean.DeploymentDetailContainer, error) {
	_, span := otel.Tracer("orchestrator").Start(ctx, "DeploymentDetailsByAppIdAndEnvId")
	defer span.End()
	var deploymentDetail bean.DeploymentDetailContainer
	query := "SELECT" +
		" a.app_name," +
		" env.environment_name," +
		" env.namespace," +
		" env.default," +
		" p.deployment_app_type," +
		" p.ci_pipeline_id," +
		" p.deployment_app_delete_request," +
		" pco.id as pco_id," +
		" cia.data_source," +
		" cia.id as ci_artifact_id," +
		" cia.parent_ci_artifact as parent_artifact_id," +
		" cl.k8s_version," +
		" env.cluster_id," +
		" env.is_virtual_environment," +
		" cl.cluster_name," +
		" cia.image," +
		" p.id as cd_pipeline_id," +
		" p.ci_pipeline_id," +
		" p.trigger_type" +
		" FROM pipeline p" +
		" LEFT JOIN pipeline_config_override pco on pco.pipeline_id=p.id" +
		" INNER JOIN environment env ON env.id=p.environment_id" +
		" INNER JOIN cluster cl on cl.id=env.cluster_id" +
		" LEFT JOIN ci_artifact cia on cia.id = pco.ci_artifact_id" +
		" INNER JOIN app a ON a.id=p.app_id" +
		" WHERE a.app_type = 0 AND a.id=? AND env.id=? AND p.deleted = FALSE AND env.active = TRUE" +
		" ORDER BY pco.created_on DESC LIMIT 1;"
	_, err := impl.dbConnection.Query(&deploymentDetail, query, appId, envId)
	if err != nil {
		impl.Logger.Errorw("Exception caught:", "err", err)
		return deploymentDetail, err
	}
	deploymentDetail.EnvironmentId = envId

<<<<<<< HEAD
=======
	deploymentDetail.EnvironmentId = envId
>>>>>>> 97460893
	dc, err := impl.deploymentConfigRepository.GetByAppIdAndEnvId(appId, envId)
	if err != nil && err != pg.ErrNoRows {
		impl.Logger.Errorw("error in getting deployment config by appId and envId", "appId", appId, "envId", envId, "err", err)
		return deploymentDetail, err
	}
	if err == pg.ErrNoRows {
		deploymentDetail.ReleaseMode = util.PIPELINE_RELEASE_MODE_CREATE
	} else {
		deploymentDetail.DeploymentAppType = dc.DeploymentAppType
		deploymentDetail.ReleaseMode = dc.ReleaseMode
	}

	return deploymentDetail, nil
}

func parseMaterialInfo(materialInfo string, source string) (json.RawMessage, error) {
	defer func() {
		if r := recover(); r != nil {
			fmt.Printf("PARSEMATERIALINFO_MATERIAL_RECOVER,  materialInfo: %s,  source: %s, err: %s \n", materialInfo, source, r)
		}
	}()
	if source != GOCD && source != CI_RUNNER && source != WEBHOOK && source != EXT {
		return nil, fmt.Errorf("datasource: %s not supported", source)
	}
	if materialInfo == "" {
		return []byte("[]"), nil
	}
	var ciMaterials []*CiMaterialInfo
	err := json.Unmarshal([]byte(materialInfo), &ciMaterials)
	if err != nil {
		return []byte("[]"), err
	}
	var scmMaps []map[string]string
	for _, material := range ciMaterials {
		materialMap := map[string]string{}
		var url string
		if material.Material.Type == "git" {
			url = material.Material.GitConfiguration.URL
		} else if material.Material.Type == "scm" {
			url = material.Material.ScmConfiguration.URL
		} else {
			return nil, fmt.Errorf("unknown material type:%s ", material.Material.Type)
		}

		if material.Modifications != nil && len(material.Modifications) > 0 {
			_modification := material.Modifications[0]

			revision := _modification.Revision
			url = strings.TrimSpace(url)

			_webhookDataStr := ""
			_webhookDataByteArr, err := json.Marshal(_modification.WebhookData)
			if err == nil {
				_webhookDataStr = string(_webhookDataByteArr)
			}

			materialMap["url"] = url
			materialMap["revision"] = revision
			materialMap["modifiedTime"] = _modification.ModifiedTime
			materialMap["author"] = _modification.Author
			materialMap["message"] = _modification.Message
			materialMap["branch"] = _modification.Branch
			materialMap["webhookData"] = _webhookDataStr
		}
		scmMaps = append(scmMaps, materialMap)
	}
	mInfo, err := json.Marshal(scmMaps)
	return mInfo, err
}

func (impl AppListingRepositoryImpl) FetchAppDetail(ctx context.Context, appId int, envId int) (bean.AppDetailContainer, error) {
	impl.Logger.Debugf("reached at AppListingRepository:")
	var appDetailContainer bean.AppDetailContainer
	newCtx, span := otel.Tracer("orchestrator").Start(ctx, "DeploymentDetailsByAppIdAndEnvId")
	defer span.End()
	// Fetch deployment detail of cd pipeline latest triggered within env of any App.
	deploymentDetail, err := impl.deploymentDetailsByAppIdAndEnvId(newCtx, appId, envId)
	if err != nil {
		impl.Logger.Warn("unable to fetch deployment detail for app")
	}
	if deploymentDetail.PcoId > 0 {
		deploymentDetail.IsPipelineTriggered = true
	}
	appWfMapping, _ := impl.appWorkflowRepository.FindWFCDMappingByCDPipelineId(deploymentDetail.CdPipelineId)
	if appWfMapping.ParentType == appWorkflow2.CDPIPELINE {
		parentEnvironmentName, _ := impl.getEnvironmentNameFromPipelineId(appWfMapping.ParentId)
		deploymentDetail.ParentEnvironmentName = parentEnvironmentName
	}
	appDetailContainer.DeploymentDetailContainer = deploymentDetail
	return appDetailContainer, nil
}

func (impl AppListingRepositoryImpl) PrometheusApiByEnvId(id int) (*string, error) {
	impl.Logger.Debug("reached at PrometheusApiByEnvId:")
	var prometheusEndpoint string
	query := "SELECT env.prometheus_endpoint from environment env" +
		" WHERE env.id = ? AND env.active = TRUE"
	impl.Logger.Debugw("query", query)
	// environments := []string{"QA"}
	_, err := impl.dbConnection.Query(&prometheusEndpoint, query, id)
	if err != nil {
		impl.Logger.Error("Exception caught:", err)
		return nil, err
	}
	return &prometheusEndpoint, nil
}

func (impl AppListingRepositoryImpl) FetchAppTriggerView(appId int) ([]bean.TriggerView, error) {
	impl.Logger.Debug("reached at FetchAppTriggerView:")
	var triggerView []bean.TriggerView
	var triggerViewResponse []bean.TriggerView
	query := "" +
		" SELECT cp.id as ci_pipeline_id,cp.name as ci_pipeline_name,p.id as cd_pipeline_id," +
		" p.pipeline_name as cd_pipeline_name, a.app_name, env.environment_name" +
		" FROM pipeline p" +
		" INNER JOIN ci_pipeline cp on cp.id = p.ci_pipeline_id" +
		" INNER JOIN app a ON a.id = p.app_id" +
		" INNER JOIN environment env on env.id = p.environment_id" +
		" WHERE p.app_id=? and p.deleted=false and a.app_type = 0 AND env.active = TRUE;"

	impl.Logger.Debugw("query", query)
	_, err := impl.dbConnection.Query(&triggerView, query, appId)
	if err != nil {
		impl.Logger.Errorw("Exception caught:", err)
		return nil, err
	}

	for _, item := range triggerView {
		if item.CdPipelineId > 0 {
			var tView bean.TriggerView
			statusQuery := "SELECT p.id as cd_pipeline_id, pco.created_on as last_deployed_time," +
				" u.email_id as last_deployed_by, pco.pipeline_release_counter as release_version," +
				" cia.material_info as material_info_json_string, cia.data_source, evt.reason as status" +
				" FROM pipeline p" +
				" INNER JOIN pipeline_config_override pco ON pco.pipeline_id = p.id" +
				" INNER JOIN ci_artifact cia on cia.id = pco.ci_artifact_id" +
				" LEFT JOIN events evt ON evt.release_version=CAST(pco.pipeline_release_counter AS varchar)" +
				" AND evt.pipeline_name=p.pipeline_name" +
				" LEFT JOIN users u on u.id=pco.created_by" +
				" WHERE p.id = ?" +
				" ORDER BY evt.created_on desc, pco.created_on desc LIMIT 1;"

			impl.Logger.Debugw("statusQuery", statusQuery)
			_, err := impl.dbConnection.Query(&tView, statusQuery, item.CdPipelineId)
			if err != nil {
				impl.Logger.Errorw("error while fetching trigger detail", "err", err)
			}
			if err == nil && tView.CdPipelineId > 0 {
				if tView.Status != "" {
					item.Status = tView.Status
					item.StatusMessage = tView.StatusMessage
				} else {
					item.Status = "Initiated"
				}

				item.LastDeployedTime = tView.LastDeployedTime
				item.LastDeployedBy = tView.LastDeployedBy
				item.ReleaseVersion = tView.ReleaseVersion
				item.DataSource = tView.DataSource
				item.MaterialInfo = tView.MaterialInfo
				mInfo, err := parseMaterialInfo(tView.MaterialInfoJsonString, tView.DataSource)
				if err == nil && len(mInfo) > 0 {
					item.MaterialInfo = mInfo
				} else {
					item.MaterialInfo = []byte("[]")
				}
			}
		}
		triggerViewResponse = append(triggerViewResponse, item)
	}

	return triggerViewResponse, nil
}

func (impl AppListingRepositoryImpl) FetchAppStageStatus(appId int, appType int) ([]bean.AppStageStatus, error) {
	impl.Logger.Debug("reached at AppListingRepository:")
	var appStageStatus []bean.AppStageStatus

	var stages struct {
		AppId                   int    `json:"app_id,omitempty"`
		CiTemplateId            int    `json:"ci_template_id,omitempty"`
		CiPipelineId            int    `json:"ci_pipeline_id,omitempty"`
		ChartId                 int    `json:"chart_id,omitempty"`
		ChartGitRepoUrl         string `json:"chart_git_repo_url,omitempty"`
		PipelineId              int    `json:"pipeline_id,omitempty"`
		YamlStatus              int    `json:"yaml_status,omitempty"`
		YamlReviewed            bool   `json:"yaml_reviewed,omitempty"`
		DeploymentConfigRepoURL string `json:"deployment_config_repo_url"`
	}

	query := "SELECT " +
		" app.id as app_id, ct.id as ci_template_id, cp.id as ci_pipeline_id, ch.id as chart_id, ch.git_repo_url as chart_git_repo_url, dc.repo_url as deployment_config_repo_url, " +
		" p.id as pipeline_id, ceco.status as yaml_status, ceco.reviewed as yaml_reviewed " +
		" FROM app app" +
		" LEFT JOIN ci_template ct on ct.app_id=app.id" +
		" LEFT JOIN ci_pipeline cp on cp.app_id=app.id" +
		" LEFT JOIN charts ch on ch.app_id=app.id" +
		" LEFT JOIN deployment_config dc on dc.app_id=app.id" +
		" LEFT JOIN pipeline p on p.app_id=app.id" +
		" LEFT JOIN chart_env_config_override ceco on ceco.chart_id=ch.id" +
		" WHERE app.id=? and app.app_type = ? limit 1;"

	impl.Logger.Debugw("last app stages status query:", "query", query)

	_, err := impl.dbConnection.Query(&stages, query, appId, appType)
	if err != nil {
		impl.Logger.Errorw("error:", err)
		return appStageStatus, err
	}

	var isMaterialExists bool
	materialQuery := "select exists(select 1 from git_material gm where gm.app_id=? and gm.active is TRUE)"
	impl.Logger.Debugw("material stage status query:", "query", query)

	_, err = impl.dbConnection.Query(&isMaterialExists, materialQuery, appId)
	if err != nil {
		impl.Logger.Errorw("error:", err)
		return appStageStatus, err
	}
	materialExists := 0
	if isMaterialExists {
		materialExists = 1
	}
	isCustomGitopsRepoUrl := false
	model, err := impl.gitOpsRepository.GetGitOpsConfigActive()
	if err != nil && err != pg.ErrNoRows {
		impl.Logger.Errorw("error while getting GetGitOpsConfigActive", "err", err)
		return appStageStatus, err
	}
	if model != nil && model.Id > 0 && model.AllowCustomRepository {
		isCustomGitopsRepoUrl = true
	}
	if (gitOps.IsGitOpsRepoNotConfigured(stages.ChartGitRepoUrl) && gitOps.IsGitOpsRepoNotConfigured(stages.DeploymentConfigRepoURL)) && stages.CiPipelineId == 0 {
		stages.ChartGitRepoUrl = ""
		stages.DeploymentConfigRepoURL = ""
	}
	appStageStatus = append(appStageStatus, impl.makeAppStageStatus(0, "APP", stages.AppId, true),
		impl.makeAppStageStatus(1, "MATERIAL", materialExists, true),
		impl.makeAppStageStatus(2, "TEMPLATE", stages.CiTemplateId, true),
		impl.makeAppStageStatus(3, "CI_PIPELINE", stages.CiPipelineId, true),
		impl.makeAppStageStatus(4, "CHART", stages.ChartId, true),
		impl.makeAppStageStatus(5, "GITOPS_CONFIG", len(stages.ChartGitRepoUrl)+len(stages.DeploymentConfigRepoURL), isCustomGitopsRepoUrl),
		impl.makeAppStageStatus(6, "CD_PIPELINE", stages.PipelineId, true),
		impl.makeAppStageChartEnvConfigStatus(7, "CHART_ENV_CONFIG", stages.YamlStatus == 3 && stages.YamlReviewed),
	)

	return appStageStatus, nil
}

func (impl AppListingRepositoryImpl) makeAppStageChartEnvConfigStatus(stage int, stageName string, status bool) bean.AppStageStatus {
	return bean.AppStageStatus{Stage: stage, StageName: stageName, Status: status, Required: true}
}

func (impl AppListingRepositoryImpl) makeAppStageStatus(stage int, stageName string, id int, isRequired bool) bean.AppStageStatus {
	return bean.AppStageStatus{
		Stage:     stage,
		StageName: stageName,
		Status: func() bool {
			if id > 0 {
				return true
			} else {
				return false
			}
		}(),
		Required: isRequired,
	}
}

func (impl AppListingRepositoryImpl) FetchOtherEnvironment(appId int) ([]*bean.Environment, error) {
	// other environment tab
	var otherEnvironments []*bean.Environment
	//TODO: remove infra metrics from query as it is not being used from here
	query := `select pcwr.pipeline_id, pcwr.last_deployed, pcwr.latest_cd_workflow_runner_id, pcwr.environment_id, pcwr.deployment_app_delete_request,   
       			e.cluster_id, e.environment_name, e.default as prod, e.description, ca.image as last_deployed_image,
      			u.email_id as last_deployed_by, elam.app_metrics, elam.infra_metrics, ap.status as app_status,ca.id as ci_artifact_id
    			from (select * 
      				from (select p.id as pipeline_id, p.app_id, cwr.started_on as last_deployed, cwr.triggered_by, cwr.id as latest_cd_workflow_runner_id,  
                  	 	cw.ci_artifact_id, p.environment_id, p.deployment_app_delete_request, 
                  		row_number() over (partition by p.id order by cwr.started_on desc) as max_started_on_rank  
            			from (select * from pipeline where app_id = ? and deleted=?) as p 
                     	left join cd_workflow cw on cw.pipeline_id = p.id 
                     	left join cd_workflow_runner cwr on cwr.cd_workflow_id = cw.id 
            			where cwr.workflow_type = ? or cwr.workflow_type is null) pcwrraw  
      				where max_started_on_rank = 1) pcwr 
         		INNER JOIN environment e on e.id = pcwr.environment_id 
         		LEFT JOIN ci_artifact ca on ca.id = pcwr.ci_artifact_id 
         		LEFT JOIN users u on u.id = pcwr.triggered_by 
        		LEFT JOIN env_level_app_metrics elam on pcwr.environment_id = elam.env_id and pcwr.app_id = elam.app_id 
        		LEFT JOIN app_status ap ON pcwr.environment_id = ap.env_id and pcwr.app_id=ap.app_id;`
	_, err := impl.dbConnection.Query(&otherEnvironments, query, appId, false, "DEPLOY")
	if err != nil {
		impl.Logger.Error("error in fetching other environment", "error", err)
		return nil, err
	}
	return otherEnvironments, nil
}

func (impl AppListingRepositoryImpl) FetchMinDetailOtherEnvironment(appId int) ([]*bean.Environment, error) {
	impl.Logger.Debug("reached at FetchMinDetailOtherEnvironment:")
	var otherEnvironments []*bean.Environment
	//TODO: remove infra metrics from query as it is not being used from here
	query := `SELECT p.environment_id,env.environment_name,env.description,env.is_virtual_environment, env.cluster_id, env.default as prod, p.deployment_app_delete_request,
       			env_app_m.app_metrics,env_app_m.infra_metrics from 
 				(SELECT pl.id,pl.app_id,pl.environment_id,pl.deleted, pl.deployment_app_delete_request from pipeline pl 
  					LEFT JOIN pipeline_config_override pco on pco.pipeline_id = pl.id where pl.app_id = ? and pl.deleted = FALSE 
  					GROUP BY pl.id) p INNER JOIN environment env on env.id=p.environment_id 
                	LEFT JOIN env_level_app_metrics env_app_m on env.id=env_app_m.env_id and p.app_id = env_app_m.app_id 
                    where p.app_id=? and p.deleted = FALSE AND env.active = TRUE;`
	_, err := impl.dbConnection.Query(&otherEnvironments, query, appId, appId)
	if err != nil {
		impl.Logger.Error("error in fetching other environment", "error", err)
	}
	return otherEnvironments, nil
}

func (impl AppListingRepositoryImpl) DeploymentDetailByArtifactId(ciArtifactId int, envId int) (bean.DeploymentDetailContainer, error) {
	impl.Logger.Debug("reached at AppListingRepository:")
	var deploymentDetail bean.DeploymentDetailContainer
	query := "SELECT env.id AS environment_id, env.environment_name, env.default, pco.created_on as last_deployed_time, a.app_name" +
		" FROM pipeline_config_override pco" +
		" INNER JOIN pipeline p on p.id = pco.pipeline_id" +
		" INNER JOIN environment env ON env.id=p.environment_id" +
		" INNER JOIN app a on a.id = p.app_id" +
		" WHERE pco.ci_artifact_id = ? and p.deleted=false AND env.active = TRUE AND env.id = ?" +
		" ORDER BY pco.pipeline_release_counter desc LIMIT 1;"
	impl.Logger.Debugw("last success full deployed artifact", "query", query)

	_, err := impl.dbConnection.Query(&deploymentDetail, query, ciArtifactId, envId)
	if err != nil {
		impl.Logger.Errorw("Exception caught", "error", err)
		return deploymentDetail, err
	}

	return deploymentDetail, nil
}

func (impl AppListingRepositoryImpl) FindAppCount(isProd bool) (int, error) {
	var count int
	query := "SELECT count(distinct pipeline.app_id) from pipeline pipeline " +
		" INNER JOIN environment env on env.id=pipeline.environment_id" +
		" INNER JOIN app app on app.id=pipeline.app_id" +
		" WHERE env.default = ? and app.active=true;"
	_, err := impl.dbConnection.Query(&count, query, isProd)
	if err != nil {
		impl.Logger.Errorw("exception caught inside repository for fetching app count:", "err", err)
		return count, err
	}

	return count, nil
}

func (impl AppListingRepositoryImpl) extractEnvironmentNameFromId(jobContainers []*bean.JobListingContainer) []*bean.JobListingContainer {
	var envIds []*int
	for _, job := range jobContainers {
		if job.EnvironmentId != 0 {
			envIds = append(envIds, &job.EnvironmentId)
		}
		if job.LastTriggeredEnvironmentId != 0 {
			envIds = append(envIds, &job.LastTriggeredEnvironmentId)
		}
	}
	envs, _ := impl.environmentRepository.FindByIds(envIds)

	envIdNameMap := make(map[int]string)

	for _, env := range envs {
		envIdNameMap[env.Id] = env.Name
	}

	for _, job := range jobContainers {
		if job.EnvironmentId != 0 {
			job.EnvironmentName = envIdNameMap[job.EnvironmentId]
		}
		if job.LastTriggeredEnvironmentId != 0 {
			job.LastTriggeredEnvironmentName = envIdNameMap[job.LastTriggeredEnvironmentId]
		}
	}

	return jobContainers
}<|MERGE_RESOLUTION|>--- conflicted
+++ resolved
@@ -382,10 +382,7 @@
 	}
 	deploymentDetail.EnvironmentId = envId
 
-<<<<<<< HEAD
-=======
 	deploymentDetail.EnvironmentId = envId
->>>>>>> 97460893
 	dc, err := impl.deploymentConfigRepository.GetByAppIdAndEnvId(appId, envId)
 	if err != nil && err != pg.ErrNoRows {
 		impl.Logger.Errorw("error in getting deployment config by appId and envId", "appId", appId, "envId", envId, "err", err)
