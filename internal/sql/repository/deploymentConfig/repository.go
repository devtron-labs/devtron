/*
 * Copyright (c) 2020-2024. Devtron Inc.
 *
 * Licensed under the Apache License, Version 2.0 (the "License");
 * you may not use this file except in compliance with the License.
 * You may obtain a copy of the License at
 *
 *     http://www.apache.org/licenses/LICENSE-2.0
 *
 * Unless required by applicable law or agreed to in writing, software
 * distributed under the License is distributed on an "AS IS" BASIS,
 * WITHOUT WARRANTIES OR CONDITIONS OF ANY KIND, either express or implied.
 * See the License for the specific language governing permissions and
 * limitations under the License.
 */

package deploymentConfig

import (
	"fmt"
	"github.com/devtron-labs/devtron/pkg/sql"
	"github.com/go-pg/pg"
	"github.com/go-pg/pg/orm"
)

type DeploymentAppType string

const (
	Argo DeploymentAppType = "argo_cd"
	Helm DeploymentAppType = "helm"
)

type ConfigType string

const (
	Custom          ConfigType = "custom"
	SystemGenerated ConfigType = "system_generated"
)

type DeploymentConfig struct {
	tableName         struct{} `sql:"deployment_config" pg:",discard_unknown_columns"`
	Id                int      `sql:"id,pk"`
	AppId             int      `sql:"app_id"`
	EnvironmentId     int      `sql:"environment_id"`
	DeploymentAppType string   `sql:"deployment_app_type"`
	ConfigType        string   `sql:"config_type"`
	RepoUrl           string   `sql:"repo_url"`
	RepoName          string   `sql:"repo_name"`
	ReleaseMode       string   `sql:"release_mode"`
	ReleaseConfig     string   `sql:"release_config"`
	Active            bool     `sql:"active,notnull"`
	sql.AuditLog
}

type Repository interface {
	Save(tx *pg.Tx, config *DeploymentConfig) (*DeploymentConfig, error)
	SaveAll(tx *pg.Tx, configs []*DeploymentConfig) ([]*DeploymentConfig, error)
	Update(tx *pg.Tx, config *DeploymentConfig) (*DeploymentConfig, error)
	UpdateAll(tx *pg.Tx, config []*DeploymentConfig) ([]*DeploymentConfig, error)
	GetByAppIdAndEnvId(appId, envId int) (*DeploymentConfig, error)
	GetAppLevelConfigForDevtronApps(appId int) (*DeploymentConfig, error)
	GetAppAndEnvLevelConfigsInBulk(appIdToEnvIdsMap map[int][]int) ([]*DeploymentConfig, error)
	GetByAppIdAndEnvIdEvenIfInactive(appId, envId int) (*DeploymentConfig, error)
	GetConfigByAppIds(appIds []int) ([]*DeploymentConfig, error)
<<<<<<< HEAD
	GetAllConfigs() ([]*DeploymentConfig, error)
=======
	GetAllAppLevelConfigs() ([]*DeploymentConfig, error)
	GetAllEnvLevelConfigsWithReleaseMode(releaseMode string) ([]*DeploymentConfig, error)
>>>>>>> 5538bf74
}

type RepositoryImpl struct {
	dbConnection *pg.DB
}

func NewRepositoryImpl(dbConnection *pg.DB) *RepositoryImpl {
	return &RepositoryImpl{dbConnection: dbConnection}
}

func (impl *RepositoryImpl) Save(tx *pg.Tx, config *DeploymentConfig) (*DeploymentConfig, error) {
	var err error
	if tx != nil {
		err = tx.Insert(config)
	} else {
		err = impl.dbConnection.Insert(config)
	}
	return config, err
}

func (impl *RepositoryImpl) SaveAll(tx *pg.Tx, configs []*DeploymentConfig) ([]*DeploymentConfig, error) {
	var err error
	if tx != nil {
		err = tx.Insert(&configs)
	} else {
		err = impl.dbConnection.Insert(&configs)
	}
	return configs, err
}

func (impl *RepositoryImpl) Update(tx *pg.Tx, config *DeploymentConfig) (*DeploymentConfig, error) {
	var err error
	if tx != nil {
		err = tx.Update(config)
	} else {
		err = impl.dbConnection.Update(config)
	}
	return config, err
}

func (impl *RepositoryImpl) UpdateAll(tx *pg.Tx, configs []*DeploymentConfig) ([]*DeploymentConfig, error) {
	var err error
	for _, config := range configs {
		if tx != nil {
			_, err = tx.Model(config).WherePK().UpdateNotNull()
		} else {
			_, err = impl.dbConnection.Model(&config).UpdateNotNull()
		}
		if err != nil {
			return nil, err
		}
	}
	return configs, err
}

func (impl *RepositoryImpl) GetByAppIdAndEnvId(appId, envId int) (*DeploymentConfig, error) {
	result := &DeploymentConfig{}
	err := impl.dbConnection.Model(result).
		Join("INNER JOIN app a").
		JoinOn("deployment_config.app_id = a.id").
		Join("INNER JOIN environment e").
		JoinOn("deployment_config.environment_id = e.id").
		Where("a.active = ?", true).
		Where("e.active = ?", true).
		Where("deployment_config.app_id = ?", appId).
		Where("deployment_config.environment_id = ?", envId).
		Where("deployment_config.active = ?", true).
		Order("deployment_config.id DESC").Limit(1).
		Select()
	return result, err
}

func (impl *RepositoryImpl) GetAppLevelConfigForDevtronApps(appId int) (*DeploymentConfig, error) {
	result := &DeploymentConfig{}
	err := impl.dbConnection.Model(result).
		Join("INNER JOIN app a").
		JoinOn("deployment_config.app_id = a.id").
		Where("a.active = ?", true).
		Where("deployment_config.app_id = ? ", appId).
		Where("deployment_config.environment_id is NULL").
		Where("deployment_config.active = ?", true).
		Select()
	return result, err
}

func (impl *RepositoryImpl) GetAppAndEnvLevelConfigsInBulk(appIdToEnvIdsMap map[int][]int) ([]*DeploymentConfig, error) {
	var result []*DeploymentConfig
	if len(appIdToEnvIdsMap) == 0 {
		return result, nil
	}
	err := impl.dbConnection.Model(&result).
		Join("INNER JOIN app a").
		JoinOn("deployment_config.app_id = a.id").
		Join("INNER JOIN environment e").
		JoinOn("deployment_config.environment_id = e.id").
		Where("a.active = ?", true).
		Where("e.active = ?", true).
		WhereOrGroup(func(query *orm.Query) (*orm.Query, error) {
			for appId, envIds := range appIdToEnvIdsMap {
				if len(envIds) == 0 {
					continue
				}
				query = query.Where("deployment_config.app_id = ?", appId).
					Where("deployment_config.environment_id in (?)", pg.In(envIds)).
					Where("deployment_config.active = ?", true)
			}
			return query, nil
		}).Select()
	return result, err
}

func (impl *RepositoryImpl) GetByAppIdAndEnvIdEvenIfInactive(appId, envId int) (*DeploymentConfig, error) {
	if envId == 0 {
		return impl.getByAppIdEvenIfInactive(appId)
	}
	return impl.getByAppIdAndEnvIdEvenIfInactive(appId, envId)
}

func (impl *RepositoryImpl) getByAppIdEvenIfInactive(appId int) (*DeploymentConfig, error) {
	result := &DeploymentConfig{}
	err := impl.dbConnection.Model(result).
		Join("INNER JOIN app a").
		JoinOn("deployment_config.app_id = a.id").
		Where("a.active = ?", true).
		WhereGroup(func(query *orm.Query) (*orm.Query, error) {
			query = query.Where("deployment_config.app_id = ?", appId).
				Where("deployment_config.environment_id is NULL")
			return query, nil
		}).
		Order("deployment_config.id DESC").
		Limit(1).
		Select()
	return result, err
}

func (impl *RepositoryImpl) getByAppIdAndEnvIdEvenIfInactive(appId, envId int) (*DeploymentConfig, error) {
	if envId == 0 {
		return nil, fmt.Errorf("empty envId passed for deployment config")
	}
	result := &DeploymentConfig{}
	err := impl.dbConnection.Model(result).
		Join("INNER JOIN app a").
		JoinOn("deployment_config.app_id = a.id").
		Join("INNER JOIN environment e").
		JoinOn("deployment_config.environment_id = e.id").
		Where("a.active = ?", true).
		Where("e.active = ?", true).
		WhereGroup(func(query *orm.Query) (*orm.Query, error) {
			query = query.Where("deployment_config.app_id = ?", appId).
				Where("deployment_config.environment_id = ?", envId)
			return query, nil
		}).
		Order("deployment_config.id DESC").
		Limit(1).
		Select()
	return result, err
}

func (impl *RepositoryImpl) GetConfigByAppIds(appIds []int) ([]*DeploymentConfig, error) {
	var results []*DeploymentConfig
	if len(appIds) == 0 {
		return results, nil
	}
	err := impl.dbConnection.Model(&results).
		Join("INNER JOIN app a").
		JoinOn("deployment_config.app_id = a.id").
		Where("a.active = ?", true).
		Where("deployment_config.app_id in (?) ", pg.In(appIds)).
		Where("deployment_config.active = ?", true).
		Select()
	return results, err
}

<<<<<<< HEAD
func (impl *RepositoryImpl) GetAllConfigs() ([]*DeploymentConfig, error) {
=======
// GetAllAppLevelConfigs returns all deployment configs for active apps
// INNER JOIN app a is used to filter out inactive apps
// NOTE: earlier we were not deleting the deployment configs on app delete,
// so we need to filter out inactive deployment configs
func (impl *RepositoryImpl) GetAllAppLevelConfigs() ([]*DeploymentConfig, error) {
>>>>>>> 5538bf74
	result := make([]*DeploymentConfig, 0)
	err := impl.dbConnection.Model(&result).
		Join("INNER JOIN app a").
		JoinOn("deployment_config.app_id = a.id").
		Where("a.active = ?", true).
		Where("deployment_config.active = ?", true).
		Select()
	return result, err
<<<<<<< HEAD
=======
}

// GetAllEnvLevelConfigsWithReleaseMode returns all deployment configs for active apps and envs
// INNER JOIN app a is used to filter out inactive apps
// INNER JOIN environment e is used to filter out inactive envs
// NOTE: earlier we were not deleting the deployment configs on app delete,
// so we need to filter out inactive deployment configs
func (impl *RepositoryImpl) GetAllEnvLevelConfigsWithReleaseMode(releaseMode string) ([]*DeploymentConfig, error) {
	result := make([]*DeploymentConfig, 0)
	err := impl.dbConnection.Model(&result).
		Join("INNER JOIN app a").
		JoinOn("deployment_config.app_id = a.id").
		Join("INNER JOIN environment e").
		JoinOn("deployment_config.environment_id = e.id").
		Where("a.active = ?", true).
		Where("e.active = ?", true).
		Where("deployment_config.active = ?", true).
		Where("deployment_config.release_mode = ?", releaseMode).
		Select()
	return result, err
>>>>>>> 5538bf74
}<|MERGE_RESOLUTION|>--- conflicted
+++ resolved
@@ -62,12 +62,8 @@
 	GetAppAndEnvLevelConfigsInBulk(appIdToEnvIdsMap map[int][]int) ([]*DeploymentConfig, error)
 	GetByAppIdAndEnvIdEvenIfInactive(appId, envId int) (*DeploymentConfig, error)
 	GetConfigByAppIds(appIds []int) ([]*DeploymentConfig, error)
-<<<<<<< HEAD
-	GetAllConfigs() ([]*DeploymentConfig, error)
-=======
 	GetAllAppLevelConfigs() ([]*DeploymentConfig, error)
 	GetAllEnvLevelConfigsWithReleaseMode(releaseMode string) ([]*DeploymentConfig, error)
->>>>>>> 5538bf74
 }
 
 type RepositoryImpl struct {
@@ -241,15 +237,11 @@
 	return results, err
 }
 
-<<<<<<< HEAD
-func (impl *RepositoryImpl) GetAllConfigs() ([]*DeploymentConfig, error) {
-=======
 // GetAllAppLevelConfigs returns all deployment configs for active apps
 // INNER JOIN app a is used to filter out inactive apps
 // NOTE: earlier we were not deleting the deployment configs on app delete,
 // so we need to filter out inactive deployment configs
 func (impl *RepositoryImpl) GetAllAppLevelConfigs() ([]*DeploymentConfig, error) {
->>>>>>> 5538bf74
 	result := make([]*DeploymentConfig, 0)
 	err := impl.dbConnection.Model(&result).
 		Join("INNER JOIN app a").
@@ -258,8 +250,6 @@
 		Where("deployment_config.active = ?", true).
 		Select()
 	return result, err
-<<<<<<< HEAD
-=======
 }
 
 // GetAllEnvLevelConfigsWithReleaseMode returns all deployment configs for active apps and envs
@@ -280,5 +270,4 @@
 		Where("deployment_config.release_mode = ?", releaseMode).
 		Select()
 	return result, err
->>>>>>> 5538bf74
 }