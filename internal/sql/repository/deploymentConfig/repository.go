/*
 * Copyright (c) 2020-2024. Devtron Inc.
 *
 * Licensed under the Apache License, Version 2.0 (the "License");
 * you may not use this file except in compliance with the License.
 * You may obtain a copy of the License at
 *
 *     http://www.apache.org/licenses/LICENSE-2.0
 *
 * Unless required by applicable law or agreed to in writing, software
 * distributed under the License is distributed on an "AS IS" BASIS,
 * WITHOUT WARRANTIES OR CONDITIONS OF ANY KIND, either express or implied.
 * See the License for the specific language governing permissions and
 * limitations under the License.
 */

package deploymentConfig

import (
<<<<<<< HEAD
	"fmt"
=======
	"github.com/devtron-labs/devtron/internal/sql/repository/helper"
>>>>>>> 08fa6d60
	"github.com/devtron-labs/devtron/pkg/sql"
	"github.com/go-pg/pg"
	"github.com/go-pg/pg/orm"
)

type DeploymentAppType string

const (
	Argo DeploymentAppType = "argo_cd"
	Helm DeploymentAppType = "helm"
)

type ConfigType string

const (
	Custom          ConfigType = "custom"
	SystemGenerated ConfigType = "system_generated"
)

type DeploymentConfig struct {
	tableName         struct{} `sql:"deployment_config" pg:",discard_unknown_columns"`
	Id                int      `sql:"id,pk"`
	AppId             int      `sql:"app_id"`
	EnvironmentId     int      `sql:"environment_id"`
	DeploymentAppType string   `sql:"deployment_app_type"`
	ConfigType        string   `sql:"config_type"`
	RepoUrl           string   `sql:"repo_url"`
	RepoName          string   `sql:"repo_name"`
	ReleaseMode       string   `sql:"release_mode"`
	ReleaseConfig     string   `sql:"release_config"`
	Active            bool     `sql:"active,notnull"`
	sql.AuditLog
}

type Repository interface {
	Save(tx *pg.Tx, config *DeploymentConfig) (*DeploymentConfig, error)
	SaveAll(tx *pg.Tx, configs []*DeploymentConfig) ([]*DeploymentConfig, error)
	Update(tx *pg.Tx, config *DeploymentConfig) (*DeploymentConfig, error)
	UpdateAll(tx *pg.Tx, config []*DeploymentConfig) ([]*DeploymentConfig, error)
	GetByAppIdAndEnvId(appId, envId int) (*DeploymentConfig, error)
	GetAppLevelConfigForDevtronApps(appId int) (*DeploymentConfig, error)
	GetAppAndEnvLevelConfigsInBulk(appIdToEnvIdsMap map[int][]int) ([]*DeploymentConfig, error)
	GetByAppIdAndEnvIdEvenIfInactive(appId, envId int) (*DeploymentConfig, error)
	GetConfigByAppIds(appIds []int) ([]*DeploymentConfig, error)
<<<<<<< HEAD
	GetAllAppLevelConfigs() ([]*DeploymentConfig, error)
	GetAllEnvLevelConfigsWithReleaseMode(releaseMode string) ([]*DeploymentConfig, error)
=======
	GetDeploymentAppTypeForChartStoreAppByAppId(appId int) (string, error)
>>>>>>> 08fa6d60
}

type RepositoryImpl struct {
	dbConnection *pg.DB
}

func NewRepositoryImpl(dbConnection *pg.DB) *RepositoryImpl {
	return &RepositoryImpl{dbConnection: dbConnection}
}

func (impl *RepositoryImpl) Save(tx *pg.Tx, config *DeploymentConfig) (*DeploymentConfig, error) {
	var err error
	if tx != nil {
		err = tx.Insert(config)
	} else {
		err = impl.dbConnection.Insert(config)
	}
	return config, err
}

func (impl *RepositoryImpl) SaveAll(tx *pg.Tx, configs []*DeploymentConfig) ([]*DeploymentConfig, error) {
	var err error
	if tx != nil {
		err = tx.Insert(&configs)
	} else {
		err = impl.dbConnection.Insert(&configs)
	}
	return configs, err
}

func (impl *RepositoryImpl) Update(tx *pg.Tx, config *DeploymentConfig) (*DeploymentConfig, error) {
	var err error
	if tx != nil {
		err = tx.Update(config)
	} else {
		err = impl.dbConnection.Update(config)
	}
	return config, err
}

func (impl *RepositoryImpl) UpdateAll(tx *pg.Tx, configs []*DeploymentConfig) ([]*DeploymentConfig, error) {
	var err error
	for _, config := range configs {
		if tx != nil {
			_, err = tx.Model(config).WherePK().UpdateNotNull()
		} else {
			_, err = impl.dbConnection.Model(&config).UpdateNotNull()
		}
		if err != nil {
			return nil, err
		}
	}
	return configs, err
}

func (impl *RepositoryImpl) GetByAppIdAndEnvId(appId, envId int) (*DeploymentConfig, error) {
	result := &DeploymentConfig{}
	err := impl.dbConnection.Model(result).
		Join("INNER JOIN app a").
		JoinOn("deployment_config.app_id = a.id").
		Join("INNER JOIN environment e").
		JoinOn("deployment_config.environment_id = e.id").
		Where("a.active = ?", true).
		Where("e.active = ?", true).
		Where("deployment_config.app_id = ?", appId).
		Where("deployment_config.environment_id = ?", envId).
		Where("deployment_config.active = ?", true).
		Order("deployment_config.id DESC").Limit(1).
		Select()
	return result, err
}

func (impl *RepositoryImpl) GetAppLevelConfigForDevtronApps(appId int) (*DeploymentConfig, error) {
	result := &DeploymentConfig{}
	err := impl.dbConnection.Model(result).
		Join("INNER JOIN app a").
		JoinOn("deployment_config.app_id = a.id").
		Where("a.active = ?", true).
		Where("deployment_config.app_id = ? ", appId).
		Where("deployment_config.environment_id is NULL").
		Where("deployment_config.active = ?", true).
		Select()
	return result, err
}

func (impl *RepositoryImpl) GetAppAndEnvLevelConfigsInBulk(appIdToEnvIdsMap map[int][]int) ([]*DeploymentConfig, error) {
	var result []*DeploymentConfig
	if len(appIdToEnvIdsMap) == 0 {
		return result, nil
	}
	err := impl.dbConnection.Model(&result).
		Join("INNER JOIN app a").
		JoinOn("deployment_config.app_id = a.id").
		Join("INNER JOIN environment e").
		JoinOn("deployment_config.environment_id = e.id").
		Where("a.active = ?", true).
		Where("e.active = ?", true).
		WhereOrGroup(func(query *orm.Query) (*orm.Query, error) {
			for appId, envIds := range appIdToEnvIdsMap {
				if len(envIds) == 0 {
					continue
				}
				query = query.Where("deployment_config.app_id = ?", appId).
					Where("deployment_config.environment_id in (?)", pg.In(envIds)).
					Where("deployment_config.active = ?", true)
			}
			return query, nil
		}).Select()
	return result, err
}

func (impl *RepositoryImpl) GetByAppIdAndEnvIdEvenIfInactive(appId, envId int) (*DeploymentConfig, error) {
	if envId == 0 {
		return impl.getByAppIdEvenIfInactive(appId)
	}
	return impl.getByAppIdAndEnvIdEvenIfInactive(appId, envId)
}

func (impl *RepositoryImpl) getByAppIdEvenIfInactive(appId int) (*DeploymentConfig, error) {
	result := &DeploymentConfig{}
	err := impl.dbConnection.Model(result).
		Join("INNER JOIN app a").
		JoinOn("deployment_config.app_id = a.id").
		Where("a.active = ?", true).
		WhereGroup(func(query *orm.Query) (*orm.Query, error) {
			query = query.Where("deployment_config.app_id = ?", appId).
				Where("deployment_config.environment_id is NULL")
			return query, nil
		}).
		Order("deployment_config.id DESC").
		Limit(1).
		Select()
	return result, err
}

func (impl *RepositoryImpl) getByAppIdAndEnvIdEvenIfInactive(appId, envId int) (*DeploymentConfig, error) {
	if envId == 0 {
		return nil, fmt.Errorf("empty envId passed for deployment config")
	}
	result := &DeploymentConfig{}
	err := impl.dbConnection.Model(result).
		Join("INNER JOIN app a").
		JoinOn("deployment_config.app_id = a.id").
		Join("INNER JOIN environment e").
		JoinOn("deployment_config.environment_id = e.id").
		Where("a.active = ?", true).
		Where("e.active = ?", true).
		WhereGroup(func(query *orm.Query) (*orm.Query, error) {
			query = query.Where("deployment_config.app_id = ?", appId).
				Where("deployment_config.environment_id = ?", envId)
			return query, nil
		}).
		Order("deployment_config.id DESC").
		Limit(1).
		Select()
	return result, err
}

func (impl *RepositoryImpl) GetConfigByAppIds(appIds []int) ([]*DeploymentConfig, error) {
	var results []*DeploymentConfig
	if len(appIds) == 0 {
		return results, nil
	}
	err := impl.dbConnection.Model(&results).
		Join("INNER JOIN app a").
		JoinOn("deployment_config.app_id = a.id").
		Where("a.active = ?", true).
		Where("deployment_config.app_id in (?) ", pg.In(appIds)).
		Where("deployment_config.active = ?", true).
		Select()
	return results, err
}

<<<<<<< HEAD
// GetAllAppLevelConfigs returns all deployment configs for active apps
// INNER JOIN app a is used to filter out inactive apps
// NOTE: earlier we were not deleting the deployment configs on app delete,
// so we need to filter out inactive deployment configs
func (impl *RepositoryImpl) GetAllAppLevelConfigs() ([]*DeploymentConfig, error) {
	result := make([]*DeploymentConfig, 0)
	err := impl.dbConnection.Model(&result).
		Join("INNER JOIN app a").
		JoinOn("deployment_config.app_id = a.id").
		Where("a.active = ?", true).
		Where("deployment_config.active = ?", true).
		Select()
	return result, err
}

// GetAllEnvLevelConfigsWithReleaseMode returns all deployment configs for active apps and envs
// INNER JOIN app a is used to filter out inactive apps
// INNER JOIN environment e is used to filter out inactive envs
// NOTE: earlier we were not deleting the deployment configs on app delete,
// so we need to filter out inactive deployment configs
func (impl *RepositoryImpl) GetAllEnvLevelConfigsWithReleaseMode(releaseMode string) ([]*DeploymentConfig, error) {
	result := make([]*DeploymentConfig, 0)
	err := impl.dbConnection.Model(&result).
		Join("INNER JOIN app a").
		JoinOn("deployment_config.app_id = a.id").
		Join("INNER JOIN environment e").
		JoinOn("deployment_config.environment_id = e.id").
		Where("a.active = ?", true).
		Where("e.active = ?", true).
		Where("deployment_config.active = ?", true).
		Where("deployment_config.release_mode = ?", releaseMode).
		Select()
	return result, err
=======
func (impl *RepositoryImpl) GetDeploymentAppTypeForChartStoreAppByAppId(appId int) (string, error) {
	result := &DeploymentConfig{}
	err := impl.dbConnection.Model(result).
		Join("inner join app a").
		JoinOn("deployment_config.app_id = a.id").
		Where("deployment_config.app_id = ? ", appId).
		Where("deployment_config.active = ?", true).
		Where("a.active = ?", true).
		Where("a.app_type = ? ", helper.ChartStoreApp).
		Select()
	return result.DeploymentAppType, err
>>>>>>> 08fa6d60
}<|MERGE_RESOLUTION|>--- conflicted
+++ resolved
@@ -17,11 +17,8 @@
 package deploymentConfig
 
 import (
-<<<<<<< HEAD
 	"fmt"
-=======
 	"github.com/devtron-labs/devtron/internal/sql/repository/helper"
->>>>>>> 08fa6d60
 	"github.com/devtron-labs/devtron/pkg/sql"
 	"github.com/go-pg/pg"
 	"github.com/go-pg/pg/orm"
@@ -66,12 +63,9 @@
 	GetAppAndEnvLevelConfigsInBulk(appIdToEnvIdsMap map[int][]int) ([]*DeploymentConfig, error)
 	GetByAppIdAndEnvIdEvenIfInactive(appId, envId int) (*DeploymentConfig, error)
 	GetConfigByAppIds(appIds []int) ([]*DeploymentConfig, error)
-<<<<<<< HEAD
 	GetAllAppLevelConfigs() ([]*DeploymentConfig, error)
 	GetAllEnvLevelConfigsWithReleaseMode(releaseMode string) ([]*DeploymentConfig, error)
-=======
 	GetDeploymentAppTypeForChartStoreAppByAppId(appId int) (string, error)
->>>>>>> 08fa6d60
 }
 
 type RepositoryImpl struct {
@@ -245,7 +239,6 @@
 	return results, err
 }
 
-<<<<<<< HEAD
 // GetAllAppLevelConfigs returns all deployment configs for active apps
 // INNER JOIN app a is used to filter out inactive apps
 // NOTE: earlier we were not deleting the deployment configs on app delete,
@@ -279,7 +272,8 @@
 		Where("deployment_config.release_mode = ?", releaseMode).
 		Select()
 	return result, err
-=======
+}
+
 func (impl *RepositoryImpl) GetDeploymentAppTypeForChartStoreAppByAppId(appId int) (string, error) {
 	result := &DeploymentConfig{}
 	err := impl.dbConnection.Model(result).
@@ -291,5 +285,4 @@
 		Where("a.app_type = ? ", helper.ChartStoreApp).
 		Select()
 	return result.DeploymentAppType, err
->>>>>>> 08fa6d60
 }