/*
 * Copyright (c) 2020 Devtron Labs
 *
 * Licensed under the Apache License, Version 2.0 (the "License");
 * you may not use this file except in compliance with the License.
 * You may obtain a copy of the License at
 *
 *    http://www.apache.org/licenses/LICENSE-2.0
 *
 * Unless required by applicable law or agreed to in writing, software
 * distributed under the License is distributed on an "AS IS" BASIS,
 * WITHOUT WARRANTIES OR CONDITIONS OF ANY KIND, either express or implied.
 * See the License for the specific language governing permissions and
 * limitations under the License.
 *
 */

package app

import (
	"fmt"
	"github.com/devtron-labs/devtron/internal/sql/repository/helper"
	"github.com/devtron-labs/devtron/pkg/sql"
	"github.com/devtron-labs/devtron/pkg/team"
	"github.com/go-pg/pg"
	"github.com/go-pg/pg/orm"
	"go.uber.org/zap"
	"time"
)

type App struct {
	tableName       struct{}       `sql:"app" pg:",discard_unknown_columns"`
	Id              int            `sql:"id,pk"`
	AppName         string         `sql:"app_name,notnull"` // same as app name
	DisplayName     string         `sql:"display_name"`
	Active          bool           `sql:"active, notnull"`
	TeamId          int            `sql:"team_id"`
	AppType         helper.AppType `sql:"app_type, notnull"`
	AppOfferingMode string         `sql:"app_offering_mode,notnull"`
	Description     string         `sql:"description"`
	Team            team.Team
	sql.AuditLog
}

type AppWithExtraQueryFields struct {
	App
	TotalCount int
}
type AppRepository interface {
	SaveWithTxn(pipelineGroup *App, tx *pg.Tx) error
	Update(app *App) error
	UpdateWithTxn(app *App, tx *pg.Tx) error
	SetDescription(id int, description string, userId int32) error
	FindActiveByName(appName string) (pipelineGroup *App, err error)
	FindActiveByNameAndAppType(appName string, appType helper.AppType) (*App, error)
	FindIdByName(appName string) (int, error)
	FindJobByDisplayName(appName string) (pipelineGroup *App, err error)
	FindActiveListByName(appName string) ([]*App, error)
	FindById(id int) (pipelineGroup *App, err error)
	FindAppAndTeamByAppId(id int) (*App, error)
	FindActiveById(id int) (pipelineGroup *App, err error)
	FindAppsByTeamId(teamId int) ([]*App, error)
	FindAppsByTeamIds(teamId []int, appType string) ([]App, error)
	FindAppsByTeamName(teamName string) ([]App, error)
	FindAll() ([]*App, error)
	FindAppsByEnvironmentId(environmentId int) ([]App, error)
	FindAllActiveAppsWithTeam(appType helper.AppType) ([]*App, error)
	FindAllActiveAppsWithTeamWithTeamId(teamID int, appType helper.AppType) ([]*App, error)
	CheckAppExists(appNames []string) ([]*App, error)

	FindByIds(ids []*int) ([]*App, error)
	FetchAppsByFilterV2(appNameIncludes string, appNameExcludes string, environmentId int) ([]*App, error)
	FindAppAndProjectByAppId(appId int) (*App, error)
	FindAppAndProjectByAppName(appName string) (*App, error)
	GetConnection() *pg.DB
	FindAllMatchesByAppName(appName string, appType helper.AppType) ([]*App, error)
	FindIdsByTeamIdsAndTeamNames(teamIds []int, teamNames []string) ([]int, error)
	FindIdsByNames(appNames []string) ([]int, error)
	FindByNames(appNames []string) ([]*App, error)
	FetchAllActiveInstalledAppsWithAppIdAndName() ([]*App, error)
	FetchAllActiveDevtronAppsWithAppIdAndName() ([]*App, error)
	FindEnvironmentIdForInstalledApp(appId int) (int, error)
	FetchAppIdsWithFilter(jobListingFilter helper.AppListingFilter) ([]int, error)
	FindAllActiveAppsWithTeamByAppNameMatch(appNameMatch string, appType helper.AppType) ([]*App, error)
	FindAppAndProjectByIdsIn(ids []int) ([]*App, error)
	FindAppAndProjectByIdsOrderByTeam(ids []int) ([]*App, error)
	FetchAppIdsByDisplayNamesForJobs(names []string) (map[int]string, []int, error)
	GetActiveCiCdAppsCount(excludeAppIds []int) (int, error)
	FindAppsWithFilter(appNameLike, sortOrder string, limit, offset int, excludeAppIds []int) ([]AppWithExtraQueryFields, error)

	UpdateAppOfferingModeForAppIds(successAppIds []*int, appOfferingMode string, userId int32) error
<<<<<<< HEAD

	FindAppsByIdsOrNames(ids []int, names []string) ([]*App, error)
=======
	GetTeamIdById(id int) (int, error)
>>>>>>> 9b558a99
}

const DevtronApp = "DevtronApp"
const DevtronChart = "DevtronChart"
const ExternalApp = "ExternalApp"

type AppRepositoryImpl struct {
	dbConnection *pg.DB
	logger       *zap.SugaredLogger
}

func NewAppRepositoryImpl(dbConnection *pg.DB, logger *zap.SugaredLogger) *AppRepositoryImpl {
	return &AppRepositoryImpl{
		dbConnection: dbConnection,
		logger:       logger,
	}
}

func (repo AppRepositoryImpl) GetConnection() *pg.DB {
	return repo.dbConnection
}

func (repo AppRepositoryImpl) SaveWithTxn(pipelineGroup *App, tx *pg.Tx) error {
	err := tx.Insert(pipelineGroup)
	return err
}

func (repo AppRepositoryImpl) Update(app *App) error {
	_, err := repo.dbConnection.Model(app).WherePK().UpdateNotNull()
	return err
}

func (repo AppRepositoryImpl) UpdateWithTxn(app *App, tx *pg.Tx) error {
	err := tx.Update(app)
	return err
}

func (repo AppRepositoryImpl) SetDescription(id int, description string, userId int32) error {
	_, err := repo.dbConnection.Model((*App)(nil)).
		Set("description = ?", description).Set("updated_by = ?", userId).Set("updated_on = ?", time.Now()).
		Where("id = ?", id).Update()
	return err
}

func (repo AppRepositoryImpl) FindActiveByName(appName string) (*App, error) {
	pipelineGroup := &App{}
	err := repo.dbConnection.
		Model(pipelineGroup).
		Where("app_name = ?", appName).
		Where("active = ?", true).
		Order("id DESC").Limit(1).
		Select()
	// there is only single active app will be present in db with a same name.
	return pipelineGroup, err
}

func (repo AppRepositoryImpl) FindIdByName(appName string) (int, error) {
	var id int
	err := repo.dbConnection.
		Model().
		Table("app").
		Column("app.id").
		Where("app_name = ?", appName).
		Where("active = ?", true).
		Order("id DESC").Limit(1).
		Select(&id)
	// there is only single active app will be present in db with a same name.
	return id, err
}

func (repo AppRepositoryImpl) FindActiveByNameAndAppType(appName string, appType helper.AppType) (*App, error) {
	pipelineGroup := &App{}
	err := repo.dbConnection.
		Model(pipelineGroup).
		Where("app_name = ?", appName).
		Where("app.app_type = ?", appType).
		Where("active = ?", true).
		Order("id DESC").Limit(1).
		Select()
	// there is only single active app will be present in db with a same name.
	return pipelineGroup, err
}

func (repo AppRepositoryImpl) FindJobByDisplayName(appName string) (*App, error) {
	pipelineGroup := &App{}
	err := repo.dbConnection.
		Model(pipelineGroup).
		Where("display_name = ?", appName).
		Where("active = ?", true).
		Where("app_type = ?", helper.Job).
		Order("id DESC").Limit(1).
		Select()
	// there is only single active app will be present in db with a same name.
	return pipelineGroup, err
}

func (repo AppRepositoryImpl) FindActiveListByName(appName string) ([]*App, error) {
	var apps []*App
	err := repo.dbConnection.
		Model(&apps).
		Where("app_name = ?", appName).
		Where("active = ?", true).
		Order("id ASC").
		Select()
	// there is only single active app will be present in db with a same name. but check for concurrency
	return apps, err
}

func (repo AppRepositoryImpl) CheckAppExists(appNames []string) ([]*App, error) {
	var apps []*App
	err := repo.dbConnection.
		Model(&apps).
		Where("app_name in (?)", pg.In(appNames)).
		Where("active = ?", true).
		Select()
	return apps, err
}

func (repo AppRepositoryImpl) FindById(id int) (*App, error) {
	pipelineGroup := &App{}
	err := repo.dbConnection.Model(pipelineGroup).Where("id = ?", id).
		Where("active = ?", true).Select()
	return pipelineGroup, err
}

func (repo AppRepositoryImpl) FindAppAndTeamByAppId(id int) (*App, error) {
	pipelineGroup := &App{}
	err := repo.dbConnection.Model(pipelineGroup).
		Column("Team").
		Where("app.id = ?", id).
		Where("app.active = ?", true).
		Where("team.id = app.team_id").
		Select()

	return pipelineGroup, err
}

func (repo AppRepositoryImpl) FindActiveById(id int) (*App, error) {
	pipelineGroup := &App{}
	err := repo.dbConnection.
		Model(pipelineGroup).
		Where("id = ?", id).
		Where("active = ?", true).
		Select()
	return pipelineGroup, err
}

func (repo AppRepositoryImpl) FindAppsByTeamId(teamId int) ([]*App, error) {
	var apps []*App
	err := repo.dbConnection.Model(&apps).Where("team_id = ?", teamId).
		Where("active = ?", true).Select()
	return apps, err
}

func (repo AppRepositoryImpl) FindAppsByTeamIds(teamId []int, appType string) ([]App, error) {
	onlyDevtronCharts := 0
	if len(appType) > 0 && appType == DevtronChart {
		onlyDevtronCharts = 1
	}
	var apps []App
	err := repo.dbConnection.Model(&apps).Column("app.*", "Team").Where("team_id in (?)", pg.In(teamId)).
		Where("app.active=?", true).Where("app.app_type=?", onlyDevtronCharts).Select()
	return apps, err
}

func (repo AppRepositoryImpl) FindAppsByTeamName(teamName string) ([]App, error) {
	var apps []App
	err := repo.dbConnection.Model(&apps).Column("app.*").
		Join("inner join team t on t.id = app.team_id").
		Where("t.name = ?", teamName).Where("t.active = ?", true).
		Select()
	return apps, err
}

func (repo AppRepositoryImpl) FindAll() ([]*App, error) {
	var apps []*App
	err := repo.dbConnection.Model(&apps).Where("active = ?", true).Where("app_type = ?", 0).Select()
	return apps, err
}

func (repo AppRepositoryImpl) FindAppsByEnvironmentId(environmentId int) ([]App, error) {
	var apps []App
	err := repo.dbConnection.Model(&apps).ColumnExpr("DISTINCT app.*").
		Join("inner join pipeline p on p.app_id=app.id").Where("p.environment_id = ?", environmentId).Where("p.deleted = ?", false).
		Select()
	return apps, err
}

func (repo AppRepositoryImpl) FindAllActiveAppsWithTeam(appType helper.AppType) ([]*App, error) {
	var apps []*App
	err := repo.dbConnection.Model(&apps).Column("Team").
		Where("app.active = ?", true).Where("app.app_type = ?", appType).
		Select()
	return apps, err
}

func (repo AppRepositoryImpl) FindAllActiveAppsWithTeamWithTeamId(teamID int, appType helper.AppType) ([]*App, error) {
	var apps []*App
	err := repo.dbConnection.Model(&apps).Column("Team").
		Where("app.active = ?", true).
		Where("app.app_type = ?", appType).
		Where("app.team_id = ?", teamID).
		Select()
	return apps, err
}

func (repo AppRepositoryImpl) FindAllActiveAppsWithTeamByAppNameMatch(appNameMatch string, appType helper.AppType) ([]*App, error) {
	var apps []*App
	appNameLikeQuery := "app.app_name like '%" + appNameMatch + "%'"
	err := repo.dbConnection.Model(&apps).Column("Team").
		Where("app.active = ?", true).Where("app.app_type = ?", appType).Where(appNameLikeQuery).
		Select()
	return apps, err
}

func (repo AppRepositoryImpl) FindByIds(ids []*int) ([]*App, error) {
	var apps []*App
	err := repo.dbConnection.Model(&apps).Where("active = ?", true).Where("id in (?)", pg.In(ids)).Select()
	return apps, err
}

func (repo AppRepositoryImpl) FetchAppsByFilterV2(appNameIncludes string, appNameExcludes string, environmentId int) ([]*App, error) {
	var apps []*App
	var err error
	if environmentId > 0 && len(appNameExcludes) > 0 {
		err = repo.dbConnection.Model(&apps).ColumnExpr("DISTINCT app.*").
			Join("inner join pipeline p on p.app_id=app.id").
			Where("app.app_name like ?", ""+appNameIncludes+"%").Where("app.app_name not like ?", ""+appNameExcludes+"%").
			Where("app.active=?", true).Where("app_type=?", 0).
			Where("p.environment_id = ?", environmentId).Where("p.deleted = ?", false).
			Select()
	} else if environmentId > 0 && appNameExcludes == "" {
		err = repo.dbConnection.Model(&apps).ColumnExpr("DISTINCT app.*").
			Join("inner join pipeline p on p.app_id=app.id").
			Where("app.app_name like ?", ""+appNameIncludes+"%").
			Where("app.active=?", true).Where("app_type=?", 0).
			Where("p.environment_id = ?", environmentId).Where("p.deleted = ?", false).
			Select()
	} else if environmentId == 0 && len(appNameExcludes) > 0 {
		err = repo.dbConnection.Model(&apps).ColumnExpr("DISTINCT app.*").
			Where("app.app_name like ?", ""+appNameIncludes+"%").Where("app.app_name not like ?", ""+appNameExcludes+"%").
			Where("app.active=?", true).Where("app_type=?", 0).
			Select()
	} else if environmentId == 0 && appNameExcludes == "" {
		err = repo.dbConnection.Model(&apps).ColumnExpr("DISTINCT app.*").
			Where("app.app_name like ?", ""+appNameIncludes+"%").
			Where("app.active=?", true).Where("app_type=?", 0).
			Select()
	}
	return apps, err
}

func (repo AppRepositoryImpl) FindAppAndProjectByAppId(appId int) (*App, error) {
	app := &App{}
	err := repo.dbConnection.Model(app).Column("Team").
		Where("app.id = ?", appId).
		Where("app.active=?", true).
		Select()
	return app, err
}

func (repo AppRepositoryImpl) FindAppAndProjectByAppName(appName string) (*App, error) {
	app := &App{}
	err := repo.dbConnection.Model(app).Column("Team").
		Where("app.app_name = ?", appName).
		Where("app.active=?", true).
		Select()
	return app, err
}

func (repo AppRepositoryImpl) FindAllMatchesByAppName(appName string, appType helper.AppType) ([]*App, error) {
	var apps []*App
	var err error
	if appType == helper.Job {
		err = repo.dbConnection.Model(&apps).Where("display_name LIKE ?", "%"+appName+"%").Where("active = ?", true).Where("app_type = ?", appType).Select()
	} else {
		err = repo.dbConnection.Model(&apps).Where("app_name LIKE ?", "%"+appName+"%").Where("active = ?", true).Where("app_type = ?", appType).Select()
	}

	return apps, err
}

func (repo AppRepositoryImpl) FindIdsByTeamIdsAndTeamNames(teamIds []int, teamNames []string) ([]int, error) {
	var ids []int
	var err error
	if len(teamIds) == 0 && len(teamNames) == 0 {
		err = fmt.Errorf("invalid input arguments, no projectIds or projectNames to get apps")
		return nil, err
	}
	if len(teamIds) > 0 && len(teamNames) > 0 {
		query := `select app.id from app inner join team on team.id=app.team_id where team.active=? and app.active=?   
                 and (team.id in (?) or team.name in (?));`
		_, err = repo.dbConnection.Query(&ids, query, true, true, pg.In(teamIds), pg.In(teamNames))
	} else if len(teamIds) > 0 {
		query := "select id from app where team_id in (?) and active=?;"
		_, err = repo.dbConnection.Query(&ids, query, pg.In(teamIds), true)
	} else if len(teamNames) > 0 {
		query := "select app.id from app inner join team on team.id=app.team_id where team.name in (?) and team.active=? and app.active=?;"
		_, err = repo.dbConnection.Query(&ids, query, pg.In(teamNames), true, true)
	}
	if err != nil {
		repo.logger.Errorw("error in getting appIds by teamIds and teamNames", "err", err, "teamIds", teamIds, "teamNames", teamNames)
		return nil, err
	}
	return ids, err
}

func (repo AppRepositoryImpl) FindIdsByNames(appNames []string) ([]int, error) {
	var ids []int
	query := "select id from app where app_name in (?) and active=?;"
	_, err := repo.dbConnection.Query(&ids, query, pg.In(appNames), true)
	if err != nil {
		repo.logger.Errorw("error in getting appIds by names", "err", err, "names", appNames)
		return nil, err
	}
	return ids, err
}

func (repo AppRepositoryImpl) FindByNames(appNames []string) ([]*App, error) {
	var appNamesWithIds []*App
	err := repo.dbConnection.Model(&appNamesWithIds).
		Where("active=true").
		Where("app_name in (?)", pg.In(appNames)).
		Select()
	return appNamesWithIds, err
}

func (repo AppRepositoryImpl) FetchAllActiveInstalledAppsWithAppIdAndName() ([]*App, error) {
	repo.logger.Debug("reached at Fetch All Active Installed Apps With AppId And Name")
	var apps []*App

	err := repo.dbConnection.Model(&apps).
		Column("installed_apps.id", "app.app_name").
		Join("INNER JOIN installed_apps  on app.id = installed_apps.app_id").
		Where("app.active=true").
		Select()
	if err != nil && err != pg.ErrNoRows {
		repo.logger.Errorw("error while fetching installed apps With AppId And Name", "err", err)
		return apps, err
	}
	return apps, nil

}
func (repo AppRepositoryImpl) FetchAllActiveDevtronAppsWithAppIdAndName() ([]*App, error) {
	repo.logger.Debug("reached at Fetch All Active Devtron Apps With AppId And Name:")
	var apps []*App

	err := repo.dbConnection.Model(&apps).
		Column("id", "app_name").
		Where("app_type = ?", 0).
		Where("active", true).
		Select()
	if err != nil && err != pg.ErrNoRows {
		repo.logger.Errorw("error while fetching active Devtron apps With AppId And Name", "err", err)
		return apps, err
	}
	return apps, nil
}

func (repo AppRepositoryImpl) FindEnvironmentIdForInstalledApp(appId int) (int, error) {
	type envIdRes struct {
		envId int `json:"envId"`
	}
	res := envIdRes{}
	query := "select ia.environment_id " +
		"from installed_apps ia where ia.app_id = ?"
	_, err := repo.dbConnection.Query(&res, query, appId)
	return res.envId, err
}
func (repo AppRepositoryImpl) FetchAppIdsWithFilter(jobListingFilter helper.AppListingFilter) ([]int, error) {
	type AppId struct {
		Id int `json:"id"`
	}
	var jobIds []AppId
	whereCondition := " where active = true and app_type = 2 "
	if len(jobListingFilter.Teams) > 0 {
		whereCondition += " and team_id in (" + helper.GetCommaSepratedString(jobListingFilter.Teams) + ")"
	}
	if len(jobListingFilter.AppIds) > 0 {
		whereCondition += " and id in (" + helper.GetCommaSepratedString(jobListingFilter.AppIds) + ")"
	}

	if len(jobListingFilter.AppNameSearch) > 0 {
		whereCondition += " and display_name like '%" + jobListingFilter.AppNameSearch + "%' "
	}
	orderByCondition := " order by display_name "
	if jobListingFilter.SortOrder == "DESC" {
		orderByCondition += string(jobListingFilter.SortOrder)
	}
	query := "select id " + "from app " + whereCondition + orderByCondition

	_, err := repo.dbConnection.Query(&jobIds, query)
	appCounts := make([]int, 0)
	for _, id := range jobIds {
		appCounts = append(appCounts, id.Id)
	}
	return appCounts, err
}

func (repo AppRepositoryImpl) FindAppAndProjectByIdsIn(ids []int) ([]*App, error) {
	var apps []*App
	err := repo.dbConnection.Model(&apps).Column("app.*", "Team").Where("app.active = ?", true).Where("app.id in (?)", pg.In(ids)).Select()
	return apps, err
}
func (repo AppRepositoryImpl) FetchAppIdsByDisplayNamesForJobs(names []string) (map[int]string, []int, error) {
	type App struct {
		Id          int    `json:"id"`
		DisplayName string `json:"display_name"`
	}
	var jobIdName []App
	whereCondition := fmt.Sprintf(" where active = true and app_type = %v ", helper.Job)
	whereCondition += " and display_name in (" + helper.GetCommaSepratedStringWithComma(names) + ");"
	query := "select id, display_name from app " + whereCondition
	_, err := repo.dbConnection.Query(&jobIdName, query)
	appResp := make(map[int]string)
	jobIds := make([]int, 0)
	for _, id := range jobIdName {
		appResp[id.Id] = id.DisplayName
		jobIds = append(jobIds, id.Id)
	}
	return appResp, jobIds, err
}

func (repo AppRepositoryImpl) FindAppAndProjectByIdsOrderByTeam(ids []int) ([]*App, error) {
	var apps []*App
	if len(ids) == 0 {
		return apps, nil
	}
	err := repo.dbConnection.Model(&apps).
		Column("app.*", "Team").
		Where("app.active = ?", true).
		Where("app.id in (?)", pg.In(ids)).
		Order("app.team_id").
		Select()
	return apps, err
}

// FindAppsByIdsOrNames gets all apps either having id or name given in input. If both of these input arguments are empty, it throws an error
func (repo AppRepositoryImpl) FindAppsByIdsOrNames(ids []int, names []string) ([]*App, error) {
	var apps []*App
	if len(ids) == 0 && len(names) == 0 {
		return nil, fmt.Errorf("invalid request, no arguments available")
	}
	query := repo.dbConnection.Model(&apps).Where("app.active = ?", true).
		WhereGroup(func(query *orm.Query) (*orm.Query, error) {
			if len(ids) > 0 {
				query = query.WhereOr("app.id in (?)", pg.In(ids))
			}
			if len(names) > 0 {
				query = query.WhereOr("app.app_name in (?)", pg.In(names))
			}
			return query, nil
		})
	err := query.Select()
	return apps, err
}

func (repo AppRepositoryImpl) GetActiveCiCdAppsCount(excludeAppIds []int) (int, error) {
	query := repo.dbConnection.Model(&App{}).
		Where("active=?", true).
		Where("app_type=?", helper.CustomApp)
	if len(excludeAppIds) > 0 {
		query = query.Where("id not in (?)", pg.In(excludeAppIds))
	}
	return query.Count()
}

func (repo AppRepositoryImpl) FindAppsWithFilter(appNameLike, sortOrder string, limit, offset int, excludeAppIds []int) ([]AppWithExtraQueryFields, error) {
	query := "SELECT id, app_name,COUNT(id) OVER() AS total_count " +
		" FROM app " +
		fmt.Sprintf(" WHERE active=true AND app_type = %d", helper.CustomApp)
	if appNameLike != "" {
		query += " AND app_name LIKE '%" + appNameLike + "%' "
	}
	if len(excludeAppIds) > 0 {
		query += fmt.Sprintf(" AND id NOT IN (%s) ", helper.GetCommaSepratedString(excludeAppIds))
	}
	if sortOrder != "" {
		query += fmt.Sprintf(" ORDER BY app_name %s ", sortOrder)
	}
	if limit > 0 {
		query += fmt.Sprintf(" LIMIT %d ", limit)
	}
	if offset > 0 {
		query += fmt.Sprintf(" OFFSET %d ", offset)
	}

	apps := make([]AppWithExtraQueryFields, 0)
	_, err := repo.dbConnection.Query(&apps, query)
	return apps, err
}

func (repo AppRepositoryImpl) UpdateAppOfferingModeForAppIds(successAppIds []*int, appOfferingMode string, userId int32) error {
	query := "update app set app_offering_mode = ?,updated_by = ?, updated_on = ? where id in (?);"
	var app *App
	_, err := repo.dbConnection.Query(app, query, appOfferingMode, userId, time.Now(), pg.In(successAppIds))
	return err
}

func (repo AppRepositoryImpl) GetTeamIdById(id int) (int, error) {
	var teamId int
	err := repo.dbConnection.Model(&App{}).
		Column("team_id").
		Where("id = ?", id).
		Where("active = ?", true).Select(&teamId)
	return teamId, err
}<|MERGE_RESOLUTION|>--- conflicted
+++ resolved
@@ -89,12 +89,9 @@
 	FindAppsWithFilter(appNameLike, sortOrder string, limit, offset int, excludeAppIds []int) ([]AppWithExtraQueryFields, error)
 
 	UpdateAppOfferingModeForAppIds(successAppIds []*int, appOfferingMode string, userId int32) error
-<<<<<<< HEAD
 
 	FindAppsByIdsOrNames(ids []int, names []string) ([]*App, error)
-=======
 	GetTeamIdById(id int) (int, error)
->>>>>>> 9b558a99
 }
 
 const DevtronApp = "DevtronApp"
