--- conflicted
+++ resolved
@@ -76,11 +76,8 @@
 	FetchAppIdsWithFilter(jobListingFilter helper.AppListingFilter) ([]int, error)
 	FindAllActiveAppsWithTeamByAppNameMatch(appNameMatch string) ([]*App, error)
 	FindAppAndProjectByIdsIn(ids []int) ([]*App, error)
-<<<<<<< HEAD
 	FindAppAndProjectByIdsOrderByTeam(ids []int) ([]*App, error)
-=======
 	FetchAppIdsByDisplaynames(names []string) (map[int]string, []int, error)
->>>>>>> 92206c67
 }
 
 const DevtronApp = "DevtronApp"
@@ -447,21 +444,6 @@
 	err := repo.dbConnection.Model(&apps).Column("app.*", "Team").Where("app.active = ?", true).Where("app.id in (?)", pg.In(ids)).Select()
 	return apps, err
 }
-<<<<<<< HEAD
-
-func (repo AppRepositoryImpl) FindAppAndProjectByIdsOrderByTeam(ids []int) ([]*App, error) {
-	var apps []*App
-	if len(ids) == 0 {
-		return apps, nil
-	}
-	err := repo.dbConnection.Model(&apps).
-		Column("app.*", "Team").
-		Where("app.active = ?", true).
-		Where("app.id in (?)", pg.In(ids)).
-		Order("app.team_id").
-		Select()
-	return apps, err
-=======
 func (repo AppRepositoryImpl) FetchAppIdsByDisplaynames(names []string) (map[int]string, []int, error) {
 	type App struct {
 		Id          int    `json:"id"`
@@ -479,5 +461,18 @@
 		jobIds = append(jobIds, id.Id)
 	}
 	return appResp, jobIds, err
->>>>>>> 92206c67
+}
+
+func (repo AppRepositoryImpl) FindAppAndProjectByIdsOrderByTeam(ids []int) ([]*App, error) {
+	var apps []*App
+	if len(ids) == 0 {
+		return apps, nil
+	}
+	err := repo.dbConnection.Model(&apps).
+		Column("app.*", "Team").
+		Where("app.active = ?", true).
+		Where("app.id in (?)", pg.In(ids)).
+		Order("app.team_id").
+		Select()
+	return apps, err
 }