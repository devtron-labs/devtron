/*
 * Copyright (c) 2020 Devtron Labs
 *
 * Licensed under the Apache License, Version 2.0 (the "License");
 * you may not use this file except in compliance with the License.
 * You may obtain a copy of the License at
 *
 *    http://www.apache.org/licenses/LICENSE-2.0
 *
 * Unless required by applicable law or agreed to in writing, software
 * distributed under the License is distributed on an "AS IS" BASIS,
 * WITHOUT WARRANTIES OR CONDITIONS OF ANY KIND, either express or implied.
 * See the License for the specific language governing permissions and
 * limitations under the License.
 *
 */

package app

import (
	"fmt"
	"github.com/devtron-labs/devtron/internal/sql/repository/helper"
	"github.com/devtron-labs/devtron/pkg/sql"
	"github.com/devtron-labs/devtron/pkg/team"
	"github.com/go-pg/pg"
	"go.uber.org/zap"
	"time"
)

type App struct {
	tableName       struct{}       `sql:"app" pg:",discard_unknown_columns"`
	Id              int            `sql:"id,pk"`
	AppName         string         `sql:"app_name,notnull"` // same as app name
	DisplayName     string         `sql:"display_name"`
	Active          bool           `sql:"active, notnull"`
	TeamId          int            `sql:"team_id"`
	AppType         helper.AppType `sql:"app_type, notnull"`
	AppOfferingMode string         `sql:"app_offering_mode,notnull"`
	Description     string         `sql:"description"`
	Team            team.Team
	sql.AuditLog
}

<<<<<<< HEAD
type AppWithExtraQueryFields struct {
	App
	TotalCount int
}
=======
func (r *App) IsAppJobOrExternalType() bool {
	return len(r.DisplayName) > 0
}

>>>>>>> 290452c4
type AppRepository interface {
	SaveWithTxn(pipelineGroup *App, tx *pg.Tx) error
	Update(app *App) error
	UpdateWithTxn(app *App, tx *pg.Tx) error
	SetDescription(id int, description string, userId int32) error
	FindActiveByName(appName string) (pipelineGroup *App, err error)
	FindJobByDisplayName(appName string) (pipelineGroup *App, err error)
	FindActiveListByName(appName string) ([]*App, error)
	FindById(id int) (pipelineGroup *App, err error)
	FindAppAndTeamByAppId(id int) (*App, error)
	FindActiveById(id int) (pipelineGroup *App, err error)
	FindAppsByTeamId(teamId int) ([]*App, error)
	FindAppsByTeamIds(teamId []int, appType string) ([]App, error)
	FindAppsByTeamName(teamName string) ([]App, error)
	FindAll() ([]*App, error)
	FindAppsByEnvironmentId(environmentId int) ([]App, error)
	FindAllActiveAppsWithTeam(appType helper.AppType) ([]*App, error)
	FindAllActiveAppsWithTeamWithTeamId(teamID int, appType helper.AppType) ([]*App, error)
	CheckAppExists(appNames []string) ([]*App, error)

	FindByIds(ids []*int) ([]*App, error)
	FetchAppsByFilterV2(appNameIncludes string, appNameExcludes string, environmentId int) ([]*App, error)
	FindAppAndProjectByAppId(appId int) (*App, error)
	FindAppAndProjectByAppName(appName string) (*App, error)
	GetConnection() *pg.DB
	FindAllMatchesByAppName(appName string, appType helper.AppType) ([]*App, error)
	FindIdsByTeamIdsAndTeamNames(teamIds []int, teamNames []string) ([]int, error)
	FindIdsByNames(appNames []string) ([]int, error)
	FindByNames(appNames []string) ([]*App, error)
	FetchAllActiveInstalledAppsWithAppIdAndName() ([]*App, error)
	FetchAllActiveDevtronAppsWithAppIdAndName() ([]*App, error)
	FindEnvironmentIdForInstalledApp(appId int) (int, error)
	FetchAppIdsWithFilter(jobListingFilter helper.AppListingFilter) ([]int, error)
	FindAllActiveAppsWithTeamByAppNameMatch(appNameMatch string, appType helper.AppType) ([]*App, error)
	FindAppAndProjectByIdsIn(ids []int) ([]*App, error)
	FindAppAndProjectByIdsOrderByTeam(ids []int) ([]*App, error)
	FetchAppIdsByDisplayNamesForJobs(names []string) (map[int]string, []int, error)
	GetActiveCiCdAppsCount(excludeAppIds []int) (int, error)
	FindAppsWithFilter(appNameLike, sortOrder string, limit, offset int, excludeAppIds []int) ([]AppWithExtraQueryFields, error)

	UpdateAppOfferingModeForAppIds(successAppIds []*int, appOfferingMode string, userId int32) error
}

const DevtronApp = "DevtronApp"
const DevtronChart = "DevtronChart"
const ExternalApp = "ExternalApp"

type AppRepositoryImpl struct {
	dbConnection *pg.DB
	logger       *zap.SugaredLogger
}

func NewAppRepositoryImpl(dbConnection *pg.DB, logger *zap.SugaredLogger) *AppRepositoryImpl {
	return &AppRepositoryImpl{
		dbConnection: dbConnection,
		logger:       logger,
	}
}

func (repo AppRepositoryImpl) GetConnection() *pg.DB {
	return repo.dbConnection
}

func (repo AppRepositoryImpl) SaveWithTxn(pipelineGroup *App, tx *pg.Tx) error {
	err := tx.Insert(pipelineGroup)
	return err
}

func (repo AppRepositoryImpl) Update(app *App) error {
	_, err := repo.dbConnection.Model(app).WherePK().UpdateNotNull()
	return err
}

func (repo AppRepositoryImpl) UpdateWithTxn(app *App, tx *pg.Tx) error {
	err := tx.Update(app)
	return err
}

func (repo AppRepositoryImpl) SetDescription(id int, description string, userId int32) error {
	_, err := repo.dbConnection.Model((*App)(nil)).
		Set("description = ?", description).Set("updated_by = ?", userId).Set("updated_on = ?", time.Now()).
		Where("id = ?", id).Update()
	return err
}

func (repo AppRepositoryImpl) FindActiveByName(appName string) (*App, error) {
	pipelineGroup := &App{}
	err := repo.dbConnection.
		Model(pipelineGroup).
		Where("app_name = ?", appName).
		Where("active = ?", true).
		Order("id DESC").Limit(1).
		Select()
	// there is only single active app will be present in db with a same name.
	return pipelineGroup, err
}
func (repo AppRepositoryImpl) FindJobByDisplayName(appName string) (*App, error) {
	pipelineGroup := &App{}
	err := repo.dbConnection.
		Model(pipelineGroup).
		Where("display_name = ?", appName).
		Where("active = ?", true).
		Where("app_type = ?", helper.Job).
		Order("id DESC").Limit(1).
		Select()
	// there is only single active app will be present in db with a same name.
	return pipelineGroup, err
}

func (repo AppRepositoryImpl) FindActiveListByName(appName string) ([]*App, error) {
	var apps []*App
	err := repo.dbConnection.
		Model(&apps).
		Where("app_name = ?", appName).
		Where("active = ?", true).
		Order("id ASC").
		Select()
	// there is only single active app will be present in db with a same name. but check for concurrency
	return apps, err
}

func (repo AppRepositoryImpl) CheckAppExists(appNames []string) ([]*App, error) {
	var apps []*App
	err := repo.dbConnection.
		Model(&apps).
		Where("app_name in (?)", pg.In(appNames)).
		Where("active = ?", true).
		Select()
	return apps, err
}

func (repo AppRepositoryImpl) FindById(id int) (*App, error) {
	pipelineGroup := &App{}
	err := repo.dbConnection.Model(pipelineGroup).Where("id = ?", id).
		Where("active = ?", true).Select()
	return pipelineGroup, err
}

func (repo AppRepositoryImpl) FindAppAndTeamByAppId(id int) (*App, error) {
	pipelineGroup := &App{}
	err := repo.dbConnection.Model(pipelineGroup).
		Column("Team").
		Where("app.id = ?", id).
		Where("app.active = ?", true).
		Where("team.id = app.team_id").
		Select()

	return pipelineGroup, err
}

func (repo AppRepositoryImpl) FindActiveById(id int) (*App, error) {
	pipelineGroup := &App{}
	err := repo.dbConnection.
		Model(pipelineGroup).
		Where("id = ?", id).
		Where("active = ?", true).
		Select()
	return pipelineGroup, err
}

func (repo AppRepositoryImpl) FindAppsByTeamId(teamId int) ([]*App, error) {
	var apps []*App
	err := repo.dbConnection.Model(&apps).Where("team_id = ?", teamId).
		Where("active = ?", true).Select()
	return apps, err
}

func (repo AppRepositoryImpl) FindAppsByTeamIds(teamId []int, appType string) ([]App, error) {
	onlyDevtronCharts := 0
	if len(appType) > 0 && appType == DevtronChart {
		onlyDevtronCharts = 1
	}
	var apps []App
	err := repo.dbConnection.Model(&apps).Column("app.*", "Team").Where("team_id in (?)", pg.In(teamId)).
		Where("app.active=?", true).Where("app.app_type=?", onlyDevtronCharts).Select()
	return apps, err
}

func (repo AppRepositoryImpl) FindAppsByTeamName(teamName string) ([]App, error) {
	var apps []App
	err := repo.dbConnection.Model(&apps).Column("app.*").
		Join("inner join team t on t.id = app.team_id").
		Where("t.name = ?", teamName).Where("t.active = ?", true).
		Select()
	return apps, err
}

func (repo AppRepositoryImpl) FindAll() ([]*App, error) {
	var apps []*App
	err := repo.dbConnection.Model(&apps).Where("active = ?", true).Where("app_type = ?", 0).Select()
	return apps, err
}

func (repo AppRepositoryImpl) FindAppsByEnvironmentId(environmentId int) ([]App, error) {
	var apps []App
	err := repo.dbConnection.Model(&apps).ColumnExpr("DISTINCT app.*").
		Join("inner join pipeline p on p.app_id=app.id").Where("p.environment_id = ?", environmentId).Where("p.deleted = ?", false).
		Select()
	return apps, err
}

func (repo AppRepositoryImpl) FindAllActiveAppsWithTeam(appType helper.AppType) ([]*App, error) {
	var apps []*App
	err := repo.dbConnection.Model(&apps).Column("Team").
		Where("app.active = ?", true).Where("app.app_type = ?", appType).
		Select()
	return apps, err
}

func (repo AppRepositoryImpl) FindAllActiveAppsWithTeamWithTeamId(teamID int, appType helper.AppType) ([]*App, error) {
	var apps []*App
	err := repo.dbConnection.Model(&apps).Column("Team").
		Where("app.active = ?", true).
		Where("app.app_type = ?", appType).
		Where("app.team_id = ?", teamID).
		Select()
	return apps, err
}

func (repo AppRepositoryImpl) FindAllActiveAppsWithTeamByAppNameMatch(appNameMatch string, appType helper.AppType) ([]*App, error) {
	var apps []*App
	appNameLikeQuery := "app.app_name like '%" + appNameMatch + "%'"
	err := repo.dbConnection.Model(&apps).Column("Team").
		Where("app.active = ?", true).Where("app.app_type = ?", appType).Where(appNameLikeQuery).
		Select()
	return apps, err
}

func (repo AppRepositoryImpl) FindByIds(ids []*int) ([]*App, error) {
	var apps []*App
	err := repo.dbConnection.Model(&apps).Where("active = ?", true).Where("id in (?)", pg.In(ids)).Select()
	return apps, err
}

func (repo AppRepositoryImpl) FetchAppsByFilterV2(appNameIncludes string, appNameExcludes string, environmentId int) ([]*App, error) {
	var apps []*App
	var err error
	if environmentId > 0 && len(appNameExcludes) > 0 {
		err = repo.dbConnection.Model(&apps).ColumnExpr("DISTINCT app.*").
			Join("inner join pipeline p on p.app_id=app.id").
			Where("app.app_name like ?", ""+appNameIncludes+"%").Where("app.app_name not like ?", ""+appNameExcludes+"%").
			Where("app.active=?", true).Where("app_type=?", 0).
			Where("p.environment_id = ?", environmentId).Where("p.deleted = ?", false).
			Select()
	} else if environmentId > 0 && appNameExcludes == "" {
		err = repo.dbConnection.Model(&apps).ColumnExpr("DISTINCT app.*").
			Join("inner join pipeline p on p.app_id=app.id").
			Where("app.app_name like ?", ""+appNameIncludes+"%").
			Where("app.active=?", true).Where("app_type=?", 0).
			Where("p.environment_id = ?", environmentId).Where("p.deleted = ?", false).
			Select()
	} else if environmentId == 0 && len(appNameExcludes) > 0 {
		err = repo.dbConnection.Model(&apps).ColumnExpr("DISTINCT app.*").
			Where("app.app_name like ?", ""+appNameIncludes+"%").Where("app.app_name not like ?", ""+appNameExcludes+"%").
			Where("app.active=?", true).Where("app_type=?", 0).
			Select()
	} else if environmentId == 0 && appNameExcludes == "" {
		err = repo.dbConnection.Model(&apps).ColumnExpr("DISTINCT app.*").
			Where("app.app_name like ?", ""+appNameIncludes+"%").
			Where("app.active=?", true).Where("app_type=?", 0).
			Select()
	}
	return apps, err
}

func (repo AppRepositoryImpl) FindAppAndProjectByAppId(appId int) (*App, error) {
	app := &App{}
	err := repo.dbConnection.Model(app).Column("Team").
		Where("app.id = ?", appId).
		Where("app.active=?", true).
		Select()
	return app, err
}

func (repo AppRepositoryImpl) FindAppAndProjectByAppName(appName string) (*App, error) {
	app := &App{}
	err := repo.dbConnection.Model(app).Column("Team").
		Where("app.app_name = ?", appName).
		Where("app.active=?", true).
		Select()
	return app, err
}

func (repo AppRepositoryImpl) FindAllMatchesByAppName(appName string, appType helper.AppType) ([]*App, error) {
	var apps []*App
	var err error
	if appType == helper.Job {
		err = repo.dbConnection.Model(&apps).Where("display_name LIKE ?", "%"+appName+"%").Where("active = ?", true).Where("app_type = ?", appType).Select()
	} else {
		err = repo.dbConnection.Model(&apps).Where("app_name LIKE ?", "%"+appName+"%").Where("active = ?", true).Where("app_type = ?", appType).Select()
	}

	return apps, err
}

func (repo AppRepositoryImpl) FindIdsByTeamIdsAndTeamNames(teamIds []int, teamNames []string) ([]int, error) {
	var ids []int
	var err error
	if len(teamIds) == 0 && len(teamNames) == 0 {
		err = fmt.Errorf("invalid input arguments, no projectIds or projectNames to get apps")
		return nil, err
	}
	if len(teamIds) > 0 && len(teamNames) > 0 {
		query := `select app.id from app inner join team on team.id=app.team_id where team.active=? and app.active=?   
                 and (team.id in (?) or team.name in (?));`
		_, err = repo.dbConnection.Query(&ids, query, true, true, pg.In(teamIds), pg.In(teamNames))
	} else if len(teamIds) > 0 {
		query := "select id from app where team_id in (?) and active=?;"
		_, err = repo.dbConnection.Query(&ids, query, pg.In(teamIds), true)
	} else if len(teamNames) > 0 {
		query := "select app.id from app inner join team on team.id=app.team_id where team.name in (?) and team.active=? and app.active=?;"
		_, err = repo.dbConnection.Query(&ids, query, pg.In(teamNames), true, true)
	}
	if err != nil {
		repo.logger.Errorw("error in getting appIds by teamIds and teamNames", "err", err, "teamIds", teamIds, "teamNames", teamNames)
		return nil, err
	}
	return ids, err
}

func (repo AppRepositoryImpl) FindIdsByNames(appNames []string) ([]int, error) {
	var ids []int
	query := "select id from app where app_name in (?) and active=?;"
	_, err := repo.dbConnection.Query(&ids, query, pg.In(appNames), true)
	if err != nil {
		repo.logger.Errorw("error in getting appIds by names", "err", err, "names", appNames)
		return nil, err
	}
	return ids, err
}

func (repo AppRepositoryImpl) FindByNames(appNames []string) ([]*App, error) {
	var appNamesWithIds []*App
	err := repo.dbConnection.Model(&appNamesWithIds).
		Where("active=true").
		Where("app_name in (?)", pg.In(appNames)).
		Select()
	return appNamesWithIds, err
}

func (repo AppRepositoryImpl) FetchAllActiveInstalledAppsWithAppIdAndName() ([]*App, error) {
	repo.logger.Debug("reached at Fetch All Active Installed Apps With AppId And Name")
	var apps []*App

	err := repo.dbConnection.Model(&apps).
		Column("installed_apps.id", "app.app_name").
		Join("INNER JOIN installed_apps  on app.id = installed_apps.app_id").
		Where("app.active=true").
		Select()
	if err != nil && err != pg.ErrNoRows {
		repo.logger.Errorw("error while fetching installed apps With AppId And Name", "err", err)
		return apps, err
	}
	return apps, nil

}
func (repo AppRepositoryImpl) FetchAllActiveDevtronAppsWithAppIdAndName() ([]*App, error) {
	repo.logger.Debug("reached at Fetch All Active Devtron Apps With AppId And Name:")
	var apps []*App

	err := repo.dbConnection.Model(&apps).
		Column("id", "app_name").
		Where("app_type = ?", 0).
		Where("active", true).
		Select()
	if err != nil && err != pg.ErrNoRows {
		repo.logger.Errorw("error while fetching active Devtron apps With AppId And Name", "err", err)
		return apps, err
	}
	return apps, nil
}

func (repo AppRepositoryImpl) FindEnvironmentIdForInstalledApp(appId int) (int, error) {
	type envIdRes struct {
		envId int `json:"envId"`
	}
	res := envIdRes{}
	query := "select ia.environment_id " +
		"from installed_apps ia where ia.app_id = ?"
	_, err := repo.dbConnection.Query(&res, query, appId)
	return res.envId, err
}
func (repo AppRepositoryImpl) FetchAppIdsWithFilter(jobListingFilter helper.AppListingFilter) ([]int, error) {
	type AppId struct {
		Id int `json:"id"`
	}
	var jobIds []AppId
	whereCondition := " where active = true and app_type = 2 "
	if len(jobListingFilter.Teams) > 0 {
		whereCondition += " and team_id in (" + helper.GetCommaSepratedString(jobListingFilter.Teams) + ")"
	}
	if len(jobListingFilter.AppIds) > 0 {
		whereCondition += " and id in (" + helper.GetCommaSepratedString(jobListingFilter.AppIds) + ")"
	}

	if len(jobListingFilter.AppNameSearch) > 0 {
		whereCondition += " and display_name like '%" + jobListingFilter.AppNameSearch + "%' "
	}
	orderByCondition := " order by display_name "
	if jobListingFilter.SortOrder == "DESC" {
		orderByCondition += string(jobListingFilter.SortOrder)
	}
	query := "select id " + "from app " + whereCondition + orderByCondition

	_, err := repo.dbConnection.Query(&jobIds, query)
	appCounts := make([]int, 0)
	for _, id := range jobIds {
		appCounts = append(appCounts, id.Id)
	}
	return appCounts, err
}

func (repo AppRepositoryImpl) FindAppAndProjectByIdsIn(ids []int) ([]*App, error) {
	var apps []*App
	err := repo.dbConnection.Model(&apps).Column("app.*", "Team").Where("app.active = ?", true).Where("app.id in (?)", pg.In(ids)).Select()
	return apps, err
}
func (repo AppRepositoryImpl) FetchAppIdsByDisplayNamesForJobs(names []string) (map[int]string, []int, error) {
	type App struct {
		Id          int    `json:"id"`
		DisplayName string `json:"display_name"`
	}
	var jobIdName []App
	whereCondition := fmt.Sprintf(" where active = true and app_type = %v ", helper.Job)
	whereCondition += " and display_name in (" + helper.GetCommaSepratedStringWithComma(names) + ");"
	query := "select id, display_name from app " + whereCondition
	_, err := repo.dbConnection.Query(&jobIdName, query)
	appResp := make(map[int]string)
	jobIds := make([]int, 0)
	for _, id := range jobIdName {
		appResp[id.Id] = id.DisplayName
		jobIds = append(jobIds, id.Id)
	}
	return appResp, jobIds, err
}

func (repo AppRepositoryImpl) FindAppAndProjectByIdsOrderByTeam(ids []int) ([]*App, error) {
	var apps []*App
	if len(ids) == 0 {
		return apps, nil
	}
	err := repo.dbConnection.Model(&apps).
		Column("app.*", "Team").
		Where("app.active = ?", true).
		Where("app.id in (?)", pg.In(ids)).
		Order("app.team_id").
		Select()
	return apps, err
}

func (repo AppRepositoryImpl) GetActiveCiCdAppsCount(excludeAppIds []int) (int, error) {
	query := repo.dbConnection.Model(&App{}).
		Where("active=?", true).
		Where("app_type=?", helper.CustomApp)
	if len(excludeAppIds) > 0 {
		query = query.Where("id not in (?)", pg.In(excludeAppIds))
	}
	return query.Count()
}

func (repo AppRepositoryImpl) FindAppsWithFilter(appNameLike, sortOrder string, limit, offset int, excludeAppIds []int) ([]AppWithExtraQueryFields, error) {
	query := "SELECT id, app_name,COUNT(id) OVER() AS total_count " +
		" FROM app " +
		fmt.Sprintf(" WHERE active=true AND app_type = %d", helper.CustomApp)
	if appNameLike != "" {
		query += " AND app_name LIKE '%" + appNameLike + "%' "
	}
	if len(excludeAppIds) > 0 {
		query += fmt.Sprintf(" AND id NOT IN (%s) ", helper.GetCommaSepratedString(excludeAppIds))
	}
	if sortOrder != "" {
		query += fmt.Sprintf(" ORDER BY app_name %s ", sortOrder)
	}
	if limit > 0 {
		query += fmt.Sprintf(" LIMIT %d ", limit)
	}
	if offset > 0 {
		query += fmt.Sprintf(" OFFSET %d ", offset)
	}

	apps := make([]AppWithExtraQueryFields, 0)
	_, err := repo.dbConnection.Query(&apps, query)
	return apps, err
}

func (repo AppRepositoryImpl) UpdateAppOfferingModeForAppIds(successAppIds []*int, appOfferingMode string, userId int32) error {
	query := "update app set app_offering_mode = ?,updated_by = ?, updated_on = ? where id in (?);"
	var app *App
	_, err := repo.dbConnection.Query(app, query, appOfferingMode, userId, time.Now(), pg.In(successAppIds))
	return err
}<|MERGE_RESOLUTION|>--- conflicted
+++ resolved
@@ -41,17 +41,14 @@
 	sql.AuditLog
 }
 
-<<<<<<< HEAD
+func (r *App) IsAppJobOrExternalType() bool {
+	return len(r.DisplayName) > 0
+}
+
 type AppWithExtraQueryFields struct {
 	App
 	TotalCount int
 }
-=======
-func (r *App) IsAppJobOrExternalType() bool {
-	return len(r.DisplayName) > 0
-}
-
->>>>>>> 290452c4
 type AppRepository interface {
 	SaveWithTxn(pipelineGroup *App, tx *pg.Tx) error
 	Update(app *App) error
