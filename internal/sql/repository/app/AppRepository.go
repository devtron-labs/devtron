/*
 * Copyright (c) 2020 Devtron Labs
 *
 * Licensed under the Apache License, Version 2.0 (the "License");
 * you may not use this file except in compliance with the License.
 * You may obtain a copy of the License at
 *
 *    http://www.apache.org/licenses/LICENSE-2.0
 *
 * Unless required by applicable law or agreed to in writing, software
 * distributed under the License is distributed on an "AS IS" BASIS,
 * WITHOUT WARRANTIES OR CONDITIONS OF ANY KIND, either express or implied.
 * See the License for the specific language governing permissions and
 * limitations under the License.
 *
 */

package app

import (
	"fmt"
	"github.com/devtron-labs/devtron/internal/sql/repository/helper"
	"github.com/devtron-labs/devtron/pkg/sql"
	"github.com/devtron-labs/devtron/pkg/team"
	"github.com/go-pg/pg"
	"github.com/go-pg/pg/orm"
	"go.uber.org/zap"
	"time"
)

type App struct {
	tableName       struct{}       `sql:"app" pg:",discard_unknown_columns"`
	Id              int            `sql:"id,pk"`
	AppName         string         `sql:"app_name,notnull"` // same as app name
	DisplayName     string         `sql:"display_name"`
	Active          bool           `sql:"active, notnull"`
	TeamId          int            `sql:"team_id"`
	AppType         helper.AppType `sql:"app_type, notnull"`
	AppOfferingMode string         `sql:"app_offering_mode,notnull"`
	Description     string         `sql:"description"`
	Team            team.Team
	sql.AuditLog
}

<<<<<<< HEAD
=======
func (r *App) IsAppJobOrExternalType() bool {
	return len(r.DisplayName) > 0
}

>>>>>>> 60231b03
type AppWithExtraQueryFields struct {
	App
	TotalCount int
}
type AppRepository interface {
	SaveWithTxn(pipelineGroup *App, tx *pg.Tx) error
	Update(app *App) error
	UpdateWithTxn(app *App, tx *pg.Tx) error
	SetDescription(id int, description string, userId int32) error
	FindActiveByName(appName string) (pipelineGroup *App, err error)
	FindIdByNameAndAppType(appName string, appType helper.AppType) (int, error)
	FindIdsByNamesAndAppType(appNames []string, appType helper.AppType) ([]int, error)
	FindJobByDisplayName(appName string) (pipelineGroup *App, err error)
	FindActiveListByName(appName string) ([]*App, error)
	FindById(id int) (pipelineGroup *App, err error)
	FindAppAndTeamByAppId(id int) (*App, error)
	FindActiveById(id int) (pipelineGroup *App, err error)
	FindAppsByTeamId(teamId int) ([]*App, error)
	FindAppsByTeamIds(teamId []int, appType string) ([]App, error)
	FindAppsByTeamName(teamName string) ([]App, error)
	FindAll() ([]*App, error)
	FindAppsByEnvironmentId(environmentId int) ([]App, error)
	FindAllActiveAppsWithTeam(appType helper.AppType) ([]*App, error)
	FindAllActiveAppsWithTeamWithTeamId(teamID int, appType helper.AppType) ([]*App, error)
	CheckAppExists(appNames []string) ([]*App, error)

	FindByIds(ids []*int) ([]*App, error)
	FetchAppsByFilterV2(appNameIncludes string, appNameExcludes string, environmentId int) ([]*App, error)
	FindAppAndProjectByAppId(appId int) (*App, error)
	FindAppAndProjectByAppName(appName string) (*App, error)
	GetConnection() *pg.DB
	FindAllMatchesByAppName(appName string, appType helper.AppType) ([]*App, error)
	FindIdsByTeamIdsAndTeamNames(teamIds []int, teamNames []string) ([]int, error)
	FindIdsByNames(appNames []string) ([]int, error)
	FindByNames(appNames []string) ([]*App, error)
	FetchAllActiveInstalledAppsWithAppIdAndName() ([]*App, error)
	FetchAllActiveDevtronAppsWithAppIdAndName() ([]*App, error)
	FindEnvironmentIdForInstalledApp(appId int) (int, error)
	FetchAppIdsWithFilter(jobListingFilter helper.AppListingFilter) ([]int, error)
	FindAllActiveAppsWithTeamByAppNameMatch(appNameMatch string, appType helper.AppType) ([]*App, error)
	FindAppAndProjectByIdsIn(ids []int) ([]*App, error)
	FindAppAndProjectByIdsOrderByTeam(ids []int) ([]*App, error)
	FetchAppIdsByDisplayNamesForJobs(names []string) (map[int]string, []int, error)
	GetActiveCiCdAppsCount(excludeAppIds []int) (int, error)
	FindAppsWithFilter(appNameLike, sortOrder string, limit, offset int, excludeAppIds []int) ([]AppWithExtraQueryFields, error)

	UpdateAppOfferingModeForAppIds(successAppIds []*int, appOfferingMode string, userId int32) error

	FindAppsByIdsOrNames(ids []int, names []string) ([]*App, error)
	GetTeamIdById(id int) (int, error)
}

const DevtronApp = "DevtronApp"
const DevtronChart = "DevtronChart"
const ExternalApp = "ExternalApp"

type AppRepositoryImpl struct {
	dbConnection *pg.DB
	logger       *zap.SugaredLogger
}

func NewAppRepositoryImpl(dbConnection *pg.DB, logger *zap.SugaredLogger) *AppRepositoryImpl {
	return &AppRepositoryImpl{
		dbConnection: dbConnection,
		logger:       logger,
	}
}

func (repo AppRepositoryImpl) GetConnection() *pg.DB {
	return repo.dbConnection
}

func (repo AppRepositoryImpl) SaveWithTxn(pipelineGroup *App, tx *pg.Tx) error {
	err := tx.Insert(pipelineGroup)
	return err
}

func (repo AppRepositoryImpl) Update(app *App) error {
	_, err := repo.dbConnection.Model(app).WherePK().UpdateNotNull()
	return err
}

func (repo AppRepositoryImpl) UpdateWithTxn(app *App, tx *pg.Tx) error {
	err := tx.Update(app)
	return err
}

func (repo AppRepositoryImpl) SetDescription(id int, description string, userId int32) error {
	_, err := repo.dbConnection.Model((*App)(nil)).
		Set("description = ?", description).Set("updated_by = ?", userId).Set("updated_on = ?", time.Now()).
		Where("id = ?", id).Update()
	return err
}

func (repo AppRepositoryImpl) FindActiveByName(appName string) (*App, error) {
	pipelineGroup := &App{}
	err := repo.dbConnection.
		Model(pipelineGroup).
		Where("app_name = ?", appName).
		Where("active = ?", true).
		Order("id DESC").Limit(1).
		Select()
	// there is only single active app will be present in db with a same name.
	return pipelineGroup, err
}

func (repo AppRepositoryImpl) FindIdByNameAndAppType(appName string, appType helper.AppType) (int, error) {
	var id int
	err := repo.dbConnection.
		Model().
		Table("app").
		Column("app.id").
		Where("app_name = ?", appName).
		Where("app.app_type = ?", appType).
		Where("active = ?", true).
		Order("id DESC").Limit(1).
		Select(&id)
	// there is only single active app will be present in db with a same name.
	return id, err
}

func (repo AppRepositoryImpl) FindIdsByNamesAndAppType(appNames []string, appType helper.AppType) ([]int, error) {
	if appNames == nil || len(appNames) == 0 {
		return nil, pg.ErrNoRows
	}
	var ids []int
	err := repo.dbConnection.
		Model().
		Table("app").
		Column("app.id").
		Where("app_name IN (?)", pg.In(appNames)).
		Where("app.app_type = ?", appType).
		Where("active = ?", true).
		Select(&ids)
	// there is only single active app will be present in db with a same name.
	return ids, err
}

func (repo AppRepositoryImpl) FindJobByDisplayName(appName string) (*App, error) {
	pipelineGroup := &App{}
	err := repo.dbConnection.
		Model(pipelineGroup).
		Where("display_name = ?", appName).
		Where("active = ?", true).
		Where("app_type = ?", helper.Job).
		Order("id DESC").Limit(1).
		Select()
	// there is only single active app will be present in db with a same name.
	return pipelineGroup, err
}

func (repo AppRepositoryImpl) FindActiveListByName(appName string) ([]*App, error) {
	var apps []*App
	err := repo.dbConnection.
		Model(&apps).
		Where("app_name = ?", appName).
		Where("active = ?", true).
		Order("id ASC").
		Select()
	// there is only single active app will be present in db with a same name. but check for concurrency
	return apps, err
}

func (repo AppRepositoryImpl) CheckAppExists(appNames []string) ([]*App, error) {
	var apps []*App
	err := repo.dbConnection.
		Model(&apps).
		Where("app_name in (?)", pg.In(appNames)).
		Where("active = ?", true).
		Select()
	return apps, err
}

func (repo AppRepositoryImpl) FindById(id int) (*App, error) {
	pipelineGroup := &App{}
	err := repo.dbConnection.Model(pipelineGroup).Where("id = ?", id).
		Where("active = ?", true).Select()
	return pipelineGroup, err
}

func (repo AppRepositoryImpl) FindAppAndTeamByAppId(id int) (*App, error) {
	pipelineGroup := &App{}
	err := repo.dbConnection.Model(pipelineGroup).
		Column("Team").
		Where("app.id = ?", id).
		Where("app.active = ?", true).
		Where("team.id = app.team_id").
		Select()

	return pipelineGroup, err
}

func (repo AppRepositoryImpl) FindActiveById(id int) (*App, error) {
	pipelineGroup := &App{}
	err := repo.dbConnection.
		Model(pipelineGroup).
		Where("id = ?", id).
		Where("active = ?", true).
		Select()
	return pipelineGroup, err
}

func (repo AppRepositoryImpl) FindAppsByTeamId(teamId int) ([]*App, error) {
	var apps []*App
	err := repo.dbConnection.Model(&apps).Where("team_id = ?", teamId).
		Where("active = ?", true).Select()
	return apps, err
}

func (repo AppRepositoryImpl) FindAppsByTeamIds(teamId []int, appType string) ([]App, error) {
	onlyDevtronCharts := 0
	if len(appType) > 0 && appType == DevtronChart {
		onlyDevtronCharts = 1
	}
	var apps []App
	err := repo.dbConnection.Model(&apps).Column("app.*", "Team").Where("team_id in (?)", pg.In(teamId)).
		Where("app.active=?", true).Where("app.app_type=?", onlyDevtronCharts).Select()
	return apps, err
}

func (repo AppRepositoryImpl) FindAppsByTeamName(teamName string) ([]App, error) {
	var apps []App
	err := repo.dbConnection.Model(&apps).Column("app.*").
		Join("inner join team t on t.id = app.team_id").
		Where("t.name = ?", teamName).Where("t.active = ?", true).
		Select()
	return apps, err
}

func (repo AppRepositoryImpl) FindAll() ([]*App, error) {
	var apps []*App
	err := repo.dbConnection.Model(&apps).Where("active = ?", true).Where("app_type = ?", 0).Select()
	return apps, err
}

func (repo AppRepositoryImpl) FindAppsByEnvironmentId(environmentId int) ([]App, error) {
	var apps []App
	err := repo.dbConnection.Model(&apps).ColumnExpr("DISTINCT app.*").
		Join("inner join pipeline p on p.app_id=app.id").Where("p.environment_id = ?", environmentId).Where("p.deleted = ?", false).
		Select()
	return apps, err
}

func (repo AppRepositoryImpl) FindAllActiveAppsWithTeam(appType helper.AppType) ([]*App, error) {
	var apps []*App
	err := repo.dbConnection.Model(&apps).Column("Team").
		Where("app.active = ?", true).Where("app.app_type = ?", appType).
		Select()
	return apps, err
}

func (repo AppRepositoryImpl) FindAllActiveAppsWithTeamWithTeamId(teamID int, appType helper.AppType) ([]*App, error) {
	var apps []*App
	err := repo.dbConnection.Model(&apps).Column("Team").
		Where("app.active = ?", true).
		Where("app.app_type = ?", appType).
		Where("app.team_id = ?", teamID).
		Select()
	return apps, err
}

func (repo AppRepositoryImpl) FindAllActiveAppsWithTeamByAppNameMatch(appNameMatch string, appType helper.AppType) ([]*App, error) {
	var apps []*App
	appNameLikeQuery := "app.app_name like '%" + appNameMatch + "%'"
	err := repo.dbConnection.Model(&apps).Column("Team").
		Where("app.active = ?", true).Where("app.app_type = ?", appType).Where(appNameLikeQuery).
		Select()
	return apps, err
}

func (repo AppRepositoryImpl) FindByIds(ids []*int) ([]*App, error) {
	var apps []*App
	err := repo.dbConnection.Model(&apps).Where("active = ?", true).Where("id in (?)", pg.In(ids)).Select()
	return apps, err
}

func (repo AppRepositoryImpl) FetchAppsByFilterV2(appNameIncludes string, appNameExcludes string, environmentId int) ([]*App, error) {
	var apps []*App
	var err error
	if environmentId > 0 && len(appNameExcludes) > 0 {
		err = repo.dbConnection.Model(&apps).ColumnExpr("DISTINCT app.*").
			Join("inner join pipeline p on p.app_id=app.id").
			Where("app.app_name like ?", ""+appNameIncludes+"%").Where("app.app_name not like ?", ""+appNameExcludes+"%").
			Where("app.active=?", true).Where("app_type=?", 0).
			Where("p.environment_id = ?", environmentId).Where("p.deleted = ?", false).
			Select()
	} else if environmentId > 0 && appNameExcludes == "" {
		err = repo.dbConnection.Model(&apps).ColumnExpr("DISTINCT app.*").
			Join("inner join pipeline p on p.app_id=app.id").
			Where("app.app_name like ?", ""+appNameIncludes+"%").
			Where("app.active=?", true).Where("app_type=?", 0).
			Where("p.environment_id = ?", environmentId).Where("p.deleted = ?", false).
			Select()
	} else if environmentId == 0 && len(appNameExcludes) > 0 {
		err = repo.dbConnection.Model(&apps).ColumnExpr("DISTINCT app.*").
			Where("app.app_name like ?", ""+appNameIncludes+"%").Where("app.app_name not like ?", ""+appNameExcludes+"%").
			Where("app.active=?", true).Where("app_type=?", 0).
			Select()
	} else if environmentId == 0 && appNameExcludes == "" {
		err = repo.dbConnection.Model(&apps).ColumnExpr("DISTINCT app.*").
			Where("app.app_name like ?", ""+appNameIncludes+"%").
			Where("app.active=?", true).Where("app_type=?", 0).
			Select()
	}
	return apps, err
}

func (repo AppRepositoryImpl) FindAppAndProjectByAppId(appId int) (*App, error) {
	app := &App{}
	err := repo.dbConnection.Model(app).Column("Team").
		Where("app.id = ?", appId).
		Where("app.active=?", true).
		Select()
	return app, err
}

func (repo AppRepositoryImpl) FindAppAndProjectByAppName(appName string) (*App, error) {
	app := &App{}
	err := repo.dbConnection.Model(app).Column("Team").
		Where("app.app_name = ?", appName).
		Where("app.active=?", true).
		Select()
	return app, err
}

func (repo AppRepositoryImpl) FindAllMatchesByAppName(appName string, appType helper.AppType) ([]*App, error) {
	var apps []*App
	var err error
	if appType == helper.Job {
		err = repo.dbConnection.Model(&apps).Where("display_name LIKE ?", "%"+appName+"%").Where("active = ?", true).Where("app_type = ?", appType).Select()
	} else {
		err = repo.dbConnection.Model(&apps).Where("app_name LIKE ?", "%"+appName+"%").Where("active = ?", true).Where("app_type = ?", appType).Select()
	}

	return apps, err
}

func (repo AppRepositoryImpl) FindIdsByTeamIdsAndTeamNames(teamIds []int, teamNames []string) ([]int, error) {
	var ids []int
	var err error
	if len(teamIds) == 0 && len(teamNames) == 0 {
		err = fmt.Errorf("invalid input arguments, no projectIds or projectNames to get apps")
		return nil, err
	}
	if len(teamIds) > 0 && len(teamNames) > 0 {
		query := `select app.id from app inner join team on team.id=app.team_id where team.active=? and app.active=?   
                 and (team.id in (?) or team.name in (?));`
		_, err = repo.dbConnection.Query(&ids, query, true, true, pg.In(teamIds), pg.In(teamNames))
	} else if len(teamIds) > 0 {
		query := "select id from app where team_id in (?) and active=?;"
		_, err = repo.dbConnection.Query(&ids, query, pg.In(teamIds), true)
	} else if len(teamNames) > 0 {
		query := "select app.id from app inner join team on team.id=app.team_id where team.name in (?) and team.active=? and app.active=?;"
		_, err = repo.dbConnection.Query(&ids, query, pg.In(teamNames), true, true)
	}
	if err != nil {
		repo.logger.Errorw("error in getting appIds by teamIds and teamNames", "err", err, "teamIds", teamIds, "teamNames", teamNames)
		return nil, err
	}
	return ids, err
}

func (repo AppRepositoryImpl) FindIdsByNames(appNames []string) ([]int, error) {
	var ids []int
	query := "select id from app where app_name in (?) and active=?;"
	_, err := repo.dbConnection.Query(&ids, query, pg.In(appNames), true)
	if err != nil {
		repo.logger.Errorw("error in getting appIds by names", "err", err, "names", appNames)
		return nil, err
	}
	return ids, err
}

func (repo AppRepositoryImpl) FindByNames(appNames []string) ([]*App, error) {
	var appNamesWithIds []*App
	err := repo.dbConnection.Model(&appNamesWithIds).
		Where("active=true").
		Where("app_name in (?)", pg.In(appNames)).
		Select()
	return appNamesWithIds, err
}

func (repo AppRepositoryImpl) FetchAllActiveInstalledAppsWithAppIdAndName() ([]*App, error) {
	repo.logger.Debug("reached at Fetch All Active Installed Apps With AppId And Name")
	var apps []*App

	err := repo.dbConnection.Model(&apps).
		Column("installed_apps.id", "app.app_name").
		Join("INNER JOIN installed_apps  on app.id = installed_apps.app_id").
		Where("app.active=true").
		Select()
	if err != nil && err != pg.ErrNoRows {
		repo.logger.Errorw("error while fetching installed apps With AppId And Name", "err", err)
		return apps, err
	}
	return apps, nil

}
func (repo AppRepositoryImpl) FetchAllActiveDevtronAppsWithAppIdAndName() ([]*App, error) {
	repo.logger.Debug("reached at Fetch All Active Devtron Apps With AppId And Name:")
	var apps []*App

	err := repo.dbConnection.Model(&apps).
		Column("id", "app_name").
		Where("app_type = ?", 0).
		Where("active", true).
		Select()
	if err != nil && err != pg.ErrNoRows {
		repo.logger.Errorw("error while fetching active Devtron apps With AppId And Name", "err", err)
		return apps, err
	}
	return apps, nil
}

func (repo AppRepositoryImpl) FindEnvironmentIdForInstalledApp(appId int) (int, error) {
	type envIdRes struct {
		envId int `json:"envId"`
	}
	res := envIdRes{}
	query := "select ia.environment_id " +
		"from installed_apps ia where ia.app_id = ?"
	_, err := repo.dbConnection.Query(&res, query, appId)
	return res.envId, err
}
func (repo AppRepositoryImpl) FetchAppIdsWithFilter(jobListingFilter helper.AppListingFilter) ([]int, error) {
	type AppId struct {
		Id int `json:"id"`
	}
	var jobIds []AppId
	whereCondition := " where active = true and app_type = 2 "
	if len(jobListingFilter.Teams) > 0 {
		whereCondition += " and team_id in (" + helper.GetCommaSepratedString(jobListingFilter.Teams) + ")"
	}
	if len(jobListingFilter.AppIds) > 0 {
		whereCondition += " and id in (" + helper.GetCommaSepratedString(jobListingFilter.AppIds) + ")"
	}

	if len(jobListingFilter.AppNameSearch) > 0 {
		whereCondition += " and display_name like '%" + jobListingFilter.AppNameSearch + "%' "
	}
	orderByCondition := " order by display_name "
	if jobListingFilter.SortOrder == "DESC" {
		orderByCondition += string(jobListingFilter.SortOrder)
	}
	query := "select id " + "from app " + whereCondition + orderByCondition

	_, err := repo.dbConnection.Query(&jobIds, query)
	appCounts := make([]int, 0)
	for _, id := range jobIds {
		appCounts = append(appCounts, id.Id)
	}
	return appCounts, err
}

func (repo AppRepositoryImpl) FindAppAndProjectByIdsIn(ids []int) ([]*App, error) {
	var apps []*App
	err := repo.dbConnection.Model(&apps).Column("app.*", "Team").Where("app.active = ?", true).Where("app.id in (?)", pg.In(ids)).Select()
	return apps, err
}
func (repo AppRepositoryImpl) FetchAppIdsByDisplayNamesForJobs(names []string) (map[int]string, []int, error) {
	type App struct {
		Id          int    `json:"id"`
		DisplayName string `json:"display_name"`
	}
	var jobIdName []App
	whereCondition := fmt.Sprintf(" where active = true and app_type = %v ", helper.Job)
	whereCondition += " and display_name in (" + helper.GetCommaSepratedStringWithComma(names) + ");"
	query := "select id, display_name from app " + whereCondition
	_, err := repo.dbConnection.Query(&jobIdName, query)
	appResp := make(map[int]string)
	jobIds := make([]int, 0)
	for _, id := range jobIdName {
		appResp[id.Id] = id.DisplayName
		jobIds = append(jobIds, id.Id)
	}
	return appResp, jobIds, err
}

func (repo AppRepositoryImpl) FindAppAndProjectByIdsOrderByTeam(ids []int) ([]*App, error) {
	var apps []*App
	if len(ids) == 0 {
		return apps, nil
	}
	err := repo.dbConnection.Model(&apps).
		Column("app.*", "Team").
		Where("app.active = ?", true).
		Where("app.id in (?)", pg.In(ids)).
		Order("app.team_id").
		Select()
	return apps, err
}

// FindAppsByIdsOrNames gets all apps either having id or name given in input. If both of these input arguments are empty, it throws an error
func (repo AppRepositoryImpl) FindAppsByIdsOrNames(ids []int, names []string) ([]*App, error) {
	var apps []*App
	if len(ids) == 0 && len(names) == 0 {
		return nil, fmt.Errorf("invalid request, no arguments available")
	}
	query := repo.dbConnection.Model(&apps).Where("app.active = ?", true).
		WhereGroup(func(query *orm.Query) (*orm.Query, error) {
			if len(ids) > 0 {
				query = query.WhereOr("app.id in (?)", pg.In(ids))
			}
			if len(names) > 0 {
				query = query.WhereOr("app.app_name in (?)", pg.In(names))
			}
			return query, nil
		})
	err := query.Select()
	return apps, err
}

func (repo AppRepositoryImpl) GetActiveCiCdAppsCount(excludeAppIds []int) (int, error) {
	query := repo.dbConnection.Model(&App{}).
		Where("active=?", true).
		Where("app_type=?", helper.CustomApp)
	if len(excludeAppIds) > 0 {
		query = query.Where("id not in (?)", pg.In(excludeAppIds))
	}
	return query.Count()
}

func (repo AppRepositoryImpl) FindAppsWithFilter(appNameLike, sortOrder string, limit, offset int, excludeAppIds []int) ([]AppWithExtraQueryFields, error) {
	query := "SELECT id, app_name,COUNT(id) OVER() AS total_count " +
		" FROM app " +
		fmt.Sprintf(" WHERE active=true AND app_type = %d", helper.CustomApp)
	if appNameLike != "" {
		query += " AND app_name LIKE '%" + appNameLike + "%' "
	}
	if len(excludeAppIds) > 0 {
		query += fmt.Sprintf(" AND id NOT IN (%s) ", helper.GetCommaSepratedString(excludeAppIds))
	}
	if sortOrder != "" {
		query += fmt.Sprintf(" ORDER BY app_name %s ", sortOrder)
	}
	if limit > 0 {
		query += fmt.Sprintf(" LIMIT %d ", limit)
	}
	if offset > 0 {
		query += fmt.Sprintf(" OFFSET %d ", offset)
	}

	apps := make([]AppWithExtraQueryFields, 0)
	_, err := repo.dbConnection.Query(&apps, query)
	return apps, err
}

func (repo AppRepositoryImpl) UpdateAppOfferingModeForAppIds(successAppIds []*int, appOfferingMode string, userId int32) error {
	query := "update app set app_offering_mode = ?,updated_by = ?, updated_on = ? where id in (?);"
	var app *App
	_, err := repo.dbConnection.Query(app, query, appOfferingMode, userId, time.Now(), pg.In(successAppIds))
	return err
}

func (repo AppRepositoryImpl) GetTeamIdById(id int) (int, error) {
	var teamId int
	err := repo.dbConnection.Model(&App{}).
		Column("team_id").
		Where("id = ?", id).
		Where("active = ?", true).Select(&teamId)
	return teamId, err
}<|MERGE_RESOLUTION|>--- conflicted
+++ resolved
@@ -42,13 +42,10 @@
 	sql.AuditLog
 }
 
-<<<<<<< HEAD
-=======
 func (r *App) IsAppJobOrExternalType() bool {
 	return len(r.DisplayName) > 0
 }
 
->>>>>>> 60231b03
 type AppWithExtraQueryFields struct {
 	App
 	TotalCount int
