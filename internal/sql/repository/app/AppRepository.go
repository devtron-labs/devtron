/*
 * Copyright (c) 2020 Devtron Labs
 *
 * Licensed under the Apache License, Version 2.0 (the "License");
 * you may not use this file except in compliance with the License.
 * You may obtain a copy of the License at
 *
 *    http://www.apache.org/licenses/LICENSE-2.0
 *
 * Unless required by applicable law or agreed to in writing, software
 * distributed under the License is distributed on an "AS IS" BASIS,
 * WITHOUT WARRANTIES OR CONDITIONS OF ANY KIND, either express or implied.
 * See the License for the specific language governing permissions and
 * limitations under the License.
 *
 */

package app

import (
	"fmt"
	"github.com/devtron-labs/devtron/internal/sql/repository/helper"
	"github.com/devtron-labs/devtron/pkg/sql"
	"github.com/devtron-labs/devtron/pkg/team"
	"github.com/go-pg/pg"
	"go.uber.org/zap"
	"time"
)

type App struct {
	tableName       struct{}       `sql:"app" pg:",discard_unknown_columns"`
	Id              int            `sql:"id,pk"`
	AppName         string         `sql:"app_name,notnull"` //same as app name
	DisplayName     string         `sql:"display_name"`
	Active          bool           `sql:"active, notnull"`
	TeamId          int            `sql:"team_id"`
	AppType         helper.AppType `sql:"app_type, notnull"`
	AppOfferingMode string         `sql:"app_offering_mode,notnull"`
	Description     string         `sql:"description"`
	Team            team.Team
	sql.AuditLog
}

type AppRepository interface {
	Save(pipelineGroup *App) error
	SaveWithTxn(pipelineGroup *App, tx *pg.Tx) error
	Update(app *App) error
	UpdateWithTxn(app *App, tx *pg.Tx) error
	SetDescription(id int, description string, userId int32) error
	FindActiveByName(appName string) (pipelineGroup *App, err error)
	FindJobByDisplayName(appName string) (pipelineGroup *App, err error)
	FindActiveListByName(appName string) ([]*App, error)
	FindById(id int) (pipelineGroup *App, err error)
	FindActiveById(id int) (pipelineGroup *App, err error)
	FindAppsByTeamId(teamId int) ([]*App, error)
	FindAppsByTeamIds(teamId []int, appType string) ([]App, error)
	FindAppsByTeamName(teamName string) ([]App, error)
	FindAll() ([]*App, error)
	FindAppsByEnvironmentId(environmentId int) ([]App, error)
	FindAllActiveAppsWithTeam(appType helper.AppType) ([]*App, error)
	FindAllActiveAppsWithTeamWithTeamId(teamID int) ([]*App, error)
	CheckAppExists(appNames []string) ([]*App, error)

	FindByIds(ids []*int) ([]*App, error)
	FetchAppsByFilterV2(appNameIncludes string, appNameExcludes string, environmentId int) ([]*App, error)
	FindAppAndProjectByAppId(appId int) (*App, error)
	FindAppAndProjectByAppName(appName string) (*App, error)
	GetConnection() *pg.DB
	FindAllMatchesByAppName(appName string, appType helper.AppType) ([]*App, error)
	FindIdsByTeamIdsAndTeamNames(teamIds []int, teamNames []string) ([]int, error)
	FindIdsByNames(appNames []string) ([]int, error)
	FindByNames(appNames []string) ([]*App, error)
	FetchAllActiveInstalledAppsWithAppIdAndName() ([]*App, error)
	FetchAllActiveDevtronAppsWithAppIdAndName() ([]*App, error)
	FindEnvironmentIdForInstalledApp(appId int) (int, error)
	FetchAppIdsWithFilter(jobListingFilter helper.AppListingFilter) ([]int, error)
	FindAllActiveAppsWithTeamByAppNameMatch(appNameMatch string) ([]*App, error)
	FindAppAndProjectByIdsIn(ids []int) ([]*App, error)
<<<<<<< HEAD
	FindAppAndProjectByIdsOrderByTeam(ids []int) ([]*App, error)
=======
>>>>>>> c0880326
	FetchAppIdsByDisplaynames(names []string) (map[int]string, []int, error)
}

const DevtronApp = "DevtronApp"
const DevtronChart = "DevtronChart"
const ExternalApp = "ExternalApp"

type AppRepositoryImpl struct {
	dbConnection *pg.DB
	logger       *zap.SugaredLogger
}

func NewAppRepositoryImpl(dbConnection *pg.DB, logger *zap.SugaredLogger) *AppRepositoryImpl {
	return &AppRepositoryImpl{
		dbConnection: dbConnection,
		logger:       logger,
	}
}

func (repo AppRepositoryImpl) GetConnection() *pg.DB {
	return repo.dbConnection
}

func (repo AppRepositoryImpl) Save(pipelineGroup *App) error {
	err := repo.dbConnection.Insert(pipelineGroup)
	return err
}

func (repo AppRepositoryImpl) SaveWithTxn(pipelineGroup *App, tx *pg.Tx) error {
	err := tx.Insert(pipelineGroup)
	return err
}

func (repo AppRepositoryImpl) Update(app *App) error {
	_, err := repo.dbConnection.Model(app).WherePK().UpdateNotNull()
	return err
}

func (repo AppRepositoryImpl) UpdateWithTxn(app *App, tx *pg.Tx) error {
	err := tx.Update(app)
	return err
}

func (repo AppRepositoryImpl) SetDescription(id int, description string, userId int32) error {
	_, err := repo.dbConnection.Model((*App)(nil)).
		Set("description = ?", description).Set("updated_by = ?", userId).Set("updated_on = ?", time.Now()).
		Where("id = ?", id).Update()
	return err
}

func (repo AppRepositoryImpl) FindActiveByName(appName string) (*App, error) {
	pipelineGroup := &App{}
	err := repo.dbConnection.
		Model(pipelineGroup).
		Where("app_name = ?", appName).
		Where("active = ?", true).
		Order("id DESC").Limit(1).
		Select()
	// there is only single active app will be present in db with a same name.
	return pipelineGroup, err
}
func (repo AppRepositoryImpl) FindJobByDisplayName(appName string) (*App, error) {
	pipelineGroup := &App{}
	err := repo.dbConnection.
		Model(pipelineGroup).
		Where("display_name = ?", appName).
		Where("active = ?", true).
		Where("app_type = ?", helper.Job).
		Order("id DESC").Limit(1).
		Select()
	// there is only single active app will be present in db with a same name.
	return pipelineGroup, err
}

func (repo AppRepositoryImpl) FindActiveListByName(appName string) ([]*App, error) {
	var apps []*App
	err := repo.dbConnection.
		Model(&apps).
		Where("app_name = ?", appName).
		Where("active = ?", true).
		Order("id ASC").
		Select()
	// there is only single active app will be present in db with a same name. but check for concurrency
	return apps, err
}

func (repo AppRepositoryImpl) CheckAppExists(appNames []string) ([]*App, error) {
	var apps []*App
	err := repo.dbConnection.
		Model(&apps).
		Where("app_name in (?)", pg.In(appNames)).
		Where("active = ?", true).
		Select()
	return apps, err
}

func (repo AppRepositoryImpl) FindById(id int) (*App, error) {
	pipelineGroup := &App{}
	err := repo.dbConnection.Model(pipelineGroup).Where("id = ?", id).
		Where("active = ?", true).Select()
	return pipelineGroup, err
}

func (repo AppRepositoryImpl) FindActiveById(id int) (*App, error) {
	pipelineGroup := &App{}
	err := repo.dbConnection.
		Model(pipelineGroup).
		Where("id = ?", id).
		Where("active = ?", true).
		Select()
	return pipelineGroup, err
}

func (repo AppRepositoryImpl) FindAppsByTeamId(teamId int) ([]*App, error) {
	var apps []*App
	err := repo.dbConnection.Model(&apps).Where("team_id = ?", teamId).
		Where("active = ?", true).Select()
	return apps, err
}

func (repo AppRepositoryImpl) FindAppsByTeamIds(teamId []int, appType string) ([]App, error) {
	onlyDevtronCharts := 0
	if len(appType) > 0 && appType == DevtronChart {
		onlyDevtronCharts = 1
	}
	var apps []App
	err := repo.dbConnection.Model(&apps).Column("app.*", "Team").Where("team_id in (?)", pg.In(teamId)).
		Where("app.active=?", true).Where("app.app_type=?", onlyDevtronCharts).Select()
	return apps, err
}

func (repo AppRepositoryImpl) FindAppsByTeamName(teamName string) ([]App, error) {
	var apps []App
	err := repo.dbConnection.Model(&apps).Column("app.*").
		Join("inner join team t on t.id = app.team_id").
		Where("t.name = ?", teamName).Where("t.active = ?", true).
		Select()
	return apps, err
}

func (repo AppRepositoryImpl) FindAll() ([]*App, error) {
	var apps []*App
	err := repo.dbConnection.Model(&apps).Where("active = ?", true).Where("app_type = ?", 0).Select()
	return apps, err
}

func (repo AppRepositoryImpl) FindAppsByEnvironmentId(environmentId int) ([]App, error) {
	var apps []App
	err := repo.dbConnection.Model(&apps).ColumnExpr("DISTINCT app.*").
		Join("inner join pipeline p on p.app_id=app.id").Where("p.environment_id = ?", environmentId).Where("p.deleted = ?", false).
		Select()
	return apps, err
}

func (repo AppRepositoryImpl) FindAllActiveAppsWithTeam(appType helper.AppType) ([]*App, error) {
	var apps []*App
	err := repo.dbConnection.Model(&apps).Column("Team").
		Where("app.active = ?", true).Where("app.app_type = ?", appType).
		Select()
	return apps, err
}

func (repo AppRepositoryImpl) FindAllActiveAppsWithTeamWithTeamId(teamID int) ([]*App, error) {
	var apps []*App
	err := repo.dbConnection.Model(&apps).Column("Team").
		Where("app.active = ?", true).
		Where("app.app_type = ?", 0).
		Where("app.team_id = ?", teamID).
		Select()
	return apps, err
}

func (repo AppRepositoryImpl) FindAllActiveAppsWithTeamByAppNameMatch(appNameMatch string) ([]*App, error) {
	var apps []*App
	appNameLikeQuery := "app.app_name like '%" + appNameMatch + "%'"
	err := repo.dbConnection.Model(&apps).Column("Team").
		Where("app.active = ?", true).Where("app.app_type = ?", helper.CustomApp).Where(appNameLikeQuery).
		Select()
	return apps, err
}

func (repo AppRepositoryImpl) FindByIds(ids []*int) ([]*App, error) {
	var apps []*App
	err := repo.dbConnection.Model(&apps).Where("active = ?", true).Where("id in (?)", pg.In(ids)).Select()
	return apps, err
}

func (repo AppRepositoryImpl) FetchAppsByFilterV2(appNameIncludes string, appNameExcludes string, environmentId int) ([]*App, error) {
	var apps []*App
	var err error
	if environmentId > 0 && len(appNameExcludes) > 0 {
		err = repo.dbConnection.Model(&apps).ColumnExpr("DISTINCT app.*").
			Join("inner join pipeline p on p.app_id=app.id").
			Where("app.app_name like ?", ""+appNameIncludes+"%").Where("app.app_name not like ?", ""+appNameExcludes+"%").
			Where("app.active=?", true).Where("app_type=?", 0).
			Where("p.environment_id = ?", environmentId).Where("p.deleted = ?", false).
			Select()
	} else if environmentId > 0 && appNameExcludes == "" {
		err = repo.dbConnection.Model(&apps).ColumnExpr("DISTINCT app.*").
			Join("inner join pipeline p on p.app_id=app.id").
			Where("app.app_name like ?", ""+appNameIncludes+"%").
			Where("app.active=?", true).Where("app_type=?", 0).
			Where("p.environment_id = ?", environmentId).Where("p.deleted = ?", false).
			Select()
	} else if environmentId == 0 && len(appNameExcludes) > 0 {
		err = repo.dbConnection.Model(&apps).ColumnExpr("DISTINCT app.*").
			Where("app.app_name like ?", ""+appNameIncludes+"%").Where("app.app_name not like ?", ""+appNameExcludes+"%").
			Where("app.active=?", true).Where("app_type=?", 0).
			Select()
	} else if environmentId == 0 && appNameExcludes == "" {
		err = repo.dbConnection.Model(&apps).ColumnExpr("DISTINCT app.*").
			Where("app.app_name like ?", ""+appNameIncludes+"%").
			Where("app.active=?", true).Where("app_type=?", 0).
			Select()
	}
	return apps, err
}

func (repo AppRepositoryImpl) FindAppAndProjectByAppId(appId int) (*App, error) {
	app := &App{}
	err := repo.dbConnection.Model(app).Column("Team").
		Where("app.id = ?", appId).
		Where("app.active=?", true).
		Select()
	return app, err
}

func (repo AppRepositoryImpl) FindAppAndProjectByAppName(appName string) (*App, error) {
	app := &App{}
	err := repo.dbConnection.Model(app).Column("Team").
		Where("app.app_name = ?", appName).
		Where("app.active=?", true).
		Select()
	return app, err
}

func (repo AppRepositoryImpl) FindAllMatchesByAppName(appName string, appType helper.AppType) ([]*App, error) {
	var apps []*App
	var err error
	if appType == helper.Job {
		err = repo.dbConnection.Model(&apps).Where("display_name LIKE ?", "%"+appName+"%").Where("active = ?", true).Where("app_type = ?", appType).Select()
	} else {
		err = repo.dbConnection.Model(&apps).Where("app_name LIKE ?", "%"+appName+"%").Where("active = ?", true).Where("app_type = ?", appType).Select()
	}

	return apps, err
}

func (repo AppRepositoryImpl) FindIdsByTeamIdsAndTeamNames(teamIds []int, teamNames []string) ([]int, error) {
	var ids []int
	var err error
	if len(teamIds) == 0 && len(teamNames) == 0 {
		err = fmt.Errorf("invalid input arguments, no projectIds or projectNames to get apps")
		return nil, err
	}
	if len(teamIds) > 0 && len(teamNames) > 0 {
		query := `select app.id from app inner join team on team.id=app.team_id where team.active=? and app.active=?   
                 and (team.id in (?) or team.name in (?));`
		_, err = repo.dbConnection.Query(&ids, query, true, true, pg.In(teamIds), pg.In(teamNames))
	} else if len(teamIds) > 0 {
		query := "select id from app where team_id in (?) and active=?;"
		_, err = repo.dbConnection.Query(&ids, query, pg.In(teamIds), true)
	} else if len(teamNames) > 0 {
		query := "select app.id from app inner join team on team.id=app.team_id where team.name in (?) and team.active=? and app.active=?;"
		_, err = repo.dbConnection.Query(&ids, query, pg.In(teamNames), true, true)
	}
	if err != nil {
		repo.logger.Errorw("error in getting appIds by teamIds and teamNames", "err", err, "teamIds", teamIds, "teamNames", teamNames)
		return nil, err
	}
	return ids, err
}

func (repo AppRepositoryImpl) FindIdsByNames(appNames []string) ([]int, error) {
	var ids []int
	query := "select id from app where app_name in (?) and active=?;"
	_, err := repo.dbConnection.Query(&ids, query, pg.In(appNames), true)
	if err != nil {
		repo.logger.Errorw("error in getting appIds by names", "err", err, "names", appNames)
		return nil, err
	}
	return ids, err
}

func (repo AppRepositoryImpl) FindByNames(appNames []string) ([]*App, error) {
	var appNamesWithIds []*App
	err := repo.dbConnection.Model(&appNamesWithIds).
		Where("active=true").
		Where("app_name in (?)", pg.In(appNames)).
		Select()
	return appNamesWithIds, err
}

func (repo AppRepositoryImpl) FetchAllActiveInstalledAppsWithAppIdAndName() ([]*App, error) {
	repo.logger.Debug("reached at Fetch All Active Installed Apps With AppId And Name")
	var apps []*App

	err := repo.dbConnection.Model(&apps).
		Column("installed_apps.id", "app.app_name").
		Join("INNER JOIN installed_apps  on app.id = installed_apps.app_id").
		Where("app.active=true").
		Select()
	if err != nil && err != pg.ErrNoRows {
		repo.logger.Errorw("error while fetching installed apps With AppId And Name", "err", err)
		return apps, err
	}
	return apps, nil

}
func (repo AppRepositoryImpl) FetchAllActiveDevtronAppsWithAppIdAndName() ([]*App, error) {
	repo.logger.Debug("reached at Fetch All Active Devtron Apps With AppId And Name:")
	var apps []*App

	err := repo.dbConnection.Model(&apps).
		Column("id", "app_name").
		Where("app_type = ?", 0).
		Where("active", true).
		Select()
	if err != nil && err != pg.ErrNoRows {
		repo.logger.Errorw("error while fetching active Devtron apps With AppId And Name", "err", err)
		return apps, err
	}
	return apps, nil
}

func (repo AppRepositoryImpl) FindEnvironmentIdForInstalledApp(appId int) (int, error) {
	type envIdRes struct {
		envId int `json:"envId"`
	}
	res := envIdRes{}
	query := "select ia.environment_id " +
		"from installed_apps ia where ia.app_id = ?"
	_, err := repo.dbConnection.Query(&res, query, appId)
	return res.envId, err
}
func (repo AppRepositoryImpl) FetchAppIdsWithFilter(jobListingFilter helper.AppListingFilter) ([]int, error) {
	type AppId struct {
		Id int `json:"id"`
	}
	var jobIds []AppId
	whereCondition := " where active = true and app_type = 2 "
	if len(jobListingFilter.Teams) > 0 {
		whereCondition += " and team_id in (" + helper.GetCommaSepratedString(jobListingFilter.Teams) + ")"
	}
	if len(jobListingFilter.AppIds) > 0 {
		whereCondition += " and id in (" + helper.GetCommaSepratedString(jobListingFilter.AppIds) + ")"
	}

	if len(jobListingFilter.AppNameSearch) > 0 {
		whereCondition += " and display_name like '%" + jobListingFilter.AppNameSearch + "%' "
	}
	orderByCondition := " order by display_name "
	if jobListingFilter.SortOrder == "DESC" {
		orderByCondition += string(jobListingFilter.SortOrder)
	}
	query := "select id " + "from app " + whereCondition + orderByCondition

	_, err := repo.dbConnection.Query(&jobIds, query)
	appCounts := make([]int, 0)
	for _, id := range jobIds {
		appCounts = append(appCounts, id.Id)
	}
	return appCounts, err
}

func (repo AppRepositoryImpl) FindAppAndProjectByIdsIn(ids []int) ([]*App, error) {
	var apps []*App
	err := repo.dbConnection.Model(&apps).Column("app.*", "Team").Where("app.active = ?", true).Where("app.id in (?)", pg.In(ids)).Select()
	return apps, err
}
func (repo AppRepositoryImpl) FetchAppIdsByDisplaynames(names []string) (map[int]string, []int, error) {
	type App struct {
		Id          int    `json:"id"`
		DisplayName string `json:"display_name"`
	}
	var jobIdName []App
	whereCondition := " where active = true and app_type = 2 "
	whereCondition += " and display_name in (" + helper.GetCommaSepratedStringWithComma(names) + ");"
	query := "select id, display_name from app " + whereCondition
	_, err := repo.dbConnection.Query(&jobIdName, query)
	appResp := make(map[int]string)
	jobIds := make([]int, 0)
	for _, id := range jobIdName {
		appResp[id.Id] = id.DisplayName
		jobIds = append(jobIds, id.Id)
	}
	return appResp, jobIds, err
<<<<<<< HEAD
}

func (repo AppRepositoryImpl) FindAppAndProjectByIdsOrderByTeam(ids []int) ([]*App, error) {
	var apps []*App
	if len(ids) == 0 {
		return apps, nil
	}
	err := repo.dbConnection.Model(&apps).
		Column("app.*", "Team").
		Where("app.active = ?", true).
		Where("app.id in (?)", pg.In(ids)).
		Order("app.team_id").
		Select()
	return apps, err
=======
>>>>>>> c0880326
}<|MERGE_RESOLUTION|>--- conflicted
+++ resolved
@@ -76,10 +76,7 @@
 	FetchAppIdsWithFilter(jobListingFilter helper.AppListingFilter) ([]int, error)
 	FindAllActiveAppsWithTeamByAppNameMatch(appNameMatch string) ([]*App, error)
 	FindAppAndProjectByIdsIn(ids []int) ([]*App, error)
-<<<<<<< HEAD
 	FindAppAndProjectByIdsOrderByTeam(ids []int) ([]*App, error)
-=======
->>>>>>> c0880326
 	FetchAppIdsByDisplaynames(names []string) (map[int]string, []int, error)
 }
 
@@ -467,7 +464,6 @@
 		jobIds = append(jobIds, id.Id)
 	}
 	return appResp, jobIds, err
-<<<<<<< HEAD
 }
 
 func (repo AppRepositoryImpl) FindAppAndProjectByIdsOrderByTeam(ids []int) ([]*App, error) {
@@ -482,6 +478,4 @@
 		Order("app.team_id").
 		Select()
 	return apps, err
-=======
->>>>>>> c0880326
 }