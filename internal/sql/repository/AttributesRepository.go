/*
 * Copyright (c) 2020 Devtron Labs
 *
 * Licensed under the Apache License, Version 2.0 (the "License");
 * you may not use this file except in compliance with the License.
 * You may obtain a copy of the License at
 *
 *    http://www.apache.org/licenses/LICENSE-2.0
 *
 * Unless required by applicable law or agreed to in writing, software
 * distributed under the License is distributed on an "AS IS" BASIS,
 * WITHOUT WARRANTIES OR CONDITIONS OF ANY KIND, either express or implied.
 * See the License for the specific language governing permissions and
 * limitations under the License.
 *
 */

package repository

import (
	"github.com/devtron-labs/devtron/pkg/attributes/bean"
	"github.com/devtron-labs/devtron/pkg/sql"
	"github.com/go-pg/pg"
)

type Attributes struct {
	tableName struct{} `sql:"attributes" pg:",discard_unknown_columns"`
	Id        int      `sql:"id,pk"`
	Key       string   `sql:"key,notnull"`
	Value     string   `sql:"value,notnull"`
	Active    bool     `sql:"active, notnull"`
	sql.AuditLog
}

type AttributesRepository interface {
	Save(model *Attributes, tx *pg.Tx) (*Attributes, error)
	Update(model *Attributes, tx *pg.Tx) error
	FindByKey(key string) (*Attributes, error)
	FindById(id int) (*Attributes, error)
	FindActiveList() ([]*Attributes, error)
	GetConnection() (dbConnection *pg.DB)
}

// TODO:caching because of high traffic calls clean this after proper fix
var attributeForEnforcedDeploymentTypeConfig *Attributes

<<<<<<< HEAD
=======
func invalidateEnforcedDeploymentCache(model *Attributes) {
	if model.Key != bean.ENFORCE_DEPLOYMENT_TYPE_CONFIG {
		return
	}
	attributeForEnforcedDeploymentTypeConfig = nil
}

>>>>>>> 5aaad3ba
type AttributesRepositoryImpl struct {
	dbConnection *pg.DB
}

func NewAttributesRepositoryImpl(dbConnection *pg.DB) *AttributesRepositoryImpl {
	return &AttributesRepositoryImpl{dbConnection: dbConnection}
}

func (impl *AttributesRepositoryImpl) GetConnection() (dbConnection *pg.DB) {
	return impl.dbConnection
}

func (repo AttributesRepositoryImpl) Save(model *Attributes, tx *pg.Tx) (*Attributes, error) {
	err := tx.Insert(model)
	if err != nil {
		return model, err
	}
	// reset cached data
	invalidateEnforcedDeploymentCache(model)
	return model, nil
}

func (repo AttributesRepositoryImpl) Update(model *Attributes, tx *pg.Tx) error {
	err := tx.Update(model)
	if err != nil {
		return err
	}
	// reset cached data
	invalidateEnforcedDeploymentCache(model)
	return nil
}

func (repo AttributesRepositoryImpl) FindByKey(key string) (*Attributes, error) {
	// use cached data if existing
	if key == bean.ENFORCE_DEPLOYMENT_TYPE_CONFIG &&
		attributeForEnforcedDeploymentTypeConfig != nil {
		return attributeForEnforcedDeploymentTypeConfig, nil
	}
	model := &Attributes{}
<<<<<<< HEAD

	if key == "enforceDeploymentTypeConfig" && attributeForEnforcedDeploymentTypeConfig != nil {
		return attributeForEnforcedDeploymentTypeConfig, nil
	} else {
		err := repo.dbConnection.Model(model).Where("key = ?", key).Where("active = ?", true).
			Select()
		if key == "enforceDeploymentTypeConfig" && err != nil {
			attributeForEnforcedDeploymentTypeConfig = model
		}
		return model, err
	}
=======
	err := repo.dbConnection.
		Model(model).
		Where("key = ?", key).
		Where("active = ?", true).
		Select()
	if err != nil {
		return model, err
	}
	// update cached data if not existing
	if key == bean.ENFORCE_DEPLOYMENT_TYPE_CONFIG {
		attributeForEnforcedDeploymentTypeConfig = model
	}
	return model, nil
>>>>>>> 5aaad3ba
}

func (repo AttributesRepositoryImpl) FindById(id int) (*Attributes, error) {
	model := &Attributes{}
	err := repo.dbConnection.Model(model).Where("id = ?", id).Where("active = ?", true).
		Select()
	return model, err
}

func (repo AttributesRepositoryImpl) FindActiveList() ([]*Attributes, error) {
	var models []*Attributes
	err := repo.dbConnection.Model(&models).Where("active = ?", true).
		Select()
	return models, err
}<|MERGE_RESOLUTION|>--- conflicted
+++ resolved
@@ -44,8 +44,6 @@
 // TODO:caching because of high traffic calls clean this after proper fix
 var attributeForEnforcedDeploymentTypeConfig *Attributes
 
-<<<<<<< HEAD
-=======
 func invalidateEnforcedDeploymentCache(model *Attributes) {
 	if model.Key != bean.ENFORCE_DEPLOYMENT_TYPE_CONFIG {
 		return
@@ -53,7 +51,6 @@
 	attributeForEnforcedDeploymentTypeConfig = nil
 }
 
->>>>>>> 5aaad3ba
 type AttributesRepositoryImpl struct {
 	dbConnection *pg.DB
 }
@@ -93,19 +90,6 @@
 		return attributeForEnforcedDeploymentTypeConfig, nil
 	}
 	model := &Attributes{}
-<<<<<<< HEAD
-
-	if key == "enforceDeploymentTypeConfig" && attributeForEnforcedDeploymentTypeConfig != nil {
-		return attributeForEnforcedDeploymentTypeConfig, nil
-	} else {
-		err := repo.dbConnection.Model(model).Where("key = ?", key).Where("active = ?", true).
-			Select()
-		if key == "enforceDeploymentTypeConfig" && err != nil {
-			attributeForEnforcedDeploymentTypeConfig = model
-		}
-		return model, err
-	}
-=======
 	err := repo.dbConnection.
 		Model(model).
 		Where("key = ?", key).
@@ -119,7 +103,6 @@
 		attributeForEnforcedDeploymentTypeConfig = model
 	}
 	return model, nil
->>>>>>> 5aaad3ba
 }
 
 func (repo AttributesRepositoryImpl) FindById(id int) (*Attributes, error) {
