/*
 * Copyright (c) 2020-2024. Devtron Inc.
 *
 * Licensed under the Apache License, Version 2.0 (the "License");
 * you may not use this file except in compliance with the License.
 * You may obtain a copy of the License at
 *
 *     http://www.apache.org/licenses/LICENSE-2.0
 *
 * Unless required by applicable law or agreed to in writing, software
 * distributed under the License is distributed on an "AS IS" BASIS,
 * WITHOUT WARRANTIES OR CONDITIONS OF ANY KIND, either express or implied.
 * See the License for the specific language governing permissions and
 * limitations under the License.
 */

package chartConfig

import (
	"github.com/devtron-labs/devtron/pkg/pipeline/bean"
	"github.com/devtron-labs/devtron/pkg/sql"
	"github.com/go-pg/pg"
	"github.com/go-pg/pg/orm"
	"go.uber.org/zap"
	"time"
)

type ConfigMapRepository interface {
	CreateAppLevel(model *ConfigMapAppModel) (*ConfigMapAppModel, error)
	GetByIdAppLevel(id int) (*ConfigMapAppModel, error)
	GetAllAppLevel() ([]ConfigMapAppModel, error)
	UpdateAppLevel(model *ConfigMapAppModel) (*ConfigMapAppModel, error)

	CreateEnvLevel(model *ConfigMapEnvModel) (*ConfigMapEnvModel, error)
	GetByIdEnvLevel(id int) (*ConfigMapEnvModel, error)
	GetAllEnvLevel() ([]ConfigMapEnvModel, error)
	UpdateEnvLevel(model *ConfigMapEnvModel) (*ConfigMapEnvModel, error)

	GetByAppIdAppLevel(appId int) (*ConfigMapAppModel, error)
	GetByAppIdAndEnvIdEnvLevel(appId int, envId int) (*ConfigMapEnvModel, error)
	GetEnvLevelByAppId(appId int) ([]*ConfigMapEnvModel, error)
	GetConfigNamesForAppAndEnvLevel(appId int, envId int) ([]bean.ConfigNameAndType, error)
}

type ConfigMapRepositoryImpl struct {
	dbConnection *pg.DB
	Logger       *zap.SugaredLogger
}

func NewConfigMapRepositoryImpl(Logger *zap.SugaredLogger, dbConnection *pg.DB) *ConfigMapRepositoryImpl {
	return &ConfigMapRepositoryImpl{dbConnection: dbConnection, Logger: Logger}
}

const (
	ConfigMapAppLevel string = "config_map_app_level"
	ConfigMapEnvLevel string = "config_map_env_level"
)

type ConfigMapAppModel struct {
	TableName     struct{} `sql:"config_map_app_level" pg:",discard_unknown_columns"`
	Id            int      `sql:"id,pk"`
	AppId         int      `sql:"app_id,notnull"`
	ConfigMapData string   `sql:"config_map_data"`
	SecretData    string   `sql:"secret_data"`
	sql.AuditLog
}
type cMCSNames struct {
	Id     int    `json:"id"`
	CMName string `json:"cm_name"`
	CSName string `json:"cs_name"`
}

func (impl ConfigMapRepositoryImpl) GetConfigNamesForAppAndEnvLevel(appId int, envId int) ([]bean.ConfigNameAndType, error) {
	var cMCSNames []cMCSNames
	tableName := ConfigMapEnvLevel
	if envId == -1 {
		tableName = ConfigMapAppLevel
	}
<<<<<<< HEAD
=======
	//below query iterates over the cm, cs stored as json element, and fetches cmName and csName, id for a particular appId or envId if provided
>>>>>>> 41784cac
	query := impl.dbConnection.
		Model().
		Table(tableName).
		Column("id").
		ColumnExpr("json_array_elements(CASE WHEN (config_map_data::json->'maps')::TEXT != 'null' THEN (config_map_data::json->'maps') ELSE '[]' END )->>'name' AS cm_name").
		ColumnExpr("json_array_elements(CASE WHEN (secret_data::json->'secrets')::TEXT != 'null' THEN (secret_data::json->'secrets') ELSE '[]' END )->>'name' AS cs_name").
		Where("app_id = ?", appId)

	if envId > 0 {
		query = query.Where("environment_id=?", envId)
	}
	if err := query.Select(&cMCSNames); err != nil {
		if err != pg.ErrNoRows {
			impl.Logger.Errorw("error occurred while fetching CM/CS names", "appId", appId, "err", err)
			return nil, err
		}
	}
	var configNames []bean.ConfigNameAndType
	for _, name := range cMCSNames {
		if name.CMName != "" {
			configNames = append(configNames, bean.ConfigNameAndType{
				Id:   name.Id,
				Name: name.CMName,
				Type: bean.CM,
			})
		}
		if name.CSName != "" {
			configNames = append(configNames, bean.ConfigNameAndType{
				Id:   name.Id,
				Name: name.CSName,
				Type: bean.CS,
			})
		}
	}
	return configNames, nil
}

func (impl ConfigMapRepositoryImpl) CreateAppLevel(model *ConfigMapAppModel) (*ConfigMapAppModel, error) {
	err := impl.dbConnection.Insert(model)
	if err != nil {
		impl.Logger.Errorw("err on config map ", "err;", err)
		return model, err
	}
	return model, nil
}

func (impl ConfigMapRepositoryImpl) GetByIdAppLevel(id int) (*ConfigMapAppModel, error) {
	var model ConfigMapAppModel
	err := impl.dbConnection.Model(&model).Where("id = ?", id).Select()
	return &model, err
}
func (impl ConfigMapRepositoryImpl) GetAllAppLevel() ([]ConfigMapAppModel, error) {
	var models []ConfigMapAppModel
	err := impl.dbConnection.Model(&models).Select()
	return models, err
}

func (impl ConfigMapRepositoryImpl) UpdateAppLevel(model *ConfigMapAppModel) (*ConfigMapAppModel, error) {
	err := impl.dbConnection.Update(model)
	if err != nil {
		impl.Logger.Errorw("err on config map ", "err;", err)
		return model, err
	}
	return model, nil
}

func (impl ConfigMapRepositoryImpl) GetByAppIdAppLevel(appId int) (*ConfigMapAppModel, error) {
	var model ConfigMapAppModel
	err := impl.dbConnection.Model(&model).Where("app_id = ?", appId).Select()
	return &model, err
}

// ---------------------------------------------------------------------------------------------

type ConfigMapEnvModel struct {
	TableName     struct{} `sql:"config_map_env_level" pg:",discard_unknown_columns"`
	Id            int      `sql:"id,pk"`
	AppId         int      `sql:"app_id,notnull"`
	EnvironmentId int      `sql:"environment_id,notnull"`
	ConfigMapData string   `sql:"config_map_data"`
	SecretData    string   `sql:"secret_data"`
	Deleted       bool     `sql:"deleted,notnull"`
	sql.AuditLog
}

func (impl ConfigMapRepositoryImpl) CreateEnvLevel(model *ConfigMapEnvModel) (*ConfigMapEnvModel, error) {
	currentTime := time.Now()
	model.CreatedOn = currentTime
	model.UpdatedOn = currentTime
	err := impl.dbConnection.Insert(model)
	if err != nil {
		impl.Logger.Errorw("err on config map ", "err;", err)
		return model, err
	}
	return model, nil
}

func (impl ConfigMapRepositoryImpl) GetByIdEnvLevel(id int) (*ConfigMapEnvModel, error) {
	var model ConfigMapEnvModel
	err := impl.dbConnection.Model(&model).Where("id = ?", id).Select()
	return &model, err
}
func (impl ConfigMapRepositoryImpl) GetAllEnvLevel() ([]ConfigMapEnvModel, error) {
	var models []ConfigMapEnvModel
	err := impl.dbConnection.Model(&models).Select()
	return models, err
}

func (impl ConfigMapRepositoryImpl) UpdateEnvLevel(model *ConfigMapEnvModel) (*ConfigMapEnvModel, error) {
	model.UpdatedOn = time.Now()
	err := impl.dbConnection.Update(model)
	if err != nil {
		impl.Logger.Errorw("err on config map ", "err;", err)
		return model, err
	}
	return model, nil
}

func (impl ConfigMapRepositoryImpl) GetByAppIdAndEnvIdEnvLevel(appId int, envId int) (*ConfigMapEnvModel, error) {
	var model ConfigMapEnvModel
	err := impl.dbConnection.Model(&model).Where("app_id = ?", appId).Where("environment_id = ?", envId).Select()
	return &model, err
}

func (impl ConfigMapRepositoryImpl) GetEnvLevelByAppId(appId int) ([]*ConfigMapEnvModel, error) {
	var models []*ConfigMapEnvModel
	err := impl.dbConnection.Model(&models).
		Where("app_id = ?", appId).
		WhereGroup(func(query *orm.Query) (*orm.Query, error) {
			query = query.WhereOr("deleted = ? ", false).WhereOr("deleted IS NULL")
			return query, nil
		}).Select()
	if err != nil {
		impl.Logger.Errorw("err in getting cm/cs env level", "err", err)
		return models, err
	}
	return models, err
}<|MERGE_RESOLUTION|>--- conflicted
+++ resolved
@@ -76,10 +76,7 @@
 	if envId == -1 {
 		tableName = ConfigMapAppLevel
 	}
-<<<<<<< HEAD
-=======
 	//below query iterates over the cm, cs stored as json element, and fetches cmName and csName, id for a particular appId or envId if provided
->>>>>>> 41784cac
 	query := impl.dbConnection.
 		Model().
 		Table(tableName).
