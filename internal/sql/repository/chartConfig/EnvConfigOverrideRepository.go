/*
 * Copyright (c) 2020 Devtron Labs
 *
 * Licensed under the Apache License, Version 2.0 (the "License");
 * you may not use this file except in compliance with the License.
 * You may obtain a copy of the License at
 *
 *    http://www.apache.org/licenses/LICENSE-2.0
 *
 * Unless required by applicable law or agreed to in writing, software
 * distributed under the License is distributed on an "AS IS" BASIS,
 * WITHOUT WARRANTIES OR CONDITIONS OF ANY KIND, either express or implied.
 * See the License for the specific language governing permissions and
 * limitations under the License.
 *
 */

package chartConfig

import (
	"github.com/devtron-labs/devtron/internal/sql/models"
	"github.com/devtron-labs/devtron/pkg/cluster/repository"
	"github.com/devtron-labs/devtron/pkg/sql"
	"github.com/go-pg/pg"
	"github.com/juju/errors"
)

type EnvConfigOverride struct {
	tableName         struct{}           `sql:"chart_env_config_override" pg:",discard_unknown_columns"`
	Id                int                `sql:"id,pk"`
	ChartId           int                `sql:"chart_id,notnull"`
	TargetEnvironment int                `sql:"target_environment,notnull"` //target environment
	EnvOverrideValues string             `sql:"env_override_yaml,notnull"`
	Status            models.ChartStatus `sql:"status,notnull"` //new, deployment-in-progress, error, rollbacked, su
	ManualReviewed    bool               `sql:"reviewed,notnull"`
	Active            bool               `sql:"active,notnull"`
	Namespace         string             `sql:"namespace,notnull"`
	Chart             *Chart
	Environment       *repository.Environment `sql:"-"`
	Latest            bool                    `sql:"latest,notnull"`
<<<<<<< HEAD
	Previous          bool                 `sql:"previous,notnull"`
	IsOverride        bool                 `sql:"is_override,notnull"`
=======
	Previous          bool                    `sql:"previous,notnull"`
	IsOverride        bool                    `sql:"is_override,notnull"`
>>>>>>> e7512d45
	sql.AuditLog
}

type EnvConfigOverrideRepository interface {
	Save(*EnvConfigOverride) error
	GetByChartAndEnvironment(chartId, targetEnvironmentId int) (*EnvConfigOverride, error)
	ActiveEnvConfigOverride(appId, environmentId int) (*EnvConfigOverride, error) //successful env config
	Get(id int) (*EnvConfigOverride, error)
	//this api updates only EnvOverrideValues, EnvMergedValues, Status, ManualReviewed, active based on id
	UpdateProperties(config *EnvConfigOverride) error
	GetByEnvironment(targetEnvironmentId int) ([]EnvConfigOverride, error)

	GetEnvConfigByChartId(chartId int) ([]EnvConfigOverride, error)
	UpdateEnvConfigStatus(config *EnvConfigOverride) error
	Delete(envConfigOverride *EnvConfigOverride) error
	FindLatestChartForAppByAppIdAndEnvId(appId, targetEnvironmentId int) (*EnvConfigOverride, error)
	FindChartByAppIdAndEnvIdAndChartRefId(appId, targetEnvironmentId int, chartRefId int) (*EnvConfigOverride, error)
	Update(envConfigOverride *EnvConfigOverride) (*EnvConfigOverride, error)
	FindChartForAppByAppIdAndEnvId(appId, targetEnvironmentId int) (*EnvConfigOverride, error)
	SaveWithTxn(model *EnvConfigOverride, tx *pg.Tx) error
	UpdateWithTxn(envConfigOverride *EnvConfigOverride, tx *pg.Tx) (*EnvConfigOverride, error)
}

type EnvConfigOverrideRepositoryImpl struct {
	dbConnection *pg.DB
}

func NewEnvConfigOverrideRepository(dbConnection *pg.DB) *EnvConfigOverrideRepositoryImpl {
	return &EnvConfigOverrideRepositoryImpl{dbConnection: dbConnection}
}
func (r EnvConfigOverrideRepositoryImpl) Save(override *EnvConfigOverride) error {
	err := r.dbConnection.Insert(override)
	return err
}

func (r EnvConfigOverrideRepositoryImpl) ActiveEnvConfigOverride(appId, environmentId int) (*EnvConfigOverride, error) {
	var environmentConfig struct {
		Id                int                `sql:"id,pk"`
		ChartId           int                `sql:"chart_id,notnull"`
		TargetEnvironment int                `sql:"target_environment,notnull"` //target environment
		EnvOverrideValues string             `sql:"env_override_yaml,notnull"`
		Status            models.ChartStatus `sql:"status,notnull"` //new, deployment-in-progress, error, rollbacked, su
		ManualReviewed    bool               `sql:"reviewed,notnull"`
		Active            bool               `sql:"active,notnull"`
		Namespace         string             `sql:"namespace"`

		ChartName               string `sql:"chart_name"`
		ChartLocation           string `sql:"chart_location"`  //location within git repo where current chart is pointing
		GlobalOverride          string `sql:"global_override"` //json format
		ImageDescriptorTemplate string `sql:"image_descriptor_template"`
		EnvironmentName         string `sql:"environment_name"`
		Latest                  bool   `sql:"latest,notnull"`
		AppName                 string `sql:"app_name"`
		IsOverride              bool   `sql:"is_override"`
		ChartRefId              int    `sql:"chart_ref_id,notnull"`
		ChartVersion            string `sql:"chart_version,notnull"`
		GitRepoUrl              string `sql:"git_repo_url"`
	}

	query := "SELECT " +
		" ec.id as id, ec.chart_id as chart_id," +
		" ec.target_environment as target_environment, ec.env_override_yaml as env_override_yaml, ec.status as status, ec.reviewed as reviewed," +
		" ec.active as active, ec.namespace as namespace, ec.latest as latest," +
		" ch.chart_name as chart_name," +
		" ch.chart_location as chart_location," +
		" ch.git_repo_url as git_repo_url,  " +
		" ch.global_override as global_override, ch.chart_version as chart_version," +
		" ch.image_descriptor_template as image_descriptor_template," +
		" en.environment_name as environment_name, ec.is_override, ch.chart_ref_id" +
		" FROM chart_env_config_override ec" +
		" LEFT JOIN charts ch on ec.chart_id=ch.id" +
		" LEFT JOIN environment en on en.id=ec.target_environment" +
		" WHERE ec.target_environment=? and ec.active = ? and ch.app_id =? and ec.latest = ? AND en.active = TRUE;"

	_, err := r.dbConnection.Query(&environmentConfig, query, environmentId, true, appId, true)
	if err != nil {
		return nil, err
	}

	chart := &Chart{
		ChartName:               environmentConfig.ChartName,
		ChartLocation:           environmentConfig.ChartLocation,
		GlobalOverride:          environmentConfig.GlobalOverride,
		ImageDescriptorTemplate: environmentConfig.ImageDescriptorTemplate,
		ChartRefId:              environmentConfig.ChartRefId,
		ChartVersion:            environmentConfig.ChartVersion,
		GitRepoUrl:              environmentConfig.GitRepoUrl,
	}
	env := &repository.Environment{
		Name: environmentConfig.EnvironmentName,
	}
	eco := &EnvConfigOverride{
		Id:                environmentConfig.Id,
		ChartId:           environmentConfig.ChartId,
		TargetEnvironment: environmentConfig.TargetEnvironment,
		EnvOverrideValues: environmentConfig.EnvOverrideValues,
		Status:            environmentConfig.Status,
		ManualReviewed:    environmentConfig.ManualReviewed,
		Active:            environmentConfig.Active,
		Namespace:         environmentConfig.Namespace,
		Chart:             chart,
		Environment:       env,
		Latest:            environmentConfig.Latest,
		IsOverride:        environmentConfig.IsOverride,
		//AppMetricsOverride: environmentConfig.AppMetricsOverride,
	}
	return eco, err
}

func (r EnvConfigOverrideRepositoryImpl) GetByChartAndEnvironment(chartId, targetEnvironmentId int) (*EnvConfigOverride, error) {
	eco := &EnvConfigOverride{}
	err := r.dbConnection.
		Model(eco).
		Where("env_config_override.target_environment = ?", targetEnvironmentId).
		Where("env_config_override.active = ?", true).
		Where("Chart.id =? ", chartId).
		Column("env_config_override.*", "Chart").
		Select()
	if pg.ErrNoRows == err {
		return nil, errors.NotFoundf(err.Error())
	}
	return eco, err
}

func (r EnvConfigOverrideRepositoryImpl) Get(id int) (*EnvConfigOverride, error) {
	eco := &EnvConfigOverride{}
	err := r.dbConnection.
		Model(eco).
		Where("env_config_override.id = ?", id).
		Column("env_config_override.*", "Chart").
		Select()
	return eco, err
}

//this api updates only EnvOverrideValues, EnvMergedValues, Status, ManualReviewed, active
// based on id
func (r EnvConfigOverrideRepositoryImpl) UpdateProperties(config *EnvConfigOverride) error {
	_, err := r.dbConnection.Model(config).
		Set("env_override_yaml = ?", config.EnvOverrideValues).
		Set("status =?", config.Status).
		Set("reviewed =?", config.ManualReviewed).
		Set("active =?", config.Active).
		Set("updated_by =?", config.UpdatedBy).
		Set("updated_on =? ", config.UpdatedOn).
		Set("previous =?", config.Previous).
		Set("is_override =?", config.IsOverride).
		Set("namespace =?", config.Namespace).
		Set("latest =?", config.Latest).
		//Set("app_metrics_override =?", config.AppMetricsOverride).
		WherePK().
		Update()
	return err
}

func (r EnvConfigOverrideRepositoryImpl) GetByEnvironment(targetEnvironmentId int) ([]EnvConfigOverride, error) {
	var envConfigs []EnvConfigOverride
	err := r.dbConnection.
		Model(&envConfigs).
		Where("env_config_override.target_environment = ?", targetEnvironmentId).
		Where("env_config_override.active = ?", true).
		Column("env_config_override.*").
		Select()
	if pg.ErrNoRows == err {
		return nil, errors.NotFoundf(err.Error())
	}
	return envConfigs, err
}

func (r EnvConfigOverrideRepositoryImpl) GetEnvConfigByChartId(chartId int) ([]EnvConfigOverride, error) {
	var envConfigs []EnvConfigOverride
	err := r.dbConnection.
		Model(&envConfigs).
		Where("chart_id = ?", chartId).
		Where("active = ?", true).
		Select()
	if pg.ErrNoRows == err {
		return nil, errors.NotFoundf(err.Error())
	}
	return envConfigs, err
}

func (r EnvConfigOverrideRepositoryImpl) UpdateEnvConfigStatus(config *EnvConfigOverride) error {
	_, err := r.dbConnection.Model(config).
		Set("latest =?", config.Latest).
		Set("status =?", config.Status).
		Set("reviewed =?", config.ManualReviewed).
		Set("active =?", config.Active).
		Set("updated_by =?", config.UpdatedBy).
		Set("updated_on =? ", config.UpdatedOn).
		Set("previous =?", config.Previous).
		WherePK().
		Update()
	return err
}

func (r EnvConfigOverrideRepositoryImpl) Delete(envConfigOverride *EnvConfigOverride) error {
	err := r.dbConnection.Delete(envConfigOverride)
	return err
}

func (r EnvConfigOverrideRepositoryImpl) FindLatestChartForAppByAppIdAndEnvId(appId, targetEnvironmentId int) (*EnvConfigOverride, error) {
	eco := &EnvConfigOverride{}
	err := r.dbConnection.
		Model(eco).
		Where("env_config_override.target_environment = ?", targetEnvironmentId).
		Where("env_config_override.latest = ?", true).
		Where("Chart.app_id =? ", appId).
		Column("env_config_override.*", "Chart").
		Select()
	if pg.ErrNoRows == err {
		return nil, errors.NotFoundf(err.Error())
	}
	return eco, err
}

func (r EnvConfigOverrideRepositoryImpl) FindChartByAppIdAndEnvIdAndChartRefId(appId, targetEnvironmentId int, chartRefId int) (*EnvConfigOverride, error) {
	eco := &EnvConfigOverride{}
	err := r.dbConnection.
		Model(eco).
		Where("env_config_override.target_environment = ?", targetEnvironmentId).
		//Where("env_config_override.latest = ?", true).
		Where("Chart.app_id =? ", appId).
		Where("Chart.chart_ref_id =? ", chartRefId).
		Column("env_config_override.*", "Chart").
		Select()
	if pg.ErrNoRows == err {
		return nil, errors.NotFoundf(err.Error())
	}
	return eco, err
}

func (r EnvConfigOverrideRepositoryImpl) Update(envConfigOverride *EnvConfigOverride) (*EnvConfigOverride, error) {
	err := r.dbConnection.Update(envConfigOverride)
	return envConfigOverride, err
}

func (r EnvConfigOverrideRepositoryImpl) FindChartForAppByAppIdAndEnvId(appId, targetEnvironmentId int) (*EnvConfigOverride, error) {
	eco := &EnvConfigOverride{}
	err := r.dbConnection.
		Model(eco).
		Where("env_config_override.target_environment = ?", targetEnvironmentId).
		Where("env_config_override.active = ?", true).
		Where("Chart.app_id =? ", appId).
		Column("env_config_override.*", "Chart").
		Select()
	if pg.ErrNoRows == err {
		return nil, errors.NotFoundf(err.Error())
	}
	return eco, err
}

func (r EnvConfigOverrideRepositoryImpl) SaveWithTxn(override *EnvConfigOverride, tx *pg.Tx) error {
	err := tx.Insert(override)
	return err
}

func (r EnvConfigOverrideRepositoryImpl) UpdateWithTxn(envConfigOverride *EnvConfigOverride, tx *pg.Tx) (*EnvConfigOverride, error) {
	err := tx.Update(envConfigOverride)
	return envConfigOverride, err
}<|MERGE_RESOLUTION|>--- conflicted
+++ resolved
@@ -38,13 +38,8 @@
 	Chart             *Chart
 	Environment       *repository.Environment `sql:"-"`
 	Latest            bool                    `sql:"latest,notnull"`
-<<<<<<< HEAD
-	Previous          bool                 `sql:"previous,notnull"`
-	IsOverride        bool                 `sql:"is_override,notnull"`
-=======
 	Previous          bool                    `sql:"previous,notnull"`
 	IsOverride        bool                    `sql:"is_override,notnull"`
->>>>>>> e7512d45
 	sql.AuditLog
 }
 
