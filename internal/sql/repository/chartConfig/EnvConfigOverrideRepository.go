--- conflicted
+++ resolved
@@ -63,11 +63,7 @@
 	SaveWithTxn(model *EnvConfigOverride, tx *pg.Tx) error
 	UpdateWithTxn(envConfigOverride *EnvConfigOverride, tx *pg.Tx) (*EnvConfigOverride, error)
 
-<<<<<<< HEAD
-	GetByAppIdEnvIdAndChartRefId(appId, envId int, chartRefId int) (*EnvConfigOverride, error)
-=======
 	GetByAppIdEnvIdAndChartVersion(appId, envId int, chartVersion string) (*EnvConfigOverride, error)
->>>>>>> b98312c6
 }
 
 type EnvConfigOverrideRepositoryImpl struct {
@@ -312,22 +308,14 @@
 	return envConfigOverride, err
 }
 
-<<<<<<< HEAD
-func (r EnvConfigOverrideRepositoryImpl) GetByAppIdEnvIdAndChartRefId(appId, envId, chartRefId int) (*EnvConfigOverride, error) {
-=======
 func (r EnvConfigOverrideRepositoryImpl) GetByAppIdEnvIdAndChartVersion(appId, envId int, chartVersion string) (*EnvConfigOverride, error) {
->>>>>>> b98312c6
 	eco := &EnvConfigOverride{}
 	err := r.dbConnection.
 		Model(eco).
 		Where("env_config_override.target_environment = ?", envId).
 		Where("env_config_override.active = ?", true).
 		Where("Chart.app_id =? ", appId).
-<<<<<<< HEAD
-		Where("Chart.chart_ref_id =? ", chartRefId).
-=======
 		Where("Chart.chart_version =? ", chartVersion).
->>>>>>> b98312c6
 		Column("env_config_override.*", "Chart").
 		Select()
 	return eco, err
