--- conflicted
+++ resolved
@@ -274,11 +274,7 @@
 	Default   bool     `sql:"is_default"`
 	Name      string   `sql:"name"`
 	ChartData []byte   `sql:"chart_data"`
-<<<<<<< HEAD
-	models.AuditLog
-=======
 	sql.AuditLog
->>>>>>> e7512d45
 }
 
 type ChartRefRepository interface {
@@ -300,7 +296,6 @@
 func (impl ChartRefRepositoryImpl) Save(chartRepo *ChartRef) error {
 	return impl.dbConnection.Insert(chartRepo)
 }
-
 
 func (impl ChartRefRepositoryImpl) GetDefault() (*ChartRef, error) {
 	repo := &ChartRef{}
