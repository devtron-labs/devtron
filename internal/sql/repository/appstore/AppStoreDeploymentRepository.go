--- conflicted
+++ resolved
@@ -231,13 +231,8 @@
 	query = query + " inner join app_store aps on aps.id = asav.app_store_id"
 	query = query + " inner join chart_repo ch on ch.id = aps.chart_repo_id"
 	query = query + " where ia.active = true and iav.active = true"
-<<<<<<< HEAD
-	if !filter.IncludeDeprecated {
-		query = query + " AND asav.deprecated = FALSE"
-=======
 	if filter.OnlyDeprecated {
 		query = query + " AND asav.deprecated = TRUE"
->>>>>>> af1bb427
 	}
 	if len(filter.AppStoreName) > 0 {
 		query = query + " AND aps.name LIKE '%" + filter.AppStoreName + "%'"
