--- conflicted
+++ resolved
@@ -185,12 +185,8 @@
 	}
 	query = query + " INNER JOIN environment env on env.id=info.env_id"
 	query = query + " INNER JOIN cluster clus on clus.id=env.cluster_id"
-<<<<<<< HEAD
 	query = query + " LEFT JOIN app ap on ap.id = info.scan_object_meta_id and info.object_type='app' WHERE ap.active=true"
-	query = query + " AND info.scan_object_meta_id > 0 and env.active=true "
-=======
-	query = query + " WHERE info.scan_object_meta_id > 0 and env.active=true  and info.image_scan_execution_history_id[1] != -1"
->>>>>>> c41edcb6
+	query = query + " AND info.scan_object_meta_id > 0 and env.active=true and info.image_scan_execution_history_id[1] != -1 "
 	if len(deployInfoIds) > 0 {
 		ids := strings.Trim(strings.Join(strings.Fields(fmt.Sprint(deployInfoIds)), ","), "[]")
 		query = query + " AND info.id IN (" + ids + ")"
