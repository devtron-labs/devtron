--- conflicted
+++ resolved
@@ -146,18 +146,8 @@
 
 func (impl ImageScanDeployInfoRepositoryImpl) ScanListingWithFilter(request *securityBean.ImageScanFilter, size int, offset int, deployInfoIds []int) ([]*ImageScanListingResponse, error) {
 	var models []*ImageScanListingResponse
-<<<<<<< HEAD
 	query, queryParams := impl.scanListingQueryBuilder(request, size, offset, deployInfoIds)
 	_, err := impl.dbConnection.Query(&models, query, queryParams)
-=======
-	var err error
-	query := impl.scanListingQueryBuilder(request, size, offset, deployInfoIds)
-	if len(request.Severity) > 0 {
-		_, err = impl.dbConnection.Query(&models, query, pg.In(request.Severity), pg.In(request.Severity))
-	} else {
-		_, err = impl.dbConnection.Query(&models, query)
-	}
->>>>>>> 12655421
 	if err != nil {
 		impl.logger.Error("err", err)
 		return []*ImageScanListingResponse{}, err
@@ -165,52 +155,31 @@
 	return models, err
 }
 
-<<<<<<< HEAD
 func (impl ImageScanDeployInfoRepositoryImpl) scanListQueryWithoutObject(request *securityBean.ImageScanFilter, size int, offset int, deployInfoIds []int) (string, []interface{}) {
 	var queryParams []interface{}
 	query := `select info.scan_object_meta_id,a.app_name as object_name, info.object_type, env.environment_name, max(info.id) as id, COUNT(*) OVER() AS total_count 
 				 from image_scan_deploy_info info `
-=======
-func (impl ImageScanDeployInfoRepositoryImpl) scanListQueryWithoutObject(request *securityBean.ImageScanFilter, size int, offset int, deployInfoIds []int) string {
-	query := ""
-	query = query + "select info.scan_object_meta_id,a.app_name as object_name, info.object_type, env.environment_name, max(info.id) as id, COUNT(*) OVER() AS total_count"
-	query = query + " from image_scan_deploy_info info"
->>>>>>> 12655421
 	if len(request.CVEName) > 0 || len(request.Severity) > 0 {
 		query = query + ` INNER JOIN image_scan_execution_history his on his.id = any (info.image_scan_execution_history_id) 
 						  INNER JOIN image_scan_execution_result res on res.image_scan_execution_history_id=his.id 
 		                  INNER JOIN cve_store cs on cs.name= res.cve_store_name`
 	}
-<<<<<<< HEAD
 	query = query + ` INNER JOIN environment env on env.id=info.env_id 
 	 				  INNER JOIN cluster clus on clus.id=env.cluster_id 
 	                  LEFT JOIN app a on a.id = info.scan_object_meta_id and info.object_type='app' WHERE a.active=true 
 	                  AND info.scan_object_meta_id > 0 and env.active=true and info.image_scan_execution_history_id[1] != -1`
-=======
-	query = query + " INNER JOIN environment env on env.id=info.env_id"
-	query = query + " INNER JOIN cluster clus on clus.id=env.cluster_id"
-	query = query + " LEFT JOIN app a on a.id = info.scan_object_meta_id and info.object_type='app' WHERE a.active=true"
-	query = query + " AND info.scan_object_meta_id > 0 and env.active=true and info.image_scan_execution_history_id[1] != -1"
->>>>>>> 12655421
 	if len(deployInfoIds) > 0 {
 		query += " AND info.id IN (?) "
 		queryParams = append(queryParams, pg.In(deployInfoIds))
 	}
 	if len(request.CVEName) > 0 {
-<<<<<<< HEAD
 		query += " AND res.cve_store_name ILIKE ?"
 		queryParams = append(queryParams, util.GetLIKEClauseQueryParam(request.CVEName))
-	}
-	if len(request.Severity) > 0 {
-		query = query + " AND (cs.standard_severity IN (?) OR (cs.severity IN (?) AND cs.standard_severity IS NULL))"
-		queryParams = append(queryParams, pg.In(request.Severity), pg.In(request.Severity))
-=======
-		query = query + " AND res.cve_store_name ILIKE '%" + request.CVEName + "%'"
 	}
 	if len(request.Severity) > 0 {
 		// use pg.In to inject values here wherever calling this func in case severity exists, to avoid sql injections
 		query = query + " AND (cs.standard_severity IN (?) OR (cs.severity IN (?) AND cs.standard_severity IS NULL))"
->>>>>>> 12655421
+		queryParams = append(queryParams, pg.In(request.Severity), pg.In(request.Severity))
 	}
 	if len(request.EnvironmentIds) > 0 {
 		query += " AND env.id IN (?)"
@@ -221,30 +190,19 @@
 		queryParams = append(queryParams, pg.In(request.ClusterIds))
 	}
 	query = query + " GROUP BY info.scan_object_meta_id, a.app_name, info.object_type, env.environment_name"
-<<<<<<< HEAD
 	queryTemp, queryParamsTemp := getOrderByQueryPart(request.SortBy, request.SortOrder)
 	query += queryTemp
 	queryParams = append(queryParams, queryParamsTemp)
 	if size > 0 {
 		query = query + " LIMIT ? OFFSET ? "
 		queryParams = append(queryParams, size, offset)
-=======
-	//query = query + " order by id desc"
-	query += getOrderByQueryPart(request.SortBy, request.SortOrder)
-	if size > 0 {
-		query = query + " LIMIT " + strconv.Itoa(size) + " OFFSET " + strconv.Itoa(offset) + ""
->>>>>>> 12655421
 	}
 	query = query + " ;"
 	return query, queryParams
 }
 
-<<<<<<< HEAD
 func getOrderByQueryPart(sortBy securityBean.SortBy, sortOrder securityBean.SortOrder) (string, []interface{}) {
 	var queryParams []interface{}
-=======
-func getOrderByQueryPart(sortBy securityBean.SortBy, sortOrder securityBean.SortOrder) string {
->>>>>>> 12655421
 	var sort string
 	if sortBy == "appName" {
 		sort = "a.app_name"
@@ -255,7 +213,7 @@
 		// id with desc fetches latest scans
 		sort = "id"
 	}
-<<<<<<< HEAD
+
 	query := fmt.Sprintf(" ORDER BY %s ", sort)
 	if sortOrder == securityBean.Desc {
 		query += " DESC "
@@ -265,23 +223,10 @@
 
 func (impl ImageScanDeployInfoRepositoryImpl) scanListQueryWithObject(request *securityBean.ImageScanFilter, size int, offset int, deployInfoIds []int) (string, []interface{}) {
 	var queryParams []interface{}
+
 	query := ` select info.scan_object_meta_id, a.app_name as object_name, info.object_type, env.environment_name, max(info.id) as id, COUNT(*) OVER() AS total_count 
                from image_scan_deploy_info info
-	 		   INNER JOIN app a on a.id=info.scan_object_meta_id`
-=======
-
-	if sortOrder != securityBean.Desc {
-		sortOrder = ""
-	}
-	return fmt.Sprintf(" ORDER BY %s %s ", sort, sortOrder)
-}
-
-func (impl ImageScanDeployInfoRepositoryImpl) scanListQueryWithObject(request *securityBean.ImageScanFilter, size int, offset int, deployInfoIds []int) string {
-
-	query := " select info.scan_object_meta_id, a.app_name as object_name, info.object_type, env.environment_name, max(info.id) as id, COUNT(*) OVER() AS total_count"
-	query = query + " from image_scan_deploy_info info"
-	query = query + " INNER JOIN app a on a.id=info.scan_object_meta_id"
->>>>>>> 12655421
+	 		   INNER JOIN app a on a.id=info.scan_object_meta_id `
 
 	if len(request.Severity) > 0 {
 		query = query + ` INNER JOIN image_scan_execution_history his on his.id = any (info.image_scan_execution_history_id) 
@@ -289,7 +234,6 @@
 		 				INNER JOIN cve_store cs on cs.name= res.cve_store_name `
 	}
 
-<<<<<<< HEAD
 	query = query + ` INNER JOIN environment env on env.id=info.env_id 
 	 				  INNER JOIN cluster c on c.id=env.cluster_id 
 					  WHERE info.scan_object_meta_id > 0 and env.active=true and info.image_scan_execution_history_id[1] != -1 
@@ -303,20 +247,6 @@
 	if len(request.Severity) > 0 {
 		query += " AND (cs.standard_severity IN (?) OR (cs.severity IN (?) AND cs.standard_severity IS NULL)) "
 		queryParams = append(queryParams, pg.In(request.Severity), pg.In(request.Severity))
-=======
-	query = query + " INNER JOIN environment env on env.id=info.env_id"
-	query = query + " INNER JOIN cluster c on c.id=env.cluster_id"
-	query = query + " WHERE info.scan_object_meta_id > 0 and env.active=true and info.image_scan_execution_history_id[1] != -1"
-	query = query + " AND a.app_name like '%" + request.AppName + "%'"
-
-	if len(deployInfoIds) > 0 {
-		ids := strings.Trim(strings.Join(strings.Fields(fmt.Sprint(deployInfoIds)), ","), "[]")
-		query = query + " AND info.id IN (" + ids + ")"
-	}
-
-	if len(request.Severity) > 0 {
-		query = query + " AND (cs.standard_severity IN (?) OR (cs.severity IN (?) AND cs.standard_severity IS NULL))"
->>>>>>> 12655421
 	}
 	if len(request.EnvironmentIds) > 0 {
 		query += " AND env.id IN (?) "
@@ -327,7 +257,6 @@
 		queryParams = append(queryParams, pg.In(request.ClusterIds))
 	}
 
-<<<<<<< HEAD
 	query = query + " GROUP BY info.scan_object_meta_id, a.app_name, info.object_type, env.environment_name "
 
 	queryTemp, queryParamsTemp := getOrderByQueryPart(request.SortBy, request.SortOrder)
@@ -336,37 +265,20 @@
 	if size > 0 {
 		query += " LIMIT ? OFFSET ? "
 		queryParams = append(queryParams, size, offset)
-=======
-	query = query + " GROUP BY info.scan_object_meta_id, a.app_name, info.object_type, env.environment_name"
-
-	query += getOrderByQueryPart(request.SortBy, request.SortOrder)
-	if size > 0 {
-		query = query + " LIMIT " + strconv.Itoa(size) + " OFFSET " + strconv.Itoa(offset) + ""
->>>>>>> 12655421
 	}
 	query = query + " ;"
 	return query, queryParams
 }
 
-<<<<<<< HEAD
 func (impl ImageScanDeployInfoRepositoryImpl) scanListingQueryBuilder(request *securityBean.ImageScanFilter, size int, offset int, deployInfoIds []int) (string, []interface{}) {
-=======
-func (impl ImageScanDeployInfoRepositoryImpl) scanListingQueryBuilder(request *securityBean.ImageScanFilter, size int, offset int, deployInfoIds []int) string {
->>>>>>> 12655421
 	query := ""
 	var queryParams []interface{}
 	if request.AppName == "" && request.CVEName == "" && request.ObjectName == "" {
 		query, queryParams = impl.scanListQueryWithoutObject(request, size, offset, deployInfoIds)
 	} else if len(request.CVEName) > 0 {
-<<<<<<< HEAD
 		query, queryParams = impl.scanListQueryWithoutObject(request, size, offset, deployInfoIds)
 	} else if len(request.AppName) > 0 {
 		query, queryParams = impl.scanListQueryWithObject(request, size, offset, deployInfoIds)
-=======
-		query = impl.scanListQueryWithoutObject(request, size, offset, deployInfoIds)
-	} else if len(request.AppName) > 0 {
-		query = impl.scanListQueryWithObject(request, size, offset, deployInfoIds)
->>>>>>> 12655421
 	}
 	return query, queryParams
 }