/*
 * Copyright (c) 2020-2024. Devtron Inc.
 *
 * Licensed under the Apache License, Version 2.0 (the "License");
 * you may not use this file except in compliance with the License.
 * You may obtain a copy of the License at
 *
 *     http://www.apache.org/licenses/LICENSE-2.0
 *
 * Unless required by applicable law or agreed to in writing, software
 * distributed under the License is distributed on an "AS IS" BASIS,
 * WITHOUT WARRANTIES OR CONDITIONS OF ANY KIND, either express or implied.
 * See the License for the specific language governing permissions and
 * limitations under the License.
 */

package security

import (
	"fmt"
	securityBean "github.com/devtron-labs/devtron/pkg/security/bean"
	"github.com/devtron-labs/devtron/pkg/sql"
	"strconv"
	"strings"
	"time"

	"github.com/go-pg/pg"
	"go.uber.org/zap"
)

/*
*
this table contains scanned images registry for deployed object and apps,
images which are deployed on cluster by anyway and has scanned result
*/
type ImageScanDeployInfo struct {
	tableName                   struct{} `sql:"image_scan_deploy_info" pg:",discard_unknown_columns"`
	Id                          int      `sql:"id,pk"`
	ImageScanExecutionHistoryId []int    `sql:"image_scan_execution_history_id,notnull" pg:",array"`
	ScanObjectMetaId            int      `sql:"scan_object_meta_id,notnull"`
	ObjectType                  string   `sql:"object_type,notnull"`
	EnvId                       int      `sql:"env_id,notnull"`
	ClusterId                   int      `sql:"cluster_id,notnull"`
	sql.AuditLog
}

const (
	ScanObjectType_APP   string = "app"
	ScanObjectType_CHART string = "chart"
	ScanObjectType_POD   string = "pod"
)

type ImageScanListingResponse struct {
	Id               int       `json:"id"`
	ScanObjectMetaId int       `json:"scanObjectMetaId"`
	ObjectName       string    `json:"objectName"`
	ObjectType       string    `json:"objectType"`
	SecurityScan     string    `json:"securityScan"`
	EnvironmentName  string    `json:"environmentName"`
	LastChecked      time.Time `json:"lastChecked"`
	TotalCount       int       `json:"totalCount"`
}

type ImageScanDeployInfoRepository interface {
	Save(model *ImageScanDeployInfo) error
	FindAll() ([]*ImageScanDeployInfo, error)
	FindOne(id int) (*ImageScanDeployInfo, error)
	FindByIds(ids []int) ([]*ImageScanDeployInfo, error)
	Update(model *ImageScanDeployInfo) error
	FetchListingGroupByObject(size int, offset int) ([]*ImageScanDeployInfo, error)
	FetchByAppIdAndEnvId(appId int, envId int, objectType []string) (*ImageScanDeployInfo, error)
	FindByTypeMetaAndTypeId(scanObjectMetaId int, objectType string) (*ImageScanDeployInfo, error)
	ScanListingWithFilter(request *securityBean.ImageScanFilter, size int, offset int, deployInfoIds []int) ([]*ImageScanListingResponse, error)
}

type ImageScanDeployInfoRepositoryImpl struct {
	dbConnection *pg.DB
	logger       *zap.SugaredLogger
}

func NewImageScanDeployInfoRepositoryImpl(dbConnection *pg.DB, logger *zap.SugaredLogger) *ImageScanDeployInfoRepositoryImpl {
	return &ImageScanDeployInfoRepositoryImpl{
		dbConnection: dbConnection,
		logger:       logger,
	}
}

func (impl ImageScanDeployInfoRepositoryImpl) Save(model *ImageScanDeployInfo) error {
	err := impl.dbConnection.Insert(model)
	return err
}

func (impl ImageScanDeployInfoRepositoryImpl) FindAll() ([]*ImageScanDeployInfo, error) {
	var models []*ImageScanDeployInfo
	err := impl.dbConnection.Model(&models).Select()
	return models, err
}

func (impl ImageScanDeployInfoRepositoryImpl) FindOne(id int) (*ImageScanDeployInfo, error) {
	var model ImageScanDeployInfo
	err := impl.dbConnection.Model(&model).
		Where("id = ?", id).Select()
	return &model, err
}

func (impl ImageScanDeployInfoRepositoryImpl) FindByIds(ids []int) ([]*ImageScanDeployInfo, error) {
	var models []*ImageScanDeployInfo
	err := impl.dbConnection.Model(&models).Where("id in (?)", pg.In(ids)).Where("image_scan_execution_history_id is not null").Select()
	return models, err
}

func (impl ImageScanDeployInfoRepositoryImpl) Update(model *ImageScanDeployInfo) error {
	err := impl.dbConnection.Update(model)
	return err
}

func (impl ImageScanDeployInfoRepositoryImpl) FetchListingGroupByObject(size int, offset int) ([]*ImageScanDeployInfo, error) {
	var models []*ImageScanDeployInfo
	query := "select scan_object_meta_id,object_type, max(id) as id from image_scan_deploy_info" +
		" group by scan_object_meta_id,object_type order by id desc limit ? offset ?"
	_, err := impl.dbConnection.Query(&models, query, size, offset)
	if err != nil {
		impl.logger.Error("err", err)
		return []*ImageScanDeployInfo{}, err
	}
	return models, err
}

func (impl ImageScanDeployInfoRepositoryImpl) FetchByAppIdAndEnvId(appId int, envId int, objectType []string) (*ImageScanDeployInfo, error) {
	var model ImageScanDeployInfo
	err := impl.dbConnection.Model(&model).
		Where("scan_object_meta_id = ?", appId).
		Where("env_id = ?", envId).Where("object_type in (?)", pg.In(objectType)).
		Order("created_on desc").Limit(1).
		Select()
	return &model, err
}

func (impl ImageScanDeployInfoRepositoryImpl) FindByTypeMetaAndTypeId(scanObjectMetaId int, objectType string) (*ImageScanDeployInfo, error) {
	var model ImageScanDeployInfo
	err := impl.dbConnection.Model(&model).
		Where("scan_object_meta_id = ?", scanObjectMetaId).
		Where("object_type = ?", objectType).
		Select()
	return &model, err
}

func (impl ImageScanDeployInfoRepositoryImpl) ScanListingWithFilter(request *securityBean.ImageScanFilter, size int, offset int, deployInfoIds []int) ([]*ImageScanListingResponse, error) {
	var models []*ImageScanListingResponse
	var err error
	query := impl.scanListingQueryBuilder(request, size, offset, deployInfoIds)
	if len(request.Severity) > 0 {
		_, err = impl.dbConnection.Query(&models, query, pg.In(request.Severity), pg.In(request.Severity))
	} else {
		_, err = impl.dbConnection.Query(&models, query)
	}
	if err != nil {
		impl.logger.Error("err", err)
		return []*ImageScanListingResponse{}, err
	}
	return models, err
}

func (impl ImageScanDeployInfoRepositoryImpl) scanListQueryWithoutObject(request *securityBean.ImageScanFilter, size int, offset int, deployInfoIds []int) string {
	query := ""
	query = query + "select info.scan_object_meta_id,a.app_name as object_name, info.object_type, env.environment_name, max(info.id) as id, COUNT(*) OVER() AS total_count"
	query = query + " from image_scan_deploy_info info"
	if len(request.CVEName) > 0 || len(request.Severity) > 0 {
		query = query + " INNER JOIN image_scan_execution_history his on his.id = any (info.image_scan_execution_history_id)"
		query = query + " INNER JOIN image_scan_execution_result res on res.image_scan_execution_history_id=his.id"
		query = query + " INNER JOIN cve_store cs on cs.name= res.cve_store_name"
	}
	query = query + " INNER JOIN environment env on env.id=info.env_id"
	query = query + " INNER JOIN cluster clus on clus.id=env.cluster_id"
	query = query + " LEFT JOIN app a on a.id = info.scan_object_meta_id and info.object_type='app' WHERE a.active=true"
	query = query + " AND info.scan_object_meta_id > 0 and env.active=true and info.image_scan_execution_history_id[1] != -1"
	if len(deployInfoIds) > 0 {
		ids := strings.Trim(strings.Join(strings.Fields(fmt.Sprint(deployInfoIds)), ","), "[]")
		query = query + " AND info.id IN (" + ids + ")"
	}
	if len(request.CVEName) > 0 {
		query = query + " AND res.cve_store_name ILIKE '%" + request.CVEName + "%'"
	}
	if len(request.Severity) > 0 {
<<<<<<< HEAD
		severities := strings.Trim(strings.Join(strings.Fields(fmt.Sprint(request.Severity)), ","), "[]")
		query = query + fmt.Sprintf(" AND (cs.standard_severity IN (%s) OR (cs.severity IN (%s) AND cs.standard_severity IS NULL))", severities, severities)
=======
		// use pg.In to inject values here wherever calling this func in case severity exists, to avoid sql injections
		query = query + " AND (cs.standard_severity IN (?) OR (cs.severity IN (?) AND cs.standard_severity IS NULL))"
>>>>>>> 30207441
	}
	if len(request.EnvironmentIds) > 0 {
		envIds := strings.Trim(strings.Join(strings.Fields(fmt.Sprint(request.EnvironmentIds)), ","), "[]")
		query = query + " AND env.id IN (" + envIds + ")"
	}
	if len(request.ClusterIds) > 0 {
		clusterIds := strings.Trim(strings.Join(strings.Fields(fmt.Sprint(request.ClusterIds)), ","), "[]")
		query = query + " AND clus.id IN (" + clusterIds + ")"
	}
	query = query + " GROUP BY info.scan_object_meta_id, a.app_name, info.object_type, env.environment_name"
	//query = query + " order by id desc"
	query += getOrderByQueryPart(request.SortBy, request.SortOrder)
	if size > 0 {
		query = query + " LIMIT " + strconv.Itoa(size) + " OFFSET " + strconv.Itoa(offset) + ""
	}
	query = query + " ;"
	return query
}

func getOrderByQueryPart(sortBy securityBean.SortBy, sortOrder securityBean.SortOrder) string {
	var sort string
	if sortBy == "appName" {
		sort = "a.app_name"
	} else if sortBy == "envName" {
		sort = "environment_name"
	} else {
		// id is to sort by time.
		// id with desc fetches latest scans
		sort = "id"
<<<<<<< HEAD
	}

	if sortOrder != securityBean.Desc {
		sortOrder = ""
	}
=======
	}

	if sortOrder != securityBean.Desc {
		sortOrder = ""
	}
>>>>>>> 30207441
	return fmt.Sprintf(" ORDER BY %s %s ", sort, sortOrder)
}

func (impl ImageScanDeployInfoRepositoryImpl) scanListQueryWithObject(request *securityBean.ImageScanFilter, size int, offset int, deployInfoIds []int) string {

	query := " select info.scan_object_meta_id, a.app_name as object_name, info.object_type, env.environment_name, max(info.id) as id, COUNT(*) OVER() AS total_count"
	query = query + " from image_scan_deploy_info info"
	query = query + " INNER JOIN app a on a.id=info.scan_object_meta_id"

	if len(request.Severity) > 0 {
		query = query + " INNER JOIN image_scan_execution_history his on his.id = any (info.image_scan_execution_history_id)"
		query = query + " INNER JOIN image_scan_execution_result res on res.image_scan_execution_history_id=his.id"
		query = query + " INNER JOIN cve_store cs on cs.name= res.cve_store_name"
	}

	query = query + " INNER JOIN environment env on env.id=info.env_id"
	query = query + " INNER JOIN cluster c on c.id=env.cluster_id"
	query = query + " WHERE info.scan_object_meta_id > 0 and env.active=true and info.image_scan_execution_history_id[1] != -1"
	query = query + " AND a.app_name like '%" + request.AppName + "%'"

	if len(deployInfoIds) > 0 {
		ids := strings.Trim(strings.Join(strings.Fields(fmt.Sprint(deployInfoIds)), ","), "[]")
		query = query + " AND info.id IN (" + ids + ")"
	}

	if len(request.Severity) > 0 {
<<<<<<< HEAD
		severities := strings.Trim(strings.Join(strings.Fields(fmt.Sprint(request.Severity)), ","), "[]")
		query = query + fmt.Sprintf(" AND (cs.standard_severity IN (%s) OR (cs.severity IN (%s) AND cs.standard_severity IS NULL))", severities, severities)
=======
		query = query + " AND (cs.standard_severity IN (?) OR (cs.severity IN (?) AND cs.standard_severity IS NULL))"
>>>>>>> 30207441
	}
	if len(request.EnvironmentIds) > 0 {
		envIds := strings.Trim(strings.Join(strings.Fields(fmt.Sprint(request.EnvironmentIds)), ","), "[]")
		query = query + " AND env.id IN (" + envIds + ")"
	}
	if len(request.ClusterIds) > 0 {
		clusterIds := strings.Trim(strings.Join(strings.Fields(fmt.Sprint(request.ClusterIds)), ","), "[]")
		query = query + " AND c.id IN (" + clusterIds + ")"
	}

	query = query + " GROUP BY info.scan_object_meta_id, a.app_name, info.object_type, env.environment_name"

	query += getOrderByQueryPart(request.SortBy, request.SortOrder)
	if size > 0 {
		query = query + " LIMIT " + strconv.Itoa(size) + " OFFSET " + strconv.Itoa(offset) + ""
	}
	query = query + " ;"
	return query
}

func (impl ImageScanDeployInfoRepositoryImpl) scanListingQueryBuilder(request *securityBean.ImageScanFilter, size int, offset int, deployInfoIds []int) string {
	query := ""
	if request.AppName == "" && request.CVEName == "" && request.ObjectName == "" {
		query = impl.scanListQueryWithoutObject(request, size, offset, deployInfoIds)
	} else if len(request.CVEName) > 0 {
		query = impl.scanListQueryWithoutObject(request, size, offset, deployInfoIds)
	} else if len(request.AppName) > 0 {
		query = impl.scanListQueryWithObject(request, size, offset, deployInfoIds)
	}

	return query
}<|MERGE_RESOLUTION|>--- conflicted
+++ resolved
@@ -182,13 +182,8 @@
 		query = query + " AND res.cve_store_name ILIKE '%" + request.CVEName + "%'"
 	}
 	if len(request.Severity) > 0 {
-<<<<<<< HEAD
-		severities := strings.Trim(strings.Join(strings.Fields(fmt.Sprint(request.Severity)), ","), "[]")
-		query = query + fmt.Sprintf(" AND (cs.standard_severity IN (%s) OR (cs.severity IN (%s) AND cs.standard_severity IS NULL))", severities, severities)
-=======
 		// use pg.In to inject values here wherever calling this func in case severity exists, to avoid sql injections
 		query = query + " AND (cs.standard_severity IN (?) OR (cs.severity IN (?) AND cs.standard_severity IS NULL))"
->>>>>>> 30207441
 	}
 	if len(request.EnvironmentIds) > 0 {
 		envIds := strings.Trim(strings.Join(strings.Fields(fmt.Sprint(request.EnvironmentIds)), ","), "[]")
@@ -218,19 +213,11 @@
 		// id is to sort by time.
 		// id with desc fetches latest scans
 		sort = "id"
-<<<<<<< HEAD
 	}
 
 	if sortOrder != securityBean.Desc {
 		sortOrder = ""
 	}
-=======
-	}
-
-	if sortOrder != securityBean.Desc {
-		sortOrder = ""
-	}
->>>>>>> 30207441
 	return fmt.Sprintf(" ORDER BY %s %s ", sort, sortOrder)
 }
 
@@ -257,12 +244,7 @@
 	}
 
 	if len(request.Severity) > 0 {
-<<<<<<< HEAD
-		severities := strings.Trim(strings.Join(strings.Fields(fmt.Sprint(request.Severity)), ","), "[]")
-		query = query + fmt.Sprintf(" AND (cs.standard_severity IN (%s) OR (cs.severity IN (%s) AND cs.standard_severity IS NULL))", severities, severities)
-=======
 		query = query + " AND (cs.standard_severity IN (?) OR (cs.severity IN (?) AND cs.standard_severity IS NULL))"
->>>>>>> 30207441
 	}
 	if len(request.EnvironmentIds) > 0 {
 		envIds := strings.Trim(strings.Join(strings.Fields(fmt.Sprint(request.EnvironmentIds)), ","), "[]")
