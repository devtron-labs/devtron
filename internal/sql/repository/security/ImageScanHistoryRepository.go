/*
 * Copyright (c) 2020 Devtron Labs
 *
 * Licensed under the Apache License, Version 2.0 (the "License");
 * you may not use this file except in compliance with the License.
 * You may obtain a copy of the License at
 *
 *    http://www.apache.org/licenses/LICENSE-2.0
 *
 * Unless required by applicable law or agreed to in writing, software
 * distributed under the License is distributed on an "AS IS" BASIS,
 * WITHOUT WARRANTIES OR CONDITIONS OF ANY KIND, either express or implied.
 * See the License for the specific language governing permissions and
 * limitations under the License.
 *
 */

package security

import (
	serverBean "github.com/devtron-labs/devtron/pkg/server/bean"
	"github.com/go-pg/pg"
	"go.uber.org/zap"
	"time"
)

type ImageScanExecutionHistory struct {
	tableName                       struct{}      `sql:"image_scan_execution_history" pg:",discard_unknown_columns"`
	Id                              int           `sql:"id,pk"`
	Image                           string        `sql:"image,notnull"`
	ImageHash                       string        `sql:"image_hash,notnull"` // TODO Migrate to request metadata
	ExecutionTime                   time.Time     `sql:"execution_time"`
	ExecutedBy                      int           `sql:"executed_by,notnull"`
<<<<<<< HEAD
	SourceMetadataJson              string        `sql:"source_metadata_json"`             // to have relevant info to process a scan for a given source type and subtype
	ExecutionHistoryDirectoryPath   string        `sql:"execution_history_directory_path"` // Deprecated
=======
	SourceMetadataJson              string        `sql:"source_metadata_json"` // to have relevant info to process a scan for a given source type and subtype
>>>>>>> 68e6883d
	SourceType                      SourceType    `sql:"source_type"`
	SourceSubType                   SourceSubType `sql:"source_sub_type"`
	ScanToolExecutionHistoryMapping *ScanToolExecutionHistoryMapping
}

func (ed *ExecutionData) IsBuiltImage() bool {
	return ed.SourceType == SourceTypeImage && ed.SourceSubType == SourceSubTypeCi
}

func (ed *ExecutionData) IsManifestImage() bool {
	return ed.SourceType == SourceTypeImage && ed.SourceSubType == SourceSubTypeManifest
}

func (ed *ExecutionData) IsManifest() bool {
	return ed.SourceType == SourceTypeCode && ed.SourceSubType == SourceSubTypeManifest
}

func (ed *ExecutionData) IsCode() bool {
	return ed.SourceType == SourceTypeCode && ed.SourceSubType == SourceSubTypeCi
}

func (ed *ExecutionData) ContainsType(typeToCheck ResourceScanType) bool {
	for _, scanType := range ed.Types {
		if scanType == int(typeToCheck) {
			return true
		}
	}
	return false
}

type ExecutionData struct {
	Image         string
	ScanDataJson  string
	StartedOn     time.Time
	ScanToolName  string
	SourceType    SourceType
	SourceSubType SourceSubType
	Types         []int `sql:"types" pg:",array"`
	Status        serverBean.ScanExecutionProcessState
}

// multiple history rows for one source event
type SourceType int

const (
	SourceTypeImage SourceType = 1
	SourceTypeCode  SourceType = 2
	SourceTypeSbom  SourceType = 3 // can be used in future for direct sbom scanning
)

type SourceSubType int

const (
	SourceSubTypeCi       SourceSubType = 1 // relevant for ci code(2,1) or ci built image(1,1)
	SourceSubTypeManifest SourceSubType = 2 // relevant for devtron app deployment manifest/helm app manifest(2,2) or images retrieved from manifest(1,2))
)

type ImageScanHistoryRepository interface {
	Save(model *ImageScanExecutionHistory) error
	FindAll() ([]*ImageScanExecutionHistory, error)
	FindOne(id int) (*ImageScanExecutionHistory, error)
	FindByImageAndDigest(imageDigest string, image string) (*ImageScanExecutionHistory, error)
	FindByImageDigests(digest []string) ([]*ImageScanExecutionHistory, error)
	Update(model *ImageScanExecutionHistory) error
	FindByImage(image string) (*ImageScanExecutionHistory, error)
	FindByImages(images []string) ([]*ImageScanExecutionHistory, error)
	FindByIds(ids []int) ([]*ImageScanExecutionHistory, error)
	FetchWithHistoryIds(historyIds []int) ([]*ExecutionData, error)
}

type ImageScanHistoryRepositoryImpl struct {
	dbConnection *pg.DB
	logger       *zap.SugaredLogger
}

func NewImageScanHistoryRepositoryImpl(dbConnection *pg.DB, logger *zap.SugaredLogger) *ImageScanHistoryRepositoryImpl {
	return &ImageScanHistoryRepositoryImpl{
		dbConnection: dbConnection,
		logger:       logger,
	}
}

func (impl ImageScanHistoryRepositoryImpl) Save(model *ImageScanExecutionHistory) error {
	err := impl.dbConnection.Insert(model)
	return err
}

func (impl ImageScanHistoryRepositoryImpl) FindAll() ([]*ImageScanExecutionHistory, error) {
	var models []*ImageScanExecutionHistory
	err := impl.dbConnection.Model(&models).Select()
	return models, err
}

func (impl ImageScanHistoryRepositoryImpl) FindOne(id int) (*ImageScanExecutionHistory, error) {
	var model ImageScanExecutionHistory
	err := impl.dbConnection.Model(&model).
		Where("id = ?", id).Select()
	return &model, err
}

func (impl ImageScanHistoryRepositoryImpl) FindByImageAndDigest(imageDigest string, image string) (*ImageScanExecutionHistory, error) {
	var model ImageScanExecutionHistory
	err := impl.dbConnection.Model(&model).
		Where("image_hash = ?", imageDigest).
		Where("image = ?", image).
		Order("execution_time desc").Limit(1).Select()
	return &model, err
}

func (impl ImageScanHistoryRepositoryImpl) FindByImageDigests(digest []string) ([]*ImageScanExecutionHistory, error) {
	var models []*ImageScanExecutionHistory
	err := impl.dbConnection.Model(&models).
		Where("image_hash in (?)", pg.In(digest)).Order("execution_time desc").Select()
	return models, err
}

func (impl ImageScanHistoryRepositoryImpl) Update(team *ImageScanExecutionHistory) error {
	err := impl.dbConnection.Update(team)
	return err
}

func (impl ImageScanHistoryRepositoryImpl) FindByImage(image string) (*ImageScanExecutionHistory, error) {
	var model ImageScanExecutionHistory
	err := impl.dbConnection.Model(&model).
		Where("image = ?", image).Order("execution_time desc").Limit(1).Select()
	return &model, err
}

// TODO need to change the behavior to use image hash instead of image
func (impl ImageScanHistoryRepositoryImpl) FindByImages(images []string) ([]*ImageScanExecutionHistory, error) {
	var model []*ImageScanExecutionHistory
	err := impl.dbConnection.Model(&model).
		Where("image IN (?)", pg.In(images)).Select()
	if err == pg.ErrNoRows {
		return model, nil
	}
	return model, err
}

func (impl ImageScanHistoryRepositoryImpl) FindByIds(ids []int) ([]*ImageScanExecutionHistory, error) {
	var models = make([]*ImageScanExecutionHistory, 0)
	err := impl.dbConnection.Model(&models).
		Where("id IN (? )", ids).Select()
	return models, err
}

func (impl ImageScanHistoryRepositoryImpl) FetchWithHistoryIds(historyIds []int) ([]*ExecutionData, error) {
	var models []*ExecutionData
	query := " SELECT iseh.image,iseh.execution_time AS started_on,iseh.source_type,iseh.source_sub_type,rser.scan_data_json,stehm.state AS status,stm.name AS scan_tool_name, rser.types AS types" +
		" FROM image_scan_execution_history iseh " +
		" INNER JOIN resource_scan_execution_result rser ON iseh.id = rser.image_scan_execution_history_id " +
		" INNER JOIN scan_tool_execution_history_mapping stehm ON iseh.id = stehm.image_scan_execution_history_id " +
		" INNER JOIN scan_tool_metadata stm ON stehm.scan_tool_id = stm.id " +
		" WHERE iseh.id IN (?)" +
		" ORDER BY iseh.id"
	// order needed as multiple scans can be performed on a single resource, in runime we will only parse latest entry for each resource

	_, err := impl.dbConnection.Query(&models, query, pg.In(historyIds))
	return models, err

}<|MERGE_RESOLUTION|>--- conflicted
+++ resolved
@@ -31,12 +31,7 @@
 	ImageHash                       string        `sql:"image_hash,notnull"` // TODO Migrate to request metadata
 	ExecutionTime                   time.Time     `sql:"execution_time"`
 	ExecutedBy                      int           `sql:"executed_by,notnull"`
-<<<<<<< HEAD
-	SourceMetadataJson              string        `sql:"source_metadata_json"`             // to have relevant info to process a scan for a given source type and subtype
-	ExecutionHistoryDirectoryPath   string        `sql:"execution_history_directory_path"` // Deprecated
-=======
 	SourceMetadataJson              string        `sql:"source_metadata_json"` // to have relevant info to process a scan for a given source type and subtype
->>>>>>> 68e6883d
 	SourceType                      SourceType    `sql:"source_type"`
 	SourceSubType                   SourceSubType `sql:"source_sub_type"`
 	ScanToolExecutionHistoryMapping *ScanToolExecutionHistoryMapping
