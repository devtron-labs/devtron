/*
 * Copyright (c) 2020-2024. Devtron Inc.
 *
 * Licensed under the Apache License, Version 2.0 (the "License");
 * you may not use this file except in compliance with the License.
 * You may obtain a copy of the License at
 *
 *     http://www.apache.org/licenses/LICENSE-2.0
 *
 * Unless required by applicable law or agreed to in writing, software
 * distributed under the License is distributed on an "AS IS" BASIS,
 * WITHOUT WARRANTIES OR CONDITIONS OF ANY KIND, either express or implied.
 * See the License for the specific language governing permissions and
 * limitations under the License.
 */

package repository

import (
	"github.com/devtron-labs/devtron/pkg/sql"
	"github.com/go-pg/pg"
)

type AuthMode string

const (
	AUTH_MODE_USERNAME_PASSWORD AuthMode = "USERNAME_PASSWORD"
	AUTH_MODE_SSH               AuthMode = "SSH"
	AUTH_MODE_ACCESS_TOKEN      AuthMode = "ACCESS_TOKEN"
	AUTH_MODE_ANONYMOUS         AuthMode = "ANONYMOUS"
)

type GitProvider struct {
	tableName             struct{} `sql:"git_provider" pg:",discard_unknown_columns"`
	Id                    int      `sql:"id,pk"`
	Name                  string   `sql:"name,notnull"`
	Url                   string   `sql:"url,notnull"`
	UserName              string   `sql:"user_name"`
	Password              string   `sql:"password"`
	SshPrivateKey         string   `sql:"ssh_private_key"`
	AccessToken           string   `sql:"access_token"`
	AuthMode              AuthMode `sql:"auth_mode,notnull"`
	Active                bool     `sql:"active,notnull"`
	Deleted               bool     `sql:"deleted,notnull"`
	GitHostId             int      `sql:"git_host_id"` //id stored in db git_host( foreign key)
<<<<<<< HEAD
	EnableTLSVerification bool     `sql:"enable_tls_verification"`
	TlsCert               string   `sql:"tls_cert"`
	TlsKey                string   `sql:"tls_key"`
	CaCert                string   `sql:"ca_cert"`
=======
	TlsCert               string   `sql:"tls_cert"`
	TlsKey                string   `sql:"tls_key"`
	CaCert                string   `sql:"ca_cert"`
	EnableTLSVerification bool     `sql:"enable_tls_verification"`
>>>>>>> 6358744c
	sql.AuditLog
}

type GitProviderRepository interface {
	Save(gitProvider *GitProvider) error
	ProviderExists(url string) (bool, error)
	FindAllActiveForAutocomplete() ([]GitProvider, error)
	FindAll() ([]GitProvider, error)
	FindAllGitProviderCount() (int, error)
	FindOne(providerId string) (GitProvider, error)
	FindByUrl(providerUrl string) (GitProvider, error)
	Update(gitProvider *GitProvider) error
	MarkProviderDeleted(gitProvider *GitProvider) error
}

type GitProviderRepositoryImpl struct {
	dbConnection *pg.DB
}

func NewGitProviderRepositoryImpl(dbConnection *pg.DB) *GitProviderRepositoryImpl {
	return &GitProviderRepositoryImpl{dbConnection: dbConnection}
}

func (impl GitProviderRepositoryImpl) Save(gitProvider *GitProvider) error {
	err := impl.dbConnection.Insert(gitProvider)
	return err
}

func (impl GitProviderRepositoryImpl) ProviderExists(url string) (bool, error) {
	provider := &GitProvider{}
	exists, err := impl.dbConnection.
		Model(provider).
		Where("url = ?", url).
		Where("deleted = ?", false).
		Exists()
	return exists, err
}

func (impl GitProviderRepositoryImpl) FindAllActiveForAutocomplete() ([]GitProvider, error) {
	var providers []GitProvider
	err := impl.dbConnection.Model(&providers).
		Where("active = ?", true).Column("id", "name", "url", "auth_mode").
		Where("deleted = ?", false).Select()
	return providers, err
}

func (impl GitProviderRepositoryImpl) FindAll() ([]GitProvider, error) {
	var providers []GitProvider
	err := impl.dbConnection.Model(&providers).
		Where("deleted = ?", false).Select()
	return providers, err
}
func (impl GitProviderRepositoryImpl) FindAllGitProviderCount() (int, error) {
	gitProviderCount, err := impl.dbConnection.Model(&GitProvider{}).
		Where("deleted = ?", false).Count()
	return gitProviderCount, err
}

func (impl GitProviderRepositoryImpl) FindOne(providerId string) (GitProvider, error) {
	var provider GitProvider
	err := impl.dbConnection.Model(&provider).
		Where("id = ?", providerId).
		Where("deleted = ?", false).
		Select()
	return provider, err
}

func (impl GitProviderRepositoryImpl) FindByUrl(providerUrl string) (GitProvider, error) {
	var provider GitProvider
	err := impl.dbConnection.Model(&provider).
		Where("url = ?", providerUrl).Where("active = ?", true).
		Where("deleted = ?", false).Select()
	return provider, err
}

func (impl GitProviderRepositoryImpl) Update(gitProvider *GitProvider) error {
	err := impl.dbConnection.Update(gitProvider)
	return err
}

func (impl GitProviderRepositoryImpl) MarkProviderDeleted(gitProvider *GitProvider) error {
	gitProvider.Deleted = true
	return impl.dbConnection.Update(gitProvider)
}<|MERGE_RESOLUTION|>--- conflicted
+++ resolved
@@ -43,17 +43,10 @@
 	Active                bool     `sql:"active,notnull"`
 	Deleted               bool     `sql:"deleted,notnull"`
 	GitHostId             int      `sql:"git_host_id"` //id stored in db git_host( foreign key)
-<<<<<<< HEAD
-	EnableTLSVerification bool     `sql:"enable_tls_verification"`
-	TlsCert               string   `sql:"tls_cert"`
-	TlsKey                string   `sql:"tls_key"`
-	CaCert                string   `sql:"ca_cert"`
-=======
 	TlsCert               string   `sql:"tls_cert"`
 	TlsKey                string   `sql:"tls_key"`
 	CaCert                string   `sql:"ca_cert"`
 	EnableTLSVerification bool     `sql:"enable_tls_verification"`
->>>>>>> 6358744c
 	sql.AuditLog
 }
 
