# Install Devtron with CICD integration

Are you installing Devtron on Minikube, Microk8s, K3s, Kind? See Instructions [here](./Install-devtron-on-Minikube-Microk8s-K3s-Kind.md)

## Before you begin

Install [Helm](https://helm.sh/docs/intro/install/).

## Installing Devtron using Helm

1. Add Devtron repository
2. Install Devtron

Install with one of the following commands:
{% tabs %}
{% tab title="Default" %}

Use the following command to install Devtron without Blob Storage. 

Configuring Blob Storage in your Devtron environment allows you to store build logs and cache.
In case, if you do not configure the Blob Storage, then:

- You will not be able to access the build and deployment logs after an hour.
- Build time for commit hash takes longer as cache is not available.
- Artifact reports cannot be generated in pre/post build and deployment stages.

```bash
helm repo add devtron https://helm.devtron.ai

helm install devtron devtron/devtron-operator \
--create-namespace --namespace devtroncd \
--set installer.modules={cicd}
```

{% endtab %}

{% tab title="MinIO Storage" %}

Use the following command to install Devtron along with MinIO for storing logs and cache.
**Note**: Unlike global cloud providers such as AWS S3 Bucket, Azure Blob Storage and Google Cloud Storage, MinIO can be hosted locally also.

```bash
helm repo add devtron https://helm.devtron.ai

helm install devtron devtron/devtron-operator --create-namespace --namespace devtroncd \
--set installer.modules={cicd} \
--set minio.enabled=true
```

{% endtab %}

{% tab title="AWS S3 Bucket" %}
Use the following command to install Devtron along with AWS S3 buckets for storing build logs and cache. Refer to the `AWS specific` parameters on the [Storage for Logs and Cache](./installation-configuration.md#aws-specific) page.

*  Install using S3 IAM policy.

>NOTE: Pleasee ensure that S3 permission policy to the IAM role attached to the nodes of the cluster if you are using the below command.

```bash
helm repo add devtron https://helm.devtron.ai

helm install devtron devtron/devtron-operator --create-namespace --namespace devtroncd \
--set installer.modules={cicd} \
--set configs.BLOB_STORAGE_PROVIDER=S3 \
--set configs.DEFAULT_CACHE_BUCKET=demo-s3-bucket \
--set configs.DEFAULT_CACHE_BUCKET_REGION=us-east-1 \
--set configs.DEFAULT_BUILD_LOGS_BUCKET=demo-s3-bucket \
--set configs.DEFAULT_CD_LOGS_BUCKET_REGION=us-east-1
```

*  Install using access-key and secret-key for AWS S3 authentication:

```bash
helm repo add devtron https://helm.devtron.ai

helm install devtron devtron/devtron-operator --create-namespace --namespace devtroncd \
--set installer.modules={cicd} \
--set configs.BLOB_STORAGE_PROVIDER=S3 \
--set configs.DEFAULT_CACHE_BUCKET=demo-s3-bucket \
--set configs.DEFAULT_CACHE_BUCKET_REGION=us-east-1 \
--set configs.DEFAULT_BUILD_LOGS_BUCKET=demo-s3-bucket \
--set configs.DEFAULT_CD_LOGS_BUCKET_REGION=us-east-1 \
--set secrets.BLOB_STORAGE_S3_ACCESS_KEY=<access-key> \
--set secrets.BLOB_STORAGE_S3_SECRET_KEY=<secret-key>
```

*  Install using S3 compatible storages: 

```bash
helm repo add devtron https://helm.devtron.ai

helm install devtron devtron/devtron-operator --create-namespace --namespace devtroncd \
--set installer.modules={cicd} \
--set configs.BLOB_STORAGE_PROVIDER=S3 \
--set configs.DEFAULT_CACHE_BUCKET=demo-s3-bucket \
--set configs.DEFAULT_CACHE_BUCKET_REGION=us-east-1 \
--set configs.DEFAULT_BUILD_LOGS_BUCKET=demo-s3-bucket \
--set configs.DEFAULT_CD_LOGS_BUCKET_REGION=us-east-1 \
--set secrets.BLOB_STORAGE_S3_ACCESS_KEY=<access-key> \
--set secrets.BLOB_STORAGE_S3_SECRET_KEY=<secret-key> \
--set configs.BLOB_STORAGE_S3_ENDPOINT=<endpoint>
```

{% endtab %}

{% tab title="Azure Blob Storage" %}
Use the following command to install Devtron along with Azure Blob Storage for storing build logs and cache.
Refer to the `Azure specific` parameters on the [Storage for Logs and Cache](./installation-configuration.md#azure-specific) page.

```bash
helm repo add devtron https://helm.devtron.ai

helm install devtron devtron/devtron-operator --create-namespace --namespace devtroncd \
--set installer.modules={cicd} \
--set secrets.AZURE_ACCOUNT_KEY=xxxxxxxxxx \
--set configs.BLOB_STORAGE_PROVIDER=AZURE \
--set configs.AZURE_ACCOUNT_NAME=test-account \
--set configs.AZURE_BLOB_CONTAINER_CI_LOG=ci-log-container \
--set configs.AZURE_BLOB_CONTAINER_CI_CACHE=ci-cache-container
```

{% endtab %}

{% tab title="Google Cloud Storage" %}
Use the following command to install Devtron along with Google Cloud Storage for storing build logs and cache.
Refer to the `Google Cloud specific` parameters on the [Storage for Logs and Cache](./installation-configuration.md#google-cloud-storage-specific) page.

```bash
helm repo add devtron https://helm.devtron.ai

helm install devtron devtron/devtron-operator --create-namespace --namespace devtroncd \
--set installer.modules={cicd} \
--set configs.BLOB_STORAGE_PROVIDER: GCP \
--set secrets.BLOB_STORAGE_GCP_CREDENTIALS_JSON: {\"type\": \"service_account\",\"project_id\": \"<your-project-id>\",\"private_key_id\": \"<your-private-key-id>\",\"private_key\": \"<your-private-key>\",\"client_email\": \"<your-client-email>\",\"client_id\": \"<your-client-id>\",\"auth_uri\": \"https://accounts.google.com/o/oauth2/auth\",\"token_uri\": \"https://oauth2.googleapis.com/token\",\"auth_provider_x509_cert_url\": \"https://www.googleapis.com/oauth2/v1/certs\",\"client_x509_cert_url\": \"<your-client-cert-url>\"} \
--set configs.DEFAULT_CACHE_BUCKET: cache-bucket
--set configs.DEFAULT_BUILD_LOGS_BUCKET: log-bucket
```

{% endtab %}
{% endtabs %}

> Append the command with `--set installer.release="vX.X.X"` to install a particular version of Devtron. Where `vx.x.x` is the [release tag](https://github.com/devtron-labs/devtron/releases).

For those countries/users where GitHub is blocked, you can use Gitee as the installation source:

{% tabs %}
{% tab title="Install with Gitee" %}
```bash
helm repo add devtron https://helm.devtron.ai

helm install devtron devtron/devtron-operator --create-namespace --namespace devtroncd \
--set installer.source=gitee
```
{% endtab %}
{% endtabs %}

If you are planning to use Devtron for `production deployments`, please refer to our recommended overrides for [Devtron Installation](override-default-devtron-installation-configs.md).

## Check Devtron installation status

The install commands start Devtron-operator, which takes about 20 minutes to spin up all of the Devtron microservices one by one. You can use the following command to check the status of the installation:

```bash
kubectl -n devtroncd get installers installer-devtron -o jsonpath='{.status.sync.status}'
```

The command executes with one of the following output messages, indicating the status of the installation:

| Status | Description |
| :--- | :--- |
| `Downloaded` | The installer has downloaded all the manifests, and the installation is in progress. |
| `Applied` | The installer has successfully applied all the manifests, and the installation is complete. |

## Check the installer logs

To check the installer logs, run the following command:

```bash
kubectl logs -f -l app=inception -n devtroncd
```

## Devtron dashboard

Use the following command to get the dashboard URL:

```bash
kubectl get svc -n devtroncd devtron-service \
-o jsonpath='{.status.loadBalancer.ingress}'
```

You will get an output similar to the one shown below:

```bash
[test2@server ~]$ kubectl get svc -n devtroncd devtron-service \
-o jsonpath='{.status.loadBalancer.ingress}'
[map[hostname:aaff16e9760594a92afa0140dbfd99f7-305259315.us-east-1.elb.amazonaws.com]]
```

The hostname `aaff16e9760594a92afa0140dbfd99f7-305259315.us-east-1.elb.amazonaws.com` as mentioned above is the Loadbalancer URL where you can access the Devtron dashboard.

If you don't see any results or receive a message that says "service doesn't exist," it means Devtron is still installing; please check back in 5 minutes.

> Note: You can also do a `CNAME` entry corresponding to your domain/subdomain to point to this Loadbalancer URL to access it at a custom domain.

| Host | Type | Points to |
| :--- | :--- | :--- |
| devtron.yourdomain.com | CNAME | aaff16e9760594a92afa0140dbfd99f7-305259315.us-east-1.elb.amazonaws.com |

### Devtron Admin credentials

#### For Devtron version v0.6.0 and higher

Use username:`admin` and for password run command mentioned below.
```bash
$ kubectl -n devtroncd get secret devtron-secret -o jsonpath='{.data.ADMIN_PASSWORD}' | base64 -d
```

#### For Devtron version less than v0.6.0

Use username:`admin` and for password run command mentioned below.
```bash
<<<<<<< HEAD
kubectl -n devtroncd get secret devtron-secret -o jsonpath='{.data.ADMIN_PASSWORD}' | base64 -d
=======
$ kubectl -n devtroncd get secret devtron-secret -o jsonpath='{.data.ACD_PASSWORD}' | base64 -d
>>>>>>> 790c9523
```

## Cleaning Devtron Helm installer

Please make sure that you do not have anything inside namespaces devtroncd, devtron-cd, devtron-ci, and devtron-demo as the below steps will clean everything inside these namespaces:

```bash
helm uninstall devtron --namespace devtroncd

kubectl delete -n devtroncd -f https://raw.githubusercontent.com/devtron-labs/charts/main/charts/devtron/crds/crd-devtron.yaml

kubectl delete -n argo -f https://raw.githubusercontent.com/devtron-labs/devtron/main/manifests/yamls/workflow.yaml

kubectl delete ns devtroncd devtron-cd devtron-ci devtron-demo
```

## What's next

[Configurations](installation-configuration.md)

### FAQs

<details>
  <summary>1. How will I know when the installation is finished?</summary>
  
  Run the following command to check the status of the installation:
  
  ```bash
  kubectl -n devtroncd get installers installer-devtron -o jsonpath='{.status.sync.status}'
  ```

  The above command will print `Applied` once the installation process is complete. The installation process could take up to 30 minutes. 
</details>

<details>
  <summary>2. How do I track the progress of the installation?</summary>

  Run the following command to check the logs of the Pod:

  ```bash
  pod=$(kubectl -n devtroncd get po -l app=inception -o jsonpath='{.items[0].metadata.name}')&& kubectl -n devtroncd logs -f $pod
  ```
</details>

<details>
  <summary>3. How can I restart the installation if the Devtron installer logs contain an error?</summary>

  First run the below command to clean up components installed by Devtron installer:

  ```bash
  cd devtron-installation-script/
  kubectl delete -n devtroncd -f yamls/
  kubectl -n devtroncd patch installer installer-devtron --type json -p '[{"op": "remove", "path": "/status"}]'
  ```

  Next, [install Devtron](./install-devtron.md)
</details>


Still facing issues, please reach out to us on [Discord](https://discord.gg/jsRG5qx2gp).<|MERGE_RESOLUTION|>--- conflicted
+++ resolved
@@ -219,11 +219,7 @@
 
 Use username:`admin` and for password run command mentioned below.
 ```bash
-<<<<<<< HEAD
 kubectl -n devtroncd get secret devtron-secret -o jsonpath='{.data.ADMIN_PASSWORD}' | base64 -d
-=======
-$ kubectl -n devtroncd get secret devtron-secret -o jsonpath='{.data.ACD_PASSWORD}' | base64 -d
->>>>>>> 790c9523
 ```
 
 ## Cleaning Devtron Helm installer
