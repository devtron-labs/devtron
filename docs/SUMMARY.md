# Table of contents

* [Introduction](README.md)
* [Getting Started](setup/getting-started/getting-started.md)
* [Install Devtron](setup/install/README.md)
  * [Install Devtron with CI/CD](setup/install/install-devtron-with-cicd.md)
  * [Install Devtron with CI/CD and GitOps (Argo CD)](setup/install/install-devtron-with-cicd-with-gitops.md)
  * [Install Devtron without Integrations](setup/install/install-devtron.md)
  * [Install Devtron on Minikube, Microk8s, K3s, Kind, Cloud VMs](setup/install/Install-devtron-on-Minikube-Microk8s-K3s-Kind.md)
  * [Demo on Popular Cloud Providers](setup/install/demo-tutorials.md)
  * [Backup for Disaster Recovery](setup/install/devtron-backup.md)
  * [Uninstall Devtron](setup/install/uninstall-devtron.md)
  * [FAQs](setup/install/faq-on-installation.md)
* [Devtron Kubernetes Client](setup/install/install-devtron-Kubernetes-client.md)
* [Configurations](setup/configurations/configurations-overview.md)
  * [Installation Configurations](setup/install/installation-configuration.md)
  * [Override Configurations](setup/install/override-default-devtron-installation-configs.md)
  * [Ingress Setup](setup/install/ingress-setup.md)
* [Global Configurations](user-guide/global-configurations/README.md)
  * [Host URL](user-guide/global-configurations/host-url.md)
  * [GitOps](user-guide/global-configurations/gitops.md)
  * [Projects](user-guide/global-configurations/projects.md)
  * [Clusters & Environments](user-guide/global-configurations/cluster-and-environments.md)
  * [Git Accounts](user-guide/global-configurations/git-accounts.md)
  * [Container/OCI Registry](user-guide/global-configurations/container-registries.md)
  * [Chart Repositories](user-guide/global-configurations/chart-repo.md)
  * [Custom Charts](user-guide/global-configurations/custom-charts.md)
  * [Authorization](user-guide/global-configurations/authorization/README.md)
    * [SSO Login Services](user-guide/global-configurations/sso-login.md)
      * [Google](user-guide/global-configurations/authorization/sso/google.md)
      * [GitHub](user-guide/global-configurations/authorization/sso/github.md)
      * [GitLab](user-guide/global-configurations/authorization/sso/gitlab.md)
      * [Microsoft](user-guide/global-configurations/authorization/sso/microsoft.md)
      * [LDAP](user-guide/global-configurations/authorization/sso/ldap.md)
      * [OIDC](user-guide/global-configurations/authorization/sso/oidc.md)
      * [OpenShift](user-guide/global-configurations/authorization/sso/openshift.md)
      * [Example - Okta SSO](user-guide/global-configurations/okta.md)
    * [User Permissions](user-guide/global-configurations/authorization/user-access.md)
    * [Permission Groups](user-guide/global-configurations/authorization/permission-groups.md)
    * [API Tokens](user-guide/global-configurations/authorization/api-tokens.md)
  * [Notifications](user-guide/global-configurations/manage-notification.md)
  * [Deployment Window](user-guide/global-configurations/deployment-window.md)
  * [External Links](user-guide/global-configurations/external-links.md)
  * [Catalog Framework](user-guide/global-configurations/catalog-framework.md)
  * [Scoped Variables](user-guide/global-configurations/scoped-variables.md)
  * [Pull Image Digest](user-guide/global-configurations/pull-image-digest.md)
  * [Tags Policy](user-guide/global-configurations/tags-policy.md)
  * [Filter Condition](user-guide/global-configurations/filter-condition.md)
  * [Lock Deployment Configuration](user-guide/global-configurations/lock-deployment-config.md)
  * [Image Promotion Policy](user-guide/global-configurations/image-promotion-policy.md)  
  * [Build Infra](user-guide/global-configurations/build-infra.md)
* [Devtron Upgrade](setup/upgrade/README.md)
  * [Update Devtron from Devtron UI](setup/upgrade/upgrade-devtron-ui.md)
  * [0.6.x-0.7.x](setup/upgrade/devtron-upgrade-0.6.x-0.7.x.md)
  * [0.5.x-0.6.x](setup/upgrade/devtron-upgrade-0.5.x-0.6.x.md)
  * [0.4.x-0.5.x](setup/upgrade/devtron-upgrade-0.4.x-0.5.x.md)
  * [0.4.x-0.4.x](setup/upgrade/devtron-upgrade-0.4.x-0.4.x.md)
  * [0.3.x-0.4.x](setup/upgrade/devtron-upgrade-0.3.x-0.4.x.md)
  * [0.3.x-0.3.x](setup/upgrade/devtron-upgrade-0.3.x-0.3.x.md)
  * [0.2.x-0.3.x](setup/upgrade/devtron-upgrade-0.2.x-0.3.x.md)

## Usage

* [Applications](user-guide/applications.md)
  * [Create a New Application](user-guide/create-application.md)
  * [Clone an Existing Application](user-guide/cloning-application.md)
  * [Deploy a Sample Application](user-guide/Deploy-sample-app/nodejs\_app.md)
  * [App Configuration](user-guide/creating-application/README.md)
    * [Git Repository](user-guide/creating-application/git-material.md)
    * [Build Configuration](user-guide/creating-application/docker-build-configuration.md)
    * [Base Deployment Template](user-guide/creating-application/deployment-template.md)
      * [Deployment](user-guide/creating-application/deployment-template/deployment.md)
      * [Rollout Deployment](user-guide/creating-application/deployment-template/rollout-deployment.md)
      * [Job and Cronjob](user-guide/creating-application/deployment-template/job-and-cronjob.md)
      * [StatefulSets](user-guide/creating-application/deployment-template/statefulset.md)
    * [GitOps Configuration](user-guide/creating-application/gitops-config.md)
    * [Workflow Editor](user-guide/creating-application/workflow/README.md)
      * [CI Pipeline](user-guide/creating-application/workflow/ci-pipeline.md)
        * [Pre-Build/Post-Build Stages](user-guide/creating-application/workflow/ci-build-pre-post-plugins.md)
        * [Override Build Configuration](user-guide/creating-application/container-registry-override.md)
      * [CD Pipeline](user-guide/creating-application/workflow/cd-pipeline.md)
    * [ConfigMaps](user-guide/creating-application/config-maps.md)
    * [Secrets](user-guide/creating-application/secrets.md)
      * [External Secret Operator (ESO)](user-guide/creating-application/eso/README.md)
        * [AWS Secrets Manager](user-guide/creating-application/eso/aws-eso.md)
        * [Google Secrets Manager](user-guide/creating-application/eso/gcp-eso.md)
        * [HashiCorp Vault](user-guide/creating-application/eso/hashicorp-eso.md)
    * [Protect Configuration](user-guide/creating-application/config-approval.md)
    * [Environment Overrides](user-guide/creating-application/environment-overrides.md)
    * [Deleting Application](user-guide/deleting-application.md)
  * [Build and Deploy](user-guide/deploying-application/README.md)
    * [Triggering CI](user-guide/deploying-application/triggering-ci.md)
    * [Triggering CD](user-guide/deploying-application/triggering-cd.md)
    * [Rollback Deployment](user-guide/deploying-application/rollback-deployment.md)
    * [Applying Labels to Images](user-guide/deploying-application/image-labels-and-comments.md)
  * [App Details](user-guide/creating-application/app-details.md)
    * [Debugging Deployment And Monitoring](user-guide/debugging-deployment-and-monitoring.md)
    * [Using Ephemeral Containers](user-guide/app-details/ephemeral-containers.md)
    * [Application Metrics](user-guide/creating-application/app-metrics.md)
  * [Overview](user-guide/creating-application/overview.md)
* [Jobs](user-guide/jobs/README.md)
  * [Create a new job](user-guide/jobs/create-job.md)
  * [Configurations](user-guide/jobs/configuration-job.md)
  * [Workflow Editor](user-guide/jobs/workflow-editor-job.md)
  * [Trigger Job](user-guide/jobs/triggering-job.md)
  * [Overview](user-guide/jobs/overview-job.md) 
* [Application Groups](user-guide/application-groups.md)
* [Software Distribution Hub](user-guide/sdh/README.md)
  * [Tenants](user-guide/sdh/tenants.md)
  * [Release Hub](user-guide/sdh/release-hub.md)
* [Resource Browser](user-guide/resource-browser.md)   
* [Resource Watcher](user-guide/resource-watcher.md) 
* [Charts](user-guide/deploy-chart/README.md)
  * [Charts Overview](user-guide/deploy-chart/overview-of-charts.md)
  * [Deploy & Observe](user-guide/deploy-chart/deployment-of-charts.md)
  * [Examples](user-guide/deploy-chart/examples/README.md)
    * [Deploying Mysql Helm Chart](user-guide/deploy-chart/examples/deploying-mysql-helm-chart.md)
    * [Deploying MongoDB Helm Chart](user-guide/deploy-chart/examples/deploying-mongodb-helm-chart.md)
  * [Chart Group](user-guide/deploy-chart/chart-group.md)
* [Security](user-guide/security-features.md)
  * [Security Scans](user-guide/security-features/security-scans.md)
  * [Security Policies](user-guide/security-features/security-policies.md)
* [Bulk Edit](user-guide/bulk-update.md)
* [Integrations](user-guide/integrations/README.md)
  * [Build and Deploy (CI/CD)](user-guide/integrations/build-and-deploy-ci-cd.md)
  * [GitOps (Argo CD)](user-guide/integrations/argocd.md)
  * [Vulnerability Scanning (Clair)](user-guide/integrations/clair.md)
  * [Notifications](user-guide/integrations/notifications.md)
  * [Monitoring (Grafana)](user-guide/integrations/grafana.md)
* [Pipeline Plugins](user-guide/plugins/README.md)
  * [Create Your Plugin](user-guide/plugins/create-plugin.md)
  * [Our Plugins](user-guide/plugins/plugin-list.md)
    * [Codacy](user-guide/plugins/codacy.md)
    * [Copy Container Image](user-guide/plugins/copy-container-image.md)
    * [Dependency track - Maven & Gradle](user-guide/plugins/dependency-track-maven-gradle.md)
    * [Dependency track - NodeJS](user-guide/plugins/dependency-track-nodejs.md)
    * [Dependency track - Python](user-guide/plugins/dependency-track-python.md)
<<<<<<< HEAD
    * [Jenkins](user-guide/plugins/jenkins.md)
=======
    * [GoLang-migrate](user-guide/plugins/golang-migrate.md)
>>>>>>> fcd30dd3
    * [K6 Load Testing](user-guide/plugins/k6-load-testing.md)
    * [Semgrep](user-guide/plugins/semgrep.md)
    * [SonarQube](user-guide/plugins/sonarqube.md)
    * [SonarQube v1.1.0](user-guide/plugins/sonarqube-v1.1.0.md)


## Resources

* [Glossary](reference/glossary.md)
* [Troubleshooting](FAQs/devtron-troubleshoot.md)
* [Use Cases](user-guide/use-cases/README.md)
  * [Devtron Generic Helm Chart To Run CronJob Or One Time Job](user-guide/use-cases/devtron-generic-helm-chart-to-run-cron-job-or-one-time-job.md)
  * [Connect SpringBoot with Mysql Database](user-guide/use-cases/connect-springboot-with-mysql-database.md)
  * [Connect Expressjs With Mongodb Database](user-guide/use-cases/connect-expressjs-with-mongodb-database.md)
  * [Connect Django With Mysql Database](user-guide/use-cases/connect-django-with-mysql-database.md)
  * [Pull Helm Charts from OCI Registry](user-guide/use-cases/oci-pull.md)
* [Telemetry Overview](user-guide/telemetry.md)
* [Devtron on Graviton](reference/graviton.md)
* [Release Notes](https://github.com/devtron-labs/devtron/releases)<|MERGE_RESOLUTION|>--- conflicted
+++ resolved
@@ -135,11 +135,8 @@
     * [Dependency track - Maven & Gradle](user-guide/plugins/dependency-track-maven-gradle.md)
     * [Dependency track - NodeJS](user-guide/plugins/dependency-track-nodejs.md)
     * [Dependency track - Python](user-guide/plugins/dependency-track-python.md)
-<<<<<<< HEAD
+    * [GoLang-migrate](user-guide/plugins/golang-migrate.md)
     * [Jenkins](user-guide/plugins/jenkins.md)
-=======
-    * [GoLang-migrate](user-guide/plugins/golang-migrate.md)
->>>>>>> fcd30dd3
     * [K6 Load Testing](user-guide/plugins/k6-load-testing.md)
     * [Semgrep](user-guide/plugins/semgrep.md)
     * [SonarQube](user-guide/plugins/sonarqube.md)
