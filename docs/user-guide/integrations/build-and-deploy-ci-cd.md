# Build and Deploy (CI/CD)
 
Devtron CI/CD integration enables software development teams to automate the build and deployment process, allowing them to focus on meeting the business requirements, maintaining code quality, and ensuring security.
 
**Features**
 
* Leverages Kubernetes auto-scaling and centralized caching to give you unlimited cost-efficient CI workers.
* Supports pre-CI and post-CI integrations for code quality monitoring.
* Seamlessly integrates with Clair for image vulnerability scanning.
* Supports different deployment strategies: Blue/Green, Rolling, Canary, and Recreate.
* Implements GitOps to manage the state of Kubernetes applications.
* Integrates with ArgoCD for continuous deployment.
* Check logs, events, and manifests or exec inside containers for debugging.
* Provides deployment metrics like; deployment frequency, lead time, change failure rate, and mean-time recovery.
* Seamless integration with Grafana for continuous application metrics like CPU and memory usage, status code, throughput, and latency on the dashboard.

{% hint style="info" %}
<<<<<<< HEAD
Devtron also gives you the option of partial cloning. It increases the cloning speed of your [code repository](../../../docs/reference/glossary#repo), thus reducing the [build time](../../../docs/reference/glossary#build-pipeline) during the [CI process](../deploying-application/triggering-ci).
=======
Devtron also gives you the option of partial cloning. It increases the cloning speed of your [code repository](../../../docs/reference/glossary.md#repo), thus reducing the [build time](../../../docs/reference/glossary.md#build-pipeline) during the [CI process](../deploying-application/triggering-ci.md).
>>>>>>> 84b39118
{% endhint %}

## Installation

1. On the **Devtron Stack Manager > Discover** page, click the **Build and Deploy (CI/CD)**.
2. On the **Discover Integrations/Build and Deploy (CI/CD)** page, click **Install**.
 
The installation status may be one of the following:
 
| Installation status | Description |
| --- | --- |
| Install | The integration is not yet installed. |
| Initializing | The installation is being initialized. |
| Installing | The installation is in progress. The logs are available to track the progress. |
| Failed | Installation failed and the logs are available to troubleshoot. You can retry the installation or [contact support](https://discord.devtron.ai/). |
| Installed | The integration is successfully installed and available on the **Installed** page. |
| Request timed out | The request to install has hit the maximum number of retries. You may retry the installation or [contact support](https://discord.devtron.ai/) for further assistance. |
 
> A list of installed integrations can be viewed on the **Devtron Stack Manager > Installed** page.
 
To update an installed integration, please [update Devtron](../../setup/upgrade/upgrade-devtron-ui.md).<|MERGE_RESOLUTION|>--- conflicted
+++ resolved
@@ -15,11 +15,7 @@
 * Seamless integration with Grafana for continuous application metrics like CPU and memory usage, status code, throughput, and latency on the dashboard.
 
 {% hint style="info" %}
-<<<<<<< HEAD
-Devtron also gives you the option of partial cloning. It increases the cloning speed of your [code repository](../../../docs/reference/glossary#repo), thus reducing the [build time](../../../docs/reference/glossary#build-pipeline) during the [CI process](../deploying-application/triggering-ci).
-=======
 Devtron also gives you the option of partial cloning. It increases the cloning speed of your [code repository](../../../docs/reference/glossary.md#repo), thus reducing the [build time](../../../docs/reference/glossary.md#build-pipeline) during the [CI process](../deploying-application/triggering-ci.md).
->>>>>>> 84b39118
 {% endhint %}
 
 ## Installation
