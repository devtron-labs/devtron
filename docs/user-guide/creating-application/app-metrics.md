# Application Metrics

Application metrics can be enabled to see your application's metrics.

## Standard Metrics

Devtron provides certain metrics (CPU and Memory utilization) for each application by default i.e. you do not need to enable “Application metrics”. However, prometheus needs to be present in the cluster and the endpoint of the same should be updated in Global Configurations --> Clusters & Environments section. 

## Advanced Metrics

There are certain advanced metrics (like Latency, Throughput, 4xx, 5xx, 2xx) which are only available when "Application metrics" is enabled from the Deployment Template. When you enable these advanced metrics, devtron attaches a envoy sidecar container to your main container which runs as a transparent proxy and passes each request through it to measure the advanced metrics. 

**Note: Since, all the requests are passed through envoy, any misconfiguration in envoy configs can bring your application down, so please test the configurations in a non-production environment extensively.**

```yaml
envoyproxy:
  image: envoyproxy/envoy:v1.14.1
  configMapName: ""
  resources:
    limits:
      cpu: "50m"
      memory: "50Mi"
    requests:
      cpu: "50m"
      memory: "50Mi"
```


![](../../images/creating-application/app-metrics/app-metrics-1.jpg)


## CPU Usage Metrics

CPU usage is a utilization metric that shows the overall utilization of cpu by an application. It is available as both, aggregated or per pod.

## Memory Usage Metrics

 Memory usage is a utilization metric that shows the overall utilization of memory by an application. It is available as both, aggregated or per pod.


 ## Throughput Metrics

 This application metrics indicates the number of request processed by an application per minute. 

 ## Status Code Metrics

<<<<<<< HEAD
This metrics indicates the  application’s response to client’s request with a specific status code i.e 1xx(Communicate transfer protocol level information), 2xx(Client’s request was accepted successfully), 3xx(Client must take some additional action to complete their request), 4xx(Client side error) or 5xx(Server side error).  
=======
This metrics indicates the  application’s response to client’s request with a specific status code i.e 1xx(Communicate transfer protocol-level information), 2xx(Client’s request was accepted successfully), 3xx(Client must take some additional action to complete their request), 4xx(Client side error) or 5xx(Server side error).  
>>>>>>> 27c21f8b

## Latency Metrics

Latency metrics shows the latency for an application. Latency measures the delay between an action and a response.

**99.9th percentile latency**: The maximum latency, in seconds, for the fastest 99.9% of requests.

**99th percentile latency**: The maximum latency, in seconds, for the fastest 99% of requests.

**95th percentile latency**: The maximum latency, in seconds, for the fastest 95% of requests.

**Note:** We also support custom percentile input inside the dropdown .A latency measurement based on a single request is not meaningful.


## Checklist for enabling Advanced Application metrics in Production

* [ ]  Have adjusted resources to the envoy sidecar container, by default Devtron allocates 50m CPU and 50Mi Memory as both limits as well as requests. This should be enough for handling traffic upto 3000rpm per pod, if each replica of your pod is expected to handle more than 3000rpm, please adjust the resources accordingly.
* [ ] If you are not leveraging http2 / streaming protocols, make sure to set supportStreaming and useHTTP2 in ContainerPort as false.
* [ ]  Use envoy image as "quay.io/devtron/envoy:v1.14.1" instead of default "envoyproxy/envoy:v1.14.1" if your cluster occasionally hit dockerhub pull rate limit or if you are running too many replicas/micro-services in a cluster.
* [ ] Enabled and tested extensively in non-production environment including load testing till highest rpm capacity per pod.<|MERGE_RESOLUTION|>--- conflicted
+++ resolved
@@ -44,11 +44,7 @@
 
  ## Status Code Metrics
 
-<<<<<<< HEAD
-This metrics indicates the  application’s response to client’s request with a specific status code i.e 1xx(Communicate transfer protocol level information), 2xx(Client’s request was accepted successfully), 3xx(Client must take some additional action to complete their request), 4xx(Client side error) or 5xx(Server side error).  
-=======
 This metrics indicates the  application’s response to client’s request with a specific status code i.e 1xx(Communicate transfer protocol-level information), 2xx(Client’s request was accepted successfully), 3xx(Client must take some additional action to complete their request), 4xx(Client side error) or 5xx(Server side error).  
->>>>>>> 27c21f8b
 
 ## Latency Metrics
 
