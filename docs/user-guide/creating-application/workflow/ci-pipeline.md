# CI Pipeline

CI Pipeline can be created in three different ways, `Continuous Integration`, `Linked CI Pipeline` and `Incoming Webhook`.

![](https://devtron-public-asset.s3.us-east-2.amazonaws.com/images/creating-application/workflow-ci-pipeline/workflow-ci.jpg)

Each of these methods have different use-cases which can be used according to the needs of the organization. Let’s begin with Continuous Integration.

## A. Continuous Integration

Click on Continuous Integration, a prompt comes up in which we need to provide our custom configurations. Below is the description of some configurations which are required.

| Key | Description |
| :--- | :--- |
| `Pipeline Name` | Name of the pipeline |
| `Pipeline Execution (Advanced)` | Select from automatic or manual execution depending upon your use-case |
| `Source Type` | Select the source through which the CI Pipeline will be triggered  |
| `Stages (Advanced)` | 1.**Pre-build Stages**- Scripts to be executed before building an image.   2.**Docker build Stages**- Provide a new argument and override an old argument in key-value pair.     3. **Post-build Stages**- Scripts to be executed after building image |
| `Scan for vulnerabilities (Advanced)` | It will scan your image and find if any vulnerabilities present |


[Note] Options such as pipeline execution, stages and scan for vulnerabilities, will be visible after clicking on advanced options present in the bottom left corner.

### I. Pipeline Name
Pipeline name is an auto-generated name which can also be renamed by clicking on Advanced options.

### II. Pipeline Execution
You can select the method you want to execute the pipeline. By default the value is automatic. In this case it will get automatically triggered if any changes are made to the respective git repository. You can set it to manual if you want to trigger the pipeline manually.

### III. Source Type
In source type, we can observe that we have three types of mechanisms which can be used for building your CI Pipeline. In the drop-down you can observe we have Branch Fixed, Pull Request and Tag Creation. 

![](../../../.gitbook/assets/ci-pipeline-2.png)

#### i) Branch Fixed
If you select the Branch Fixed as your source type for building CI Pipeline, then you need to provide the corresponding Branch Name.

Branch Name is the name of the corresponding branch (eg. main or master, or any other branch)

#### ii) Pull Request
[Note] It only works if Git Host is Github or Bitbucket Cloud as of now. In case you need support for any other Git Host, please create a [github issue](https://github.com/devtron-labs/devtron/issues).

If you select the Pull Request option, you can configure the CI Pipeline using the generated PR. For this mechanism you need to configure a webhook for the repository added in the Git Material.

![](../../../.gitbook/assets/ci-pipeline-3.png)

##### Prerequisites for Pull Request
**If using GitHub -**
To use this mechanism, as stated above you need to create a webhook for the corresponding repository of your Git Provider. In Github to create a webhook for the repository -

1. Go to settings of that particular repository
2. Click on webhook section under options tab
3. In the Payload URL section, please copy paste the Webhook URL which can be found at Devtron Dashboard when you select source type as Pull Request as seen in above image.
4. Change content type to - application/json
5. Copy paste the Secret as well from the Dashboard when you select the source type as Pull Request

![](../../../.gitbook/assets/ci-pipeline-4.png)

Now,  scroll down and select the custom events for which you want to trigger the webhook to build CI Pipeline -

6. Check the radio button for **Let me select individual events**
7. Then, check the Branch or **Tag Creation** and **Pull Request** radio buttons under the individual events as mentioned in image below.

[Note] If you select **Branch or Tag Creation**, it will work for the **Tag Creation** mechanism as well.

![](../../../.gitbook/assets/ci-pipeline-5.png)

After selecting the respective options, click on the generate the webhook button to create a webhook for your respective repository.

**If using Bitbucket Cloud -**
If you are using Bitbucket cloud as your git provider, you need to create a webhook for that as we created for Github in the above section.  Follow the steps to create webhook -

1. Go to Repository Settings on left sidebar of repository window
2. Click on Webhooks and then click on Add webhook as shown in the image.

![](../../../.gitbook/assets/ci-pipeline-6.png)

3. Give any appropriate title as per your choice and then copy-paste the url which you can get from Devtron Dashboard when you select Pull Request as source type in case of Bitbucket Cloud as Git Host.
4. Check the Pull Request events for which you want to trigger the webhook and then save the configurations.

![](../../../.gitbook/assets/ci-pipeline-7.png)

##### Filters
Now, coming back to the Pull Request mechanism, you can observe we have the option to add filters. In a single repository we have multiple PRs generated, so to have the exact PR for which you want to build the CI Pipeline, we have this feature of filters.

You can add a few filters which can be seen in the dropdown to sort the exact PR which you want to use for building the pipeline. 

![](../../../.gitbook/assets/ci-pipeline-8.png)

Below are the details of different filters which you can use as per your requirement. Please select any of the filters and pass the value in regex format as one has already given for example and then click on **Create Pipeline**.

Devtron uses regexp library, view [regexp cheatsheet](https://yourbasic.org/golang/regexp-cheat-sheet/). You can test your custom regex from [here](https://regex101.com/r/lHHuaE/1).

| Key | Description |
| :--- | :--- |
| `Source branch name` | Branch from which the Pull Request is generated. |
| `Target branch name` | Branch to which the Pull request will be merged. |
| `Author` | The one who created the Pull Request. |
| `Title` | Title provided to the Pull Request. |
| `State` | It shows the state of PR and as of now it is fixed to Open which cannot be changed. |

#### iii) Tag Creation
The third option i.e, **Tag Creation**. In this mechanism you need to provide the tag name or author to specify the exact tag for which you want to build the CI Pipeline. To work with this feature as well, you need to configure the webhook for either Github or Bitbucket as we did in the previous mechanism i.e, **Pull Request**.

In this process as well you can find the option to filter the specific tags with certain filter parameters. Select the appropriate filter as per your requirement and pass the value in form of regex, one of the examples is already given.

| Filter | Description |
| :--- | :--- |
| `Author` | The one who created the tag. |
| `Tag name` | Name of the tag for which the webhook will be triggered. |

Select the appropriate filter and pass the value in the form of regex and then click on **Create Pipeline**.

![](../../../.gitbook/assets/ci-pipeline-9.png)

### Advanced Options
When you click on the advanced options button which can be seen at the bottom-left of the screen, you can see some more configuration options which includes pipeline execution, stages and scan for vulnerabilities. 

####  Stages: 
There are 3 dropdowns given below:

* **Pre-build**
* **Docker build**
* **Post-build**

**\(a\) Pre-build**

This section is used for those steps which you want to execute before building the Docker image. To add a `Pre-build stage`, click on `Add Stage` and provide a name to your pre-stage and write your script as per your requirement. These stages will run in sequence before the docker image is built. Optionally, you can also provide the path of the directory where the output of the script will be stored locally.

You can add one or more than one stage in a CI Pipeline.

![](../../../.gitbook/assets/pre_build.jpg)

**\(b\) Docker build**

Though we have the option available in the `Docker build configuration` section to add arguments in key-value pairs for the docker build image. But one can also provide docker build arguments here as well. This is useful, in case you want to override them or want to add new arguments to build your docker image.

**\(c\) Post-build**

The post-build stage is similar to the pre-build stage. The difference between the post-build stage and the pre-build stage is that the post-build will run when your CI pipeline will be executed successfully.

Adding a post-build stage is similar to adding a pre-build stage. Click on `Add Stage` and provide a name to your post-stage. Here you can write your script as per your requirement, which will run in sequence after the docker image is built. You can also provide the path of the directory in which the output of the script will be stored in the `Remote Directory` column. And this is optional to fill because many times you run scripts that do not provide any output.

![](../../../.gitbook/assets/post_build%20%282%29.jpg)

**NOTE:**

**(a)** You can provide pre-build and post-build stages via the Devtron tool’s console or can also provide these details by creating a file `devtron-ci.yaml` inside your repository. There is a [pre-defined format](https://github.com/devtron-labs/ci-runner/blob/main/devtron-ci.yaml) to write this file. And we will run these stages using this YAML file.
You can also provide some stages on the Devtron tool’s console and some stages in the devtron-ci.yaml file. But stages defined through the `Devtron` dashboard are first executed then the stages defined in the `devtron-ci.yaml` file.

**(b)** The total timeout for the execution of the CI pipeline is by default set as 3600 seconds. This default timeout is configurable according to the use-case. The timeout can be edited in the configmap of the orchestrator service in the env variable `env:"DEFAULT_TIMEOUT" envDefault:"3600"`

####  Scan for vulnerabilities

`Scan for vulnerabilities` adds a security feature to your application. If you enable this option, your code will be scanned for any vulnerabilities present in your code. And you will be informed about these vulnerabilities. For more details please check doc

You have provided all the details required to create a CI pipeline, now click on `Create Pipeline`.

#### Update CI Pipeline

You can also update any configuration of an already created CI Pipeline, except the pipeline name. The pipeline name can not be edited.

![](https://devtron-public-asset.s3.us-east-2.amazonaws.com/images/creating-application/workflow-ci-pipeline/ci-pipeline-update.jpg)

Click on your CI pipeline, to update your CI Pipeline. A window will be popped up with all the details of the current pipeline.

![](../../../.gitbook/assets/ca-workflow-update.png)

Make your changes and click on `Update Pipeline` at the bottom to update your Pipeline.

#### Delete CI Pipeline

You can only delete CI pipeline if you have no CD pipeline created in your workflow.

To delete a CI pipeline, go to the `App Configurations` and then click on `Workflow` editor

Click on `Delete Pipeline` at the bottom to delete the CD pipeline

#### Automated Test suite integration in the CI step using devtron-ci.yaml

<<<<<<< HEAD
Users can run the Test case using the Devtron Dashboard or by including the Test cases in the devtron.ci.yaml file in the source git repository. For reference, check this [yaml file](https://github.com/kumarnishant/getting-started-nodejs/blob/master/devtron-ci.yaml). 
=======
Users can run the test case using the Devtron dashboard or by including the test cases in the devtron.ci.yaml file in the source git repository. For reference, check: [https://github.com/kumarnishant/getting-started-nodejs/blob/master/devtron-ci.yaml](https://github.com/kumarnishant/getting-started-nodejs/blob/master/devtron-ci.yaml)
>>>>>>> 9216c928

The test cases given in the script will run before the test cases given in the devtron.ci.yaml

![](../../../.gitbook/assets/yaml%20%283%29.jpg)

| Field | Description |
| :--- | :--- |
| `version` | specify the version of yaml |
| `appliesTo` | applies the changes to a specified branch |
| `type` | branch type on which changes are to be applied, it can be **BRANCH\_FIXED** or **TAG\_PATTERN** |
| `value` | branch name on which changes are to be applied, it can take a value as the name of branch \(“master”\) or as a regular expression \("%d.%d.%d-rc"\) |
| `script` | A script which you want to execute, you can also execute the docker commands here |
| `beforeDockerBuildStages` | script to run before the docker build step |
| `afterDockerBuildStages` | script to run after the docker build step |
| `outputLocation` | The location where you want to see the output of the report of Test cases |

## B. Linked CI Pipeline

If one code is shared across multiple applications, `Linked CI Pipeline` can be used, and only one image will be built for multiple applications because if there is only one build, it is not advisable to create multiple CI Pipelines.

![](../../../.gitbook/assets/ca-workflow-linked.png)

## C. Incoming Webhook

You can use Devtron for deployments on Kubernetes while using your own CI tool such as Jenkins. External CI features can be used for cases where the CI tool is hosted outside the Devtron platform.

![](../../../.gitbook/assets/ca-workflow-external.png)

You can send the ‘Payload script’ to your CI tools such as Jenkins and Devtron will receive the build image every time the CI Service is triggered or you can use the Webhook URL which will build an image every time CI Service is triggered using Devtron Dashboard.

| Key | Description |
| :--- | :--- |
| `Pipeline Name` | Name of the pipeline |
| `Source Type` | ‘Branch Fixed’ or ‘Tag Regex’ |
| `Branch Name` | Name of the branch |




<|MERGE_RESOLUTION|>--- conflicted
+++ resolved
@@ -178,11 +178,8 @@
 
 #### Automated Test suite integration in the CI step using devtron-ci.yaml
 
-<<<<<<< HEAD
+
 Users can run the Test case using the Devtron Dashboard or by including the Test cases in the devtron.ci.yaml file in the source git repository. For reference, check this [yaml file](https://github.com/kumarnishant/getting-started-nodejs/blob/master/devtron-ci.yaml). 
-=======
-Users can run the test case using the Devtron dashboard or by including the test cases in the devtron.ci.yaml file in the source git repository. For reference, check: [https://github.com/kumarnishant/getting-started-nodejs/blob/master/devtron-ci.yaml](https://github.com/kumarnishant/getting-started-nodejs/blob/master/devtron-ci.yaml)
->>>>>>> 9216c928
 
 The test cases given in the script will run before the test cases given in the devtron.ci.yaml
 
