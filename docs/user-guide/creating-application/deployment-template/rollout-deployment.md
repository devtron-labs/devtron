
# Rollout Deployment

The `Rollout Deployment` chart deploys an advanced version of deployment that supports Blue/Green and Canary deployments. For functioning, it requires a rollout controller to run inside the cluster.

You can define application behavior by providing information in the following sections:

* [Chart version](https://docs.devtron.ai/usage/applications/creating-application/deployment-template/rollout-deployment#1.-chart-version)
* [Basic Configuration](https://docs.devtron.ai/usage/applications/creating-application/deployment-template/rollout-deployment#2.-basic-configuration)
* [Advanced (YAML)](https://docs.devtron.ai/usage/applications/creating-application/deployment-template/rollout-deployment#3.-advanced-yaml)
* [Show Application Metrics](https://docs.devtron.ai/usage/applications/creating-application/deployment-template/rollout-deployment#4.-show-application-metrics)

![](https://devtron-public-asset.s3.us-east-2.amazonaws.com/images/creating-application/deployment-template/deployment-template.gif)

## 1. Chart version

| Key | Descriptions |
| :--- | :--- |
| `Chart Version` | Select the Chart Version using which you want to deploy the application. |

Devtron uses helm charts for the deployments. And we are having multiple chart versions based on features it is supporting with every chart version.

One can see multiple chart version options available in the drop-down. you can select any chart version as per your requirements. By default, the latest version of the helm chart is selected in the chart version option.

Every chart version has its own YAML file. Helm charts are used to provide specifications for your application. To make it easy to use, we have created templates for the YAML file and have added some variables inside the YAML. You can provide or change the values of these variables as per your requirement.

If you want to see [Application Metrics](rollout-deployment.md#3.-Show-application-metrics) (as an example, Status codes 2xx, 3xx, 5xx; throughput, and latency etc.) for your application, then you need to select the latest chart version.

**Note**: Application Metrics are not supported for the Chart version older than 3.7 version.

## 2. Basic Configuration

Some of the use-cases which are defined on the Deployment Template (YAML file) may not be applicable to configure for your application. In such cases, you can do the basic deployment configuration for your application on the **Basic** GUI section instead of configuring the YAML file.

![](https://devtron-public-asset.s3.us-east-2.amazonaws.com/images/creating-application/deployment-template/basic-config-deployment-template.jpg)

The following fields are provided on the **Basic** GUI section:

| Fields | Description |
| :---    |     :---       |
| **Port**  | The internal HTTP port. |
| **HTTP Request Routes** | Enable the `HTTP Request Routes` to define `Host` and `Path`. By default, it is in `disabled` state.<ul><li> **Host**: Domain name of the server. </li></ul> <ul><li>**Path**: Path of the specific component in the host that the HTTP wants to access.</li></ul> You can define multiple paths as required by clicking **Add path**.|
| **CPU**  | The CPU resource as per the application. |
| **RAM**   | The RAM resource as per the application. |
| **Environment Variables** (**Key/Value**)  | Define `key/value` by clicking **Add variable**. <ul><li> **Key**: Define the key of the environment.</li></ul> <ul><li>**Value**: Define the value of the environment.</li></ul> You can define multiple env variables by clicking **Add variable**.  |

Click **Save Changes**.

If you want to do additional configurations, then click **Advanced (YAML)** for modifications.

**Note**: If you change any values in the `Basic` GUI, then the corresponding values will be changed in `YAML` file also.

## 3. Advanced (YAML)

### Container Ports

This defines the ports on which application services will be exposed to other services.

```yaml
ContainerPort:
  - envoyPort: 8799
    envoyTimeout: 15s
    idleTimeout:
    name: app
    port: 8080
    servicePort: 80
    supportStreaming: true
    useHTTP2: true
```

| Key | Description |
| :--- | :--- |
| `envoyPort` | envoy port for the container. |
| `envoyTimeout` | envoy Timeout for the container,envoy supports a wide range of timeouts that may need to be configured depending on the deployment.By default the envoytimeout is 15s. |
| `idleTimeout` | the duration of time that a connection is idle before the connection is terminated. |
| `name` | name of the port. |
| `port` | port for the container. |
| `servicePort` | port of the corresponding kubernetes service. |
| `supportStreaming` | Used for high performance protocols like grpc where timeout needs to be disabled. |
| `useHTTP2` | Envoy container can accept HTTP2 requests. |

### EnvVariables
```yaml
EnvVariables: []
```
`EnvVariables` provide run-time information to containers and allow to customize how the application works and the behavior of the applications on the system.

Here we can pass the list of env variables , every record is an object which contain the `name` of variable along with `value`.

To set environment variables for the containers that run in the Pod.

### Example of EnvVariables

`IMP` Docker image should have env variables, whatever we want to set.
```yaml
EnvVariables: 
  - name: HOSTNAME
    value: www.xyz.com
  - name: DB_NAME
    value: mydb
  - name: USER_NAME
    value: xyz
```

But `ConfigMap` and `Secret` are the preferred way to inject env variables. You can create this in `App Configuration` Section.

### ConfigMap

It is a centralized storage, specific to k8s namespace where key-value pairs are stored in plain text.

![](https://devtron-public-asset.s3.us-east-2.amazonaws.com/images/creating-application/config-maps/configure-configmap.jpg)

### Secret

It is a centralized storage, specific to k8s namespace where we can store the key-value pairs in plain text as well as in encrypted(`Base64`) form.

![](https://devtron-public-asset.s3.us-east-2.amazonaws.com/images/creating-application/secrets/created-secret.gif)

`IMP` All key-values of `Secret` and `CofigMap` will reflect to your application.

### Liveness Probe

If this check fails, kubernetes restarts the pod. This should return error code in case of non-recoverable error.

```yaml
LivenessProbe:
  Path: ""
  port: 8080
  initialDelaySeconds: 20
  periodSeconds: 10
  successThreshold: 1
  timeoutSeconds: 5
  failureThreshold: 3
  command:
    - python
    - /etc/app/healthcheck.py
  httpHeaders:
    - name: Custom-Header
      value: abc
  scheme: ""
  tcp: true
```

| Key | Description |
| :--- | :--- |
| `Path` | It define the path where the liveness needs to be checked. |
| `initialDelaySeconds` | It defines the time to wait before a given container is checked for liveliness. |
| `periodSeconds` | It defines how often (in seconds) to perform the liveness probe. |
| `successThreshold` | It defines the number of successes required before a given container is said to fulfil the liveness probe. |
| `timeoutSeconds` | The maximum time (in seconds) for the probe to complete. |
| `failureThreshold` | The number of consecutive failures required to consider the probe as failed. |
| `command` | The mentioned command is executed to perform the livenessProbe. If the command returns a non-zero value, it's equivalent to a failed probe. |
| `httpHeaders` | Custom headers to set in the request. HTTP allows repeated headers,You can override the default headers by defining .httpHeaders for the probe. |
| `scheme` | Scheme to use for connecting to the host (HTTP or HTTPS). Defaults to HTTP. |
| `tcp` | The kubelet will attempt to open a socket to your container on the specified port. If it can establish a connection, the container is considered healthy. |


### MaxUnavailable

```yaml
  MaxUnavailable: 0
```
The maximum number of pods that can be unavailable during the update process. The value of "MaxUnavailable: " can be an absolute number or percentage of the replicas count. The default value of "MaxUnavailable: " is 25%.

### MaxSurge

```yaml
MaxSurge: 1
```
The maximum number of pods that can be created over the desired number of pods. For "MaxSurge: " also, the value can be an absolute number or percentage of the replicas count.
The default value of "MaxSurge: " is 25%.

### Min Ready Seconds

```yaml
MinReadySeconds: 60
```
This specifies the minimum number of seconds for which a newly created Pod should be ready without any of its containers crashing, for it to be considered available. This defaults to 0 (the Pod will be considered available as soon as it is ready).

### Readiness Probe

If this check fails, kubernetes stops sending traffic to the application. This should return error code in case of errors which can be recovered from if traffic is stopped.

```yaml
ReadinessProbe:
  Path: ""
  port: 8080
  initialDelaySeconds: 20
  periodSeconds: 10
  successThreshold: 1
  timeoutSeconds: 5
  failureThreshold: 3
  command:
    - python
    - /etc/app/healthcheck.py
  httpHeaders:
    - name: Custom-Header
      value: abc
  scheme: ""
  tcp: true
```

| Key | Description |
| :--- | :--- |
| `Path` | It define the path where the readiness needs to be checked. |
| `initialDelaySeconds` | It defines the time to wait before a given container is checked for readiness. |
| `periodSeconds` | It defines how often (in seconds) to perform the readiness probe. |
| `successThreshold` | It defines the number of successes required before a given container is said to fulfill the readiness probe. |
| `timeoutSeconds` | The maximum time (in seconds) for the probe to complete. |
| `failureThreshold` | The number of consecutive failures required to consider the probe as failed. |
| `command` | The mentioned command is executed to perform the readinessProbe. If the command returns a non-zero value, it's equivalent to a failed probe. |
| `httpHeaders` | Custom headers to set in the request. HTTP allows repeated headers,You can override the default headers by defining .httpHeaders for the probe. |
| `scheme` | Scheme to use for connecting to the host (HTTP or HTTPS). Defaults to HTTP. |
| `tcp` | The kubelet will attempt to open a socket to your container on the specified port. If it can establish a connection, the container is considered healthy. |


### Startup Probe

Startup Probe in Kubernetes is a type of probe used to determine when a container within a pod is ready to start accepting traffic. It is specifically designed for applications that have a longer startup time.

```yaml
StartupProbe:
  Path: ""
  port: 8080
  initialDelaySeconds: 20
  periodSeconds: 10
  successThreshold: 1
  timeoutSeconds: 5
  failureThreshold: 3
  httpHeaders:
    - name: Custom-Header
      value: abc
  command:
    - python
    - /etc/app/healthcheck.py
  tcp: false
```

| Key | Description |
| :--- | :--- |
| `Path` | It define the path where the startup needs to be checked. |
| `initialDelaySeconds` | It defines the time to wait before a given container is checked for startup. |
| `periodSeconds` | It defines how often (in seconds) to perform the startup probe. |
| `successThreshold` | The number of consecutive successful probe results required to mark the container as ready. |
| `timeoutSeconds` | The maximum time (in seconds) for the probe to complete. |
| `failureThreshold` | The number of consecutive failures required to consider the probe as failed. |
| `command` | The mentioned command is executed to perform the startup probe. If the command returns a non-zero value, it's equivalent to a failed probe. |
| `httpHeaders` | Custom headers to set in the request. HTTP allows repeated headers,You can override the default headers by defining .httpHeaders for the probe. |
| `tcp` | The kubelet will attempt to open a socket to your container on the specified port. If it can establish a connection, the container is considered healthy. |

### Autoscaling

This is connected to HPA and controls scaling up and down in response to request load.

```yaml
autoscaling:
  enabled: false
  MinReplicas: 1
  MaxReplicas: 2
  TargetCPUUtilizationPercentage: 90
  TargetMemoryUtilizationPercentage: 80
  extraMetrics: []
```

| Key | Description |
| :--- | :--- |
| `enabled` | Set true to enable autoscaling else set false.|
| `MinReplicas` | Minimum number of replicas allowed for scaling. |
| `MaxReplicas` | Maximum number of replicas allowed for scaling. |
| `TargetCPUUtilizationPercentage` | The target CPU utilization that is expected for a container. |
| `TargetMemoryUtilizationPercentage` | The target memory utilization that is expected for a container. |
| `extraMetrics` | Used to give external metrics for autoscaling. |

### Fullname Override

```yaml
fullnameOverride: app-name
```
`fullnameOverride` replaces the release fullname created by default by devtron, which is used to construct Kubernetes object names. By default, devtron uses {app-name}-{environment-name} as release fullname.

### Image

```yaml
image:
  pullPolicy: IfNotPresent
```

Image is used to access images in kubernetes, pullpolicy is used to define the instances calling the image, here the image is pulled when the image is not present,it can also be set as "Always".

### serviceAccount

```yaml
serviceAccount:
  create: false
  name: ""
  annotations: {}
```

| Key | Description |
| :--- | :--- |
| `enabled` | Determines whether to create a ServiceAccount for pods or not. If set to `true`, a ServiceAccount will be created. |
| `name`  | Specifies the name of the ServiceAccount to use. |
| `annotations` |  Specify annotations for the ServiceAccount. |


### imagePullSecrets

`imagePullSecrets` contains the docker credentials that are used for accessing a registry. 

```yaml
imagePullSecrets:
  - regcred
```
regcred is the secret that contains the docker credentials that are used for accessing a registry. Devtron will not create this secret automatically, you'll have to create this secret using dt-secrets helm chart in the App store or create one using kubectl. You can follow this documentation Pull an Image from a Private Registry [https://kubernetes.io/docs/tasks/configure-pod-container/pull-image-private-registry/](https://kubernetes.io/docs/tasks/configure-pod-container/pull-image-private-registry/) .

### HostAliases

 the hostAliases field is used in a Pod specification to associate additional hostnames with the Pod's IP address. This can be helpful in scenarios where you need to resolve specific hostnames to the Pod's IP within the Pod itself.

```yaml
  hostAliases:
  - ip: "192.168.1.10"
    hostnames:
    - "hostname1.example.com"
    - "hostname2.example.com"
  - ip: "192.168.1.11"
    hostnames:
    - "hostname3.example.com"
```

### Ingress

This allows public access to the url. Please ensure you are using the right nginx annotation for nginx class. 
The default value is `nginx`.

```yaml
ingress:
  enabled: false
  # For K8s 1.19 and above use ingressClassName instead of annotation kubernetes.io/ingress.class:
  className: nginx
  annotations: {}
  hosts:
      - host: example1.com
        pathType: "ImplementationSpecific"
        paths:
            - /example
      - host: example2.com
        pathType: "ImplementationSpecific"
        paths:
            - /example2
            - /example2/healthz
  tls: []
```
Legacy deployment-template ingress format

```yaml
ingress:
  enabled: false
  # For K8s 1.19 and above use ingressClassName instead of annotation kubernetes.io/ingress.class:
  ingressClassName: nginx-internal
  annotations: {}
  path: ""
  host: ""
  tls: []
```

| Key | Description |
| :--- | :--- |
| `enabled` | Enable or disable ingress |
| `annotations` | To configure some options depending on the Ingress controller |
| `host` | Host name |
| `pathType` | Path in an Ingress is required to have a corresponding path type. Supported path types are `ImplementationSpecific`, `Exact` and `Prefix`. |
| `path` | Path name |
| `tls` | It contains security details |

### Ingress Internal

This allows private access to the url, please ensure you are using right nginx annotation for nginx class, its default value is nginx

```yaml
ingressInternal:
  enabled: false
  # For K8s 1.19 and above use ingressClassName instead of annotation kubernetes.io/ingress.class:
  ingressClassName: nginx-internal
  annotations: {}
  hosts:
      - host: example1.com
        pathType: "ImplementationSpecific"
        paths:
            - /example
      - host: example2.com
        pathType: "ImplementationSpecific"
        paths:
            - /example2
            - /example2/healthz
  tls: []
```

| Key | Description |
| :--- | :--- |
| `enabled` | Enable or disable ingress |
| `annotations` | To configure some options depending on the Ingress controller |
| `host` | Host name |
| `pathType` | Path in an Ingress is required to have a corresponding path type. Supported path types are `ImplementationSpecific`, `Exact` and `Prefix`. |
| `path` | Path name |
| `pathType` | Supported path types are `ImplementationSpecific`, `Exact` and `Prefix`.|
| `tls` | It contains security details |

### Init Containers
```yaml
initContainers: 
  - reuseContainerImage: true
    securityContext:
      runAsUser: 1000
      runAsGroup: 3000
      fsGroup: 2000
    volumeMounts:
     - mountPath: /etc/ls-oms
       name: ls-oms-cm-vol
   command:
     - flyway
     - -configFiles=/etc/ls-oms/flyway.conf
     - migrate

  - name: nginx
    image: nginx:1.14.2
    securityContext:
      privileged: true
    ports:
    - containerPort: 80
    command: ["/usr/local/bin/nginx"]
    args: ["-g", "daemon off;"]
```
Specialized containers that run before app containers in a Pod. Init containers can contain utilities or setup scripts not present in an app image. One can use base image inside initContainer by setting the reuseContainerImage flag to `true`.

### Pause For Seconds Before Switch Active
```yaml
pauseForSecondsBeforeSwitchActive: 30
```
To wait for given period of time before switch active the container.

### Resources

These define minimum and maximum RAM and CPU available to the application.

```yaml
resources:
  limits:
    cpu: "1"
    memory: "200Mi"
  requests:
    cpu: "0.10"
    memory: "100Mi"
```

Resources are required to set CPU and memory usage.

#### Limits

Limits make sure a container never goes above a certain value. The container is only allowed to go up to the limit, and then it is restricted.

#### Requests

Requests are what the container is guaranteed to get.

### Service

This defines annotations and the type of service, optionally can define name also.

```yaml
  service:
    type: ClusterIP
    annotations: {}
```
| Key | Description |
| :--- | :--- |
| `type` | Select the type of service, default `ClusterIP` |
| `annotations` | Annotations are widely used to attach metadata and configs in Kubernetes. |
| `name` | Optional field to assign name to service  |
| `loadBalancerSourceRanges` | If service type is `LoadBalancer`, Provide a list of whitelisted IPs CIDR that will be allowed to use the Load Balancer. |

Note - If `loadBalancerSourceRanges` is not set, Kubernetes allows traffic from 0.0.0.0/0 to the LoadBalancer / Node Security Group(s). 


### Volumes

```yaml
volumes:
  - name: log-volume
    emptyDir: {}
  - name: logpv
    persistentVolumeClaim:
      claimName: logpvc
```

It is required when some values need to be read from or written to an external disk.

### Volume Mounts

```yaml
volumeMounts:
  - mountPath: /var/log/nginx/
    name: log-volume 
  - mountPath: /mnt/logs
    name: logpvc
    subPath: employee  
```

It is used to provide mounts to the volume.

### Affinity and anti-affinity

```yaml
Spec:
  Affinity:
    Key:
    Values:
```

Spec is used to define the desire state of the given container.

Node Affinity allows you to constrain which nodes your pod is eligible to schedule on, based on labels of the node.

Inter-pod affinity allow you to constrain which nodes your pod is eligible to be scheduled based on labels on pods.

#### Key

Key part of the label for node selection, this should be same as that on node. Please confirm with devops team.

#### Values

Value part of the label for node selection, this should be same as that on node. Please confirm with devops team.

### Tolerations

```yaml
tolerations:
 - key: "key"
   operator: "Equal"
   value: "value"
   effect: "NoSchedule|PreferNoSchedule|NoExecute(1.6 only)"
```

Taints are the opposite, they allow a node to repel a set of pods.

A given pod can access the given node and avoid the given taint only if the given pod satisfies a given taint.

Taints and tolerations are a mechanism which work together that allows you to ensure that pods are not placed on inappropriate nodes. Taints are added to nodes, while tolerations are defined in the pod specification. When you taint a node, it will repel all the pods except those that have a toleration for that taint. A node can have one or many taints associated with it.

### Arguments

```yaml
args:
  enabled: false
  value: []
```

This is used to give arguments to command.

### Command

```yaml
command:
  enabled: false
  value: []
  workingDir: {}
```

It contains the commands to run inside the container.

| Key | Description |
| :--- | :--- |
| `enabled` | To enable or disable the command. |
| `value` | It contains the commands. |
| `workingDir` | It is used to specify the working directory where commands will be executed. |

### Containers
Containers section can be used to run side-car containers along with your main container within same pod. Containers running within same pod can share volumes and IP Address and can address each other @localhost. We can use base image inside container by setting the reuseContainerImage flag to `true`.

```yaml
    containers:
      - name: nginx
        image: nginx:1.14.2
        ports:
        - containerPort: 80
        command: ["/usr/local/bin/nginx"]
        args: ["-g", "daemon off;"]
      - reuseContainerImage: true
        securityContext:
          runAsUser: 1000
          runAsGroup: 3000
          fsGroup: 2000
        volumeMounts:
        - mountPath: /etc/ls-oms
          name: ls-oms-cm-vol
        command:
          - flyway
          - -configFiles=/etc/ls-oms/flyway.conf
          - migrate

```

### Prometheus

```yaml
  prometheus:
    release: monitoring
```

It is a kubernetes monitoring tool and the name of the file to be monitored as monitoring in the given case.It describes the state of the prometheus.

### rawYaml

```yaml
rawYaml: 
  - apiVersion: v1
    kind: Service
    metadata:
      name: my-service
    spec:
      selector:
        app: MyApp
      ports:
        - protocol: TCP
          port: 80
          targetPort: 9376
      type: ClusterIP
```
Accepts an array of Kubernetes objects. You can specify any kubernetes yaml here and it will be applied when your app gets deployed.

### Grace Period

```yaml
GracePeriod: 30
```
Kubernetes waits for the specified time called the termination grace period before terminating the pods. By default, this is 30 seconds. If your pod usually takes longer than 30 seconds to shut down gracefully, make sure you increase the `GracePeriod`.

A Graceful termination in practice means that your application needs to handle the SIGTERM message and begin shutting down when it receives it. This means saving all data that needs to be saved, closing down network connections, finishing any work that is left, and other similar tasks.

There are many reasons why Kubernetes might terminate a perfectly healthy container. If you update your deployment with a rolling update, Kubernetes slowly terminates old pods while spinning up new ones. If you drain a node, Kubernetes terminates all pods on that node. If a node runs out of resources, Kubernetes terminates pods to free those resources. It’s important that your application handle termination gracefully so that there is minimal impact on the end user and the time-to-recovery is as fast as possible.


### Server

```yaml
server:
  deployment:
    image_tag: 1-95a53
    image: ""
```

It is used for providing server configurations.

#### Deployment

It gives the details for deployment.

| Key | Description |
| :--- | :--- |
| `image_tag` | It is the image tag |
| `image` | It is the URL of the image |

### Service Monitor

```yaml
servicemonitor:
      enabled: true
      path: /abc
      scheme: 'http'
      interval: 30s
      scrapeTimeout: 20s
      metricRelabelings:
        - sourceLabels: [namespace]
          regex: '(.*)'
          replacement: myapp
          targetLabel: target_namespace
```

It gives the set of targets to be monitored.

### Db Migration Config

```yaml
dbMigrationConfig:
  enabled: false
```

It is used to configure database migration.

### Istio

These Istio configurations collectively provide a comprehensive set of tools for controlling access, authenticating requests, enforcing security policies, and configuring traffic behavior within a microservices architecture. The specific settings you choose would depend on your security and traffic management requirements.


### Istio

These Istio configurations collectively provide a comprehensive set of tools for controlling access, authenticating requests, enforcing security policies, and configuring traffic behavior within a microservices architecture. The specific settings you choose would depend on your security and traffic management requirements.

```yaml
istio:
  enable: true

  gateway:
    enabled: true
    labels:
      app: my-gateway
    annotations:
      description: "Istio Gateway for external traffic"
    host: "example.com"
    tls:
      enabled: true
      secretName: my-tls-secret

  virtualService:
    enabled: true
    labels:
      app: my-service
    annotations:
      description: "Istio VirtualService for routing"
    gateways:
      - my-gateway
    hosts:
      - "example.com"
    http:
      - match:
          - uri:
              prefix: /v1
        route:
          - destination:
              host: my-service-v1
              subset: version-1
      - match:
          - uri:
              prefix: /v2
        route:
          - destination:
              host: my-service-v2
              subset: version-2

  destinationRule:
    enabled: true
    labels:
      app: my-service
    annotations:
      description: "Istio DestinationRule for traffic policies"
    subsets:
      - name: version-1
        labels:
          version: "v1"
      - name: version-2
        labels:
          version: "v2"
    trafficPolicy:
      connectionPool:
        tcp:
          maxConnections: 100
      outlierDetection:
        consecutiveErrors: 5
        interval: 30s
        baseEjectionTime: 60s

  peerAuthentication:
    enabled: true
    labels:
      app: my-service
    annotations:
      description: "Istio PeerAuthentication for mutual TLS"
    selector:
      matchLabels:
        version: "v1"
    mtls:
      mode: STRICT
    portLevelMtls:
      8080:
        mode: DISABLE

  requestAuthentication:
    enabled: true
    labels:
      app: my-service
    annotations:
      description: "Istio RequestAuthentication for JWT validation"
    selector:
      matchLabels:
        version: "v1"
    jwtRules:
      - issuer: "issuer-1"
        jwksUri: "https://issuer-1/.well-known/jwks.json"

  authorizationPolicy:
    enabled: true
    labels:
      app: my-service
    annotations:
      description: "Istio AuthorizationPolicy for access control"
    action: ALLOW
    provider:
      name: jwt
      kind: Authorization
    rules:
      - from:
          - source:
              requestPrincipals: ["*"]
        to:
          - operation:
              methods: ["GET"]
```

| Key | Description |
| :--- | :--- |
| `istio`  | Istio enablement. When `istio.enable` set to true, Istio would be enabled for the specified configurations  |
| `authorizationPolicy`  | It allows you to define access control policies for service-to-service communication.  | 
| `action`  |  Determines whether to ALLOW or DENY the request based on the defined rules. |
| `provider`  | Authorization providers are external systems or mechanisms used to make access control decisions.  | 
|  `rules` | List of rules defining the authorization policy. Each rule can specify conditions and requirements for allowing or denying access.  |
| `destinationRule`  | It allows for the fine-tuning of traffic policies and load balancing for specific services. You can define subsets of a service and apply different traffic policies to each subset. | 
| `subsets`  | Specifies subsets within the service for routing and load balancing.  |
| `trafficPolicy`  | Policies related to connection pool size, outlier detection, and load balancing.  | 
| `gateway`  | Allowing external traffic to enter the service mesh through the specified configurations. |
| `host`  | The external domain through which traffic will be routed into the service mesh.  |
| `tls`  | Traffic to and from the gateway should be encrypted using TLS.  |
| `secretName`  |  Specifies the name of the Kubernetes secret that contains the TLS certificate and private key. The TLS certificate is used for securing the communication between clients and the Istio gateway. |
| `peerAuthentication`  | It allows you to enforce mutual TLS and control the authentication between services.  |
| `mtls`  | Mutual TLS. Mutual TLS is a security protocol that requires both client and server, to authenticate each other using digital certificates for secure communication.  | 
| `mode`  | Mutual TLS mode, specifying how mutual TLS should be applied. Modes include STRICT, PERMISSIVE, and DISABLE.  |
| `portLevelMtls`  | Configures port-specific mTLS settings. Allows for fine-grained control over the application of mutual TLS on specific ports.  | 
| `selector`  | Configuration for selecting workloads to apply PeerAuthentication.  | 
| `requestAuthentication`  |  Defines rules for authenticating incoming requests. | 
| `jwtRules`  | Rules for validating JWTs (JSON Web Tokens). It defines how incoming JWTs should be validated for authentication purposes.  |
| `selector`  | Specifies the conditions under which the RequestAuthentication rules should be applied.  | 
|  `virtualService` | Enables the definition of rules for how traffic should be routed to different services within the service mesh.  |
| `gateways`   |  Specifies the gateways to which the rules defined in the VirtualService apply. | 
| `hosts`  | List of hosts (domains) to which this VirtualService is applied.  | 
| `http`  |  Configuration for HTTP routes within the VirtualService. It define routing rules based on HTTP attributes such as URI prefixes, headers, timeouts, and retry policies. | 

### Application Metrics

Application metrics can be enabled to see your application's metrics-CPU Service Monitor usage, Memory Usage, Status, Throughput and Latency.

### Deployment Metrics

It gives the realtime metrics of the deployed applications

| Key | Description |
| :--- | :--- |
| `Deployment Frequency` | It shows how often this app is deployed to production |
| `Change Failure Rate` | It shows how often the respective pipeline fails. |
| `Mean Lead Time` | It shows the average time taken to deliver a change to production. |
| `Mean Time to Recovery` | It shows the average time taken to fix a failed pipeline. |


## Addon features in Deployment Template Chart version 3.9.0

### Service Account

```yaml
serviceAccountName: orchestrator
```

A service account provides an identity for the processes that run in a Pod.

When you access the cluster, you are authenticated by the API server as a particular User Account. Processes in containers inside pod can also contact the API server. When you are authenticated as a particular Service Account.

When you create a pod, if you do not create a service account, it is automatically assigned the default service account in the namespace.

### Pod Disruption Budget

You can create `PodDisruptionBudget` for each application. A PDB limits the number of pods of a replicated application that are down simultaneously from voluntary disruptions. For example, an application would like to ensure the number of replicas running is never brought below the certain number.

```yaml
podDisruptionBudget: 
     minAvailable: 1
```

or

```yaml
podDisruptionBudget: 
     maxUnavailable: 50%
```

You can specify either `maxUnavailable` or `minAvailable` in a PodDisruptionBudget and it can be expressed as integers or as a percentage.

| Key | Description |
| :--- | :--- |
| `minAvailable` | Evictions are allowed as long as they leave behind 1 or more healthy pods of the total number of desired replicas. |
| `maxUnavailable` | Evictions are allowed as long as at most 1 unhealthy replica among the total number of desired replicas. |

### Application metrics Envoy Configurations

```yaml
envoyproxy:
  image: envoyproxy/envoy:v1.14.1
  configMapName: ""
  resources:
    limits:
      cpu: "50m"
      memory: "50Mi"
    requests:
      cpu: "50m"
      memory: "50Mi"
```

Envoy is attached as a sidecar to the application container to collect metrics like 4XX, 5XX, Throughput and latency. You can now configure the envoy settings such as idleTimeout, resources etc.

### Prometheus Rule

```yaml
prometheusRule:
  enabled: true
  additionalLabels: {}
  namespace: ""
  rules:
    - alert: TooMany500s
      expr: 100 * ( sum( nginx_ingress_controller_requests{status=~"5.+"} ) / sum(nginx_ingress_controller_requests) ) > 5
      for: 1m
      labels:
        severity: critical
      annotations:
        description: Too many 5XXs
        summary: More than 5% of the all requests did return 5XX, this require your attention
```

Alerting rules allow you to define alert conditions based on Prometheus expressions and to send notifications about firing alerts to an external service.

In this case, Prometheus will check that the alert continues to be active during each evaluation for 1 minute before firing the alert. Elements that are active, but not firing yet, are in the pending state.

### Pod Labels
Labels are key/value pairs that are attached to pods. Labels are intended to be used to specify identifying attributes of objects that are meaningful and relevant to users, but do not directly imply semantics to the core system. Labels can be used to organize and to select subsets of objects.
```yaml
podLabels:
  severity: critical
```

### Pod Annotations
Pod Annotations are widely used to attach metadata and configs in Kubernetes.

```yaml
podAnnotations:
  fluentbit.io/exclude: "true"
```

### Custom Metrics in HPA

```yaml
autoscaling:
  enabled: true
  MinReplicas: 1
  MaxReplicas: 2
  TargetCPUUtilizationPercentage: 90
  TargetMemoryUtilizationPercentage: 80
  behavior:
    scaleDown:
      stabilizationWindowSeconds: 300
      policies:
      - type: Percent
        value: 100
        periodSeconds: 15
    scaleUp:
      stabilizationWindowSeconds: 0
      policies:
      - type: Percent
        value: 100
        periodSeconds: 15
      - type: Pods
        value: 4
        periodSeconds: 15
      selectPolicy: Max
```

HPA, by default is configured to work with CPU and Memory metrics. These metrics are useful for internal cluster sizing, but you might want to configure wider set of metrics like service latency, I/O load etc. The custom metrics in HPA can help you to achieve this.

### Wait For Seconds Before Scaling Down
```yaml
waitForSecondsBeforeScalingDown: 30
```
Wait for given period of time before scaling down the container.



## 4. Show Application Metrics

If you want to see application metrics like different HTTP status codes metrics, application throughput, latency, response time. Enable the Application metrics from below the deployment template Save button. After enabling it, you should be able to see all metrics on App detail page. By default it remains disabled.

![](https://devtron-public-asset.s3.us-east-2.amazonaws.com/images/creating-application/deployment-template/application-metrics.jpg)

Once all the Deployment template configurations are done, click on `Save` to save your deployment configuration. Now you are ready to create [Workflow](../workflow/README.md) to do CI/CD.

### Helm Chart Json Schema Table

Helm Chart json schema is used to validate the deployment template values.

| Chart Version | Link |
| :--- | :--- |
| `reference-chart_3-12-0` | [Json Schema](https://github.com/devtron-labs/devtron/blob/main/scripts/devtron-reference-helm-charts/reference-chart_3-12-0/schema.json) |
| `reference-chart_3-11-0` | [Json Schema](https://github.com/devtron-labs/devtron/blob/main/scripts/devtron-reference-helm-charts/reference-chart_3-11-0/schema.json) |
| `reference-chart_3-10-0` | [Json Schema](https://github.com/devtron-labs/devtron/blob/main/scripts/devtron-reference-helm-charts/reference-chart_3-10-0/schema.json) |
| `reference-chart_3-9-0` | [Json Schema](https://github.com/devtron-labs/devtron/blob/main/scripts/devtron-reference-helm-charts/reference-chart_3-9-0/schema.json) |


### Other Validations in Json Schema

The values of CPU and Memory in limits must be greater than or equal to in requests respectively. Similarly, In case of envoyproxy, the values of limits are greater than or equal to requests as mentioned below.
```
resources.limits.cpu >= resources.requests.cpu
resources.limits.memory >= resources.requests.memory
envoyproxy.resources.limits.cpu >= envoyproxy.resources.requests.cpu
envoyproxy.resources.limits.memory >= envoyproxy.resources.requests.memory
```

## Addon features in Deployment Template Chart version 4.11.0

### KEDA Autoscaling

**Prerequisite:** KEDA controller should be installed in the cluster. To install KEDA controller using Helm, navigate to chart store and search for `keda` chart and deploy it. You can follow this [documentation](../../deploy-chart/deployment-of-charts.md) for deploying a Helm chart on Devtron.

KEDA Helm repo : https://kedacore.github.io/charts


[KEDA](https://keda.sh) is a Kubernetes-based Event Driven Autoscaler. With KEDA, you can drive the scaling of any container in Kubernetes based on the number of events needing to be processed. KEDA can be installed into any Kubernetes cluster and can work alongside standard Kubernetes components like the Horizontal Pod Autoscaler(HPA).


Example for autoscaling with KEDA using Prometheus metrics is given below:
```yaml
kedaAutoscaling:
  enabled: true
  minReplicaCount: 1
  maxReplicaCount: 2
  idleReplicaCount: 0
  pollingInterval: 30
  advanced:
    restoreToOriginalReplicaCount: true
    horizontalPodAutoscalerConfig:
      behavior:
        scaleDown:
          stabilizationWindowSeconds: 300
          policies:
          - type: Percent
            value: 100
            periodSeconds: 15
  triggers: 
    - type: prometheus
      metadata:
        serverAddress:  http://<prometheus-host>:9090
        metricName: http_request_total
        query: envoy_cluster_upstream_rq{appId="300", cluster_name="300-0", container="envoy",}
        threshold: "50"
  triggerAuthentication:
    enabled: false
    name:
    spec: {}
  authenticationRef: {}
```

Example for autosccaling with KEDA based on kafka is given below :

```yaml
kedaAutoscaling:
  enabled: true
  minReplicaCount: 1
  maxReplicaCount: 2
  idleReplicaCount: 0
  pollingInterval: 30
  advanced: {}
  triggers: 
    - type: kafka
      metadata:
        bootstrapServers: b-2.kafka-msk-dev.example.c2.kafka.ap-southeast-1.amazonaws.com:9092,b-3.kafka-msk-dev.example.c2.kafka.ap-southeast-1.amazonaws.com:9092,b-1.kafka-msk-dev.example.c2.kafka.ap-southeast-1.amazonaws.com:9092
        topic: Orders-Service-ESP.info
        lagThreshold: "100"
        consumerGroup: oders-remove-delivered-packages
        allowIdleConsumers: "true"
  triggerAuthentication:
    enabled: true
    name: keda-trigger-auth-kafka-credential
    spec:
      secretTargetRef:
        - parameter: sasl
          name: keda-kafka-secrets
          key: sasl
        - parameter: username
          name: keda-kafka-secrets
          key: username
  authenticationRef: 
    name: keda-trigger-auth-kafka-credential
```

### NetworkPolicy

Kubernetes NetworkPolicies control pod communication by defining rules for incoming and outgoing traffic.

```yaml
networkPolicy:
  enabled: false
  annotations: {}
  labels: {}
  podSelector:
    matchLabels:
      role: db
  policyTypes:
    - Ingress
    - Egress
  ingress:
    - from:
        - ipBlock:
            cidr: 172.17.0.0/16
            except:
              - 172.17.1.0/24
        - namespaceSelector:
            matchLabels:
              project: myproject
        - podSelector:
            matchLabels:
              role: frontend
      ports:
        - protocol: TCP
          port: 6379
  egress:
    - to:
        - ipBlock:
            cidr: 10.0.0.0/24
      ports:
        - protocol: TCP
          port: 5978
```

| Key | Description |
| :--- | :--- |
| `enabled` | Enable or disable NetworkPolicy. |
| `annotations` | Additional metadata or information associated with the NetworkPolicy.  |
| `labels`  | Labels to apply to the NetworkPolicy. 
| `podSelector`  |  Each NetworkPolicy includes a podSelector which selects the grouping of pods to which the policy applies. The example policy selects pods with the label "role=db". An empty podSelector selects all pods in the namespace.|
| `policyTypes`  | Each NetworkPolicy includes a policyTypes list which may include either Ingress, Egress, or both. |
| `Ingress` | Controls incoming traffic to pods. |
| `Egress`  | Controls outgoing traffic from pods. |


### Winter-Soldier
Winter Soldier can be used to
- cleans up (delete) Kubernetes resources
- reduce workload pods to 0

**_NOTE:_** After deploying this we can create the Hibernator object and provide the custom configuration by which workloads going to delete, sleep and many more.   for more information check [the main repo](https://github.com/devtron-labs/winter-soldier)

Given below is template values you can give in winter-soldier:
```yaml
winterSoldier:
  enabled: false
  apiVersion: pincher.devtron.ai/v1alpha1
  action: sleep
  timeRangesWithZone:
    timeZone: "Asia/Kolkata"
    timeRanges: []
  targetReplicas: []
  fieldSelector: []
```

| Key | values | Description |
| :--- | :--- | :--- |
| `enabled` | `false`,`true` | decide the enabling factor  |
| `apiVersion` | `pincher.devtron.ai/v1beta1`, `pincher.devtron.ai/v1alpha1` | specific api version  |
| `action` | `sleep`,`delete`, `scale` | This specify  the action need to perform.  |
| `timeRangesWithZone`:`timeZone` | eg:- `"Asia/Kolkata"`,`"US/Pacific"` |  It use to specify the timeZone used. (It uses standard format. please refer [this](https://en.wikipedia.org/wiki/List_of_tz_database_time_zones))  |
| `timeRangesWithZone`:`timeRanges` | array of [ `timeFrom`, `timeTo`, `weekdayFrom`, `weekdayTo`] |  It use to define time period/range on which the user need to perform the specified action. you can have multiple timeRanges. <br /> These settings will take `action` on Sat and Sun from 00:00 to 23:59:59, |
| `targetReplicas` | `[n]` : n - number of replicas to scale. | These is mandatory field when the `action` is `scale` <br /> Default value is `[]`.  |
| `fieldSelector` | `- AfterTime(AddTime( ParseTime({{metadata.creationTimestamp}}, '2006-01-02T15:04:05Z'), '5m'), Now()) `  | These value will take a list of methods to select the resources on which we perform specified `action` .  |


here is an example,
```yaml
winterSoldier:
  apiVersion: pincher.devtron.ai/v1alpha1 
  enabled: true
  annotations: {}
  labels: {}
  timeRangesWithZone:
    timeZone: "Asia/Kolkata"
    timeRanges: 
      - timeFrom: 00:00
        timeTo: 23:59:59
        weekdayFrom: Sat
        weekdayTo: Sun
      - timeFrom: 00:00
        timeTo: 08:00
        weekdayFrom: Mon
        weekdayTo: Fri
      - timeFrom: 20:00
        timeTo: 23:59:59
        weekdayFrom: Mon
        weekdayTo: Fri
  action: scale
  targetReplicas: [1,1,1]
  fieldSelector: 
    - AfterTime(AddTime( ParseTime({{metadata.creationTimestamp}}, '2006-01-02T15:04:05Z'), '10h'), Now())
```
<<<<<<< HEAD
=======

>>>>>>> 27c21f8b
Above settings will take action on `Sat` and `Sun` from 00:00 to 23:59:59, and on `Mon`-`Fri` from 00:00 to 08:00 and 20:00 to 23:59:59. If `action:sleep` then runs hibernate at timeFrom and unhibernate at `timeTo`. If `action: delete` then it will delete workloads at `timeFrom` and `timeTo`. Here the `action:scale` thus it scale the number of resource replicas to  `targetReplicas: [1,1,1]`. Here each element of `targetReplicas` array is mapped with the corresponding elements of array `timeRangesWithZone/timeRanges`. Thus make sure the length of both array is equal, otherwise the cnages cannot be observed.

The above example will select the application objects which have been created 10 hours ago across all namespaces excluding application's namespace. Winter soldier exposes following functions to handle time, cpu and memory.

- ParseTime - This function can be used to parse time. For eg to parse creationTimestamp use ParseTime({{metadata.creationTimestamp}}, '2006-01-02T15:04:05Z')
- AddTime - This can be used to add time. For eg AddTime(ParseTime({{metadata.creationTimestamp}}, '2006-01-02T15:04:05Z'), '-10h') ll add 10h to the time. Use d for day, h for hour, m for minutes and s for seconds. Use negative number to get earlier time.
- Now - This can be used to get current time.
- CpuToNumber - This can be used to compare CPU. For eg any({{spec.containers.#.resources.requests}}, { MemoryToNumber(.memory) < MemoryToNumber('60Mi')}) will check if any resource.requests is less than 60Mi.



### Security Context
A security context defines privilege and access control settings for a Pod or Container.  

To add a security context for main container:
```yaml
containerSecurityContext:
  allowPrivilegeEscalation: false
```

To add a security context on pod level:
```yaml
podSecurityContext:
  runAsUser: 1000
  runAsGroup: 3000
  fsGroup: 2000
```

### Topology Spread Constraints
You can use topology spread constraints to control how Pods are spread across your cluster among failure-domains such as regions, zones, nodes, and other user-defined topology domains. This can help to achieve high availability as well as efficient resource utilization.

```yaml
topologySpreadConstraints:
  - maxSkew: 1
    topologyKey: zone
    whenUnsatisfiable: DoNotSchedule
    autoLabelSelector: true
    customLabelSelector: {}
```<|MERGE_RESOLUTION|>--- conflicted
+++ resolved
@@ -1193,10 +1193,7 @@
   fieldSelector: 
     - AfterTime(AddTime( ParseTime({{metadata.creationTimestamp}}, '2006-01-02T15:04:05Z'), '10h'), Now())
 ```
-<<<<<<< HEAD
-=======
-
->>>>>>> 27c21f8b
+
 Above settings will take action on `Sat` and `Sun` from 00:00 to 23:59:59, and on `Mon`-`Fri` from 00:00 to 08:00 and 20:00 to 23:59:59. If `action:sleep` then runs hibernate at timeFrom and unhibernate at `timeTo`. If `action: delete` then it will delete workloads at `timeFrom` and `timeTo`. Here the `action:scale` thus it scale the number of resource replicas to  `targetReplicas: [1,1,1]`. Here each element of `targetReplicas` array is mapped with the corresponding elements of array `timeRangesWithZone/timeRanges`. Thus make sure the length of both array is equal, otherwise the cnages cannot be observed.
 
 The above example will select the application objects which have been created 10 hours ago across all namespaces excluding application's namespace. Winter soldier exposes following functions to handle time, cpu and memory.
